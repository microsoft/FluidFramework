/*!
 * Copyright (c) Microsoft Corporation and contributors. All rights reserved.
 * Licensed under the MIT License.
 */

import { strict as assert } from "assert";
import { IChannelServices } from "@fluidframework/datastore-definitions";
import {
	ReferenceType,
	SlidingPreference,
	reservedRangeLabelsKey,
} from "@fluidframework/merge-tree";
import {
	MockFluidDataStoreRuntime,
	MockContainerRuntimeFactory,
	MockContainerRuntimeFactoryForReconnection,
	MockContainerRuntimeForReconnection,
	MockStorage,
	MockEmptyDeltaConnection,
} from "@fluidframework/test-runtime-utils";
import { LoggingError } from "@fluidframework/telemetry-utils";
import { SharedString } from "../sharedString";
import { SharedStringFactory } from "../sequenceFactory";
import { IIntervalCollection, Side } from "../intervalCollection";
import { IntervalIndex } from "../intervalIndex";
import { IntervalStickiness, SequenceInterval, ISerializableInterval } from "../intervals";

class MockIntervalIndex<TInterval extends ISerializableInterval>
	implements IntervalIndex<TInterval>
{
	private readonly intervals: TInterval[];
	constructor() {
		this.intervals = new Array<TInterval>();
	}

	public add(interval: TInterval) {
		this.intervals.push(interval);
	}

	public remove(interval: TInterval): boolean {
		const idx = this.intervals.indexOf(interval);
		if (idx !== -1) {
			this.intervals.splice(idx, 1);
			return true;
		}
		return false;
	}

	public get(idx: number): TInterval {
		return this.intervals[idx];
	}

	public size(): number {
		return this.intervals.length;
	}
}

const assertIntervals = (
	sharedString: SharedString,
	intervalCollection: IIntervalCollection<SequenceInterval>,
	expected: readonly { start: number; end: number }[],
	validateOverlapping: boolean = true,
) => {
	const actual = Array.from(intervalCollection);
	if (validateOverlapping && sharedString.getLength() > 0) {
		const overlapping = intervalCollection.findOverlappingIntervals(
			0,
			sharedString.getLength() - 1,
		);
		assert.deepEqual(actual, overlapping, "Interval search returned inconsistent results");
	}
	assert.strictEqual(
		actual.length,
		expected.length,
		`findOverlappingIntervals() must return the expected number of intervals`,
	);

	const actualPos = actual.map((interval) => {
		assert(interval);
		const start = sharedString.localReferencePositionToPosition(interval.start);
		const end = sharedString.localReferencePositionToPosition(interval.end);
		return { start, end };
	});
	assert.deepEqual(actualPos, expected, "intervals are not as expected");
};

function assertIntervalEquals(
	string: SharedString,
	interval: SequenceInterval | undefined,
	endpoints: { start: number; end: number },
): void {
	assert(interval);
	assert.equal(
		string.localReferencePositionToPosition(interval.start),
		endpoints.start,
		"mismatched start",
	);
	assert.equal(
		string.localReferencePositionToPosition(interval.end),
		endpoints.end,
		"mismatched end",
	);
}

describe("SharedString interval collections", () => {
	let sharedString: SharedString;
	let dataStoreRuntime1: MockFluidDataStoreRuntime;

	beforeEach(() => {
		dataStoreRuntime1 = new MockFluidDataStoreRuntime({ clientId: "1" });
		sharedString = new SharedString(
			dataStoreRuntime1,
			"shared-string-1",
			SharedStringFactory.Attributes,
		);
	});

	describe("in a connected state with a remote SharedString", () => {
		let sharedString2: SharedString;
		let containerRuntimeFactory: MockContainerRuntimeFactory;

		beforeEach(() => {
			containerRuntimeFactory = new MockContainerRuntimeFactory();

			// Connect the first SharedString.
			dataStoreRuntime1.local = false;
			dataStoreRuntime1.options = {
				intervalStickinessEnabled: true,
			};
			const containerRuntime1 =
				containerRuntimeFactory.createContainerRuntime(dataStoreRuntime1);
			const services1 = {
				deltaConnection: dataStoreRuntime1.createDeltaConnection(),
				objectStorage: new MockStorage(),
			};
			sharedString.initializeLocal();
			sharedString.connect(services1);

			// Create and connect a second SharedString.
			const dataStoreRuntime2 = new MockFluidDataStoreRuntime({ clientId: "2" });
			const containerRuntime2 =
				containerRuntimeFactory.createContainerRuntime(dataStoreRuntime2);
			dataStoreRuntime2.options = {
				intervalStickinessEnabled: true,
			};
			const services2 = {
				deltaConnection: dataStoreRuntime2.createDeltaConnection(),
				objectStorage: new MockStorage(),
			};

			sharedString2 = new SharedString(
				dataStoreRuntime2,
				"shared-string-2",
				SharedStringFactory.Attributes,
			);
			sharedString2.initializeLocal();
			sharedString2.connect(services2);
		});

		it("can maintain interval consistency", () => {
			const collection1 = sharedString.getIntervalCollection("test");
			sharedString.insertText(0, "xyz");
			containerRuntimeFactory.processAllMessages();
			const collection2 = sharedString2.getIntervalCollection("test");
			assert.notStrictEqual(collection2, undefined, "undefined");
			assert.strictEqual(sharedString.getText(), sharedString2.getText(), "not equal text");

			sharedString.insertText(0, "abc");
			const interval = collection1.add({ start: 1, end: 1 });
			const intervalId = interval.getIntervalId();
			assert(intervalId);
			sharedString2.insertText(0, "wha");

			containerRuntimeFactory.processAllMessages();
			assert.strictEqual(sharedString.getText(), "whaabcxyz", "different text 1");
			assert.strictEqual(sharedString.getText(), "whaabcxyz", "different text 2");

			assertIntervals(sharedString, collection1, [{ start: 4, end: 4 }]);
			assertIntervals(sharedString2, collection2, [{ start: 4, end: 4 }]);

			collection2.change(intervalId, { start: 1, end: 6 });
			sharedString.removeText(0, 2);
			collection1.change(intervalId, { start: 0, end: 5 });

			containerRuntimeFactory.processAllMessages();

			assertIntervals(sharedString, collection1, [{ start: 0, end: 5 }]);
			assertIntervals(sharedString2, collection2, [{ start: 0, end: 5 }]);

			collection1.change(intervalId, {
				start: sharedString.getLength() - 1,
				end: sharedString.getLength() - 1,
			});

			containerRuntimeFactory.processAllMessages();

			assertIntervals(sharedString, collection1, [
				{ start: sharedString.getLength() - 1, end: sharedString.getLength() - 1 },
			]);
			assertIntervals(sharedString2, collection2, [
				{ start: sharedString2.getLength() - 1, end: sharedString2.getLength() - 1 },
			]);
		});

		// Regression test for bug described in <https://dev.azure.com/fluidframework/internal/_workitems/edit/4477>
		//
		// this test involves a crash inside RBTree when multiple intervals slide
		// off the string
		it.skip("passes regression test for #4477", () => {
			sharedString.insertText(0, "ABC");
			sharedString.insertText(0, "D");
			// DABC
			sharedString.removeRange(0, 1);
			// [D]ABC
			const collection = sharedString.getIntervalCollection("test");
			collection.add({ start: 0, end: 0, props: { intervalId: "x" } });
			//    x
			// [D]ABC
			sharedString.removeRange(0, 1);
			//     x
			// [D][A]BC
			collection.add({ start: 0, end: 0, props: { intervalId: "y" } });
			//     x y
			// [D][A]BC
			sharedString.removeRange(0, 1);
			sharedString.removeRange(0, 1);
			sharedString.insertText(0, "EFGHIJK");
			sharedString.insertText(0, "LMNO");
			containerRuntimeFactory.processAllMessages();
			sharedString.insertText(0, "P");
			// x, y are detached
			//                  [   ]
			// string is PLMNOEFGHIJK
			collection.add({ start: 7, end: 11, props: { intervalId: "z" } });
			sharedString.removeRange(11, 12);
			containerRuntimeFactory.processAllMessages();
		});

<<<<<<< HEAD
		describe("interval stickiness", () => {
			it("has start stickiness", () => {
				const collection = sharedString.getIntervalCollection("test");
				sharedString.insertText(0, "Xabc");
				containerRuntimeFactory.processAllMessages();
				const interval1 = collection.add({
					start: 0,
					end: 3,
					stickiness: IntervalStickiness.START,
				});
				assert.equal(interval1.stickiness, IntervalStickiness.START);
				assert.equal(interval1.start.slidingPreference, SlidingPreference.BACKWARD);
				assert.equal(interval1.end.slidingPreference, SlidingPreference.BACKWARD);

				const intervalId = interval1.getIntervalId();
				assert(intervalId);
				sharedString.insertText(1, "def");
				containerRuntimeFactory.processAllMessages();

				assert.strictEqual(sharedString.getText(), "Xdefabc", "different text");

				assertIntervals(sharedString, collection, [{ start: 0, end: 6 }]);
			});

			it("has start stickiness during delete inside interval", () => {
				const collection = sharedString.getIntervalCollection("test");
				sharedString.insertText(0, "Xabc");
				containerRuntimeFactory.processAllMessages();
				const interval1 = collection.add({
					start: 0,
					end: 3,
					stickiness: IntervalStickiness.START,
				});
				assert.equal(interval1.stickiness, IntervalStickiness.START);
				const intervalId = interval1.getIntervalId();
				assert(intervalId);
				sharedString.insertText(1, "def");
				containerRuntimeFactory.processAllMessages();
				sharedString.removeRange(1, 3);
				containerRuntimeFactory.processAllMessages();

				assert.strictEqual(sharedString.getText(), "Xfabc", "different text");

				assertIntervals(sharedString, collection, [{ start: 0, end: 4 }]);
			});

			it("has start stickiness during delete of start of interval", () => {
				// abc(Xdef]
				// abc(Xghidef]
				// (aghidef]
				const collection = sharedString.getIntervalCollection("test");
				sharedString.insertText(0, "abcXdef");
				containerRuntimeFactory.processAllMessages();
				const interval1 = collection.add({
					start: 3,
					end: 6,
					stickiness: IntervalStickiness.START,
				});
				assert.equal(interval1.stickiness, IntervalStickiness.START);
				const intervalId = interval1.getIntervalId();
				assert(intervalId);
				sharedString.insertText(4, "ghi");
				containerRuntimeFactory.processAllMessages();

				assert.strictEqual(sharedString.getText(), "abcXghidef", "different text");
				assertIntervals(sharedString, collection, [{ start: 3, end: 9 }]);

				sharedString.removeRange(1, 4);
				containerRuntimeFactory.processAllMessages();

				assert.strictEqual(sharedString.getText(), "aghidef", "different text");
				assertIntervals(sharedString, collection, [{ start: 0, end: 6 }]);
			});

			// skipped: endpoint behavior of sticky intervals is not currently implemented
			it.skip("has start stickiness when spanning whole string and insertion at index 0", () => {
				const collection = sharedString.getIntervalCollection("test");
				sharedString.insertText(0, "abc");
				containerRuntimeFactory.processAllMessages();
				const interval1 = collection.add({
					start: 0,
					end: 2,
					stickiness: IntervalStickiness.START,
				});
				const intervalId = interval1.getIntervalId();
				assert(intervalId);
				sharedString.insertText(0, "X");
				containerRuntimeFactory.processAllMessages();

				assert.strictEqual(sharedString.getText(), "Xabc", "different text");

				assertIntervals(sharedString, collection, [{ start: 0, end: 3 }]);
			});

			it("has end stickiness", () => {
				// [abc)
				const collection = sharedString.getIntervalCollection("test");
				sharedString.insertText(0, "abc");
				containerRuntimeFactory.processAllMessages();
				const interval1 = collection.add({
					start: 0,
					end: 2,
					stickiness: IntervalStickiness.END,
				});
				assert.equal(interval1.stickiness, IntervalStickiness.END);
				assert.equal(interval1.start.slidingPreference, SlidingPreference.FORWARD);
				assert.equal(interval1.end.slidingPreference, SlidingPreference.FORWARD);

				const intervalId = interval1.getIntervalId();
				assert(intervalId);
				sharedString.insertText(2, "def");
				containerRuntimeFactory.processAllMessages();

				assert.strictEqual(sharedString.getText(), "abdefc", "different text");

				assertIntervals(sharedString, collection, [{ start: 0, end: 5 }]);
			});

			it("has end stickiness during delete of end of interval", () => {
				// [abcX)
				// [abcf)
				const collection = sharedString.getIntervalCollection("test");
				sharedString.insertText(0, "abcXdef");
				containerRuntimeFactory.processAllMessages();
				const interval1 = collection.add({
					start: 0,
					end: 3,
					stickiness: IntervalStickiness.END,
				});
				assert.equal(interval1.stickiness, IntervalStickiness.END);
				const intervalId = interval1.getIntervalId();
				assert(intervalId);

				containerRuntimeFactory.processAllMessages();

				sharedString.removeRange(3, 6);
				containerRuntimeFactory.processAllMessages();

				assert.strictEqual(sharedString.getText(), "abcf", "different text");
				assertIntervals(sharedString, collection, [{ start: 0, end: 3 }]);
			});

			it("has end stickiness by default", () => {
				// [abcX)
				// [abcf)
				const collection = sharedString.getIntervalCollection("test");
				sharedString.insertText(0, "abcXdef");
				containerRuntimeFactory.processAllMessages();
				const interval1 = collection.add({ start: 0, end: 3 });
				assert.equal(interval1.stickiness, IntervalStickiness.END);
				assert.equal(interval1.start.slidingPreference, SlidingPreference.FORWARD);
				assert.equal(interval1.end.slidingPreference, SlidingPreference.FORWARD);

				const intervalId = interval1.getIntervalId();
				assert(intervalId);

				containerRuntimeFactory.processAllMessages();

				sharedString.removeRange(3, 6);
				containerRuntimeFactory.processAllMessages();

				assert.strictEqual(sharedString.getText(), "abcf", "different text");
				assertIntervals(sharedString, collection, [{ start: 0, end: 3 }]);
			});

			it("has none stickiness during insert", () => {
				// [ab]c
				const collection = sharedString.getIntervalCollection("test");
				sharedString.insertText(0, "abc");
				containerRuntimeFactory.processAllMessages();
				const interval1 = collection.add({
					start: 0,
					end: 1,
					stickiness: IntervalStickiness.NONE,
				});
				assert.equal(interval1.stickiness, IntervalStickiness.NONE);
				assert.equal(interval1.start.slidingPreference, SlidingPreference.FORWARD);
				assert.equal(interval1.end.slidingPreference, SlidingPreference.BACKWARD);
				const intervalId = interval1.getIntervalId();
				assert(intervalId);
				sharedString.insertText(2, "def");
				containerRuntimeFactory.processAllMessages();

				assert.strictEqual(sharedString.getText(), "abdefc", "different text");

				assertIntervals(sharedString, collection, [{ start: 0, end: 1 }]);
			});

			it("has correct sliding preference for full stickiness", () => {
				const collection = sharedString.getIntervalCollection("test");
				sharedString.insertText(0, "abc");
				containerRuntimeFactory.processAllMessages();
				const interval1 = collection.add({
					start: 0,
					end: 1,
					stickiness: IntervalStickiness.FULL,
				});
				assert.equal(interval1.stickiness, IntervalStickiness.FULL);
				assert.equal(interval1.start.slidingPreference, SlidingPreference.BACKWARD);
				assert.equal(interval1.end.slidingPreference, SlidingPreference.FORWARD);
			});
		});

=======
>>>>>>> 500e404c
		describe("remain consistent on double-delete", () => {
			let collection: IIntervalCollection<SequenceInterval>;
			let collection2: IIntervalCollection<SequenceInterval>;
			beforeEach(() => {
				sharedString.insertText(0, "01234");
				collection = sharedString.getIntervalCollection("test");
				collection2 = sharedString2.getIntervalCollection("test");
				containerRuntimeFactory.processAllMessages();
			});

			it("causing references to slide forward", () => {
				sharedString2.removeRange(2, 3);
				collection.add({ start: 2, end: 2 });
				sharedString.removeRange(2, 4);
				containerRuntimeFactory.processAllMessages();
				assertIntervals(sharedString, collection, [{ start: 2, end: 2 }]);
				assertIntervals(sharedString2, collection2, [{ start: 2, end: 2 }]);
			});

			it("causing references to slide backward", () => {
				sharedString2.removeRange(2, 3);
				collection.add({ start: 2, end: 2 });
				sharedString.removeRange(2, 5);
				containerRuntimeFactory.processAllMessages();
				assertIntervals(sharedString, collection, [{ start: 1, end: 1 }]);
				assertIntervals(sharedString2, collection2, [{ start: 1, end: 1 }]);
			});
		});

		it("errors creating invalid intervals", () => {
			const collection1 = sharedString.getIntervalCollection("test");
			containerRuntimeFactory.processAllMessages();

			assert.throws(
				() => collection1.add({ start: 0, end: 0 }),
				"Should throw creating interval on empty string",
			);
			assert.throws(
				() => collection1.add({ start: 1, end: 3 }),
				"Should throw creating interval on empty string",
			);
			sharedString.insertText(0, "ABCD");
			containerRuntimeFactory.processAllMessages();
			assert.throws(
				() => collection1.add({ start: 2, end: 5 }),
				"Should throw creating interval past end of string",
			);
			// There is no check for creating an interval at a negative offset
			// assert.throws(() => collection1.add(-1, 2, IntervalType.SlideOnRemove),
			//     "Should throw creating interval at negative position");
		});

		it("can create and slide interval to a marker", () => {
			sharedString.insertText(0, "ABCD");
			sharedString.insertMarker(4, ReferenceType.Tile, { nodeType: "Paragraph" });
			const collection1 = sharedString.getIntervalCollection("test");
			containerRuntimeFactory.processAllMessages();
			const collection2 = sharedString2.getIntervalCollection("test");

			collection1.add({ start: 3, end: 4 });
			containerRuntimeFactory.processAllMessages();

			assertIntervals(sharedString, collection1, [{ start: 3, end: 4 }]);
			assertIntervals(sharedString2, collection2, [{ start: 3, end: 4 }]);

			sharedString.removeRange(3, 4);
			containerRuntimeFactory.processAllMessages();

			assertIntervals(sharedString, collection1, [{ start: 3, end: 3 }]);
			assertIntervals(sharedString2, collection2, [{ start: 3, end: 3 }]);
		});

		it("can slide intervals nearer", () => {
			const collection1 = sharedString.getIntervalCollection("test");
			sharedString.insertText(0, "ABCD");
			containerRuntimeFactory.processAllMessages();
			const collection2 = sharedString2.getIntervalCollection("test");

			// Conflicting remove/add interval at end of string
			collection1.add({ start: 1, end: 3 });
			sharedString2.removeRange(3, 4);
			containerRuntimeFactory.processAllMessages();
			assertIntervals(sharedString, collection1, [{ start: 1, end: 2 }]);
			assertIntervals(sharedString2, collection2, [{ start: 1, end: 2 }]);

			// Remove location of end of interval
			sharedString.removeRange(2, 3);
			assert.equal(sharedString.getText(), "AB");
			assertIntervals(sharedString, collection1, [
				// odd behavior - end of interval doesn't slide
				// until ack, so position beyond end of string
				{ start: 1, end: 2 },
			]);
			containerRuntimeFactory.processAllMessages();
			assertIntervals(sharedString, collection1, [{ start: 1, end: 1 }]);
			assertIntervals(sharedString2, collection2, [{ start: 1, end: 1 }]);

			// Remove location of start and end of interval
			sharedString.removeRange(1, 2);
			assertIntervals(
				sharedString,
				collection1,
				[
					// odd behavior - start of interval doesn't slide
					// until ack, so not found by overlapping search
					{ start: 1, end: 1 },
				],
				false,
			);
			containerRuntimeFactory.processAllMessages();
			assertIntervals(sharedString, collection1, [{ start: 0, end: 0 }]);
			assertIntervals(sharedString2, collection2, [{ start: 0, end: 0 }]);

			// Interval on empty string
			sharedString.removeRange(0, 1);
			assertIntervals(sharedString, collection1, [
				// Search finds interval at end of string
				{ start: 0, end: 0 },
			]);
			containerRuntimeFactory.processAllMessages();
			assertIntervals(
				sharedString,
				collection1,
				[
					// Interval becomes detached when string is acked empty
					{ start: -1, end: -1 },
				],
				false,
			);
			assertIntervals(sharedString2, collection2, [{ start: -1, end: -1 }], false);
		});

		it("remains consistent when a change to the same position but different segment is issued", () => {
			// This is a regression test for an issue in LocalIntervalCollection, which avoided actually modifying
			// intervals on change operations if it perceived them to already have the same position. That logic was
			// invalid in 2 ways:
			// 1. for remote ops, the position requested for change potentially refers to a different revision from
			//    the local position.
			// 2. for local ops, even if an interval appears to be at the position it's being changed to, it might
			//    actually be associated with a removed segment and pending slide. In this case, failing to update
			//    the interval locally but still emitting a change op causes inconsistent behavior, since subsequent
			//    slides may be to different segments (in this test, the danger is that the client issuing the change
			//    op may end up with their interval pointing to the "Y" if they fail to change it locally)
			sharedString.insertText(0, "ABCDE");
			const collection1 = sharedString.getIntervalCollection("test");
			containerRuntimeFactory.processAllMessages();
			const interval = collection1.add({ start: 1, end: 3 });
			sharedString2.insertText(2, "XY");
			sharedString2.removeRange(1, 3);
			sharedString.removeRange(1, 4);
			const intervalId = interval.getIntervalId();
			assert(intervalId);
			collection1.change(intervalId, { start: 1, end: 1 });
			containerRuntimeFactory.processAllMessages();
			assert.equal(sharedString.getText(), "AYE");
			assertIntervals(sharedString, collection1, [{ start: 2, end: 2 }]);
			assertIntervals(sharedString2, sharedString2.getIntervalCollection("test"), [
				{ start: 2, end: 2 },
			]);
		});

		it("can slide intervals nearer to locally removed segment", () => {
			const collection1 = sharedString.getIntervalCollection("test");
			sharedString.insertText(0, "ABCD");
			containerRuntimeFactory.processAllMessages();
			const collection2 = sharedString2.getIntervalCollection("test");

			sharedString2.removeRange(3, 4);
			collection1.add({ start: 1, end: 3 });
			sharedString.removeRange(1, 3);
			containerRuntimeFactory.processAllMessages();
			assertIntervals(sharedString, collection1, [{ start: 0, end: 0 }]);
			assertIntervals(sharedString2, collection2, [{ start: 0, end: 0 }]);
		});

		it("consistent after remove all/insert text conflict", () => {
			const collection1 = sharedString.getIntervalCollection("test");
			sharedString.insertText(0, "ABCD");
			collection1.add({ start: 1, end: 3 });
			containerRuntimeFactory.processAllMessages();
			const collection2 = sharedString2.getIntervalCollection("test");

			sharedString.insertText(0, "XYZ");
			sharedString2.removeRange(0, 4);
			containerRuntimeFactory.processAllMessages();
			assertIntervals(sharedString, collection1, [{ start: 2, end: 2 }]);
			assertIntervals(sharedString2, collection2, [{ start: 2, end: 2 }]);

			sharedString2.removeRange(0, 3);
			sharedString.insertText(0, "PQ");
			containerRuntimeFactory.processAllMessages();
			assertIntervals(sharedString, collection1, [{ start: -1, end: -1 }], false);
			assertIntervals(sharedString2, collection2, [{ start: -1, end: -1 }], false);

			sharedString2.removeRange(0, 2);
			containerRuntimeFactory.processAllMessages();
			assertIntervals(sharedString, collection1, [{ start: -1, end: -1 }], false);
			assertIntervals(sharedString2, collection2, [{ start: -1, end: -1 }], false);
		});

<<<<<<< HEAD
		it("remains consistent after changing only one end of a detached interval", () => {
			const collection1 = sharedString.getIntervalCollection("test");
			const collection2 = sharedString2.getIntervalCollection("test");
			const assertAllIntervals = (expected: readonly { start: number; end: number }[]) => {
				assertIntervals(sharedString, collection1, expected, false);
				assertIntervals(sharedString2, collection2, expected, false);
			};

			sharedString.insertText(0, "ABCD");
			const interval = collection1.add({ start: 1, end: 3 });
			sharedString.removeRange(0, 4);
			sharedString.insertText(0, "012");
			containerRuntimeFactory.processAllMessages();

			assertAllIntervals([{ start: -1, end: -1 }]);

			const id = interval.getIntervalId() ?? assert.fail("expected interval to have id");
			collection2.change(id, { start: undefined, end: 2 });
			containerRuntimeFactory.processAllMessages();

			assertAllIntervals([{ start: -1, end: 2 }]);
		});

=======
>>>>>>> 500e404c
		it("can slide intervals on remove ack", () => {
			const collection1 = sharedString.getIntervalCollection("test");
			sharedString.insertText(0, "ABCD");
			containerRuntimeFactory.processAllMessages();
			const collection2 = sharedString2.getIntervalCollection("test");

			collection1.add({ start: 1, end: 3 });
			containerRuntimeFactory.processAllMessages();

			sharedString.insertText(2, "X");
			assert.strictEqual(sharedString.getText(), "ABXCD");
			assertIntervals(sharedString, collection1, [{ start: 1, end: 4 }]);

			sharedString2.removeRange(1, 2);
			assert.strictEqual(sharedString2.getText(), "ACD");
			assertIntervals(sharedString2, collection2, [{ start: 1, end: 2 }]);

			containerRuntimeFactory.processAllMessages();
			assert.strictEqual(sharedString.getText(), "AXCD");
			assert.strictEqual(sharedString2.getText(), "AXCD");

			assertIntervals(sharedString, collection1, [{ start: 1, end: 3 }]);
			assertIntervals(sharedString2, collection2, [{ start: 1, end: 3 }]);
		});

		it("can slide intervals to segment not referenced by remove", () => {
			const collection1 = sharedString.getIntervalCollection("test");
			sharedString.insertText(0, "ABCD");
			containerRuntimeFactory.processAllMessages();
			const collection2 = sharedString2.getIntervalCollection("test");

			sharedString.insertText(2, "X");
			assert.strictEqual(sharedString.getText(), "ABXCD");
			collection1.add({ start: 1, end: 3 });

			sharedString2.removeRange(1, 2);
			assert.strictEqual(sharedString2.getText(), "ACD");

			containerRuntimeFactory.processAllMessages();
			assert.strictEqual(sharedString.getText(), "AXCD");
			assert.strictEqual(sharedString2.getText(), "AXCD");

			assertIntervals(sharedString2, collection2, [{ start: 1, end: 2 }]);
			assertIntervals(sharedString, collection1, [{ start: 1, end: 2 }]);
		});

		it("can slide intervals on create ack", () => {
			// Create and connect a third SharedString.
			const dataStoreRuntime3 = new MockFluidDataStoreRuntime({ clientId: "3" });
			const containerRuntime3 =
				containerRuntimeFactory.createContainerRuntime(dataStoreRuntime3);
			const services3 = {
				deltaConnection: containerRuntime3.createDeltaConnection(),
				objectStorage: new MockStorage(),
			};

			const sharedString3 = new SharedString(
				dataStoreRuntime3,
				"shared-string-3",
				SharedStringFactory.Attributes,
			);
			sharedString3.initializeLocal();
			sharedString3.connect(services3);

			const collection1 = sharedString.getIntervalCollection("test");
			sharedString.insertText(0, "ABCD");
			containerRuntimeFactory.processAllMessages();
			const collection2 = sharedString2.getIntervalCollection("test");
			const collection3 = sharedString3.getIntervalCollection("test");

			sharedString.removeRange(1, 2);
			assert.strictEqual(sharedString.getText(), "ACD");

			sharedString2.insertText(2, "X");
			assert.strictEqual(sharedString2.getText(), "ABXCD");

			collection3.add({ start: 1, end: 3 });

			containerRuntimeFactory.processAllMessages();
			assert.strictEqual(sharedString.getText(), "AXCD");
			assert.strictEqual(sharedString2.getText(), "AXCD");
			assert.strictEqual(sharedString3.getText(), "AXCD");

			assertIntervals(sharedString, collection1, [{ start: 1, end: 3 }]);
			assertIntervals(sharedString2, collection2, [{ start: 1, end: 3 }]);
			assertIntervals(sharedString3, collection3, [{ start: 1, end: 3 }]);
		});

		it("can slide intervals on change ack", () => {
			// Create and connect a third SharedString.
			const dataStoreRuntime3 = new MockFluidDataStoreRuntime({ clientId: "3" });
			const containerRuntime3 =
				containerRuntimeFactory.createContainerRuntime(dataStoreRuntime3);
			const services3 = {
				deltaConnection: containerRuntime3.createDeltaConnection(),
				objectStorage: new MockStorage(),
			};

			const sharedString3 = new SharedString(
				dataStoreRuntime3,
				"shared-string-3",
				SharedStringFactory.Attributes,
			);
			sharedString3.initializeLocal();
			sharedString3.connect(services3);

			const collection1 = sharedString.getIntervalCollection("test");
			sharedString.insertText(0, "ABCD");
			const interval = collection1.add({ start: 0, end: 0 });
			containerRuntimeFactory.processAllMessages();
			const collection2 = sharedString2.getIntervalCollection("test");
			const collection3 = sharedString3.getIntervalCollection("test");

			sharedString.removeRange(1, 2);
			assert.strictEqual(sharedString.getText(), "ACD");

			sharedString2.insertText(2, "X");
			assert.strictEqual(sharedString2.getText(), "ABXCD");

			const intervalId = interval.getIntervalId();
			assert(intervalId);
			collection3.change(intervalId, { start: 1, end: 3 });

			containerRuntimeFactory.processAllMessages();
			assert.strictEqual(sharedString.getText(), "AXCD");
			assert.strictEqual(sharedString2.getText(), "AXCD");
			assert.strictEqual(sharedString3.getText(), "AXCD");

			assertIntervals(sharedString, collection1, [{ start: 1, end: 3 }]);
			assertIntervals(sharedString2, collection2, [{ start: 1, end: 3 }]);
			assertIntervals(sharedString3, collection3, [{ start: 1, end: 3 }]);

			sharedString.removeRange(3, 4);
			assertIntervals(sharedString, collection1, [{ start: 1, end: 3 }]);
			containerRuntimeFactory.processAllMessages();

			assertIntervals(sharedString, collection1, [{ start: 1, end: 2 }]);
			assertIntervals(sharedString2, collection2, [{ start: 1, end: 2 }]);
			assertIntervals(sharedString3, collection3, [{ start: 1, end: 2 }]);
		});

		it("can slide intervals on create before remove", () => {
			const collection1 = sharedString.getIntervalCollection("test");
			sharedString.insertText(0, "ABCD");
			containerRuntimeFactory.processAllMessages();
			const collection2 = sharedString2.getIntervalCollection("test");

			collection2.add({ start: 2, end: 3 });

			sharedString.removeRange(1, 3);

			containerRuntimeFactory.processAllMessages();

			assertIntervals(sharedString2, collection2, [{ start: 1, end: 1 }]);
			assertIntervals(sharedString, collection1, [{ start: 1, end: 1 }]);
		});

		it("can slide intervals on remove before create", () => {
			const collection1 = sharedString.getIntervalCollection("test");
			sharedString.insertText(0, "ABCDE");
			containerRuntimeFactory.processAllMessages();
			const collection2 = sharedString2.getIntervalCollection("test");

			sharedString.removeRange(1, 3);
			assert.strictEqual(sharedString.getText(), "ADE");

			collection2.add({ start: 1, end: 3 });

			containerRuntimeFactory.processAllMessages();

			// before fixing this, at this point the start range on sharedString
			// is on the removed segment. Can't detect that from the interval API.
			assertIntervals(sharedString2, collection2, [{ start: 1, end: 1 }]);
			assertIntervals(sharedString, collection1, [{ start: 1, end: 1 }]);

			// More operations reveal the problem
			sharedString.insertText(2, "X");
			assert.strictEqual(sharedString.getText(), "ADXE");
			sharedString2.removeRange(1, 2);
			assert.strictEqual(sharedString2.getText(), "AE");

			containerRuntimeFactory.processAllMessages();
			assert.strictEqual(sharedString.getText(), "AXE");

			assertIntervals(sharedString2, collection2, [{ start: 1, end: 1 }]);
			assertIntervals(sharedString, collection1, [{ start: 1, end: 1 }]);
		});

		it("can maintain different offsets on removed segment", () => {
			const collection1 = sharedString.getIntervalCollection("test");
			sharedString.insertText(0, "ABCD");
			containerRuntimeFactory.processAllMessages();
			const collection2 = sharedString2.getIntervalCollection("test");

			collection1.add({ start: 1, end: 3 });
			sharedString.insertText(2, "XY");
			assert.strictEqual(sharedString.getText(), "ABXYCD");

			sharedString2.removeRange(0, 4);
			assert.strictEqual(sharedString2.getText(), "");

			containerRuntimeFactory.processAllMessages();
			assert.strictEqual(sharedString.getText(), "XY");
			assert.strictEqual(sharedString2.getText(), "XY");

			assertIntervals(sharedString, collection1, [{ start: 0, end: 1 }]);
			assertIntervals(sharedString2, collection2, [{ start: 0, end: 1 }]);
		});

		it("tolerates creation of an interval with no segment due to concurrent delete", () => {
			sharedString.insertText(0, "ABCDEF");
			const collection1 = sharedString.getIntervalCollection("test");
			const collection2 = sharedString2.getIntervalCollection("test");
			containerRuntimeFactory.processAllMessages();
			sharedString2.removeRange(0, sharedString2.getLength());
			collection1.add({ start: 1, end: 1 });
			sharedString2.insertText(0, "X");
			containerRuntimeFactory.processAllMessages();
			assertIntervals(sharedString, collection1, [{ start: -1, end: -1 }], false);
			assertIntervals(sharedString2, collection2, [{ start: -1, end: -1 }], false);
		});

		it("can maintain consistency of LocalReference's when segments are packed", async () => {
			// sharedString.insertMarker(0, ReferenceType.Tile, { nodeType: "Paragraph" });

			const collection1 = sharedString.getIntervalCollection("test2");
			containerRuntimeFactory.processAllMessages();
			const collection2 = sharedString2.getIntervalCollection("test2");

			sharedString.insertText(0, "a");
			sharedString.insertText(1, "b");
			sharedString.insertText(2, "c");
			sharedString.insertText(3, "d");
			sharedString.insertText(4, "e");
			sharedString.insertText(5, "f");

			containerRuntimeFactory.processAllMessages();

			assert.strictEqual(sharedString.getText(), "abcdef", "incorrect text 1");
			assert.strictEqual(sharedString2.getText(), "abcdef", "incorrect text 2");

			collection1.add({ start: 2, end: 2 });

			containerRuntimeFactory.processAllMessages();

			assertIntervals(sharedString, collection1, [{ start: 2, end: 2 }]);
			assertIntervals(sharedString2, collection2, [{ start: 2, end: 2 }]);

			sharedString.insertText(0, "a");
			sharedString.insertText(1, "b");
			sharedString.insertText(2, "c");
			sharedString.insertText(3, "d");
			sharedString.insertText(4, "e");
			sharedString.insertText(5, "f");

			containerRuntimeFactory.processAllMessages();

			assert.strictEqual(sharedString.getText(), "abcdefabcdef", "incorrect text 2");
			assert.strictEqual(sharedString2.getText(), "abcdefabcdef", "incorrect text 3");

			collection1.add({ start: 5, end: 5 });
			collection1.add({ start: 2, end: 2 });

			containerRuntimeFactory.processAllMessages();

			assertIntervals(sharedString, collection1, [
				{ start: 2, end: 2 },
				{ start: 5, end: 5 },
				{ start: 8, end: 8 },
			]);
			assertIntervals(sharedString2, collection2, [
				{ start: 2, end: 2 },
				{ start: 5, end: 5 },
				{ start: 8, end: 8 },
			]);

			// Summarize to cause Zamboni to pack segments. Confirm consistency after packing.
			await sharedString2.summarize();

			assertIntervals(sharedString, collection1, [
				{ start: 2, end: 2 },
				{ start: 5, end: 5 },
				{ start: 8, end: 8 },
			]);
			assertIntervals(sharedString2, collection2, [
				{ start: 2, end: 2 },
				{ start: 5, end: 5 },
				{ start: 8, end: 8 },
			]);
		});

		it("ignores remote changes that would be overridden by multiple local ones", () => {
			// The idea of this test is to verify multiple pending local changes are tracked accurately.
			// No tracking at all of pending changes would cause collection 1 to see all 5 values: 0, 1, 2, 3, 4.
			// Tracking that there is only a local change, but not which one it was might cause collection 1 to
			// see 4 values: 0, 2, 3, 4.
			// Correct tracking should cause collection1 to only see 3 values: 0, 2, 4
			sharedString.insertText(0, "ABCDEF");
			const collection1 = sharedString.getIntervalCollection("test");
			const endpointsForCollection1: { start: number; end: number }[] = [];
			const sequenceIntervalToEndpoints = (
				interval: SequenceInterval,
			): { start: number; end: number } => ({
				start: sharedString.localReferencePositionToPosition(interval.start),
				end: sharedString.localReferencePositionToPosition(interval.end),
			});

			collection1.on("addInterval", (interval) => {
				endpointsForCollection1.push(sequenceIntervalToEndpoints(interval));
			});
			collection1.on("changeInterval", (interval) => {
				const { start, end } = sequenceIntervalToEndpoints(interval);
				// IntervalCollection is a bit noisy when it comes to change events; this logic makes sure
				// to only append for actually changed values.
				const prevValue = endpointsForCollection1[endpointsForCollection1.length - 1];
				if (prevValue.start !== start || prevValue.end !== end) {
					endpointsForCollection1.push({ start, end });
				}
			});

			const id = collection1.add({ start: 0, end: 0 }).getIntervalId();
			assert(id);
			containerRuntimeFactory.processAllMessages();
			const collection2 = sharedString2.getIntervalCollection("test");

			collection2.change(id, { start: 1, end: 1 });
			collection1.change(id, { start: 2, end: 2 });

			assertIntervalEquals(sharedString2, collection2.getIntervalById(id), {
				start: 1,
				end: 1,
			});
			assertIntervalEquals(sharedString, collection1.getIntervalById(id), {
				start: 2,
				end: 2,
			});

			collection2.change(id, { start: 3, end: 3 });
			collection1.change(id, { start: 4, end: 4 });
			containerRuntimeFactory.processAllMessages();
			assert.deepEqual(endpointsForCollection1, [
				{ start: 0, end: 0 },
				{ start: 2, end: 2 },
				{ start: 4, end: 4 },
			]);
		});

		it("propagates delete op to second runtime", async () => {
			containerRuntimeFactory = new MockContainerRuntimeFactoryForReconnection();

			// Connect the first SharedString.
			const containerRuntime1 =
				containerRuntimeFactory.createContainerRuntime(dataStoreRuntime1);
			const services1: IChannelServices = {
				deltaConnection: dataStoreRuntime1.createDeltaConnection(),
				objectStorage: new MockStorage(),
			};
			sharedString.initializeLocal();
			sharedString.connect(services1);

			// Create and connect a second SharedString.
			const runtime2 = new MockFluidDataStoreRuntime();
			const containerRuntime2 = containerRuntimeFactory.createContainerRuntime(runtime2);
			sharedString2 = new SharedString(
				runtime2,
				"shared-string-2",
				SharedStringFactory.Attributes,
			);
			const services2: IChannelServices = {
				deltaConnection: runtime2.createDeltaConnection(),
				objectStorage: new MockStorage(),
			};
			sharedString2.initializeLocal();
			sharedString2.connect(services2);

			sharedString.insertText(0, "hello friend");
			const collection1 = sharedString.getIntervalCollection("test");
			const collection2 = sharedString2.getIntervalCollection("test");
			containerRuntimeFactory.processAllMessages();

			const interval = collection1.add({ start: 6, end: 8 }); // the "fr" in "friend"

			containerRuntimeFactory.processAllMessages();
			const intervalId = interval.getIntervalId();
			assert(intervalId);
			collection1.removeIntervalById(intervalId);
			containerRuntimeFactory.processAllMessages();
			assertIntervals(sharedString2, collection2, []);
		});

		it("can round trip intervals", async () => {
			sharedString.insertText(0, "ABCDEF");
			const collection1 = sharedString.getIntervalCollection("test");

			const id = collection1.add({ start: 2, end: 2 }).getIntervalId();
			assert(id);
			containerRuntimeFactory.processAllMessages();

			const summaryTree = await sharedString.summarize();

			const services: IChannelServices = {
				deltaConnection: new MockEmptyDeltaConnection(),
				objectStorage: MockStorage.createFromSummary(summaryTree.summary),
			};

			const dataStoreRuntime2 = new MockFluidDataStoreRuntime();
			const sharedString3 = new SharedString(
				dataStoreRuntime2,
				"shared-string-3",
				SharedStringFactory.Attributes,
			);

			await sharedString3.load(services);
			await sharedString3.loaded;

			const collection2 = sharedString3.getIntervalCollection("test");

			assertIntervalEquals(sharedString, collection1.getIntervalById(id), {
				start: 2,
				end: 2,
			});
			assertIntervalEquals(sharedString3, collection2.getIntervalById(id), {
				start: 2,
				end: 2,
			});
		});

		describe("intervalCollection comparator consistency", () => {
			// This is a regression suite for an issue caught by fuzz testing:
			// if intervals A, B, C are created which initially compare A < B < C,
			// it's possible that string operations can change this order. Specifically,
			// removing substrings of text can make LocalReferences which previously compared
			// unequal now compare equal. Since the interval comparator is lexicographical on
			// the array [start reference, end reference, id], collapsing previously-unequal
			// references to now equal ones can cause issues.
			// The immediate way this manifests is that attempting to remove the interval fails
			// in red-black tree code, since the key isn't at the expected location.
			let collection: IIntervalCollection<SequenceInterval>;
			beforeEach(() => {
				sharedString.insertText(0, "ABCDEFG");
				collection = sharedString.getIntervalCollection("test");
			});

			it("retains intervalTree coherency when falling back to end comparison", () => {
				collection.add({ start: 1, end: 6 });
				collection.add({ start: 2, end: 5 });
				const initiallyLargest = collection.add({ start: 3, end: 4 });
				sharedString.removeRange(1, 4);
				// Interval slide doesn't happen until creation is acked, so interval sort order
				// is still by start position, which do not compare equal despite all appearing to be 1
				assertIntervals(sharedString, collection, [
					{ start: 1, end: 3 },
					{ start: 1, end: 2 },
					{ start: 1, end: 1 },
				]);
				const initiallyLargestId = initiallyLargest.getIntervalId();
				assert(initiallyLargestId);
				collection.removeIntervalById(initiallyLargestId);
				assertIntervals(sharedString, collection, [
					{ start: 1, end: 3 },
					{ start: 1, end: 2 },
				]);
				containerRuntimeFactory.processAllMessages();
				// After processing messages, intervals slide and order is as expected.
				assertIntervals(sharedString, collection, [
					{ start: 1, end: 2 },
					{ start: 1, end: 3 },
				]);
			});

			it("retains intervalTree coherency after slide when falling back to end comparison", () => {
				collection.add({ start: 1, end: 6 });
				collection.add({ start: 2, end: 5 });
				const initiallyLargest = collection.add({ start: 3, end: 4 });
				sharedString.removeRange(1, 4);
				assertIntervals(sharedString, collection, [
					{ start: 1, end: 3 },
					{ start: 1, end: 2 },
					{ start: 1, end: 1 },
				]);
				containerRuntimeFactory.processAllMessages();
				assertIntervals(sharedString, collection, [
					{ start: 1, end: 1 },
					{ start: 1, end: 2 },
					{ start: 1, end: 3 },
				]);
				const initiallyLargestId = initiallyLargest.getIntervalId();
				assert(initiallyLargestId);
				collection.removeIntervalById(initiallyLargestId);
				assertIntervals(sharedString, collection, [
					{ start: 1, end: 2 },
					{ start: 1, end: 3 },
				]);
				containerRuntimeFactory.processAllMessages();
				assertIntervals(sharedString, collection, [
					{ start: 1, end: 2 },
					{ start: 1, end: 3 },
				]);
			});

			it("retains intervalTree coherency when falling back to id comparison", () => {
				const [idLowest, idMiddle, idLargest] = ["a", "b", "c"];
				collection.add({ start: 0, end: 1, props: { intervalId: idLargest } });
				collection.add({ start: 0, end: 2, props: { intervalId: idMiddle } });
				collection.add({ start: 0, end: 3, props: { intervalId: idLowest } });
				sharedString.removeRange(1, 4);
				assertIntervals(sharedString, collection, [
					{ start: 0, end: 1 },
					{ start: 0, end: 1 },
					{ start: 0, end: 1 },
				]);
				collection.removeIntervalById(idLowest);
				assertIntervals(sharedString, collection, [
					{ start: 0, end: 1 },
					{ start: 0, end: 1 },
				]);
				containerRuntimeFactory.processAllMessages();
				assertIntervals(sharedString, collection, [
					{ start: 0, end: 1 },
					{ start: 0, end: 1 },
				]);
			});

			it("retains intervalTree coherency after slide when falling back to id comparison", () => {
				const [idLowest, idMiddle, idLargest] = ["a", "b", "c"];
				collection.add({ start: 0, end: 1, props: { intervalId: idLargest } });
				collection.add({ start: 0, end: 2, props: { intervalId: idMiddle } });
				collection.add({ start: 0, end: 3, props: { intervalId: idLowest } });
				sharedString.removeRange(1, 4);
				assertIntervals(sharedString, collection, [
					{ start: 0, end: 1 },
					{ start: 0, end: 1 },
					{ start: 0, end: 1 },
				]);
				containerRuntimeFactory.processAllMessages();
				assertIntervals(sharedString, collection, [
					{ start: 0, end: 1 },
					{ start: 0, end: 1 },
					{ start: 0, end: 1 },
				]);
				collection.removeIntervalById(idLowest);
				assertIntervals(sharedString, collection, [
					{ start: 0, end: 1 },
					{ start: 0, end: 1 },
				]);
				containerRuntimeFactory.processAllMessages();
				assertIntervals(sharedString, collection, [
					{ start: 0, end: 1 },
					{ start: 0, end: 1 },
				]);
			});

			it("retains intervalTree coherency after slide on create ack", () => {
				// The code in createAck needs to change the reference positions for an interval.
				// The test verifies that is done correctly and that the listener is added
				// to fix the interval position on subsequent slide.
				containerRuntimeFactory.processAllMessages();
				collection.add({ start: 4, end: 4 });
				collection.add({ start: 4, end: 5 });

				sharedString2.removeRange(1, 2);

				const initiallySmallest = collection.add({ start: 1, end: 6 });

				sharedString2.removeRange(1, 3);

				assertIntervals(sharedString, collection, [
					{ start: 1, end: 6 },
					{ start: 4, end: 4 },
					{ start: 4, end: 5 },
				]);

				containerRuntimeFactory.processAllMessages();
				assertIntervals(sharedString, collection, [
					{ start: 1, end: 1 },
					{ start: 1, end: 2 },
					{ start: 1, end: 3 },
				]);
				const initiallySmallestId = initiallySmallest.getIntervalId();
				assert(initiallySmallestId);
				collection.removeIntervalById(initiallySmallestId);
				assertIntervals(sharedString, collection, [
					{ start: 1, end: 1 },
					{ start: 1, end: 2 },
				]);
				containerRuntimeFactory.processAllMessages();
				assertIntervals(sharedString, collection, [
					{ start: 1, end: 1 },
					{ start: 1, end: 2 },
				]);
			});
		});

		it("test IntervalCollection creation events", () => {
			let createCalls1 = 0;
			const createInfo1: { local: boolean; label: string }[] = [];
			const createCallback1 = (label: string, local: boolean, target: SharedString) => {
				assert.strictEqual(target, sharedString, "Expected event to target sharedString");
				createInfo1[createCalls1++] = { local, label };
			};
			sharedString.on("createIntervalCollection", createCallback1);

			let createCalls2 = 0;
			const createInfo2: { local: boolean; label: string }[] = [];
			const createCallback2 = (label: string, local: boolean, target: SharedString) => {
				assert.strictEqual(target, sharedString2, "Expected event to target sharedString2");
				createInfo2[createCalls2++] = { local, label };
			};
			sharedString2.on("createIntervalCollection", createCallback2);

			sharedString.insertText(0, "hello world");
			containerRuntimeFactory.processAllMessages();

			const collection1: IIntervalCollection<SequenceInterval> =
				sharedString.getIntervalCollection("test1");
			const interval1 = collection1.add({ start: 0, end: 1 });
			const intervalId1 = interval1.getIntervalId();
			assert(intervalId1);
			collection1.change(intervalId1, { start: 1, end: 4 });

			const collection2: IIntervalCollection<SequenceInterval> =
				sharedString2.getIntervalCollection("test2");
			const interval2 = collection2.add({ start: 0, end: 2 });
			const intervalId2 = interval2.getIntervalId();
			assert(intervalId2);
			collection2.removeIntervalById(intervalId2);

			const collection3: IIntervalCollection<SequenceInterval> =
				sharedString2.getIntervalCollection("test3");
			collection3.add({ start: 0, end: 3 });

			containerRuntimeFactory.processAllMessages();

			const verifyCreateEvents = (s: SharedString, createInfo, infoArray) => {
				let i = 0;
				const labels = s.getIntervalCollectionLabels();
				for (const label of labels) {
					assert.equal(label, infoArray[i].label, `Bad label ${i}: ${label}`);
					assert.equal(
						label,
						createInfo[i].label,
						`Bad label ${i}: ${createInfo[i].label}`,
					);
					assert.equal(
						createInfo[i].local,
						infoArray[i].local,
						`Bad local value ${i}: ${createInfo[i].local}`,
					);
					i++;
				}
				assert.equal(
					infoArray.length,
					createInfo.length,
					`Wrong number of create calls: ${i}`,
				);
			};
			verifyCreateEvents(sharedString, createInfo1, [
				{ label: "test1", local: true },
				{ label: "test2", local: false },
				{ label: "test3", local: false },
			]);
			verifyCreateEvents(sharedString2, createInfo2, [
				{ label: "test2", local: true },
				{ label: "test3", local: true },
				{ label: "test1", local: false },
			]);
		});

		it("can be concurrently created", () => {
			sharedString.insertText(0, "hello world");
			const collection1 = sharedString.getIntervalCollection("test");
			const collection2 = sharedString2.getIntervalCollection("test");
			containerRuntimeFactory.processAllMessages();
			assert.equal(Array.from(collection1).length, 0);
			assert.equal(Array.from(collection2).length, 0);
		});

<<<<<<< HEAD
		it("Can correctly interpret ack of single-endpoint changes", () => {
			sharedString.insertText(0, "ABCDEF");
			const collection1 = sharedString.getIntervalCollection("test");
			const collection2 = sharedString2.getIntervalCollection("test");
			containerRuntimeFactory.processAllMessages();
			const interval = collection1.add({ start: 2, end: 5 });
			sharedString2.removeRange(4, 6);
			const intervalId = interval.getIntervalId();
			assert(intervalId);
			collection1.change(intervalId, { start: 1 /* only change start */ });
			sharedString2.insertText(2, "123");
			containerRuntimeFactory.processAllMessages();
			assert.equal(sharedString.getText(), "AB123CD");
			assertIntervals(sharedString, collection1, [{ start: 1, end: 6 }]);
			assertIntervals(sharedString2, collection2, [{ start: 1, end: 6 }]);
		});

=======
>>>>>>> 500e404c
		it("doesn't slide references on ack if there are pending remote changes", () => {
			sharedString.insertText(0, "ABCDEF");
			const collection1 = sharedString.getIntervalCollection("test");
			const collection2 = sharedString2.getIntervalCollection("test");
			containerRuntimeFactory.processAllMessages();
			sharedString.removeRange(3, 6);
			const interval = collection2.add({ start: 3, end: 4 });
			const intervalId = interval.getIntervalId();
			assert(intervalId);
			collection2.change(intervalId, { start: 1, end: 5 });

			assert.equal(
				containerRuntimeFactory.outstandingMessageCount,
				3,
				"Unexpected number of ops",
			);
			containerRuntimeFactory.processOneMessage();
			assertIntervals(sharedString2, collection2, [
				{ start: 1, end: 3 /* hasn't yet been acked */ },
			]);
			containerRuntimeFactory.processOneMessage();
			assertIntervals(sharedString2, collection2, [
				{ start: 1, end: 3 /* hasn't yet been acked */ },
			]);
			containerRuntimeFactory.processOneMessage();
			assertIntervals(sharedString2, collection2, [{ start: 1, end: 2 }]);

			assert.equal(sharedString.getText(), "ABC");
			assertIntervals(sharedString, collection1, [{ start: 1, end: 2 }]);
		});

		describe("have eventually consistent property sets", () => {
			it("when an interval is modified with a pending change", () => {
				sharedString.insertText(0, "ABC");
				const collection1 = sharedString.getIntervalCollection("test");
				const collection2 = sharedString2.getIntervalCollection("test");
				const interval = collection1.add({ start: 0, end: 0 });
				containerRuntimeFactory.processAllMessages();
				const id = interval.getIntervalId();
				assert(id);
				collection1.change(id, { start: 1, end: 1 });
				collection1.change(id, { props: { propName: "losing value" } });
				collection2.change(id, { props: { propName: "winning value" } });
				containerRuntimeFactory.processAllMessages();
				assert.equal(collection1.getIntervalById(id)?.properties.propName, "winning value");
				assert.equal(collection2.getIntervalById(id)?.properties.propName, "winning value");
			});
		});
	});

	describe("reconnect", () => {
		let containerRuntimeFactory: MockContainerRuntimeFactoryForReconnection;
		let containerRuntime1: MockContainerRuntimeForReconnection;
		let containerRuntime2: MockContainerRuntimeForReconnection;
		let sharedString2: SharedString;

		let collection1: IIntervalCollection<SequenceInterval>;
		let collection2: IIntervalCollection<SequenceInterval>;
		let interval: SequenceInterval;

		beforeEach(async () => {
			containerRuntimeFactory = new MockContainerRuntimeFactoryForReconnection();

			// Connect the first SharedString.
			containerRuntime1 = containerRuntimeFactory.createContainerRuntime(dataStoreRuntime1);
			const services1: IChannelServices = {
				deltaConnection: dataStoreRuntime1.createDeltaConnection(),
				objectStorage: new MockStorage(),
			};
			sharedString.initializeLocal();
			sharedString.connect(services1);

			// Create and connect a second SharedString.
			const runtime2 = new MockFluidDataStoreRuntime({ clientId: "2" });
			containerRuntime2 = containerRuntimeFactory.createContainerRuntime(runtime2);
			sharedString2 = new SharedString(
				runtime2,
				"shared-string-2",
				SharedStringFactory.Attributes,
			);
			const services2: IChannelServices = {
				deltaConnection: runtime2.createDeltaConnection(),
				objectStorage: new MockStorage(),
			};
			sharedString2.initializeLocal();
			sharedString2.connect(services2);

			sharedString.insertText(0, "hello friend");
			collection1 = sharedString.getIntervalCollection("test");
			containerRuntimeFactory.processAllMessages();

			collection2 = sharedString2.getIntervalCollection("test");
			containerRuntimeFactory.processAllMessages();

			// Note: at the start of each test, this interval is only visible to client 1.
			interval = collection1.add({ start: 6, end: 8 }); // the "fr" in "friend"
		});

		it("addInterval resubmitted with concurrent insert", async () => {
			containerRuntime1.connected = false;

			sharedString2.insertText(7, "amily its my f");
			containerRuntimeFactory.processAllMessages();

			containerRuntime1.connected = true;
			containerRuntimeFactory.processAllMessages();

			assert.equal(sharedString2.getText(), "hello family its my friend");
			assertIntervals(sharedString2, collection2, [{ start: 6, end: 22 }]);
			assertIntervals(sharedString, collection1, [{ start: 6, end: 22 }]);
		});

		// This is useful to ensure rebasing reconnection ops doesn't take into account local string state
		// that has been applied since the interval addition.
		it("addInterval and string operations resubmitted with concurrent insert", async () => {
			containerRuntime1.connected = false;

			sharedString2.insertText(7, "amily its my f");
			sharedString.removeText(0, 5);
			sharedString.insertText(0, "hi");
			containerRuntimeFactory.processAllMessages();

			containerRuntime1.connected = true;
			containerRuntimeFactory.processAllMessages();

			assert.equal(sharedString2.getText(), "hi family its my friend");
			assertIntervals(sharedString2, collection2, [{ start: 3, end: 19 }]);
			assertIntervals(sharedString, collection1, [{ start: 3, end: 19 }]);
		});

		describe("correctly tracks pendingChanges for", () => {
			// This is a regression suite for an issue involving faulty update of the pendingChange maps
			// when both an add and a change op are rebased. Pending change tracking should only apply
			// to "change" ops, but was also erroneously updated for "add" ops. Change tracking should also
			// properly handle rebasing ops that only affect one endpoint.
<<<<<<< HEAD
			const testCases = [
				{
					name: "that changes both endpoints",
					start: 6,
					end: 7,
				},
				{
					name: "that changes only the start",
					start: 6,
					end: undefined,
				},
				{
					name: "that changes only the end",
					start: undefined,
					end: 7,
				},
			];

			describe("an add followed by a change", () => {
				for (const { name, start, end } of testCases) {
					it(name, () => {
						const intervalId = interval.getIntervalId();
						assert(intervalId);
						collection1.removeIntervalById(intervalId);
						containerRuntimeFactory.processAllMessages();
						containerRuntime1.connected = false;
						const newInterval = collection1.add({ start: 0, end: 1 });
						sharedString.insertText(2, "llo he");
						const newIntervalId = newInterval.getIntervalId();
						assert(newIntervalId);
						collection1.change(newIntervalId, { start, end });
						// Previously would fail: rebase of the "add" op would cause "Mismatch in pending changes"
						// assert to fire (since the pending change wasn't actually the addition of the interval;
						// it was the change)
						containerRuntime1.connected = true;
						containerRuntimeFactory.processAllMessages();
						const expectedIntervals = [{ start: start ?? 0, end: end ?? 1 }];
						assertIntervals(sharedString, collection1, expectedIntervals);
						assertIntervals(sharedString2, collection2, expectedIntervals);
					});
				}
=======

			it("an add followed by a change", () => {
				const intervalId = interval.getIntervalId();
				assert(intervalId);
				collection1.removeIntervalById(intervalId);
				containerRuntimeFactory.processAllMessages();
				containerRuntime1.connected = false;
				const newInterval = collection1.add(0, 1, IntervalType.SlideOnRemove);
				sharedString.insertText(2, "llo he");
				const newIntervalId = newInterval.getIntervalId();
				assert(newIntervalId);
				collection1.change(newIntervalId, 6, 7);
				// Previously would fail: rebase of the "add" op would cause "Mismatch in pending changes"
				// assert to fire (since the pending change wasn't actually the addition of the interval;
				// it was the change)
				containerRuntime1.connected = true;
				containerRuntimeFactory.processAllMessages();
				const expectedIntervals = [{ start: 6, end: 7 }];
				assertIntervals(sharedString, collection1, expectedIntervals);
				assertIntervals(sharedString2, collection2, expectedIntervals);
>>>>>>> 500e404c
			});

			it("a change", () => {
				// Like above, but the string-modifying operation is performed remotely. This means the pendingChange
				// recorded prior to rebasing will have a different index from the pendingChange that would be generated
				// upon rebasing (so failing to update would cause mismatch)
<<<<<<< HEAD
				for (const { name, start, end } of testCases) {
					it(name, () => {
						const intervalId = interval.getIntervalId();
						assert(intervalId);
						collection1.removeIntervalById(intervalId);
						containerRuntimeFactory.processAllMessages();
						containerRuntime1.connected = false;
						const newInterval = collection1.add({ start: 0, end: 1 });
						sharedString2.insertText(2, "llo he");
						const newIntervalId = newInterval.getIntervalId();
						assert(newIntervalId);
						collection1.change(newIntervalId, { start, end });
						containerRuntimeFactory.processAllMessages();
						containerRuntime1.connected = true;
						containerRuntimeFactory.processAllMessages();
						const expectedStart = start === undefined ? 0 : start + "llo he".length;
						const expectedEnd = end === undefined ? 1 : end + "llo he".length;
						const expectedIntervals = [{ start: expectedStart ?? 0, end: expectedEnd }];
						assertIntervals(sharedString, collection1, expectedIntervals);
						assertIntervals(sharedString2, collection2, expectedIntervals);
					});
				}
=======
				const intervalId = interval.getIntervalId();
				const start = 6;
				const end = 7;
				assert(intervalId);
				collection1.removeIntervalById(intervalId);
				containerRuntimeFactory.processAllMessages();
				containerRuntime1.connected = false;
				const newInterval = collection1.add(0, 1, IntervalType.SlideOnRemove);
				sharedString2.insertText(2, "llo he");
				const newIntervalId = newInterval.getIntervalId();
				assert(newIntervalId);
				collection1.change(newIntervalId, start, end);
				containerRuntimeFactory.processAllMessages();
				containerRuntime1.connected = true;
				containerRuntimeFactory.processAllMessages();
				const expectedStart = start + "llo he".length;
				const expectedEnd = end + "llo he".length;
				const expectedIntervals = [{ start: expectedStart ?? 0, end: expectedEnd }];
				assertIntervals(sharedString, collection1, expectedIntervals);
				assertIntervals(sharedString2, collection2, expectedIntervals);
>>>>>>> 500e404c
			});
		});

		it("can rebase a change operation to positions that are invalid in the current view", () => {
			// This is a regression test for an issue in which attempting to rebase an interval op could hit
			// issues in local position validation. The root cause was that the rebase logic round-tripped its
			// rebase positions through a SequenceInterval (i.e. constructed an interval with the desired rebase
			// positions, then serialized it). The problem is that interval isn't always valid to construct on
			// the state of the local client's merge tree.
			containerRuntimeFactory.processAllMessages();
			containerRuntime1.connected = false;
			// Since there aren't any other ops, the idea is the rebased version of this op would be the same as
			// the original version. However, at the time the client is rebasing, it only has a single character of
			// text. So it's impossible to generate valid LocalReference_s with positions that evaluate to 8 and 9
			// as the original problematic implementation did.
			const intervalId = interval.getIntervalId();
			assert(intervalId);
			collection1.change(intervalId, { start: 8, end: 9 });
			sharedString.removeRange(1, sharedString.getLength());
			containerRuntime1.connected = true;
			containerRuntimeFactory.processAllMessages();
			assertIntervals(sharedString, collection1, [{ start: 0, end: 0 }]);
			assertIntervals(sharedString2, collection2, [{ start: 0, end: 0 }]);
		});

		it("can rebase changeProperty ops", () => {
			containerRuntime1.connected = false;
			const intervalId = interval.getIntervalId();
			assert(intervalId);
			collection1.change(intervalId, { props: { foo: "prop" } });
			containerRuntime1.connected = true;
			containerRuntimeFactory.processAllMessages();
			assertIntervals(sharedString, collection1, [{ start: 6, end: 8 }]);
			assertIntervals(sharedString2, collection2, [{ start: 6, end: 8 }]);
			const interval2 = collection2.getIntervalById(intervalId);
			assert.equal(interval2?.properties.foo, "prop");
			assert.equal(interval.properties.foo, "prop");
		});

		it("addInterval resubmitted with concurrent delete", async () => {
			containerRuntime1.connected = false;

			sharedString2.removeText(5, 9);
			containerRuntimeFactory.processAllMessages();

			containerRuntime1.connected = true;
			containerRuntimeFactory.processAllMessages();

			assert.equal(sharedString2.getText(), "helloend");
			assertIntervals(sharedString2, collection2, [{ start: 5, end: 5 }]);
			assertIntervals(sharedString, collection1, [{ start: 5, end: 5 }]);
		});

		it("delete resubmitted with concurrent insert", async () => {
			containerRuntimeFactory.processAllMessages();
			containerRuntime1.connected = false;

			const intervalId = interval.getIntervalId();
			assert(intervalId);
			collection1.removeIntervalById(intervalId);
			sharedString2.insertText(7, "amily its my f");
			containerRuntimeFactory.processAllMessages();

			containerRuntime1.connected = true;
			containerRuntimeFactory.processAllMessages();

			// Verify that the changes were correctly received by the second SharedString
			assert.equal(sharedString2.getText(), "hello family its my friend");
			assertIntervals(sharedString2, collection2, []);
			assertIntervals(sharedString, collection1, []);
		});

		it("change resubmitted with concurrent insert", async () => {
			containerRuntimeFactory.processAllMessages();
			containerRuntime1.connected = false;

			const intervalId = interval.getIntervalId();
			assert(intervalId);
			collection1.change(intervalId, { start: 5, end: 9 }); // " fri"
			sharedString2.insertText(7, "amily its my f");
			containerRuntimeFactory.processAllMessages();

			containerRuntime1.connected = true;
			containerRuntimeFactory.processAllMessages();

			assert.equal(sharedString2.getText(), "hello family its my friend");
			assertIntervals(sharedString2, collection2, [{ start: 5, end: 23 }]);
			assertIntervals(sharedString, collection1, [{ start: 5, end: 23 }]);
		});

		it("change resubmitted with concurrent delete", async () => {
			containerRuntimeFactory.processAllMessages();
			containerRuntime1.connected = false;

			const intervalId = interval.getIntervalId();
			assert(intervalId);
			collection1.change(intervalId, { start: 5, end: 9 }); // " fri"
			sharedString2.removeText(8, 10);
			containerRuntimeFactory.processAllMessages();

			containerRuntime1.connected = true;
			containerRuntimeFactory.processAllMessages();

			assert.equal(sharedString2.getText(), "hello frnd");
			assertIntervals(sharedString2, collection2, [{ start: 5, end: 8 }]);
			assertIntervals(sharedString, collection1, [{ start: 5, end: 8 }]);
		});
	});

	describe("querying intervals with index API's", () => {
		describe("support attaching/detaching an index", () => {
			let collection;
			let mockIntervalIndex;
			let id1;
			let id2;

			beforeEach(() => {
				sharedString.initializeLocal();
				collection = sharedString.getIntervalCollection("test");
				sharedString.insertText(0, "xyzabc");
				id1 = collection.add({ start: 1, end: 1 }).getIntervalId();
				id2 = collection.add({ start: 1, end: 3 }).getIntervalId();

				mockIntervalIndex = new MockIntervalIndex();
				collection.attachIndex(mockIntervalIndex);
			});

			it("can add all intervals in collection to the attached index", () => {
				assert.strictEqual(collection.getIntervalById(id1), mockIntervalIndex.get(0));
				assert.strictEqual(collection.getIntervalById(id2), mockIntervalIndex.get(1));
			});

			it("the intervals in attached index should be synced with those in collection after updating", () => {
				const id3 = collection.add({ start: 2, end: 5 }).getIntervalId();
				assert.strictEqual(collection.getIntervalById(id3), mockIntervalIndex.get(2));
				collection.removeIntervalById(id2);
				assert.strictEqual(collection.getIntervalById(id1), mockIntervalIndex.get(0));
				assert.strictEqual(collection.getIntervalById(id3), mockIntervalIndex.get(1));
			});

			it("detached index should not affect the intervals in collection", () => {
				assert.equal(collection.detachIndex(mockIntervalIndex), true);
				assert.equal(mockIntervalIndex.size(), 0);
				assertIntervalEquals(sharedString, collection.getIntervalById(id1), {
					start: 1,
					end: 1,
				});
				assertIntervalEquals(sharedString, collection.getIntervalById(id2), {
					start: 1,
					end: 3,
				});
			});

			it("can not detach the index does not exist", () => {
				assert.equal(collection.detachIndex(mockIntervalIndex), true);
				assert.equal(collection.detachIndex(mockIntervalIndex), false);
			});
		});
	});

	describe("maintain consistency between the collection label and that in interval properties", () => {
		let collection;

		beforeEach(() => {
			sharedString.initializeLocal();
			collection = sharedString.getIntervalCollection("test");
			sharedString.insertText(0, "xyz");
		});

		it("can not insert the interval which does not belong to this collection", () => {
			assert.throws(
				() => {
					collection.add({
						start: 1,
						end: 1,
						props: {
							[reservedRangeLabelsKey]: ["test2"],
						},
					});
				},
				LoggingError,
				"The collection is unable to add an interval which does not belong to it",
			);
		});

		it("can not modify the interval's label after it has been inserted to the collection", () => {
			const id = collection.add({ start: 1, end: 1 }).getIntervalId();
			assert.throws(
				() => {
					collection.change({ id, props: { [reservedRangeLabelsKey]: ["test2"] } });
				},
				LoggingError,
				"The label property of an interval should not be modified once inserted to the collection",
			);
		});
	});

	describe("interval stickiness", () => {
		let containerRuntimeFactory: MockContainerRuntimeFactory;

		beforeEach(() => {
			dataStoreRuntime1 = new MockFluidDataStoreRuntime({ clientId: "1" });
			dataStoreRuntime1.options = {
				intervalStickinessEnabled: true,
				mergeTreeReferencesCanSlideToEndpoint: true,
			};
			sharedString = new SharedString(
				dataStoreRuntime1,
				"shared-string-1",
				SharedStringFactory.Attributes,
			);

			containerRuntimeFactory = new MockContainerRuntimeFactory();
			dataStoreRuntime1.local = false;
			const containerRuntime1 =
				containerRuntimeFactory.createContainerRuntime(dataStoreRuntime1);
			const services1 = {
				deltaConnection: containerRuntime1.createDeltaConnection(),
				objectStorage: new MockStorage(),
			};
			sharedString.initializeLocal();
			sharedString.connect(services1);
		});

		it("has start stickiness", () => {
			// (-Xabc)-
			// (-Xdefabc)-
			const collection = sharedString.getIntervalCollection("test");
			sharedString.insertText(0, "Xabc");
			containerRuntimeFactory.processAllMessages();
			const interval1 = collection.add(
				"start",
				{ pos: 3, side: Side.After },
				IntervalType.SlideOnRemove,
			);
			assert.equal(interval1.stickiness, IntervalStickiness.START);
			assert.equal(interval1.startSide, Side.Before);
			assert.equal(interval1.endSide, Side.After);
			assert.equal(interval1.start.slidingPreference, SlidingPreference.BACKWARD);
			assert.equal(interval1.end.slidingPreference, SlidingPreference.BACKWARD);

			const intervalId = interval1.getIntervalId();
			assert(intervalId);
			sharedString.insertText(1, "def");
			containerRuntimeFactory.processAllMessages();

			assert.strictEqual(sharedString.getText(), "Xdefabc", "different text");

			assertIntervals(sharedString, collection, [{ start: 0, end: 6 }]);
		});

		it("has start stickiness during delete inside interval", () => {
			// (-Xabc)-
			// (-Xdefabc)-
			// (-Xfabc)-
			const collection = sharedString.getIntervalCollection("test");
			sharedString.insertText(0, "Xabc");
			containerRuntimeFactory.processAllMessages();
			const interval1 = collection.add(
				"start",
				{ pos: 3, side: Side.After },
				IntervalType.SlideOnRemove,
			);
			assert.equal(interval1.stickiness, IntervalStickiness.START);
			const intervalId = interval1.getIntervalId();
			assert(intervalId);
			sharedString.insertText(1, "def");
			containerRuntimeFactory.processAllMessages();
			sharedString.removeRange(1, 3);
			containerRuntimeFactory.processAllMessages();

			assert.strictEqual(sharedString.getText(), "Xfabc", "different text");

			assertIntervals(sharedString, collection, [{ start: 0, end: 4 }]);
		});

		it("has start stickiness during delete of start of interval", () => {
			// -abc(Xdef]-
			// -abc(Xghidef]-
			// -(aghidef]-
			const collection = sharedString.getIntervalCollection("test");
			sharedString.insertText(0, "abcXdef");
			containerRuntimeFactory.processAllMessages();
			const interval1 = collection.add(
				{ pos: 3, side: Side.After },
				{ pos: 6, side: Side.After },
				IntervalType.SlideOnRemove,
				undefined,
			);
			assert.equal(interval1.stickiness, IntervalStickiness.START);
			assert.equal(interval1.startSide, Side.After);
			assert.equal(interval1.endSide, Side.After);
			const intervalId = interval1.getIntervalId();
			assert(intervalId);
			sharedString.insertText(4, "ghi");
			containerRuntimeFactory.processAllMessages();

			assert.strictEqual(sharedString.getText(), "abcXghidef", "different text");
			assertIntervals(sharedString, collection, [{ start: 3, end: 9 }]);

			sharedString.removeRange(1, 4);
			containerRuntimeFactory.processAllMessages();

			assert.strictEqual(interval1.start.getSegment()?.constructor.name, "TextSegment");
			assert.strictEqual(interval1.start.getSegment()?.isLeaf(), true);
			assert.strictEqual(interval1.end.getSegment()?.constructor.name, "TextSegment");

			assert.strictEqual(sharedString.getText(), "aghidef", "different text");
			assertIntervals(sharedString, collection, [{ start: 0, end: 6 }]);
		});

		it("has start stickiness when spanning whole string and insertion at index 0", () => {
			// (-abc]-
			// (-Xabc]-
			const collection = sharedString.getIntervalCollection("test");
			sharedString.insertText(0, "abc");
			containerRuntimeFactory.processAllMessages();
			const interval1 = collection.add(
				"start",
				{ pos: 2, side: Side.After },
				IntervalType.SlideOnRemove,
			);
			assert.equal(interval1.stickiness, IntervalStickiness.START);
			const intervalId = interval1.getIntervalId();
			assert(intervalId);
			sharedString.insertText(0, "X");
			containerRuntimeFactory.processAllMessages();
			assert.strictEqual(
				interval1.start.getSegment()?.constructor.name,
				"StartOfTreeSegment",
			);
			assert.strictEqual(interval1.end.getSegment()?.constructor.name, "TextSegment");

			assert.strictEqual(sharedString.getText(), "Xabc", "different text");

			assertIntervals(sharedString, collection, [{ start: 0, end: 3 }], false);
		});

		it("has full stickiness when spanning whole string and insertion at index 0", () => {
			// (-abc)-
			// (-Xabc)-
			const collection = sharedString.getIntervalCollection("test");
			sharedString.insertText(0, "abc");
			containerRuntimeFactory.processAllMessages();
			const interval1 = collection.add(
				"start",
				{ pos: 2, side: Side.Before },
				IntervalType.SlideOnRemove,
				undefined,
			);
			assert.equal(interval1.stickiness, IntervalStickiness.FULL);
			const intervalId = interval1.getIntervalId();
			assert(intervalId);
			sharedString.insertText(0, "X");
			containerRuntimeFactory.processAllMessages();
			assert.strictEqual(
				interval1.start.getSegment()?.constructor.name,
				"StartOfTreeSegment",
			);
			assert.strictEqual(interval1.end.getSegment()?.constructor.name, "TextSegment");

			assert.strictEqual(sharedString.getText(), "Xabc", "different text");

			assertIntervals(sharedString, collection, [{ start: 0, end: 3 }], false);
		});

		it("has end stickiness when spanning whole string and insertion at index 0", () => {
			// -[abc-)
			// -X[abc-)
			// -X[abcX-)
			const collection = sharedString.getIntervalCollection("test");
			sharedString.insertText(0, "abc");
			containerRuntimeFactory.processAllMessages();
			const interval1 = collection.add(0, "end", IntervalType.SlideOnRemove);
			assert.equal(interval1.stickiness, IntervalStickiness.END);
			const intervalId = interval1.getIntervalId();
			assert(intervalId);
			sharedString.insertText(0, "X");
			containerRuntimeFactory.processAllMessages();
			assert.strictEqual(interval1.start.getSegment()?.constructor.name, "TextSegment");
			assert.strictEqual(interval1.end.getSegment()?.constructor.name, "EndOfTreeSegment");

			assert.strictEqual(sharedString.getText(), "Xabc", "different text");

			assertIntervals(sharedString, collection, [{ start: 1, end: 4 }], false);

			sharedString.insertText(4, "X");
			containerRuntimeFactory.processAllMessages();
			assert.strictEqual(interval1.start.getSegment()?.constructor.name, "TextSegment");
			assert.strictEqual(interval1.end.getSegment()?.constructor.name, "EndOfTreeSegment");

			assert.strictEqual(sharedString.getText(), "XabcX", "different text");

			assertIntervals(sharedString, collection, [{ start: 1, end: 5 }], false);
		});

		it("full stickiness doesn't slide off string when entire string is deleted", () => {
			// -(abc)def-
			const collection = sharedString.getIntervalCollection("test");
			sharedString.insertText(0, "abcdef");
			containerRuntimeFactory.processAllMessages();
			const interval1 = collection.add(
				{ pos: 0, side: Side.After },
				{ pos: 2, side: Side.Before },
				IntervalType.SlideOnRemove,
				undefined,
			);
			assert.equal(interval1.stickiness, IntervalStickiness.FULL);
			assert.equal(interval1.startSide, Side.After);
			assert.equal(interval1.endSide, Side.Before);
			const intervalId = interval1.getIntervalId();
			assert(intervalId);
			sharedString.removeRange(0, 6);
			containerRuntimeFactory.processAllMessages();
			sharedString.insertText(0, "XXX");
			containerRuntimeFactory.processAllMessages();

			assert.strictEqual(sharedString.getText(), "XXX", "different text");

			assertIntervals(sharedString, collection, [{ start: 0, end: 3 }], false);
		});

		it("none stickiness slides off string when entire string is deleted", () => {
			const collection = sharedString.getIntervalCollection("test");
			sharedString.insertText(0, "abc");
			containerRuntimeFactory.processAllMessages();
			const interval1 = collection.add(
				{ pos: 1, side: Side.Before },
				{ pos: 2, side: Side.After },
				IntervalType.SlideOnRemove,
				undefined,
			);
			assert.equal(interval1.stickiness, IntervalStickiness.NONE);
			const intervalId = interval1.getIntervalId();
			assert(intervalId);
			sharedString.removeRange(0, 3);
			containerRuntimeFactory.processAllMessages();
			sharedString.insertText(0, "XXX");
			containerRuntimeFactory.processAllMessages();

			assert.strictEqual(sharedString.getText(), "XXX", "different text");

			assertIntervals(sharedString, collection, [{ start: -1, end: -1 }], false);
		});

		it("none stickiness slides off string when entire string is deleted incrementally", () => {
			const collection = sharedString.getIntervalCollection("test");
			sharedString.insertText(0, "abc");
			containerRuntimeFactory.processAllMessages();
			const interval1 = collection.add(
				{ pos: 1, side: Side.Before },
				{ pos: 2, side: Side.After },
				IntervalType.SlideOnRemove,
				undefined,
			);
			assert.equal(interval1.stickiness, IntervalStickiness.NONE);
			const intervalId = interval1.getIntervalId();
			assert(intervalId);
			sharedString.removeRange(0, 1);
			sharedString.removeRange(0, 1);
			sharedString.removeRange(0, 1);
			containerRuntimeFactory.processAllMessages();
			sharedString.insertText(0, "XXX");
			containerRuntimeFactory.processAllMessages();

			assert.strictEqual(sharedString.getText(), "XXX", "different text");

			assertIntervals(sharedString, collection, [{ start: -1, end: -1 }], false);
		});

		it("full stickiness doesn't slide off string when entire string is deleted incrementally", () => {
			// -(abc)-
			// (--)
			// (-XXX-)
			const collection = sharedString.getIntervalCollection("test");
			sharedString.insertText(0, "abc");
			containerRuntimeFactory.processAllMessages();
			const interval1 = collection.add(
				{ pos: 0, side: Side.After },
				{ pos: 2, side: Side.Before },
				IntervalType.SlideOnRemove,
				undefined,
			);
			assert.equal(interval1.stickiness, IntervalStickiness.FULL);
			const intervalId = interval1.getIntervalId();
			assert(intervalId);
			sharedString.removeRange(0, 1);
			sharedString.removeRange(0, 1);
			sharedString.removeRange(0, 1);
			containerRuntimeFactory.processAllMessages();
			sharedString.insertText(0, "XXX");
			containerRuntimeFactory.processAllMessages();

			assert.strictEqual(sharedString.getText(), "XXX", "different text");

			assert.strictEqual(interval1.start.slidingPreference, SlidingPreference.BACKWARD);
			assert.strictEqual(interval1.end.slidingPreference, SlidingPreference.FORWARD);
			assert.strictEqual(
				interval1.start.getSegment()?.constructor.name,
				"StartOfTreeSegment",
			);
			assert.strictEqual(interval1.end.getSegment()?.constructor.name, "EndOfTreeSegment");

			assertIntervals(sharedString, collection, [{ start: 0, end: 3 }], false);
		});

		it("doesn't have start stickiness when spanning whole string and insertion at index 0", () => {
			// -[abc-)
			// -X[abc-)
			const collection = sharedString.getIntervalCollection("test");
			sharedString.insertText(0, "abc");
			containerRuntimeFactory.processAllMessages();
			const interval1 = collection.add(
				{ pos: 0, side: Side.Before },
				"end",
				IntervalType.SlideOnRemove,
				undefined,
			);
			assert.equal(interval1.stickiness, IntervalStickiness.END);
			const intervalId = interval1.getIntervalId();
			assert(intervalId);
			sharedString.insertText(0, "X");
			containerRuntimeFactory.processAllMessages();
			assert.notStrictEqual(
				interval1.start.getSegment()?.constructor.name,
				"StartOfTreeSegment",
			);

			assert.strictEqual(sharedString.getText(), "Xabc", "different text");

			assertIntervals(sharedString, collection, [{ start: 1, end: 4 }], false);
		});

		it("slides to endpoint after deleting all text to left of start-sticky+exclusive reference", () => {
			// -a(bcde]f-
			// (-Xde]f
			const collection = sharedString.getIntervalCollection("test");
			sharedString.insertText(0, "abcdef");
			containerRuntimeFactory.processAllMessages();
			const interval1 = collection.add(
				{ pos: 1, side: Side.After },
				{ pos: 5, side: Side.After },
				IntervalType.SlideOnRemove,
				undefined,
			);
			assert.equal(interval1.stickiness, IntervalStickiness.START);
			const intervalId = interval1.getIntervalId();
			assert(intervalId);
			sharedString.removeRange(0, 3);
			sharedString.insertText(0, "X");
			containerRuntimeFactory.processAllMessages();

			assert.strictEqual(sharedString.getText(), "Xdef", "different text");

			assertIntervals(sharedString, collection, [{ start: 0, end: 3 }], false);
		});

		it("has end stickiness", () => {
			// -[abc)-
			// -[abdefc)-
			const collection = sharedString.getIntervalCollection("test");
			sharedString.insertText(0, "abc");
			containerRuntimeFactory.processAllMessages();
			const interval1 = collection.add(
				{ pos: 0, side: Side.Before },
				{ pos: 2, side: Side.Before },
				IntervalType.SlideOnRemove,
				undefined,
			);
			assert.equal(interval1.stickiness, IntervalStickiness.END);
			assert.equal(interval1.start.slidingPreference, SlidingPreference.FORWARD);
			assert.equal(interval1.end.slidingPreference, SlidingPreference.FORWARD);

			const intervalId = interval1.getIntervalId();
			assert(intervalId);
			sharedString.insertText(2, "def");
			containerRuntimeFactory.processAllMessages();

			assert.strictEqual(sharedString.getText(), "abdefc", "different text");

			assertIntervals(sharedString, collection, [{ start: 0, end: 5 }]);
		});

		it("has end stickiness during delete of end of interval", () => {
			// -[abcX)-
			// -[abcf)-
			const collection = sharedString.getIntervalCollection("test");
			sharedString.insertText(0, "abcXdef");
			containerRuntimeFactory.processAllMessages();
			const interval1 = collection.add(
				{ pos: 0, side: Side.Before },
				{ pos: 4, side: Side.Before },
				IntervalType.SlideOnRemove,
				undefined,
			);
			assert.equal(interval1.stickiness, IntervalStickiness.END);
			const intervalId = interval1.getIntervalId();
			assert(intervalId);

			containerRuntimeFactory.processAllMessages();

			sharedString.removeRange(3, 6);
			containerRuntimeFactory.processAllMessages();

			assert.strictEqual(sharedString.getText(), "abcf", "different text");
			assertIntervals(sharedString, collection, [{ start: 0, end: 3 }]);
		});

		it("has end stickiness by default", () => {
			// [abcX)
			// [abcf)
			const collection = sharedString.getIntervalCollection("test");
			sharedString.insertText(0, "abcXdef");
			containerRuntimeFactory.processAllMessages();
			const interval1 = collection.add(0, 3, IntervalType.SlideOnRemove);
			assert.equal(interval1.stickiness, IntervalStickiness.END);
			assert.equal(interval1.start.slidingPreference, SlidingPreference.FORWARD);
			assert.equal(interval1.end.slidingPreference, SlidingPreference.FORWARD);

			const intervalId = interval1.getIntervalId();
			assert(intervalId);

			containerRuntimeFactory.processAllMessages();

			sharedString.removeRange(3, 6);
			containerRuntimeFactory.processAllMessages();

			assert.strictEqual(sharedString.getText(), "abcf", "different text");
			assertIntervals(sharedString, collection, [{ start: 0, end: 3 }]);
		});

		it("has none stickiness during insert", () => {
			// -[ab]c-
			const collection = sharedString.getIntervalCollection("test");
			sharedString.insertText(0, "abc");
			containerRuntimeFactory.processAllMessages();
			const interval1 = collection.add(
				{ pos: 0, side: Side.Before },
				{ pos: 1, side: Side.After },
				IntervalType.SlideOnRemove,
				undefined,
			);
			assert.equal(interval1.stickiness, IntervalStickiness.NONE);
			assert.equal(interval1.start.slidingPreference, SlidingPreference.FORWARD);
			assert.equal(interval1.end.slidingPreference, SlidingPreference.BACKWARD);
			const intervalId = interval1.getIntervalId();
			assert(intervalId);
			sharedString.insertText(2, "def");
			containerRuntimeFactory.processAllMessages();

			assert.strictEqual(sharedString.getText(), "abdefc", "different text");

			assertIntervals(sharedString, collection, [{ start: 0, end: 1 }]);
		});

		it("has correct sliding preference for full stickiness", () => {
			const collection = sharedString.getIntervalCollection("test");
			sharedString.insertText(0, "abc");
			containerRuntimeFactory.processAllMessages();
			const interval1 = collection.add(
				"start",
				{ pos: 2, side: Side.Before },
				IntervalType.SlideOnRemove,
				undefined,
			);
			assert.equal(interval1.stickiness, IntervalStickiness.FULL);
			assert.equal(interval1.start.slidingPreference, SlidingPreference.BACKWARD);
			assert.equal(interval1.end.slidingPreference, SlidingPreference.FORWARD);
		});
	});
});<|MERGE_RESOLUTION|>--- conflicted
+++ resolved
@@ -236,212 +236,6 @@
 			containerRuntimeFactory.processAllMessages();
 		});
 
-<<<<<<< HEAD
-		describe("interval stickiness", () => {
-			it("has start stickiness", () => {
-				const collection = sharedString.getIntervalCollection("test");
-				sharedString.insertText(0, "Xabc");
-				containerRuntimeFactory.processAllMessages();
-				const interval1 = collection.add({
-					start: 0,
-					end: 3,
-					stickiness: IntervalStickiness.START,
-				});
-				assert.equal(interval1.stickiness, IntervalStickiness.START);
-				assert.equal(interval1.start.slidingPreference, SlidingPreference.BACKWARD);
-				assert.equal(interval1.end.slidingPreference, SlidingPreference.BACKWARD);
-
-				const intervalId = interval1.getIntervalId();
-				assert(intervalId);
-				sharedString.insertText(1, "def");
-				containerRuntimeFactory.processAllMessages();
-
-				assert.strictEqual(sharedString.getText(), "Xdefabc", "different text");
-
-				assertIntervals(sharedString, collection, [{ start: 0, end: 6 }]);
-			});
-
-			it("has start stickiness during delete inside interval", () => {
-				const collection = sharedString.getIntervalCollection("test");
-				sharedString.insertText(0, "Xabc");
-				containerRuntimeFactory.processAllMessages();
-				const interval1 = collection.add({
-					start: 0,
-					end: 3,
-					stickiness: IntervalStickiness.START,
-				});
-				assert.equal(interval1.stickiness, IntervalStickiness.START);
-				const intervalId = interval1.getIntervalId();
-				assert(intervalId);
-				sharedString.insertText(1, "def");
-				containerRuntimeFactory.processAllMessages();
-				sharedString.removeRange(1, 3);
-				containerRuntimeFactory.processAllMessages();
-
-				assert.strictEqual(sharedString.getText(), "Xfabc", "different text");
-
-				assertIntervals(sharedString, collection, [{ start: 0, end: 4 }]);
-			});
-
-			it("has start stickiness during delete of start of interval", () => {
-				// abc(Xdef]
-				// abc(Xghidef]
-				// (aghidef]
-				const collection = sharedString.getIntervalCollection("test");
-				sharedString.insertText(0, "abcXdef");
-				containerRuntimeFactory.processAllMessages();
-				const interval1 = collection.add({
-					start: 3,
-					end: 6,
-					stickiness: IntervalStickiness.START,
-				});
-				assert.equal(interval1.stickiness, IntervalStickiness.START);
-				const intervalId = interval1.getIntervalId();
-				assert(intervalId);
-				sharedString.insertText(4, "ghi");
-				containerRuntimeFactory.processAllMessages();
-
-				assert.strictEqual(sharedString.getText(), "abcXghidef", "different text");
-				assertIntervals(sharedString, collection, [{ start: 3, end: 9 }]);
-
-				sharedString.removeRange(1, 4);
-				containerRuntimeFactory.processAllMessages();
-
-				assert.strictEqual(sharedString.getText(), "aghidef", "different text");
-				assertIntervals(sharedString, collection, [{ start: 0, end: 6 }]);
-			});
-
-			// skipped: endpoint behavior of sticky intervals is not currently implemented
-			it.skip("has start stickiness when spanning whole string and insertion at index 0", () => {
-				const collection = sharedString.getIntervalCollection("test");
-				sharedString.insertText(0, "abc");
-				containerRuntimeFactory.processAllMessages();
-				const interval1 = collection.add({
-					start: 0,
-					end: 2,
-					stickiness: IntervalStickiness.START,
-				});
-				const intervalId = interval1.getIntervalId();
-				assert(intervalId);
-				sharedString.insertText(0, "X");
-				containerRuntimeFactory.processAllMessages();
-
-				assert.strictEqual(sharedString.getText(), "Xabc", "different text");
-
-				assertIntervals(sharedString, collection, [{ start: 0, end: 3 }]);
-			});
-
-			it("has end stickiness", () => {
-				// [abc)
-				const collection = sharedString.getIntervalCollection("test");
-				sharedString.insertText(0, "abc");
-				containerRuntimeFactory.processAllMessages();
-				const interval1 = collection.add({
-					start: 0,
-					end: 2,
-					stickiness: IntervalStickiness.END,
-				});
-				assert.equal(interval1.stickiness, IntervalStickiness.END);
-				assert.equal(interval1.start.slidingPreference, SlidingPreference.FORWARD);
-				assert.equal(interval1.end.slidingPreference, SlidingPreference.FORWARD);
-
-				const intervalId = interval1.getIntervalId();
-				assert(intervalId);
-				sharedString.insertText(2, "def");
-				containerRuntimeFactory.processAllMessages();
-
-				assert.strictEqual(sharedString.getText(), "abdefc", "different text");
-
-				assertIntervals(sharedString, collection, [{ start: 0, end: 5 }]);
-			});
-
-			it("has end stickiness during delete of end of interval", () => {
-				// [abcX)
-				// [abcf)
-				const collection = sharedString.getIntervalCollection("test");
-				sharedString.insertText(0, "abcXdef");
-				containerRuntimeFactory.processAllMessages();
-				const interval1 = collection.add({
-					start: 0,
-					end: 3,
-					stickiness: IntervalStickiness.END,
-				});
-				assert.equal(interval1.stickiness, IntervalStickiness.END);
-				const intervalId = interval1.getIntervalId();
-				assert(intervalId);
-
-				containerRuntimeFactory.processAllMessages();
-
-				sharedString.removeRange(3, 6);
-				containerRuntimeFactory.processAllMessages();
-
-				assert.strictEqual(sharedString.getText(), "abcf", "different text");
-				assertIntervals(sharedString, collection, [{ start: 0, end: 3 }]);
-			});
-
-			it("has end stickiness by default", () => {
-				// [abcX)
-				// [abcf)
-				const collection = sharedString.getIntervalCollection("test");
-				sharedString.insertText(0, "abcXdef");
-				containerRuntimeFactory.processAllMessages();
-				const interval1 = collection.add({ start: 0, end: 3 });
-				assert.equal(interval1.stickiness, IntervalStickiness.END);
-				assert.equal(interval1.start.slidingPreference, SlidingPreference.FORWARD);
-				assert.equal(interval1.end.slidingPreference, SlidingPreference.FORWARD);
-
-				const intervalId = interval1.getIntervalId();
-				assert(intervalId);
-
-				containerRuntimeFactory.processAllMessages();
-
-				sharedString.removeRange(3, 6);
-				containerRuntimeFactory.processAllMessages();
-
-				assert.strictEqual(sharedString.getText(), "abcf", "different text");
-				assertIntervals(sharedString, collection, [{ start: 0, end: 3 }]);
-			});
-
-			it("has none stickiness during insert", () => {
-				// [ab]c
-				const collection = sharedString.getIntervalCollection("test");
-				sharedString.insertText(0, "abc");
-				containerRuntimeFactory.processAllMessages();
-				const interval1 = collection.add({
-					start: 0,
-					end: 1,
-					stickiness: IntervalStickiness.NONE,
-				});
-				assert.equal(interval1.stickiness, IntervalStickiness.NONE);
-				assert.equal(interval1.start.slidingPreference, SlidingPreference.FORWARD);
-				assert.equal(interval1.end.slidingPreference, SlidingPreference.BACKWARD);
-				const intervalId = interval1.getIntervalId();
-				assert(intervalId);
-				sharedString.insertText(2, "def");
-				containerRuntimeFactory.processAllMessages();
-
-				assert.strictEqual(sharedString.getText(), "abdefc", "different text");
-
-				assertIntervals(sharedString, collection, [{ start: 0, end: 1 }]);
-			});
-
-			it("has correct sliding preference for full stickiness", () => {
-				const collection = sharedString.getIntervalCollection("test");
-				sharedString.insertText(0, "abc");
-				containerRuntimeFactory.processAllMessages();
-				const interval1 = collection.add({
-					start: 0,
-					end: 1,
-					stickiness: IntervalStickiness.FULL,
-				});
-				assert.equal(interval1.stickiness, IntervalStickiness.FULL);
-				assert.equal(interval1.start.slidingPreference, SlidingPreference.BACKWARD);
-				assert.equal(interval1.end.slidingPreference, SlidingPreference.FORWARD);
-			});
-		});
-
-=======
->>>>>>> 500e404c
 		describe("remain consistent on double-delete", () => {
 			let collection: IIntervalCollection<SequenceInterval>;
 			let collection2: IIntervalCollection<SequenceInterval>;
@@ -642,32 +436,6 @@
 			assertIntervals(sharedString2, collection2, [{ start: -1, end: -1 }], false);
 		});
 
-<<<<<<< HEAD
-		it("remains consistent after changing only one end of a detached interval", () => {
-			const collection1 = sharedString.getIntervalCollection("test");
-			const collection2 = sharedString2.getIntervalCollection("test");
-			const assertAllIntervals = (expected: readonly { start: number; end: number }[]) => {
-				assertIntervals(sharedString, collection1, expected, false);
-				assertIntervals(sharedString2, collection2, expected, false);
-			};
-
-			sharedString.insertText(0, "ABCD");
-			const interval = collection1.add({ start: 1, end: 3 });
-			sharedString.removeRange(0, 4);
-			sharedString.insertText(0, "012");
-			containerRuntimeFactory.processAllMessages();
-
-			assertAllIntervals([{ start: -1, end: -1 }]);
-
-			const id = interval.getIntervalId() ?? assert.fail("expected interval to have id");
-			collection2.change(id, { start: undefined, end: 2 });
-			containerRuntimeFactory.processAllMessages();
-
-			assertAllIntervals([{ start: -1, end: 2 }]);
-		});
-
-=======
->>>>>>> 500e404c
 		it("can slide intervals on remove ack", () => {
 			const collection1 = sharedString.getIntervalCollection("test");
 			sharedString.insertText(0, "ABCD");
@@ -1345,26 +1113,6 @@
 			assert.equal(Array.from(collection2).length, 0);
 		});
 
-<<<<<<< HEAD
-		it("Can correctly interpret ack of single-endpoint changes", () => {
-			sharedString.insertText(0, "ABCDEF");
-			const collection1 = sharedString.getIntervalCollection("test");
-			const collection2 = sharedString2.getIntervalCollection("test");
-			containerRuntimeFactory.processAllMessages();
-			const interval = collection1.add({ start: 2, end: 5 });
-			sharedString2.removeRange(4, 6);
-			const intervalId = interval.getIntervalId();
-			assert(intervalId);
-			collection1.change(intervalId, { start: 1 /* only change start */ });
-			sharedString2.insertText(2, "123");
-			containerRuntimeFactory.processAllMessages();
-			assert.equal(sharedString.getText(), "AB123CD");
-			assertIntervals(sharedString, collection1, [{ start: 1, end: 6 }]);
-			assertIntervals(sharedString2, collection2, [{ start: 1, end: 6 }]);
-		});
-
-=======
->>>>>>> 500e404c
 		it("doesn't slide references on ack if there are pending remote changes", () => {
 			sharedString.insertText(0, "ABCDEF");
 			const collection1 = sharedString.getIntervalCollection("test");
@@ -1500,49 +1248,6 @@
 			// when both an add and a change op are rebased. Pending change tracking should only apply
 			// to "change" ops, but was also erroneously updated for "add" ops. Change tracking should also
 			// properly handle rebasing ops that only affect one endpoint.
-<<<<<<< HEAD
-			const testCases = [
-				{
-					name: "that changes both endpoints",
-					start: 6,
-					end: 7,
-				},
-				{
-					name: "that changes only the start",
-					start: 6,
-					end: undefined,
-				},
-				{
-					name: "that changes only the end",
-					start: undefined,
-					end: 7,
-				},
-			];
-
-			describe("an add followed by a change", () => {
-				for (const { name, start, end } of testCases) {
-					it(name, () => {
-						const intervalId = interval.getIntervalId();
-						assert(intervalId);
-						collection1.removeIntervalById(intervalId);
-						containerRuntimeFactory.processAllMessages();
-						containerRuntime1.connected = false;
-						const newInterval = collection1.add({ start: 0, end: 1 });
-						sharedString.insertText(2, "llo he");
-						const newIntervalId = newInterval.getIntervalId();
-						assert(newIntervalId);
-						collection1.change(newIntervalId, { start, end });
-						// Previously would fail: rebase of the "add" op would cause "Mismatch in pending changes"
-						// assert to fire (since the pending change wasn't actually the addition of the interval;
-						// it was the change)
-						containerRuntime1.connected = true;
-						containerRuntimeFactory.processAllMessages();
-						const expectedIntervals = [{ start: start ?? 0, end: end ?? 1 }];
-						assertIntervals(sharedString, collection1, expectedIntervals);
-						assertIntervals(sharedString2, collection2, expectedIntervals);
-					});
-				}
-=======
 
 			it("an add followed by a change", () => {
 				const intervalId = interval.getIntervalId();
@@ -1550,7 +1255,7 @@
 				collection1.removeIntervalById(intervalId);
 				containerRuntimeFactory.processAllMessages();
 				containerRuntime1.connected = false;
-				const newInterval = collection1.add(0, 1, IntervalType.SlideOnRemove);
+				const newInterval = collection1.add({ start: 0, end: 1 });
 				sharedString.insertText(2, "llo he");
 				const newIntervalId = newInterval.getIntervalId();
 				assert(newIntervalId);
@@ -1563,37 +1268,12 @@
 				const expectedIntervals = [{ start: 6, end: 7 }];
 				assertIntervals(sharedString, collection1, expectedIntervals);
 				assertIntervals(sharedString2, collection2, expectedIntervals);
->>>>>>> 500e404c
 			});
 
 			it("a change", () => {
 				// Like above, but the string-modifying operation is performed remotely. This means the pendingChange
 				// recorded prior to rebasing will have a different index from the pendingChange that would be generated
 				// upon rebasing (so failing to update would cause mismatch)
-<<<<<<< HEAD
-				for (const { name, start, end } of testCases) {
-					it(name, () => {
-						const intervalId = interval.getIntervalId();
-						assert(intervalId);
-						collection1.removeIntervalById(intervalId);
-						containerRuntimeFactory.processAllMessages();
-						containerRuntime1.connected = false;
-						const newInterval = collection1.add({ start: 0, end: 1 });
-						sharedString2.insertText(2, "llo he");
-						const newIntervalId = newInterval.getIntervalId();
-						assert(newIntervalId);
-						collection1.change(newIntervalId, { start, end });
-						containerRuntimeFactory.processAllMessages();
-						containerRuntime1.connected = true;
-						containerRuntimeFactory.processAllMessages();
-						const expectedStart = start === undefined ? 0 : start + "llo he".length;
-						const expectedEnd = end === undefined ? 1 : end + "llo he".length;
-						const expectedIntervals = [{ start: expectedStart ?? 0, end: expectedEnd }];
-						assertIntervals(sharedString, collection1, expectedIntervals);
-						assertIntervals(sharedString2, collection2, expectedIntervals);
-					});
-				}
-=======
 				const intervalId = interval.getIntervalId();
 				const start = 6;
 				const end = 7;
@@ -1601,11 +1281,11 @@
 				collection1.removeIntervalById(intervalId);
 				containerRuntimeFactory.processAllMessages();
 				containerRuntime1.connected = false;
-				const newInterval = collection1.add(0, 1, IntervalType.SlideOnRemove);
+				const newInterval = collection1.add({ start: 0, end: 1 });
 				sharedString2.insertText(2, "llo he");
 				const newIntervalId = newInterval.getIntervalId();
 				assert(newIntervalId);
-				collection1.change(newIntervalId, start, end);
+				collection1.change(newIntervalId, { start, end });
 				containerRuntimeFactory.processAllMessages();
 				containerRuntime1.connected = true;
 				containerRuntimeFactory.processAllMessages();
@@ -1614,7 +1294,6 @@
 				const expectedIntervals = [{ start: expectedStart ?? 0, end: expectedEnd }];
 				assertIntervals(sharedString, collection1, expectedIntervals);
 				assertIntervals(sharedString2, collection2, expectedIntervals);
->>>>>>> 500e404c
 			});
 		});
 
@@ -1804,7 +1483,7 @@
 			const id = collection.add({ start: 1, end: 1 }).getIntervalId();
 			assert.throws(
 				() => {
-					collection.change({ id, props: { [reservedRangeLabelsKey]: ["test2"] } });
+					collection.change(id, { props: { [reservedRangeLabelsKey]: ["test2"] } });
 				},
 				LoggingError,
 				"The label property of an interval should not be modified once inserted to the collection",
@@ -1845,11 +1524,10 @@
 			const collection = sharedString.getIntervalCollection("test");
 			sharedString.insertText(0, "Xabc");
 			containerRuntimeFactory.processAllMessages();
-			const interval1 = collection.add(
-				"start",
-				{ pos: 3, side: Side.After },
-				IntervalType.SlideOnRemove,
-			);
+			const interval1 = collection.add({
+				start: "start",
+				end: { pos: 3, side: Side.After },
+			});
 			assert.equal(interval1.stickiness, IntervalStickiness.START);
 			assert.equal(interval1.startSide, Side.Before);
 			assert.equal(interval1.endSide, Side.After);
@@ -1873,11 +1551,7 @@
 			const collection = sharedString.getIntervalCollection("test");
 			sharedString.insertText(0, "Xabc");
 			containerRuntimeFactory.processAllMessages();
-			const interval1 = collection.add(
-				"start",
-				{ pos: 3, side: Side.After },
-				IntervalType.SlideOnRemove,
-			);
+			const interval1 = collection.add({ start: "start", end: { pos: 3, side: Side.After } });
 			assert.equal(interval1.stickiness, IntervalStickiness.START);
 			const intervalId = interval1.getIntervalId();
 			assert(intervalId);
@@ -1898,12 +1572,11 @@
 			const collection = sharedString.getIntervalCollection("test");
 			sharedString.insertText(0, "abcXdef");
 			containerRuntimeFactory.processAllMessages();
-			const interval1 = collection.add(
-				{ pos: 3, side: Side.After },
-				{ pos: 6, side: Side.After },
-				IntervalType.SlideOnRemove,
-				undefined,
-			);
+			const interval1 = collection.add({
+				start: { pos: 3, side: Side.After },
+				end: { pos: 6, side: Side.After },
+				props: undefined,
+			});
 			assert.equal(interval1.stickiness, IntervalStickiness.START);
 			assert.equal(interval1.startSide, Side.After);
 			assert.equal(interval1.endSide, Side.After);
@@ -1932,11 +1605,7 @@
 			const collection = sharedString.getIntervalCollection("test");
 			sharedString.insertText(0, "abc");
 			containerRuntimeFactory.processAllMessages();
-			const interval1 = collection.add(
-				"start",
-				{ pos: 2, side: Side.After },
-				IntervalType.SlideOnRemove,
-			);
+			const interval1 = collection.add({ start: "start", end: { pos: 2, side: Side.After } });
 			assert.equal(interval1.stickiness, IntervalStickiness.START);
 			const intervalId = interval1.getIntervalId();
 			assert(intervalId);
@@ -1959,12 +1628,11 @@
 			const collection = sharedString.getIntervalCollection("test");
 			sharedString.insertText(0, "abc");
 			containerRuntimeFactory.processAllMessages();
-			const interval1 = collection.add(
-				"start",
-				{ pos: 2, side: Side.Before },
-				IntervalType.SlideOnRemove,
-				undefined,
-			);
+			const interval1 = collection.add({
+				start: "start",
+				end: { pos: 2, side: Side.Before },
+				props: undefined,
+			});
 			assert.equal(interval1.stickiness, IntervalStickiness.FULL);
 			const intervalId = interval1.getIntervalId();
 			assert(intervalId);
@@ -1988,7 +1656,7 @@
 			const collection = sharedString.getIntervalCollection("test");
 			sharedString.insertText(0, "abc");
 			containerRuntimeFactory.processAllMessages();
-			const interval1 = collection.add(0, "end", IntervalType.SlideOnRemove);
+			const interval1 = collection.add({ start: 0, end: "end" });
 			assert.equal(interval1.stickiness, IntervalStickiness.END);
 			const intervalId = interval1.getIntervalId();
 			assert(intervalId);
@@ -2016,12 +1684,11 @@
 			const collection = sharedString.getIntervalCollection("test");
 			sharedString.insertText(0, "abcdef");
 			containerRuntimeFactory.processAllMessages();
-			const interval1 = collection.add(
-				{ pos: 0, side: Side.After },
-				{ pos: 2, side: Side.Before },
-				IntervalType.SlideOnRemove,
-				undefined,
-			);
+			const interval1 = collection.add({
+				start: { pos: 0, side: Side.After },
+				end: { pos: 2, side: Side.Before },
+				props: undefined,
+			});
 			assert.equal(interval1.stickiness, IntervalStickiness.FULL);
 			assert.equal(interval1.startSide, Side.After);
 			assert.equal(interval1.endSide, Side.Before);
@@ -2041,12 +1708,11 @@
 			const collection = sharedString.getIntervalCollection("test");
 			sharedString.insertText(0, "abc");
 			containerRuntimeFactory.processAllMessages();
-			const interval1 = collection.add(
-				{ pos: 1, side: Side.Before },
-				{ pos: 2, side: Side.After },
-				IntervalType.SlideOnRemove,
-				undefined,
-			);
+			const interval1 = collection.add({
+				start: { pos: 1, side: Side.Before },
+				end: { pos: 2, side: Side.After },
+				props: undefined,
+			});
 			assert.equal(interval1.stickiness, IntervalStickiness.NONE);
 			const intervalId = interval1.getIntervalId();
 			assert(intervalId);
@@ -2064,12 +1730,11 @@
 			const collection = sharedString.getIntervalCollection("test");
 			sharedString.insertText(0, "abc");
 			containerRuntimeFactory.processAllMessages();
-			const interval1 = collection.add(
-				{ pos: 1, side: Side.Before },
-				{ pos: 2, side: Side.After },
-				IntervalType.SlideOnRemove,
-				undefined,
-			);
+			const interval1 = collection.add({
+				start: { pos: 1, side: Side.Before },
+				end: { pos: 2, side: Side.After },
+				props: undefined,
+			});
 			assert.equal(interval1.stickiness, IntervalStickiness.NONE);
 			const intervalId = interval1.getIntervalId();
 			assert(intervalId);
@@ -2092,12 +1757,11 @@
 			const collection = sharedString.getIntervalCollection("test");
 			sharedString.insertText(0, "abc");
 			containerRuntimeFactory.processAllMessages();
-			const interval1 = collection.add(
-				{ pos: 0, side: Side.After },
-				{ pos: 2, side: Side.Before },
-				IntervalType.SlideOnRemove,
-				undefined,
-			);
+			const interval1 = collection.add({
+				start: { pos: 0, side: Side.After },
+				end: { pos: 2, side: Side.Before },
+				props: undefined,
+			});
 			assert.equal(interval1.stickiness, IntervalStickiness.FULL);
 			const intervalId = interval1.getIntervalId();
 			assert(intervalId);
@@ -2127,12 +1791,11 @@
 			const collection = sharedString.getIntervalCollection("test");
 			sharedString.insertText(0, "abc");
 			containerRuntimeFactory.processAllMessages();
-			const interval1 = collection.add(
-				{ pos: 0, side: Side.Before },
-				"end",
-				IntervalType.SlideOnRemove,
-				undefined,
-			);
+			const interval1 = collection.add({
+				start: { pos: 0, side: Side.Before },
+				end: "end",
+				props: undefined,
+			});
 			assert.equal(interval1.stickiness, IntervalStickiness.END);
 			const intervalId = interval1.getIntervalId();
 			assert(intervalId);
@@ -2154,12 +1817,11 @@
 			const collection = sharedString.getIntervalCollection("test");
 			sharedString.insertText(0, "abcdef");
 			containerRuntimeFactory.processAllMessages();
-			const interval1 = collection.add(
-				{ pos: 1, side: Side.After },
-				{ pos: 5, side: Side.After },
-				IntervalType.SlideOnRemove,
-				undefined,
-			);
+			const interval1 = collection.add({
+				start: { pos: 1, side: Side.After },
+				end: { pos: 5, side: Side.After },
+				props: undefined,
+			});
 			assert.equal(interval1.stickiness, IntervalStickiness.START);
 			const intervalId = interval1.getIntervalId();
 			assert(intervalId);
@@ -2178,12 +1840,11 @@
 			const collection = sharedString.getIntervalCollection("test");
 			sharedString.insertText(0, "abc");
 			containerRuntimeFactory.processAllMessages();
-			const interval1 = collection.add(
-				{ pos: 0, side: Side.Before },
-				{ pos: 2, side: Side.Before },
-				IntervalType.SlideOnRemove,
-				undefined,
-			);
+			const interval1 = collection.add({
+				start: { pos: 0, side: Side.Before },
+				end: { pos: 2, side: Side.Before },
+				props: undefined,
+			});
 			assert.equal(interval1.stickiness, IntervalStickiness.END);
 			assert.equal(interval1.start.slidingPreference, SlidingPreference.FORWARD);
 			assert.equal(interval1.end.slidingPreference, SlidingPreference.FORWARD);
@@ -2204,12 +1865,11 @@
 			const collection = sharedString.getIntervalCollection("test");
 			sharedString.insertText(0, "abcXdef");
 			containerRuntimeFactory.processAllMessages();
-			const interval1 = collection.add(
-				{ pos: 0, side: Side.Before },
-				{ pos: 4, side: Side.Before },
-				IntervalType.SlideOnRemove,
-				undefined,
-			);
+			const interval1 = collection.add({
+				start: { pos: 0, side: Side.Before },
+				end: { pos: 4, side: Side.Before },
+				props: undefined,
+			});
 			assert.equal(interval1.stickiness, IntervalStickiness.END);
 			const intervalId = interval1.getIntervalId();
 			assert(intervalId);
@@ -2229,7 +1889,7 @@
 			const collection = sharedString.getIntervalCollection("test");
 			sharedString.insertText(0, "abcXdef");
 			containerRuntimeFactory.processAllMessages();
-			const interval1 = collection.add(0, 3, IntervalType.SlideOnRemove);
+			const interval1 = collection.add({ start: 0, end: 3 });
 			assert.equal(interval1.stickiness, IntervalStickiness.END);
 			assert.equal(interval1.start.slidingPreference, SlidingPreference.FORWARD);
 			assert.equal(interval1.end.slidingPreference, SlidingPreference.FORWARD);
@@ -2251,12 +1911,11 @@
 			const collection = sharedString.getIntervalCollection("test");
 			sharedString.insertText(0, "abc");
 			containerRuntimeFactory.processAllMessages();
-			const interval1 = collection.add(
-				{ pos: 0, side: Side.Before },
-				{ pos: 1, side: Side.After },
-				IntervalType.SlideOnRemove,
-				undefined,
-			);
+			const interval1 = collection.add({
+				start: { pos: 0, side: Side.Before },
+				end: { pos: 1, side: Side.After },
+				props: undefined,
+			});
 			assert.equal(interval1.stickiness, IntervalStickiness.NONE);
 			assert.equal(interval1.start.slidingPreference, SlidingPreference.FORWARD);
 			assert.equal(interval1.end.slidingPreference, SlidingPreference.BACKWARD);
@@ -2274,12 +1933,11 @@
 			const collection = sharedString.getIntervalCollection("test");
 			sharedString.insertText(0, "abc");
 			containerRuntimeFactory.processAllMessages();
-			const interval1 = collection.add(
-				"start",
-				{ pos: 2, side: Side.Before },
-				IntervalType.SlideOnRemove,
-				undefined,
-			);
+			const interval1 = collection.add({
+				start: "start",
+				end: { pos: 2, side: Side.Before },
+				props: undefined,
+			});
 			assert.equal(interval1.stickiness, IntervalStickiness.FULL);
 			assert.equal(interval1.start.slidingPreference, SlidingPreference.BACKWARD);
 			assert.equal(interval1.end.slidingPreference, SlidingPreference.FORWARD);
