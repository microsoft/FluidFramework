/*!
 * Copyright (c) Microsoft Corporation and contributors. All rights reserved.
 * Licensed under the MIT License.
 */

import { strict as assert } from "assert";
import { IChannelServices } from "@fluidframework/datastore-definitions";
import { ReferenceType } from "@fluidframework/merge-tree";
import {
    MockFluidDataStoreRuntime,
    MockContainerRuntimeFactory,
    MockContainerRuntimeFactoryForReconnection,
    MockContainerRuntimeForReconnection,
    MockStorage,
    MockEmptyDeltaConnection,
} from "@fluidframework/test-runtime-utils";
import { SharedString } from "../sharedString";
import { SharedStringFactory } from "../sequenceFactory";
import { IntervalCollection, IntervalType, SequenceInterval } from "../intervalCollection";

const assertIntervals = (
    sharedString: SharedString,
    intervalCollection: IntervalCollection<SequenceInterval>,
    expected: readonly { start: number; end: number; }[],
    validateOverlapping: boolean = true,
) => {
    const actual = Array.from(intervalCollection);
    if (validateOverlapping && sharedString.getLength() > 0) {
        const overlapping = intervalCollection.findOverlappingIntervals(0, sharedString.getLength() - 1);
        assert.deepEqual(actual, overlapping, "Interval search returned inconsistent results");
    }
    assert.strictEqual(actual.length, expected.length,
        `findOverlappingIntervals() must return the expected number of intervals`);

<<<<<<< HEAD
    for (const actualInterval of actual) {
        const start = sharedString.localReferencePositionToPosition(actualInterval.start);
        const end = sharedString.localReferencePositionToPosition(actualInterval.end);
        let found = false;

        // console.log(`[${start},${end}): ${sharedString.getText().slice(start, end)}`);

        for (const expectedInterval of expected) {
            if (expectedInterval.start === start && expectedInterval.end === end) {
                found = true;
                break;
            }
        }

        assert(found, `Unexpected interval [${start}..${end}) (expected ${JSON.stringify(expected)})`);
    }
=======
    const actualPos = actual.map((interval) => {
        const start = sharedString.localRefToPos(interval.start);
        const end = sharedString.localRefToPos(interval.end);
        return { start, end };
    });
    assert.deepEqual(actualPos, expected, "intervals are not as expected");
>>>>>>> cb96e87d
};

function assertIntervalEquals(
    string: SharedString,
    interval: SequenceInterval,
    endpoints: { start: number; end: number; },
): void {
    assert.equal(string.localReferencePositionToPosition(interval.start), endpoints.start, "mismatched start");
    assert.equal(string.localReferencePositionToPosition(interval.end), endpoints.end, "mismatched end");
}

describe("SharedString interval collections", () => {
    let sharedString: SharedString;
    let dataStoreRuntime1: MockFluidDataStoreRuntime;

    beforeEach(() => {
        dataStoreRuntime1 = new MockFluidDataStoreRuntime();
        sharedString = new SharedString(dataStoreRuntime1, "shared-string-1", SharedStringFactory.Attributes);
    });

    describe("in a connected state with a remote SharedString", () => {
        let sharedString2: SharedString;
        let containerRuntimeFactory: MockContainerRuntimeFactory;

        beforeEach(() => {
            containerRuntimeFactory = new MockContainerRuntimeFactory();

            // Connect the first SharedString.
            dataStoreRuntime1.local = false;
            const containerRuntime1 = containerRuntimeFactory.createContainerRuntime(dataStoreRuntime1);
            const services1 = {
                deltaConnection: containerRuntime1.createDeltaConnection(),
                objectStorage: new MockStorage(),
            };
            sharedString.initializeLocal();
            sharedString.connect(services1);

            // Create and connect a second SharedString.
            const dataStoreRuntime2 = new MockFluidDataStoreRuntime();
            const containerRuntime2 = containerRuntimeFactory.createContainerRuntime(dataStoreRuntime2);
            const services2 = {
                deltaConnection: containerRuntime2.createDeltaConnection(),
                objectStorage: new MockStorage(),
            };

            sharedString2 = new SharedString(dataStoreRuntime2, "shared-string-2", SharedStringFactory.Attributes);
            sharedString2.initializeLocal();
            sharedString2.connect(services2);
        });

        it("can maintain interval consistency", () => {
            const collection1 = sharedString.getIntervalCollection("test");
            sharedString.insertText(0, "xyz");
            containerRuntimeFactory.processAllMessages();
            const collection2 = sharedString2.getIntervalCollection("test");
            assert.notStrictEqual(collection2, undefined, "undefined");
            assert.strictEqual(sharedString.getText(), sharedString2.getText(), "not equal text");

            sharedString.insertText(0, "abc");
            const interval = collection1.add(1, 1, IntervalType.SlideOnRemove);
            const intervalId = interval.getIntervalId();
            sharedString2.insertText(0, "wha");

            containerRuntimeFactory.processAllMessages();
            assert.strictEqual(sharedString.getText(), "whaabcxyz", "different text 1");
            assert.strictEqual(sharedString.getText(), "whaabcxyz", "different text 2");

            assertIntervals(sharedString, collection1, [
                { start: 4, end: 4 },
            ]);
            assertIntervals(sharedString2, collection2, [
                { start: 4, end: 4 },
            ]);

            collection2.change(intervalId, 1, 6);
            sharedString.removeText(0, 2);
            collection1.change(intervalId, 0, 5);

            containerRuntimeFactory.processAllMessages();

            assertIntervals(sharedString, collection1, [
                { start: 0, end: 5 },
            ]);
            assertIntervals(sharedString2, collection2, [
                { start: 0, end: 5 },
            ]);

            collection1.change(intervalId, sharedString.getLength() - 1, sharedString.getLength() - 1);

            containerRuntimeFactory.processAllMessages();

            assertIntervals(sharedString, collection1, [
                { start: sharedString.getLength() - 1, end: sharedString.getLength() - 1 },
            ]);
            assertIntervals(sharedString2, collection2, [
                { start: sharedString2.getLength() - 1, end: sharedString2.getLength() - 1 },
            ]);
        });

        it("errors creating invalid intervals", () => {
            const collection1 = sharedString.getIntervalCollection("test");
            containerRuntimeFactory.processAllMessages();

            assert.throws(() => collection1.add(0, 0, IntervalType.SlideOnRemove),
                "Should throw creating interval on empty string");
            assert.throws(() => collection1.add(1, 3, IntervalType.SlideOnRemove),
                "Should throw creating interval on empty string");
            sharedString.insertText(0, "ABCD");
            containerRuntimeFactory.processAllMessages();
            assert.throws(() => collection1.add(2, 5, IntervalType.SlideOnRemove),
                "Should throw creating interval past end of string");
            // There is no check for creating an interval at a negative offset
            // assert.throws(() => collection1.add(-1, 2, IntervalType.SlideOnRemove),
            //     "Should throw creating interval at negative position");
        });

        it("can create and slide interval to a marker", () => {
            sharedString.insertText(0, "ABCD");
            sharedString.insertMarker(4, ReferenceType.Tile, { nodeType: "Paragraph" });
            const collection1 = sharedString.getIntervalCollection("test");
            containerRuntimeFactory.processAllMessages();
            const collection2 = sharedString2.getIntervalCollection("test");

            collection1.add(3, 4, IntervalType.SlideOnRemove);
            containerRuntimeFactory.processAllMessages();

            assertIntervals(sharedString, collection1, [
                { start: 3, end: 4 },
            ]);
            assertIntervals(sharedString2, collection2, [
                { start: 3, end: 4 },
            ]);

            sharedString.removeRange(3, 4);
            containerRuntimeFactory.processAllMessages();

            assertIntervals(sharedString, collection1, [
                { start: 3, end: 3 },
            ]);
            assertIntervals(sharedString2, collection2, [
                { start: 3, end: 3 },
            ]);
        });

        it("can slide intervals nearer", () => {
            const collection1 = sharedString.getIntervalCollection("test");
            sharedString.insertText(0, "ABCD");
            containerRuntimeFactory.processAllMessages();
            const collection2 = sharedString2.getIntervalCollection("test");

            // Conflicting remove/add interval at end of string
            collection1.add(1, 3, IntervalType.SlideOnRemove);
            sharedString2.removeRange(3, 4);
            containerRuntimeFactory.processAllMessages();
            assertIntervals(sharedString, collection1, [
                { start: 1, end: 2 },
            ]);
            assertIntervals(sharedString2, collection2, [
                { start: 1, end: 2 },
            ]);

            // Remove location of end of interval
            sharedString.removeRange(2, 3);
            assert.equal(sharedString.getText(), "AB");
            assertIntervals(sharedString, collection1, [
                // odd behavior - end of interval doesn't slide
                // until ack, so position beyond end of string
                { start: 1, end: 2 },
            ]);
            containerRuntimeFactory.processAllMessages();
            assertIntervals(sharedString, collection1, [
                { start: 1, end: 1 },
            ]);
            assertIntervals(sharedString2, collection2, [
                { start: 1, end: 1 },
            ]);

            // Remove location of start and end of interval
            sharedString.removeRange(1, 2);
            assertIntervals(sharedString, collection1, [
                // odd behavior - start of interval doesn't slide
                // until ack, so not found by overlapping search
                { start: 1, end: 1 },
            ], false);
            containerRuntimeFactory.processAllMessages();
            assertIntervals(sharedString, collection1, [
                { start: 0, end: 0 },
            ]);
            assertIntervals(sharedString2, collection2, [
                { start: 0, end: 0 },
            ]);

            // Interval on empty string
            sharedString.removeRange(0, 1);
            assertIntervals(sharedString, collection1, [
                // Search finds interval at end of string
                { start: 0, end: 0 },
            ]);
            containerRuntimeFactory.processAllMessages();
            assertIntervals(sharedString, collection1, [
                // Interval becomes detached when string is acked empty
                { start: -1, end: -1 },
            ], false);
            assertIntervals(sharedString2, collection2, [
                { start: -1, end: -1 },
            ], false);
        });

        it("can slide intervals nearer to locally removed segment", () => {
            const collection1 = sharedString.getIntervalCollection("test");
            sharedString.insertText(0, "ABCD");
            containerRuntimeFactory.processAllMessages();
            const collection2 = sharedString2.getIntervalCollection("test");

            sharedString2.removeRange(3, 4);
            collection1.add(1, 3, IntervalType.SlideOnRemove);
            sharedString.removeRange(1, 3);
            containerRuntimeFactory.processAllMessages();
            assertIntervals(sharedString, collection1, [
                { start: 0, end: 0 },
            ]);
            assertIntervals(sharedString2, collection2, [
                { start: 0, end: 0 },
            ]);
        });

        it("consistent after remove all/insert text conflict", () => {
            const collection1 = sharedString.getIntervalCollection("test");
            sharedString.insertText(0, "ABCD");
            collection1.add(1, 3, IntervalType.SlideOnRemove);
            containerRuntimeFactory.processAllMessages();
            const collection2 = sharedString2.getIntervalCollection("test");

            sharedString.insertText(0, "XYZ");
            sharedString2.removeRange(0, 4);
            containerRuntimeFactory.processAllMessages();
            assertIntervals(sharedString, collection1, [
                { start: 2, end: 2 },
            ]);
            assertIntervals(sharedString2, collection2, [
                { start: 2, end: 2 },
            ]);

            sharedString2.removeRange(0, 3);
            sharedString.insertText(0, "PQ");
            containerRuntimeFactory.processAllMessages();
            assertIntervals(sharedString, collection1, [
                { start: -1, end: -1 },
            ], false);
            assertIntervals(sharedString2, collection2, [
                { start: -1, end: -1 },
            ], false);

            sharedString2.removeRange(0, 2);
            containerRuntimeFactory.processAllMessages();
            assertIntervals(sharedString, collection1, [
                { start: -1, end: -1 },
            ], false);
            assertIntervals(sharedString2, collection2, [
                { start: -1, end: -1 },
            ], false);
        });

        it("can slide intervals on remove ack", () => {
            const collection1 = sharedString.getIntervalCollection("test");
            sharedString.insertText(0, "ABCD");
            containerRuntimeFactory.processAllMessages();
            const collection2 = sharedString2.getIntervalCollection("test");

            collection1.add(1, 3, IntervalType.SlideOnRemove);
            containerRuntimeFactory.processAllMessages();

            sharedString.insertText(2, "X");
            assert.strictEqual(sharedString.getText(), "ABXCD");
            assertIntervals(sharedString, collection1, [
                { start: 1, end: 4 },
            ]);

            sharedString2.removeRange(1, 2);
            assert.strictEqual(sharedString2.getText(), "ACD");
            assertIntervals(sharedString2, collection2, [
                { start: 1, end: 2 },
            ]);

            containerRuntimeFactory.processAllMessages();
            assert.strictEqual(sharedString.getText(), "AXCD");
            assert.strictEqual(sharedString2.getText(), "AXCD");

            assertIntervals(sharedString, collection1, [
                { start: 1, end: 3 },
            ]);
            assertIntervals(sharedString2, collection2, [
                { start: 1, end: 3 },
            ]);
        });

        it("can slide intervals to segment not referenced by remove", () => {
            const collection1 = sharedString.getIntervalCollection("test");
            sharedString.insertText(0, "ABCD");
            containerRuntimeFactory.processAllMessages();
            const collection2 = sharedString2.getIntervalCollection("test");

            sharedString.insertText(2, "X");
            assert.strictEqual(sharedString.getText(), "ABXCD");
            collection1.add(1, 3, IntervalType.SlideOnRemove);

            sharedString2.removeRange(1, 2);
            assert.strictEqual(sharedString2.getText(), "ACD");

            containerRuntimeFactory.processAllMessages();
            assert.strictEqual(sharedString.getText(), "AXCD");
            assert.strictEqual(sharedString2.getText(), "AXCD");

            assertIntervals(sharedString2, collection2, [
                { start: 1, end: 2 },
            ]);
            assertIntervals(sharedString, collection1, [
                { start: 1, end: 2 },
            ]);
        });

        it("can slide intervals on create ack", () => {
            // Create and connect a third SharedString.
            const dataStoreRuntime3 = new MockFluidDataStoreRuntime();
            const containerRuntime3 = containerRuntimeFactory.createContainerRuntime(dataStoreRuntime3);
            const services3 = {
                deltaConnection: containerRuntime3.createDeltaConnection(),
                objectStorage: new MockStorage(),
            };

            const sharedString3 = new SharedString(
                dataStoreRuntime3, "shared-string-3", SharedStringFactory.Attributes);
            sharedString3.initializeLocal();
            sharedString3.connect(services3);

            const collection1 = sharedString.getIntervalCollection("test");
            sharedString.insertText(0, "ABCD");
            containerRuntimeFactory.processAllMessages();
            const collection2 = sharedString2.getIntervalCollection("test");
            const collection3 = sharedString3.getIntervalCollection("test");

            sharedString.removeRange(1, 2);
            assert.strictEqual(sharedString.getText(), "ACD");

            sharedString2.insertText(2, "X");
            assert.strictEqual(sharedString2.getText(), "ABXCD");

            collection3.add(1, 3, IntervalType.SlideOnRemove);

            containerRuntimeFactory.processAllMessages();
            assert.strictEqual(sharedString.getText(), "AXCD");
            assert.strictEqual(sharedString2.getText(), "AXCD");
            assert.strictEqual(sharedString3.getText(), "AXCD");

            assertIntervals(sharedString, collection1, [
                { start: 1, end: 3 },
            ]);
            assertIntervals(sharedString2, collection2, [
                { start: 1, end: 3 },
            ]);
            assertIntervals(sharedString3, collection3, [
                { start: 1, end: 3 },
            ]);
        });

        it("can slide intervals on change ack", () => {
            // Create and connect a third SharedString.
            const dataStoreRuntime3 = new MockFluidDataStoreRuntime();
            const containerRuntime3 = containerRuntimeFactory.createContainerRuntime(dataStoreRuntime3);
            const services3 = {
                deltaConnection: containerRuntime3.createDeltaConnection(),
                objectStorage: new MockStorage(),
            };

            const sharedString3 = new SharedString(
                dataStoreRuntime3, "shared-string-3", SharedStringFactory.Attributes);
            sharedString3.initializeLocal();
            sharedString3.connect(services3);

            const collection1 = sharedString.getIntervalCollection("test");
            sharedString.insertText(0, "ABCD");
            const interval = collection1.add(0, 0, IntervalType.SlideOnRemove);
            containerRuntimeFactory.processAllMessages();
            const collection2 = sharedString2.getIntervalCollection("test");
            const collection3 = sharedString3.getIntervalCollection("test");

            sharedString.removeRange(1, 2);
            assert.strictEqual(sharedString.getText(), "ACD");

            sharedString2.insertText(2, "X");
            assert.strictEqual(sharedString2.getText(), "ABXCD");

            collection3.change(interval.getIntervalId(), 1, 3);

            containerRuntimeFactory.processAllMessages();
            assert.strictEqual(sharedString.getText(), "AXCD");
            assert.strictEqual(sharedString2.getText(), "AXCD");
            assert.strictEqual(sharedString3.getText(), "AXCD");

            assertIntervals(sharedString, collection1, [
                { start: 1, end: 3 },
            ]);
            assertIntervals(sharedString2, collection2, [
                { start: 1, end: 3 },
            ]);
            assertIntervals(sharedString3, collection3, [
                { start: 1, end: 3 },
            ]);

            sharedString.removeRange(3, 4);
            assertIntervals(sharedString, collection1, [
                { start: 1, end: 3 },
            ]);
            containerRuntimeFactory.processAllMessages();

            assertIntervals(sharedString, collection1, [
                { start: 1, end: 2 },
            ]);
            assertIntervals(sharedString2, collection2, [
                { start: 1, end: 2 },
            ]);
            assertIntervals(sharedString3, collection3, [
                { start: 1, end: 2 },
            ]);
        });

        it("can slide intervals on create before remove", () => {
            const collection1 = sharedString.getIntervalCollection("test");
            sharedString.insertText(0, "ABCD");
            containerRuntimeFactory.processAllMessages();
            const collection2 = sharedString2.getIntervalCollection("test");

            collection2.add(2, 3, IntervalType.SlideOnRemove);

            sharedString.removeRange(1, 3);

            containerRuntimeFactory.processAllMessages();

            assertIntervals(sharedString2, collection2, [
                { start: 1, end: 1 },
            ]);
            assertIntervals(sharedString, collection1, [
                { start: 1, end: 1 },
            ]);
        });

        it("can slide intervals on remove before create", () => {
            const collection1 = sharedString.getIntervalCollection("test");
            sharedString.insertText(0, "ABCDE");
            containerRuntimeFactory.processAllMessages();
            const collection2 = sharedString2.getIntervalCollection("test");

            sharedString.removeRange(1, 3);
            assert.strictEqual(sharedString.getText(), "ADE");

            collection2.add(1, 3, IntervalType.SlideOnRemove);

            containerRuntimeFactory.processAllMessages();

            // before fixing this, at this point the start range on sharedString
            // is on the removed segment. Can't detect that from the interval API.
            assertIntervals(sharedString2, collection2, [
                { start: 1, end: 1 },
            ]);
            assertIntervals(sharedString, collection1, [
                { start: 1, end: 1 },
            ]);

            // More operations reveal the problem
            sharedString.insertText(2, "X");
            assert.strictEqual(sharedString.getText(), "ADXE");
            sharedString2.removeRange(1, 2);
            assert.strictEqual(sharedString2.getText(), "AE");

            containerRuntimeFactory.processAllMessages();
            assert.strictEqual(sharedString.getText(), "AXE");

            assertIntervals(sharedString2, collection2, [
                { start: 1, end: 1 },
            ]);
            assertIntervals(sharedString, collection1, [
                { start: 1, end: 1 },
            ]);
        });

        it("can maintain different offsets on removed segment", () => {
            const collection1 = sharedString.getIntervalCollection("test");
            sharedString.insertText(0, "ABCD");
            containerRuntimeFactory.processAllMessages();
            const collection2 = sharedString2.getIntervalCollection("test");

            collection1.add(1, 3, IntervalType.SlideOnRemove);
            sharedString.insertText(2, "XY");
            assert.strictEqual(sharedString.getText(), "ABXYCD");

            sharedString2.removeRange(0, 4);
            assert.strictEqual(sharedString2.getText(), "");

            containerRuntimeFactory.processAllMessages();
            assert.strictEqual(sharedString.getText(), "XY");
            assert.strictEqual(sharedString2.getText(), "XY");

            assertIntervals(sharedString, collection1, [
                { start: 0, end: 1 },
            ]);
            assertIntervals(sharedString2, collection2, [
                { start: 0, end: 1 },
            ]);
        });

        it("tolerates creation of an interval with no segment due to concurrent delete", () => {
            sharedString.insertText(0, "ABCDEF");
            const collection1 = sharedString.getIntervalCollection("test");
            const collection2 = sharedString2.getIntervalCollection("test");
            containerRuntimeFactory.processAllMessages();
            sharedString2.removeRange(0, sharedString2.getLength());
            collection1.add(1, 1, IntervalType.SlideOnRemove);
            sharedString2.insertText(0, "X");
            containerRuntimeFactory.processAllMessages();
            assertIntervals(sharedString, collection1, [{ start: -1, end: -1 }], false);
            assertIntervals(sharedString2, collection2, [{ start: -1, end: -1 }], false);
        });

        it("can maintain consistency of LocalReference's when segments are packed", async () => {
            // sharedString.insertMarker(0, ReferenceType.Tile, { nodeType: "Paragraph" });

            const collection1 = sharedString.getIntervalCollection("test2");
            containerRuntimeFactory.processAllMessages();
            const collection2 = sharedString2.getIntervalCollection("test2");

            sharedString.insertText(0, "a");
            sharedString.insertText(1, "b");
            sharedString.insertText(2, "c");
            sharedString.insertText(3, "d");
            sharedString.insertText(4, "e");
            sharedString.insertText(5, "f");

            containerRuntimeFactory.processAllMessages();

            assert.strictEqual(sharedString.getText(), "abcdef", "incorrect text 1");
            assert.strictEqual(sharedString2.getText(), "abcdef", "incorrect text 2");

            collection1.add(2, 2, IntervalType.SlideOnRemove);

            containerRuntimeFactory.processAllMessages();

            assertIntervals(sharedString, collection1, [
                { start: 2, end: 2 },
            ]);
            assertIntervals(sharedString2, collection2, [
                { start: 2, end: 2 },
            ]);

            sharedString.insertText(0, "a");
            sharedString.insertText(1, "b");
            sharedString.insertText(2, "c");
            sharedString.insertText(3, "d");
            sharedString.insertText(4, "e");
            sharedString.insertText(5, "f");

            containerRuntimeFactory.processAllMessages();

            assert.strictEqual(sharedString.getText(), "abcdefabcdef", "incorrect text 2");
            assert.strictEqual(sharedString2.getText(), "abcdefabcdef", "incorrect text 3");

            collection1.add(5, 5, IntervalType.SlideOnRemove);
            collection1.add(2, 2, IntervalType.SlideOnRemove);

            containerRuntimeFactory.processAllMessages();

            assertIntervals(sharedString, collection1, [
                { start: 2, end: 2 },
                { start: 5, end: 5 },
                { start: 8, end: 8 },
            ]);
            assertIntervals(sharedString2, collection2, [
                { start: 2, end: 2 },
                { start: 5, end: 5 },
                { start: 8, end: 8 },
            ]);

            // Summarize to cause Zamboni to pack segments. Confirm consistency after packing.
            await sharedString2.summarize();

            assertIntervals(sharedString, collection1, [
                { start: 2, end: 2 },
                { start: 5, end: 5 },
                { start: 8, end: 8 },
            ]);
            assertIntervals(sharedString2, collection2, [
                { start: 2, end: 2 },
                { start: 5, end: 5 },
                { start: 8, end: 8 },
            ]);
        });

        it("ignores remote changes that would be overridden by multiple local ones", () => {
            // The idea of this test is to verify multiple pending local changes are tracked accurately.
            // No tracking at all of pending changes would cause collection 1 to see all 5 values: 0, 1, 2, 3, 4.
            // Tracking that there is only a local change, but not which one it was might cause collection 1 to
            // see 4 values: 0, 2, 3, 4.
            // Correct tracking should cause collection1 to only see 3 values: 0, 2, 4
            sharedString.insertText(0, "ABCDEF");
            const collection1 = sharedString.getIntervalCollection("test");
            const endpointsForCollection1: { start: number; end: number; }[] = [];
            const sequenceIntervalToEndpoints = (interval: SequenceInterval): { start: number; end: number; } => ({
                start: sharedString.localReferencePositionToPosition(interval.start),
                end: sharedString.localReferencePositionToPosition(interval.end),
            });

            collection1.on("addInterval", (interval) => {
                endpointsForCollection1.push(sequenceIntervalToEndpoints(interval));
            });
            collection1.on("changeInterval", (interval) => {
                const { start, end } = sequenceIntervalToEndpoints(interval);
                // IntervalCollection is a bit noisy when it comes to change events; this logic makes sure
                // to only append for actually changed values.
                const prevValue = endpointsForCollection1[endpointsForCollection1.length - 1];
                if (prevValue.start !== start || prevValue.end !== end) {
                    endpointsForCollection1.push({ start, end });
                }
            });

            const id = collection1.add(0, 0, IntervalType.SlideOnRemove).getIntervalId();
            containerRuntimeFactory.processAllMessages();
            const collection2 = sharedString2.getIntervalCollection("test");

            collection2.change(id, 1, 1);
            collection1.change(id, 2, 2);

            assertIntervalEquals(sharedString2, collection2.getIntervalById(id), { start: 1, end: 1 });
            assertIntervalEquals(sharedString, collection1.getIntervalById(id), { start: 2, end: 2 });

            collection2.change(id, 3, 3);
            collection1.change(id, 4, 4);
            containerRuntimeFactory.processAllMessages();
            assert.deepEqual(endpointsForCollection1, [
                { start: 0, end: 0 },
                { start: 2, end: 2 },
                { start: 4, end: 4 },
            ]);
        });

<<<<<<< HEAD
        it("can round trip intervals", async () => {
            sharedString.insertText(0, "ABCDEF");
            const collection1 = sharedString.getIntervalCollection("test");

            const id = collection1.add(2, 2, IntervalType.SlideOnRemove).getIntervalId();
            containerRuntimeFactory.processAllMessages();

            const summaryTree = await sharedString.summarize();

            const services: IChannelServices = {
                deltaConnection: new MockEmptyDeltaConnection(),
                objectStorage: MockStorage.createFromSummary(summaryTree.summary),
            };

            const dataStoreRuntime2 = new MockFluidDataStoreRuntime();
            const sharedString3 = new SharedString(
                dataStoreRuntime2,
                "shared-string-3",
                SharedStringFactory.Attributes,
            );

            await sharedString3.load(services);
            await sharedString3.loaded;

            const collection2 = sharedString3.getIntervalCollection("test");

            assertIntervalEquals(sharedString, collection1.getIntervalById(id), { start: 2, end: 2 });
            assertIntervalEquals(sharedString3, collection2.getIntervalById(id), { start: 2, end: 2 });
        });

        describe.skip("intervalCollection comparator consistency", () => {
=======
        describe("intervalCollection comparator consistency", () => {
>>>>>>> cb96e87d
            // This is a regression suite for an issue caught by fuzz testing:
            // if intervals A, B, C are created which initially compare A < B < C,
            // it's possible that string operations can change this order. Specifically,
            // removing substrings of text can make LocalReferences which previously compared
            // unequal now compare equal. Since the interval comparator is lexicographical on
            // the array [start reference, end reference, id], collapsing previously-unequal
            // references to now equal ones can cause issues.
            // The immediate way this manifests is that attempting to remove the interval fails
            // in red-black tree code, since the key isn't at the expected location.
            let collection: IntervalCollection<SequenceInterval>;
            beforeEach(() => {
                sharedString.insertText(0, "ABCDEFG");
                collection = sharedString.getIntervalCollection("test");
            });

            it("retains intervalTree coherency when falling back to end comparison", () => {
                collection.add(1, 6, IntervalType.SlideOnRemove);
                collection.add(2, 5, IntervalType.SlideOnRemove);
                const initiallyLargest = collection.add(3, 4, IntervalType.SlideOnRemove);
                sharedString.removeRange(1, 4);
                // Interval slide doesn't happen until creation is acked, so interval sort order
                // is still by start position, which do not compare equal despite all appearing to be 1
                assertIntervals(sharedString, collection, [
                    { start: 1, end: 3 },
                    { start: 1, end: 2 },
                    { start: 1, end: 1 },
                ]);
                collection.removeIntervalById(initiallyLargest.getIntervalId());
                assertIntervals(sharedString, collection, [
                    { start: 1, end: 3 },
                    { start: 1, end: 2 },
                ]);
                containerRuntimeFactory.processAllMessages();
                // After processing messages, intervals slide and order is as expected.
                assertIntervals(sharedString, collection, [
                    { start: 1, end: 2 },
                    { start: 1, end: 3 },
                ]);
            });

            it("retains intervalTree coherency after slide when falling back to end comparison", () => {
                collection.add(1, 6, IntervalType.SlideOnRemove);
                collection.add(2, 5, IntervalType.SlideOnRemove);
                const initiallyLargest = collection.add(3, 4, IntervalType.SlideOnRemove);
                sharedString.removeRange(1, 4);
                assertIntervals(sharedString, collection, [
                    { start: 1, end: 3 },
                    { start: 1, end: 2 },
                    { start: 1, end: 1 },
                ]);
                containerRuntimeFactory.processAllMessages();
                assertIntervals(sharedString, collection, [
                    { start: 1, end: 1 },
                    { start: 1, end: 2 },
                    { start: 1, end: 3 },
                ]);
                collection.removeIntervalById(initiallyLargest.getIntervalId());
                assertIntervals(sharedString, collection, [
                    { start: 1, end: 2 },
                    { start: 1, end: 3 },
                ]);
                containerRuntimeFactory.processAllMessages();
                assertIntervals(sharedString, collection, [
                    { start: 1, end: 2 },
                    { start: 1, end: 3 },
                ]);
            });

            it("retains intervalTree coherency when falling back to id comparison", () => {
                const [idLowest, idMiddle, idLargest] = ["a", "b", "c"];
                collection.add(0, 1, IntervalType.SlideOnRemove, { intervalId: idLargest });
                collection.add(0, 2, IntervalType.SlideOnRemove, { intervalId: idMiddle });
                collection.add(0, 3, IntervalType.SlideOnRemove, { intervalId: idLowest });
                sharedString.removeRange(1, 4);
                assertIntervals(sharedString, collection, [
                    { start: 0, end: 1 },
                    { start: 0, end: 1 },
                    { start: 0, end: 1 },
                ]);
                collection.removeIntervalById(idLowest);
                assertIntervals(sharedString, collection, [
                    { start: 0, end: 1 },
                    { start: 0, end: 1 },
                ]);
                containerRuntimeFactory.processAllMessages();
                assertIntervals(sharedString, collection, [
                    { start: 0, end: 1 },
                    { start: 0, end: 1 },
                ]);
            });

            it("retains intervalTree coherency after slide when falling back to id comparison", () => {
                const [idLowest, idMiddle, idLargest] = ["a", "b", "c"];
                collection.add(0, 1, IntervalType.SlideOnRemove, { intervalId: idLargest });
                collection.add(0, 2, IntervalType.SlideOnRemove, { intervalId: idMiddle });
                collection.add(0, 3, IntervalType.SlideOnRemove, { intervalId: idLowest });
                sharedString.removeRange(1, 4);
                assertIntervals(sharedString, collection, [
                    { start: 0, end: 1 },
                    { start: 0, end: 1 },
                    { start: 0, end: 1 },
                ]);
                containerRuntimeFactory.processAllMessages();
                assertIntervals(sharedString, collection, [
                    { start: 0, end: 1 },
                    { start: 0, end: 1 },
                    { start: 0, end: 1 },
                ]);
                collection.removeIntervalById(idLowest);
                assertIntervals(sharedString, collection, [
                    { start: 0, end: 1 },
                    { start: 0, end: 1 },
                ]);
                containerRuntimeFactory.processAllMessages();
                assertIntervals(sharedString, collection, [
                    { start: 0, end: 1 },
                    { start: 0, end: 1 },
                ]);
            });

            it("retains intervalTree coherency after slide on create ack", () => {
                // The code in createAck needs to change the reference positions for an interval.
                // The test verifies that is done correctly and that the listener is added
                // to fix the interval position on subsequent slide.
                containerRuntimeFactory.processAllMessages();
                collection.add(4, 4, IntervalType.SlideOnRemove);
                collection.add(4, 5, IntervalType.SlideOnRemove);

                sharedString2.removeRange(1, 2);

                const initiallySmallest = collection.add(1, 6, IntervalType.SlideOnRemove);

                sharedString2.removeRange(1, 3);

                assertIntervals(sharedString, collection, [
                    { start: 1, end: 6 },
                    { start: 4, end: 4 },
                    { start: 4, end: 5 },
                ]);

                containerRuntimeFactory.processAllMessages();
                assertIntervals(sharedString, collection, [
                    { start: 1, end: 1 },
                    { start: 1, end: 2 },
                    { start: 1, end: 3 },
                ]);
                collection.removeIntervalById(initiallySmallest.getIntervalId());
                assertIntervals(sharedString, collection, [
                    { start: 1, end: 1 },
                    { start: 1, end: 2 },
                ]);
                containerRuntimeFactory.processAllMessages();
                assertIntervals(sharedString, collection, [
                    { start: 1, end: 1 },
                    { start: 1, end: 2 },
                ]);
            });
        });

        it("test IntervalCollection creation events", () => {
            let createCalls1 = 0;
            const createInfo1 = [];
            const createCallback1 = (label: string, local: boolean, target: SharedString) => {
                assert.strictEqual(target, sharedString, "Expected event to target sharedString");
                createInfo1[createCalls1++] = { local, label };
            };
            sharedString.on("createIntervalCollection", createCallback1);

            let createCalls2 = 0;
            const createInfo2 = [];
            const createCallback2 = (label: string, local: boolean, target: SharedString) => {
                assert.strictEqual(target, sharedString2, "Expected event to target sharedString2");
                createInfo2[createCalls2++] = { local, label };
            };
            sharedString2.on("createIntervalCollection", createCallback2);

            sharedString.insertText(0, "hello world");
            containerRuntimeFactory.processAllMessages();

            const collection1: IntervalCollection<SequenceInterval> = sharedString.getIntervalCollection("test1");
            const interval1 = collection1.add(0, 1, IntervalType.SlideOnRemove);
            collection1.change(interval1.getIntervalId(), 1, 4);

            const collection2: IntervalCollection<SequenceInterval> = sharedString2.getIntervalCollection("test2");
            const interval2 = collection2.add(0, 2, IntervalType.SlideOnRemove);
            collection2.removeIntervalById(interval2.getIntervalId());

            const collection3: IntervalCollection<SequenceInterval> = sharedString2.getIntervalCollection("test3");
            collection3.add(0, 3, IntervalType.SlideOnRemove);

            containerRuntimeFactory.processAllMessages();

            const verifyCreateEvents = (s: SharedString, createInfo, infoArray) => {
                let i = 0;
                const labels = s.getIntervalCollectionLabels();
                for (const label of labels) {
                    assert.equal(label, infoArray[i].label, `Bad label ${i}: ${label}`);
                    assert.equal(label, createInfo[i].label, `Bad label ${i}: ${createInfo[i].label}`);
                    assert.equal(
                        createInfo[i].local, infoArray[i].local, `Bad local value ${i}: ${createInfo[i].local}`);
                    i++;
                }
                assert.equal(infoArray.length, createInfo.length, `Wrong number of create calls: ${i}`);
            };
            verifyCreateEvents(sharedString, createInfo1, [
                { label: "test1", local: true },
                { label: "test2", local: false },
                { label: "test3", local: false },
            ]);
            verifyCreateEvents(sharedString2, createInfo2, [
                { label: "test2", local: true },
                { label: "test3", local: true },
                { label: "test1", local: false },
            ]);
        });

        it("can be concurrently created", () => {
            sharedString.insertText(0, "hello world");
            const collection1 = sharedString.getIntervalCollection("test");
            const collection2 = sharedString2.getIntervalCollection("test");
            containerRuntimeFactory.processAllMessages();
            assert.equal(Array.from(collection1).length, 0);
            assert.equal(Array.from(collection2).length, 0);
        });

        it("doesn't slide references on ack if there are pending remote changes", () => {
            sharedString.insertText(0, "ABCDEF");
            const collection1 = sharedString.getIntervalCollection("test");
            const collection2 = sharedString2.getIntervalCollection("test");
            containerRuntimeFactory.processAllMessages();
            sharedString.removeRange(3, 6);
            const interval = collection2.add(3, 4, IntervalType.SlideOnRemove);
            collection2.change(interval.getIntervalId(), 1, 5);

            assert.equal(containerRuntimeFactory.outstandingMessageCount, 3, "Unexpected number of ops");
            containerRuntimeFactory.processOneMessage();
            assertIntervals(sharedString2, collection2, [{ start: 1, end: 3 /* hasn't yet been acked */ }]);
            containerRuntimeFactory.processOneMessage();
            assertIntervals(sharedString2, collection2, [{ start: 1, end: 3 /* hasn't yet been acked */ }]);
            containerRuntimeFactory.processOneMessage();
            assertIntervals(sharedString2, collection2, [{ start: 1, end: 2 }]);

            assert.equal(sharedString.getText(), "ABC");
            assertIntervals(sharedString, collection1, [{ start: 1, end: 2 }]);
        });
    });

    describe("reconnect", () => {
        let containerRuntimeFactory: MockContainerRuntimeFactoryForReconnection;
        let containerRuntime1: MockContainerRuntimeForReconnection;
        let containerRuntime2: MockContainerRuntimeForReconnection;
        let sharedString2: SharedString;

        let collection1: IntervalCollection<SequenceInterval>;
        let collection2: IntervalCollection<SequenceInterval>;
        let interval: SequenceInterval;

        beforeEach(async () => {
            containerRuntimeFactory = new MockContainerRuntimeFactoryForReconnection();

            // Connect the first SharedString.
            containerRuntime1 = containerRuntimeFactory.createContainerRuntime(dataStoreRuntime1);
            const services1: IChannelServices = {
                deltaConnection: containerRuntime1.createDeltaConnection(),
                objectStorage: new MockStorage(),
            };
            sharedString.initializeLocal();
            sharedString.connect(services1);

            // Create and connect a second SharedString.
            const runtime2 = new MockFluidDataStoreRuntime();
            containerRuntime2 = containerRuntimeFactory.createContainerRuntime(runtime2);
            sharedString2 = new SharedString(runtime2, "shared-string-2", SharedStringFactory.Attributes);
            const services2: IChannelServices = {
                deltaConnection: containerRuntime2.createDeltaConnection(),
                objectStorage: new MockStorage(),
            };
            sharedString2.initializeLocal();
            sharedString2.connect(services2);

            sharedString.insertText(0, "hello friend");
            collection1 = sharedString.getIntervalCollection("test");
            containerRuntimeFactory.processAllMessages();

            collection2 = sharedString2.getIntervalCollection("test");
            containerRuntimeFactory.processAllMessages();

            // Note: at the start of each test, this interval is only visible to client 1.
            interval = collection1.add(6, 8, IntervalType.SlideOnRemove); // the "fr" in "friend"
        });

        it("addInterval resubmitted with concurrent insert", async () => {
            containerRuntime1.connected = false;

            sharedString2.insertText(7, "amily its my f");
            containerRuntimeFactory.processAllMessages();

            containerRuntime1.connected = true;
            containerRuntimeFactory.processAllMessages();

            assert.equal(sharedString2.getText(), "hello family its my friend");
            assertIntervals(sharedString2, collection2, [
                { start: 6, end: 22 },
            ]);
            assertIntervals(sharedString, collection1, [
                { start: 6, end: 22 },
            ]);
        });

        // This is useful to ensure rebasing reconnection ops doesn't take into account local string state
        // that has been applied since the interval addition.
        it("addInterval and string operations resubmitted with concurrent insert", async () => {
            containerRuntime1.connected = false;

            sharedString2.insertText(7, "amily its my f");
            sharedString.removeText(0, 5);
            sharedString.insertText(0, "hi");
            containerRuntimeFactory.processAllMessages();

            containerRuntime1.connected = true;
            containerRuntimeFactory.processAllMessages();

            assert.equal(sharedString2.getText(), "hi family its my friend");
            assertIntervals(sharedString2, collection2, [
                { start: 3, end: 19 },
            ]);
            assertIntervals(sharedString, collection1, [
                { start: 3, end: 19 },
            ]);
        });

        describe("correctly tracks pendingChanges for", () => {
            // This is a regression suite for an issue involving faulty update of the pendingChange maps
            // when both an add and a change op are rebased. Pending change tracking should only apply
            // to "change" ops, but was also erroneously updated for "add" ops. Change tracking should also
            // properly handle rebasing ops that only affect one endpoint.
            const testCases = [
                {
                    name: "that changes both endpoints",
                    start: 6,
                    end: 7,
                },
                {
                    name: "that changes only the start",
                    start: 6,
                    end: undefined,
                },
                {
                    name: "that changes only the end",
                    start: undefined,
                    end: 7,
                },
            ];

            describe("an add followed by a change", () => {
                for (const { name, start, end } of testCases) {
                    it(name, () => {
                        collection1.removeIntervalById(interval.getIntervalId());
                        containerRuntimeFactory.processAllMessages();
                        containerRuntime1.connected = false;
                        const newInterval = collection1.add(0, 1, IntervalType.SlideOnRemove);
                        sharedString.insertText(2, "llo he");
                        collection1.change(newInterval.getIntervalId(), start, end);
                        // Previously would fail: rebase of the "add" op would cause "Mismatch in pending changes"
                        // assert to fire (since the pending change wasn't actually the addition of the interval;
                        // it was the change)
                        containerRuntime1.connected = true;
                        containerRuntimeFactory.processAllMessages();
                        const expectedIntervals = [{ start: start ?? 0, end: end ?? 1 }];
                        assertIntervals(sharedString, collection1, expectedIntervals);
                        assertIntervals(sharedString2, collection2, expectedIntervals);
                    });
                }
            });

            describe("a change", () => {
                // Like above, but the string-modifying operation is performed remotely. This means the pendingChange
                // recorded prior to rebasing will have a different index from the pendingChange that would be generated
                // upon rebasing (so failing to update would cause mismatch)
                for (const { name, start, end } of testCases) {
                    it(name, () => {
                        collection1.removeIntervalById(interval.getIntervalId());
                        containerRuntimeFactory.processAllMessages();
                        containerRuntime1.connected = false;
                        const newInterval = collection1.add(0, 1, IntervalType.SlideOnRemove);
                        sharedString2.insertText(2, "llo he");
                        collection1.change(newInterval.getIntervalId(), start, end);
                        containerRuntimeFactory.processAllMessages();
                        containerRuntime1.connected = true;
                        containerRuntimeFactory.processAllMessages();
                        const expectedStart = start === undefined ? 0 : start + "llo he".length;
                        const expectedEnd = end === undefined ? 1 : end + "llo he".length;
                        const expectedIntervals = [{ start: expectedStart ?? 0, end: expectedEnd }];
                        assertIntervals(sharedString, collection1, expectedIntervals);
                        assertIntervals(sharedString2, collection2, expectedIntervals);
                    });
                }
            });
        });

        it("can rebase a change operation to positions that are invalid in the current view", () => {
            // This is a regression test for an issue in which attempting to rebase an interval op could hit
            // issues in local position validation. The root cause was that the rebase logic round-tripped its
            // rebase positions through a SequenceInterval (i.e. constructed an interval with the desired rebase
            // positions, then serialized it). The problem is that interval isn't always valid to construct on
            // the state of the local client's merge tree.
            containerRuntimeFactory.processAllMessages();
            containerRuntime1.connected = false;
            // Since there aren't any other ops, the idea is the rebased version of this op would be the same as
            // the original version. However, at the time the client is rebasing, it only has a single character of
            // text. So it's impossible to generate valid LocalReference_s with positions that evaluate to 8 and 9
            // as the original problematic implementation did.
            collection1.change(interval.getIntervalId(), 8, 9);
            sharedString.removeRange(1, sharedString.getLength());
            containerRuntime1.connected = true;
            containerRuntimeFactory.processAllMessages();
            assertIntervals(sharedString, collection1, [{ start: 0, end: 0 }]);
            assertIntervals(sharedString2, collection2, [{ start: 0, end: 0 }]);
        });

        it("can rebase changeProperty ops", () => {
            containerRuntime1.connected = false;
            collection1.changeProperties(interval.getIntervalId(), { foo: "prop" });
            containerRuntime1.connected = true;
            containerRuntimeFactory.processAllMessages();
            assertIntervals(sharedString, collection1, [{ start: 6, end: 8 }]);
            assertIntervals(sharedString2, collection2, [{ start: 6, end: 8 }]);
            const interval2 = collection2.getIntervalById(interval.getIntervalId());
            assert.equal(interval2.properties.foo, "prop");
            assert.equal(interval.properties.foo, "prop");
        });

        it("addInterval resubmitted with concurrent delete", async () => {
            containerRuntime1.connected = false;

            sharedString2.removeText(5, 9);
            containerRuntimeFactory.processAllMessages();

            containerRuntime1.connected = true;
            containerRuntimeFactory.processAllMessages();

            assert.equal(sharedString2.getText(), "helloend");
            assertIntervals(sharedString2, collection2, [
                { start: 5, end: 5 },
            ]);
            assertIntervals(sharedString, collection1, [
                { start: 5, end: 5 },
            ]);
        });

        it("delete resubmitted with concurrent insert", async () => {
            containerRuntimeFactory.processAllMessages();
            containerRuntime1.connected = false;

            collection1.removeIntervalById(interval.getIntervalId());
            sharedString2.insertText(7, "amily its my f");
            containerRuntimeFactory.processAllMessages();

            containerRuntime1.connected = true;
            containerRuntimeFactory.processAllMessages();

            // Verify that the changes were correctly received by the second SharedString
            assert.equal(sharedString2.getText(), "hello family its my friend");
            assertIntervals(sharedString2, collection2, []);
            assertIntervals(sharedString, collection1, []);
        });

        it("change resubmitted with concurrent insert", async () => {
            containerRuntimeFactory.processAllMessages();
            containerRuntime1.connected = false;

            collection1.change(interval.getIntervalId(), 5, 9); // " fri"
            sharedString2.insertText(7, "amily its my f");
            containerRuntimeFactory.processAllMessages();

            containerRuntime1.connected = true;
            containerRuntimeFactory.processAllMessages();

            assert.equal(sharedString2.getText(), "hello family its my friend");
            assertIntervals(sharedString2, collection2, [
                { start: 5, end: 23 },
            ]);
            assertIntervals(sharedString, collection1, [
                { start: 5, end: 23 },
            ]);
        });

        it("change resubmitted with concurrent delete", async () => {
            containerRuntimeFactory.processAllMessages();
            containerRuntime1.connected = false;

            collection1.change(interval.getIntervalId(), 5, 9); // " fri"
            sharedString2.removeText(8, 10);
            containerRuntimeFactory.processAllMessages();

            containerRuntime1.connected = true;
            containerRuntimeFactory.processAllMessages();

            assert.equal(sharedString2.getText(), "hello frnd");
            assertIntervals(sharedString2, collection2, [
                { start: 5, end: 8 },
            ]);
            assertIntervals(sharedString, collection1, [
                { start: 5, end: 8 },
            ]);
        });
    });
});<|MERGE_RESOLUTION|>--- conflicted
+++ resolved
@@ -32,31 +32,12 @@
     assert.strictEqual(actual.length, expected.length,
         `findOverlappingIntervals() must return the expected number of intervals`);
 
-<<<<<<< HEAD
-    for (const actualInterval of actual) {
-        const start = sharedString.localReferencePositionToPosition(actualInterval.start);
-        const end = sharedString.localReferencePositionToPosition(actualInterval.end);
-        let found = false;
-
-        // console.log(`[${start},${end}): ${sharedString.getText().slice(start, end)}`);
-
-        for (const expectedInterval of expected) {
-            if (expectedInterval.start === start && expectedInterval.end === end) {
-                found = true;
-                break;
-            }
-        }
-
-        assert(found, `Unexpected interval [${start}..${end}) (expected ${JSON.stringify(expected)})`);
-    }
-=======
     const actualPos = actual.map((interval) => {
         const start = sharedString.localRefToPos(interval.start);
         const end = sharedString.localRefToPos(interval.end);
         return { start, end };
     });
     assert.deepEqual(actualPos, expected, "intervals are not as expected");
->>>>>>> cb96e87d
 };
 
 function assertIntervalEquals(
@@ -700,7 +681,6 @@
             ]);
         });
 
-<<<<<<< HEAD
         it("can round trip intervals", async () => {
             sharedString.insertText(0, "ABCDEF");
             const collection1 = sharedString.getIntervalCollection("test");
@@ -731,10 +711,7 @@
             assertIntervalEquals(sharedString3, collection2.getIntervalById(id), { start: 2, end: 2 });
         });
 
-        describe.skip("intervalCollection comparator consistency", () => {
-=======
         describe("intervalCollection comparator consistency", () => {
->>>>>>> cb96e87d
             // This is a regression suite for an issue caught by fuzz testing:
             // if intervals A, B, C are created which initially compare A < B < C,
             // it's possible that string operations can change this order. Specifically,
