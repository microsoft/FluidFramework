/*!
 * Copyright (c) Microsoft Corporation and contributors. All rights reserved.
 * Licensed under the MIT License.
 */

import { strict as assert } from "assert";
import {
	AcceptanceCondition,
	createWeightedAsyncGenerator as createWeightedGenerator,
	AsyncGenerator as Generator,
	takeAsync as take,
} from "@fluid-private/stochastic-test-utils";
import { createDDSFuzzSuite } from "@fluid-private/test-dds-utils";
import { PropertySet } from "@fluidframework/merge-tree";
import { FlushMode } from "@fluidframework/runtime-definitions";
import { IIntervalCollection, Side } from "../../intervalCollection";
import { SequenceInterval } from "../../intervals";
import {
	Operation,
	RangeSpec,
	AddInterval,
	DeleteInterval,
	ChangeInterval,
	FuzzTestState,
	IntervalOperationGenerationConfig,
	defaultIntervalOperationGenerationConfig,
	createSharedStringGeneratorOperations,
	baseModel,
	defaultFuzzOptions,
} from "./fuzzUtils";

type ClientOpState = FuzzTestState;
export function makeOperationGenerator(
	optionsParam?: IntervalOperationGenerationConfig,
	alwaysLeaveChar: boolean = false,
): Generator<Operation, ClientOpState> {
	const {
		startPosition,
		addText,
		obliterateRange,
		removeRange,
		removeRangeLeaveChar,
		lengthSatisfies,
		hasNonzeroLength,
		isShorterThanMaxLength,
	} = createSharedStringGeneratorOperations(optionsParam);

	const options = { ...defaultIntervalOperationGenerationConfig, ...(optionsParam ?? {}) };

	function isNonEmpty(collection: IIntervalCollection<SequenceInterval>): boolean {
		for (const _ of collection) {
			return true;
		}

		return false;
	}

	function inclusiveRange(state: ClientOpState): RangeSpec {
		const start = startPosition(state);
		const end = state.random.integer(
			start,
			Math.max(start, state.client.channel.getLength() - 1),
		);
		return { start, end };
	}

	function inclusiveRangeWithUndefined(
		state: ClientOpState,
	): RangeSpec | { start: undefined; end: undefined } {
		return state.random.bool() ? inclusiveRange(state) : { start: undefined, end: undefined };
	}

	function propertySet(state: ClientOpState): PropertySet {
		const propNamesShuffled = [...options.propertyNamePool];
		state.random.shuffle(propNamesShuffled);
		const propsToChange = propNamesShuffled.slice(
			0,
			state.random.integer(1, propNamesShuffled.length),
		);
		const propSet: PropertySet = {};
		for (const name of propsToChange) {
			propSet[name] = state.random.string(5);
		}
		return propSet;
	}

	function propertySetWithUndefined(state: ClientOpState): PropertySet | undefined {
		return state.random.bool() ? propertySet(state) : undefined;
	}

	function nonEmptyIntervalCollection({ client, random }: ClientOpState): string {
		const nonEmptyLabels = Array.from(client.channel.getIntervalCollectionLabels()).filter(
			(label) => {
				const collection = client.channel.getIntervalCollection(label);
				return isNonEmpty(collection);
			},
		);
		return random.pick(nonEmptyLabels);
	}

	function interval(state: ClientOpState): { collectionName: string; id: string } {
		const collectionName = nonEmptyIntervalCollection(state);
		const intervals = Array.from(state.client.channel.getIntervalCollection(collectionName));
		const id = state.random.pick(intervals)?.getIntervalId();
		assert(id);

		return {
			id,
			collectionName,
		};
	}

	async function addInterval(state: ClientOpState): Promise<AddInterval> {
		return {
			type: "addInterval",
			...inclusiveRange(state),
			collectionName: state.random.pick(options.intervalCollectionNamePool),
			id: state.random.uuid4(),
			startSide: state.random.pick([Side.Before, Side.After]),
			endSide: state.random.pick([Side.Before, Side.After]),
		};
	}

	async function deleteInterval(state: ClientOpState): Promise<DeleteInterval> {
		return {
			type: "deleteInterval",
			...interval(state),
		};
	}

	async function changeInterval(state: ClientOpState): Promise<ChangeInterval> {
		const { start, end } = inclusiveRangeWithUndefined(state);
		const properties = propertySetWithUndefined(state);
		return {
			type: "changeInterval",
			start,
			end,
			startSide: state.random.pick([Side.Before, Side.After]),
			endSide: state.random.pick([Side.Before, Side.After]),
			properties,
			...interval(state),
		};
	}

	const hasAnInterval = ({ client }: ClientOpState): boolean =>
		Array.from(client.channel.getIntervalCollectionLabels()).some((label) => {
			const collection = client.channel.getIntervalCollection(label);
			return isNonEmpty(collection);
		});

	const hasNotTooManyIntervals: AcceptanceCondition<ClientOpState> = ({ client }) => {
		let intervalCount = 0;
		for (const label of client.channel.getIntervalCollectionLabels()) {
			for (const _ of client.channel.getIntervalCollection(label)) {
				intervalCount++;
				if (intervalCount >= options.maxIntervals) {
					return false;
				}
			}
		}
		return true;
	};

	const all =
		<T>(...clauses: AcceptanceCondition<T>[]): AcceptanceCondition<T> =>
		(t: T) =>
			clauses.reduce<boolean>((prev, cond) => prev && cond(t), true);
	const usableWeights = optionsParam?.weights ?? defaultIntervalOperationGenerationConfig.weights;
	return createWeightedGenerator<Operation, ClientOpState>([
		[addText, usableWeights.addText, isShorterThanMaxLength],
		[
			alwaysLeaveChar ? removeRangeLeaveChar : removeRange,
			usableWeights.removeRange,
			alwaysLeaveChar
				? lengthSatisfies((length) => {
						return length > 1;
				  })
				: hasNonzeroLength,
		],
		[obliterateRange, usableWeights.obliterateRange, hasNonzeroLength],
		[addInterval, usableWeights.addInterval, all(hasNotTooManyIntervals, hasNonzeroLength)],
		[deleteInterval, usableWeights.deleteInterval, hasAnInterval],
		[changeInterval, usableWeights.changeInterval, all(hasAnInterval, hasNonzeroLength)],
	]);
}

const baseIntervalModel = {
	...baseModel,
	generatorFactory: () =>
		take(100, makeOperationGenerator(defaultIntervalOperationGenerationConfig)),
};

describe("IntervalCollection fuzz testing", () => {
	const model = {
		...baseIntervalModel,
		workloadName: "default interval collection",
	};

	createDDSFuzzSuite(model, {
		...defaultFuzzOptions,
<<<<<<< HEAD
		// AB#4477: Seed 20, 60 and others with its call stack is the same root cause as skipped regression test in
		// intervalCollection.spec.ts--search for 4477.
		// AB#6552: Seeds 9 and 70 exposed a bug where the interval endpoints do not slide properly on shared string removeRange.
		// The other failing seeds were added when the mocks were changed to properly update msn on reconnects.
		// This exposed ways that `0x54e` can occur.
		// The root cause of this bug is--roughly speaking--interval endpoints with StayOnRemove being placed
		// on segments that can be zamboni'd.
		// TODO:AB#5337: re-enable these seeds.
		skip: [
			1, 4, 5, 12, 13, 15, 16, 17, 18, 19, 28, 29, 24, 25, 28, 31, 34, 35, 36, 37, 38, 40, 41,
			43, 45, 46, 47, 49, 52, 60, 62, 64, 66, 68, 69, 70, 71, 73, 74, 78, 80, 83, 85, 86, 91,
			92, 93,
		],
=======
		// Note: there are some known eventual consistency issues which the tests don't currently reproduce.
		// Search this package for AB#6552 (or look at that work item) for a skipped test and further details.
>>>>>>> 4c063109
		// Uncomment this line to replay a specific seed from its failure file:
		// replay: 0,
	});
});

describe("IntervalCollection no reconnect fuzz testing", () => {
	const noReconnectModel = {
		...baseIntervalModel,
		workloadName: "interval collection without reconnects",
	};

	const options = {
		...defaultFuzzOptions,
<<<<<<< HEAD
		// AB#4477: Same root cause as skipped regression test in intervalCollection.spec.ts--search for 4477
		skip: [68],
=======
>>>>>>> 4c063109
		reconnectProbability: 0.0,
		clientJoinOptions: {
			maxNumberOfClients: 3,
			clientAddProbability: 0.0,
		},
	};

	createDDSFuzzSuite(noReconnectModel, {
		...options,
		// Uncomment this line to replay a specific seed from its failure file:
		// replay: 0,
	});
});

describe("IntervalCollection fuzz testing with rebased batches", () => {
	const noReconnectWithRebaseModel = {
		...baseIntervalModel,
		workloadName: "interval collection with rebasing",
	};

	createDDSFuzzSuite(noReconnectWithRebaseModel, {
		...defaultFuzzOptions,
<<<<<<< HEAD
		// AB#4477: Either the same root cause as skipped regression test in intervalCollection.spec.ts--search for 4477,
		// or 0x54e, see AB#5337 or comment on "default interval collection" fuzz suite.
		// skip: [
		// 	1, 2, 3, 5, 6, 11, 14, 16, 17, 20, 22, 27, 29, 32, 34, 38, 39, 41, 42, 43, 52, 56, 58,
		// 	60, 67, 68, 69, 71, 79, 86, 94, 95,
		// ],
		skip: [44],
=======
>>>>>>> 4c063109
		reconnectProbability: 0.0,
		clientJoinOptions: {
			maxNumberOfClients: 3,
			clientAddProbability: 0.0,
		},
		rebaseProbability: 0.2,
		containerRuntimeOptions: {
			flushMode: FlushMode.TurnBased,
			enableGroupedBatching: true,
		},
		// Uncomment this line to replay a specific seed from its failure file:
		// replay: 0,
	});
});<|MERGE_RESOLUTION|>--- conflicted
+++ resolved
@@ -198,7 +198,6 @@
 
 	createDDSFuzzSuite(model, {
 		...defaultFuzzOptions,
-<<<<<<< HEAD
 		// AB#4477: Seed 20, 60 and others with its call stack is the same root cause as skipped regression test in
 		// intervalCollection.spec.ts--search for 4477.
 		// AB#6552: Seeds 9 and 70 exposed a bug where the interval endpoints do not slide properly on shared string removeRange.
@@ -212,10 +211,8 @@
 			43, 45, 46, 47, 49, 52, 60, 62, 64, 66, 68, 69, 70, 71, 73, 74, 78, 80, 83, 85, 86, 91,
 			92, 93,
 		],
-=======
 		// Note: there are some known eventual consistency issues which the tests don't currently reproduce.
 		// Search this package for AB#6552 (or look at that work item) for a skipped test and further details.
->>>>>>> 4c063109
 		// Uncomment this line to replay a specific seed from its failure file:
 		// replay: 0,
 	});
@@ -229,11 +226,8 @@
 
 	const options = {
 		...defaultFuzzOptions,
-<<<<<<< HEAD
 		// AB#4477: Same root cause as skipped regression test in intervalCollection.spec.ts--search for 4477
 		skip: [68],
-=======
->>>>>>> 4c063109
 		reconnectProbability: 0.0,
 		clientJoinOptions: {
 			maxNumberOfClients: 3,
@@ -256,7 +250,6 @@
 
 	createDDSFuzzSuite(noReconnectWithRebaseModel, {
 		...defaultFuzzOptions,
-<<<<<<< HEAD
 		// AB#4477: Either the same root cause as skipped regression test in intervalCollection.spec.ts--search for 4477,
 		// or 0x54e, see AB#5337 or comment on "default interval collection" fuzz suite.
 		// skip: [
@@ -264,8 +257,6 @@
 		// 	60, 67, 68, 69, 71, 79, 86, 94, 95,
 		// ],
 		skip: [44],
-=======
->>>>>>> 4c063109
 		reconnectProbability: 0.0,
 		clientJoinOptions: {
 			maxNumberOfClients: 3,
