/*!
 * Copyright (c) Microsoft Corporation and contributors. All rights reserved.
 * Licensed under the MIT License.
 */

import { strict as assert } from "assert";
import {
	AcceptanceCondition,
	createWeightedAsyncGenerator as createWeightedGenerator,
	AsyncGenerator as Generator,
	takeAsync as take,
} from "@fluid-private/stochastic-test-utils";
import { createDDSFuzzSuite } from "@fluid-private/test-dds-utils";
import { PropertySet } from "@fluidframework/merge-tree";
import { FlushMode } from "@fluidframework/runtime-definitions";
import { IIntervalCollection, Side } from "../../intervalCollection";
import { SequenceInterval } from "../../intervals";
import {
	Operation,
	RangeSpec,
	AddInterval,
	DeleteInterval,
	ChangeInterval,
	FuzzTestState,
	IntervalOperationGenerationConfig,
	defaultIntervalOperationGenerationConfig,
	createSharedStringGeneratorOperations,
	baseModel,
	defaultFuzzOptions,
} from "./fuzzUtils";

type ClientOpState = FuzzTestState;
export function makeOperationGenerator(
	optionsParam?: IntervalOperationGenerationConfig,
	alwaysLeaveChar: boolean = false,
): Generator<Operation, ClientOpState> {
	const {
		startPosition,
		addText,
		obliterateRange,
		removeRange,
		removeRangeLeaveChar,
		lengthSatisfies,
		hasNonzeroLength,
		isShorterThanMaxLength,
	} = createSharedStringGeneratorOperations(optionsParam);

	const options = { ...defaultIntervalOperationGenerationConfig, ...(optionsParam ?? {}) };

	function isNonEmpty(collection: IIntervalCollection<SequenceInterval>): boolean {
		for (const _ of collection) {
			return true;
		}

		return false;
	}

	function inclusiveRange(state: ClientOpState): RangeSpec {
		const start = startPosition(state);
		const end = state.random.integer(
			start,
			Math.max(start, state.client.channel.getLength() - 1),
		);
		return { start, end };
	}

	function inclusiveRangeWithUndefined(
		state: ClientOpState,
	): RangeSpec | { start: undefined; end: undefined } {
		return state.random.bool() ? inclusiveRange(state) : { start: undefined, end: undefined };
	}

	function propertySet(state: ClientOpState): PropertySet {
		const propNamesShuffled = [...options.propertyNamePool];
		state.random.shuffle(propNamesShuffled);
		const propsToChange = propNamesShuffled.slice(
			0,
			state.random.integer(1, propNamesShuffled.length),
		);
		const propSet: PropertySet = {};
		for (const name of propsToChange) {
			propSet[name] = state.random.string(5);
		}
		return propSet;
	}

	function propertySetWithUndefined(state: ClientOpState): PropertySet | undefined {
		return state.random.bool() ? propertySet(state) : undefined;
	}

	function nonEmptyIntervalCollection({ client, random }: ClientOpState): string {
		const nonEmptyLabels = Array.from(client.channel.getIntervalCollectionLabels()).filter(
			(label) => {
				const collection = client.channel.getIntervalCollection(label);
				return isNonEmpty(collection);
			},
		);
		return random.pick(nonEmptyLabels);
	}

	function interval(state: ClientOpState): { collectionName: string; id: string } {
		const collectionName = nonEmptyIntervalCollection(state);
		const intervals = Array.from(state.client.channel.getIntervalCollection(collectionName));
		const id = state.random.pick(intervals)?.getIntervalId();
		assert(id);

		return {
			id,
			collectionName,
		};
	}

	async function addInterval(state: ClientOpState): Promise<AddInterval> {
		return {
			type: "addInterval",
			...inclusiveRange(state),
			collectionName: state.random.pick(options.intervalCollectionNamePool),
			id: state.random.uuid4(),
			startSide: state.random.pick([Side.Before, Side.After]),
			endSide: state.random.pick([Side.Before, Side.After]),
		};
	}

	async function deleteInterval(state: ClientOpState): Promise<DeleteInterval> {
		return {
			type: "deleteInterval",
			...interval(state),
		};
	}

	async function changeInterval(state: ClientOpState): Promise<ChangeInterval> {
		const { start, end } = inclusiveRangeWithUndefined(state);
		const properties = propertySetWithUndefined(state);
		return {
			type: "changeInterval",
			start,
			end,
			startSide: state.random.pick([Side.Before, Side.After]),
			endSide: state.random.pick([Side.Before, Side.After]),
			properties,
			...interval(state),
		};
	}

	const hasAnInterval = ({ client }: ClientOpState): boolean =>
		Array.from(client.channel.getIntervalCollectionLabels()).some((label) => {
			const collection = client.channel.getIntervalCollection(label);
			return isNonEmpty(collection);
		});

	const hasNotTooManyIntervals: AcceptanceCondition<ClientOpState> = ({ client }) => {
		let intervalCount = 0;
		for (const label of client.channel.getIntervalCollectionLabels()) {
			for (const _ of client.channel.getIntervalCollection(label)) {
				intervalCount++;
				if (intervalCount >= options.maxIntervals) {
					return false;
				}
			}
		}
		return true;
	};

	const all =
		<T>(...clauses: AcceptanceCondition<T>[]): AcceptanceCondition<T> =>
		(t: T) =>
			clauses.reduce<boolean>((prev, cond) => prev && cond(t), true);
	const usableWeights = optionsParam?.weights ?? defaultIntervalOperationGenerationConfig.weights;
	return createWeightedGenerator<Operation, ClientOpState>([
		[addText, usableWeights.addText, isShorterThanMaxLength],
		[
			alwaysLeaveChar ? removeRangeLeaveChar : removeRange,
			usableWeights.removeRange,
			alwaysLeaveChar
				? lengthSatisfies((length) => {
						return length > 1;
				  })
				: hasNonzeroLength,
		],
		[obliterateRange, usableWeights.obliterateRange, hasNonzeroLength],
		[addInterval, usableWeights.addInterval, all(hasNotTooManyIntervals, hasNonzeroLength)],
		[deleteInterval, usableWeights.deleteInterval, hasAnInterval],
		[changeInterval, usableWeights.changeInterval, all(hasAnInterval, hasNonzeroLength)],
	]);
}

const baseIntervalModel = {
	...baseModel,
	generatorFactory: () =>
		take(100, makeOperationGenerator(defaultIntervalOperationGenerationConfig)),
};

describe("IntervalCollection fuzz testing", () => {
	const model = {
		...baseIntervalModel,
		workloadName: "default interval collection",
	};

	createDDSFuzzSuite(model, {
		...defaultFuzzOptions,
		// AB#6552: Seeds 9 and 70 exposed a bug where the interval endpoints do not slide properly on shared string removeRange.
<<<<<<< HEAD
		// Search tests for AB#6552 for a skipped version of seed 70.
		skip: [9, 70],
=======
		// The other failing seeds were added when the mocks were changed to properly update msn on reconnects.
		// This exposed ways that `0x54e` can occur.
		// The root cause of this bug is--roughly speaking--interval endpoints with StayOnRemove being placed
		// on segments that can be zamboni'd.
		// TODO:AB#5337: re-enable these seeds.
		skip: [
			2, 3, 7, 8, 9, 10, 12, 15, 17, 19, 22, 23, 24, 26, 28, 29, 31, 32, 33, 37, 38, 41, 43,
			46, 52, 53, 54, 57, 62, 64, 65, 66, 68, 69, 71, 75, 76, 77, 78, 79, 81, 83, 86, 87, 88,
			95, 96, 98,
		],
>>>>>>> 330320be
		// Uncomment this line to replay a specific seed from its failure file:
		// replay: 0,
	});
});

describe("IntervalCollection no reconnect fuzz testing", () => {
	const noReconnectModel = {
		...baseIntervalModel,
		workloadName: "interval collection without reconnects",
	};

	const options = {
		...defaultFuzzOptions,
		reconnectProbability: 0.0,
		clientJoinOptions: {
			maxNumberOfClients: 3,
			clientAddProbability: 0.0,
		},
	};

	createDDSFuzzSuite(noReconnectModel, {
		...options,
		// Uncomment this line to replay a specific seed from its failure file:
		// replay: 0,
	});
});

describe("IntervalCollection fuzz testing with rebased batches", () => {
	const noReconnectWithRebaseModel = {
		...baseIntervalModel,
		workloadName: "interval collection with rebasing",
	};

	createDDSFuzzSuite(noReconnectWithRebaseModel, {
		...defaultFuzzOptions,
<<<<<<< HEAD
=======
		// AB#4477: Either the same root cause as skipped regression test in intervalCollection.spec.ts--search for 4477,
		// or 0x54e, see AB#5337 or comment on "default interval collection" fuzz suite.
		skip: [
			1, 2, 3, 5, 6, 11, 14, 16, 17, 20, 22, 27, 29, 32, 34, 38, 39, 41, 42, 43, 52, 56, 58,
			60, 67, 68, 69, 71, 79, 86, 94, 95,
		],
>>>>>>> 330320be
		reconnectProbability: 0.0,
		clientJoinOptions: {
			maxNumberOfClients: 3,
			clientAddProbability: 0.0,
		},
		rebaseProbability: 0.2,
		containerRuntimeOptions: {
			flushMode: FlushMode.TurnBased,
			enableGroupedBatching: true,
		},
		// Uncomment this line to replay a specific seed from its failure file:
		// replay: 0,
	});
});<|MERGE_RESOLUTION|>--- conflicted
+++ resolved
@@ -198,24 +198,10 @@
 
 	createDDSFuzzSuite(model, {
 		...defaultFuzzOptions,
-		// AB#6552: Seeds 9 and 70 exposed a bug where the interval endpoints do not slide properly on shared string removeRange.
-<<<<<<< HEAD
-		// Search tests for AB#6552 for a skipped version of seed 70.
-		skip: [9, 70],
-=======
-		// The other failing seeds were added when the mocks were changed to properly update msn on reconnects.
-		// This exposed ways that `0x54e` can occur.
-		// The root cause of this bug is--roughly speaking--interval endpoints with StayOnRemove being placed
-		// on segments that can be zamboni'd.
-		// TODO:AB#5337: re-enable these seeds.
-		skip: [
-			2, 3, 7, 8, 9, 10, 12, 15, 17, 19, 22, 23, 24, 26, 28, 29, 31, 32, 33, 37, 38, 41, 43,
-			46, 52, 53, 54, 57, 62, 64, 65, 66, 68, 69, 71, 75, 76, 77, 78, 79, 81, 83, 86, 87, 88,
-			95, 96, 98,
-		],
->>>>>>> 330320be
+		// Note: there are some known eventual consistency issues which the tests don't currently reproduce.
+		// Search this package for AB#6552 (or look at that work item) for a skipped test and further details.
 		// Uncomment this line to replay a specific seed from its failure file:
-		// replay: 0,
+		// replay: 0
 	});
 });
 
@@ -249,15 +235,6 @@
 
 	createDDSFuzzSuite(noReconnectWithRebaseModel, {
 		...defaultFuzzOptions,
-<<<<<<< HEAD
-=======
-		// AB#4477: Either the same root cause as skipped regression test in intervalCollection.spec.ts--search for 4477,
-		// or 0x54e, see AB#5337 or comment on "default interval collection" fuzz suite.
-		skip: [
-			1, 2, 3, 5, 6, 11, 14, 16, 17, 20, 22, 27, 29, 32, 34, 38, 39, 41, 42, 43, 52, 56, 58,
-			60, 67, 68, 69, 71, 79, 86, 94, 95,
-		],
->>>>>>> 330320be
 		reconnectProbability: 0.0,
 		clientJoinOptions: {
 			maxNumberOfClients: 3,
