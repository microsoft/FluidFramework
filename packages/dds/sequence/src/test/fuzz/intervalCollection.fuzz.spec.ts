/*!
 * Copyright (c) Microsoft Corporation and contributors. All rights reserved.
 * Licensed under the MIT License.
 */

import { takeAsync } from "@fluid-private/stochastic-test-utils";
import { createDDSFuzzSuite } from "@fluid-private/test-dds-utils";
import { FlushMode } from "@fluidframework/runtime-definitions";
<<<<<<< HEAD
import { IIntervalCollection, Side } from "../../intervalCollection.js";
import { SequenceInterval } from "../../intervals/index.js";
=======
>>>>>>> b2e6ed96
import {
	defaultIntervalOperationGenerationConfig,
	baseModel,
	defaultFuzzOptions,
<<<<<<< HEAD
} from "./fuzzUtils.js";

type ClientOpState = FuzzTestState;
export function makeOperationGenerator(
	optionsParam?: IntervalOperationGenerationConfig,
	alwaysLeaveChar: boolean = false,
): Generator<Operation, ClientOpState> {
	const {
		startPosition,
		addText,
		obliterateRange,
		removeRange,
		removeRangeLeaveChar,
		lengthSatisfies,
		hasNonzeroLength,
		isShorterThanMaxLength,
	} = createSharedStringGeneratorOperations(optionsParam);

	const options = { ...defaultIntervalOperationGenerationConfig, ...(optionsParam ?? {}) };

	function isNonEmpty(collection: IIntervalCollection<SequenceInterval>): boolean {
		for (const _ of collection) {
			return true;
		}

		return false;
	}

	function inclusiveRange(state: ClientOpState): RangeSpec {
		const start = startPosition(state);
		const end = state.random.integer(
			start,
			Math.max(start, state.client.channel.getLength() - 1),
		);
		return { start, end };
	}

	function inclusiveRangeWithUndefined(
		state: ClientOpState,
	): RangeSpec | { start: undefined; end: undefined } {
		return state.random.bool() ? inclusiveRange(state) : { start: undefined, end: undefined };
	}

	function propertySet(state: ClientOpState): PropertySet {
		const propNamesShuffled = [...options.propertyNamePool];
		state.random.shuffle(propNamesShuffled);
		const propsToChange = propNamesShuffled.slice(
			0,
			state.random.integer(1, propNamesShuffled.length),
		);
		const propSet: PropertySet = {};
		for (const name of propsToChange) {
			propSet[name] = state.random.string(5);
		}
		return propSet;
	}

	function propertySetWithUndefined(state: ClientOpState): PropertySet | undefined {
		return state.random.bool() ? propertySet(state) : undefined;
	}

	function nonEmptyIntervalCollection({ client, random }: ClientOpState): string {
		const nonEmptyLabels = Array.from(client.channel.getIntervalCollectionLabels()).filter(
			(label) => {
				const collection = client.channel.getIntervalCollection(label);
				return isNonEmpty(collection);
			},
		);
		return random.pick(nonEmptyLabels);
	}

	function interval(state: ClientOpState): { collectionName: string; id: string } {
		const collectionName = nonEmptyIntervalCollection(state);
		const intervals = Array.from(state.client.channel.getIntervalCollection(collectionName));
		const id = state.random.pick(intervals)?.getIntervalId();
		assert(id);

		return {
			id,
			collectionName,
		};
	}

	async function addInterval(state: ClientOpState): Promise<AddInterval> {
		return {
			type: "addInterval",
			...inclusiveRange(state),
			collectionName: state.random.pick(options.intervalCollectionNamePool),
			id: state.random.uuid4(),
			startSide: state.random.pick([Side.Before, Side.After]),
			endSide: state.random.pick([Side.Before, Side.After]),
		};
	}

	async function deleteInterval(state: ClientOpState): Promise<DeleteInterval> {
		return {
			type: "deleteInterval",
			...interval(state),
		};
	}

	async function changeInterval(state: ClientOpState): Promise<ChangeInterval> {
		const { start, end } = inclusiveRangeWithUndefined(state);
		const properties = propertySetWithUndefined(state);
		return {
			type: "changeInterval",
			start,
			end,
			startSide: state.random.pick([Side.Before, Side.After]),
			endSide: state.random.pick([Side.Before, Side.After]),
			properties,
			...interval(state),
		};
	}

	const hasAnInterval = ({ client }: ClientOpState): boolean =>
		Array.from(client.channel.getIntervalCollectionLabels()).some((label) => {
			const collection = client.channel.getIntervalCollection(label);
			return isNonEmpty(collection);
		});

	const hasNotTooManyIntervals: AcceptanceCondition<ClientOpState> = ({ client }) => {
		let intervalCount = 0;
		for (const label of client.channel.getIntervalCollectionLabels()) {
			for (const _ of client.channel.getIntervalCollection(label)) {
				intervalCount++;
				if (intervalCount >= options.maxIntervals) {
					return false;
				}
			}
		}
		return true;
	};

	const all =
		<T>(...clauses: AcceptanceCondition<T>[]): AcceptanceCondition<T> =>
		(t: T) =>
			clauses.reduce<boolean>((prev, cond) => prev && cond(t), true);
	const usableWeights = optionsParam?.weights ?? defaultIntervalOperationGenerationConfig.weights;
	return createWeightedGenerator<Operation, ClientOpState>([
		[addText, usableWeights.addText, isShorterThanMaxLength],
		[
			alwaysLeaveChar ? removeRangeLeaveChar : removeRange,
			usableWeights.removeRange,
			alwaysLeaveChar
				? lengthSatisfies((length) => {
						return length > 1;
				  })
				: hasNonzeroLength,
		],
		[obliterateRange, usableWeights.obliterateRange, hasNonzeroLength],
		[addInterval, usableWeights.addInterval, all(hasNotTooManyIntervals, hasNonzeroLength)],
		[deleteInterval, usableWeights.deleteInterval, hasAnInterval],
		[changeInterval, usableWeights.changeInterval, all(hasAnInterval, hasNonzeroLength)],
	]);
}
=======
	makeIntervalOperationGenerator,
} from "./fuzzUtils.js";
>>>>>>> b2e6ed96

const baseIntervalModel = {
	...baseModel,
	generatorFactory: () =>
		takeAsync(100, makeIntervalOperationGenerator(defaultIntervalOperationGenerationConfig)),
};

describe("IntervalCollection fuzz testing", () => {
	const model = {
		...baseIntervalModel,
		workloadName: "default interval collection",
	};

	createDDSFuzzSuite(model, {
		...defaultFuzzOptions,
		skip: [32, 56, 86],
		// Note: there are some known eventual consistency issues which the tests don't currently reproduce.
		// Search this package for AB#6552 (or look at that work item) for a skipped test and further details.
		// Uncomment this line to replay a specific seed from its failure file:
		// replay: 0,
	});
});

describe("IntervalCollection with stashing", () => {
	const model = {
		...baseIntervalModel,
		workloadName: "default interval collection with stashing",
	};

	createDDSFuzzSuite(model, {
		...defaultFuzzOptions,
		clientJoinOptions: {
			clientAddProbability: 0.1,
			maxNumberOfClients: Number.MAX_SAFE_INTEGER,
			stashableClientProbability: 0.2,
		},
		// AB#7220
		skip: [22, 56, 86],
		// Uncomment this line to replay a specific seed from its failure file:
		// replay: 0,
	});
});

describe("IntervalCollection no reconnect fuzz testing", () => {
	const noReconnectModel = {
		...baseIntervalModel,
		workloadName: "interval collection without reconnects",
	};

	const options = {
		...defaultFuzzOptions,
		skip: [56, 86],
		reconnectProbability: 0.0,
		clientJoinOptions: {
			maxNumberOfClients: 3,
			clientAddProbability: 0.0,
		},
	};

	createDDSFuzzSuite(noReconnectModel, {
		...options,
		// Uncomment this line to replay a specific seed from its failure file:
		// replay: 0,
	});
});

describe("IntervalCollection fuzz testing with rebased batches", () => {
	const noReconnectWithRebaseModel = {
		...baseIntervalModel,
		workloadName: "interval collection with rebasing",
	};

	createDDSFuzzSuite(noReconnectWithRebaseModel, {
		...defaultFuzzOptions,
		// todo AB#5603
		skip: [46, 56],
		reconnectProbability: 0.0,
		clientJoinOptions: {
			maxNumberOfClients: 3,
			clientAddProbability: 0.0,
		},
		rebaseProbability: 0.2,
		containerRuntimeOptions: {
			flushMode: FlushMode.TurnBased,
			enableGroupedBatching: true,
		},
		// Uncomment this line to replay a specific seed from its failure file:
	});
});<|MERGE_RESOLUTION|>--- conflicted
+++ resolved
@@ -6,176 +6,12 @@
 import { takeAsync } from "@fluid-private/stochastic-test-utils";
 import { createDDSFuzzSuite } from "@fluid-private/test-dds-utils";
 import { FlushMode } from "@fluidframework/runtime-definitions";
-<<<<<<< HEAD
-import { IIntervalCollection, Side } from "../../intervalCollection.js";
-import { SequenceInterval } from "../../intervals/index.js";
-=======
->>>>>>> b2e6ed96
 import {
 	defaultIntervalOperationGenerationConfig,
 	baseModel,
 	defaultFuzzOptions,
-<<<<<<< HEAD
-} from "./fuzzUtils.js";
-
-type ClientOpState = FuzzTestState;
-export function makeOperationGenerator(
-	optionsParam?: IntervalOperationGenerationConfig,
-	alwaysLeaveChar: boolean = false,
-): Generator<Operation, ClientOpState> {
-	const {
-		startPosition,
-		addText,
-		obliterateRange,
-		removeRange,
-		removeRangeLeaveChar,
-		lengthSatisfies,
-		hasNonzeroLength,
-		isShorterThanMaxLength,
-	} = createSharedStringGeneratorOperations(optionsParam);
-
-	const options = { ...defaultIntervalOperationGenerationConfig, ...(optionsParam ?? {}) };
-
-	function isNonEmpty(collection: IIntervalCollection<SequenceInterval>): boolean {
-		for (const _ of collection) {
-			return true;
-		}
-
-		return false;
-	}
-
-	function inclusiveRange(state: ClientOpState): RangeSpec {
-		const start = startPosition(state);
-		const end = state.random.integer(
-			start,
-			Math.max(start, state.client.channel.getLength() - 1),
-		);
-		return { start, end };
-	}
-
-	function inclusiveRangeWithUndefined(
-		state: ClientOpState,
-	): RangeSpec | { start: undefined; end: undefined } {
-		return state.random.bool() ? inclusiveRange(state) : { start: undefined, end: undefined };
-	}
-
-	function propertySet(state: ClientOpState): PropertySet {
-		const propNamesShuffled = [...options.propertyNamePool];
-		state.random.shuffle(propNamesShuffled);
-		const propsToChange = propNamesShuffled.slice(
-			0,
-			state.random.integer(1, propNamesShuffled.length),
-		);
-		const propSet: PropertySet = {};
-		for (const name of propsToChange) {
-			propSet[name] = state.random.string(5);
-		}
-		return propSet;
-	}
-
-	function propertySetWithUndefined(state: ClientOpState): PropertySet | undefined {
-		return state.random.bool() ? propertySet(state) : undefined;
-	}
-
-	function nonEmptyIntervalCollection({ client, random }: ClientOpState): string {
-		const nonEmptyLabels = Array.from(client.channel.getIntervalCollectionLabels()).filter(
-			(label) => {
-				const collection = client.channel.getIntervalCollection(label);
-				return isNonEmpty(collection);
-			},
-		);
-		return random.pick(nonEmptyLabels);
-	}
-
-	function interval(state: ClientOpState): { collectionName: string; id: string } {
-		const collectionName = nonEmptyIntervalCollection(state);
-		const intervals = Array.from(state.client.channel.getIntervalCollection(collectionName));
-		const id = state.random.pick(intervals)?.getIntervalId();
-		assert(id);
-
-		return {
-			id,
-			collectionName,
-		};
-	}
-
-	async function addInterval(state: ClientOpState): Promise<AddInterval> {
-		return {
-			type: "addInterval",
-			...inclusiveRange(state),
-			collectionName: state.random.pick(options.intervalCollectionNamePool),
-			id: state.random.uuid4(),
-			startSide: state.random.pick([Side.Before, Side.After]),
-			endSide: state.random.pick([Side.Before, Side.After]),
-		};
-	}
-
-	async function deleteInterval(state: ClientOpState): Promise<DeleteInterval> {
-		return {
-			type: "deleteInterval",
-			...interval(state),
-		};
-	}
-
-	async function changeInterval(state: ClientOpState): Promise<ChangeInterval> {
-		const { start, end } = inclusiveRangeWithUndefined(state);
-		const properties = propertySetWithUndefined(state);
-		return {
-			type: "changeInterval",
-			start,
-			end,
-			startSide: state.random.pick([Side.Before, Side.After]),
-			endSide: state.random.pick([Side.Before, Side.After]),
-			properties,
-			...interval(state),
-		};
-	}
-
-	const hasAnInterval = ({ client }: ClientOpState): boolean =>
-		Array.from(client.channel.getIntervalCollectionLabels()).some((label) => {
-			const collection = client.channel.getIntervalCollection(label);
-			return isNonEmpty(collection);
-		});
-
-	const hasNotTooManyIntervals: AcceptanceCondition<ClientOpState> = ({ client }) => {
-		let intervalCount = 0;
-		for (const label of client.channel.getIntervalCollectionLabels()) {
-			for (const _ of client.channel.getIntervalCollection(label)) {
-				intervalCount++;
-				if (intervalCount >= options.maxIntervals) {
-					return false;
-				}
-			}
-		}
-		return true;
-	};
-
-	const all =
-		<T>(...clauses: AcceptanceCondition<T>[]): AcceptanceCondition<T> =>
-		(t: T) =>
-			clauses.reduce<boolean>((prev, cond) => prev && cond(t), true);
-	const usableWeights = optionsParam?.weights ?? defaultIntervalOperationGenerationConfig.weights;
-	return createWeightedGenerator<Operation, ClientOpState>([
-		[addText, usableWeights.addText, isShorterThanMaxLength],
-		[
-			alwaysLeaveChar ? removeRangeLeaveChar : removeRange,
-			usableWeights.removeRange,
-			alwaysLeaveChar
-				? lengthSatisfies((length) => {
-						return length > 1;
-				  })
-				: hasNonzeroLength,
-		],
-		[obliterateRange, usableWeights.obliterateRange, hasNonzeroLength],
-		[addInterval, usableWeights.addInterval, all(hasNotTooManyIntervals, hasNonzeroLength)],
-		[deleteInterval, usableWeights.deleteInterval, hasAnInterval],
-		[changeInterval, usableWeights.changeInterval, all(hasAnInterval, hasNonzeroLength)],
-	]);
-}
-=======
 	makeIntervalOperationGenerator,
 } from "./fuzzUtils.js";
->>>>>>> b2e6ed96
 
 const baseIntervalModel = {
 	...baseModel,
