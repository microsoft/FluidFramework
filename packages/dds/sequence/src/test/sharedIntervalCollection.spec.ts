/*!
 * Copyright (c) Microsoft Corporation and contributors. All rights reserved.
 * Licensed under the MIT License.
 */
import { strict as assert } from "assert";
import {
	MockContainerRuntime,
	MockContainerRuntimeFactory,
	MockContainerRuntimeFactoryForReconnection,
	MockContainerRuntimeForReconnection,
	MockFluidDataStoreRuntime,
	MockStorage,
} from "@fluidframework/test-runtime-utils";
import {
	SharedIntervalCollection,
	SharedIntervalCollectionFactory,
} from "../sharedIntervalCollection";
import { IIntervalCollection } from "../intervalCollection";
import { Interval, IntervalType } from "../intervals";

const assertIntervals = (
	intervalCollection: IIntervalCollection<Interval>,
	expected: readonly { start: number; end: number }[],
	validateOverlapping: boolean = true,
) => {
	const actual = Array.from(intervalCollection);
	if (validateOverlapping) {
		const overlapping = intervalCollection.findOverlappingIntervals(
			Number.NEGATIVE_INFINITY,
			Number.POSITIVE_INFINITY,
		);
		assert.deepEqual(actual, overlapping, "Interval search returned inconsistent results");
	}
	assert.strictEqual(
		actual.length,
		expected.length,
		`findOverlappingIntervals() must return the expected number of intervals`,
	);

	const actualPos = actual.map((interval) => {
		assert(interval);
		return { start: interval.start, end: interval.end };
	});
	assert.deepEqual(actualPos, expected, "intervals are not as expected");
};

function createConnectedIntervalCollection(
	id: string,
	runtimeFactory: MockContainerRuntimeFactoryForReconnection,
): {
	intervals: SharedIntervalCollection;
	containerRuntime: MockContainerRuntimeForReconnection;
};
function createConnectedIntervalCollection(
	id: string,
	runtimeFactory: MockContainerRuntimeFactory,
): {
	intervals: SharedIntervalCollection;
	containerRuntime: MockContainerRuntime;
};
function createConnectedIntervalCollection(
	id: string,
	runtimeFactory: MockContainerRuntimeFactory | MockContainerRuntimeFactoryForReconnection,
) {
	const dataStoreRuntime = new MockFluidDataStoreRuntime();
	const intervals = new SharedIntervalCollection(
		id,
		dataStoreRuntime,
		SharedIntervalCollectionFactory.Attributes,
	);
	const containerRuntime = runtimeFactory.createContainerRuntime(dataStoreRuntime);
	const services = {
		deltaConnection: dataStoreRuntime.createDeltaConnection(),
		objectStorage: new MockStorage(undefined),
	};
	intervals.connect(services);
	intervals.initializeLocal();
	return { intervals, containerRuntime };
}

describe("SharedIntervalCollection", () => {
	describe("In a connected state", () => {
		let runtimeFactory: MockContainerRuntimeFactory;
		let intervals1: SharedIntervalCollection;
		let intervals2: SharedIntervalCollection;
		let collection1: IIntervalCollection<Interval>;
		let collection2: IIntervalCollection<Interval>;

		beforeEach(() => {
			runtimeFactory = new MockContainerRuntimeFactory();
			intervals1 = createConnectedIntervalCollection(
				"collection 1",
				runtimeFactory,
			).intervals;
			intervals2 = createConnectedIntervalCollection(
				"collection 2",
				runtimeFactory,
			).intervals;
			collection1 = intervals1.getIntervalCollection("test");
			collection2 = intervals2.getIntervalCollection("test");
		});

		it("Can add intervals from multiple clients", () => {
			collection1.add(0, 20, IntervalType.Simple);
			collection2.add(10, 30, IntervalType.Simple);
			assertIntervals(collection1, [{ start: 0, end: 20 }]);
			assertIntervals(collection2, [{ start: 10, end: 30 }]);
			assert.equal(Array.from(collection1.findOverlappingIntervals(1, 3)).length, 1);
			assert.equal(Array.from(collection2.findOverlappingIntervals(1, 3)).length, 0);
			assert.equal(Array.from(collection1.findOverlappingIntervals(1, 19)).length, 1);
			assert.equal(Array.from(collection2.findOverlappingIntervals(1, 19)).length, 1);

			runtimeFactory.processAllMessages();
			const expected = [
				{ start: 0, end: 20 },
				{ start: 10, end: 30 },
			];
			assertIntervals(collection1, expected);
			assertIntervals(collection2, expected);
			assert.equal(Array.from(collection1.findOverlappingIntervals(1, 3)).length, 1);
			assert.equal(Array.from(collection2.findOverlappingIntervals(1, 3)).length, 1);
			assert.equal(Array.from(collection1.findOverlappingIntervals(1, 19)).length, 2);
			assert.equal(Array.from(collection2.findOverlappingIntervals(1, 19)).length, 2);
		});

		it("Can remove intervals that were added", () => {
			const interval = collection1.add(0, 20, IntervalType.Simple);
			collection2.add(10, 30, IntervalType.Simple);
			runtimeFactory.processAllMessages();

			const id = interval.getIntervalId() ?? assert.fail("expected interval to have id");
			collection1.removeIntervalById(id);
			assertIntervals(collection1, [{ start: 10, end: 30 }]);
			assertIntervals(collection2, [
				{ start: 0, end: 20 },
				{ start: 10, end: 30 },
			]);

			runtimeFactory.processAllMessages();
			assertIntervals(collection1, [{ start: 10, end: 30 }]);
			assertIntervals(collection2, [{ start: 10, end: 30 }]);
		});

		it("Can change intervals", () => {
			const interval = collection1.add(0, 20, IntervalType.Simple);
			collection2.add(10, 30, IntervalType.Simple);
			runtimeFactory.processAllMessages();

			const id = interval.getIntervalId() ?? assert.fail("expected interval to have id");
<<<<<<< HEAD
			collection1.change(id, { start: 10 });
=======
			collection1.change(id, 10, 20);
>>>>>>> 500e404c
			assertIntervals(collection1, [
				{ start: 10, end: 20 },
				{ start: 10, end: 30 },
			]);
			assertIntervals(collection2, [
				{ start: 0, end: 20 },
				{ start: 10, end: 30 },
			]);

			runtimeFactory.processAllMessages();
			assertIntervals(collection1, [
				{ start: 10, end: 20 },
				{ start: 10, end: 30 },
			]);
			assertIntervals(collection2, [
				{ start: 10, end: 20 },
				{ start: 10, end: 30 },
			]);
		});
	});

	describe("on reconnect", () => {
		let runtimeFactory: MockContainerRuntimeFactoryForReconnection;
		let intervals1: SharedIntervalCollection;
		let intervals2: SharedIntervalCollection;
		let runtime1: MockContainerRuntimeForReconnection;
		let collection1: IIntervalCollection<Interval>;
		let collection2: IIntervalCollection<Interval>;

		beforeEach(() => {
			runtimeFactory = new MockContainerRuntimeFactoryForReconnection();
			const client1 = createConnectedIntervalCollection("collection 1", runtimeFactory);
			runtime1 = client1.containerRuntime;
			intervals1 = client1.intervals;
			intervals2 = createConnectedIntervalCollection(
				"collection 2",
				runtimeFactory,
			).intervals;
			collection1 = intervals1.getIntervalCollection("test");
			collection2 = intervals2.getIntervalCollection("test");
		});

		it("can rebase add ops", () => {
			runtime1.connected = false;
			collection1.add(15, 17, IntervalType.Simple);
			runtimeFactory.processAllMessages();

			assertIntervals(collection1, [{ start: 15, end: 17 }]);
			assertIntervals(collection2, []);

			runtime1.connected = true;
			runtimeFactory.processAllMessages();

			assertIntervals(collection1, [{ start: 15, end: 17 }]);
			assertIntervals(collection2, [{ start: 15, end: 17 }]);
		});
	});
});<|MERGE_RESOLUTION|>--- conflicted
+++ resolved
@@ -147,11 +147,7 @@
 			runtimeFactory.processAllMessages();
 
 			const id = interval.getIntervalId() ?? assert.fail("expected interval to have id");
-<<<<<<< HEAD
-			collection1.change(id, { start: 10 });
-=======
-			collection1.change(id, 10, 20);
->>>>>>> 500e404c
+			collection1.change(id, { start: 10, end: 20 });
 			assertIntervals(collection1, [
 				{ start: 10, end: 20 },
 				{ start: 10, end: 30 },
