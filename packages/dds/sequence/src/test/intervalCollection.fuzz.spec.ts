/*!
 * Copyright (c) Microsoft Corporation and contributors. All rights reserved.
 * Licensed under the MIT License.
 */

import * as path from "path";
import { readdirSync } from "fs";
import { strict as assert } from "assert";
import {
	AcceptanceCondition,
	createWeightedAsyncGenerator as createWeightedGenerator,
	AsyncGenerator as Generator,
	takeAsync as take,
} from "@fluid-internal/stochastic-test-utils";
import {
	createDDSFuzzSuite,
	DDSFuzzModel,
	DDSFuzzSuiteOptions,
} from "@fluid-internal/test-dds-utils";
import { PropertySet } from "@fluidframework/merge-tree";
import {
	IChannelAttributes,
	IChannelServices,
	IFluidDataStoreRuntime,
} from "@fluidframework/datastore-definitions";
import { FlushMode } from "@fluidframework/runtime-definitions";
import { IIntervalCollection, Side } from "../intervalCollection";
import { SharedStringFactory } from "../sequenceFactory";
import { SharedString } from "../sharedString";
import { SequenceInterval } from "../intervals";
import { assertEquivalentSharedStrings } from "./intervalUtils";
import {
	Operation,
	RangeSpec,
	AddInterval,
	DeleteInterval,
	ChangeInterval,
	ChangeProperties,
	FuzzTestState,
	makeReducer,
	IntervalOperationGenerationConfig,
	defaultIntervalOperationGenerationConfig,
	createSharedStringGeneratorOperations,
} from "./intervalCollection.fuzzUtils";
import { minimizeTestFromFailureFile } from "./intervalCollection.fuzzMinimization";

type ClientOpState = FuzzTestState;
export function makeOperationGenerator(
	optionsParam?: IntervalOperationGenerationConfig,
	alwaysLeaveChar: boolean = false,
): Generator<Operation, ClientOpState> {
	const {
		startPosition,
		addText,
		removeRange,
		removeRangeLeaveChar,
		lengthSatisfies,
		hasNonzeroLength,
		isShorterThanMaxLength,
	} = createSharedStringGeneratorOperations(optionsParam);

	const options = { ...defaultIntervalOperationGenerationConfig, ...(optionsParam ?? {}) };

	function isNonEmpty(collection: IIntervalCollection<SequenceInterval>): boolean {
		for (const _ of collection) {
			return true;
		}

		return false;
	}

	function inclusiveRange(state: ClientOpState): RangeSpec {
		const start = startPosition(state);
		const end = state.random.integer(start, Math.max(start, state.channel.getLength() - 1));
		return { start, end };
	}

	function propertySet(state: ClientOpState): PropertySet {
		const propNamesShuffled = [...options.propertyNamePool];
		state.random.shuffle(propNamesShuffled);
		const propsToChange = propNamesShuffled.slice(
			0,
			state.random.integer(1, propNamesShuffled.length),
		);
		const propSet: PropertySet = {};
		for (const name of propsToChange) {
			propSet[name] = state.random.string(5);
		}
		return propSet;
	}

	function nonEmptyIntervalCollection({ channel, random }: ClientOpState): string {
		const nonEmptyLabels = Array.from(channel.getIntervalCollectionLabels()).filter((label) => {
			const collection = channel.getIntervalCollection(label);
			return isNonEmpty(collection);
		});
		return random.pick(nonEmptyLabels);
	}

	function interval(state: ClientOpState): { collectionName: string; id: string } {
		const collectionName = nonEmptyIntervalCollection(state);
		const intervals = Array.from(state.channel.getIntervalCollection(collectionName));
		const id = state.random.pick(intervals)?.getIntervalId();
		assert(id);

		return {
			id,
			collectionName,
		};
	}

	async function addInterval(state: ClientOpState): Promise<AddInterval> {
		return {
			type: "addInterval",
			...inclusiveRange(state),
			collectionName: state.random.pick(options.intervalCollectionNamePool),
			id: state.random.uuid4(),
			startSide: state.random.pick([Side.Before, Side.After]),
			endSide: state.random.pick([Side.Before, Side.After]),
		};
	}

	async function deleteInterval(state: ClientOpState): Promise<DeleteInterval> {
		return {
			type: "deleteInterval",
			...interval(state),
		};
	}

	async function changeInterval(state: ClientOpState): Promise<ChangeInterval> {
		const { start, end } = inclusiveRange(state);
		return {
			type: "changeInterval",
<<<<<<< HEAD
			start,
			end,
=======
			start: state.random.integer(0, 5) === 5 ? undefined : start,
			end: state.random.integer(0, 5) === 5 ? undefined : end,
			startSide: state.random.pick([Side.Before, Side.After]),
			endSide: state.random.pick([Side.Before, Side.After]),
>>>>>>> be037453
			...interval(state),
		};
	}

	async function changeProperties(state: ClientOpState): Promise<ChangeProperties> {
		return {
			type: "changeProperties",
			...interval(state),
			properties: propertySet(state),
		};
	}

	const hasAnInterval = ({ channel }: ClientOpState): boolean =>
		Array.from(channel.getIntervalCollectionLabels()).some((label) => {
			const collection = channel.getIntervalCollection(label);
			return isNonEmpty(collection);
		});

	const hasNotTooManyIntervals: AcceptanceCondition<ClientOpState> = ({ channel }) => {
		let intervalCount = 0;
		for (const label of channel.getIntervalCollectionLabels()) {
			for (const _ of channel.getIntervalCollection(label)) {
				intervalCount++;
				if (intervalCount >= options.maxIntervals) {
					return false;
				}
			}
		}
		return true;
	};

	const all =
		<T>(...clauses: AcceptanceCondition<T>[]): AcceptanceCondition<T> =>
		(t: T) =>
			clauses.reduce<boolean>((prev, cond) => prev && cond(t), true);
	const usableWeights = optionsParam?.weights ?? defaultIntervalOperationGenerationConfig.weights;
	return createWeightedGenerator<Operation, ClientOpState>([
		[addText, usableWeights.addText, isShorterThanMaxLength],
		[
			alwaysLeaveChar ? removeRangeLeaveChar : removeRange,
			usableWeights.removeRange,
			alwaysLeaveChar
				? lengthSatisfies((length) => {
						return length > 1;
				  })
				: hasNonzeroLength,
		],
		[addInterval, usableWeights.addInterval, all(hasNotTooManyIntervals, hasNonzeroLength)],
		[deleteInterval, usableWeights.deleteInterval, hasAnInterval],
		[changeInterval, usableWeights.changeInterval, all(hasAnInterval, hasNonzeroLength)],
		[changeProperties, usableWeights.changeProperties, hasAnInterval],
	]);
}

class IntervalCollectionFuzzFactory extends SharedStringFactory {
	public async load(
		runtime: IFluidDataStoreRuntime,
		id: string,
		services: IChannelServices,
		attributes: IChannelAttributes,
	): Promise<SharedString> {
		runtime.options.intervalStickinessEnabled = true;
		return super.load(runtime, id, services, attributes);
	}

	public create(document: IFluidDataStoreRuntime, id: string): SharedString {
		document.options.intervalStickinessEnabled = true;
		return super.create(document, id);
	}
}

const baseModel: Omit<
	DDSFuzzModel<SharedStringFactory, Operation, FuzzTestState>,
	"workloadName"
> = {
	generatorFactory: () =>
		take(100, makeOperationGenerator(defaultIntervalOperationGenerationConfig)),
	reducer:
		// makeReducer supports a param for logging output which tracks the provided intervalId over time:
		// { intervalId: "00000000-0000-0000-0000-000000000000", clientIds: ["A", "B", "C"] }
		makeReducer(),
	validateConsistency: assertEquivalentSharedStrings,
	factory: new IntervalCollectionFuzzFactory(),
};

const defaultFuzzOptions: Partial<DDSFuzzSuiteOptions> = {
	validationStrategy: { type: "fixedInterval", interval: 10 },
	reconnectProbability: 0.1,
	numberOfClients: 3,
	clientJoinOptions: {
		maxNumberOfClients: 6,
		clientAddProbability: 0.1,
	},
	defaultTestCount: 100,
	saveFailures: { directory: path.join(__dirname, "../../src/test/results") },
	parseOperations: (serialized: string) => {
		const operations: Operation[] = JSON.parse(serialized);
		// Replace this value with some other interval ID and uncomment to filter replay of the test
		// suite to only include interval operations with this ID.
		// const filterIntervalId = "00000000-0000-0000-0000-000000000000";
		// if (filterIntervalId) {
		// 	return operations.filter((entry) =>
		// 		[undefined, filterIntervalId].includes((entry as any).id),
		// 	);
		// }
		return operations;
	},
};

describe("IntervalCollection fuzz testing", () => {
	const model = {
		...baseModel,
		workloadName: "default interval collection",
	};

	createDDSFuzzSuite(model, {
		...defaultFuzzOptions,
		// AB#4477: Seed 4 is the same root cause as skipped regression test in intervalCollection.spec.ts--search for 4477.
		// The other failing seeds were added when updates of the msn on reconnects
		// were introduced to skip seeds due to a bug in a sequence DDS causing a `0x54e` error to occur.
		// The root cause of this bug is--roughly speaking--interval endpoints with StayOnRemove being placed
		// on segments that can be zamboni'd.
		// TODO:AB#5337: re-enable these seeds.
		skip: [
<<<<<<< HEAD
			2, 4, 8, 9, 14, 15, 19, 21, 22, 24,25, 32, 33, 34, 40, 41, 45, 48, 55, 56, 60, 62, 64,
			66, 73, 75, 80, 82, 85, 86, 87, 92,
=======
			1, 2, 3, 4, 5, 7, 9, 11, 12, 13, 14, 15, 16, 18, 19, 20, 25, 26, 28, 31, 32, 33, 34, 36,
			39, 40, 41, 42, 43, 44, 45, 46, 49, 50, 51, 52, 53, 55, 56, 57, 58, 60, 61, 62, 63, 64,
			65, 72, 73, 74, 75, 76, 78, 79, 80, 82, 83, 84, 86, 87, 88, 89, 90, 91, 92, 94, 98, 99,
>>>>>>> be037453
		],
		// TODO:AB#5338: IntervalCollection doesn't correctly handle edits made while detached. Once supported,
		// this config should be enabled (deleting is sufficient: detached start is enabled by default)
		detachedStartOptions: {
			enabled: false,
			attachProbability: 0.2,
		},
		// Uncomment this line to replay a specific seed from its failure file:
		// replay: 0,
	});
});

describe("IntervalCollection no reconnect fuzz testing", () => {
	const noReconnectModel = {
		...baseModel,
		workloadName: "interval collection without reconnects",
	};

	const options = {
		...defaultFuzzOptions,
		reconnectProbability: 0.0,
		numberOfClients: 3,
		clientJoinOptions: {
			maxNumberOfClients: 3,
			clientAddProbability: 0.0,
		},
	};

	createDDSFuzzSuite(noReconnectModel, {
		...options,
		// AB#4477: Same root cause as skipped regression test in intervalCollection.spec.ts--search for 4477.
<<<<<<< HEAD
		skip: [71],
=======
		skip: [9, 12, 33, 40, 44, 80],
>>>>>>> be037453
		// TODO:AB#5338: IntervalCollection doesn't correctly handle edits made while detached. Once supported,
		// this config should be enabled (deleting is sufficient: detached start is enabled by default)
		detachedStartOptions: {
			enabled: false,
			attachProbability: 0.2,
		},
		// Uncomment this line to replay a specific seed from its failure file:
		// replay: 0,
	});
});

describe("IntervalCollection fuzz testing with rebased batches", () => {
	const noReconnectWithRebaseModel = {
		...baseModel,
		workloadName: "interval collection with rebasing",
	};

	createDDSFuzzSuite(noReconnectWithRebaseModel, {
		...defaultFuzzOptions,
		// ADO:4477: Same root cause as skipped regression test in intervalCollection.spec.ts--search for 4477.
		skip: [9, 12, 18, 29],
		// TODO:AB#5338: IntervalCollection doesn't correctly handle edits made while detached. Once supported,
		// this config should be enabled (deleting is sufficient: detached start is enabled by default)
		detachedStartOptions: {
			enabled: false,
			attachProbability: 0.2,
		},
		reconnectProbability: 0.0,
		numberOfClients: 3,
		clientJoinOptions: {
			maxNumberOfClients: 3,
			clientAddProbability: 0.0,
		},
		rebaseProbability: 0.2,
		containerRuntimeOptions: {
			flushMode: FlushMode.TurnBased,
			enableGroupedBatching: true,
		},
		// Uncomment this line to replay a specific seed from its failure file:
		// replay: 0,
	});
});

describe.skip("minimize specific seed", () => {
	const seedToMinimize = 0;
	minimizeTestFromFailureFile(seedToMinimize);
});

describe.skip("minimize all seeds", () => {
	let files;
	try {
		files = readdirSync("./results");
	} catch {
		return;
	}

	for (const file of files) {
		const seedToMinimize = parseInt(file.substring(0, file.length - ".json".length), 10);
		minimizeTestFromFailureFile(seedToMinimize);
	}
});<|MERGE_RESOLUTION|>--- conflicted
+++ resolved
@@ -131,15 +131,10 @@
 		const { start, end } = inclusiveRange(state);
 		return {
 			type: "changeInterval",
-<<<<<<< HEAD
 			start,
 			end,
-=======
-			start: state.random.integer(0, 5) === 5 ? undefined : start,
-			end: state.random.integer(0, 5) === 5 ? undefined : end,
 			startSide: state.random.pick([Side.Before, Side.After]),
 			endSide: state.random.pick([Side.Before, Side.After]),
->>>>>>> be037453
 			...interval(state),
 		};
 	}
@@ -264,14 +259,13 @@
 		// on segments that can be zamboni'd.
 		// TODO:AB#5337: re-enable these seeds.
 		skip: [
-<<<<<<< HEAD
 			2, 4, 8, 9, 14, 15, 19, 21, 22, 24,25, 32, 33, 34, 40, 41, 45, 48, 55, 56, 60, 62, 64,
 			66, 73, 75, 80, 82, 85, 86, 87, 92,
-=======
+			/*
 			1, 2, 3, 4, 5, 7, 9, 11, 12, 13, 14, 15, 16, 18, 19, 20, 25, 26, 28, 31, 32, 33, 34, 36,
 			39, 40, 41, 42, 43, 44, 45, 46, 49, 50, 51, 52, 53, 55, 56, 57, 58, 60, 61, 62, 63, 64,
 			65, 72, 73, 74, 75, 76, 78, 79, 80, 82, 83, 84, 86, 87, 88, 89, 90, 91, 92, 94, 98, 99,
->>>>>>> be037453
+			*/
 		],
 		// TODO:AB#5338: IntervalCollection doesn't correctly handle edits made while detached. Once supported,
 		// this config should be enabled (deleting is sufficient: detached start is enabled by default)
@@ -303,11 +297,8 @@
 	createDDSFuzzSuite(noReconnectModel, {
 		...options,
 		// AB#4477: Same root cause as skipped regression test in intervalCollection.spec.ts--search for 4477.
-<<<<<<< HEAD
 		skip: [71],
-=======
-		skip: [9, 12, 33, 40, 44, 80],
->>>>>>> be037453
+		// skip: [9, 12, 33, 40, 44, 80],
 		// TODO:AB#5338: IntervalCollection doesn't correctly handle edits made while detached. Once supported,
 		// this config should be enabled (deleting is sufficient: detached start is enabled by default)
 		detachedStartOptions: {
