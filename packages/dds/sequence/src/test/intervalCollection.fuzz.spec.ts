--- conflicted
+++ resolved
@@ -24,12 +24,7 @@
 	IFluidDataStoreRuntime,
 } from "@fluidframework/datastore-definitions";
 import { FlushMode } from "@fluidframework/runtime-definitions";
-<<<<<<< HEAD
-import { SharedString } from "../sharedString";
-import { IIntervalCollection } from "../intervalCollection";
-=======
 import { IIntervalCollection, Side } from "../intervalCollection";
->>>>>>> bdd1f139
 import { SharedStringFactory } from "../sequenceFactory";
 import { SharedString } from "../sharedString";
 import { SequenceInterval } from "../intervals";
@@ -121,12 +116,8 @@
 			...inclusiveRange(state),
 			collectionName: state.random.pick(options.intervalCollectionNamePool),
 			id: state.random.uuid4(),
-<<<<<<< HEAD
-			stickiness: state.random.pick(Object.values(IntervalStickiness)),
-=======
 			startSide: state.random.pick([Side.Before, Side.After]),
 			endSide: state.random.pick([Side.Before, Side.After]),
->>>>>>> bdd1f139
 		};
 	}
 
@@ -201,30 +192,21 @@
 }
 
 class IntervalCollectionFuzzFactory extends SharedStringFactory {
-<<<<<<< HEAD
 	options = { mergeTreeEnableObliterate: true };
-=======
->>>>>>> bdd1f139
 	public async load(
 		runtime: IFluidDataStoreRuntime,
 		id: string,
 		services: IChannelServices,
 		attributes: IChannelAttributes,
 	): Promise<SharedString> {
-<<<<<<< HEAD
 		runtime.options.mergeTreeEnableObliterate = true;
-=======
 		runtime.options.intervalStickinessEnabled = true;
->>>>>>> bdd1f139
 		return super.load(runtime, id, services, attributes);
 	}
 
 	public create(document: IFluidDataStoreRuntime, id: string): SharedString {
-<<<<<<< HEAD
 		document.options.mergeTreeEnableObliterate = true;
-=======
 		document.options.intervalStickinessEnabled = true;
->>>>>>> bdd1f139
 		return super.create(document, id);
 	}
 }
@@ -315,11 +297,7 @@
 	createDDSFuzzSuite(noReconnectModel, {
 		...options,
 		// AB#4477: Same root cause as skipped regression test in intervalCollection.spec.ts--search for 4477.
-<<<<<<< HEAD
 		skip: [80, 9, 12, 44, 31, 56],
-=======
-		skip: [92],
->>>>>>> bdd1f139
 		// TODO:AB#5338: IntervalCollection doesn't correctly handle edits made while detached. Once supported,
 		// this config should be enabled (deleting is sufficient: detached start is enabled by default)
 		detachedStartOptions: {
