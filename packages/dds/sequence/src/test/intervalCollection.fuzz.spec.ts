--- conflicted
+++ resolved
@@ -185,7 +185,6 @@
 	const usableWeights = optionsParam?.weights ?? defaultOperationGenerationConfig.weights;
 	return createWeightedGenerator<Operation, ClientOpState>([
 		[addText, usableWeights.addText, isShorterThanMaxLength],
-<<<<<<< HEAD
 		[
 			removeRange,
 			usableWeights.removeRange,
@@ -193,10 +192,6 @@
 				return length > 1;
 			}),
 		],
-		// [addInterval, 0, all(hasNotTooManyIntervals, hasNonzeroLength)],
-=======
-		[removeRange, usableWeights.removeRange, hasNonzeroLength],
->>>>>>> a6d2bd2a
 		[addInterval, usableWeights.addInterval, all(hasNotTooManyIntervals, hasNonzeroLength)],
 		[deleteInterval, usableWeights.deleteInterval, hasAnInterval],
 		[changeInterval, usableWeights.changeInterval, all(hasAnInterval, hasNonzeroLength)],
