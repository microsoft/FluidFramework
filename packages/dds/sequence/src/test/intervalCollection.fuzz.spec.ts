--- conflicted
+++ resolved
@@ -32,12 +32,9 @@
 	ChangeProperties,
 	FuzzTestState,
 	makeReducer,
-<<<<<<< HEAD
 	ObliterateRange,
-=======
 	OperationGenerationConfig,
 	defaultOperationGenerationConfig,
->>>>>>> 3f3ae680
 } from "./intervalCollection.fuzzUtils";
 import { minimizeTestFromFailureFile } from "./intervalCollection.fuzzMinimization";
 
@@ -126,16 +123,15 @@
 		return { type: "removeRange", ...exclusiveRange(state) };
 	}
 
-<<<<<<< HEAD
 	async function obliterateRange(state: ClientOpState): Promise<ObliterateRange> {
 		return {
 			type: "obliterateRange",
 			...exclusiveRange(state),
 		};
-=======
+	}
+
 	async function removeRangeLeaveChar(state: ClientOpState): Promise<RemoveRange> {
 		return { type: "removeRange", ...exclusiveRangeLeaveChar(state) };
->>>>>>> 3f3ae680
 	}
 
 	async function addInterval(state: ClientOpState): Promise<AddInterval> {
@@ -207,15 +203,6 @@
 			clauses.reduce<boolean>((prev, cond) => prev && cond(t), true);
 	const usableWeights = optionsParam?.weights ?? defaultOperationGenerationConfig.weights;
 	return createWeightedGenerator<Operation, ClientOpState>([
-<<<<<<< HEAD
-		[addText, 2, isShorterThanMaxLength],
-		[removeRange, 1, hasNonzeroLength],
-		[obliterateRange, 0, hasNonzeroLength],
-		[addInterval, 2, all(hasNotTooManyIntervals, hasNonzeroLength)],
-		[deleteInterval, 2, hasAnInterval],
-		[changeInterval, 2, all(hasAnInterval, hasNonzeroLength)],
-		[changeProperties, 2, hasAnInterval],
-=======
 		[addText, usableWeights.addText, isShorterThanMaxLength],
 		[
 			alwaysLeaveChar ? removeRangeLeaveChar : removeRange,
@@ -226,11 +213,11 @@
 				  })
 				: hasNonzeroLength,
 		],
+		[obliterateRange, usableWeights.obliterateRange, hasNonzeroLength],
 		[addInterval, usableWeights.addInterval, all(hasNotTooManyIntervals, hasNonzeroLength)],
 		[deleteInterval, usableWeights.deleteInterval, hasAnInterval],
 		[changeInterval, usableWeights.changeInterval, all(hasAnInterval, hasNonzeroLength)],
 		[changeProperties, usableWeights.changeProperties, hasAnInterval],
->>>>>>> 3f3ae680
 	]);
 }
 
