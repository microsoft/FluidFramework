--- conflicted
+++ resolved
@@ -18,18 +18,14 @@
 	DDSFuzzSuiteOptions,
 } from "@fluid-internal/test-dds-utils";
 import { PropertySet } from "@fluidframework/merge-tree";
-<<<<<<< HEAD
 import {
 	IChannelAttributes,
 	IChannelServices,
 	IFluidDataStoreRuntime,
 } from "@fluidframework/datastore-definitions";
+import { FlushMode } from "@fluidframework/runtime-definitions";
 import { SharedString } from "../sharedString";
-import { IIntervalCollection, IntervalStickiness, SequenceInterval } from "../intervalCollection";
-=======
-import { FlushMode } from "@fluidframework/runtime-definitions";
 import { IIntervalCollection } from "../intervalCollection";
->>>>>>> 9f8987ef
 import { SharedStringFactory } from "../sequenceFactory";
 import { IntervalStickiness, SequenceInterval } from "../intervals";
 import { assertEquivalentSharedStrings } from "./intervalUtils";
@@ -42,15 +38,9 @@
 	ChangeProperties,
 	FuzzTestState,
 	makeReducer,
-<<<<<<< HEAD
-	ObliterateRange,
-	OperationGenerationConfig,
-	defaultOperationGenerationConfig,
-=======
 	IntervalOperationGenerationConfig,
 	defaultIntervalOperationGenerationConfig,
 	createSharedStringGeneratorOperations,
->>>>>>> 9f8987ef
 } from "./intervalCollection.fuzzUtils";
 import { minimizeTestFromFailureFile } from "./intervalCollection.fuzzMinimization";
 
@@ -62,6 +52,7 @@
 	const {
 		startPosition,
 		addText,
+		obliterateRange,
 		removeRange,
 		removeRangeLeaveChar,
 		lengthSatisfies,
@@ -119,42 +110,13 @@
 		};
 	}
 
-<<<<<<< HEAD
-	async function addText(state: ClientOpState): Promise<AddText> {
-		const { random, channel } = state;
-		return {
-			type: "addText",
-			index: random.integer(0, channel.getLength()),
-			content: random.string(random.integer(0, options.maxInsertLength)),
-		};
-	}
-
-	async function removeRange(state: ClientOpState): Promise<RemoveRange> {
-		return { type: "removeRange", ...exclusiveRange(state) };
-	}
-
-	async function obliterateRange(state: ClientOpState): Promise<ObliterateRange> {
-		return {
-			type: "obliterateRange",
-			...exclusiveRange(state),
-		};
-	}
-
-	async function removeRangeLeaveChar(state: ClientOpState): Promise<RemoveRange> {
-		return { type: "removeRange", ...exclusiveRangeLeaveChar(state) };
-	}
-
-=======
->>>>>>> 9f8987ef
 	async function addInterval(state: ClientOpState): Promise<AddInterval> {
 		return {
 			type: "addInterval",
 			...inclusiveRange(state),
 			collectionName: state.random.pick(options.intervalCollectionNamePool),
 			id: state.random.uuid4(),
-			stickiness: state.random.pick(
-				Object.values(IntervalStickiness),
-			),
+			stickiness: state.random.pick(Object.values(IntervalStickiness)),
 		};
 	}
 
@@ -318,12 +280,8 @@
 
 	createDDSFuzzSuite(noReconnectModel, {
 		...options,
-<<<<<<< HEAD
-		skip: [31, 56, 80],
-=======
 		// After adding another mixin to the pipeline, these seeds are hitting ADO:4477
-		skip: [80, 9, 12, 44],
->>>>>>> 9f8987ef
+		skip: [80, 9, 12, 44, 31, 56],
 		// Uncomment this line to replay a specific seed from its failure file:
 		// replay: 0,
 	});
