/*!
 * Copyright (c) Microsoft Corporation and contributors. All rights reserved.
 * Licensed under the MIT License.
 */

import { strict as assert } from "assert";
import { IChannelServices } from "@fluidframework/datastore-definitions";
import {
	MockContainerRuntimeFactoryForReconnection,
	MockFluidDataStoreRuntime,
	MockStorage,
} from "@fluidframework/test-runtime-utils";
import { SharedStringFactory } from "../sequenceFactory";
import { SharedString } from "../sharedString";
import { IntervalStickiness, IntervalType } from "../intervals";
import { Side } from "../intervalCollection";
import { assertConsistent, Client } from "./intervalUtils";

function constructClients(
	containerRuntimeFactory: MockContainerRuntimeFactoryForReconnection,
	numClients = 3,
): [Client, Client, Client] {
	return Array.from({ length: numClients }, (_, index) => {
		const dataStoreRuntime = new MockFluidDataStoreRuntime();
		dataStoreRuntime.options = {
			intervalStickinessEnabled: true,
<<<<<<< HEAD
			mergeTreeEnableObliterate: true,
=======
>>>>>>> 550e869e
		};
		const sharedString = new SharedString(
			dataStoreRuntime,
			String.fromCharCode(index + 65),
			SharedStringFactory.Attributes,
		);
		const containerRuntime = containerRuntimeFactory.createContainerRuntime(dataStoreRuntime);
		const services: IChannelServices = {
			deltaConnection: dataStoreRuntime.createDeltaConnection(),
			objectStorage: new MockStorage(),
		};

		sharedString.initializeLocal();
		sharedString.connect(services);
		return { containerRuntime, sharedString };
	}) as [Client, Client, Client];
}

describe("interval rebasing", () => {
	let containerRuntimeFactory: MockContainerRuntimeFactoryForReconnection;
	let clients: [Client, Client, Client];

	beforeEach(() => {
		containerRuntimeFactory = new MockContainerRuntimeFactoryForReconnection();
		clients = constructClients(containerRuntimeFactory);
	});

	it("does not crash for an interval that lies on segment that has been removed locally", () => {
		clients[0].sharedString.insertText(0, "A");
		clients[1].containerRuntime.connected = false;
		clients[1].sharedString.insertText(0, "01234");
		containerRuntimeFactory.processAllMessages();
		assertConsistent(clients);
		clients[1].containerRuntime.connected = true;
		clients[0].sharedString.insertText(0, "012345678901234");
		clients[0].containerRuntime.connected = false;
		containerRuntimeFactory.processAllMessages();
		assertConsistent(clients);
		const collection_0 = clients[0].sharedString.getIntervalCollection("comments");
		collection_0.add(12, 15, IntervalType.SlideOnRemove, { intervalId: "id" });
		clients[2].sharedString.removeRange(5, 7);
		clients[0].sharedString.removeRange(3, 5);
		containerRuntimeFactory.processAllMessages();
		assertConsistent(clients);
		clients[0].sharedString.insertText(13, "0123");
		clients[0].containerRuntime.connected = true;
		containerRuntimeFactory.processAllMessages();
		assertConsistent(clients);
	});

	it("does not crash when entire string on which interval lies is concurrently removed", () => {
		clients[0].sharedString.insertText(0, "a");
		clients[1].sharedString.insertText(0, "a");
		containerRuntimeFactory.processAllMessages();
		assertConsistent(clients);
		clients[0].containerRuntime.connected = false;
		clients[1].sharedString.removeRange(0, 2);
		const collection_0 = clients[0].sharedString.getIntervalCollection("comments");
		collection_0.add(0, 1, IntervalType.SlideOnRemove, { intervalId: "id" });
		containerRuntimeFactory.processAllMessages();
		assertConsistent(clients);
		clients[0].containerRuntime.connected = true;
	});

	it("does not crash when interval is removed before reconnect when string is concurrently removed", () => {
		clients[0].sharedString.insertText(0, "a");
		clients[1].sharedString.insertText(0, "a");
		containerRuntimeFactory.processAllMessages();
		assertConsistent(clients);
		clients[0].containerRuntime.connected = false;
		clients[1].sharedString.removeRange(0, 2);
		const collection_0 = clients[0].sharedString.getIntervalCollection("comments");
		collection_0.add(0, 1, IntervalType.SlideOnRemove, { intervalId: "id" });
		containerRuntimeFactory.processAllMessages();
		assertConsistent(clients);
		collection_0.removeIntervalById("id");
		clients[0].containerRuntime.connected = true;
	});

	it("does not crash when interval slides off end of string", () => {
		clients[0].sharedString.insertText(0, "012Z45");
		clients[2].sharedString.insertText(0, "X");
		containerRuntimeFactory.processAllMessages();
		assertConsistent(clients);
		clients[1].sharedString.insertText(0, "01234567");
		clients[0].containerRuntime.connected = false;
		containerRuntimeFactory.processAllMessages();
		assertConsistent(clients);
		clients[0].sharedString.insertText(0, "ABCDEFGHIJKLMN");
		const collection_0 = clients[0].sharedString.getIntervalCollection("comments");
		collection_0.add(20, 20, IntervalType.SlideOnRemove, {
			intervalId: "414e09e9-54bf-43ea-9809-9fc5724c43fe",
		});
		clients[2].sharedString.removeRange(13, 15);
		containerRuntimeFactory.processAllMessages();
		assertConsistent(clients);
		clients[0].containerRuntime.connected = true;
		containerRuntimeFactory.processAllMessages();
		assertConsistent(clients);
	});

	// todo: at the moment this can only be reproduced in the sequence tests because
	// the obliterate tests have changed how they handle refSeq calculations. in the
	// future this test may move or be removed
	it.skip("...", () => {
		// (A-C-B)

		clients[0].sharedString.insertText(0, "AB"); // (1)
		containerRuntimeFactory.processAllMessages();
		assertConsistent(clients);
		clients[0].sharedString.insertText(1, "C"); // (2)
		clients[1].sharedString.obliterateRange(0, 2); // (3)
		clients[1].containerRuntime.connected = false;
		containerRuntimeFactory.processAllMessages();
		assertConsistent(clients);
		clients[1].containerRuntime.connected = true;
		containerRuntimeFactory.processAllMessages();
		assertConsistent(clients);
	});

	it("handles basic interval sliding for obliterate", () => {
		// A-(BC)

		clients[0].sharedString.insertText(0, "ABC");
		const collection_0 = clients[0].sharedString.getIntervalCollection("comments");
		collection_0.add(0, 2, IntervalType.SlideOnRemove, {
			intervalId: "a",
		});
		clients[0].sharedString.obliterateRange(1, 3);
		containerRuntimeFactory.processAllMessages();
		assertConsistent(clients);
	});

	it.skip("reference is -1 for obliterated segment", () => {
		// (L-PC-F)

		clients[1].sharedString.insertText(0, "F");
		clients[0].sharedString.insertText(0, "PC");
		const collection_0 = clients[0].sharedString.getIntervalCollection("comments");
		collection_0.add(0, 1, IntervalType.SlideOnRemove, {
			intervalId: "a",
		});
		clients[1].sharedString.insertText(0, "L");
		clients[1].sharedString.obliterateRange(0, 2);

		containerRuntimeFactory.processAllMessages();
		assertConsistent(clients);
	});

	it("slides to correct final destination", () => {
		clients[0].sharedString.insertText(0, "A");
		containerRuntimeFactory.processAllMessages();
		assertConsistent(clients);
		clients[2].sharedString.insertText(0, "B");
		clients[2].sharedString.removeRange(0, 2);
		clients[0].sharedString.insertText(0, "C");

		const collection_0 = clients[0].sharedString.getIntervalCollection("comments");
		collection_0.add(0, 1, IntervalType.SlideOnRemove, {
			intervalId: "414e09e9-54bf-43ea-9809-9fc5724c43fe",
		});

		containerRuntimeFactory.processAllMessages();
		assertConsistent(clients);
	});

	it("does not slide to invalid position when 0-length interval", () => {
		clients[0].sharedString.insertText(0, "A");
		const collection_0 = clients[0].sharedString.getIntervalCollection("comments");
		// A 0-length interval is required here to reproduce this error. If in
		// the future we wish to stop supporting 0-length intervals, this test
		// can be removed
		collection_0.add(0, 0, IntervalType.SlideOnRemove, {
			intervalId: "1",
		});
		clients[1].sharedString.insertText(0, "BCD");
		clients[1].sharedString.removeRange(0, 1);
		containerRuntimeFactory.processAllMessages();
		assertConsistent(clients);
		clients[2].sharedString.removeRange(1, 3);
		clients[1].sharedString.insertText(1, "E");
		const collection_1 = clients[1].sharedString.getIntervalCollection("comments");
		collection_1.add(0, 2, IntervalType.SlideOnRemove, {
			intervalId: "2",
		});

		containerRuntimeFactory.processAllMessages();
		assertConsistent(clients);
	});

	it("is consistent for full stickiness", () => {
		clients[0].sharedString.insertText(0, "A");
		clients[0].sharedString.insertText(0, "BC");
		containerRuntimeFactory.processAllMessages();
		assertConsistent(clients);
		const collection_1 = clients[1].sharedString.getIntervalCollection("comments");
		const interval1 = collection_1.add("start", "end", IntervalType.SlideOnRemove, {
			intervalId: "2",
		});
		assert.equal(interval1.stickiness, IntervalStickiness.FULL);
		clients[0].sharedString.removeRange(0, 1);
		clients[1].sharedString.removeRange(0, 3);
		containerRuntimeFactory.processAllMessages();
		assertConsistent(clients);
	});

	it("slides two refs on same segment to different segments", () => {
		clients[0].sharedString.insertText(0, "AB");
		clients[0].sharedString.insertText(0, "C");
		const collection_1 = clients[0].sharedString.getIntervalCollection("comments");
		const interval1 = collection_1.add(
			{ pos: 0, side: Side.After },
			"end",
			IntervalType.SlideOnRemove,
			{
				intervalId: "1",
			},
		);
		assert.equal(interval1.stickiness, IntervalStickiness.FULL);
		containerRuntimeFactory.processAllMessages();
		assertConsistent(clients);
		clients[2].sharedString.removeRange(1, 2);
		const collection_2 = clients[1].sharedString.getIntervalCollection("comments");
		const interval2 = collection_2.add(
			"start",
			{ pos: 2, side: Side.Before },
			IntervalType.SlideOnRemove,
			{
				intervalId: "2",
			},
		);
		assert.equal(interval2.stickiness, IntervalStickiness.FULL);
		containerRuntimeFactory.processAllMessages();
		assertConsistent(clients);
	});

	it("maintains sliding preference on references after ack", () => {
		clients[1].sharedString.insertText(0, "ABC");
		containerRuntimeFactory.processAllMessages();
		assertConsistent(clients);
		clients[0].sharedString.removeRange(0, 1);
		clients[0].sharedString.insertText(0, "D");
		const collection_1 = clients[1].sharedString.getIntervalCollection("comments");
		collection_1.add({ pos: 0, side: Side.After }, 1, IntervalType.SlideOnRemove, {
			intervalId: "1",
		});
		clients[2].sharedString.removeRange(1, 2);
		containerRuntimeFactory.processAllMessages();
		assertConsistent(clients);
	});

	it("maintains sliding preference on references after reconnect with special endpoint segment", () => {
		clients[0].sharedString.insertText(0, "D");
		clients[0].containerRuntime.connected = false;
		const collection_1 = clients[0].sharedString.getIntervalCollection("comments");
		const interval = collection_1.add("start", 0, IntervalType.SlideOnRemove, {
			intervalId: "1",
		});
		assert.equal(interval.stickiness, IntervalStickiness.FULL);
		clients[0].containerRuntime.connected = true;
		containerRuntimeFactory.processAllMessages();
		assertConsistent(clients);
	});

	it("maintains sliding preference on references after reconnect", () => {
		clients[0].sharedString.insertText(0, "D");
		clients[0].containerRuntime.connected = false;
		const collection_1 = clients[0].sharedString.getIntervalCollection("comments");
		const interval = collection_1.add(
			{ pos: 0, side: Side.After },
			0,
			IntervalType.SlideOnRemove,
			{
				intervalId: "1",
			},
		);
		assert.equal(interval.stickiness, IntervalStickiness.FULL);
		clients[0].containerRuntime.connected = true;
		containerRuntimeFactory.processAllMessages();
		assertConsistent(clients);
	});
});<|MERGE_RESOLUTION|>--- conflicted
+++ resolved
@@ -24,10 +24,7 @@
 		const dataStoreRuntime = new MockFluidDataStoreRuntime();
 		dataStoreRuntime.options = {
 			intervalStickinessEnabled: true,
-<<<<<<< HEAD
 			mergeTreeEnableObliterate: true,
-=======
->>>>>>> 550e869e
 		};
 		const sharedString = new SharedString(
 			dataStoreRuntime,
