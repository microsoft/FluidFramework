--- conflicted
+++ resolved
@@ -9,13 +9,9 @@
 	MockFluidDataStoreRuntime,
 	MockStorage,
 } from "@fluidframework/test-runtime-utils";
-<<<<<<< HEAD
-import { IntervalStickiness, IntervalType } from "../intervalCollection";
-=======
-import { IntervalType } from "../intervals";
->>>>>>> f8be3ceb
 import { SharedStringFactory } from "../sequenceFactory";
 import { SharedString } from "../sharedString";
+import { IntervalStickiness, IntervalType } from "../intervals";
 import { assertConsistent, Client } from "./intervalUtils";
 
 function constructClients(
