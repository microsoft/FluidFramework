/*!
 * Copyright (c) Microsoft Corporation and contributors. All rights reserved.
 * Licensed under the MIT License.
 */

import { IChannelServices } from "@fluidframework/datastore-definitions";
import {
	MockContainerRuntimeFactoryForReconnection,
	MockFluidDataStoreRuntime,
	MockStorage,
} from "@fluidframework/test-runtime-utils";
import { IntervalType } from "../intervalCollection";
import { SharedStringFactory } from "../sequenceFactory";
import { SharedString } from "../sharedString";
import { assertConsistent, Client } from "./intervalUtils";

function constructClients(
	containerRuntimeFactory: MockContainerRuntimeFactoryForReconnection,
	numClients = 3,
): [Client, Client, Client] {
	return Array.from({ length: numClients }, (_, index) => {
		const dataStoreRuntime = new MockFluidDataStoreRuntime();
		dataStoreRuntime.options.mergeTreeUseNewLengthCalculations = true;
		dataStoreRuntime.options.mergeTreeEnableObliterate = true;
		const sharedString = new SharedString(
			dataStoreRuntime,
			String.fromCharCode(index + 65),
			SharedStringFactory.Attributes,
		);
		const containerRuntime = containerRuntimeFactory.createContainerRuntime(dataStoreRuntime);
		const services: IChannelServices = {
			deltaConnection: containerRuntime.createDeltaConnection(),
			objectStorage: new MockStorage(),
		};

		sharedString.initializeLocal();
		sharedString.connect(services);
		return { containerRuntime, sharedString };
	}) as [Client, Client, Client];
}

describe("interval rebasing", () => {
	let containerRuntimeFactory: MockContainerRuntimeFactoryForReconnection;
	let clients: [Client, Client, Client];

	beforeEach(() => {
		containerRuntimeFactory = new MockContainerRuntimeFactoryForReconnection();
		clients = constructClients(containerRuntimeFactory);
	});

	it("does not crash for an interval that lies on segment that has been removed locally", () => {
		clients[0].sharedString.insertText(0, "A");
		clients[1].containerRuntime.connected = false;
		clients[1].sharedString.insertText(0, "01234");
		containerRuntimeFactory.processAllMessages();
		assertConsistent(clients);
		clients[1].containerRuntime.connected = true;
		clients[0].sharedString.insertText(0, "012345678901234");
		clients[0].containerRuntime.connected = false;
		containerRuntimeFactory.processAllMessages();
		assertConsistent(clients);
		const collection_0 = clients[0].sharedString.getIntervalCollection("comments");
		collection_0.add(12, 15, IntervalType.SlideOnRemove, { intervalId: "id" });
		clients[2].sharedString.removeRange(5, 7);
		clients[0].sharedString.removeRange(3, 5);
		containerRuntimeFactory.processAllMessages();
		assertConsistent(clients);
		clients[0].sharedString.insertText(13, "0123");
		clients[0].containerRuntime.connected = true;
		containerRuntimeFactory.processAllMessages();
		assertConsistent(clients);
	});

	it("does not crash when entire string on which interval lies is concurrently removed", () => {
		clients[0].sharedString.insertText(0, "a");
		clients[1].sharedString.insertText(0, "a");
		containerRuntimeFactory.processAllMessages();
		assertConsistent(clients);
		clients[0].containerRuntime.connected = false;
		clients[1].sharedString.removeRange(0, 2);
		const collection_0 = clients[0].sharedString.getIntervalCollection("comments");
		collection_0.add(0, 1, IntervalType.SlideOnRemove, { intervalId: "id" });
		containerRuntimeFactory.processAllMessages();
		assertConsistent(clients);
		clients[0].containerRuntime.connected = true;
	});

	it("does not crash when interval is removed before reconnect when string is concurrently removed", () => {
		clients[0].sharedString.insertText(0, "a");
		clients[1].sharedString.insertText(0, "a");
		containerRuntimeFactory.processAllMessages();
		assertConsistent(clients);
		clients[0].containerRuntime.connected = false;
		clients[1].sharedString.removeRange(0, 2);
		const collection_0 = clients[0].sharedString.getIntervalCollection("comments");
		collection_0.add(0, 1, IntervalType.SlideOnRemove, { intervalId: "id" });
		containerRuntimeFactory.processAllMessages();
		assertConsistent(clients);
		collection_0.removeIntervalById("id");
		clients[0].containerRuntime.connected = true;
	});

	it("does not crash when interval slides off end of string", () => {
		clients[0].sharedString.insertText(0, "012Z45");
		clients[2].sharedString.insertText(0, "X");
		containerRuntimeFactory.processAllMessages();
		assertConsistent(clients);
		clients[1].sharedString.insertText(0, "01234567");
		clients[0].containerRuntime.connected = false;
		containerRuntimeFactory.processAllMessages();
		assertConsistent(clients);
		clients[0].sharedString.insertText(0, "ABCDEFGHIJKLMN");
		const collection_0 = clients[0].sharedString.getIntervalCollection("comments");
		collection_0.add(20, 20, IntervalType.SlideOnRemove, {
			intervalId: "414e09e9-54bf-43ea-9809-9fc5724c43fe",
		});
		clients[2].sharedString.removeRange(13, 15);
		containerRuntimeFactory.processAllMessages();
		assertConsistent(clients);
		clients[0].containerRuntime.connected = true;
		containerRuntimeFactory.processAllMessages();
		assertConsistent(clients);
	});

<<<<<<< HEAD
	// todo: at the moment this can only be reproduced in the sequence tests because
	// the obliterate tests have changed how they handle refSeq calculations. in the
	// future this test may move or be removed
	it.skip("...", () => {
		// (A-C-B)

		clients[0].sharedString.insertText(0, "AB"); // (1)
		containerRuntimeFactory.processAllMessages();
		assertConsistent(clients);
		clients[0].sharedString.insertText(1, "C"); // (2)
		clients[1].sharedString.obliterateRange(0, 2); // (3)
		clients[1].containerRuntime.connected = false;
		containerRuntimeFactory.processAllMessages();
		assertConsistent(clients);
		clients[1].containerRuntime.connected = true;
		containerRuntimeFactory.processAllMessages();
		assertConsistent(clients);
	});

	it("handles basic interval sliding for obliterate", () => {
		// A-(BC)

		clients[0].sharedString.insertText(0, "ABC");
		const collection_0 = clients[0].sharedString.getIntervalCollection("comments");
		collection_0.add(0, 2, IntervalType.SlideOnRemove, {
			intervalId: "a",
		});
		clients[0].sharedString.obliterateRange(1, 3);
=======
	it("slides to correct final destination", () => {
		clients[0].sharedString.insertText(0, "A");
		containerRuntimeFactory.processAllMessages();
		assertConsistent(clients);
		clients[2].sharedString.insertText(0, "B");
		clients[2].sharedString.removeRange(0, 2);
		clients[0].sharedString.insertText(0, "C");

		const collection_0 = clients[0].sharedString.getIntervalCollection("comments");
		collection_0.add(0, 1, IntervalType.SlideOnRemove, {
			intervalId: "414e09e9-54bf-43ea-9809-9fc5724c43fe",
		});

>>>>>>> 2a04325e
		containerRuntimeFactory.processAllMessages();
		assertConsistent(clients);
	});

<<<<<<< HEAD
	it.skip("reference is -1 for obliterated segment", () => {
		// (L-PC-F)

		clients[1].sharedString.insertText(0, "F");
		clients[0].sharedString.insertText(0, "PC");
		const collection_0 = clients[0].sharedString.getIntervalCollection("comments");
		collection_0.add(0, 1, IntervalType.SlideOnRemove, {
			intervalId: "a",
		});
		clients[1].sharedString.insertText(0, "L");
		clients[1].sharedString.obliterateRange(0, 2);
=======
	it("does not slide to invalid position when 0-length interval", () => {
		clients[0].sharedString.insertText(0, "A");
		const collection_0 = clients[0].sharedString.getIntervalCollection("comments");
		// A 0-length interval is required here to reproduce this error. If in
		// the future we wish to stop supporting 0-length intervals, this test
		// can be removed
		collection_0.add(0, 0, IntervalType.SlideOnRemove, {
			intervalId: "1",
		});
		clients[1].sharedString.insertText(0, "BCD");
		clients[1].sharedString.removeRange(0, 1);
		containerRuntimeFactory.processAllMessages();
		assertConsistent(clients);
		clients[2].sharedString.removeRange(1, 3);
		clients[1].sharedString.insertText(1, "E");
		const collection_1 = clients[1].sharedString.getIntervalCollection("comments");
		collection_1.add(0, 2, IntervalType.SlideOnRemove, {
			intervalId: "2",
		});

>>>>>>> 2a04325e
		containerRuntimeFactory.processAllMessages();
		assertConsistent(clients);
	});
});<|MERGE_RESOLUTION|>--- conflicted
+++ resolved
@@ -122,7 +122,6 @@
 		assertConsistent(clients);
 	});
 
-<<<<<<< HEAD
 	// todo: at the moment this can only be reproduced in the sequence tests because
 	// the obliterate tests have changed how they handle refSeq calculations. in the
 	// future this test may move or be removed
@@ -151,7 +150,26 @@
 			intervalId: "a",
 		});
 		clients[0].sharedString.obliterateRange(1, 3);
-=======
+		containerRuntimeFactory.processAllMessages();
+		assertConsistent(clients);
+	});
+
+	it.skip("reference is -1 for obliterated segment", () => {
+		// (L-PC-F)
+
+		clients[1].sharedString.insertText(0, "F");
+		clients[0].sharedString.insertText(0, "PC");
+		const collection_0 = clients[0].sharedString.getIntervalCollection("comments");
+		collection_0.add(0, 1, IntervalType.SlideOnRemove, {
+			intervalId: "a",
+		});
+		clients[1].sharedString.insertText(0, "L");
+		clients[1].sharedString.obliterateRange(0, 2);
+
+		containerRuntimeFactory.processAllMessages();
+		assertConsistent(clients);
+	});
+
 	it("slides to correct final destination", () => {
 		clients[0].sharedString.insertText(0, "A");
 		containerRuntimeFactory.processAllMessages();
@@ -165,24 +183,10 @@
 			intervalId: "414e09e9-54bf-43ea-9809-9fc5724c43fe",
 		});
 
->>>>>>> 2a04325e
-		containerRuntimeFactory.processAllMessages();
-		assertConsistent(clients);
-	});
-
-<<<<<<< HEAD
-	it.skip("reference is -1 for obliterated segment", () => {
-		// (L-PC-F)
-
-		clients[1].sharedString.insertText(0, "F");
-		clients[0].sharedString.insertText(0, "PC");
-		const collection_0 = clients[0].sharedString.getIntervalCollection("comments");
-		collection_0.add(0, 1, IntervalType.SlideOnRemove, {
-			intervalId: "a",
-		});
-		clients[1].sharedString.insertText(0, "L");
-		clients[1].sharedString.obliterateRange(0, 2);
-=======
+		containerRuntimeFactory.processAllMessages();
+		assertConsistent(clients);
+	});
+
 	it("does not slide to invalid position when 0-length interval", () => {
 		clients[0].sharedString.insertText(0, "A");
 		const collection_0 = clients[0].sharedString.getIntervalCollection("comments");
@@ -203,7 +207,6 @@
 			intervalId: "2",
 		});
 
->>>>>>> 2a04325e
 		containerRuntimeFactory.processAllMessages();
 		assertConsistent(clients);
 	});
