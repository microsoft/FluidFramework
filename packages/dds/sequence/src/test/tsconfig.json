--- conflicted
+++ resolved
@@ -1,22 +1,8 @@
 {
-<<<<<<< HEAD
-	"extends": "@fluidframework/build-common/ts-common-config.json",
-	"compilerOptions": {
-		"rootDir": "./",
-		"outDir": "../../dist/test",
-		"types": ["mocha"],
-		"declaration": false,
-		"declarationMap": false,
-		"skipLibCheck": true,
-		"noUnusedLocals": false, // Need it so memory tests can declare local variables just for the sake of keeping things in memory
-		"noImplicitAny": false,
-	},
-=======
 	"extends": [
 		"../../../../../common/build/build-common/tsconfig.base.json",
 		"../../../../../common/build/build-common/tsconfig.test.json",
 	],
->>>>>>> 6d82e6c4
 	"include": ["./**/*"],
 	"references": [
 		{
@@ -28,5 +14,6 @@
 		"outDir": "../../dist/test",
 		"types": ["mocha"],
 		"noUnusedLocals": false, // Need it so memory tests can declare local variables just for the sake of keeping things in memory,
+		"noImplicitAny": false,
 	},
 }