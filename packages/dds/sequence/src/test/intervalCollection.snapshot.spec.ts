--- conflicted
+++ resolved
@@ -12,13 +12,8 @@
 import { ISummaryTree } from "@fluidframework/protocol-definitions";
 import { SharedString } from "../sharedString";
 import { SharedStringFactory } from "../sequenceFactory";
-<<<<<<< HEAD
-import { IIntervalCollection, intervalLocatorFromEndpoint } from "../intervalCollection";
+import { IIntervalCollection, intervalLocatorFromEndpoint, Side } from "../intervalCollection";
 import { IntervalStickiness, SequenceInterval } from "../intervals";
-=======
-import { IIntervalCollection, intervalLocatorFromEndpoint, Side } from "../intervalCollection";
-import { IntervalStickiness, IntervalType, SequenceInterval } from "../intervals";
->>>>>>> 500e404c
 import { assertIntervals } from "./intervalUtils";
 
 async function loadSharedString(
@@ -58,33 +53,16 @@
 	const collection = sharedString.getIntervalCollection("test");
 	collection.add({ start: 0, end: 2 });
 	const collectionStartSticky = sharedString.getIntervalCollection("start-sticky");
-<<<<<<< HEAD
 	const startStickyInterval = collectionStartSticky.add({
-		start: 0,
-		end: 2,
-		stickiness: IntervalStickiness.START,
+		start: { pos: 0, side: Side.After },
+		end: { pos: 2, side: Side.After },
 	});
 	assert.equal(startStickyInterval.stickiness, IntervalStickiness.START);
 	const collectionEndSticky = sharedString.getIntervalCollection("end-sticky");
 	const endStickyInterval = collectionEndSticky.add({
-		start: 0,
-		end: 2,
-		stickiness: IntervalStickiness.END,
+		start: { pos: 0, side: Side.Before },
+		end: { pos: 2, side: Side.Before },
 	});
-=======
-	const startStickyInterval = collectionStartSticky.add(
-		{ pos: 0, side: Side.After },
-		{ pos: 2, side: Side.After },
-		IntervalType.SlideOnRemove,
-	);
-	assert.equal(startStickyInterval.stickiness, IntervalStickiness.START);
-	const collectionEndSticky = sharedString.getIntervalCollection("end-sticky");
-	const endStickyInterval = collectionEndSticky.add(
-		{ pos: 0, side: Side.Before },
-		{ pos: 2, side: Side.Before },
-		IntervalType.SlideOnRemove,
-	);
->>>>>>> 500e404c
 	assert.equal(endStickyInterval.stickiness, IntervalStickiness.END);
 	containerRuntimeFactory.processAllMessages();
 	const { summary } = await sharedString.summarize();
