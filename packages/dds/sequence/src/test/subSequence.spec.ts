/*!
 * Copyright (c) Microsoft Corporation and contributors. All rights reserved.
 * Licensed under the MIT License.
 */

import { assert } from "@fluidframework/core-utils/internal";
import { Serializable } from "@fluidframework/datastore-definitions/internal";
import {
	PropertySet,
	createInsertSegmentOp,
	createRemoveRangeOp,
} from "@fluidframework/merge-tree/internal";
import { TestClient } from "@fluidframework/merge-tree/internal/test";

import { SubSequence } from "../sharedSequence.js";

const clientNames = ["Ed", "Ted", "Ned", "Harv", "Marv", "Glenda", "Susan"];
const verbose = true;

class SubSequenceTestClient extends TestClient {
	constructor() {
		super(undefined, (spec) => {
			const subSequence = SubSequence.fromJSONObject(spec);
			assert(subSequence !== undefined, "expected `spec` to be a valid `SubSequence`");
			return subSequence;
		});
	}

	public insertItemsRemote<T>(
		pos: number,
		items: Serializable<T>[],
		props: PropertySet | undefined,
		seq: number,
		refSeq: number,
		longClientId: string,
	) {
		const segment = new SubSequence(items, props);
		this.applyMsg(
			this.makeOpMessage(createInsertSegmentOp(pos, segment), seq, refSeq, longClientId),
		);
	}

	public relItems(clientId: number, refSeq: number) {
		let items: string = "";

		this.walkSegments(
			(s) => {
				if (SubSequence.is(s)) {
<<<<<<< HEAD
					items += JSON.stringify(s.items);
=======
					// eslint-disable-next-line @typescript-eslint/no-base-to-string
					items += s.items.toString();
>>>>>>> cd731744
				}
				return true;
			},
			0,
			this.getLength(),
		);

		return `cli: ${this.getLongClientId(clientId)} refSeq: ${refSeq}: ${items}`;
	}
}

describe("SubSequence", () => {
	it("firstItemTest", () => {
		const cli = new SubSequenceTestClient();
		cli.startOrUpdateCollaboration("Fred1");
		for (const cname of clientNames) {
			cli.addLongClientId(cname);
		}
		cli.insertItemsRemote(0, [2, 11], undefined, 1, 0, "1");

		if (verbose) {
			// eslint-disable-next-line @typescript-eslint/no-base-to-string
			console.log(cli.mergeTree.toString());
		}
		cli.insertItemsRemote(0, [4, 5, 6], undefined, 2, 0, "2");
		if (verbose) {
			// eslint-disable-next-line @typescript-eslint/no-base-to-string
			console.log(cli.mergeTree.toString());
		}
		const segment = new SubSequence<number>([3, 4, 1, 1]);
		const insert = cli.insertSegmentLocal(4, segment);
		if (verbose) {
			// eslint-disable-next-line @typescript-eslint/no-base-to-string
			console.log(cli.mergeTree.toString());
		}
		if (verbose) {
			for (let i = 0; i < 4; i++) {
				for (let j = 0; j < 3; j++) {
					console.log(cli.relItems(i, j));
				}
			}
		}
		cli.applyMsg(cli.makeOpMessage(insert, 3));
		cli.insertItemsRemote(5, [1, 5, 6, 2, 3], undefined, 4, 2, "2");
		cli.insertItemsRemote(0, [9], undefined, 5, 0, "2");
		if (verbose) {
			// eslint-disable-next-line @typescript-eslint/no-base-to-string
			console.log(cli.mergeTree.toString());
			for (let clientId = 0; clientId < 4; clientId++) {
				for (let refSeq = 0; refSeq < 6; refSeq++) {
					console.log(cli.relItems(clientId, refSeq));
				}
			}
		}
		cli.applyMsg(cli.makeOpMessage(createRemoveRangeOp(3, 6), 6, 5, "3"));
		if (verbose) {
			// eslint-disable-next-line @typescript-eslint/no-base-to-string
			console.log(cli.mergeTree.toString());
			for (let clientId = 0; clientId < 4; clientId++) {
				for (let refSeq = 0; refSeq < 7; refSeq++) {
					console.log(cli.relItems(clientId, refSeq));
				}
			}
		}
	});
});<|MERGE_RESOLUTION|>--- conflicted
+++ resolved
@@ -46,12 +46,8 @@
 		this.walkSegments(
 			(s) => {
 				if (SubSequence.is(s)) {
-<<<<<<< HEAD
-					items += JSON.stringify(s.items);
-=======
 					// eslint-disable-next-line @typescript-eslint/no-base-to-string
 					items += s.items.toString();
->>>>>>> cd731744
 				}
 				return true;
 			},
