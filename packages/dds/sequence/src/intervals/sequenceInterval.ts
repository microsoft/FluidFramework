--- conflicted
+++ resolved
@@ -307,23 +307,6 @@
 	 * {@inheritDoc ISerializableInterval.serialize}
 	 */
 	public serialize(): ISerializedInterval {
-<<<<<<< HEAD
-		return this.serializeDelta(this.properties, true, true) as ISerializedInterval;
-	}
-
-	public serializeDelta(
-		props: PropertySet | undefined,
-		includeStart: boolean,
-		includeEnd: boolean,
-	): SerializedIntervalDelta {
-		const startSegment: ISegmentInternal | undefined = this.start.getSegment();
-		const endSegment: ISegmentInternal | undefined = this.end.getSegment();
-		const startPosition = includeStart
-			? (startSegment?.endpointType ??
-				this.client.localReferencePositionToPosition(this.start))
-			: undefined;
-		const endPosition = includeEnd
-=======
 		return this.serializeDelta({
 			props: this.properties,
 			includeEndpoints: true,
@@ -344,7 +327,6 @@
 				this.client.localReferencePositionToPosition(this.start))
 			: undefined;
 		const endPosition = includeEndpoints
->>>>>>> 28c8d12e
 			? (endSegment?.endpointType ?? this.client.localReferencePositionToPosition(this.end))
 			: undefined;
 		return {
@@ -353,13 +335,8 @@
 			sequenceNumber: this.client.getCurrentSeq(),
 			start: startPosition,
 			stickiness: this.stickiness,
-<<<<<<< HEAD
-			startSide: includeStart ? this.startSide : undefined,
-			endSide: includeEnd ? this.endSide : undefined,
-=======
 			startSide: includeEndpoints ? this.startSide : undefined,
 			endSide: includeEndpoints ? this.endSide : undefined,
->>>>>>> 28c8d12e
 			properties: {
 				...props,
 				[reservedIntervalIdKey]: this.id,
