/*!
 * Copyright (c) Microsoft Corporation and contributors. All rights reserved.
 * Licensed under the MIT License.
 */

import { assert } from "@fluidframework/core-utils";
import { BaseSegment, IJSONSegment, ISegment, PropertySet } from "@fluidframework/merge-tree";
import {
	IChannelAttributes,
	IFluidDataStoreRuntime,
	Serializable,
} from "@fluidframework/datastore-definitions";
import { SharedSegmentSequence } from "./sequence";

const MaxRun = 128;

/**
<<<<<<< HEAD
 * @deprecated IJSONRunSegment will be removed in a upcoming release. It has been moved to the fluid-experimental/sequence-deprecated package
=======
 * @deprecated - IJSONRunSegment will be removed in a upcoming release. It has been moved to the fluid-experimental/sequence-deprecated package
 * @public
>>>>>>> 639a54be
 */
export interface IJSONRunSegment<T> extends IJSONSegment {
	items: Serializable<T>[];
}

/**
<<<<<<< HEAD
 * @deprecated SubSequence will be removed in a upcoming release. It has been moved to the fluid-experimental/sequence-deprecated package
=======
 * @deprecated - SubSequence will be removed in a upcoming release. It has been moved to the fluid-experimental/sequence-deprecated package
 * @public
>>>>>>> 639a54be
 */
export class SubSequence<T> extends BaseSegment {
	public static readonly typeString: string = "SubSequence";
	public static is(segment: ISegment): segment is SubSequence<any> {
		return segment.type === SubSequence.typeString;
	}
	public static fromJSONObject<U>(spec: Serializable) {
		if (spec && typeof spec === "object" && "items" in spec) {
			const segment = new SubSequence<U>(spec.items);
			if (spec.props) {
				segment.addProperties(spec.props);
			}
			return segment;
		}
		return undefined;
	}

	public readonly type = SubSequence.typeString;

	constructor(public items: Serializable<T>[]) {
		super();
		this.cachedLength = items.length;
	}

	public toJSONObject() {
		const obj: IJSONRunSegment<T> = { items: this.items };
		super.addSerializedProps(obj);
		return obj;
	}

	public clone(start = 0, end?: number) {
		const clonedItems = this.items.slice(start, end);
		const b = new SubSequence(clonedItems);
		this.cloneInto(b);
		return b;
	}

	public canAppend(segment: ISegment): boolean {
		return (
			SubSequence.is(segment) &&
			(this.cachedLength <= MaxRun || segment.cachedLength <= MaxRun)
		);
	}

	public toString() {
		return this.items.toString();
	}

	public append(segment: ISegment) {
		assert(SubSequence.is(segment), 0x448 /* can only append to another run segment */);
		super.append(segment);
		this.items = this.items.concat(segment.items);
	}

	// TODO: retain removed items for undo
	// returns true if entire run removed
	public removeRange(start: number, end: number) {
		let remnantItems: Serializable<T>[] = [];
		const len = this.items.length;
		if (start > 0) {
			remnantItems = remnantItems.concat(this.items.slice(0, start));
		}
		if (end < len) {
			remnantItems = remnantItems.concat(this.items.slice(end));
		}
		this.items = remnantItems;
		this.cachedLength = this.items.length;
		return this.items.length === 0;
	}

	protected createSplitSegmentAt(pos: number) {
		if (pos > 0) {
			const remainingItems = this.items.slice(pos);
			this.items = this.items.slice(0, pos);
			this.cachedLength = this.items.length;
			const leafSegment = new SubSequence(remainingItems);
			return leafSegment;
		}
	}
}

/**
<<<<<<< HEAD
 * @deprecated SharedSequence will be removed in a upcoming release. It has been moved to the fluid-experimental/sequence-deprecated package
=======
 * @deprecated - SharedSequence will be removed in a upcoming release. It has been moved to the fluid-experimental/sequence-deprecated package
 * @public
>>>>>>> 639a54be
 */
export class SharedSequence<T> extends SharedSegmentSequence<SubSequence<T>> {
	constructor(
		document: IFluidDataStoreRuntime,
		public id: string,
		attributes: IChannelAttributes,
		specToSegment: (spec: IJSONSegment) => ISegment,
	) {
		super(document, id, attributes, specToSegment);
	}

	/**
	 * @param pos - The position to insert the items at.
	 * @param items - The items to insert.
	 * @param props - Optional. Properties to set on the inserted items.
	 */
	public insert(pos: number, items: Serializable<T>[], props?: PropertySet) {
		const segment = new SubSequence<T>(items);
		if (props) {
			segment.addProperties(props);
		}
		this.client.insertSegmentLocal(pos, segment);
	}

	/**
	 * @param start - The inclusive start of the range to remove
	 * @param end - The exclusive end of the range to remove
	 */
	public remove(start: number, end: number) {
		this.removeRange(start, end);
	}

	/**
	 * Returns the total count of items in the sequence
	 */
	public getItemCount(): number {
		return this.getLength();
	}

	/**
	 * Gets the items in the specified range
	 *
	 * @param start - The inclusive start of the range
	 * @param end - The exclusive end of the range
	 */
	public getItems(start: number, end?: number): Serializable<T>[] {
		const items: Serializable<T>[] = [];
		let firstSegment: ISegment | undefined;

		// Return if the range is incorrect.
		if (end !== undefined && end <= start) {
			return items;
		}

		this.walkSegments(
			(segment: ISegment) => {
				if (SubSequence.is(segment)) {
					if (firstSegment === undefined) {
						firstSegment = segment;
					}
					items.push(...segment.items);
				}
				return true;
			},
			start,
			end,
		);

		// The above call to walkSegments adds all the items in the walked
		// segments. However, we only want items beginning at |start| in
		// the first segment. Similarly, if |end| is passed in, we only
		// want items until |end| in the last segment. Remove the rest of
		// the items.
		if (firstSegment !== undefined) {
			items.splice(0, start - this.getPosition(firstSegment));
		}
		if (end !== undefined) {
			items.splice(end - start);
		}
		return items;
	}
}<|MERGE_RESOLUTION|>--- conflicted
+++ resolved
@@ -15,24 +15,16 @@
 const MaxRun = 128;
 
 /**
-<<<<<<< HEAD
- * @deprecated IJSONRunSegment will be removed in a upcoming release. It has been moved to the fluid-experimental/sequence-deprecated package
-=======
  * @deprecated - IJSONRunSegment will be removed in a upcoming release. It has been moved to the fluid-experimental/sequence-deprecated package
  * @public
->>>>>>> 639a54be
  */
 export interface IJSONRunSegment<T> extends IJSONSegment {
 	items: Serializable<T>[];
 }
 
 /**
-<<<<<<< HEAD
- * @deprecated SubSequence will be removed in a upcoming release. It has been moved to the fluid-experimental/sequence-deprecated package
-=======
  * @deprecated - SubSequence will be removed in a upcoming release. It has been moved to the fluid-experimental/sequence-deprecated package
  * @public
->>>>>>> 639a54be
  */
 export class SubSequence<T> extends BaseSegment {
 	public static readonly typeString: string = "SubSequence";
@@ -115,12 +107,8 @@
 }
 
 /**
-<<<<<<< HEAD
- * @deprecated SharedSequence will be removed in a upcoming release. It has been moved to the fluid-experimental/sequence-deprecated package
-=======
  * @deprecated - SharedSequence will be removed in a upcoming release. It has been moved to the fluid-experimental/sequence-deprecated package
  * @public
->>>>>>> 639a54be
  */
 export class SharedSequence<T> extends SharedSegmentSequence<SubSequence<T>> {
 	constructor(
