/*!
 * Copyright (c) Microsoft Corporation. All rights reserved.
 * Licensed under the MIT License.
 */

import { IFluidHandle } from "@fluidframework/component-core-interfaces";
import {
    BaseSegment,
    createGroupOp,
    IJSONSegment,
    ISegment,
    PropertySet,
    LocalReferenceCollection,
} from "@fluidframework/merge-tree";
import {
    IChannelAttributes,
    IFluidDataStoreRuntime,
    IChannelServices,
    Jsonable,
    JsonablePrimitive,
    IChannelFactory,
<<<<<<< HEAD
    IChannelStorageService,
} from "@fluidframework/component-runtime-definitions";
=======
} from "@fluidframework/datastore-definitions";
>>>>>>> 5e91168f
import { ISharedObject } from "@fluidframework/shared-object-base";
import { pkgVersion } from "./packageVersion";
import { SharedSegmentSequence, SubSequence } from "./";

// An empty segment that occupies 'cachedLength' positions.  SparseMatrix uses PaddingSegment
// to "pad" a run of unoccupied cells.
export class PaddingSegment extends BaseSegment {
    public static readonly typeString = "PaddingSegment";
    public static is(segment: ISegment): segment is PaddingSegment {
        return segment.type === PaddingSegment.typeString;
    }
    public static fromJSONObject(spec: any) {
        if (spec && typeof spec === "object" && "pad" in spec) {
            const segment = new PaddingSegment(spec.pad);
            if (spec.props) {
                segment.addProperties(spec.props);
            }
            return segment;
        }
        return undefined;
    }
    public readonly type = PaddingSegment.typeString;

    constructor(size: number) {
        super();
        this.cachedLength = size;
    }

    public toJSONObject() {
        return { pad: this.cachedLength, props: this.properties };
    }

    public clone(start = 0, end?: number) {
        const b = new PaddingSegment(this.cachedLength);
        this.cloneInto(b);
        return b;
    }

    public canAppend(segment: ISegment) {
        return PaddingSegment.is(segment);
    }

    public toString() {
        return `[padding: ${this.cachedLength}]`;
    }

    public append(segment: ISegment) {
        if (!PaddingSegment.is(segment)) {
            throw new Error("can only append padding segment");
        }

        // Note: Must call 'appendLocalRefs' before modifying this segment's length as
        //       'this.cachedLength' is used to adjust the offsets of the local refs.
        LocalReferenceCollection.append(this, segment);

        this.cachedLength += segment.cachedLength;
    }

    // Returns true if entire run removed
    public removeRange(start: number, end: number) {
        this.cachedLength -= (end - start);
        return (this.cachedLength === 0);
    }

    protected createSplitSegmentAt(pos: number) {
        const leftLength = pos;
        const rightLength = this.cachedLength - pos;

        this.cachedLength = leftLength;
        return new PaddingSegment(rightLength);
    }
}

export type SparseMatrixItem = Jsonable<JsonablePrimitive | IFluidHandle>;
export class RunSegment extends SubSequence<SparseMatrixItem> {
    public static readonly typeString = "RunSegment";
    public static is(segment: ISegment): segment is RunSegment {
        return segment.type === RunSegment.typeString;
    }
    public static fromJSONObject(spec: any) {
        if (spec && typeof spec === "object" && "items" in spec) {
            const segment = new RunSegment(spec.items);
            if (spec.props) {
                segment.addProperties(spec.props);
            }
            return segment;
        }
        return undefined;
    }
    public readonly type = RunSegment.typeString;

    private tags: any[];

    constructor(public items: SparseMatrixItem[]) {
        super(items);
        this.tags = new Array(items.length).fill(undefined);
    }

    public clone(start = 0, end?: number) {
        const b = new RunSegment(this.items.slice(start, end));
        if (this.tags) {
            b.tags = this.tags.slice(start, end);
        }
        this.cloneInto(b);
        return b;
    }

    public append(segment: ISegment) {
        super.append(segment);

        const asRun = segment as RunSegment;
        if (asRun.tags) {
            if (this.tags) {
                this.tags.splice(this.items.length, 0, ...asRun.tags);
            }
        }

        return this;
    }

    // TODO: retain removed items for undo
    // returns true if entire run removed
    public removeRange(start: number, end: number) {
        this.tags.splice(start, end - start);
        return super.removeRange(start, end);
    }

    public getTag(pos: number) {
        return this.tags[pos];
    }

    public setTag(pos: number, tag: any) {
        this.tags[pos] = tag;
    }

    protected createSplitSegmentAt(pos: number) {
        if (pos > 0) {
            const remainingItems = this.items.slice(pos);
            this.items = this.items.slice(0, pos);
            this.cachedLength = this.items.length;

            const leafSegment = new RunSegment(remainingItems);
            leafSegment.tags = this.tags.slice(pos);
            this.tags.length = pos;

            return leafSegment;
        }
    }
}

export type MatrixSegment = RunSegment | PaddingSegment;

export const maxCol = 0x200000;         // X128 Excel maximum of 16,384 columns
export const maxCols = maxCol + 1;

export const maxRow = 0xFFFFFFFF;       // X4096 Excel maximum of 1,048,576 rows
export const maxRows = maxRow + 1;

export const maxCellPosition = maxCol * maxRow;

export const rowColToPosition = (row: number, col: number) => row * maxCols + col;

export function positionToRowCol(position: number) {
    const row = Math.floor(position / maxCols);
    const col = position - (row * maxCols);
    return { row, col };
}

export class SparseMatrix extends SharedSegmentSequence<MatrixSegment> {
    /**
     * Create a new sparse matrix
     *
     * @param runtime - component runtime the new sparse matrix belongs to
     * @param id - optional name of the sparse matrix
     * @returns newly create sparse matrix (but not attached yet)
     */
    public static create(runtime: IFluidDataStoreRuntime, id?: string) {
        return runtime.createChannel(id, SparseMatrixFactory.Type) as SparseMatrix;
    }

    /**
     * Get a factory for SharedMap to register with the component.
     *
     * @returns a factory that creates and load SharedMap
     */
    public static getFactory(): IChannelFactory {
        return new SparseMatrixFactory();
    }

    constructor(document: IFluidDataStoreRuntime, public id: string, attributes: IChannelAttributes) {
        super(document, id, attributes, SparseMatrixFactory.segmentFromSpec);
    }

    public get numRows() {
        return positionToRowCol(this.getLength()).row;
    }

    public setItems(
        row: number,
        col: number,
        values: SparseMatrixItem[],
        props?: PropertySet,
    ) {
        const start = rowColToPosition(row, col);
        const end = start + values.length;
        const segment = new RunSegment(values);
        if (props) {
            segment.addProperties(props);
        }

        this.replaceRange(start, end, segment);
    }

    public getItem(row: number, col: number) {
        const pos = rowColToPosition(row, col);
        const { segment, offset } =
            this.getContainingSegment(pos);
        if (RunSegment.is(segment)) {
            return segment.items[offset];
        } else if (PaddingSegment.is(segment)) {
            return undefined;
        }

        throw new Error(`Unrecognized Segment type`);
    }

    public getTag(row: number, col: number) {
        const { segment, offset } = this.getSegment(row, col);
        if (RunSegment.is(segment)) {
            return segment.getTag(offset);
        }
        return undefined;
    }

    public setTag(row: number, col: number, tag: any) {
        const { segment, offset } = this.getSegment(row, col);
        if (RunSegment.is(segment)) {
            segment.setTag(offset, tag);
        } else if (tag !== undefined) {
            throw new Error(`Must not attempt to set tags on '${segment.constructor.name}'.`);
        }
    }

    public insertRows(row: number, numRows: number) {
        const pos = rowColToPosition(row, 0);
        const size = maxCols * numRows;
        const segment = new PaddingSegment(size);

        const insertOp = this.client.insertSegmentLocal(pos, segment);
        if (insertOp) {
            this.submitSequenceMessage(insertOp);
        }
    }

    public removeRows(row: number, numRows: number) {
        const pos = rowColToPosition(row, 0);
        const size = maxCols * numRows;
        this.removeRange(pos, pos + size);
    }

    public insertCols(col: number, numCols: number) {
        this.moveAsPadding(maxCol - numCols, col, numCols);
    }

    public removeCols(col: number, numCols: number) {
        this.moveAsPadding(col, maxCol - numCols, numCols);
    }

    public annotatePosition(row: number, col: number, props: PropertySet) {
        const pos = rowColToPosition(row, col);
        this.annotateRange(pos, pos + 1, props);
    }

    public getPositionProperties(row: number, col: number) {
        const pos = rowColToPosition(row, col);
        return this.getPropertiesAtPosition(pos);
    }

    // For each row, moves 'numCols' items starting from 'srcCol' and inserts 'numCols' padding
    // at 'destCol'.  Used by insertCols and removeCols.
    private moveAsPadding(srcCol: number, destCol: number, numCols: number) {
        const removeColStart = srcCol;
        const removeColEnd = srcCol + numCols;
        const ops = [];

        for (let r = 0, rowStart = 0; r < this.numRows; r++ , rowStart += maxCols) {
            ops.push(this.client.removeRangeLocal(rowStart + removeColStart, rowStart + removeColEnd));
            const insertPos = rowStart + destCol;
            const segment = new PaddingSegment(numCols);
            ops.push(this.client.insertSegmentLocal(insertPos, segment));
        }

        this.submitSequenceMessage(createGroupOp(...ops));
    }

    private getSegment(row: number, col: number) {
        const pos = rowColToPosition(row, col);
        return this.getContainingSegment(pos);
    }
}

export class SparseMatrixFactory implements IChannelFactory {
    public static Type = "https://graph.microsoft.com/types/mergeTree/sparse-matrix";

    public static Attributes: IChannelAttributes = {
        type: SparseMatrixFactory.Type,
        snapshotFormatVersion: "0.1",
        packageVersion: pkgVersion,
    };

    public static segmentFromSpec(spec: IJSONSegment): ISegment {
        const maybePadding = PaddingSegment.fromJSONObject(spec);
        if (maybePadding) {
            return maybePadding;
        }

        const maybeRun = RunSegment.fromJSONObject(spec);
        if (maybeRun) {
            return maybeRun;
        }

        throw new Error(`Unrecognized IJSONObject: '${JSON.stringify(spec)}'`);
    }

    public get type() {
        return SparseMatrixFactory.Type;
    }

    public get attributes() {
        return SparseMatrixFactory.Attributes;
    }

    public async load(
        runtime: IFluidDataStoreRuntime,
        id: string,
        services: IChannelServices,
        branchId: string,
        attributes: IChannelAttributes,
    ): Promise<ISharedObject> {
        const sharedObject = new SparseMatrix(runtime, id, attributes);
        await sharedObject.load(branchId, services);
        return sharedObject;
    }

    public async loadLocal(
        runtime: IFluidDataStoreRuntime,
        id: string,
        objectStorage: IChannelStorageService,
        attributes: IChannelAttributes,
    ): Promise<ISharedObject> {
        const sharedObject = new SparseMatrix(runtime, id, attributes);
        await sharedObject.loadLocal(objectStorage);
        return sharedObject;
    }

    public create(document: IFluidDataStoreRuntime, id: string): ISharedObject {
        const sharedObject = new SparseMatrix(document, id, this.attributes);
        sharedObject.initializeLocal();
        return sharedObject;
    }
}<|MERGE_RESOLUTION|>--- conflicted
+++ resolved
@@ -19,12 +19,8 @@
     Jsonable,
     JsonablePrimitive,
     IChannelFactory,
-<<<<<<< HEAD
     IChannelStorageService,
-} from "@fluidframework/component-runtime-definitions";
-=======
 } from "@fluidframework/datastore-definitions";
->>>>>>> 5e91168f
 import { ISharedObject } from "@fluidframework/shared-object-base";
 import { pkgVersion } from "./packageVersion";
 import { SharedSegmentSequence, SubSequence } from "./";
