{
	"$schema": "https://developer.microsoft.com/json-schemas/api-extractor/v7/api-extractor.schema.json",
	"extends": "@fluidframework/build-common/api-extractor-base.json",
<<<<<<< HEAD

	// Configures how the .d.ts rollup file will be generated.
	"dtsRollup": {
		// This package has a root module named "sequence" which conflicts with the default naming here.
		// TODO: remove this override once the base config has been updated to append `-untrimmed` globally.
		"untrimmedFilePath": "<projectFolder>/dist/<unscopedPackageName>-untrimmed.d.ts"
=======
	"messages": {
		"extractorMessageReporting": {
			"ae-missing-release-tag": {
				// TODO: Fix violations and remove this rule override
				"logLevel": "none"
			}
		}
>>>>>>> 512c2b2a
	}
}<|MERGE_RESOLUTION|>--- conflicted
+++ resolved
@@ -1,21 +1,4 @@
 {
 	"$schema": "https://developer.microsoft.com/json-schemas/api-extractor/v7/api-extractor.schema.json",
-	"extends": "@fluidframework/build-common/api-extractor-base.json",
-<<<<<<< HEAD
-
-	// Configures how the .d.ts rollup file will be generated.
-	"dtsRollup": {
-		// This package has a root module named "sequence" which conflicts with the default naming here.
-		// TODO: remove this override once the base config has been updated to append `-untrimmed` globally.
-		"untrimmedFilePath": "<projectFolder>/dist/<unscopedPackageName>-untrimmed.d.ts"
-=======
-	"messages": {
-		"extractorMessageReporting": {
-			"ae-missing-release-tag": {
-				// TODO: Fix violations and remove this rule override
-				"logLevel": "none"
-			}
-		}
->>>>>>> 512c2b2a
-	}
+	"extends": "@fluidframework/build-common/api-extractor-base.json"
 }