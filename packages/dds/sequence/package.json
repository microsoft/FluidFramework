{
	"name": "@fluidframework/sequence",
	"version": "2.5.0",
	"description": "Distributed sequence",
	"homepage": "https://fluidframework.com",
	"repository": {
		"type": "git",
		"url": "https://github.com/microsoft/FluidFramework.git",
		"directory": "packages/dds/sequence"
	},
	"license": "MIT",
	"author": "Microsoft and contributors",
	"sideEffects": false,
	"type": "module",
	"exports": {
		".": {
			"import": {
				"types": "./lib/public.d.ts",
				"default": "./lib/index.js"
			},
			"require": {
				"types": "./dist/public.d.ts",
				"default": "./dist/index.js"
			}
		},
		"./legacy": {
			"import": {
				"types": "./lib/legacy.d.ts",
				"default": "./lib/index.js"
			},
			"require": {
				"types": "./dist/legacy.d.ts",
				"default": "./dist/index.js"
			}
		},
		"./internal": {
			"import": {
				"types": "./lib/index.d.ts",
				"default": "./lib/index.js"
			},
			"require": {
				"types": "./dist/index.d.ts",
				"default": "./dist/index.js"
			}
		},
		"./internal/test/intervalCollection": {
			"import": {
				"types": "./lib/intervalCollection.d.ts",
				"default": "./lib/intervalCollection.js"
			},
			"require": {
				"types": "./dist/intervalCollection.d.ts",
				"default": "./dist/intervalCollection.js"
			}
		}
	},
	"main": "lib/index.js",
	"types": "lib/public.d.ts",
	"scripts": {
		"api": "fluid-build . --task api",
		"api-extractor:commonjs": "flub generate entrypoints --outDir ./dist",
		"api-extractor:esnext": "flub generate entrypoints --outDir ./lib --node10TypeCompat",
		"build": "fluid-build . --task build",
		"build:api-reports": "concurrently \"npm:build:api-reports:*\"",
		"build:api-reports:current": "api-extractor run --local --config api-extractor/api-extractor.current.json",
		"build:api-reports:legacy": "api-extractor run --local --config api-extractor/api-extractor.legacy.json",
		"build:commonjs": "fluid-build . --task commonjs",
		"build:compile": "fluid-build . --task compile",
		"build:docs": "api-extractor run --local",
		"build:esnext": "tsc --project ./tsconfig.json",
		"build:genver": "gen-version",
		"build:test": "npm run build:test:esm && npm run build:test:cjs",
		"build:test:cjs": "fluid-tsc commonjs --project ./src/test/tsconfig.cjs.json",
		"build:test:esm": "tsc --project ./src/test/tsconfig.json",
		"check:are-the-types-wrong": "attw --pack . --exclude-entrypoints ./internal/test/intervalCollection",
		"check:biome": "biome check .",
		"check:exports": "concurrently \"npm:check:exports:*\"",
		"check:exports:bundle-release-tags": "api-extractor run --config api-extractor/api-extractor-lint-bundle.json",
		"check:exports:cjs:legacy": "api-extractor run --config api-extractor/api-extractor-lint-legacy.cjs.json",
		"check:exports:cjs:public": "api-extractor run --config api-extractor/api-extractor-lint-public.cjs.json",
		"check:exports:esm:legacy": "api-extractor run --config api-extractor/api-extractor-lint-legacy.esm.json",
		"check:exports:esm:public": "api-extractor run --config api-extractor/api-extractor-lint-public.esm.json",
		"check:format": "npm run check:biome",
		"check:prettier": "prettier --check . --cache --ignore-path ../../../.prettierignore",
		"ci:build:api-reports": "concurrently \"npm:ci:build:api-reports:*\"",
		"ci:build:api-reports:current": "api-extractor run --config api-extractor/api-extractor.current.json",
		"ci:build:api-reports:legacy": "api-extractor run --config api-extractor/api-extractor.legacy.json",
		"ci:build:docs": "api-extractor run",
		"clean": "rimraf --glob dist lib \"*.d.ts\" \"**/*.tsbuildinfo\" \"**/*.build.log\" _api-extractor-temp nyc",
		"eslint": "eslint --format stylish src",
		"eslint:fix": "eslint --format stylish src --fix --fix-type problem,suggestion,layout",
		"format": "npm run format:biome",
		"format:biome": "biome check . --write",
		"format:prettier": "prettier --write . --cache --ignore-path ../../../.prettierignore",
		"lint": "fluid-build . --task lint",
		"lint:fix": "fluid-build . --task eslint:fix --task format",
		"postpack": "tar -cf ./sequence.test-files.tar ./src/test ./dist/test ./lib/test",
		"perf": "cross-env FLUID_TEST_VERBOSE=1 mocha \"lib/**/*.spec.*js\" --node-option unhandled-rejections=strict,expose-gc --exit --perfMode --fgrep @Benchmark --reporter @fluid-tools/benchmark/dist/MochaReporter.js --timeout 30000",
		"perf:measure": "npm run perf -- --fgrep @Measurement",
		"test": "npm run test:mocha",
		"test:benchmark:report": "mocha \"lib/test/*.perf.spec.*js\" --node-option unhandled-rejections=strict,expose-gc --exit --perfMode --fgrep @Benchmark -r @fluid-internal/mocha-test-setup --reporter @fluid-tools/benchmark/dist/MochaReporter.js --timeout 60000",
		"test:coverage": "c8 npm test",
		"test:memory": "mocha --config src/test/memory/.mocharc.cjs",
		"test:memory-profiling:report": "mocha --config src/test/memory/.mocharc.cjs",
		"test:mocha": "npm run test:mocha:esm && echo skipping cjs to avoid overhead - npm run test:mocha:cjs",
		"test:mocha:cjs": "mocha --ignore \"dist/test/memory/**/*\" --recursive \"dist/test/**/*.spec.*js\" --exit",
		"test:mocha:esm": "mocha --ignore \"lib/test/memory/**/*\" --recursive \"lib/test/**/*.spec.*js\" --exit",
		"test:mocha:verbose": "cross-env FLUID_TEST_VERBOSE=1 npm run test:mocha",
		"test:newsnapfiles": "node lib/test/createSnapshotFiles.js",
		"test:stress": "cross-env FUZZ_TEST_COUNT=100 FUZZ_STRESS_RUN=normal mocha --ignore \"lib/test/memory/**/*\" --recursive \"lib/test/**/*.fuzz.spec.*js\" -r @fluid-internal/mocha-test-setup",
		"tsc": "fluid-tsc commonjs --project ./tsconfig.cjs.json && copyfiles -f ../../../common/build/build-common/src/cjs/package.json ./dist",
		"typetests:gen": "flub generate typetests --dir . -v",
		"typetests:prepare": "flub typetests --dir . --reset --previous --normalize"
	},
	"c8": {
		"all": true,
		"cache-dir": "nyc/.cache",
		"exclude": [
			"src/test/**/*.*ts",
			"dist/test/**/*.*js",
			"lib/test/**/*.*js"
		],
		"exclude-after-remap": false,
		"include": [
			"src/**/*.*ts",
			"dist/**/*.*js",
			"lib/**/*.*js"
		],
		"report-dir": "nyc/report",
		"reporter": [
			"cobertura",
			"html",
			"text"
		],
		"temp-directory": "nyc/.nyc_output"
	},
	"dependencies": {
		"@fluid-internal/client-utils": "workspace:~",
		"@fluidframework/core-interfaces": "workspace:~",
		"@fluidframework/core-utils": "workspace:~",
		"@fluidframework/datastore-definitions": "workspace:~",
		"@fluidframework/driver-definitions": "workspace:~",
		"@fluidframework/merge-tree": "workspace:~",
		"@fluidframework/runtime-definitions": "workspace:~",
		"@fluidframework/runtime-utils": "workspace:~",
		"@fluidframework/shared-object-base": "workspace:~",
		"@fluidframework/telemetry-utils": "workspace:~",
		"double-ended-queue": "^2.1.0-0",
		"uuid": "^9.0.0"
	},
	"devDependencies": {
		"@arethetypeswrong/cli": "^0.16.4",
		"@biomejs/biome": "~1.9.3",
		"@fluid-internal/mocha-test-setup": "workspace:~",
		"@fluid-private/stochastic-test-utils": "workspace:~",
		"@fluid-private/test-dds-utils": "workspace:~",
		"@fluid-tools/benchmark": "^0.50.0",
		"@fluid-tools/build-cli": "^0.49.0",
		"@fluidframework/build-common": "^2.0.3",
		"@fluidframework/build-tools": "^0.49.0",
		"@fluidframework/container-definitions": "workspace:~",
		"@fluidframework/eslint-config-fluid": "^5.4.0",
		"@fluidframework/sequence-previous": "npm:@fluidframework/sequence@~2.4.0",
		"@fluidframework/test-runtime-utils": "workspace:~",
		"@microsoft/api-extractor": "7.47.8",
		"@types/diff": "^3.5.1",
		"@types/double-ended-queue": "^2.1.0",
		"@types/mocha": "^9.1.1",
		"@types/node": "^18.19.0",
		"@types/uuid": "^9.0.2",
		"c8": "^8.0.1",
		"concurrently": "^8.2.1",
		"copyfiles": "^2.4.1",
		"cross-env": "^7.0.3",
		"diff": "^3.5.0",
		"eslint": "~8.55.0",
		"mocha": "^10.2.0",
		"mocha-multi-reporters": "^1.5.1",
		"moment": "^2.21.0",
		"prettier": "~3.0.3",
		"random-js": "^2.1.0",
		"replace-in-file": "^6.3.5",
		"rimraf": "^4.4.0",
		"typescript": "~5.4.5"
	},
	"fluidBuild": {
		"tasks": {
			"build:test": [
				"...",
				"@fluidframework/merge-tree#build:test"
			]
		}
	},
	"typeValidation": {
<<<<<<< HEAD
		"broken": {
			"ClassStatics_SequenceMaintenanceEvent": {
				"backCompat": false,
				"forwardCompat": false
			},
			"Class_SequenceMaintenanceEvent": {
				"backCompat": false,
				"forwardCompat": false
			},
			"ClassStatics_SequenceDeltaEvent": {
				"backCompat": false,
				"forwardCompat": false
			},
			"ClassStatics_SequenceEvent": {
				"backCompat": false
			},
			"Class_SequenceDeltaEvent": {
				"backCompat": false
			},
			"Class_SequenceInterval": {
				"backCompat": false
			},
			"ClassStatics_SequenceInterval": {
				"backCompat": false
			},
			"TypeAlias_IntervalRevertible": {
				"backCompat": false
			},
			"TypeAlias_SharedStringRevertible": {
				"backCompat": false
			}
		},
=======
		"broken": {},
>>>>>>> 88843657
		"entrypoint": "legacy"
	}
}<|MERGE_RESOLUTION|>--- conflicted
+++ resolved
@@ -192,42 +192,8 @@
 		}
 	},
 	"typeValidation": {
-<<<<<<< HEAD
-		"broken": {
-			"ClassStatics_SequenceMaintenanceEvent": {
-				"backCompat": false,
-				"forwardCompat": false
-			},
-			"Class_SequenceMaintenanceEvent": {
-				"backCompat": false,
-				"forwardCompat": false
-			},
-			"ClassStatics_SequenceDeltaEvent": {
-				"backCompat": false,
-				"forwardCompat": false
-			},
-			"ClassStatics_SequenceEvent": {
-				"backCompat": false
-			},
-			"Class_SequenceDeltaEvent": {
-				"backCompat": false
-			},
-			"Class_SequenceInterval": {
-				"backCompat": false
-			},
-			"ClassStatics_SequenceInterval": {
-				"backCompat": false
-			},
-			"TypeAlias_IntervalRevertible": {
-				"backCompat": false
-			},
-			"TypeAlias_SharedStringRevertible": {
-				"backCompat": false
-			}
-		},
-=======
 		"broken": {},
->>>>>>> 88843657
+		"disabled": true,
 		"entrypoint": "legacy"
 	}
 }