{
	"name": "@fluidframework/sequence",
	"version": "2.0.0-rc.4.0.0",
	"description": "Distributed sequence",
	"homepage": "https://fluidframework.com",
	"repository": {
		"type": "git",
		"url": "https://github.com/microsoft/FluidFramework.git",
		"directory": "packages/dds/sequence"
	},
	"license": "MIT",
	"author": "Microsoft and contributors",
	"sideEffects": false,
	"type": "module",
	"exports": {
		".": {
			"import": {
				"types": "./lib/public.d.ts",
				"default": "./lib/index.js"
			},
			"require": {
				"types": "./dist/public.d.ts",
				"default": "./dist/index.js"
			}
		},
		"./beta": {
			"import": {
				"types": "./lib/beta.d.ts",
				"default": "./lib/index.js"
			},
			"require": {
				"types": "./dist/beta.d.ts",
				"default": "./dist/index.js"
			}
		},
		"./internal/test/intervalCollection": {
			"import": {
				"types": "./lib/intervalCollection.d.ts",
				"default": "./lib/intervalCollection.js"
			},
			"require": {
				"types": "./dist/intervalCollection.d.ts",
				"default": "./dist/intervalCollection.js"
			}
		},
		"./legacy": {
			"import": {
				"types": "./lib/legacy.d.ts",
				"default": "./lib/index.js"
			},
			"require": {
				"types": "./dist/legacy.d.ts",
				"default": "./dist/index.js"
			}
		},
		"./internal": {
			"import": {
				"types": "./lib/index.d.ts",
				"default": "./lib/index.js"
			},
			"require": {
				"types": "./dist/index.d.ts",
				"default": "./dist/index.js"
			}
		}
	},
	"main": "lib/index.js",
	"types": "lib/public.d.ts",
	"scripts": {
		"api": "fluid-build . --task api",
		"api-extractor:commonjs": "flub generate entrypoints --outFileAlpha legacy --outDir ./dist",
		"api-extractor:esnext": "flub generate entrypoints --outFileAlpha legacy --outDir ./lib --node10TypeCompat",
		"build": "fluid-build . --task build",
		"build:commonjs": "fluid-build . --task commonjs",
		"build:compile": "fluid-build . --task compile",
		"build:docs": "api-extractor run --local",
		"build:esnext": "tsc --project ./tsconfig.json",
		"build:genver": "gen-version",
		"build:test": "npm run build:test:esm && npm run build:test:cjs",
		"build:test:cjs": "fluid-tsc commonjs --project ./src/test/tsconfig.cjs.json",
		"build:test:esm": "tsc --project ./src/test/tsconfig.json",
		"check:are-the-types-wrong": "attw --pack . --exclude-entrypoints ./internal/test/intervalCollection",
		"check:prettier": "prettier --check . --cache --ignore-path ../../../.prettierignore",
		"check:release-tags": "api-extractor run --local --config ./api-extractor-lint.json",
		"ci:build:docs": "api-extractor run",
		"clean": "rimraf --glob dist lib \"*.d.ts\" \"**/*.tsbuildinfo\" \"**/*.build.log\" _api-extractor-temp nyc",
		"eslint": "eslint --format stylish src",
		"eslint:fix": "eslint --format stylish src --fix --fix-type problem,suggestion,layout",
		"format": "fluid-build --task format .",
		"format:prettier": "prettier --write . --cache --ignore-path ../../../.prettierignore",
		"lint": "fluid-build . --task lint",
		"lint:fix": "fluid-build . --task eslint:fix --task format",
		"postpack": "tar -cf ./sequence.test-files.tar ./src/test ./dist/test ./lib/test",
		"perf": "cross-env FLUID_TEST_VERBOSE=1 mocha \"lib/**/*.spec.*js\" --node-option unhandled-rejections=strict,expose-gc --exit --perfMode --fgrep @Benchmark --reporter @fluid-tools/benchmark/dist/MochaReporter.js --timeout 30000",
		"perf:measure": "npm run perf -- --fgrep @Measurement",
		"test": "npm run test:mocha",
		"test:benchmark:report": "mocha \"lib/test/*.perf.spec.*js\" --node-option unhandled-rejections=strict,expose-gc --exit --perfMode --fgrep @Benchmark -r @fluid-internal/mocha-test-setup --reporter @fluid-tools/benchmark/dist/MochaReporter.js --timeout 60000",
		"test:coverage": "c8 npm test",
		"test:memory": "mocha --config src/test/memory/.mocharc.cjs",
		"test:memory-profiling:report": "mocha --config src/test/memory/.mocharc.cjs",
		"test:mocha": "npm run test:mocha:esm && echo skipping cjs to avoid overhead - npm run test:mocha:cjs",
		"test:mocha:cjs": "mocha --ignore \"dist/test/memory/**/*\" --recursive \"dist/test/**/*.spec.*js\" --exit",
		"test:mocha:esm": "mocha --ignore \"lib/test/memory/**/*\" --recursive \"lib/test/**/*.spec.*js\" --exit",
		"test:mocha:verbose": "cross-env FLUID_TEST_VERBOSE=1 npm run test:mocha",
		"test:newsnapfiles": "node lib/test/createSnapshotFiles.js",
		"test:stress": "cross-env FUZZ_TEST_COUNT=100 FUZZ_STRESS_RUN=true mocha --ignore \"lib/test/memory/**/*\" --recursive \"lib/test/**/*.fuzz.spec.*js\" -r @fluid-internal/mocha-test-setup",
		"tsc": "fluid-tsc commonjs --project ./tsconfig.cjs.json && copyfiles -f ../../../common/build/build-common/src/cjs/package.json ./dist",
		"typetests:gen": "fluid-type-test-generator",
		"typetests:prepare": "flub typetests --dir . --reset --previous --normalize"
	},
	"c8": {
		"all": true,
		"cache-dir": "nyc/.cache",
		"exclude": [
			"src/test/**/*.*ts",
			"lib/test/**/*.*js"
		],
		"exclude-after-remap": false,
		"include": [
			"src/**/*.*ts",
			"lib/**/*.*js"
		],
		"report-dir": "nyc/report",
		"reporter": [
			"cobertura",
			"html",
			"text"
		],
		"temp-directory": "nyc/.nyc_output"
	},
	"dependencies": {
		"@fluid-internal/client-utils": "workspace:~",
		"@fluidframework/core-interfaces": "workspace:~",
		"@fluidframework/core-utils": "workspace:~",
		"@fluidframework/datastore-definitions": "workspace:~",
		"@fluidframework/merge-tree": "workspace:~",
		"@fluidframework/protocol-definitions": "^3.2.0",
		"@fluidframework/runtime-definitions": "workspace:~",
		"@fluidframework/runtime-utils": "workspace:~",
		"@fluidframework/shared-object-base": "workspace:~",
		"@fluidframework/telemetry-utils": "workspace:~",
		"double-ended-queue": "^2.1.0-0",
		"uuid": "^9.0.0"
	},
	"devDependencies": {
		"@arethetypeswrong/cli": "^0.15.2",
		"@biomejs/biome": "^1.6.2",
		"@fluid-internal/mocha-test-setup": "workspace:~",
		"@fluid-private/stochastic-test-utils": "workspace:~",
		"@fluid-private/test-dds-utils": "workspace:~",
		"@fluid-tools/benchmark": "^0.48.0",
		"@fluid-tools/build-cli": "0.38.0-259537",
		"@fluidframework/build-common": "^2.0.3",
		"@fluidframework/build-tools": "0.38.0-259537",
		"@fluidframework/container-definitions": "workspace:~",
		"@fluidframework/eslint-config-fluid": "^5.1.0",
		"@fluidframework/sequence-previous": "npm:@fluidframework/sequence@2.0.0-internal.8.0.0",
		"@fluidframework/test-runtime-utils": "workspace:~",
		"@microsoft/api-extractor": "^7.42.3",
		"@types/diff": "^3.5.1",
		"@types/double-ended-queue": "^2.1.0",
		"@types/mocha": "^9.1.1",
		"@types/node": "^18.19.0",
		"@types/uuid": "^9.0.2",
		"c8": "^8.0.1",
		"copyfiles": "^2.4.1",
		"cross-env": "^7.0.3",
		"diff": "^3.5.0",
		"eslint": "~8.55.0",
		"mocha": "^10.2.0",
		"mocha-json-output-reporter": "^2.0.1",
		"mocha-multi-reporters": "^1.5.1",
		"moment": "^2.21.0",
		"prettier": "~3.0.3",
		"random-js": "^2.1.0",
		"replace-in-file": "^6.3.5",
		"rimraf": "^4.4.0",
		"typescript": "~5.1.6"
	},
	"fluidBuild": {
		"tasks": {
			"build:test": [
				"...",
				"@fluidframework/merge-tree#build:test"
			]
		}
	},
	"typeValidation": {
		"broken": {
			"InterfaceDeclaration_IIntervalCollection": {
				"backCompat": false
			},
			"ClassDeclaration_SharedString": {
<<<<<<< HEAD
				"backCompat": false,
				"forwardCompat": false
=======
				"backCompat": false
>>>>>>> 74509394
			},
			"InterfaceDeclaration_ISharedString": {
				"forwardCompat": false
			},
<<<<<<< HEAD
			"ClassDeclaration_SharedIntervalCollection": {
				"forwardCompat": false
			},
			"ClassDeclaration_SharedSegmentSequence": {
				"forwardCompat": false
			},
			"ClassDeclaration_SharedSequence": {
=======
			"RemovedClassDeclaration_SharedString": {
				"backCompat": false,
				"forwardCompat": false
			},
			"RemovedClassDeclaration_SharedStringFactory": {
				"backCompat": false,
>>>>>>> 74509394
				"forwardCompat": false
			}
		}
	}
}<|MERGE_RESOLUTION|>--- conflicted
+++ resolved
@@ -191,17 +191,12 @@
 				"backCompat": false
 			},
 			"ClassDeclaration_SharedString": {
-<<<<<<< HEAD
 				"backCompat": false,
 				"forwardCompat": false
-=======
-				"backCompat": false
->>>>>>> 74509394
 			},
 			"InterfaceDeclaration_ISharedString": {
 				"forwardCompat": false
 			},
-<<<<<<< HEAD
 			"ClassDeclaration_SharedIntervalCollection": {
 				"forwardCompat": false
 			},
@@ -209,14 +204,17 @@
 				"forwardCompat": false
 			},
 			"ClassDeclaration_SharedSequence": {
-=======
+				"forwardCompat": false
+			},
+			"InterfaceDeclaration_ISharedString": {
+				"forwardCompat": false
+			},
 			"RemovedClassDeclaration_SharedString": {
 				"backCompat": false,
 				"forwardCompat": false
 			},
 			"RemovedClassDeclaration_SharedStringFactory": {
 				"backCompat": false,
->>>>>>> 74509394
 				"forwardCompat": false
 			}
 		}
