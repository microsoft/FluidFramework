{
	"name": "@fluidframework/sequence",
	"version": "2.0.0-internal.8.0.0",
	"description": "Distributed sequence",
	"homepage": "https://fluidframework.com",
	"repository": {
		"type": "git",
		"url": "https://github.com/microsoft/FluidFramework.git",
		"directory": "packages/dds/sequence"
	},
	"license": "MIT",
	"author": "Microsoft and contributors",
	"sideEffects": false,
	"main": "dist/index.js",
	"module": "lib/index.js",
	"types": "dist/index.d.ts",
	"scripts": {
		"build": "fluid-build . --task build",
		"build:commonjs": "fluid-build . --task commonjs",
		"build:compile": "fluid-build . --task compile",
		"build:docs": "api-extractor run --local --typescript-compiler-folder ../../../node_modules/typescript && copyfiles -u 1 ./_api-extractor-temp/doc-models/* ../../../_api-extractor-temp/",
		"build:esnext": "tsc --project ./tsconfig.esnext.json",
		"build:genver": "gen-version",
		"build:test": "tsc --project ./src/test/tsconfig.json",
		"ci:build:docs": "api-extractor run --typescript-compiler-folder ../../../node_modules/typescript && copyfiles -u 1 ./_api-extractor-temp/* ../../../_api-extractor-temp/",
		"clean": "rimraf --glob 'dist' 'lib' '*.tsbuildinfo' '*.build.log' '_api-extractor-temp' 'nyc'",
		"eslint": "eslint --format stylish src",
		"eslint:fix": "eslint --format stylish src --fix --fix-type problem,suggestion,layout",
		"format": "npm run prettier:fix",
		"lint": "npm run prettier && npm run eslint",
		"lint:fix": "npm run prettier:fix && npm run eslint:fix",
		"postpack": "tar -cf ./sequence.test-files.tar ./src/test ./dist/test",
		"perf": "cross-env FLUID_TEST_VERBOSE=1 mocha \"dist/**/*.spec.js\" --node-option unhandled-rejections=strict,expose-gc --exit -r node_modules/@fluidframework/mocha-test-setup --perfMode --fgrep @Benchmark --reporter @fluid-tools/benchmark/dist/MochaReporter.js --timeout 30000",
		"perf:measure": "npm run perf -- --fgrep @Measurement",
		"prettier": "prettier --check . --ignore-path ../../../.prettierignore",
		"prettier:fix": "prettier --write . --ignore-path ../../../.prettierignore",
		"test": "npm run test:mocha",
		"test:benchmark:report": "mocha \"dist/test/*.perf.spec.js\" --node-option unhandled-rejections=strict,expose-gc --exit --perfMode --fgrep @Benchmark -r @fluidframework/mocha-test-setup --reporter @fluid-tools/benchmark/dist/MochaReporter.js --timeout 60000",
		"test:coverage": "c8 npm test",
		"test:memory": "mocha --config src/test/memory/.mocharc.js",
		"test:memory-profiling:report": "mocha --config src/test/memory/.mocharc.js",
		"test:mocha": "mocha --ignore 'dist/test/memory/**/*' --recursive 'dist/test/**/*.spec.js' -r node_modules/@fluidframework/mocha-test-setup",
		"test:mocha:verbose": "cross-env FLUID_TEST_VERBOSE=1 npm run test:mocha",
		"test:newsnapfiles": "node dist/test/createSnapshotFiles.js",
		"test:stress": "cross-env FUZZ_TEST_COUNT=100 FUZZ_STRESS_RUN=true mocha --ignore 'dist/test/memory/**/*' --recursive 'dist/test/**/*.fuzz.spec.js' -r @fluidframework/mocha-test-setup",
		"tsc": "tsc",
		"typetests:gen": "fluid-type-test-generator",
		"typetests:prepare": "flub typetests --dir . --reset --previous --normalize"
	},
	"c8": {
		"all": true,
		"cache-dir": "nyc/.cache",
		"exclude": [
			"src/test/**/*.ts",
			"dist/test/**/*.js"
		],
		"exclude-after-remap": false,
		"include": [
			"src/**/*.ts",
			"dist/**/*.js"
		],
		"report-dir": "nyc/report",
		"reporter": [
			"cobertura",
			"html",
			"text"
		],
		"temp-directory": "nyc/.nyc_output"
	},
	"dependencies": {
		"@fluid-internal/client-utils": "workspace:~",
		"@fluidframework/core-interfaces": "workspace:~",
		"@fluidframework/core-utils": "workspace:~",
		"@fluidframework/datastore-definitions": "workspace:~",
		"@fluidframework/merge-tree": "workspace:~",
		"@fluidframework/protocol-definitions": "^3.0.0",
		"@fluidframework/runtime-definitions": "workspace:~",
		"@fluidframework/runtime-utils": "workspace:~",
		"@fluidframework/shared-object-base": "workspace:~",
		"@fluidframework/telemetry-utils": "workspace:~",
		"uuid": "^9.0.0"
	},
	"devDependencies": {
		"@fluid-internal/stochastic-test-utils": "workspace:~",
		"@fluid-internal/test-dds-utils": "workspace:~",
		"@fluid-tools/benchmark": "^0.48.0",
		"@fluid-tools/build-cli": "^0.24.0",
		"@fluidframework/build-common": "^2.0.0",
		"@fluidframework/build-tools": "^0.24.0",
		"@fluidframework/eslint-config-fluid": "^2.1.0",
		"@fluidframework/mocha-test-setup": "workspace:~",
		"@fluidframework/sequence-previous": "npm:@fluidframework/sequence@2.0.0-internal.7.0.0",
		"@fluidframework/test-runtime-utils": "workspace:~",
		"@microsoft/api-extractor": "^7.37.0",
		"@types/diff": "^3.5.1",
		"@types/mocha": "^9.1.1",
		"@types/node": "^16.18.38",
		"@types/random-js": "^1.0.31",
		"c8": "^7.7.1",
		"copyfiles": "^2.4.1",
		"cross-env": "^7.0.3",
		"diff": "^3.5.0",
		"eslint": "~8.6.0",
		"mocha": "^10.2.0",
		"mocha-json-output-reporter": "^2.0.1",
		"mocha-multi-reporters": "^1.5.1",
		"moment": "^2.21.0",
		"prettier": "~3.0.3",
		"random-js": "^1.0.8",
		"rimraf": "^4.4.0",
		"typescript": "~5.1.6"
	},
	"fluidBuild": {
		"tasks": {
			"build:test": [
				"...",
				"@fluidframework/merge-tree#build:test"
			]
		}
	},
	"typeValidation": {
		"broken": {
<<<<<<< HEAD
			"InterfaceDeclaration_ISequenceDeltaRange": {
				"backCompat": false
			},
			"InterfaceDeclaration_ISharedString": {
				"forwardCompat": false
			},
			"ClassDeclaration_SequenceDeltaEvent": {
				"backCompat": false
			},
			"ClassDeclaration_SequenceEvent": {
				"backCompat": false
			},
			"ClassDeclaration_SequenceMaintenanceEvent": {
				"backCompat": false
			},
			"ClassDeclaration_SharedSegmentSequence": {
				"forwardCompat": false
			},
			"ClassDeclaration_SharedSequence": {
				"forwardCompat": false
			},
			"ClassDeclaration_SharedString": {
				"forwardCompat": false
			},
			"TypeAliasDeclaration_CompressedSerializedInterval": {
				"backCompat": false
			},
			"InterfaceDeclaration_ISerializedIntervalCollectionV2": {
				"backCompat": false
			},
			"ClassDeclaration_IntervalCollection": {
				"forwardCompat": false
			},
			"RemovedTypeAliasDeclaration_CompressedSerializedInterval": {
				"backCompat": false,
				"forwardCompat": false
			},
			"RemovedClassDeclaration_IntervalCollection": {
				"backCompat": false,
				"forwardCompat": false
			},
			"RemovedClassDeclaration_IntervalCollectionIterator": {
				"backCompat": false,
				"forwardCompat": false
			},
			"RemovedInterfaceDeclaration_ISerializedIntervalCollectionV2": {
				"backCompat": false
			},
			"InterfaceDeclaration_ISerializedInterval": {
				"backCompat": false
			},
			"InterfaceDeclaration_IntervalLocator": {
				"forwardCompat": false
			},
			"TypeAliasDeclaration_IntervalRevertible": {
				"forwardCompat": false
			},
			"ClassDeclaration_SequenceInterval": {
				"forwardCompat": false
			},
			"TypeAliasDeclaration_SerializedIntervalDelta": {
				"backCompat": false
			},
			"TypeAliasDeclaration_SharedStringRevertible": {
				"forwardCompat": false
=======
			"InterfaceDeclaration_ISharedString": {
				"backCompat": false
			},
			"ClassDeclaration_SharedSegmentSequence": {
				"backCompat": false
			},
			"ClassDeclaration_SharedSequence": {
				"backCompat": false
			},
			"ClassDeclaration_SharedString": {
				"backCompat": false
>>>>>>> 387cb62f
			}
		}
	}
}<|MERGE_RESOLUTION|>--- conflicted
+++ resolved
@@ -120,30 +120,21 @@
 	},
 	"typeValidation": {
 		"broken": {
-<<<<<<< HEAD
-			"InterfaceDeclaration_ISequenceDeltaRange": {
-				"backCompat": false
-			},
 			"InterfaceDeclaration_ISharedString": {
-				"forwardCompat": false
-			},
-			"ClassDeclaration_SequenceDeltaEvent": {
-				"backCompat": false
-			},
-			"ClassDeclaration_SequenceEvent": {
-				"backCompat": false
-			},
-			"ClassDeclaration_SequenceMaintenanceEvent": {
+				"forwardCompat": false,
 				"backCompat": false
 			},
 			"ClassDeclaration_SharedSegmentSequence": {
-				"forwardCompat": false
+				"forwardCompat": false,
+				"backCompat": false
 			},
 			"ClassDeclaration_SharedSequence": {
-				"forwardCompat": false
+				"forwardCompat": false,
+				"backCompat": false
 			},
 			"ClassDeclaration_SharedString": {
-				"forwardCompat": false
+				"forwardCompat": false,
+				"backCompat": false
 			},
 			"TypeAliasDeclaration_CompressedSerializedInterval": {
 				"backCompat": false
@@ -168,37 +159,6 @@
 			},
 			"RemovedInterfaceDeclaration_ISerializedIntervalCollectionV2": {
 				"backCompat": false
-			},
-			"InterfaceDeclaration_ISerializedInterval": {
-				"backCompat": false
-			},
-			"InterfaceDeclaration_IntervalLocator": {
-				"forwardCompat": false
-			},
-			"TypeAliasDeclaration_IntervalRevertible": {
-				"forwardCompat": false
-			},
-			"ClassDeclaration_SequenceInterval": {
-				"forwardCompat": false
-			},
-			"TypeAliasDeclaration_SerializedIntervalDelta": {
-				"backCompat": false
-			},
-			"TypeAliasDeclaration_SharedStringRevertible": {
-				"forwardCompat": false
-=======
-			"InterfaceDeclaration_ISharedString": {
-				"backCompat": false
-			},
-			"ClassDeclaration_SharedSegmentSequence": {
-				"backCompat": false
-			},
-			"ClassDeclaration_SharedSequence": {
-				"backCompat": false
-			},
-			"ClassDeclaration_SharedString": {
-				"backCompat": false
->>>>>>> 387cb62f
 			}
 		}
 	}
