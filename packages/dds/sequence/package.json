--- conflicted
+++ resolved
@@ -120,7 +120,6 @@
 		}
 	},
 	"typeValidation": {
-<<<<<<< HEAD
 		"broken": {
 			"InterfaceDeclaration_ISequenceDeltaRange": {
 				"backCompat": false
@@ -189,8 +188,5 @@
 				"forwardCompat": false
 			}
 		}
-=======
-		"broken": {}
->>>>>>> 550e869e
 	}
 }