{
  "name": "@fluidframework/sequence",
<<<<<<< HEAD
  "version": "0.59.4000",
=======
  "version": "0.60.1000",
>>>>>>> 3c923a5a
  "description": "Distributed sequence",
  "homepage": "https://fluidframework.com",
  "repository": {
    "type": "git",
    "url": "https://github.com/microsoft/FluidFramework.git",
    "directory": "packages/dds/sequence"
  },
  "license": "MIT",
  "author": "Microsoft and contributors",
  "sideEffects": false,
  "main": "dist/index.js",
  "module": "lib/index.js",
  "types": "dist/index.d.ts",
  "scripts": {
    "build": "npm run build:genver && concurrently npm:build:compile npm:lint && npm run build:docs",
    "build:commonjs": "npm run tsc && npm run typetests:gen && npm run build:test",
    "build:compile": "concurrently npm:build:commonjs npm:build:esnext",
    "build:docs": "api-extractor run --local --typescript-compiler-folder ../../../node_modules/typescript && copyfiles -u 1 ./_api-extractor-temp/doc-models/* ../../../_api-extractor-temp/",
    "build:esnext": "tsc --project ./tsconfig.esnext.json",
    "build:full": "npm run build",
    "build:full:compile": "npm run build:compile",
    "build:genver": "gen-version",
    "build:test": "tsc --project ./src/test/tsconfig.json",
    "ci:build:docs": "api-extractor run --typescript-compiler-folder ../../../node_modules/typescript && copyfiles -u 1 ./_api-extractor-temp/* ../../../_api-extractor-temp/",
    "clean": "rimraf dist lib *.tsbuildinfo *.build.log",
    "eslint": "eslint --format stylish src",
    "eslint:fix": "eslint --format stylish src --fix --fix-type problem,suggestion,layout",
    "lint": "npm run eslint",
    "lint:fix": "npm run eslint:fix",
    "test": "npm run test:mocha",
    "test:coverage": "nyc npm test -- --reporter xunit --reporter-option output=nyc/junit-report.xml",
    "test:mocha": "mocha --recursive dist/test/**/*.spec.js -r node_modules/@fluidframework/mocha-test-setup --unhandled-rejections=strict",
    "test:mocha:verbose": "cross-env FLUID_TEST_VERBOSE=1 npm run test:mocha",
    "test:newsnapfiles": "node dist/test/createSnapshotFiles.js",
    "testfarm": "node dist/test/testFarm.js",
    "tsc": "tsc",
    "tsfmt": "tsfmt --verify",
    "tsfmt:fix": "tsfmt --replace",
    "typetests:gen": "fluid-type-validator -g -d ."
  },
  "nyc": {
    "all": true,
    "cache-dir": "nyc/.cache",
    "exclude": [
      "src/test/**/*.ts",
      "dist/test/**/*.js"
    ],
    "exclude-after-remap": false,
    "include": [
      "src/**/*.ts",
      "dist/**/*.js"
    ],
    "report-dir": "nyc/report",
    "reporter": [
      "cobertura",
      "html",
      "text"
    ],
    "temp-directory": "nyc/.nyc_output"
  },
  "dependencies": {
    "@fluidframework/common-definitions": "^0.20.1",
    "@fluidframework/common-utils": "^0.32.1",
    "@fluidframework/core-interfaces": "^0.43.1000",
<<<<<<< HEAD
    "@fluidframework/datastore-definitions": "^0.59.4000",
    "@fluidframework/merge-tree": "^0.59.4000",
    "@fluidframework/protocol-definitions": "^0.1028.1000",
    "@fluidframework/runtime-definitions": "^0.59.4000",
    "@fluidframework/runtime-utils": "^0.59.4000",
    "@fluidframework/shared-object-base": "^0.59.4000",
    "@fluidframework/telemetry-utils": "^0.59.4000",
    "uuid": "^8.3.1"
  },
  "devDependencies": {
    "@fluid-internal/stochastic-test-utils": "^0.59.4000",
    "@fluid-internal/test-dds-utils": "^0.59.4000",
    "@fluidframework/build-common": "^0.23.0",
    "@fluidframework/build-tools": "^0.2.66793",
    "@fluidframework/eslint-config-fluid": "^0.28.2000-0",
    "@fluidframework/gitresources": "^0.1036.3000-0",
    "@fluidframework/mocha-test-setup": "^0.59.4000",
    "@fluidframework/sequence-previous": "npm:@fluidframework/sequence@0.59.2000",
    "@fluidframework/server-services-client": "^0.1036.3000-0",
    "@fluidframework/test-runtime-utils": "^0.59.4000",
=======
    "@fluidframework/datastore-definitions": "^0.60.1000",
    "@fluidframework/merge-tree": "^0.60.1000",
    "@fluidframework/protocol-definitions": "^0.1028.1000",
    "@fluidframework/runtime-definitions": "^0.60.1000",
    "@fluidframework/runtime-utils": "^0.60.1000",
    "@fluidframework/shared-object-base": "^0.60.1000",
    "@fluidframework/telemetry-utils": "^0.60.1000",
    "uuid": "^8.3.1"
  },
  "devDependencies": {
    "@fluid-internal/stochastic-test-utils": "^0.60.1000",
    "@fluid-internal/test-dds-utils": "^0.60.1000",
    "@fluidframework/build-common": "^0.23.0",
    "@fluidframework/build-tools": "^0.2.66793",
    "@fluidframework/eslint-config-fluid": "^0.28.2000-0",
    "@fluidframework/gitresources": "^0.1036.2000-0",
    "@fluidframework/mocha-test-setup": "^0.60.1000",
    "@fluidframework/sequence-previous": "npm:@fluidframework/sequence@^0.58.0",
    "@fluidframework/server-services-client": "^0.1036.3000-0",
    "@fluidframework/test-runtime-utils": "^0.60.1000",
>>>>>>> 3c923a5a
    "@microsoft/api-extractor": "^7.22.2",
    "@rushstack/eslint-config": "^2.5.1",
    "@types/diff": "^3.5.1",
    "@types/mocha": "^9.1.1",
    "@types/node": "^14.18.0",
    "@types/random-js": "^1.0.31",
    "@typescript-eslint/eslint-plugin": "~5.9.0",
    "@typescript-eslint/parser": "~5.9.0",
    "concurrently": "^6.2.0",
    "copyfiles": "^2.1.0",
    "cross-env": "^7.0.2",
    "diff": "^3.5.0",
    "eslint": "~8.6.0",
    "eslint-plugin-editorconfig": "~3.2.0",
    "eslint-plugin-eslint-comments": "~3.2.0",
    "eslint-plugin-import": "~2.25.4",
    "eslint-plugin-jest": "~26.1.3",
    "eslint-plugin-mocha": "~10.0.3",
    "eslint-plugin-promise": "~6.0.0",
    "eslint-plugin-react": "~7.28.0",
    "eslint-plugin-tsdoc": "~0.2.14",
    "eslint-plugin-unicorn": "~40.0.0",
    "mocha": "^10.0.0",
    "nyc": "^15.0.0",
    "random-js": "^1.0.8",
    "rimraf": "^2.6.2",
    "typescript": "~4.5.5",
    "typescript-formatter": "7.1.0"
  },
  "typeValidation": {
<<<<<<< HEAD
    "version": "0.59.3000",
    "broken": {
      "InterfaceDeclaration_ISequenceDeltaRange": {
        "forwardCompat": false,
        "backCompat": false
      },
      "ClassDeclaration_SequenceDeltaEvent": {
        "forwardCompat": false,
        "backCompat": false
      },
      "ClassDeclaration_SequenceEvent": {
        "forwardCompat": false,
        "backCompat": false
      },
      "ClassDeclaration_SequenceMaintenanceEvent": {
        "forwardCompat": false,
        "backCompat": false
      },
      "InterfaceDeclaration_ISharedString": {
        "forwardCompat": false
      },
      "TypeAliasDeclaration_MatrixSegment": {
        "forwardCompat": false
      },
      "ClassDeclaration_IntervalCollection": {
        "forwardCompat": false
      },
      "ClassDeclaration_PaddingSegment": {
        "forwardCompat": false
      },
      "ClassDeclaration_RunSegment": {
        "forwardCompat": false
      },
      "ClassDeclaration_SharedNumberSequence": {
        "forwardCompat": false
      },
      "ClassDeclaration_SharedObjectSequence": {
        "forwardCompat": false
      },
      "ClassDeclaration_SharedSegmentSequence": {
        "forwardCompat": false
      },
      "ClassDeclaration_SharedSequence": {
        "forwardCompat": false
      },
      "ClassDeclaration_SharedString": {
        "forwardCompat": false
      },
      "TypeAliasDeclaration_SharedStringSegment": {
        "forwardCompat": false
      },
      "ClassDeclaration_SparseMatrix": {
        "forwardCompat": false
      },
      "ClassDeclaration_SubSequence": {
        "forwardCompat": false
      }
=======
    "version": "0.60.1000",
    "broken": {
      "InterfaceDeclaration_ISharedString": {"forwardCompat": false},
      "ClassDeclaration_SharedNumberSequence": {"forwardCompat": false},
      "ClassDeclaration_SharedObjectSequence": {"forwardCompat": false},
      "ClassDeclaration_SharedSegmentSequence": {"forwardCompat": false},
      "ClassDeclaration_SharedSequence": {"forwardCompat": false},
      "ClassDeclaration_SharedString": {"forwardCompat": false},
      "ClassDeclaration_SparseMatrix": {"forwardCompat": false},
      "ClassDeclaration_IntervalCollection": {"forwardCompat": false}
>>>>>>> 3c923a5a
    }
  }
}<|MERGE_RESOLUTION|>--- conflicted
+++ resolved
@@ -1,10 +1,6 @@
 {
   "name": "@fluidframework/sequence",
-<<<<<<< HEAD
-  "version": "0.59.4000",
-=======
   "version": "0.60.1000",
->>>>>>> 3c923a5a
   "description": "Distributed sequence",
   "homepage": "https://fluidframework.com",
   "repository": {
@@ -69,28 +65,6 @@
     "@fluidframework/common-definitions": "^0.20.1",
     "@fluidframework/common-utils": "^0.32.1",
     "@fluidframework/core-interfaces": "^0.43.1000",
-<<<<<<< HEAD
-    "@fluidframework/datastore-definitions": "^0.59.4000",
-    "@fluidframework/merge-tree": "^0.59.4000",
-    "@fluidframework/protocol-definitions": "^0.1028.1000",
-    "@fluidframework/runtime-definitions": "^0.59.4000",
-    "@fluidframework/runtime-utils": "^0.59.4000",
-    "@fluidframework/shared-object-base": "^0.59.4000",
-    "@fluidframework/telemetry-utils": "^0.59.4000",
-    "uuid": "^8.3.1"
-  },
-  "devDependencies": {
-    "@fluid-internal/stochastic-test-utils": "^0.59.4000",
-    "@fluid-internal/test-dds-utils": "^0.59.4000",
-    "@fluidframework/build-common": "^0.23.0",
-    "@fluidframework/build-tools": "^0.2.66793",
-    "@fluidframework/eslint-config-fluid": "^0.28.2000-0",
-    "@fluidframework/gitresources": "^0.1036.3000-0",
-    "@fluidframework/mocha-test-setup": "^0.59.4000",
-    "@fluidframework/sequence-previous": "npm:@fluidframework/sequence@0.59.2000",
-    "@fluidframework/server-services-client": "^0.1036.3000-0",
-    "@fluidframework/test-runtime-utils": "^0.59.4000",
-=======
     "@fluidframework/datastore-definitions": "^0.60.1000",
     "@fluidframework/merge-tree": "^0.60.1000",
     "@fluidframework/protocol-definitions": "^0.1028.1000",
@@ -111,7 +85,6 @@
     "@fluidframework/sequence-previous": "npm:@fluidframework/sequence@^0.58.0",
     "@fluidframework/server-services-client": "^0.1036.3000-0",
     "@fluidframework/test-runtime-utils": "^0.60.1000",
->>>>>>> 3c923a5a
     "@microsoft/api-extractor": "^7.22.2",
     "@rushstack/eslint-config": "^2.5.1",
     "@types/diff": "^3.5.1",
@@ -142,65 +115,6 @@
     "typescript-formatter": "7.1.0"
   },
   "typeValidation": {
-<<<<<<< HEAD
-    "version": "0.59.3000",
-    "broken": {
-      "InterfaceDeclaration_ISequenceDeltaRange": {
-        "forwardCompat": false,
-        "backCompat": false
-      },
-      "ClassDeclaration_SequenceDeltaEvent": {
-        "forwardCompat": false,
-        "backCompat": false
-      },
-      "ClassDeclaration_SequenceEvent": {
-        "forwardCompat": false,
-        "backCompat": false
-      },
-      "ClassDeclaration_SequenceMaintenanceEvent": {
-        "forwardCompat": false,
-        "backCompat": false
-      },
-      "InterfaceDeclaration_ISharedString": {
-        "forwardCompat": false
-      },
-      "TypeAliasDeclaration_MatrixSegment": {
-        "forwardCompat": false
-      },
-      "ClassDeclaration_IntervalCollection": {
-        "forwardCompat": false
-      },
-      "ClassDeclaration_PaddingSegment": {
-        "forwardCompat": false
-      },
-      "ClassDeclaration_RunSegment": {
-        "forwardCompat": false
-      },
-      "ClassDeclaration_SharedNumberSequence": {
-        "forwardCompat": false
-      },
-      "ClassDeclaration_SharedObjectSequence": {
-        "forwardCompat": false
-      },
-      "ClassDeclaration_SharedSegmentSequence": {
-        "forwardCompat": false
-      },
-      "ClassDeclaration_SharedSequence": {
-        "forwardCompat": false
-      },
-      "ClassDeclaration_SharedString": {
-        "forwardCompat": false
-      },
-      "TypeAliasDeclaration_SharedStringSegment": {
-        "forwardCompat": false
-      },
-      "ClassDeclaration_SparseMatrix": {
-        "forwardCompat": false
-      },
-      "ClassDeclaration_SubSequence": {
-        "forwardCompat": false
-      }
-=======
     "version": "0.60.1000",
     "broken": {
       "InterfaceDeclaration_ISharedString": {"forwardCompat": false},
@@ -211,7 +125,6 @@
       "ClassDeclaration_SharedString": {"forwardCompat": false},
       "ClassDeclaration_SparseMatrix": {"forwardCompat": false},
       "ClassDeclaration_IntervalCollection": {"forwardCompat": false}
->>>>>>> 3c923a5a
     }
   }
 }