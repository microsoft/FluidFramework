--- conflicted
+++ resolved
@@ -131,20 +131,6 @@
 		}
 	},
 	"typeValidation": {
-<<<<<<< HEAD
-		"broken": {
-			"ClassDeclaration_SharedString": {
-				"forwardCompat": false
-			},
-			"InterfaceDeclaration_IOverlappingIntervalsIndex": {
-				"forwardCompat": false
-			},
-			"InterfaceDeclaration_SequenceIntervalIndexes.Overlapping": {
-				"forwardCompat": false
-			}
-		}
-=======
 		"broken": {}
->>>>>>> 4b3ebfd3
 	}
 }