--- conflicted
+++ resolved
@@ -123,7 +123,6 @@
 	},
 	"typeValidation": {
 		"broken": {
-<<<<<<< HEAD
 			"InterfaceDeclaration_ISequenceDeltaRange": {
 				"backCompat": false
 			},
@@ -170,8 +169,8 @@
 				"forwardCompat": false
 			},
 			"RemovedInterfaceDeclaration_ISerializedIntervalCollectionV2": {
-				"backCompat": false,
-=======
+				"backCompat": false
+			},
 			"InterfaceDeclaration_ISerializedInterval": {
 				"backCompat": false
 			},
@@ -188,7 +187,6 @@
 				"backCompat": false
 			},
 			"TypeAliasDeclaration_SharedStringRevertible": {
->>>>>>> bdd1f139
 				"forwardCompat": false
 			}
 		}
