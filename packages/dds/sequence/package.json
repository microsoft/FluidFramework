--- conflicted
+++ resolved
@@ -187,11 +187,7 @@
 	},
 	"typeValidation": {
 		"broken": {
-<<<<<<< HEAD
-			"InterfaceDeclaration_IIntervalCollection": {
-				"backCompat": false
-			},
-			"ClassDeclaration_SharedString": {
+			"RemovedClassDeclaration_SharedString": {
 				"backCompat": false,
 				"forwardCompat": false
 			},
@@ -206,10 +202,6 @@
 			},
 			"ClassDeclaration_SharedSequence": {
 				"forwardCompat": false
-=======
-			"RemovedClassDeclaration_SharedString": {
-				"backCompat": false
->>>>>>> 701ada99
 			},
 			"InterfaceDeclaration_ISharedString": {
 				"forwardCompat": false
