{
  "name": "@fluidframework/sequence",
  "version": "2.0.0",
  "description": "Distributed sequence",
  "homepage": "https://fluidframework.com",
  "repository": {
    "type": "git",
    "url": "https://github.com/microsoft/FluidFramework.git",
    "directory": "packages/dds/sequence"
  },
  "license": "MIT",
  "author": "Microsoft and contributors",
  "sideEffects": false,
  "main": "dist/index.js",
  "module": "lib/index.js",
  "types": "dist/index.d.ts",
  "scripts": {
    "build": "npm run build:genver && concurrently npm:build:compile npm:lint && npm run build:docs",
    "build:commonjs": "npm run tsc && npm run typetests:gen && npm run build:test",
    "build:compile": "concurrently npm:build:commonjs npm:build:esnext",
    "build:docs": "api-extractor run --local --typescript-compiler-folder ../../../node_modules/typescript && copyfiles -u 1 ./_api-extractor-temp/doc-models/* ../../../_api-extractor-temp/",
    "build:esnext": "tsc --project ./tsconfig.esnext.json",
    "build:full": "npm run build",
    "build:full:compile": "npm run build:compile",
    "build:genver": "gen-version",
    "build:test": "tsc --project ./src/test/tsconfig.json",
    "ci:build:docs": "api-extractor run --typescript-compiler-folder ../../../node_modules/typescript && copyfiles -u 1 ./_api-extractor-temp/* ../../../_api-extractor-temp/",
    "clean": "rimraf dist lib *.tsbuildinfo *.build.log",
    "eslint": "eslint --format stylish src",
    "eslint:fix": "eslint --format stylish src --fix --fix-type problem,suggestion,layout",
    "lint": "npm run eslint",
    "lint:fix": "npm run eslint:fix",
    "test": "npm run test:mocha",
    "test:coverage": "nyc npm test -- --reporter xunit --reporter-option output=nyc/junit-report.xml",
    "test:mocha": "mocha --recursive dist/test/**/*.spec.js -r node_modules/@fluidframework/mocha-test-setup --unhandled-rejections=strict",
    "test:mocha:verbose": "cross-env FLUID_TEST_VERBOSE=1 npm run test:mocha",
    "test:newsnapfiles": "node dist/test/createSnapshotFiles.js",
    "testfarm": "node dist/test/testFarm.js",
    "tsc": "tsc",
    "tsfmt": "tsfmt --verify",
    "tsfmt:fix": "tsfmt --replace",
    "typetests:gen": "fluid-type-validator -g -d ."
  },
  "nyc": {
    "all": true,
    "cache-dir": "nyc/.cache",
    "exclude": [
      "src/test/**/*.ts",
      "dist/test/**/*.js"
    ],
    "exclude-after-remap": false,
    "include": [
      "src/**/*.ts",
      "dist/**/*.js"
    ],
    "report-dir": "nyc/report",
    "reporter": [
      "cobertura",
      "html",
      "text"
    ],
    "temp-directory": "nyc/.nyc_output"
  },
  "dependencies": {
    "@fluidframework/common-definitions": "^0.20.1",
    "@fluidframework/common-utils": "^0.32.1",
    "@fluidframework/container-utils": "^2.0.0",
    "@fluidframework/core-interfaces": "^2.0.0",
    "@fluidframework/datastore-definitions": "^2.0.0",
    "@fluidframework/merge-tree": "^2.0.0",
    "@fluidframework/protocol-definitions": "^0.1029.1000-0",
    "@fluidframework/runtime-definitions": "^2.0.0",
    "@fluidframework/runtime-utils": "^2.0.0",
    "@fluidframework/shared-object-base": "^2.0.0",
    "@fluidframework/telemetry-utils": "^2.0.0",
    "uuid": "^8.3.1"
  },
  "devDependencies": {
    "@fluid-internal/stochastic-test-utils": "^2.0.0",
    "@fluid-internal/test-dds-utils": "^2.0.0",
    "@fluidframework/build-common": "^0.23.0",
    "@fluidframework/build-tools": "^0.2.71273",
    "@fluidframework/eslint-config-fluid": "^0.28.2000",
    "@fluidframework/gitresources": "^0.1037.1000-0",
    "@fluidframework/mocha-test-setup": "^2.0.0",
    "@fluidframework/sequence-previous": "npm:@fluidframework/sequence@^1.0.0",
    "@fluidframework/server-services-client": "^0.1037.1000-0",
    "@fluidframework/test-runtime-utils": "^2.0.0",
    "@microsoft/api-extractor": "^7.22.2",
    "@rushstack/eslint-config": "^2.5.1",
    "@types/diff": "^3.5.1",
    "@types/mocha": "^9.1.1",
    "@types/node": "^14.18.0",
    "@types/random-js": "^1.0.31",
    "concurrently": "^6.2.0",
    "copyfiles": "^2.1.0",
    "cross-env": "^7.0.2",
    "diff": "^3.5.0",
    "eslint": "~8.6.0",
    "mocha": "^10.0.0",
    "nyc": "^15.0.0",
    "random-js": "^1.0.8",
    "rimraf": "^2.6.2",
    "typescript": "~4.5.5",
    "typescript-formatter": "7.1.0"
  },
  "typeValidation": {
    "version": "2.0.0",
    "broken": {
      "ClassDeclaration_IntervalCollection": {
        "backCompat": false,
        "forwardCompat": false
      },
      "ClassDeclaration_SequenceInterval": {
<<<<<<< HEAD
        "forwardCompat": false
      },
      "ClassDeclaration_SequenceEvent": {
        "backCompat": false
      },
      "ClassDeclaration_SequenceDeltaEvent": {
        "backCompat": false
      },
      "ClassDeclaration_SequenceMaintenanceEvent": {
        "backCompat": false
      }
=======
        "forwardCompat": false,
        "backCompat": false
      },
      "InterfaceDeclaration_ISharedString": {"backCompat": false},
      "ClassDeclaration_SharedNumberSequence": {"backCompat": false},
      "ClassDeclaration_SharedObjectSequence": {"backCompat": false},
      "ClassDeclaration_SharedSegmentSequence": {"backCompat": false},
      "ClassDeclaration_SharedSequence": {"backCompat": false},
      "ClassDeclaration_SharedString": {"backCompat": false},
      "TypeAliasDeclaration_SharedStringSegment": {"backCompat": false},
      "ClassDeclaration_SparseMatrix": {"backCompat": false}
>>>>>>> 0848dde7
    }
  }
}<|MERGE_RESOLUTION|>--- conflicted
+++ resolved
@@ -112,23 +112,13 @@
         "forwardCompat": false
       },
       "ClassDeclaration_SequenceInterval": {
-<<<<<<< HEAD
-        "forwardCompat": false
-      },
-      "ClassDeclaration_SequenceEvent": {
-        "backCompat": false
-      },
-      "ClassDeclaration_SequenceDeltaEvent": {
-        "backCompat": false
-      },
-      "ClassDeclaration_SequenceMaintenanceEvent": {
-        "backCompat": false
-      }
-=======
         "forwardCompat": false,
         "backCompat": false
       },
       "InterfaceDeclaration_ISharedString": {"backCompat": false},
+      "ClassDeclaration_SequenceEvent": {"backCompat": false},
+      "ClassDeclaration_SequenceDeltaEvent": {"backCompat": false},
+      "ClassDeclaration_SequenceMaintenanceEvent": {"backCompat": false},
       "ClassDeclaration_SharedNumberSequence": {"backCompat": false},
       "ClassDeclaration_SharedObjectSequence": {"backCompat": false},
       "ClassDeclaration_SharedSegmentSequence": {"backCompat": false},
@@ -136,7 +126,6 @@
       "ClassDeclaration_SharedString": {"backCompat": false},
       "TypeAliasDeclaration_SharedStringSegment": {"backCompat": false},
       "ClassDeclaration_SparseMatrix": {"backCompat": false}
->>>>>>> 0848dde7
     }
   }
 }