--- conflicted
+++ resolved
@@ -191,25 +191,7 @@
 		}
 	},
 	"typeValidation": {
-<<<<<<< HEAD
 		"broken": {},
 		"entrypoint": "legacy"
-=======
-		"broken": {
-			"ClassStatics_SequenceMaintenanceEvent": {
-				"backCompat": false
-			},
-			"Class_SequenceMaintenanceEvent": {
-				"backCompat": false
-			},
-			"ClassStatics_SequenceDeltaEvent": {
-				"backCompat": false
-			},
-			"Class_SequenceDeltaEvent": {
-				"backCompat": false
-			}
-		},
-		"entrypoint": "internal"
->>>>>>> a9a07c66
 	}
 }