{
	"name": "@fluidframework/sequence",
	"version": "2.0.0-rc.5.0.0",
	"description": "Distributed sequence",
	"homepage": "https://fluidframework.com",
	"repository": {
		"type": "git",
		"url": "https://github.com/microsoft/FluidFramework.git",
		"directory": "packages/dds/sequence"
	},
	"license": "MIT",
	"author": "Microsoft and contributors",
	"sideEffects": false,
	"type": "module",
	"exports": {
		".": {
			"import": {
				"types": "./lib/public.d.ts",
				"default": "./lib/index.js"
			},
			"require": {
				"types": "./dist/public.d.ts",
				"default": "./dist/index.js"
			}
		},
		"./beta": {
			"import": {
				"types": "./lib/beta.d.ts",
				"default": "./lib/index.js"
			},
			"require": {
				"types": "./dist/beta.d.ts",
				"default": "./dist/index.js"
			}
		},
		"./internal/test/intervalCollection": {
			"import": {
				"types": "./lib/intervalCollection.d.ts",
				"default": "./lib/intervalCollection.js"
			},
			"require": {
				"types": "./dist/intervalCollection.d.ts",
				"default": "./dist/intervalCollection.js"
			}
		},
		"./legacy": {
			"import": {
				"types": "./lib/legacy.d.ts",
				"default": "./lib/index.js"
			},
			"require": {
				"types": "./dist/legacy.d.ts",
				"default": "./dist/index.js"
			}
		},
		"./internal": {
			"import": {
				"types": "./lib/index.d.ts",
				"default": "./lib/index.js"
			},
			"require": {
				"types": "./dist/index.d.ts",
				"default": "./dist/index.js"
			}
		}
	},
	"main": "lib/index.js",
	"types": "lib/public.d.ts",
	"scripts": {
		"api": "fluid-build . --task api",
		"api-extractor:commonjs": "flub generate entrypoints --outFileAlpha legacy --outDir ./dist",
		"api-extractor:esnext": "flub generate entrypoints --outFileAlpha legacy --outDir ./lib --node10TypeCompat",
		"build": "fluid-build . --task build",
		"build:commonjs": "fluid-build . --task commonjs",
		"build:compile": "fluid-build . --task compile",
		"build:docs": "api-extractor run --local",
		"build:esnext": "tsc --project ./tsconfig.json",
		"build:genver": "gen-version",
		"build:test": "npm run build:test:esm && npm run build:test:cjs",
		"build:test:cjs": "fluid-tsc commonjs --project ./src/test/tsconfig.cjs.json",
		"build:test:esm": "tsc --project ./src/test/tsconfig.json",
		"check:are-the-types-wrong": "attw --pack . --exclude-entrypoints ./internal/test/intervalCollection",
		"check:prettier": "prettier --check . --cache --ignore-path ../../../.prettierignore",
		"check:release-tags": "api-extractor run --local --config ./api-extractor-lint.json",
		"ci:build:docs": "api-extractor run",
		"clean": "rimraf --glob dist lib \"*.d.ts\" \"**/*.tsbuildinfo\" \"**/*.build.log\" _api-extractor-temp nyc",
		"eslint": "eslint --format stylish src",
		"eslint:fix": "eslint --format stylish src --fix --fix-type problem,suggestion,layout",
		"format": "fluid-build --task format .",
		"format:prettier": "prettier --write . --cache --ignore-path ../../../.prettierignore",
		"lint": "fluid-build . --task lint",
		"lint:fix": "fluid-build . --task eslint:fix --task format",
		"postpack": "tar -cf ./sequence.test-files.tar ./src/test ./dist/test ./lib/test",
		"perf": "cross-env FLUID_TEST_VERBOSE=1 mocha \"lib/**/*.spec.*js\" --node-option unhandled-rejections=strict,expose-gc --exit --perfMode --fgrep @Benchmark --reporter @fluid-tools/benchmark/dist/MochaReporter.js --timeout 30000",
		"perf:measure": "npm run perf -- --fgrep @Measurement",
		"test": "npm run test:mocha",
		"test:benchmark:report": "mocha \"lib/test/*.perf.spec.*js\" --node-option unhandled-rejections=strict,expose-gc --exit --perfMode --fgrep @Benchmark -r @fluid-internal/mocha-test-setup --reporter @fluid-tools/benchmark/dist/MochaReporter.js --timeout 60000",
		"test:coverage": "c8 npm test",
		"test:memory": "mocha --config src/test/memory/.mocharc.cjs",
		"test:memory-profiling:report": "mocha --config src/test/memory/.mocharc.cjs",
		"test:mocha": "npm run test:mocha:esm && echo skipping cjs to avoid overhead - npm run test:mocha:cjs",
		"test:mocha:cjs": "mocha --ignore \"dist/test/memory/**/*\" --recursive \"dist/test/**/*.spec.*js\" --exit",
		"test:mocha:esm": "mocha --ignore \"lib/test/memory/**/*\" --recursive \"lib/test/**/*.spec.*js\" --exit",
		"test:mocha:verbose": "cross-env FLUID_TEST_VERBOSE=1 npm run test:mocha",
		"test:newsnapfiles": "node lib/test/createSnapshotFiles.js",
		"test:stress": "cross-env FUZZ_TEST_COUNT=100 FUZZ_STRESS_RUN=true mocha --ignore \"lib/test/memory/**/*\" --recursive \"lib/test/**/*.fuzz.spec.*js\" -r @fluid-internal/mocha-test-setup",
		"tsc": "fluid-tsc commonjs --project ./tsconfig.cjs.json && copyfiles -f ../../../common/build/build-common/src/cjs/package.json ./dist",
		"typetests:gen": "flub generate typetests --dir . -v --publicFallback",
		"typetests:prepare": "flub typetests --dir . --reset --previous --normalize"
	},
	"c8": {
		"all": true,
		"cache-dir": "nyc/.cache",
		"exclude": [
			"src/test/**/*.*ts",
			"lib/test/**/*.*js"
		],
		"exclude-after-remap": false,
		"include": [
			"src/**/*.*ts",
			"lib/**/*.*js"
		],
		"report-dir": "nyc/report",
		"reporter": [
			"cobertura",
			"html",
			"text"
		],
		"temp-directory": "nyc/.nyc_output"
	},
	"dependencies": {
		"@fluid-internal/client-utils": "workspace:~",
		"@fluidframework/core-interfaces": "workspace:~",
		"@fluidframework/core-utils": "workspace:~",
		"@fluidframework/datastore-definitions": "workspace:~",
		"@fluidframework/merge-tree": "workspace:~",
		"@fluidframework/protocol-definitions": "^3.2.0",
		"@fluidframework/runtime-definitions": "workspace:~",
		"@fluidframework/runtime-utils": "workspace:~",
		"@fluidframework/shared-object-base": "workspace:~",
		"@fluidframework/telemetry-utils": "workspace:~",
		"double-ended-queue": "^2.1.0-0",
		"uuid": "^9.0.0"
	},
	"devDependencies": {
		"@arethetypeswrong/cli": "^0.15.2",
		"@biomejs/biome": "^1.6.2",
		"@fluid-internal/mocha-test-setup": "workspace:~",
		"@fluid-private/stochastic-test-utils": "workspace:~",
		"@fluid-private/test-dds-utils": "workspace:~",
		"@fluid-tools/benchmark": "^0.48.0",
		"@fluid-tools/build-cli": "^0.39.0-264124",
		"@fluidframework/build-common": "^2.0.3",
		"@fluidframework/build-tools": "^0.39.0-264124",
		"@fluidframework/container-definitions": "workspace:~",
		"@fluidframework/eslint-config-fluid": "^5.1.0",
		"@fluidframework/sequence-previous": "npm:@fluidframework/sequence@2.0.0-rc.4.0.0",
		"@fluidframework/test-runtime-utils": "workspace:~",
		"@microsoft/api-extractor": "^7.43.1",
		"@types/diff": "^3.5.1",
		"@types/double-ended-queue": "^2.1.0",
		"@types/mocha": "^9.1.1",
		"@types/node": "^18.19.0",
		"@types/uuid": "^9.0.2",
		"c8": "^8.0.1",
		"copyfiles": "^2.4.1",
		"cross-env": "^7.0.3",
		"diff": "^3.5.0",
		"eslint": "~8.55.0",
		"mocha": "^10.2.0",
		"mocha-json-output-reporter": "^2.0.1",
		"mocha-multi-reporters": "^1.5.1",
		"moment": "^2.21.0",
		"prettier": "~3.0.3",
		"random-js": "^2.1.0",
		"replace-in-file": "^6.3.5",
		"rimraf": "^4.4.0",
		"typescript": "~5.1.6"
	},
	"fluidBuild": {
		"tasks": {
			"build:test": [
				"...",
				"@fluidframework/merge-tree#build:test"
			]
		}
	},
	"typeValidation": {
<<<<<<< HEAD
		"broken": {
			"RemovedClassDeclaration_SharedString": {
				"backCompat": false,
				"forwardCompat": false
			},
			"InterfaceDeclaration_ISharedString": {
				"forwardCompat": false
			},
			"ClassDeclaration_SharedIntervalCollection": {
				"forwardCompat": false
			},
			"ClassDeclaration_SharedSegmentSequence": {
				"forwardCompat": false
			},
			"ClassDeclaration_SharedSequence": {
				"forwardCompat": false
			},
			"RemovedClassDeclaration_SharedStringFactory": {
				"backCompat": false,
				"forwardCompat": false
			},
			"ClassDeclaration_BaseSegment": {
				"forwardCompat": false
			},
			"InterfaceDeclaration_ISegment": {
				"forwardCompat": false
			},
			"InterfaceDeclaration_ISequenceDeltaRange": {
				"forwardCompat": false
			},
			"ClassDeclaration_Marker": {
				"forwardCompat": false
			},
			"ClassDeclaration_SequenceDeltaEvent": {
				"forwardCompat": false
			},
			"ClassDeclaration_SequenceEvent": {
				"forwardCompat": false
			},
			"ClassDeclaration_SequenceMaintenanceEvent": {
				"forwardCompat": false
			},
			"TypeAliasDeclaration_SharedStringSegment": {
				"forwardCompat": false
			},
			"ClassDeclaration_SubSequence": {
				"forwardCompat": false
			},
			"ClassDeclaration_TextSegment": {
				"forwardCompat": false
			},
			"ClassDeclaration_TrackingGroup": {
				"forwardCompat": false
			}
		}
=======
		"broken": {}
>>>>>>> 3f33cdb2
	}
}<|MERGE_RESOLUTION|>--- conflicted
+++ resolved
@@ -186,7 +186,6 @@
 		}
 	},
 	"typeValidation": {
-<<<<<<< HEAD
 		"broken": {
 			"RemovedClassDeclaration_SharedString": {
 				"backCompat": false,
@@ -242,8 +241,5 @@
 				"forwardCompat": false
 			}
 		}
-=======
-		"broken": {}
->>>>>>> 3f33cdb2
 	}
 }