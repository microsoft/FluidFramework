{
	"name": "@fluidframework/sequence",
	"version": "2.0.0-internal.8.0.0",
	"description": "Distributed sequence",
	"homepage": "https://fluidframework.com",
	"repository": {
		"type": "git",
		"url": "https://github.com/microsoft/FluidFramework.git",
		"directory": "packages/dds/sequence"
	},
	"license": "MIT",
	"author": "Microsoft and contributors",
	"sideEffects": false,
	"main": "dist/index.js",
	"module": "lib/index.js",
	"types": "dist/index.d.ts",
	"scripts": {
		"build": "fluid-build . --task build",
		"build:commonjs": "fluid-build . --task commonjs",
		"build:compile": "fluid-build . --task compile",
		"build:docs": "api-extractor run --local",
		"build:esnext": "tsc --project ./tsconfig.esnext.json",
		"build:genver": "gen-version",
		"build:test": "tsc --project ./src/test/tsconfig.json",
		"ci:build:docs": "api-extractor run",
		"clean": "rimraf --glob 'dist' 'lib' '*.tsbuildinfo' '*.build.log' '_api-extractor-temp' 'nyc'",
		"eslint": "eslint --format stylish src",
		"eslint:fix": "eslint --format stylish src --fix --fix-type problem,suggestion,layout",
		"format": "npm run prettier:fix",
		"lint": "npm run prettier && npm run eslint",
		"lint:fix": "npm run prettier:fix && npm run eslint:fix",
		"postpack": "tar -cf ./sequence.test-files.tar ./src/test ./dist/test",
		"perf": "cross-env FLUID_TEST_VERBOSE=1 mocha \"dist/**/*.spec.js\" --node-option unhandled-rejections=strict,expose-gc --exit -r node_modules/@fluidframework/mocha-test-setup --perfMode --fgrep @Benchmark --reporter @fluid-tools/benchmark/dist/MochaReporter.js --timeout 30000",
		"perf:measure": "npm run perf -- --fgrep @Measurement",
		"prettier": "prettier --check . --ignore-path ../../../.prettierignore",
		"prettier:fix": "prettier --write . --ignore-path ../../../.prettierignore",
		"test": "npm run test:mocha",
		"test:benchmark:report": "mocha \"dist/test/*.perf.spec.js\" --node-option unhandled-rejections=strict,expose-gc --exit --perfMode --fgrep @Benchmark -r @fluidframework/mocha-test-setup --reporter @fluid-tools/benchmark/dist/MochaReporter.js --timeout 60000",
		"test:coverage": "c8 npm test",
		"test:memory": "mocha --config src/test/memory/.mocharc.js",
		"test:memory-profiling:report": "mocha --config src/test/memory/.mocharc.js",
		"test:mocha": "mocha --ignore 'dist/test/memory/**/*' --recursive 'dist/test/**/*.spec.js' -r node_modules/@fluidframework/mocha-test-setup",
		"test:mocha:verbose": "cross-env FLUID_TEST_VERBOSE=1 npm run test:mocha",
		"test:newsnapfiles": "node dist/test/createSnapshotFiles.js",
		"test:stress": "cross-env FUZZ_TEST_COUNT=100 FUZZ_STRESS_RUN=true mocha --ignore 'dist/test/memory/**/*' --recursive 'dist/test/**/*.fuzz.spec.js' -r @fluidframework/mocha-test-setup",
		"tsc": "tsc",
		"typetests:gen": "fluid-type-test-generator",
		"typetests:prepare": "flub typetests --dir . --reset --previous --normalize"
	},
	"c8": {
		"all": true,
		"cache-dir": "nyc/.cache",
		"exclude": [
			"src/test/**/*.ts",
			"dist/test/**/*.js"
		],
		"exclude-after-remap": false,
		"include": [
			"src/**/*.ts",
			"dist/**/*.js"
		],
		"report-dir": "nyc/report",
		"reporter": [
			"cobertura",
			"html",
			"text"
		],
		"temp-directory": "nyc/.nyc_output"
	},
	"dependencies": {
		"@fluid-internal/client-utils": "workspace:~",
		"@fluidframework/core-interfaces": "workspace:~",
		"@fluidframework/core-utils": "workspace:~",
		"@fluidframework/datastore-definitions": "workspace:~",
		"@fluidframework/merge-tree": "workspace:~",
		"@fluidframework/protocol-definitions": "^3.0.0",
		"@fluidframework/runtime-definitions": "workspace:~",
		"@fluidframework/runtime-utils": "workspace:~",
		"@fluidframework/shared-object-base": "workspace:~",
		"@fluidframework/telemetry-utils": "workspace:~",
		"uuid": "^9.0.0"
	},
	"devDependencies": {
		"@fluid-internal/stochastic-test-utils": "workspace:~",
		"@fluid-internal/test-dds-utils": "workspace:~",
		"@fluid-tools/benchmark": "^0.48.0",
		"@fluid-tools/build-cli": "0.26.0-203096",
		"@fluidframework/build-common": "^2.0.3",
		"@fluidframework/build-tools": "0.26.0-203096",
		"@fluidframework/eslint-config-fluid": "^3.0.0",
		"@fluidframework/mocha-test-setup": "workspace:~",
		"@fluidframework/sequence-previous": "npm:@fluidframework/sequence@2.0.0-internal.7.1.0",
		"@fluidframework/test-runtime-utils": "workspace:~",
		"@microsoft/api-extractor": "^7.37.0",
		"@types/diff": "^3.5.1",
		"@types/mocha": "^9.1.1",
		"@types/node": "^16.18.38",
		"@types/random-js": "^1.0.31",
		"c8": "^7.7.1",
		"cross-env": "^7.0.3",
		"diff": "^3.5.0",
		"eslint": "~8.50.0",
		"mocha": "^10.2.0",
		"mocha-json-output-reporter": "^2.0.1",
		"mocha-multi-reporters": "^1.5.1",
		"moment": "^2.21.0",
		"prettier": "~3.0.3",
		"random-js": "^1.0.8",
		"rimraf": "^4.4.0",
		"typescript": "~5.1.6"
	},
	"fluidBuild": {
		"tasks": {
			"build:test": [
				"...",
				"@fluidframework/merge-tree#build:test"
			]
		}
	},
	"typeValidation": {
		"broken": {
			"InterfaceDeclaration_ISharedString": {
				"forwardCompat": false,
				"backCompat": false
			},
			"ClassDeclaration_SharedSegmentSequence": {
				"forwardCompat": false,
				"backCompat": false
			},
			"ClassDeclaration_SharedSequence": {
				"forwardCompat": false,
				"backCompat": false
			},
			"ClassDeclaration_SharedString": {
<<<<<<< HEAD
				"forwardCompat": false,
				"backCompat": false
			},
			"TypeAliasDeclaration_CompressedSerializedInterval": {
				"backCompat": false
			},
			"InterfaceDeclaration_ISerializedIntervalCollectionV2": {
				"backCompat": false
			},
			"ClassDeclaration_IntervalCollection": {
				"forwardCompat": false
			},
			"RemovedTypeAliasDeclaration_CompressedSerializedInterval": {
				"backCompat": false,
				"forwardCompat": false
			},
			"RemovedClassDeclaration_IntervalCollection": {
				"backCompat": false,
				"forwardCompat": false
			},
			"RemovedClassDeclaration_IntervalCollectionIterator": {
				"backCompat": false,
				"forwardCompat": false
			},
			"RemovedInterfaceDeclaration_ISerializedIntervalCollectionV2": {
				"backCompat": false
=======
				"backCompat": false,
				"forwardCompat": false
>>>>>>> 81c4f5d3
			}
		}
	}
}<|MERGE_RESOLUTION|>--- conflicted
+++ resolved
@@ -132,7 +132,6 @@
 				"backCompat": false
 			},
 			"ClassDeclaration_SharedString": {
-<<<<<<< HEAD
 				"forwardCompat": false,
 				"backCompat": false
 			},
@@ -158,11 +157,8 @@
 				"forwardCompat": false
 			},
 			"RemovedInterfaceDeclaration_ISerializedIntervalCollectionV2": {
-				"backCompat": false
-=======
 				"backCompat": false,
 				"forwardCompat": false
->>>>>>> 81c4f5d3
 			}
 		}
 	}
