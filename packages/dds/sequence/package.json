--- conflicted
+++ resolved
@@ -192,44 +192,8 @@
 		}
 	},
 	"typeValidation": {
-<<<<<<< HEAD
-		"disabled": true,
-		"broken": {
-			"ClassStatics_SequenceMaintenanceEvent": {
-				"backCompat": false,
-				"forwardCompat": false
-			},
-			"Class_SequenceMaintenanceEvent": {
-				"backCompat": false,
-				"forwardCompat": false
-			},
-			"ClassStatics_SequenceDeltaEvent": {
-				"backCompat": false,
-				"forwardCompat": false
-			},
-			"ClassStatics_SequenceEvent": {
-				"backCompat": false
-			},
-			"Class_SequenceDeltaEvent": {
-				"backCompat": false
-			},
-			"Class_SequenceInterval": {
-				"backCompat": false
-			},
-			"ClassStatics_SequenceInterval": {
-				"backCompat": false
-			},
-			"TypeAlias_IntervalRevertible": {
-				"backCompat": false
-			},
-			"TypeAlias_SharedStringRevertible": {
-				"backCompat": false
-			}
-		},
-=======
 		"broken": {},
 		"disabled": true,
->>>>>>> 6444ced0
 		"entrypoint": "legacy"
 	}
 }