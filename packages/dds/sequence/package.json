{
	"name": "@fluidframework/sequence",
	"version": "2.4.0",
	"description": "Distributed sequence",
	"homepage": "https://fluidframework.com",
	"repository": {
		"type": "git",
		"url": "https://github.com/microsoft/FluidFramework.git",
		"directory": "packages/dds/sequence"
	},
	"license": "MIT",
	"author": "Microsoft and contributors",
	"sideEffects": false,
	"type": "module",
	"exports": {
		".": {
			"import": {
				"types": "./lib/public.d.ts",
				"default": "./lib/index.js"
			},
			"require": {
				"types": "./dist/public.d.ts",
				"default": "./dist/index.js"
			}
		},
		"./legacy": {
			"import": {
				"types": "./lib/legacy.d.ts",
				"default": "./lib/index.js"
			},
			"require": {
				"types": "./dist/legacy.d.ts",
				"default": "./dist/index.js"
			}
		},
		"./internal": {
			"import": {
				"types": "./lib/index.d.ts",
				"default": "./lib/index.js"
			},
			"require": {
				"types": "./dist/index.d.ts",
				"default": "./dist/index.js"
			}
		},
		"./internal/test/intervalCollection": {
			"import": {
				"types": "./lib/intervalCollection.d.ts",
				"default": "./lib/intervalCollection.js"
			},
			"require": {
				"types": "./dist/intervalCollection.d.ts",
				"default": "./dist/intervalCollection.js"
			}
		}
	},
	"main": "lib/index.js",
	"types": "lib/public.d.ts",
	"scripts": {
		"api": "fluid-build . --task api",
		"api-extractor:commonjs": "flub generate entrypoints --outDir ./dist",
		"api-extractor:esnext": "flub generate entrypoints --outDir ./lib --node10TypeCompat",
		"build": "fluid-build . --task build",
		"build:api-reports": "concurrently \"npm:build:api-reports:*\"",
		"build:api-reports:current": "api-extractor run --local --config api-extractor/api-extractor.current.json",
		"build:api-reports:legacy": "api-extractor run --local --config api-extractor/api-extractor.legacy.json",
		"build:commonjs": "fluid-build . --task commonjs",
		"build:compile": "fluid-build . --task compile",
		"build:docs": "api-extractor run --local",
		"build:esnext": "tsc --project ./tsconfig.json",
		"build:genver": "gen-version",
		"build:test": "npm run build:test:esm && npm run build:test:cjs",
		"build:test:cjs": "fluid-tsc commonjs --project ./src/test/tsconfig.cjs.json",
		"build:test:esm": "tsc --project ./src/test/tsconfig.json",
		"check:are-the-types-wrong": "attw --pack . --exclude-entrypoints ./internal/test/intervalCollection",
		"check:biome": "biome check .",
		"check:exports": "concurrently \"npm:check:exports:*\"",
		"check:exports:bundle-release-tags": "api-extractor run --config api-extractor/api-extractor-lint-bundle.json",
		"check:exports:cjs:legacy": "api-extractor run --config api-extractor/api-extractor-lint-legacy.cjs.json",
		"check:exports:cjs:public": "api-extractor run --config api-extractor/api-extractor-lint-public.cjs.json",
		"check:exports:esm:legacy": "api-extractor run --config api-extractor/api-extractor-lint-legacy.esm.json",
		"check:exports:esm:public": "api-extractor run --config api-extractor/api-extractor-lint-public.esm.json",
		"check:format": "npm run check:biome",
		"check:prettier": "prettier --check . --cache --ignore-path ../../../.prettierignore",
		"ci:build:api-reports": "concurrently \"npm:ci:build:api-reports:*\"",
		"ci:build:api-reports:current": "api-extractor run --config api-extractor/api-extractor.current.json",
		"ci:build:api-reports:legacy": "api-extractor run --config api-extractor/api-extractor.legacy.json",
		"ci:build:docs": "api-extractor run",
		"clean": "rimraf --glob dist lib \"*.d.ts\" \"**/*.tsbuildinfo\" \"**/*.build.log\" _api-extractor-temp nyc",
		"eslint": "eslint --format stylish src",
		"eslint:fix": "eslint --format stylish src --fix --fix-type problem,suggestion,layout",
		"format": "npm run format:biome",
		"format:biome": "biome check . --write",
		"format:prettier": "prettier --write . --cache --ignore-path ../../../.prettierignore",
		"lint": "fluid-build . --task lint",
		"lint:fix": "fluid-build . --task eslint:fix --task format",
		"postpack": "tar -cf ./sequence.test-files.tar ./src/test ./dist/test ./lib/test",
		"perf": "cross-env FLUID_TEST_VERBOSE=1 mocha \"lib/**/*.spec.*js\" --node-option unhandled-rejections=strict,expose-gc --exit --perfMode --fgrep @Benchmark --reporter @fluid-tools/benchmark/dist/MochaReporter.js --timeout 30000",
		"perf:measure": "npm run perf -- --fgrep @Measurement",
		"test": "npm run test:mocha",
		"test:benchmark:report": "mocha \"lib/test/*.perf.spec.*js\" --node-option unhandled-rejections=strict,expose-gc --exit --perfMode --fgrep @Benchmark -r @fluid-internal/mocha-test-setup --reporter @fluid-tools/benchmark/dist/MochaReporter.js --timeout 60000",
		"test:coverage": "c8 npm test",
		"test:memory": "mocha --config src/test/memory/.mocharc.cjs",
		"test:memory-profiling:report": "mocha --config src/test/memory/.mocharc.cjs",
		"test:mocha": "npm run test:mocha:esm && echo skipping cjs to avoid overhead - npm run test:mocha:cjs",
		"test:mocha:cjs": "mocha --ignore \"dist/test/memory/**/*\" --recursive \"dist/test/**/*.spec.*js\" --exit",
		"test:mocha:esm": "mocha --ignore \"lib/test/memory/**/*\" --recursive \"lib/test/**/*.spec.*js\" --exit",
		"test:mocha:verbose": "cross-env FLUID_TEST_VERBOSE=1 npm run test:mocha",
		"test:newsnapfiles": "node lib/test/createSnapshotFiles.js",
		"test:stress": "cross-env FUZZ_TEST_COUNT=100 FUZZ_STRESS_RUN=true mocha --ignore \"lib/test/memory/**/*\" --recursive \"lib/test/**/*.fuzz.spec.*js\" -r @fluid-internal/mocha-test-setup",
		"tsc": "fluid-tsc commonjs --project ./tsconfig.cjs.json && copyfiles -f ../../../common/build/build-common/src/cjs/package.json ./dist",
		"typetests:gen": "flub generate typetests --dir . -v",
		"typetests:prepare": "flub typetests --dir . --reset --previous --normalize"
	},
	"c8": {
		"all": true,
		"cache-dir": "nyc/.cache",
		"exclude": [
			"src/test/**/*.*ts",
			"lib/test/**/*.*js"
		],
		"exclude-after-remap": false,
		"include": [
			"src/**/*.*ts",
			"lib/**/*.*js"
		],
		"report-dir": "nyc/report",
		"reporter": [
			"cobertura",
			"html",
			"text"
		],
		"temp-directory": "nyc/.nyc_output"
	},
	"dependencies": {
		"@fluid-internal/client-utils": "workspace:~",
		"@fluidframework/core-interfaces": "workspace:~",
		"@fluidframework/core-utils": "workspace:~",
		"@fluidframework/datastore-definitions": "workspace:~",
		"@fluidframework/driver-definitions": "workspace:~",
		"@fluidframework/merge-tree": "workspace:~",
		"@fluidframework/runtime-definitions": "workspace:~",
		"@fluidframework/runtime-utils": "workspace:~",
		"@fluidframework/shared-object-base": "workspace:~",
		"@fluidframework/telemetry-utils": "workspace:~",
		"double-ended-queue": "^2.1.0-0",
		"uuid": "^9.0.0"
	},
	"devDependencies": {
		"@arethetypeswrong/cli": "^0.15.2",
		"@biomejs/biome": "~1.8.3",
		"@fluid-internal/mocha-test-setup": "workspace:~",
		"@fluid-private/stochastic-test-utils": "workspace:~",
		"@fluid-private/test-dds-utils": "workspace:~",
		"@fluid-tools/benchmark": "^0.50.0",
		"@fluid-tools/build-cli": "^0.46.0",
		"@fluidframework/build-common": "^2.0.3",
		"@fluidframework/build-tools": "^0.46.0",
		"@fluidframework/container-definitions": "workspace:~",
		"@fluidframework/eslint-config-fluid": "^5.4.0",
		"@fluidframework/sequence-previous": "npm:@fluidframework/sequence@2.3.0",
		"@fluidframework/test-runtime-utils": "workspace:~",
		"@microsoft/api-extractor": "7.47.8",
		"@types/diff": "^3.5.1",
		"@types/double-ended-queue": "^2.1.0",
		"@types/mocha": "^9.1.1",
		"@types/node": "^18.19.0",
		"@types/uuid": "^9.0.2",
		"c8": "^8.0.1",
		"concurrently": "^8.2.1",
		"copyfiles": "^2.4.1",
		"cross-env": "^7.0.3",
		"diff": "^3.5.0",
		"eslint": "~8.55.0",
		"mocha": "^10.2.0",
		"mocha-json-output-reporter": "^2.0.1",
		"mocha-multi-reporters": "^1.5.1",
		"moment": "^2.21.0",
		"prettier": "~3.0.3",
		"random-js": "^2.1.0",
		"replace-in-file": "^6.3.5",
		"rimraf": "^4.4.0",
		"typescript": "~5.4.5"
	},
	"fluidBuild": {
		"tasks": {
			"build:test": [
				"...",
				"@fluidframework/merge-tree#build:test"
			]
		}
	},
	"typeValidation": {
<<<<<<< HEAD
		"disabled": true,
		"broken": {},
		"entrypoint": "legacy"
=======
		"broken": {
			"ClassStatics_SequenceMaintenanceEvent": {
				"backCompat": false
			},
			"Class_SequenceMaintenanceEvent": {
				"backCompat": false
			},
			"ClassStatics_SequenceDeltaEvent": {
				"backCompat": false
			},
			"Class_SequenceDeltaEvent": {
				"backCompat": false
			}
		},
		"entrypoint": "internal"
>>>>>>> a2558175
	}
}<|MERGE_RESOLUTION|>--- conflicted
+++ resolved
@@ -191,11 +191,8 @@
 		}
 	},
 	"typeValidation": {
-<<<<<<< HEAD
 		"disabled": true,
-		"broken": {},
-		"entrypoint": "legacy"
-=======
+		"entrypoint": "legacy",
 		"broken": {
 			"ClassStatics_SequenceMaintenanceEvent": {
 				"backCompat": false
@@ -209,8 +206,6 @@
 			"Class_SequenceDeltaEvent": {
 				"backCompat": false
 			}
-		},
-		"entrypoint": "internal"
->>>>>>> a2558175
+		}
 	}
 }