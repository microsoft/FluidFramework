{
	"name": "@fluidframework/sequence",
	"version": "2.0.0-rc.1.0.0",
	"description": "Distributed sequence",
	"homepage": "https://fluidframework.com",
	"repository": {
		"type": "git",
		"url": "https://github.com/microsoft/FluidFramework.git",
		"directory": "packages/dds/sequence"
	},
	"license": "MIT",
	"author": "Microsoft and contributors",
	"sideEffects": false,
	"exports": {
		".": {
			"import": {
				"types": "./lib/index.d.mts",
				"default": "./lib/index.mjs"
			},
			"require": {
				"types": "./dist/index.d.ts",
				"default": "./dist/index.cjs"
			}
		},
		"./test/intervalCollection": {
			"import": {
				"types": "./lib/intervalCollection.d.mts",
				"default": "./lib/intervalCollection.mjs"
			},
			"require": {
				"types": "./dist/intervalCollection.d.ts",
				"default": "./dist/intervalCollection.cjs"
			}
		},
		"./alpha": {
			"import": {
				"types": "./lib/sequence-alpha.d.mts",
				"default": "./lib/index.mjs"
			},
			"require": {
				"types": "./dist/sequence-alpha.d.ts",
				"default": "./dist/index.cjs"
			}
		},
		"./beta": {
			"import": {
				"types": "./lib/sequence-beta.d.mts",
				"default": "./lib/index.mjs"
			},
			"require": {
				"types": "./dist/sequence-beta.d.ts",
				"default": "./dist/index.cjs"
			}
		},
		"./internal": {
			"import": {
				"types": "./lib/index.d.mts",
				"default": "./lib/index.mjs"
			},
			"require": {
				"types": "./dist/index.d.ts",
				"default": "./dist/index.cjs"
			}
		},
		"./public": {
			"import": {
				"types": "./lib/sequence-public.d.mts",
				"default": "./lib/index.mjs"
			},
			"require": {
				"types": "./dist/sequence-public.d.ts",
				"default": "./dist/index.cjs"
			}
		}
	},
	"main": "dist/index.cjs",
	"module": "lib/index.mjs",
	"types": "dist/index.d.ts",
	"scripts": {
		"api": "fluid-build . --task api",
		"api-extractor:commonjs": "api-extractor run --local",
		"api-extractor:esnext": "api-extractor run --config ./api-extractor-esm.json",
		"build": "fluid-build . --task build",
		"build:commonjs": "fluid-build . --task commonjs",
		"build:compile": "fluid-build . --task compile",
		"build:docs": "fluid-build . --task api",
		"build:esnext": "tsc-multi --config ../../../common/build/build-common/tsc-multi.esm.json",
		"build:genver": "gen-version",
		"build:test": "tsc-multi --config ./tsc-multi.test.json",
		"check:are-the-types-wrong": "attw --pack . --entrypoints .",
		"check:release-tags": "api-extractor run --local --config ./api-extractor-lint.json",
		"ci:build:docs": "api-extractor run",
		"clean": "rimraf --glob dist lib \"**/*.tsbuildinfo\" \"**/*.build.log\" _api-extractor-temp nyc",
		"eslint": "eslint --format stylish src",
		"eslint:fix": "eslint --format stylish src --fix --fix-type problem,suggestion,layout",
		"format": "npm run prettier:fix",
		"lint": "npm run prettier && npm run check:release-tags && npm run eslint",
		"lint:fix": "npm run prettier:fix && npm run eslint:fix",
		"postpack": "tar -cf ./sequence.test-files.tar ./src/test ./dist/test",
		"perf": "cross-env FLUID_TEST_VERBOSE=1 mocha \"dist/**/*.spec.*js\" --node-option unhandled-rejections=strict,expose-gc --exit -r node_modules/@fluidframework/mocha-test-setup --perfMode --fgrep @Benchmark --reporter @fluid-tools/benchmark/dist/MochaReporter.js --timeout 30000",
		"perf:measure": "npm run perf -- --fgrep @Measurement",
		"prettier": "prettier --check . --cache --ignore-path ../../../.prettierignore",
		"prettier:fix": "prettier --write . --cache --ignore-path ../../../.prettierignore",
		"test": "npm run test:mocha",
		"test:benchmark:report": "mocha \"dist/test/*.perf.spec.*js\" --node-option unhandled-rejections=strict,expose-gc --exit --perfMode --fgrep @Benchmark -r @fluidframework/mocha-test-setup --reporter @fluid-tools/benchmark/dist/MochaReporter.js --timeout 60000",
		"test:coverage": "c8 npm test",
		"test:memory": "mocha --config src/test/memory/.mocharc.js",
		"test:memory-profiling:report": "mocha --config src/test/memory/.mocharc.js",
		"test:mocha": "mocha --ignore \"dist/test/memory/**/*\" --recursive \"dist/test/**/*.spec.*js\" -r node_modules/@fluidframework/mocha-test-setup",
		"test:mocha:verbose": "cross-env FLUID_TEST_VERBOSE=1 npm run test:mocha",
		"test:newsnapfiles": "node dist/test/createSnapshotFiles.js",
		"test:stress": "cross-env FUZZ_TEST_COUNT=100 FUZZ_STRESS_RUN=true mocha --ignore \"dist/test/memory/**/*\" --recursive \"dist/test/**/*.fuzz.spec.*js\" -r @fluidframework/mocha-test-setup",
		"tsc": "tsc-multi --config ../../../common/build/build-common/tsc-multi.cjs.json",
		"typetests:gen": "fluid-type-test-generator",
		"typetests:prepare": "flub typetests --dir . --reset --previous --normalize"
	},
	"c8": {
		"all": true,
		"cache-dir": "nyc/.cache",
		"exclude": [
			"src/test/**/*.*ts",
			"dist/test/**/*.*js"
		],
		"exclude-after-remap": false,
		"include": [
			"src/**/*.*ts",
			"dist/**/*.*js"
		],
		"report-dir": "nyc/report",
		"reporter": [
			"cobertura",
			"html",
			"text"
		],
		"temp-directory": "nyc/.nyc_output"
	},
	"dependencies": {
		"@fluid-internal/client-utils": "workspace:~",
		"@fluidframework/core-interfaces": "workspace:~",
		"@fluidframework/core-utils": "workspace:~",
		"@fluidframework/datastore-definitions": "workspace:~",
		"@fluidframework/merge-tree": "workspace:~",
		"@fluidframework/protocol-definitions": "^3.1.0-223007",
		"@fluidframework/runtime-definitions": "workspace:~",
		"@fluidframework/runtime-utils": "workspace:~",
		"@fluidframework/shared-object-base": "workspace:~",
		"@fluidframework/telemetry-utils": "workspace:~",
		"uuid": "^9.0.0"
	},
	"devDependencies": {
		"@arethetypeswrong/cli": "^0.13.3",
		"@fluid-private/stochastic-test-utils": "workspace:~",
		"@fluid-private/test-dds-utils": "workspace:~",
		"@fluid-tools/benchmark": "^0.48.0",
		"@fluid-tools/build-cli": "0.29.0-222379",
		"@fluidframework/build-common": "^2.0.3",
		"@fluidframework/build-tools": "0.29.0-222379",
		"@fluidframework/eslint-config-fluid": "^3.1.0",
		"@fluidframework/mocha-test-setup": "workspace:~",
		"@fluidframework/sequence-previous": "npm:@fluidframework/sequence@2.0.0-internal.8.0.0",
		"@fluidframework/test-runtime-utils": "workspace:~",
		"@microsoft/api-extractor": "^7.38.3",
		"@types/diff": "^3.5.1",
		"@types/mocha": "^9.1.1",
		"@types/node": "^18.19.0",
		"@types/uuid": "^9.0.2",
		"c8": "^8.0.1",
		"copyfiles": "^2.4.1",
		"cross-env": "^7.0.3",
		"diff": "^3.5.0",
		"eslint": "~8.50.0",
		"mocha": "^10.2.0",
		"mocha-json-output-reporter": "^2.0.1",
		"mocha-multi-reporters": "^1.5.1",
		"moment": "^2.21.0",
		"prettier": "~3.0.3",
		"random-js": "^2.1.0",
		"replace-in-file": "^6.3.5",
		"rimraf": "^4.4.0",
		"tsc-multi": "^1.1.0",
		"typescript": "~5.1.6"
	},
	"fluidBuild": {
		"tasks": {
			"build:docs": {
				"dependsOn": [
					"...",
					"api-extractor:commonjs",
					"api-extractor:esnext"
				],
				"script": false
			},
			"build:test": [
				"...",
				"@fluidframework/merge-tree#build:test"
			]
		}
	},
	"typeValidation": {
		"broken": {
<<<<<<< HEAD
			"InterfaceDeclaration_IIntervalCollection": {
=======
			"ClassDeclaration_SharedString": {
>>>>>>> 29b093e5
				"backCompat": false
			}
		}
	}
}<|MERGE_RESOLUTION|>--- conflicted
+++ resolved
@@ -198,11 +198,10 @@
 	},
 	"typeValidation": {
 		"broken": {
-<<<<<<< HEAD
 			"InterfaceDeclaration_IIntervalCollection": {
-=======
+				"backCompat": false
+			},
 			"ClassDeclaration_SharedString": {
->>>>>>> 29b093e5
 				"backCompat": false
 			}
 		}
