--- conflicted
+++ resolved
@@ -129,15 +129,11 @@
 				"backCompat": false
 			},
 			"ClassDeclaration_SharedString": {
-<<<<<<< HEAD
+				"forwardCompat": false,
 				"backCompat": false
 			},
 			"TypeAliasDeclaration_SharedStringSegment": {
 				"backCompat": false
-=======
-				"backCompat": false,
-				"forwardCompat": false
->>>>>>> a6ced696
 			}
 		}
 	}
