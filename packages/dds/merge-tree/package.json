--- conflicted
+++ resolved
@@ -109,17 +109,14 @@
     "baselineRange": ">=2.0.0-internal.2.0.0 <2.0.0-internal.3.0.0",
     "baselineVersion": "2.0.0-internal.2.1.1",
     "broken": {
-<<<<<<< HEAD
       "ClassDeclaration_Client": {"forwardCompat": false, "backCompat": false},
-      "InterfaceDeclaration_SegmentGroup": {"forwardCompat": false}
-=======
+      "InterfaceDeclaration_SegmentGroup": {"forwardCompat": false},
       "ClassDeclaration_Client": {
         "forwardCompat": false
       },
       "InterfaceDeclaration_SegmentGroup": {
         "forwardCompat": false
       }
->>>>>>> bf41fc06
     }
   }
 }