--- conflicted
+++ resolved
@@ -53,18 +53,11 @@
   "dependencies": {
     "@fluidframework/common-definitions": "^0.18.1",
     "@fluidframework/common-utils": "^0.21.0",
-<<<<<<< HEAD
-    "@fluidframework/container-definitions": "^0.25.0",
-    "@fluidframework/core-interfaces": "^0.25.0",
-    "@fluidframework/datastore-definitions": "^0.25.0",
-    "@fluidframework/protocol-definitions": "^0.1011.0-0",
-    "@fluidframework/telemetry-utils": "^0.25.0"
-=======
+    "@fluidframework/container-definitions": "^0.25.1",
     "@fluidframework/core-interfaces": "^0.25.1",
     "@fluidframework/datastore-definitions": "^0.25.1",
     "@fluidframework/protocol-definitions": "^0.1011.1-0",
     "@fluidframework/telemetry-utils": "^0.25.1"
->>>>>>> 5b319caf
   },
   "devDependencies": {
     "@fluidframework/build-common": "^0.18.0",
