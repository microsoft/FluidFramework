--- conflicted
+++ resolved
@@ -105,145 +105,137 @@
 	},
 	"typeValidation": {
 		"broken": {
+			"RemovedInterfaceDeclaration_IIntegerRange": {
+				"forwardCompat": false,
+				"backCompat": false
+			},
+			"RemovedFunctionDeclaration_internedSpaces": {
+				"forwardCompat": false,
+				"backCompat": false
+			},
+			"RemovedVariableDeclaration_refGetRangeLabels": {
+				"forwardCompat": false,
+				"backCompat": false
+			},
+			"RemovedFunctionDeclaration_refHasRangeLabel": {
+				"forwardCompat": false,
+				"backCompat": false
+			},
+			"RemovedFunctionDeclaration_refHasRangeLabels": {
+				"forwardCompat": false,
+				"backCompat": false
+			},
+			"ClassDeclaration_Client": {
+				"forwardCompat": false,
+				"backCompat": false
+			},
+			"RemovedTypeAliasDeclaration_RangeStackMap": {
+				"forwardCompat": false,
+				"backCompat": false
+			},
+			"RemovedClassDeclaration_Stack": {
+				"forwardCompat": false,
+				"backCompat": false
+			},
+			"FunctionDeclaration_extendIfUndefined": {
+				"forwardCompat": false,
+				"backCompat": false
+			},
+			"RemovedFunctionDeclaration_clone": {
+				"forwardCompat": false,
+				"backCompat": false
+			},
+			"RemovedFunctionDeclaration_combine": {
+				"forwardCompat": false,
+				"backCompat": false
+			},
+			"RemovedFunctionDeclaration_extend": {
+				"forwardCompat": false,
+				"backCompat": false
+			},
+			"RemovedFunctionDeclaration_extendIfUndefined": {
+				"forwardCompat": false,
+				"backCompat": false
+			},
+			"InterfaceDeclaration_SegmentGroup": {
+				"backCompat": false
+			},
+			"RemovedInterfaceDeclaration_Dictionary": {
+				"forwardCompat": false,
+				"backCompat": false
+			},
+			"RemovedInterfaceDeclaration_IConsensusInfo": {
+				"forwardCompat": false,
+				"backCompat": false
+			},
+			"RemovedInterfaceDeclaration_IConsensusValue": {
+				"forwardCompat": false,
+				"backCompat": false
+			},
+			"RemovedInterfaceDeclaration_IMarkerModifiedAction": {
+				"forwardCompat": false,
+				"backCompat": false
+			},
+			"RemovedVariableDeclaration_LocalClientId": {
+				"forwardCompat": false,
+				"backCompat": false
+			},
+			"RemovedTypeAliasDeclaration_MergeTreeDeltaCallback": {
+				"forwardCompat": false,
+				"backCompat": false
+			},
+			"RemovedTypeAliasDeclaration_MergeTreeMaintenanceCallback": {
+				"forwardCompat": false,
+				"backCompat": false
+			},
+			"RemovedVariableDeclaration_NonCollabClient": {
+				"forwardCompat": false,
+				"backCompat": false
+			},
+			"RemovedInterfaceDeclaration_SegmentAccumulator": {
+				"forwardCompat": false,
+				"backCompat": false
+			},
+			"RemovedInterfaceDeclaration_SortedDictionary": {
+				"forwardCompat": false,
+				"backCompat": false
+			},
+			"RemovedVariableDeclaration_TreeMaintenanceSequenceNumber": {
+				"forwardCompat": false,
+				"backCompat": false
+			},
+			"RemovedVariableDeclaration_compareNumbers": {
+				"forwardCompat": false,
+				"backCompat": false
+			},
+			"RemovedVariableDeclaration_compareStrings": {
+				"forwardCompat": false,
+				"backCompat": false
+			},
+			"RemovedEnumDeclaration_PropertiesRollback": {
+				"forwardCompat": false
+			},
+			"ClassDeclaration_LocalReferenceCollection": {
+				"backCompat": false
+			},
+			"ClassDeclaration_BaseSegment": {
+				"backCompat": false
+			},
+			"InterfaceDeclaration_IConsensusInfo": {
+				"backCompat": false
+			},
+			"ClassDeclaration_Marker": {
+				"backCompat": false
+			},
+			"ClassDeclaration_TextSegment": {
+				"backCompat": false
+			},
+			"RemovedFunctionDeclaration_createAnnotateMarkerOp": {
+				"forwardCompat": false,
+				"backCompat": false
+			},
 			"VariableDeclaration_MergeTreeDeltaType": {
 				"forwardCompat": false
-			},
-			"RemovedInterfaceDeclaration_IIntegerRange": {
-				"forwardCompat": false,
-				"backCompat": false
-			},
-			"RemovedFunctionDeclaration_internedSpaces": {
-				"forwardCompat": false,
-				"backCompat": false
-			},
-			"RemovedVariableDeclaration_refGetRangeLabels": {
-				"forwardCompat": false,
-				"backCompat": false
-			},
-			"RemovedFunctionDeclaration_refHasRangeLabel": {
-				"forwardCompat": false,
-				"backCompat": false
-			},
-			"RemovedFunctionDeclaration_refHasRangeLabels": {
-				"forwardCompat": false,
-				"backCompat": false
-			},
-			"ClassDeclaration_Client": {
-				"forwardCompat": false,
-				"backCompat": false
-			},
-			"RemovedTypeAliasDeclaration_RangeStackMap": {
-				"forwardCompat": false,
-				"backCompat": false
-			},
-			"RemovedClassDeclaration_Stack": {
-				"forwardCompat": false,
-				"backCompat": false
-			},
-			"FunctionDeclaration_extendIfUndefined": {
-				"forwardCompat": false,
-				"backCompat": false
-			},
-			"RemovedFunctionDeclaration_clone": {
-				"forwardCompat": false,
-				"backCompat": false
-			},
-			"RemovedFunctionDeclaration_combine": {
-				"forwardCompat": false,
-				"backCompat": false
-			},
-			"RemovedFunctionDeclaration_extend": {
-				"forwardCompat": false,
-				"backCompat": false
-			},
-			"RemovedFunctionDeclaration_extendIfUndefined": {
-				"forwardCompat": false,
-				"backCompat": false
-			},
-			"InterfaceDeclaration_SegmentGroup": {
-				"backCompat": false
-			},
-			"RemovedInterfaceDeclaration_Dictionary": {
-				"forwardCompat": false,
-				"backCompat": false
-			},
-			"RemovedInterfaceDeclaration_IConsensusInfo": {
-				"forwardCompat": false,
-				"backCompat": false
-			},
-			"RemovedInterfaceDeclaration_IConsensusValue": {
-				"forwardCompat": false,
-				"backCompat": false
-			},
-			"RemovedInterfaceDeclaration_IMarkerModifiedAction": {
-				"forwardCompat": false,
-				"backCompat": false
-			},
-			"RemovedVariableDeclaration_LocalClientId": {
-				"forwardCompat": false,
-				"backCompat": false
-			},
-			"RemovedTypeAliasDeclaration_MergeTreeDeltaCallback": {
-				"forwardCompat": false,
-				"backCompat": false
-			},
-			"RemovedTypeAliasDeclaration_MergeTreeMaintenanceCallback": {
-				"forwardCompat": false,
-				"backCompat": false
-			},
-			"RemovedVariableDeclaration_NonCollabClient": {
-				"forwardCompat": false,
-				"backCompat": false
-			},
-			"RemovedInterfaceDeclaration_SegmentAccumulator": {
-				"forwardCompat": false,
-				"backCompat": false
-			},
-			"RemovedInterfaceDeclaration_SortedDictionary": {
-				"forwardCompat": false,
-				"backCompat": false
-			},
-			"RemovedVariableDeclaration_TreeMaintenanceSequenceNumber": {
-				"forwardCompat": false,
-				"backCompat": false
-			},
-			"RemovedVariableDeclaration_compareNumbers": {
-				"forwardCompat": false,
-				"backCompat": false
-			},
-			"RemovedVariableDeclaration_compareStrings": {
-				"forwardCompat": false,
-				"backCompat": false
-			},
-			"RemovedEnumDeclaration_PropertiesRollback": {
-				"forwardCompat": false
-			},
-			"ClassDeclaration_LocalReferenceCollection": {
-				"backCompat": false
-			},
-			"ClassDeclaration_BaseSegment": {
-				"backCompat": false
-			},
-			"InterfaceDeclaration_IConsensusInfo": {
-				"backCompat": false
-			},
-			"ClassDeclaration_Marker": {
-				"backCompat": false
-			},
-			"ClassDeclaration_TextSegment": {
-				"backCompat": false
-			},
-<<<<<<< HEAD
-			"InterfaceDeclaration_SegmentGroup": {
-				"backCompat": false
-=======
-			"RemovedFunctionDeclaration_createAnnotateMarkerOp": {
-				"forwardCompat": false,
-				"backCompat": false
-			},
-			"VariableDeclaration_MergeTreeDeltaType": {
-				"forwardCompat": false
->>>>>>> aa122474
 			}
 		}
 	}
