{
	"name": "@fluidframework/merge-tree",
	"version": "2.0.0-internal.6.4.0",
	"description": "Merge tree",
	"homepage": "https://fluidframework.com",
	"repository": {
		"type": "git",
		"url": "https://github.com/microsoft/FluidFramework.git",
		"directory": "packages/dds/merge-tree"
	},
	"license": "MIT",
	"author": "Microsoft and contributors",
	"sideEffects": false,
	"main": "dist/index.js",
	"module": "lib/index.js",
	"types": "dist/index.d.ts",
	"scripts": {
		"build": "fluid-build . --task build",
		"build:commonjs": "fluid-build . --task commonjs",
		"build:compile": "fluid-build . --task compile",
		"build:docs": "api-extractor run --local --typescript-compiler-folder ../../../node_modules/typescript && copyfiles -u 1 ./_api-extractor-temp/doc-models/* ../../../_api-extractor-temp/",
		"build:esnext": "tsc --project ./tsconfig.esnext.json",
		"build:test": "tsc --project ./src/test/tsconfig.json",
		"ci:build:docs": "api-extractor run --typescript-compiler-folder ../../../node_modules/typescript && copyfiles -u 1 ./_api-extractor-temp/* ../../../_api-extractor-temp/",
		"clean": "rimraf --glob 'dist' 'lib' '*.tsbuildinfo' '*.build.log' '_api-extractor-temp' 'nyc'",
		"eslint": "eslint --format stylish src",
		"eslint:fix": "eslint --format stylish src --fix --fix-type problem,suggestion,layout",
		"format": "npm run prettier:fix",
		"lint": "npm run prettier && npm run eslint",
		"lint:fix": "npm run prettier:fix && npm run eslint:fix",
		"postpack": "tar -cvf ./merge-tree.test-files.tar ./src/test ./dist/test",
		"perf": "cross-env FLUID_TEST_VERBOSE=1 mocha \"dist/**/*.spec.js\" --node-option unhandled-rejections=strict,expose-gc --exit -r node_modules/@fluidframework/mocha-test-setup --perfMode --fgrep @Benchmark --reporter @fluid-tools/benchmark/dist/MochaReporter.js --timeout 30000",
		"perf:measure": "npm run perf -- --fgrep @Measurement",
		"perf:profile": "node --inspect-brk ./node_modules/mocha/bin/mocha.js \"dist/**/*.spec.js\" --node-option unhandled-rejections=strict,expose-gc --exit -r node_modules/@fluidframework/mocha-test-setup --perfMode --fgrep @Benchmark --reporter @fluid-tools/benchmark/dist/MochaReporter.js --timeout 30000",
		"prettier": "prettier --check . --ignore-path ../../../.prettierignore",
		"prettier:fix": "prettier --write . --ignore-path ../../../.prettierignore",
		"test": "npm run test:mocha",
		"test:benchmark:report": "mocha \"dist/test/*.perf.spec.js\" --node-option unhandled-rejections=strict,expose-gc --exit --perfMode --fgrep @Benchmark -r @fluidframework/mocha-test-setup --reporter @fluid-tools/benchmark/dist/MochaReporter.js --timeout 60000",
		"test:coverage": "c8 npm test",
		"test:mocha": "mocha --ignore 'dist/test/types/*' --recursive dist/test",
		"test:mocha:verbose": "cross-env FLUID_TEST_VERBOSE=1 npm run test:mocha",
		"test:stress": "cross-env FUZZ_STRESS_RUN=1 FUZZ_TEST_COUNT=1 npm run test:mocha",
		"tsc": "tsc",
		"typetests:gen": "fluid-type-test-generator",
		"typetests:prepare": "flub typetests --dir . --reset --previous --normalize"
	},
	"c8": {
		"all": true,
		"cache-dir": "nyc/.cache",
		"exclude": [
			"src/test/**/*.ts",
			"dist/test/**/*.js"
		],
		"exclude-after-remap": false,
		"include": [
			"src/**/*.ts",
			"dist/**/*.js"
		],
		"report-dir": "nyc/report",
		"reporter": [
			"cobertura",
			"html",
			"text"
		],
		"temp-directory": "nyc/.nyc_output"
	},
	"dependencies": {
		"@fluid-internal/client-utils": "workspace:~",
		"@fluidframework/container-definitions": "workspace:~",
		"@fluidframework/core-interfaces": "workspace:~",
		"@fluidframework/core-utils": "workspace:~",
		"@fluidframework/datastore-definitions": "workspace:~",
		"@fluidframework/protocol-definitions": "^1.1.0",
		"@fluidframework/runtime-definitions": "workspace:~",
		"@fluidframework/runtime-utils": "workspace:~",
		"@fluidframework/shared-object-base": "workspace:~",
		"@fluidframework/telemetry-utils": "workspace:~"
	},
	"devDependencies": {
		"@fluid-internal/stochastic-test-utils": "workspace:~",
		"@fluid-internal/test-pairwise-generator": "workspace:~",
		"@fluid-tools/benchmark": "^0.48.0",
		"@fluid-tools/build-cli": "^0.22.0",
		"@fluidframework/build-common": "^2.0.0",
		"@fluidframework/build-tools": "^0.22.0",
		"@fluidframework/eslint-config-fluid": "^2.1.0",
		"@fluidframework/merge-tree-previous": "npm:@fluidframework/merge-tree@2.0.0-internal.6.3.0",
		"@fluidframework/mocha-test-setup": "workspace:~",
		"@fluidframework/test-runtime-utils": "workspace:~",
		"@microsoft/api-extractor": "^7.34.4",
		"@types/diff": "^3.5.1",
		"@types/mocha": "^9.1.1",
		"@types/node": "^16.18.38",
		"c8": "^7.7.1",
		"copyfiles": "^2.4.1",
		"cross-env": "^7.0.3",
		"diff": "^3.5.0",
		"eslint": "~8.6.0",
		"mocha": "^10.2.0",
		"mocha-json-output-reporter": "^2.0.1",
		"mocha-multi-reporters": "^1.5.1",
		"moment": "^2.21.0",
		"prettier": "~2.6.2",
		"rimraf": "^4.4.0",
		"typescript": "~4.5.5"
	},
	"typeValidation": {
<<<<<<< HEAD
		"broken": {
			"ClassDeclaration_Client": {
				"forwardCompat": false
			},
			"ClassDeclaration_RedBlackTree": {
				"forwardCompat": false
			}
		}
=======
		"broken": {}
>>>>>>> 8954fe82
	}
}<|MERGE_RESOLUTION|>--- conflicted
+++ resolved
@@ -105,7 +105,6 @@
 		"typescript": "~4.5.5"
 	},
 	"typeValidation": {
-<<<<<<< HEAD
 		"broken": {
 			"ClassDeclaration_Client": {
 				"forwardCompat": false
@@ -114,8 +113,5 @@
 				"forwardCompat": false
 			}
 		}
-=======
-		"broken": {}
->>>>>>> 8954fe82
 	}
 }