--- conflicted
+++ resolved
@@ -111,7 +111,6 @@
 		"typescript": "~4.5.5"
 	},
 	"typeValidation": {
-<<<<<<< HEAD
 		"broken": {
 			"ClassDeclaration_BaseSegment": {
 				"backCompat": false
@@ -154,13 +153,7 @@
 			},
 			"InterfaceDeclaration_IHierBlock": {
 				"backCompat": false
-			},
-			"InterfaceDeclaration_MergeTreeRevertibleDriver": {
-				"backCompat": false
 			}
 		}
-=======
-		"broken": {}
->>>>>>> 8fbe444a
 	}
 }