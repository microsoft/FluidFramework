--- conflicted
+++ resolved
@@ -188,13 +188,11 @@
 	},
 	"typeValidation": {
 		"broken": {
-<<<<<<< HEAD
+			"ClassDeclaration_Client": {
+				"backCompat": false
+			},
 			"ClassDeclaration_RedBlackTree": {
 				"forwardCompat": false
-=======
-			"ClassDeclaration_Client": {
-				"backCompat": false
->>>>>>> dd9ff166
 			}
 		}
 	}
