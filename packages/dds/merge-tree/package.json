{
	"name": "@fluidframework/merge-tree",
	"version": "2.0.0-internal.3.3.0",
	"description": "Merge tree",
	"homepage": "https://fluidframework.com",
	"repository": {
		"type": "git",
		"url": "https://github.com/microsoft/FluidFramework.git",
		"directory": "packages/dds/merge-tree"
	},
	"license": "MIT",
	"author": "Microsoft and contributors",
	"sideEffects": false,
	"main": "dist/index.js",
	"module": "lib/index.js",
	"types": "dist/index.d.ts",
	"scripts": {
		"build": "concurrently npm:build:compile npm:lint && npm run build:docs",
		"build:commonjs": "npm run tsc && npm run typetests:gen && npm run build:test",
		"build:compile": "concurrently npm:build:commonjs npm:build:esnext",
		"build:docs": "api-extractor run --local --typescript-compiler-folder ../../../node_modules/typescript && copyfiles -u 1 ./_api-extractor-temp/doc-models/* ../../../_api-extractor-temp/",
		"build:esnext": "tsc --project ./tsconfig.esnext.json",
		"build:full": "npm run build",
		"build:full:compile": "npm run build:compile",
		"build:test": "tsc --project ./src/test/tsconfig.json",
		"ci:build:docs": "api-extractor run --typescript-compiler-folder ../../../node_modules/typescript && copyfiles -u 1 ./_api-extractor-temp/* ../../../_api-extractor-temp/",
		"clean": "rimraf dist lib *.tsbuildinfo *.build.log",
		"eslint": "eslint --format stylish src",
		"eslint:fix": "eslint --format stylish src --fix --fix-type problem,suggestion,layout",
		"format": "npm run prettier:fix",
		"lint": "npm run prettier && npm run eslint",
		"lint:fix": "npm run prettier:fix && npm run eslint:fix",
		"postpack": "tar -cvf ./merge-tree.test-files.tar ./src/test ./dist/test",
		"perf": "cross-env FLUID_TEST_VERBOSE=1 mocha \"dist/**/*.spec.js\" --node-option unhandled-rejections=strict,expose-gc --exit -r node_modules/@fluidframework/mocha-test-setup --perfMode --fgrep @Benchmark --reporter @fluid-tools/benchmark/dist/MochaReporter.js --timeout 30000",
		"perf:measure": "npm run perf -- --fgrep @Measurement",
		"prettier": "prettier --check . --ignore-path ../../../.prettierignore",
		"prettier:fix": "prettier --write . --ignore-path ../../../.prettierignore",
		"test": "npm run test:mocha",
		"test:benchmark:report": "mocha \"dist/test/*.perf.spec.js\" --node-option unhandled-rejections=strict,expose-gc --exit --perfMode --fgrep @Benchmark -r @fluidframework/mocha-test-setup --reporter @fluid-tools/benchmark/dist/MochaReporter.js --timeout 60000",
		"test:coverage": "nyc npm test -- --reporter xunit --reporter-option output=nyc/junit-report.xml",
		"test:mocha": "mocha --ignore 'dist/test/types/*' --recursive dist/test --exit -r node_modules/@fluidframework/mocha-test-setup -r source-map-support/register --unhandled-rejections=strict",
		"test:mocha:verbose": "cross-env FLUID_TEST_VERBOSE=1 npm run test:mocha",
		"test:stress": "cross-env FUZZ_STRESS_RUN=1 FUZZ_TEST_COUNT=1 npm run test:mocha",
		"tsc": "tsc",
		"typetests:gen": "fluid-type-test-generator",
		"typetests:prepare": "flub generate typetests --prepare --dir . --pin"
	},
	"nyc": {
		"all": true,
		"cache-dir": "nyc/.cache",
		"exclude": [
			"src/test/**/*.ts",
			"dist/test/**/*.js"
		],
		"exclude-after-remap": false,
		"include": [
			"src/**/*.ts",
			"dist/**/*.js"
		],
		"report-dir": "nyc/report",
		"reporter": [
			"cobertura",
			"html",
			"text"
		],
		"temp-directory": "nyc/.nyc_output"
	},
	"dependencies": {
		"@fluidframework/common-definitions": "^0.20.1",
		"@fluidframework/common-utils": "^1.1.1",
		"@fluidframework/container-definitions": ">=2.0.0-internal.3.3.0 <2.0.0-internal.4.0.0",
		"@fluidframework/container-utils": ">=2.0.0-internal.3.3.0 <2.0.0-internal.4.0.0",
		"@fluidframework/core-interfaces": ">=2.0.0-internal.3.3.0 <2.0.0-internal.4.0.0",
		"@fluidframework/datastore-definitions": ">=2.0.0-internal.3.3.0 <2.0.0-internal.4.0.0",
		"@fluidframework/protocol-definitions": "^1.1.0",
		"@fluidframework/runtime-definitions": ">=2.0.0-internal.3.3.0 <2.0.0-internal.4.0.0",
		"@fluidframework/runtime-utils": ">=2.0.0-internal.3.3.0 <2.0.0-internal.4.0.0",
		"@fluidframework/shared-object-base": ">=2.0.0-internal.3.3.0 <2.0.0-internal.4.0.0",
		"@fluidframework/telemetry-utils": ">=2.0.0-internal.3.3.0 <2.0.0-internal.4.0.0"
	},
	"devDependencies": {
		"@fluid-internal/stochastic-test-utils": ">=2.0.0-internal.3.3.0 <2.0.0-internal.4.0.0",
		"@fluid-tools/benchmark": "^0.46.0",
		"@fluid-tools/build-cli": "0.11.0-135362",
		"@fluidframework/build-common": "^1.1.0",
		"@fluidframework/build-tools": "0.11.0-135362",
		"@fluidframework/eslint-config-fluid": "^2.0.0",
		"@fluidframework/merge-tree-previous": "npm:@fluidframework/merge-tree@2.0.0-internal.3.2.0",
		"@fluidframework/mocha-test-setup": ">=2.0.0-internal.3.3.0 <2.0.0-internal.4.0.0",
		"@fluidframework/test-pairwise-generator": ">=2.0.0-internal.3.3.0 <2.0.0-internal.4.0.0",
		"@fluidframework/test-runtime-utils": ">=2.0.0-internal.3.3.0 <2.0.0-internal.4.0.0",
		"@microsoft/api-extractor": "^7.22.2",
		"@rushstack/eslint-config": "^2.5.1",
		"@types/diff": "^3.5.1",
		"@types/mocha": "^9.1.1",
		"@types/node": "^14.18.36",
		"@types/random-js": "^1.0.31",
		"concurrently": "^6.2.0",
		"copyfiles": "^2.4.1",
		"cross-env": "^7.0.2",
		"diff": "^3.5.0",
		"eslint": "~8.6.0",
		"mocha": "^10.0.0",
		"nyc": "^15.0.0",
		"prettier": "~2.6.2",
		"random-js": "^1.0.8",
		"rimraf": "^2.6.2",
		"source-map-support": "^0.5.16",
		"typescript": "~4.5.5"
	},
	"typeValidation": {
<<<<<<< HEAD
		"version": "2.0.0-internal.3.2.0",
		"previousVersionStyle": "~previousMinor",
		"baselineRange": ">=2.0.0-internal.3.1.0 <2.0.0-internal.3.2.0",
		"baselineVersion": "2.0.0-internal.3.1.0",
		"broken": {
			"ClassDeclaration_BaseSegment": {
				"forwardCompat": false
			},
			"InterfaceDeclaration_IAttributionCollection": {
				"forwardCompat": false
			},
			"InterfaceDeclaration_IHierBlock": {
				"forwardCompat": false
			},
			"InterfaceDeclaration_SerializedAttributionCollection": {
				"backCompat": false
			},
			"InterfaceDeclaration_IMergeBlock": {
				"forwardCompat": false
			},
			"TypeAliasDeclaration_IMergeNode": {
				"forwardCompat": false
			},
			"InterfaceDeclaration_IMergeNodeCommon": {
				"forwardCompat": false
			},
			"ClassDeclaration_IncrementalMapState": {
				"forwardCompat": false
			},
			"InterfaceDeclaration_InsertContext": {
				"forwardCompat": false
			},
			"InterfaceDeclaration_ISegmentChanges": {
				"forwardCompat": false
			},
			"ClassDeclaration_Marker": {
				"forwardCompat": false
			},
			"ClassDeclaration_MergeBlock": {
				"forwardCompat": false
			},
			"ClassDeclaration_MergeNode": {
				"forwardCompat": false
			},
			"ClassDeclaration_PropertiesManager": {
				"forwardCompat": false
			},
			"InterfaceDeclaration_IConsensusInfo": {
				"forwardCompat": false
			},
			"TypeAliasDeclaration_SortedSegmentSetItem": {
				"forwardCompat": false
			},
			"ClassDeclaration_TextSegment": {
				"forwardCompat": false
			}
		}
=======
		"broken": {}
>>>>>>> df52eec6
	}
}<|MERGE_RESOLUTION|>--- conflicted
+++ resolved
@@ -109,11 +109,6 @@
 		"typescript": "~4.5.5"
 	},
 	"typeValidation": {
-<<<<<<< HEAD
-		"version": "2.0.0-internal.3.2.0",
-		"previousVersionStyle": "~previousMinor",
-		"baselineRange": ">=2.0.0-internal.3.1.0 <2.0.0-internal.3.2.0",
-		"baselineVersion": "2.0.0-internal.3.1.0",
 		"broken": {
 			"ClassDeclaration_BaseSegment": {
 				"forwardCompat": false
@@ -167,8 +162,5 @@
 				"forwardCompat": false
 			}
 		}
-=======
-		"broken": {}
->>>>>>> df52eec6
 	}
 }