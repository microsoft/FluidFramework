--- conflicted
+++ resolved
@@ -106,16 +106,14 @@
 	},
 	"typeValidation": {
 		"broken": {
-<<<<<<< HEAD
 			"ClassDeclaration_Client": {
 				"forwardCompat": false
 			},
 			"ClassDeclaration_RedBlackTree": {
 				"forwardCompat": false
-=======
+			},
 			"InterfaceDeclaration_IMergeTreeDeltaOpArgs": {
 				"backCompat": false
->>>>>>> 160922f1
 			}
 		}
 	}
