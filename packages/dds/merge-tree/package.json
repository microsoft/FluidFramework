{
  "name": "@fluidframework/merge-tree",
  "version": "0.33.0",
  "description": "Merge tree",
  "homepage": "https://fluidframework.com",
  "repository": "https://github.com/microsoft/FluidFramework",
  "license": "MIT",
  "author": "Microsoft",
  "sideEffects": false,
  "main": "dist/index.js",
  "module": "lib/index.js",
  "types": "dist/index.d.ts",
  "scripts": {
    "build": "concurrently npm:build:compile npm:lint",
    "build:commonjs": "npm run tsc && npm run build:test",
    "build:compile": "concurrently npm:build:commonjs npm:build:esnext",
    "build:docs": "echo \"Skipping @fluidframework/merge-tree; see https://github.com/microsoft/FluidFramework/issues/2543\"",
    "build:esnext": "tsc --project ./tsconfig.esnext.json",
    "build:full": "npm run build",
    "build:full:compile": "npm run build:compile",
    "build:test": "tsc --project ./src/test/tsconfig.json",
    "clean": "rimraf dist lib *.tsbuildinfo *.build.log",
    "eslint": "eslint --format stylish src",
    "eslint:fix": "eslint --format stylish src --fix",
    "lint": "npm run eslint",
    "lint:fix": "npm run eslint:fix",
    "test": "npm run test:mocha",
    "test:coverage": "nyc npm test -- --reporter mocha-junit-reporter --reporter-options mochaFile=nyc/junit-report.xml",
    "test:mocha": "mocha --recursive dist/test --exit -r node_modules/@fluidframework/mocha-test-setup -r source-map-support/register --unhandled-rejections=strict",
    "test:mocha:verbose": "cross-env FLUID_TEST_VERBOSE=1 npm run test:mocha",
    "tsc": "tsc",
    "tsfmt": "tsfmt --verify",
    "tsfmt:fix": "tsfmt --replace"
  },
  "nyc": {
    "all": true,
    "cache-dir": "nyc/.cache",
    "exclude": [
      "src/test/**/*.ts",
      "dist/test/**/*.js"
    ],
    "exclude-after-remap": false,
    "include": [
      "src/**/*.ts",
      "dist/**/*.js"
    ],
    "report-dir": "nyc/report",
    "reporter": [
      "cobertura",
      "html",
      "text"
    ],
    "temp-directory": "nyc/.nyc_output"
  },
  "dependencies": {
    "@fluidframework/common-definitions": "^0.19.1",
    "@fluidframework/common-utils": "^0.26.0",
<<<<<<< HEAD
    "@fluidframework/container-definitions": "^0.32.0",
    "@fluidframework/core-interfaces": "^0.32.0",
    "@fluidframework/datastore-definitions": "^0.32.0",
    "@fluidframework/driver-utils": "^0.32.0",
    "@fluidframework/protocol-definitions": "^0.1017.0-0",
    "@fluidframework/telemetry-utils": "^0.32.0",
=======
    "@fluidframework/container-definitions": "^0.33.0",
    "@fluidframework/core-interfaces": "^0.33.0",
    "@fluidframework/datastore-definitions": "^0.33.0",
    "@fluidframework/protocol-definitions": "^0.1017.1",
    "@fluidframework/telemetry-utils": "^0.33.0",
>>>>>>> d5a3d549
    "assert": "^2.0.0"
  },
  "devDependencies": {
    "@fluidframework/build-common": "^0.19.2",
    "@fluidframework/eslint-config-fluid": "^0.21.0",
    "@fluidframework/mocha-test-setup": "^0.33.0",
    "@fluidframework/test-runtime-utils": "^0.33.0",
    "@types/assert": "^1.5.1",
    "@types/diff": "^3.5.1",
    "@types/mocha": "^5.2.5",
    "@types/node": "^10.17.24",
    "@types/random-js": "^1.0.31",
    "@typescript-eslint/eslint-plugin": "~4.2.0",
    "@typescript-eslint/parser": "~4.2.0",
    "concurrently": "^5.2.0",
    "copyfiles": "^2.1.0",
    "cross-env": "^7.0.2",
    "diff": "^3.5.0",
    "eslint": "~7.9.0",
    "eslint-plugin-eslint-comments": "~3.2.0",
    "eslint-plugin-import": "~2.22.0",
    "eslint-plugin-no-null": "~1.0.2",
    "eslint-plugin-prefer-arrow": "~1.2.2",
    "eslint-plugin-react": "~7.21.2",
    "eslint-plugin-unicorn": "~22.0.0",
    "mocha": "^8.1.1",
    "mocha-junit-reporter": "^1.18.0",
    "nyc": "^15.0.0",
    "random-js": "^1.0.8",
    "rimraf": "^2.6.2",
    "source-map-support": "^0.5.16",
    "typescript": "~3.7.4",
    "typescript-formatter": "7.1.0"
  }
}<|MERGE_RESOLUTION|>--- conflicted
+++ resolved
@@ -55,20 +55,12 @@
   "dependencies": {
     "@fluidframework/common-definitions": "^0.19.1",
     "@fluidframework/common-utils": "^0.26.0",
-<<<<<<< HEAD
-    "@fluidframework/container-definitions": "^0.32.0",
-    "@fluidframework/core-interfaces": "^0.32.0",
-    "@fluidframework/datastore-definitions": "^0.32.0",
-    "@fluidframework/driver-utils": "^0.32.0",
-    "@fluidframework/protocol-definitions": "^0.1017.0-0",
-    "@fluidframework/telemetry-utils": "^0.32.0",
-=======
     "@fluidframework/container-definitions": "^0.33.0",
     "@fluidframework/core-interfaces": "^0.33.0",
     "@fluidframework/datastore-definitions": "^0.33.0",
+    "@fluidframework/driver-utils": "^0.33.0",
     "@fluidframework/protocol-definitions": "^0.1017.1",
     "@fluidframework/telemetry-utils": "^0.33.0",
->>>>>>> d5a3d549
     "assert": "^2.0.0"
   },
   "devDependencies": {
