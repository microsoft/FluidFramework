{
	"name": "@fluidframework/merge-tree",
	"version": "2.3.0",
	"description": "Merge tree",
	"homepage": "https://fluidframework.com",
	"repository": {
		"type": "git",
		"url": "https://github.com/microsoft/FluidFramework.git",
		"directory": "packages/dds/merge-tree"
	},
	"license": "MIT",
	"author": "Microsoft and contributors",
	"sideEffects": false,
	"type": "module",
	"exports": {
		".": {
			"import": {
				"types": "./lib/public.d.ts",
				"default": "./lib/index.js"
			},
			"require": {
				"types": "./dist/public.d.ts",
				"default": "./dist/index.js"
			}
		},
		"./legacy": {
			"import": {
				"types": "./lib/legacy.d.ts",
				"default": "./lib/index.js"
			},
			"require": {
				"types": "./dist/legacy.d.ts",
				"default": "./dist/index.js"
			}
		},
		"./internal": {
			"import": {
				"types": "./lib/index.d.ts",
				"default": "./lib/index.js"
			},
			"require": {
				"types": "./dist/index.d.ts",
				"default": "./dist/index.js"
			}
		},
		"./internal/test": {
			"allow-ff-test-exports": {
				"import": {
					"types": "./lib/test/index.d.ts",
					"default": "./lib/test/index.js"
				},
				"require": {
					"types": "./dist/test/index.d.ts",
					"default": "./dist/test/index.js"
				}
			}
		}
	},
	"main": "lib/index.js",
	"types": "lib/public.d.ts",
	"scripts": {
		"api": "fluid-build . --task api",
		"api-extractor:commonjs": "flub generate entrypoints --outDir ./dist",
		"api-extractor:esnext": "flub generate entrypoints --outDir ./lib --node10TypeCompat",
		"build": "fluid-build . --task build",
		"build:api-reports": "concurrently \"npm:build:api-reports:*\"",
		"build:api-reports:current": "api-extractor run --local --config api-extractor/api-extractor.current.json",
		"build:api-reports:legacy": "api-extractor run --local --config api-extractor/api-extractor.legacy.json",
		"build:commonjs": "fluid-build . --task commonjs",
		"build:compile": "fluid-build . --task compile",
		"build:docs": "api-extractor run --local",
		"build:esnext": "tsc --project ./tsconfig.json",
		"build:test": "npm run build:test:esm && npm run build:test:cjs",
		"build:test:cjs": "fluid-tsc commonjs --project ./src/test/tsconfig.cjs.json",
		"build:test:esm": "tsc --project ./src/test/tsconfig.json",
		"check:are-the-types-wrong": "attw --pack . --exclude-entrypoints ./internal/test",
		"check:biome": "biome check .",
		"check:exports": "concurrently \"npm:check:exports:*\"",
		"check:exports:bundle-release-tags": "api-extractor run --config api-extractor/api-extractor-lint-bundle.json",
		"check:exports:cjs:legacy": "api-extractor run --config api-extractor/api-extractor-lint-legacy.cjs.json",
		"check:exports:cjs:public": "api-extractor run --config api-extractor/api-extractor-lint-public.cjs.json",
		"check:exports:esm:legacy": "api-extractor run --config api-extractor/api-extractor-lint-legacy.esm.json",
		"check:exports:esm:public": "api-extractor run --config api-extractor/api-extractor-lint-public.esm.json",
		"check:format": "npm run check:biome",
		"check:prettier": "prettier --check . --cache --ignore-path ../../../.prettierignore",
		"ci:build:api-reports": "concurrently \"npm:ci:build:api-reports:*\"",
		"ci:build:api-reports:current": "api-extractor run --config api-extractor/api-extractor.current.json",
		"ci:build:api-reports:legacy": "api-extractor run --config api-extractor/api-extractor.legacy.json",
		"ci:build:docs": "api-extractor run",
		"clean": "rimraf --glob dist lib \"*.d.ts\" \"**/*.tsbuildinfo\" \"**/*.build.log\" _api-extractor-temp nyc",
		"eslint": "eslint --format stylish src",
		"eslint:fix": "eslint --format stylish src --fix --fix-type problem,suggestion,layout",
		"format": "npm run format:biome",
		"format:biome": "biome check . --write",
		"format:prettier": "prettier --write . --cache --ignore-path ../../../.prettierignore",
		"lint": "fluid-build . --task lint",
		"lint:fix": "fluid-build . --task eslint:fix --task format",
		"postpack": "tar -cvf ./merge-tree.test-files.tar ./src/test ./dist/test ./lib/test",
		"perf": "cross-env FLUID_TEST_VERBOSE=1 mocha \"dist/**/*.spec.*js\" --node-option unhandled-rejections=strict,expose-gc --exit --perfMode --fgrep @Benchmark --reporter @fluid-tools/benchmark/dist/MochaReporter.js --timeout 30000",
		"perf:measure": "npm run perf -- --fgrep @Measurement",
		"perf:profile": "node --inspect-brk ./node_modules/mocha/bin/mocha.js \"dist/**/*.spec.*js\" --node-option unhandled-rejections=strict,expose-gc --exit --perfMode --fgrep @Benchmark --reporter @fluid-tools/benchmark/dist/MochaReporter.js --timeout 30000",
		"test": "npm run test:mocha",
		"test:benchmark:report": "mocha \"dist/test/*.perf.spec.*js\" --node-option unhandled-rejections=strict,expose-gc --exit --perfMode --fgrep @Benchmark -r @fluid-internal/mocha-test-setup --reporter @fluid-tools/benchmark/dist/MochaReporter.js --timeout 60000",
		"test:coverage": "c8 npm test",
		"test:mocha": "npm run test:mocha:esm && echo skipping cjs to avoid overhead - npm run test:mocha:cjs",
		"test:mocha:cjs": "mocha --recursive \"dist/test/**/*.spec.*js\" --exit",
		"test:mocha:esm": "mocha --recursive \"lib/test/**/*.spec.*js\" --exit",
		"test:mocha:verbose": "cross-env FLUID_TEST_VERBOSE=1 npm run test:mocha",
		"test:stress": "cross-env FUZZ_STRESS_RUN=1 FUZZ_TEST_COUNT=1 npm run test:mocha",
		"tsc": "fluid-tsc commonjs --project ./tsconfig.cjs.json && copyfiles -f ../../../common/build/build-common/src/cjs/package.json ./dist",
		"typetests:gen": "flub generate typetests --dir . -v",
		"typetests:prepare": "flub typetests --dir . --reset --previous --normalize"
	},
	"c8": {
		"all": true,
		"cache-dir": "nyc/.cache",
		"exclude": [
			"src/test/**/*.*ts",
			"dist/test/**/*.*js"
		],
		"exclude-after-remap": false,
		"include": [
			"src/**/*.*ts",
			"dist/**/*.*js"
		],
		"report-dir": "nyc/report",
		"reporter": [
			"cobertura",
			"html",
			"text"
		],
		"temp-directory": "nyc/.nyc_output"
	},
	"dependencies": {
		"@fluid-internal/client-utils": "workspace:~",
		"@fluidframework/container-definitions": "workspace:~",
		"@fluidframework/core-interfaces": "workspace:~",
		"@fluidframework/core-utils": "workspace:~",
		"@fluidframework/datastore-definitions": "workspace:~",
		"@fluidframework/driver-definitions": "workspace:~",
		"@fluidframework/runtime-definitions": "workspace:~",
		"@fluidframework/runtime-utils": "workspace:~",
		"@fluidframework/shared-object-base": "workspace:~",
		"@fluidframework/telemetry-utils": "workspace:~"
	},
	"devDependencies": {
		"@arethetypeswrong/cli": "^0.15.2",
		"@biomejs/biome": "~1.8.3",
		"@fluid-internal/mocha-test-setup": "workspace:~",
		"@fluid-private/stochastic-test-utils": "workspace:~",
		"@fluid-private/test-pairwise-generator": "workspace:~",
		"@fluid-tools/benchmark": "^0.50.0",
		"@fluid-tools/build-cli": "^0.44.0",
		"@fluidframework/build-common": "^2.0.3",
		"@fluidframework/build-tools": "^0.44.0",
		"@fluidframework/eslint-config-fluid": "^5.4.0",
		"@fluidframework/merge-tree-previous": "npm:@fluidframework/merge-tree@2.2.0",
		"@fluidframework/test-runtime-utils": "workspace:~",
		"@microsoft/api-extractor": "7.47.8",
		"@types/diff": "^3.5.1",
		"@types/mocha": "^9.1.1",
		"@types/node": "^18.19.0",
		"c8": "^8.0.1",
		"concurrently": "^8.2.1",
		"copyfiles": "^2.4.1",
		"cross-env": "^7.0.3",
		"diff": "^3.5.0",
		"eslint": "~8.55.0",
		"mocha": "^10.2.0",
		"mocha-json-output-reporter": "^2.0.1",
		"mocha-multi-reporters": "^1.5.1",
		"moment": "^2.21.0",
		"prettier": "~3.0.3",
		"replace-in-file": "^6.3.5",
		"rimraf": "^4.4.0",
		"typescript": "~5.4.5"
	},
	"typeValidation": {
<<<<<<< HEAD
		"broken": {
			"Interface_IMoveInfo": {
				"forwardCompat": false,
				"backCompat": false
			}
		}
=======
		"broken": {},
		"entrypoint": "internal"
>>>>>>> de91c3a6
	}
}<|MERGE_RESOLUTION|>--- conflicted
+++ resolved
@@ -176,16 +176,12 @@
 		"typescript": "~5.4.5"
 	},
 	"typeValidation": {
-<<<<<<< HEAD
 		"broken": {
 			"Interface_IMoveInfo": {
 				"forwardCompat": false,
 				"backCompat": false
 			}
-		}
-=======
-		"broken": {},
+		},
 		"entrypoint": "internal"
->>>>>>> de91c3a6
 	}
 }