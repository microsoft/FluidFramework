{
	"name": "@fluidframework/merge-tree",
	"version": "2.0.0-internal.7.0.0",
	"description": "Merge tree",
	"homepage": "https://fluidframework.com",
	"repository": {
		"type": "git",
		"url": "https://github.com/microsoft/FluidFramework.git",
		"directory": "packages/dds/merge-tree"
	},
	"license": "MIT",
	"author": "Microsoft and contributors",
	"sideEffects": false,
	"main": "dist/index.js",
	"module": "lib/index.js",
	"types": "dist/index.d.ts",
	"scripts": {
		"build": "fluid-build . --task build",
		"build:commonjs": "fluid-build . --task commonjs",
		"build:compile": "fluid-build . --task compile",
		"build:docs": "api-extractor run --local --typescript-compiler-folder ../../../node_modules/typescript && copyfiles -u 1 ./_api-extractor-temp/doc-models/* ../../../_api-extractor-temp/",
		"build:esnext": "tsc --project ./tsconfig.esnext.json",
		"build:test": "tsc --project ./src/test/tsconfig.json",
		"ci:build:docs": "api-extractor run --typescript-compiler-folder ../../../node_modules/typescript && copyfiles -u 1 ./_api-extractor-temp/* ../../../_api-extractor-temp/",
		"clean": "rimraf --glob \"dist\" \"lib\" \"*.tsbuildinfo\" \"*.build.log\"",
		"eslint": "eslint --format stylish src",
		"eslint:fix": "eslint --format stylish src --fix --fix-type problem,suggestion,layout",
		"format": "npm run prettier:fix",
		"lint": "npm run prettier && npm run eslint",
		"lint:fix": "npm run prettier:fix && npm run eslint:fix",
		"postpack": "tar -cvf ./merge-tree.test-files.tar ./src/test ./dist/test",
		"perf": "cross-env FLUID_TEST_VERBOSE=1 mocha \"dist/**/*.spec.js\" --node-option unhandled-rejections=strict,expose-gc --exit -r node_modules/@fluidframework/mocha-test-setup --perfMode --fgrep @Benchmark --reporter @fluid-tools/benchmark/dist/MochaReporter.js --timeout 30000",
		"perf:measure": "npm run perf -- --fgrep @Measurement",
		"perf:profile": "node --inspect-brk ./node_modules/mocha/bin/mocha.js \"dist/**/*.spec.js\" --node-option unhandled-rejections=strict,expose-gc --exit -r node_modules/@fluidframework/mocha-test-setup --perfMode --fgrep @Benchmark --reporter @fluid-tools/benchmark/dist/MochaReporter.js --timeout 30000",
		"prettier": "prettier --check . --ignore-path ../../../.prettierignore",
		"prettier:fix": "prettier --write . --ignore-path ../../../.prettierignore",
		"test": "npm run test:mocha",
		"test:benchmark:report": "mocha \"dist/test/*.perf.spec.js\" --node-option unhandled-rejections=strict,expose-gc --exit --perfMode --fgrep @Benchmark -r @fluidframework/mocha-test-setup --reporter @fluid-tools/benchmark/dist/MochaReporter.js --timeout 60000",
		"test:coverage": "nyc npm test -- --reporter xunit --reporter-option output=nyc/junit-report.xml",
		"test:mocha": "mocha --ignore 'dist/test/types/*' --recursive dist/test --exit -r node_modules/@fluidframework/mocha-test-setup -r source-map-support/register --unhandled-rejections=strict",
		"test:mocha:multireport": "cross-env FLUID_TEST_MULTIREPORT=1 npm run test:mocha",
		"test:mocha:verbose": "cross-env FLUID_TEST_VERBOSE=1 npm run test:mocha",
		"test:stress": "cross-env FUZZ_STRESS_RUN=1 FUZZ_TEST_COUNT=1 npm run test:mocha",
		"tsc": "tsc",
		"typetests:gen": "fluid-type-test-generator",
		"typetests:prepare": "flub typetests --dir . --reset --previous --normalize"
	},
	"nyc": {
		"all": true,
		"cache-dir": "nyc/.cache",
		"exclude": [
			"src/test/**/*.ts",
			"dist/test/**/*.js"
		],
		"exclude-after-remap": false,
		"include": [
			"src/**/*.ts",
			"dist/**/*.js"
		],
		"report-dir": "nyc/report",
		"reporter": [
			"cobertura",
			"html",
			"text"
		],
		"temp-directory": "nyc/.nyc_output"
	},
	"dependencies": {
		"@fluidframework/common-definitions": "^0.20.1",
		"@fluidframework/common-utils": "^1.1.1",
		"@fluidframework/container-definitions": "workspace:~",
		"@fluidframework/container-utils": "workspace:~",
		"@fluidframework/core-interfaces": "workspace:~",
		"@fluidframework/datastore-definitions": "workspace:~",
		"@fluidframework/protocol-definitions": "^1.1.0",
		"@fluidframework/runtime-definitions": "workspace:~",
		"@fluidframework/runtime-utils": "workspace:~",
		"@fluidframework/shared-object-base": "workspace:~",
		"@fluidframework/telemetry-utils": "workspace:~"
	},
	"devDependencies": {
		"@fluid-internal/stochastic-test-utils": "workspace:~",
		"@fluid-internal/test-pairwise-generator": "workspace:~",
		"@fluid-tools/benchmark": "^0.48.0",
		"@fluid-tools/build-cli": "^0.22.0",
		"@fluidframework/build-common": "^2.0.0",
		"@fluidframework/build-tools": "^0.22.0",
		"@fluidframework/eslint-config-fluid": "^2.0.0",
		"@fluidframework/merge-tree-previous": "npm:@fluidframework/merge-tree@2.0.0-internal.6.0.0",
		"@fluidframework/mocha-test-setup": "workspace:~",
		"@fluidframework/test-runtime-utils": "workspace:~",
		"@microsoft/api-extractor": "^7.34.4",
		"@types/diff": "^3.5.1",
		"@types/mocha": "^9.1.1",
		"@types/node": "^16.18.38",
		"concurrently": "^7.6.0",
		"copyfiles": "^2.4.1",
		"cross-env": "^7.0.3",
		"diff": "^3.5.0",
		"eslint": "~8.6.0",
		"mocha": "^10.2.0",
		"mocha-json-output-reporter": "^2.0.1",
		"mocha-multi-reporters": "^1.5.1",
		"moment": "^2.21.0",
		"nyc": "^15.1.0",
		"prettier": "~2.6.2",
		"rimraf": "^4.4.0",
		"source-map-support": "^0.5.16",
		"typescript": "~4.5.5"
	},
	"typeValidation": {
<<<<<<< HEAD
		"broken": {
			"RemovedInterfaceDeclaration_AttributionKey": {
				"forwardCompat": false,
				"backCompat": false
			},
			"ClassDeclaration_Client": {
				"forwardCompat": false
			},
			"InterfaceDeclaration_IMergeTreeDelta": {
				"backCompat": false
			},
			"InterfaceDeclaration_IMergeTreeDeltaCallbackArgs": {
				"backCompat": false
			},
			"TypeAliasDeclaration_IMergeTreeDeltaOp": {
				"backCompat": false
			},
			"InterfaceDeclaration_IMergeTreeDeltaOpArgs": {
				"backCompat": false
			},
			"InterfaceDeclaration_IMergeTreeGroupMsg": {
				"backCompat": false
			},
			"TypeAliasDeclaration_IMergeTreeOp": {
				"backCompat": false
			},
			"TypeAliasDeclaration_MergeTreeDeltaOperationType": {
				"backCompat": false
			},
			"TypeAliasDeclaration_MergeTreeDeltaOperationTypes": {
				"backCompat": false
			},
			"VariableDeclaration_MergeTreeDeltaType": {
				"forwardCompat": false
			},
			"TypeAliasDeclaration_MergeTreeDeltaType": {
				"backCompat": false
			},
			"InterfaceDeclaration_IHierBlock": {
				"forwardCompat": false
			},
			"InterfaceDeclaration_IMergeBlock": {
				"forwardCompat": false
			},
			"TypeAliasDeclaration_IMergeNode": {
				"forwardCompat": false
			},
			"InterfaceDeclaration_IMergeNodeCommon": {
				"backCompat": false
			},
			"ClassDeclaration_IncrementalMapState": {
				"backCompat": false
			},
			"InterfaceDeclaration_ISegmentChanges": {
				"forwardCompat": false
			},
			"ClassDeclaration_MergeBlock": {
				"forwardCompat": false
			},
			"InterfaceDeclaration_SegmentGroup": {
				"backCompat": false
			},
			"RemovedInterfaceDeclaration_BlockAction": {
				"forwardCompat": false,
				"backCompat": false
			},
			"RemovedInterfaceDeclaration_BlockUpdateActions": {
				"forwardCompat": false,
				"backCompat": false
			},
			"RemovedInterfaceDeclaration_IHierBlock": {
				"forwardCompat": false,
				"backCompat": false
			},
			"RemovedInterfaceDeclaration_IMergeBlock": {
				"forwardCompat": false,
				"backCompat": false
			},
			"RemovedTypeAliasDeclaration_IMergeNode": {
				"forwardCompat": false,
				"backCompat": false
			},
			"RemovedInterfaceDeclaration_IncrementalBlockAction": {
				"forwardCompat": false,
				"backCompat": false
			},
			"RemovedClassDeclaration_IncrementalMapState": {
				"forwardCompat": false,
				"backCompat": false
			},
			"RemovedInterfaceDeclaration_IncrementalSegmentAction": {
				"forwardCompat": false,
				"backCompat": false
			},
			"RemovedInterfaceDeclaration_IncrementalSegmentActions": {
				"forwardCompat": false,
				"backCompat": false
			},
			"RemovedClassDeclaration_MergeBlock": {
				"forwardCompat": false,
				"backCompat": false
			},
			"RemovedInterfaceDeclaration_NodeAction": {
				"forwardCompat": false,
				"backCompat": false
			},
			"RemovedInterfaceDeclaration_SegmentActions": {
				"forwardCompat": false,
				"backCompat": false
			},
			"RemovedInterfaceDeclaration_InsertContext": {
				"forwardCompat": false,
				"backCompat": false
			},
			"RemovedInterfaceDeclaration_ISegmentChanges": {
				"forwardCompat": false,
				"backCompat": false
			},
			"RemovedEnumDeclaration_IncrementalExecOp": {
				"forwardCompat": false,
				"backCompat": false
			},
			"RemovedVariableDeclaration_MaxNodesInBlock": {
				"forwardCompat": false,
				"backCompat": false
			},
			"RemovedInterfaceDeclaration_MinListener": {
				"forwardCompat": false,
				"backCompat": false
			},
			"RemovedInterfaceDeclaration_SearchResult": {
				"forwardCompat": false,
				"backCompat": false
			},
			"RemovedFunctionDeclaration_ordinalToArray": {
				"forwardCompat": false,
				"backCompat": false
			}
		}
=======
		"broken": {}
>>>>>>> 9f8987ef
	}
}<|MERGE_RESOLUTION|>--- conflicted
+++ resolved
@@ -109,7 +109,6 @@
 		"typescript": "~4.5.5"
 	},
 	"typeValidation": {
-<<<<<<< HEAD
 		"broken": {
 			"RemovedInterfaceDeclaration_AttributionKey": {
 				"forwardCompat": false,
@@ -157,9 +156,6 @@
 			"TypeAliasDeclaration_IMergeNode": {
 				"forwardCompat": false
 			},
-			"InterfaceDeclaration_IMergeNodeCommon": {
-				"backCompat": false
-			},
 			"ClassDeclaration_IncrementalMapState": {
 				"backCompat": false
 			},
@@ -168,9 +164,6 @@
 			},
 			"ClassDeclaration_MergeBlock": {
 				"forwardCompat": false
-			},
-			"InterfaceDeclaration_SegmentGroup": {
-				"backCompat": false
 			},
 			"RemovedInterfaceDeclaration_BlockAction": {
 				"forwardCompat": false,
@@ -249,8 +242,5 @@
 				"backCompat": false
 			}
 		}
-=======
-		"broken": {}
->>>>>>> 9f8987ef
 	}
 }