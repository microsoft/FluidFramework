{
	"name": "@fluidframework/merge-tree",
	"version": "2.0.0-internal.8.0.0",
	"description": "Merge tree",
	"homepage": "https://fluidframework.com",
	"repository": {
		"type": "git",
		"url": "https://github.com/microsoft/FluidFramework.git",
		"directory": "packages/dds/merge-tree"
	},
	"license": "MIT",
	"author": "Microsoft and contributors",
	"sideEffects": false,
	"main": "dist/index.js",
	"module": "lib/index.js",
	"types": "dist/index.d.ts",
	"scripts": {
		"build": "fluid-build . --task build",
		"build:commonjs": "fluid-build . --task commonjs",
		"build:compile": "fluid-build . --task compile",
		"build:docs": "api-extractor run --local --typescript-compiler-folder ../../../node_modules/typescript && copyfiles -u 1 ./_api-extractor-temp/doc-models/* ../../../_api-extractor-temp/",
		"build:esnext": "tsc --project ./tsconfig.esnext.json",
		"build:test": "tsc --project ./src/test/tsconfig.json",
		"ci:build:docs": "api-extractor run --typescript-compiler-folder ../../../node_modules/typescript && copyfiles -u 1 ./_api-extractor-temp/* ../../../_api-extractor-temp/",
		"clean": "rimraf --glob 'dist' 'lib' '*.tsbuildinfo' '*.build.log' '_api-extractor-temp' 'nyc'",
		"eslint": "eslint --format stylish src",
		"eslint:fix": "eslint --format stylish src --fix --fix-type problem,suggestion,layout",
		"format": "npm run prettier:fix",
		"lint": "npm run prettier && npm run eslint",
		"lint:fix": "npm run prettier:fix && npm run eslint:fix",
		"postpack": "tar -cvf ./merge-tree.test-files.tar ./src/test ./dist/test",
		"perf": "cross-env FLUID_TEST_VERBOSE=1 mocha \"dist/**/*.spec.js\" --node-option unhandled-rejections=strict,expose-gc --exit -r node_modules/@fluidframework/mocha-test-setup --perfMode --fgrep @Benchmark --reporter @fluid-tools/benchmark/dist/MochaReporter.js --timeout 30000",
		"perf:measure": "npm run perf -- --fgrep @Measurement",
		"perf:profile": "node --inspect-brk ./node_modules/mocha/bin/mocha.js \"dist/**/*.spec.js\" --node-option unhandled-rejections=strict,expose-gc --exit -r node_modules/@fluidframework/mocha-test-setup --perfMode --fgrep @Benchmark --reporter @fluid-tools/benchmark/dist/MochaReporter.js --timeout 30000",
		"prettier": "prettier --check . --ignore-path ../../../.prettierignore",
		"prettier:fix": "prettier --write . --ignore-path ../../../.prettierignore",
		"test": "npm run test:mocha",
		"test:benchmark:report": "mocha \"dist/test/*.perf.spec.js\" --node-option unhandled-rejections=strict,expose-gc --exit --perfMode --fgrep @Benchmark -r @fluidframework/mocha-test-setup --reporter @fluid-tools/benchmark/dist/MochaReporter.js --timeout 60000",
		"test:coverage": "c8 npm test",
		"test:mocha": "mocha --ignore 'dist/test/types/*' --recursive dist/test",
		"test:mocha:verbose": "cross-env FLUID_TEST_VERBOSE=1 npm run test:mocha",
		"test:stress": "cross-env FUZZ_STRESS_RUN=1 FUZZ_TEST_COUNT=1 npm run test:mocha",
		"tsc": "tsc",
		"typetests:gen": "fluid-type-test-generator",
		"typetests:prepare": "flub typetests --dir . --reset --previous --normalize"
	},
	"c8": {
		"all": true,
		"cache-dir": "nyc/.cache",
		"exclude": [
			"src/test/**/*.ts",
			"dist/test/**/*.js"
		],
		"exclude-after-remap": false,
		"include": [
			"src/**/*.ts",
			"dist/**/*.js"
		],
		"report-dir": "nyc/report",
		"reporter": [
			"cobertura",
			"html",
			"text"
		],
		"temp-directory": "nyc/.nyc_output"
	},
	"dependencies": {
		"@fluid-internal/client-utils": "workspace:~",
		"@fluidframework/container-definitions": "workspace:~",
		"@fluidframework/core-interfaces": "workspace:~",
		"@fluidframework/core-utils": "workspace:~",
		"@fluidframework/datastore-definitions": "workspace:~",
		"@fluidframework/protocol-definitions": "^3.0.0",
		"@fluidframework/runtime-definitions": "workspace:~",
		"@fluidframework/runtime-utils": "workspace:~",
		"@fluidframework/shared-object-base": "workspace:~",
		"@fluidframework/telemetry-utils": "workspace:~"
	},
	"devDependencies": {
		"@fluid-internal/stochastic-test-utils": "workspace:~",
		"@fluid-internal/test-pairwise-generator": "workspace:~",
		"@fluid-tools/benchmark": "^0.48.0",
		"@fluid-tools/build-cli": "^0.24.0",
		"@fluidframework/build-common": "^2.0.0",
		"@fluidframework/build-tools": "^0.24.0",
		"@fluidframework/eslint-config-fluid": "^2.1.0",
		"@fluidframework/merge-tree-previous": "npm:@fluidframework/merge-tree@2.0.0-internal.7.0.0",
		"@fluidframework/mocha-test-setup": "workspace:~",
		"@fluidframework/test-runtime-utils": "workspace:~",
		"@microsoft/api-extractor": "^7.37.0",
		"@types/diff": "^3.5.1",
		"@types/mocha": "^9.1.1",
		"@types/node": "^16.18.38",
		"c8": "^7.7.1",
		"copyfiles": "^2.4.1",
		"cross-env": "^7.0.3",
		"diff": "^3.5.0",
		"eslint": "~8.6.0",
		"mocha": "^10.2.0",
		"mocha-json-output-reporter": "^2.0.1",
		"mocha-multi-reporters": "^1.5.1",
		"moment": "^2.21.0",
		"prettier": "~2.6.2",
		"rimraf": "^4.4.0",
		"typescript": "~5.1.6"
	},
	"typeValidation": {
		"broken": {
<<<<<<< HEAD
			"RemovedInterfaceDeclaration_IIntegerRange": {
=======
			"RemovedFunctionDeclaration_internedSpaces": {
				"forwardCompat": false,
				"backCompat": false
			},
			"RemovedVariableDeclaration_refGetRangeLabels": {
				"forwardCompat": false,
				"backCompat": false
			},
			"RemovedFunctionDeclaration_refHasRangeLabel": {
				"forwardCompat": false,
				"backCompat": false
			},
			"RemovedFunctionDeclaration_refHasRangeLabels": {
				"forwardCompat": false,
				"backCompat": false
			},
			"ClassDeclaration_Client": {
				"backCompat": false
			},
			"RemovedTypeAliasDeclaration_RangeStackMap": {
>>>>>>> 7fde01a4
				"forwardCompat": false,
				"backCompat": false
			}
		}
	}
}<|MERGE_RESOLUTION|>--- conflicted
+++ resolved
@@ -106,9 +106,10 @@
 	},
 	"typeValidation": {
 		"broken": {
-<<<<<<< HEAD
 			"RemovedInterfaceDeclaration_IIntegerRange": {
-=======
+				"forwardCompat": false,
+				"backCompat": false
+			},
 			"RemovedFunctionDeclaration_internedSpaces": {
 				"forwardCompat": false,
 				"backCompat": false
@@ -129,7 +130,6 @@
 				"backCompat": false
 			},
 			"RemovedTypeAliasDeclaration_RangeStackMap": {
->>>>>>> 7fde01a4
 				"forwardCompat": false,
 				"backCompat": false
 			}
