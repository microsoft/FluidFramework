{
  "name": "@fluidframework/merge-tree",
  "version": "2.0.0",
  "description": "Merge tree",
  "homepage": "https://fluidframework.com",
  "repository": {
    "type": "git",
    "url": "https://github.com/microsoft/FluidFramework.git",
    "directory": "packages/dds/merge-tree"
  },
  "license": "MIT",
  "author": "Microsoft and contributors",
  "sideEffects": false,
  "main": "dist/index.js",
  "module": "lib/index.js",
  "types": "dist/index.d.ts",
  "scripts": {
    "build": "concurrently npm:build:compile npm:lint && npm run build:docs",
    "build:commonjs": "npm run tsc && npm run typetests:gen && npm run build:test",
    "build:compile": "concurrently npm:build:commonjs npm:build:esnext",
    "build:docs": "api-extractor run --local --typescript-compiler-folder ../../../node_modules/typescript && copyfiles -u 1 ./_api-extractor-temp/doc-models/* ../../../_api-extractor-temp/",
    "build:esnext": "tsc --project ./tsconfig.esnext.json",
    "build:full": "npm run build",
    "build:full:compile": "npm run build:compile",
    "build:test": "tsc --project ./src/test/tsconfig.json",
    "ci:build:docs": "api-extractor run --typescript-compiler-folder ../../../node_modules/typescript && copyfiles -u 1 ./_api-extractor-temp/* ../../../_api-extractor-temp/",
    "clean": "rimraf dist lib *.tsbuildinfo *.build.log",
    "eslint": "eslint --format stylish src",
    "eslint:fix": "eslint --format stylish src --fix --fix-type problem,suggestion,layout",
    "lint": "npm run eslint",
    "lint:fix": "npm run eslint:fix",
    "test": "npm run test:mocha",
    "test:coverage": "nyc npm test -- --reporter xunit --reporter-option output=nyc/junit-report.xml",
    "test:mocha": "mocha --ignore 'dist/test/types/*' --recursive dist/test --exit -r node_modules/@fluidframework/mocha-test-setup -r source-map-support/register --unhandled-rejections=strict",
    "test:mocha:verbose": "cross-env FLUID_TEST_VERBOSE=1 npm run test:mocha",
    "tsc": "tsc",
    "tsfmt": "tsfmt --verify",
    "tsfmt:fix": "tsfmt --replace",
    "typetests:gen": "fluid-type-validator -g -d ."
  },
  "nyc": {
    "all": true,
    "cache-dir": "nyc/.cache",
    "exclude": [
      "src/test/**/*.ts",
      "dist/test/**/*.js"
    ],
    "exclude-after-remap": false,
    "include": [
      "src/**/*.ts",
      "dist/**/*.js"
    ],
    "report-dir": "nyc/report",
    "reporter": [
      "cobertura",
      "html",
      "text"
    ],
    "temp-directory": "nyc/.nyc_output"
  },
  "dependencies": {
    "@fluidframework/common-definitions": "^0.20.1",
    "@fluidframework/common-utils": "^0.32.1",
    "@fluidframework/container-definitions": "^2.0.0",
    "@fluidframework/container-utils": "^2.0.0",
    "@fluidframework/core-interfaces": "^2.0.0",
    "@fluidframework/datastore-definitions": "^2.0.0",
    "@fluidframework/protocol-definitions": "^0.1029.1000-0",
    "@fluidframework/runtime-definitions": "^2.0.0",
    "@fluidframework/runtime-utils": "^2.0.0",
    "@fluidframework/shared-object-base": "^2.0.0",
    "@fluidframework/telemetry-utils": "^2.0.0"
  },
  "devDependencies": {
    "@fluidframework/build-common": "^0.23.0",
    "@fluidframework/build-tools": "^0.2.71273",
    "@fluidframework/eslint-config-fluid": "^0.28.2000",
    "@fluidframework/merge-tree-previous": "npm:@fluidframework/merge-tree@^1.0.0",
    "@fluidframework/mocha-test-setup": "^2.0.0",
    "@fluidframework/test-runtime-utils": "^2.0.0",
    "@microsoft/api-extractor": "^7.22.2",
    "@rushstack/eslint-config": "^2.5.1",
    "@types/diff": "^3.5.1",
    "@types/mocha": "^9.1.1",
    "@types/node": "^14.18.0",
    "@types/random-js": "^1.0.31",
    "concurrently": "^6.2.0",
    "copyfiles": "^2.1.0",
    "cross-env": "^7.0.2",
    "diff": "^3.5.0",
    "eslint": "~8.6.0",
    "mocha": "^10.0.0",
    "nyc": "^15.0.0",
    "random-js": "^1.0.8",
    "rimraf": "^2.6.2",
    "source-map-support": "^0.5.16",
    "typescript": "~4.5.5",
    "typescript-formatter": "7.1.0"
  },
  "typeValidation": {
    "version": "2.0.0",
    "broken": {
      "ClassDeclaration_Client": {
<<<<<<< HEAD
        "forwardCompat": false,
        "backCompat": false
      },
      "ClassDeclaration_LocalReference": {
        "forwardCompat": false
      },
      "ClassDeclaration_List": {
        "backCompat": false
      },
      "RemovedTypeAliasDeclaration_LocalReferenceMapper": {"forwardCompat": false, "backCompat": false},
      "ClassDeclaration_Marker": {"backCompat": false},
      "ClassDeclaration_SnapshotLegacy": {"backCompat": false},
      "InterfaceDeclaration_IConsensusInfo": {"backCompat": false},
      "RemovedClassDeclaration_LocalReference": {"forwardCompat": false, "backCompat": false},
      "ClassDeclaration_MergeTree": {"backCompat": false}
=======
        "forwardCompat": false
      }
>>>>>>> 42f63b4a
    }
  }
}<|MERGE_RESOLUTION|>--- conflicted
+++ resolved
@@ -101,7 +101,6 @@
     "version": "2.0.0",
     "broken": {
       "ClassDeclaration_Client": {
-<<<<<<< HEAD
         "forwardCompat": false,
         "backCompat": false
       },
@@ -117,10 +116,6 @@
       "InterfaceDeclaration_IConsensusInfo": {"backCompat": false},
       "RemovedClassDeclaration_LocalReference": {"forwardCompat": false, "backCompat": false},
       "ClassDeclaration_MergeTree": {"backCompat": false}
-=======
-        "forwardCompat": false
-      }
->>>>>>> 42f63b4a
     }
   }
 }