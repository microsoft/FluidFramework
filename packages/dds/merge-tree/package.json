{
	"name": "@fluidframework/merge-tree",
	"version": "2.0.0-internal.5.1.0",
	"description": "Merge tree",
	"homepage": "https://fluidframework.com",
	"repository": {
		"type": "git",
		"url": "https://github.com/microsoft/FluidFramework.git",
		"directory": "packages/dds/merge-tree"
	},
	"license": "MIT",
	"author": "Microsoft and contributors",
	"sideEffects": false,
	"main": "dist/index.js",
	"module": "lib/index.js",
	"types": "dist/index.d.ts",
	"scripts": {
		"build": "concurrently npm:build:compile npm:lint && npm run build:docs",
		"build:commonjs": "npm run tsc && npm run typetests:gen && npm run build:test",
		"build:compile": "concurrently npm:build:commonjs npm:build:esnext",
		"build:docs": "api-extractor run --local --typescript-compiler-folder ../../../node_modules/typescript && copyfiles -u 1 ./_api-extractor-temp/doc-models/* ../../../_api-extractor-temp/",
		"build:esnext": "tsc --project ./tsconfig.esnext.json",
		"build:full": "npm run build",
		"build:full:compile": "npm run build:compile",
		"build:test": "tsc --project ./src/test/tsconfig.json",
		"ci:build:docs": "api-extractor run --typescript-compiler-folder ../../../node_modules/typescript && copyfiles -u 1 ./_api-extractor-temp/* ../../../_api-extractor-temp/",
		"clean": "rimraf dist lib *.tsbuildinfo *.build.log",
		"eslint": "eslint --format stylish src",
		"eslint:fix": "eslint --format stylish src --fix --fix-type problem,suggestion,layout",
		"format": "npm run prettier:fix",
		"lint": "npm run prettier && npm run eslint",
		"lint:fix": "npm run prettier:fix && npm run eslint:fix",
		"postpack": "tar -cvf ./merge-tree.test-files.tar ./src/test ./dist/test",
		"perf": "cross-env FLUID_TEST_VERBOSE=1 mocha \"dist/**/*.spec.js\" --node-option unhandled-rejections=strict,expose-gc --exit -r node_modules/@fluidframework/mocha-test-setup --perfMode --fgrep @Benchmark --reporter @fluid-tools/benchmark/dist/MochaReporter.js --timeout 30000",
		"perf:measure": "npm run perf -- --fgrep @Measurement",
		"perf:profile": "node --inspect-brk ./node_modules/mocha/bin/mocha.js \"dist/**/*.spec.js\" --node-option unhandled-rejections=strict,expose-gc --exit -r node_modules/@fluidframework/mocha-test-setup --perfMode --fgrep @Benchmark --reporter @fluid-tools/benchmark/dist/MochaReporter.js --timeout 30000",
		"prettier": "prettier --check . --ignore-path ../../../.prettierignore",
		"prettier:fix": "prettier --write . --ignore-path ../../../.prettierignore",
		"test": "npm run test:mocha",
		"test:benchmark:report": "mocha \"dist/test/*.perf.spec.js\" --node-option unhandled-rejections=strict,expose-gc --exit --perfMode --fgrep @Benchmark -r @fluidframework/mocha-test-setup --reporter @fluid-tools/benchmark/dist/MochaReporter.js --timeout 60000",
		"test:coverage": "nyc npm test -- --reporter xunit --reporter-option output=nyc/junit-report.xml",
		"test:mocha": "mocha --ignore 'dist/test/types/*' --recursive dist/test --exit -r node_modules/@fluidframework/mocha-test-setup -r source-map-support/register --unhandled-rejections=strict",
		"test:mocha:multireport": "cross-env FLUID_TEST_MULTIREPORT=1 npm run test:mocha",
		"test:mocha:verbose": "cross-env FLUID_TEST_VERBOSE=1 npm run test:mocha",
		"test:stress": "cross-env FUZZ_STRESS_RUN=1 FUZZ_TEST_COUNT=1 npm run test:mocha",
		"tsc": "tsc",
		"typetests:gen": "fluid-type-test-generator",
		"typetests:prepare": "flub generate typetests --prepare --dir . --pin"
	},
	"nyc": {
		"all": true,
		"cache-dir": "nyc/.cache",
		"exclude": [
			"src/test/**/*.ts",
			"dist/test/**/*.js"
		],
		"exclude-after-remap": false,
		"include": [
			"src/**/*.ts",
			"dist/**/*.js"
		],
		"report-dir": "nyc/report",
		"reporter": [
			"cobertura",
			"html",
			"text"
		],
		"temp-directory": "nyc/.nyc_output"
	},
	"dependencies": {
		"@fluidframework/common-definitions": "^0.20.1",
		"@fluidframework/common-utils": "^1.1.1",
		"@fluidframework/container-definitions": "workspace:~",
		"@fluidframework/container-utils": "workspace:~",
		"@fluidframework/core-interfaces": "workspace:~",
		"@fluidframework/datastore-definitions": "workspace:~",
		"@fluidframework/protocol-definitions": "^1.1.0",
		"@fluidframework/runtime-definitions": "workspace:~",
		"@fluidframework/runtime-utils": "workspace:~",
		"@fluidframework/shared-object-base": "workspace:~",
		"@fluidframework/telemetry-utils": "workspace:~"
	},
	"devDependencies": {
		"@fluid-internal/stochastic-test-utils": "workspace:~",
		"@fluid-internal/test-pairwise-generator": "workspace:~",
		"@fluid-tools/benchmark": "^0.47.0",
		"@fluid-tools/build-cli": "^0.17.0",
		"@fluidframework/build-common": "^1.1.0",
		"@fluidframework/build-tools": "^0.17.0",
		"@fluidframework/eslint-config-fluid": "^2.0.0",
		"@fluidframework/merge-tree-previous": "npm:@fluidframework/merge-tree@2.0.0-internal.4.1.0",
		"@fluidframework/mocha-test-setup": "workspace:~",
		"@fluidframework/test-runtime-utils": "workspace:~",
		"@microsoft/api-extractor": "^7.34.4",
		"@types/diff": "^3.5.1",
		"@types/mocha": "^9.1.1",
		"@types/node": "^14.18.38",
		"concurrently": "^7.6.0",
		"copyfiles": "^2.4.1",
		"cross-env": "^7.0.3",
		"diff": "^3.5.0",
		"eslint": "~8.6.0",
		"mocha": "^10.2.0",
		"mocha-json-output-reporter": "^2.0.1",
		"mocha-multi-reporters": "^1.5.1",
		"moment": "^2.21.0",
		"nyc": "^15.1.0",
		"prettier": "~2.6.2",
		"rimraf": "^4.4.0",
		"source-map-support": "^0.5.16",
		"typescript": "~4.5.5"
	},
	"typeValidation": {
		"broken": {
<<<<<<< HEAD
			"ClassDeclaration_BaseSegment": {
				"backCompat": false
			},
			"InterfaceDeclaration_IConsensusInfo": {
				"backCompat": false
			},
			"InterfaceDeclaration_IMergeBlock": {
				"backCompat": false
			},
			"TypeAliasDeclaration_IMergeNode": {
				"backCompat": false
			},
			"InterfaceDeclaration_IMergeNodeCommon": {
				"backCompat": false
			},
			"InterfaceDeclaration_ISegmentChanges": {
				"backCompat": false
			},
			"ClassDeclaration_IncrementalMapState": {
				"backCompat": false
			},
			"InterfaceDeclaration_InsertContext": {
				"backCompat": false
			},
			"ClassDeclaration_Marker": {
				"backCompat": false
			},
			"ClassDeclaration_MergeBlock": {
				"backCompat": false
			},
			"ClassDeclaration_MergeNode": {
				"backCompat": false
			},
			"TypeAliasDeclaration_SortedSegmentSetItem": {
				"backCompat": false
			},
			"ClassDeclaration_TextSegment": {
				"backCompat": false
			},
			"InterfaceDeclaration_IHierBlock": {
=======
			"InterfaceDeclaration_MergeTreeRevertibleDriver": {
>>>>>>> b257657b
				"backCompat": false
			}
		}
	}
}<|MERGE_RESOLUTION|>--- conflicted
+++ resolved
@@ -112,7 +112,6 @@
 	},
 	"typeValidation": {
 		"broken": {
-<<<<<<< HEAD
 			"ClassDeclaration_BaseSegment": {
 				"backCompat": false
 			},
@@ -153,9 +152,9 @@
 				"backCompat": false
 			},
 			"InterfaceDeclaration_IHierBlock": {
-=======
+				"backCompat": false
+			},
 			"InterfaceDeclaration_MergeTreeRevertibleDriver": {
->>>>>>> b257657b
 				"backCompat": false
 			}
 		}
