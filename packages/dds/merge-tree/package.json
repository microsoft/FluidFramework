{
  "name": "@fluidframework/merge-tree",
  "version": "2.0.0-internal.3.0.0",
  "description": "Merge tree",
  "homepage": "https://fluidframework.com",
  "repository": {
    "type": "git",
    "url": "https://github.com/microsoft/FluidFramework.git",
    "directory": "packages/dds/merge-tree"
  },
  "license": "MIT",
  "author": "Microsoft and contributors",
  "sideEffects": false,
  "main": "dist/index.js",
  "module": "lib/index.js",
  "types": "dist/index.d.ts",
  "scripts": {
    "build": "concurrently npm:build:compile npm:lint && npm run build:docs",
    "build:commonjs": "npm run tsc && npm run typetests:gen && npm run build:test",
    "build:compile": "concurrently npm:build:commonjs npm:build:esnext",
    "build:docs": "api-extractor run --local --typescript-compiler-folder ../../../node_modules/typescript && copyfiles -u 1 ./_api-extractor-temp/doc-models/* ../../../_api-extractor-temp/",
    "build:esnext": "tsc --project ./tsconfig.esnext.json",
    "build:full": "npm run build",
    "build:full:compile": "npm run build:compile",
    "build:test": "tsc --project ./src/test/tsconfig.json",
    "ci:build:docs": "api-extractor run --typescript-compiler-folder ../../../node_modules/typescript && copyfiles -u 1 ./_api-extractor-temp/* ../../../_api-extractor-temp/",
    "clean": "rimraf dist lib *.tsbuildinfo *.build.log",
    "eslint": "eslint --format stylish src",
    "eslint:fix": "eslint --format stylish src --fix --fix-type problem,suggestion,layout",
    "lint": "npm run eslint",
    "lint:fix": "npm run eslint:fix",
    "postpack": "cd dist && tar -cvf ../merge-tree.test-files.tar ./test",
    "test": "npm run test:mocha",
    "test:coverage": "nyc npm test -- --reporter xunit --reporter-option output=nyc/junit-report.xml",
    "test:mocha": "mocha --ignore 'dist/test/types/*' --recursive dist/test --exit -r node_modules/@fluidframework/mocha-test-setup -r source-map-support/register --unhandled-rejections=strict",
    "test:mocha:verbose": "cross-env FLUID_TEST_VERBOSE=1 npm run test:mocha",
    "test:stress": "cross-env FUZZ_STRESS_RUN=1 FUZZ_TEST_COUNT=1 npm run test:mocha",
    "tsc": "tsc",
    "tsfmt": "tsfmt --verify",
    "tsfmt:fix": "tsfmt --replace",
    "typetests:gen": "fluid-type-validator -g -d ."
  },
  "nyc": {
    "all": true,
    "cache-dir": "nyc/.cache",
    "exclude": [
      "src/test/**/*.ts",
      "dist/test/**/*.js"
    ],
    "exclude-after-remap": false,
    "include": [
      "src/**/*.ts",
      "dist/**/*.js"
    ],
    "report-dir": "nyc/report",
    "reporter": [
      "cobertura",
      "html",
      "text"
    ],
    "temp-directory": "nyc/.nyc_output"
  },
  "dependencies": {
    "@fluidframework/common-definitions": "^0.20.1",
    "@fluidframework/common-utils": "^1.0.0",
    "@fluidframework/container-definitions": ">=2.0.0-internal.3.0.0 <2.0.0-internal.4.0.0",
    "@fluidframework/container-utils": ">=2.0.0-internal.3.0.0 <2.0.0-internal.4.0.0",
    "@fluidframework/core-interfaces": ">=2.0.0-internal.3.0.0 <2.0.0-internal.4.0.0",
    "@fluidframework/datastore-definitions": ">=2.0.0-internal.3.0.0 <2.0.0-internal.4.0.0",
    "@fluidframework/protocol-definitions": "^1.1.0-97957",
    "@fluidframework/runtime-definitions": ">=2.0.0-internal.3.0.0 <2.0.0-internal.4.0.0",
    "@fluidframework/runtime-utils": ">=2.0.0-internal.3.0.0 <2.0.0-internal.4.0.0",
    "@fluidframework/shared-object-base": ">=2.0.0-internal.3.0.0 <2.0.0-internal.4.0.0",
    "@fluidframework/telemetry-utils": ">=2.0.0-internal.3.0.0 <2.0.0-internal.4.0.0"
  },
  "devDependencies": {
    "@fluid-internal/stochastic-test-utils": ">=2.0.0-internal.3.0.0 <2.0.0-internal.4.0.0",
    "@fluidframework/build-common": "^1.0.0",
    "@fluidframework/build-tools": "^0.4.6000",
    "@fluidframework/eslint-config-fluid": "^1.0.0",
    "@fluidframework/merge-tree-previous": "npm:@fluidframework/merge-tree@^1.0.0",
    "@fluidframework/mocha-test-setup": ">=2.0.0-internal.3.0.0 <2.0.0-internal.4.0.0",
    "@fluidframework/test-runtime-utils": ">=2.0.0-internal.3.0.0 <2.0.0-internal.4.0.0",
    "@microsoft/api-extractor": "^7.22.2",
    "@rushstack/eslint-config": "^2.5.1",
    "@types/diff": "^3.5.1",
    "@types/mocha": "^9.1.1",
    "@types/node": "^14.18.0",
    "@types/random-js": "^1.0.31",
    "concurrently": "^6.2.0",
    "copyfiles": "^2.4.1",
    "cross-env": "^7.0.2",
    "diff": "^3.5.0",
    "eslint": "~8.6.0",
    "mocha": "^10.0.0",
    "nyc": "^15.0.0",
    "random-js": "^1.0.8",
    "rimraf": "^2.6.2",
    "source-map-support": "^0.5.16",
    "typescript": "~4.5.5",
    "typescript-formatter": "7.1.0"
  },
  "typeValidation": {
    "version": "2.0.0",
    "broken": {
      "ClassDeclaration_Client": {
        "backCompat": false
      },
      "ClassDeclaration_LocalReference": {
        "forwardCompat": false
      },
      "ClassDeclaration_List": {
        "backCompat": false
      },
      "RemovedTypeAliasDeclaration_LocalReferenceMapper": {
        "forwardCompat": false,
        "backCompat": false
      },
      "ClassDeclaration_Marker": {
        "backCompat": false,
        "forwardCompat": false
      },
      "ClassDeclaration_SnapshotLegacy": {
        "backCompat": false,
        "forwardCompat": false
      },
      "InterfaceDeclaration_IConsensusInfo": {
        "backCompat": false,
        "forwardCompat": false
      },
      "RemovedClassDeclaration_LocalReference": {
        "forwardCompat": false,
        "backCompat": false
      },
      "InterfaceDeclaration_LocalReferencePosition": {
        "backCompat": false,
        "forwardCompat": false
      },
      "ClassDeclaration_MergeTree": {
        "forwardCompat": false,
        "backCompat": false
      },
      "ClassDeclaration_BaseSegment": {
        "forwardCompat": false
      },
      "InterfaceDeclaration_IHierBlock": {
        "forwardCompat": false,
        "backCompat": false
      },
      "InterfaceDeclaration_IMergeBlock": {
        "forwardCompat": false
      },
      "ClassDeclaration_IncrementalMapState": {
        "forwardCompat": false
      },
      "InterfaceDeclaration_InsertContext": {
        "forwardCompat": false
      },
      "InterfaceDeclaration_ISegmentChanges": {
        "forwardCompat": false
      },
      "ClassDeclaration_LocalReferenceCollection": {
        "forwardCompat": false
      },
      "InterfaceDeclaration_LRUSegment": {
        "forwardCompat": false
      },
      "ClassDeclaration_MergeBlock": {
        "forwardCompat": false
      },
      "TypeAliasDeclaration_IMergeNode": {
        "forwardCompat": false
      },
      "ClassDeclaration_MergeNode": {
        "forwardCompat": false
      },
      "InterfaceDeclaration_IMergeNodeCommon": {
        "forwardCompat": false
      },
      "ClassDeclaration_TextSegment": {
        "forwardCompat": false
      },
<<<<<<< HEAD
      "RemovedInterfaceDeclaration_AugmentedIntervalNode": {"forwardCompat": false, "backCompat": false},
      "RemovedInterfaceDeclaration_ClientSeq": {"forwardCompat": false, "backCompat": false},
      "RemovedVariableDeclaration_clientSeqComparer": {"forwardCompat": false, "backCompat": false},
      "RemovedInterfaceDeclaration_Comparer": {"forwardCompat": false, "backCompat": false},
      "RemovedClassDeclaration_Heap": {"forwardCompat": false, "backCompat": false},
      "RemovedInterfaceDeclaration_IInterval": {"forwardCompat": false, "backCompat": false},
      "RemovedVariableDeclaration_integerRangeToString": {"forwardCompat": false, "backCompat": false},
      "RemovedTypeAliasDeclaration_IntervalConflictResolver": {"forwardCompat": false, "backCompat": false},
      "RemovedTypeAliasDeclaration_IntervalNode": {"forwardCompat": false, "backCompat": false},
      "RemovedClassDeclaration_IntervalTree": {"forwardCompat": false, "backCompat": false},
      "RemovedClassDeclaration_List": {"forwardCompat": false, "backCompat": false},
      "RemovedFunctionDeclaration_ListMakeHead": {"forwardCompat": false, "backCompat": false},
      "RemovedFunctionDeclaration_ListRemoveEntry": {"forwardCompat": false, "backCompat": false},
      "RemovedInterfaceDeclaration_LRUSegment": {"forwardCompat": false, "backCompat": false},
      "RemovedClassDeclaration_MergeTree": {"forwardCompat": false, "backCompat": false},
      "RemovedClassDeclaration_MergeTreeTextHelper": {"forwardCompat": false, "backCompat": false},
      "RemovedInterfaceDeclaration_ProxString": {"forwardCompat": false, "backCompat": false},
      "RemovedClassDeclaration_TST": {"forwardCompat": false, "backCompat": false},
      "RemovedInterfaceDeclaration_TSTNode": {"forwardCompat": false, "backCompat": false},
      "RemovedInterfaceDeclaration_TSTResult": {"forwardCompat": false, "backCompat": false},
      "RemovedClassDeclaration_SnapshotLegacy": {"forwardCompat": false, "backCompat": false},
      "TypeAliasDeclaration_RangeStackMap": {"backCompat": false},
      "InterfaceDeclaration_ReferencePosition": {"backCompat": false},
      "InterfaceDeclaration_SegmentGroup": {"forwardCompat": false},
      "ClassDeclaration_TrackingGroup": {"forwardCompat": false},
      "ClassDeclaration_Client": {"forwardCompat": false, "backCompat": false}
=======
      "RemovedInterfaceDeclaration_AugmentedIntervalNode": {
        "forwardCompat": false,
        "backCompat": false
      },
      "RemovedInterfaceDeclaration_ClientSeq": {
        "forwardCompat": false,
        "backCompat": false
      },
      "RemovedVariableDeclaration_clientSeqComparer": {
        "forwardCompat": false,
        "backCompat": false
      },
      "RemovedInterfaceDeclaration_Comparer": {
        "forwardCompat": false,
        "backCompat": false
      },
      "RemovedClassDeclaration_Heap": {
        "forwardCompat": false,
        "backCompat": false
      },
      "RemovedInterfaceDeclaration_IInterval": {
        "forwardCompat": false,
        "backCompat": false
      },
      "RemovedVariableDeclaration_integerRangeToString": {
        "forwardCompat": false,
        "backCompat": false
      },
      "RemovedTypeAliasDeclaration_IntervalConflictResolver": {
        "forwardCompat": false,
        "backCompat": false
      },
      "RemovedTypeAliasDeclaration_IntervalNode": {
        "forwardCompat": false,
        "backCompat": false
      },
      "RemovedClassDeclaration_IntervalTree": {
        "forwardCompat": false,
        "backCompat": false
      },
      "RemovedClassDeclaration_List": {
        "forwardCompat": false,
        "backCompat": false
      },
      "RemovedFunctionDeclaration_ListMakeHead": {
        "forwardCompat": false,
        "backCompat": false
      },
      "RemovedFunctionDeclaration_ListRemoveEntry": {
        "forwardCompat": false,
        "backCompat": false
      },
      "RemovedInterfaceDeclaration_LRUSegment": {
        "forwardCompat": false,
        "backCompat": false
      },
      "RemovedClassDeclaration_MergeTree": {
        "forwardCompat": false,
        "backCompat": false
      },
      "RemovedClassDeclaration_MergeTreeTextHelper": {
        "forwardCompat": false,
        "backCompat": false
      },
      "RemovedInterfaceDeclaration_ProxString": {
        "forwardCompat": false,
        "backCompat": false
      },
      "RemovedClassDeclaration_TST": {
        "forwardCompat": false,
        "backCompat": false
      },
      "RemovedInterfaceDeclaration_TSTNode": {
        "forwardCompat": false,
        "backCompat": false
      },
      "RemovedInterfaceDeclaration_TSTResult": {
        "forwardCompat": false,
        "backCompat": false
      },
      "RemovedClassDeclaration_SnapshotLegacy": {
        "forwardCompat": false,
        "backCompat": false
      },
      "TypeAliasDeclaration_RangeStackMap": {
        "backCompat": false
      },
      "InterfaceDeclaration_ReferencePosition": {
        "backCompat": false
      },
      "ClassDeclaration_TrackingGroup": {
        "forwardCompat": false
      }
>>>>>>> 151ffe3b
    }
  }
}<|MERGE_RESOLUTION|>--- conflicted
+++ resolved
@@ -180,34 +180,6 @@
       "ClassDeclaration_TextSegment": {
         "forwardCompat": false
       },
-<<<<<<< HEAD
-      "RemovedInterfaceDeclaration_AugmentedIntervalNode": {"forwardCompat": false, "backCompat": false},
-      "RemovedInterfaceDeclaration_ClientSeq": {"forwardCompat": false, "backCompat": false},
-      "RemovedVariableDeclaration_clientSeqComparer": {"forwardCompat": false, "backCompat": false},
-      "RemovedInterfaceDeclaration_Comparer": {"forwardCompat": false, "backCompat": false},
-      "RemovedClassDeclaration_Heap": {"forwardCompat": false, "backCompat": false},
-      "RemovedInterfaceDeclaration_IInterval": {"forwardCompat": false, "backCompat": false},
-      "RemovedVariableDeclaration_integerRangeToString": {"forwardCompat": false, "backCompat": false},
-      "RemovedTypeAliasDeclaration_IntervalConflictResolver": {"forwardCompat": false, "backCompat": false},
-      "RemovedTypeAliasDeclaration_IntervalNode": {"forwardCompat": false, "backCompat": false},
-      "RemovedClassDeclaration_IntervalTree": {"forwardCompat": false, "backCompat": false},
-      "RemovedClassDeclaration_List": {"forwardCompat": false, "backCompat": false},
-      "RemovedFunctionDeclaration_ListMakeHead": {"forwardCompat": false, "backCompat": false},
-      "RemovedFunctionDeclaration_ListRemoveEntry": {"forwardCompat": false, "backCompat": false},
-      "RemovedInterfaceDeclaration_LRUSegment": {"forwardCompat": false, "backCompat": false},
-      "RemovedClassDeclaration_MergeTree": {"forwardCompat": false, "backCompat": false},
-      "RemovedClassDeclaration_MergeTreeTextHelper": {"forwardCompat": false, "backCompat": false},
-      "RemovedInterfaceDeclaration_ProxString": {"forwardCompat": false, "backCompat": false},
-      "RemovedClassDeclaration_TST": {"forwardCompat": false, "backCompat": false},
-      "RemovedInterfaceDeclaration_TSTNode": {"forwardCompat": false, "backCompat": false},
-      "RemovedInterfaceDeclaration_TSTResult": {"forwardCompat": false, "backCompat": false},
-      "RemovedClassDeclaration_SnapshotLegacy": {"forwardCompat": false, "backCompat": false},
-      "TypeAliasDeclaration_RangeStackMap": {"backCompat": false},
-      "InterfaceDeclaration_ReferencePosition": {"backCompat": false},
-      "InterfaceDeclaration_SegmentGroup": {"forwardCompat": false},
-      "ClassDeclaration_TrackingGroup": {"forwardCompat": false},
-      "ClassDeclaration_Client": {"forwardCompat": false, "backCompat": false}
-=======
       "RemovedInterfaceDeclaration_AugmentedIntervalNode": {
         "forwardCompat": false,
         "backCompat": false
@@ -301,7 +273,6 @@
       "ClassDeclaration_TrackingGroup": {
         "forwardCompat": false
       }
->>>>>>> 151ffe3b
     }
   }
 }