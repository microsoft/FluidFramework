{
  "name": "@fluidframework/merge-tree",
  "version": "1.0.0",
  "description": "Merge tree",
  "homepage": "https://fluidframework.com",
  "repository": {
    "type": "git",
    "url": "https://github.com/microsoft/FluidFramework.git",
    "directory": "packages/dds/merge-tree"
  },
  "license": "MIT",
  "author": "Microsoft and contributors",
  "sideEffects": false,
  "main": "dist/index.js",
  "module": "lib/index.js",
  "types": "dist/index.d.ts",
  "scripts": {
    "build": "concurrently npm:build:compile npm:lint && npm run build:docs",
    "build:commonjs": "npm run tsc && npm run typetests:gen && npm run build:test",
    "build:compile": "concurrently npm:build:commonjs npm:build:esnext",
    "build:docs": "api-extractor run --local --typescript-compiler-folder ../../../node_modules/typescript && copyfiles -u 1 ./_api-extractor-temp/doc-models/* ../../../_api-extractor-temp/",
    "build:esnext": "tsc --project ./tsconfig.esnext.json",
    "build:full": "npm run build",
    "build:full:compile": "npm run build:compile",
    "build:test": "tsc --project ./src/test/tsconfig.json",
    "ci:build:docs": "api-extractor run --typescript-compiler-folder ../../../node_modules/typescript && copyfiles -u 1 ./_api-extractor-temp/* ../../../_api-extractor-temp/",
    "clean": "rimraf dist lib *.tsbuildinfo *.build.log",
    "eslint": "eslint --format stylish src",
    "eslint:fix": "eslint --format stylish src --fix --fix-type problem,suggestion,layout",
    "lint": "npm run eslint",
    "lint:fix": "npm run eslint:fix",
    "test": "npm run test:mocha",
    "test:coverage": "nyc npm test -- --reporter xunit --reporter-option output=nyc/junit-report.xml",
    "test:mocha": "mocha --ignore 'dist/test/types/*' --recursive dist/test --exit -r node_modules/@fluidframework/mocha-test-setup -r source-map-support/register --unhandled-rejections=strict",
    "test:mocha:verbose": "cross-env FLUID_TEST_VERBOSE=1 npm run test:mocha",
    "tsc": "tsc",
    "tsfmt": "tsfmt --verify",
    "tsfmt:fix": "tsfmt --replace",
    "typetests:gen": "fluid-type-validator -g -d ."
  },
  "nyc": {
    "all": true,
    "cache-dir": "nyc/.cache",
    "exclude": [
      "src/test/**/*.ts",
      "dist/test/**/*.js"
    ],
    "exclude-after-remap": false,
    "include": [
      "src/**/*.ts",
      "dist/**/*.js"
    ],
    "report-dir": "nyc/report",
    "reporter": [
      "cobertura",
      "html",
      "text"
    ],
    "temp-directory": "nyc/.nyc_output"
  },
  "dependencies": {
    "@fluidframework/common-definitions": "^0.20.1",
    "@fluidframework/common-utils": "^0.32.1",
    "@fluidframework/container-definitions": "^1.0.0",
    "@fluidframework/container-utils": "^1.0.0",
    "@fluidframework/core-interfaces": "^1.0.0",
    "@fluidframework/datastore-definitions": "^1.0.0",
    "@fluidframework/protocol-definitions": "^0.1028.2000",
    "@fluidframework/runtime-definitions": "^1.0.0",
    "@fluidframework/runtime-utils": "^1.0.0",
    "@fluidframework/shared-object-base": "^1.0.0",
    "@fluidframework/telemetry-utils": "^1.0.0"
  },
  "devDependencies": {
    "@fluidframework/build-common": "^0.23.0",
    "@fluidframework/build-tools": "^0.2.71273",
    "@fluidframework/eslint-config-fluid": "^0.28.2000",
    "@fluidframework/merge-tree-previous": "npm:@fluidframework/merge-tree@^0.58.0",
    "@fluidframework/mocha-test-setup": "^1.0.0",
    "@fluidframework/test-runtime-utils": "^1.0.0",
    "@microsoft/api-extractor": "^7.22.2",
    "@rushstack/eslint-config": "^2.5.1",
    "@types/diff": "^3.5.1",
    "@types/mocha": "^9.1.1",
    "@types/node": "^14.18.0",
    "@types/random-js": "^1.0.31",
    "concurrently": "^6.2.0",
    "copyfiles": "^2.1.0",
    "cross-env": "^7.0.2",
    "diff": "^3.5.0",
    "eslint": "~8.6.0",
    "mocha": "^10.0.0",
    "nyc": "^15.0.0",
    "random-js": "^1.0.8",
    "rimraf": "^2.6.2",
    "source-map-support": "^0.5.16",
    "typescript": "~4.5.5",
    "typescript-formatter": "7.1.0"
  },
  "typeValidation": {
    "version": "1.0.0",
    "broken": {
<<<<<<< HEAD
      "ClassDeclaration_Client": {"forwardCompat": false},
      "InterfaceDeclaration_IMergeTreeAnnotateMsg": {"forwardCompat": false, "backCompat": false},
      "InterfaceDeclaration_IMergeTreeDelta": {"forwardCompat": false, "backCompat": false},
      "InterfaceDeclaration_IMergeTreeDeltaCallbackArgs": {"forwardCompat": false, "backCompat": false},
      "TypeAliasDeclaration_IMergeTreeDeltaOp": {"forwardCompat": false, "backCompat": false},
      "InterfaceDeclaration_IMergeTreeDeltaOpArgs": {"forwardCompat": false, "backCompat": false},
      "InterfaceDeclaration_IMergeTreeGroupMsg": {"forwardCompat": false, "backCompat": false},
      "InterfaceDeclaration_IMergeTreeInsertMsg": {"forwardCompat": false, "backCompat": false},
      "InterfaceDeclaration_IMergeTreeMaintenanceCallbackArgs": {"forwardCompat": false, "backCompat": false},
      "TypeAliasDeclaration_IMergeTreeOp": {"forwardCompat": false, "backCompat": false},
      "InterfaceDeclaration_IMergeTreeRemoveMsg":  {"forwardCompat": false, "backCompat": false},
      "TypeAliasDeclaration_IntervalNode":  {"forwardCompat": false, "backCompat": false},
      "TypeAliasDeclaration_MergeTreeDeltaOperationType":  {"forwardCompat": false, "backCompat": false},
      "TypeAliasDeclaration_MergeTreeDeltaOperationTypes": {"forwardCompat": false, "backCompat": false},
      "EnumDeclaration_MergeTreeDeltaType": {"forwardCompat": false, "backCompat": false},
      "EnumDeclaration_MergeTreeMaintenanceType": {"forwardCompat": false, "backCompat": false},
      "EnumDeclaration_RBColor": {"forwardCompat": false, "backCompat": false},
      "InterfaceDeclaration_RBNode": {"forwardCompat": false, "backCompat": false}
=======
      "ClassDeclaration_BaseSegment": {
        "forwardCompat": false
      },
      "ClassDeclaration_Client": {
        "forwardCompat": false
      },
      "InterfaceDeclaration_IConsensusInfo": {
        "backCompat": false,
        "forwardCompat": false
      },
      "InterfaceDeclaration_IHierBlock": {
        "forwardCompat": false
      },
      "InterfaceDeclaration_IMergeBlock": {
        "forwardCompat": false
      },
      "TypeAliasDeclaration_IMergeNode": {
        "forwardCompat": false
      },
      "InterfaceDeclaration_IMergeNodeCommon": {
        "forwardCompat": false
      },
      "ClassDeclaration_IncrementalMapState": {
        "forwardCompat": false
      },
      "InterfaceDeclaration_InsertContext": {
        "forwardCompat": false
      },
      "InterfaceDeclaration_IRemovalInfo": {
        "forwardCompat": false
      },
      "InterfaceDeclaration_ISegmentChanges": {
        "forwardCompat": false
      },
      "ClassDeclaration_LocalReference": {
        "backCompat": false,
        "forwardCompat": false
      },
      "ClassDeclaration_LocalReferenceCollection": {
        "forwardCompat": false
      },
      "InterfaceDeclaration_LRUSegment": {
        "forwardCompat": false
      },
      "ClassDeclaration_Marker": {
        "backCompat": false,
        "forwardCompat": false
      },
      "ClassDeclaration_MergeBlock": {
        "forwardCompat": false
      },
      "ClassDeclaration_MergeNode": {
        "forwardCompat": false
      },
      "ClassDeclaration_MergeTree": {
        "forwardCompat": false
      },
      "ClassDeclaration_SnapshotLegacy": {
        "forwardCompat": false
      },
      "ClassDeclaration_TextSegment": {
        "forwardCompat": false
      },
      "ClassDeclaration_List": {
        "forwardCompat": false
      },
      "InterfaceDeclaration_IJSONMarkerSegment": {
        "backCompat": false
      },
      "InterfaceDeclaration_IMarkerDef": {
        "backCompat": false
      },
      "EnumDeclaration_ReferenceType": {
        "backCompat": false
      }
>>>>>>> 4a7e36fb
    }
  }
}<|MERGE_RESOLUTION|>--- conflicted
+++ resolved
@@ -100,26 +100,6 @@
   "typeValidation": {
     "version": "1.0.0",
     "broken": {
-<<<<<<< HEAD
-      "ClassDeclaration_Client": {"forwardCompat": false},
-      "InterfaceDeclaration_IMergeTreeAnnotateMsg": {"forwardCompat": false, "backCompat": false},
-      "InterfaceDeclaration_IMergeTreeDelta": {"forwardCompat": false, "backCompat": false},
-      "InterfaceDeclaration_IMergeTreeDeltaCallbackArgs": {"forwardCompat": false, "backCompat": false},
-      "TypeAliasDeclaration_IMergeTreeDeltaOp": {"forwardCompat": false, "backCompat": false},
-      "InterfaceDeclaration_IMergeTreeDeltaOpArgs": {"forwardCompat": false, "backCompat": false},
-      "InterfaceDeclaration_IMergeTreeGroupMsg": {"forwardCompat": false, "backCompat": false},
-      "InterfaceDeclaration_IMergeTreeInsertMsg": {"forwardCompat": false, "backCompat": false},
-      "InterfaceDeclaration_IMergeTreeMaintenanceCallbackArgs": {"forwardCompat": false, "backCompat": false},
-      "TypeAliasDeclaration_IMergeTreeOp": {"forwardCompat": false, "backCompat": false},
-      "InterfaceDeclaration_IMergeTreeRemoveMsg":  {"forwardCompat": false, "backCompat": false},
-      "TypeAliasDeclaration_IntervalNode":  {"forwardCompat": false, "backCompat": false},
-      "TypeAliasDeclaration_MergeTreeDeltaOperationType":  {"forwardCompat": false, "backCompat": false},
-      "TypeAliasDeclaration_MergeTreeDeltaOperationTypes": {"forwardCompat": false, "backCompat": false},
-      "EnumDeclaration_MergeTreeDeltaType": {"forwardCompat": false, "backCompat": false},
-      "EnumDeclaration_MergeTreeMaintenanceType": {"forwardCompat": false, "backCompat": false},
-      "EnumDeclaration_RBColor": {"forwardCompat": false, "backCompat": false},
-      "InterfaceDeclaration_RBNode": {"forwardCompat": false, "backCompat": false}
-=======
       "ClassDeclaration_BaseSegment": {
         "forwardCompat": false
       },
@@ -195,7 +175,6 @@
       "EnumDeclaration_ReferenceType": {
         "backCompat": false
       }
->>>>>>> 4a7e36fb
     }
   }
 }