{
	"name": "@fluidframework/merge-tree",
	"version": "2.0.0-internal.8.0.0",
	"description": "Merge tree",
	"homepage": "https://fluidframework.com",
	"repository": {
		"type": "git",
		"url": "https://github.com/microsoft/FluidFramework.git",
		"directory": "packages/dds/merge-tree"
	},
	"license": "MIT",
	"author": "Microsoft and contributors",
	"sideEffects": false,
	"main": "dist/index.js",
	"module": "lib/index.js",
	"types": "dist/index.d.ts",
	"scripts": {
		"build": "fluid-build . --task build",
		"build:commonjs": "fluid-build . --task commonjs",
		"build:compile": "fluid-build . --task compile",
		"build:docs": "api-extractor run --local --typescript-compiler-folder ../../../node_modules/typescript && copyfiles -u 1 ./_api-extractor-temp/doc-models/* ../../../_api-extractor-temp/",
		"build:esnext": "tsc --project ./tsconfig.esnext.json",
		"build:test": "tsc --project ./src/test/tsconfig.json",
		"ci:build:docs": "api-extractor run --typescript-compiler-folder ../../../node_modules/typescript && copyfiles -u 1 ./_api-extractor-temp/* ../../../_api-extractor-temp/",
		"clean": "rimraf --glob 'dist' 'lib' '*.tsbuildinfo' '*.build.log' '_api-extractor-temp' 'nyc'",
		"eslint": "eslint --format stylish src",
		"eslint:fix": "eslint --format stylish src --fix --fix-type problem,suggestion,layout",
		"format": "npm run prettier:fix",
		"lint": "npm run prettier && npm run eslint",
		"lint:fix": "npm run prettier:fix && npm run eslint:fix",
		"postpack": "tar -cvf ./merge-tree.test-files.tar ./src/test ./dist/test",
		"perf": "cross-env FLUID_TEST_VERBOSE=1 mocha \"dist/**/*.spec.js\" --node-option unhandled-rejections=strict,expose-gc --exit -r node_modules/@fluidframework/mocha-test-setup --perfMode --fgrep @Benchmark --reporter @fluid-tools/benchmark/dist/MochaReporter.js --timeout 30000",
		"perf:measure": "npm run perf -- --fgrep @Measurement",
		"perf:profile": "node --inspect-brk ./node_modules/mocha/bin/mocha.js \"dist/**/*.spec.js\" --node-option unhandled-rejections=strict,expose-gc --exit -r node_modules/@fluidframework/mocha-test-setup --perfMode --fgrep @Benchmark --reporter @fluid-tools/benchmark/dist/MochaReporter.js --timeout 30000",
		"prettier": "prettier --check . --ignore-path ../../../.prettierignore",
		"prettier:fix": "prettier --write . --ignore-path ../../../.prettierignore",
		"test": "npm run test:mocha",
		"test:benchmark:report": "mocha \"dist/test/*.perf.spec.js\" --node-option unhandled-rejections=strict,expose-gc --exit --perfMode --fgrep @Benchmark -r @fluidframework/mocha-test-setup --reporter @fluid-tools/benchmark/dist/MochaReporter.js --timeout 60000",
		"test:coverage": "c8 npm test",
		"test:mocha": "mocha --ignore 'dist/test/types/*' --recursive dist/test",
		"test:mocha:verbose": "cross-env FLUID_TEST_VERBOSE=1 npm run test:mocha",
		"test:stress": "cross-env FUZZ_STRESS_RUN=1 FUZZ_TEST_COUNT=1 npm run test:mocha",
		"tsc": "tsc",
		"typetests:gen": "fluid-type-test-generator",
		"typetests:prepare": "flub typetests --dir . --reset --previous --normalize"
	},
	"c8": {
		"all": true,
		"cache-dir": "nyc/.cache",
		"exclude": [
			"src/test/**/*.ts",
			"dist/test/**/*.js"
		],
		"exclude-after-remap": false,
		"include": [
			"src/**/*.ts",
			"dist/**/*.js"
		],
		"report-dir": "nyc/report",
		"reporter": [
			"cobertura",
			"html",
			"text"
		],
		"temp-directory": "nyc/.nyc_output"
	},
	"dependencies": {
		"@fluid-internal/client-utils": "workspace:~",
		"@fluidframework/container-definitions": "workspace:~",
		"@fluidframework/core-interfaces": "workspace:~",
		"@fluidframework/core-utils": "workspace:~",
		"@fluidframework/datastore-definitions": "workspace:~",
		"@fluidframework/protocol-definitions": "^3.0.0",
		"@fluidframework/runtime-definitions": "workspace:~",
		"@fluidframework/runtime-utils": "workspace:~",
		"@fluidframework/shared-object-base": "workspace:~",
		"@fluidframework/telemetry-utils": "workspace:~"
	},
	"devDependencies": {
		"@fluid-internal/stochastic-test-utils": "workspace:~",
		"@fluid-internal/test-pairwise-generator": "workspace:~",
		"@fluid-tools/benchmark": "^0.48.0",
		"@fluid-tools/build-cli": "^0.24.0",
		"@fluidframework/build-common": "^2.0.0",
		"@fluidframework/build-tools": "^0.24.0",
		"@fluidframework/eslint-config-fluid": "^2.1.0",
		"@fluidframework/merge-tree-previous": "npm:@fluidframework/merge-tree@2.0.0-internal.7.0.0",
		"@fluidframework/mocha-test-setup": "workspace:~",
		"@fluidframework/test-runtime-utils": "workspace:~",
		"@microsoft/api-extractor": "^7.37.0",
		"@types/diff": "^3.5.1",
		"@types/mocha": "^9.1.1",
		"@types/node": "^16.18.38",
		"c8": "^7.7.1",
		"copyfiles": "^2.4.1",
		"cross-env": "^7.0.3",
		"diff": "^3.5.0",
		"eslint": "~8.6.0",
		"mocha": "^10.2.0",
		"mocha-json-output-reporter": "^2.0.1",
		"mocha-multi-reporters": "^1.5.1",
		"moment": "^2.21.0",
		"prettier": "~3.0.3",
		"rimraf": "^4.4.0",
		"typescript": "~5.1.6"
	},
	"typeValidation": {
		"broken": {
<<<<<<< HEAD
			"ClassDeclaration_CollaborationWindow": {
				"forwardCompat": false
=======
			"RemovedInterfaceDeclaration_IIntegerRange": {
				"forwardCompat": false,
				"backCompat": false
			},
			"RemovedFunctionDeclaration_internedSpaces": {
				"forwardCompat": false,
				"backCompat": false
			},
			"RemovedVariableDeclaration_refGetRangeLabels": {
				"forwardCompat": false,
				"backCompat": false
			},
			"RemovedFunctionDeclaration_refHasRangeLabel": {
				"forwardCompat": false,
				"backCompat": false
			},
			"RemovedFunctionDeclaration_refHasRangeLabels": {
				"forwardCompat": false,
				"backCompat": false
			},
			"ClassDeclaration_Client": {
				"backCompat": false
			},
			"RemovedTypeAliasDeclaration_RangeStackMap": {
				"forwardCompat": false,
				"backCompat": false
>>>>>>> 387cb62f
			}
		}
	}
}<|MERGE_RESOLUTION|>--- conflicted
+++ resolved
@@ -106,10 +106,9 @@
 	},
 	"typeValidation": {
 		"broken": {
-<<<<<<< HEAD
 			"ClassDeclaration_CollaborationWindow": {
 				"forwardCompat": false
-=======
+			},
 			"RemovedInterfaceDeclaration_IIntegerRange": {
 				"forwardCompat": false,
 				"backCompat": false
@@ -136,7 +135,6 @@
 			"RemovedTypeAliasDeclaration_RangeStackMap": {
 				"forwardCompat": false,
 				"backCompat": false
->>>>>>> 387cb62f
 			}
 		}
 	}
