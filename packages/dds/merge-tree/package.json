--- conflicted
+++ resolved
@@ -157,15 +157,6 @@
 				"forwardCompat": false,
 				"backCompat": false
 			},
-<<<<<<< HEAD
-			"ClassDeclaration_BaseSegment": {
-				"backCompat": false
-			},
-			"InterfaceDeclaration_IConsensusInfo": {
-				"backCompat": false
-			},
-			"ClassDeclaration_LocalReferenceCollection": {
-=======
 			"ClassDeclaration_LocalReferenceCollection": {
 				"backCompat": false
 			},
@@ -173,7 +164,6 @@
 				"backCompat": false
 			},
 			"InterfaceDeclaration_IConsensusInfo": {
->>>>>>> fa7b085e
 				"backCompat": false
 			},
 			"ClassDeclaration_Marker": {
