--- conflicted
+++ resolved
@@ -104,20 +104,13 @@
     "typescript": "~4.5.5"
   },
   "typeValidation": {
-<<<<<<< HEAD
-    "version": "2.0.0-internal.2.1.0",
-    "broken": {
-      "ClassDeclaration_Client": {
-        "forwardCompat": false
-      },
-      "InterfaceDeclaration_MergeTreeRevertibleDriver":
-      {"forwardCompat": false}
-    }
-=======
     "version": "2.0.0-internal.2.2.0",
     "baselineRange": ">=2.0.0-internal.2.1.0 <2.0.0-internal.2.2.0",
     "baselineVersion": "2.0.0-internal.2.1.0",
-    "broken": {}
->>>>>>> d87075a3
+    "broken": {
+      "InterfaceDeclaration_MergeTreeRevertibleDriver": {
+        "forwardCompat": false
+      }
+    }
   }
 }