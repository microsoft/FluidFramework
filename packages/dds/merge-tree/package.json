{
  "name": "@fluidframework/merge-tree",
  "version": "0.59.4000",
  "description": "Merge tree",
  "homepage": "https://fluidframework.com",
  "repository": {
    "type": "git",
    "url": "https://github.com/microsoft/FluidFramework.git",
    "directory": "packages/dds/merge-tree"
  },
  "license": "MIT",
  "author": "Microsoft and contributors",
  "sideEffects": false,
  "main": "dist/index.js",
  "module": "lib/index.js",
  "types": "dist/index.d.ts",
  "scripts": {
    "build": "concurrently npm:build:compile npm:lint && npm run build:docs",
    "build:commonjs": "npm run tsc && npm run typetests:gen && npm run build:test",
    "build:compile": "concurrently npm:build:commonjs npm:build:esnext",
    "build:docs": "api-extractor run --local --typescript-compiler-folder ../../../node_modules/typescript && copyfiles -u 1 ./_api-extractor-temp/doc-models/* ../../../_api-extractor-temp/",
    "build:esnext": "tsc --project ./tsconfig.esnext.json",
    "build:full": "npm run build",
    "build:full:compile": "npm run build:compile",
    "build:test": "tsc --project ./src/test/tsconfig.json",
    "ci:build:docs": "api-extractor run --typescript-compiler-folder ../../../node_modules/typescript && copyfiles -u 1 ./_api-extractor-temp/* ../../../_api-extractor-temp/",
    "clean": "rimraf dist lib *.tsbuildinfo *.build.log",
    "eslint": "eslint --format stylish src",
    "eslint:fix": "eslint --format stylish src --fix --fix-type problem,suggestion,layout",
    "lint": "npm run eslint",
    "lint:fix": "npm run eslint:fix",
    "test": "npm run test:mocha",
    "test:coverage": "nyc npm test -- --reporter xunit --reporter-option output=nyc/junit-report.xml",
    "test:mocha": "mocha --ignore 'dist/test/types/*' --recursive dist/test --exit -r node_modules/@fluidframework/mocha-test-setup -r source-map-support/register --unhandled-rejections=strict",
    "test:mocha:verbose": "cross-env FLUID_TEST_VERBOSE=1 npm run test:mocha",
    "tsc": "tsc",
    "tsfmt": "tsfmt --verify",
    "tsfmt:fix": "tsfmt --replace",
    "typetests:gen": "fluid-type-validator -g -d ."
  },
  "nyc": {
    "all": true,
    "cache-dir": "nyc/.cache",
    "exclude": [
      "src/test/**/*.ts",
      "dist/test/**/*.js"
    ],
    "exclude-after-remap": false,
    "include": [
      "src/**/*.ts",
      "dist/**/*.js"
    ],
    "report-dir": "nyc/report",
    "reporter": [
      "cobertura",
      "html",
      "text"
    ],
    "temp-directory": "nyc/.nyc_output"
  },
  "dependencies": {
    "@fluidframework/common-definitions": "^0.20.1",
    "@fluidframework/common-utils": "^0.32.1",
<<<<<<< HEAD
    "@fluidframework/container-definitions": "^0.48.1000",
    "@fluidframework/container-utils": "^0.59.4000",
=======
    "@fluidframework/container-definitions": "^0.48.2000-0",
>>>>>>> 1107ca5d
    "@fluidframework/core-interfaces": "^0.43.1000",
    "@fluidframework/datastore-definitions": "^0.59.4000",
    "@fluidframework/protocol-definitions": "^0.1028.2000-0",
    "@fluidframework/runtime-definitions": "^0.59.4000",
    "@fluidframework/runtime-utils": "^0.59.4000",
    "@fluidframework/shared-object-base": "^0.59.4000",
    "@fluidframework/telemetry-utils": "^0.59.4000"
  },
  "devDependencies": {
    "@fluidframework/build-common": "^0.23.0",
    "@fluidframework/build-tools": "^0.2.66793",
    "@fluidframework/eslint-config-fluid": "^0.28.2000",
    "@fluidframework/merge-tree-previous": "npm:@fluidframework/merge-tree@0.59.3000",
    "@fluidframework/mocha-test-setup": "^0.59.4000",
    "@fluidframework/test-runtime-utils": "^0.59.4000",
    "@microsoft/api-extractor": "^7.22.2",
    "@rushstack/eslint-config": "^2.5.1",
    "@types/diff": "^3.5.1",
    "@types/mocha": "^9.1.1",
    "@types/node": "^14.18.0",
    "@types/random-js": "^1.0.31",
    "@typescript-eslint/eslint-plugin": "~5.9.0",
    "@typescript-eslint/parser": "~5.9.0",
    "concurrently": "^6.2.0",
    "copyfiles": "^2.1.0",
    "cross-env": "^7.0.2",
    "diff": "^3.5.0",
    "eslint": "~8.6.0",
    "eslint-plugin-editorconfig": "~3.2.0",
    "eslint-plugin-eslint-comments": "~3.2.0",
    "eslint-plugin-import": "~2.25.4",
    "eslint-plugin-jest": "~26.1.3",
    "eslint-plugin-jsdoc": "~39.3.0",
    "eslint-plugin-mocha": "~10.0.3",
    "eslint-plugin-promise": "~6.0.0",
    "eslint-plugin-react": "~7.28.0",
    "eslint-plugin-tsdoc": "~0.2.14",
    "eslint-plugin-unicorn": "~40.0.0",
    "eslint-plugin-unused-imports": "~2.0.0",
    "mocha": "^10.0.0",
    "nyc": "^15.0.0",
    "random-js": "^1.0.8",
    "rimraf": "^2.6.2",
    "source-map-support": "^0.5.16",
    "typescript": "~4.5.5",
    "typescript-formatter": "7.1.0"
  },
  "typeValidation": {
    "version": "0.59.4000",
    "broken": {
<<<<<<< HEAD
      "InterfaceDeclaration_IMergeTreeAnnotateMsg": {"forwardCompat": false, "backCompat": false},
      "InterfaceDeclaration_IMergeTreeDelta": {"forwardCompat": false, "backCompat": false},
      "InterfaceDeclaration_IMergeTreeDeltaCallbackArgs": {"forwardCompat": false, "backCompat": false},
      "TypeAliasDeclaration_IMergeTreeDeltaOp": {"forwardCompat": false, "backCompat": false},
      "InterfaceDeclaration_IMergeTreeDeltaOpArgs": {"forwardCompat": false, "backCompat": false},
      "InterfaceDeclaration_IMergeTreeGroupMsg": {"forwardCompat": false, "backCompat": false},
      "InterfaceDeclaration_IMergeTreeInsertMsg": {"forwardCompat": false, "backCompat": false},
      "InterfaceDeclaration_IMergeTreeMaintenanceCallbackArgs": {"forwardCompat": false, "backCompat": false},
      "TypeAliasDeclaration_IMergeTreeOp": {"forwardCompat": false, "backCompat": false},
      "InterfaceDeclaration_IMergeTreeRemoveMsg":  {"forwardCompat": false, "backCompat": false},
      "TypeAliasDeclaration_IntervalNode":  {"forwardCompat": false, "backCompat": false},
      "TypeAliasDeclaration_MergeTreeDeltaOperationType":  {"forwardCompat": false, "backCompat": false},
      "TypeAliasDeclaration_MergeTreeDeltaOperationTypes": {"forwardCompat": false, "backCompat": false},
      "EnumDeclaration_MergeTreeDeltaType": {"forwardCompat": false, "backCompat": false},
      "EnumDeclaration_MergeTreeMaintenanceType": {"forwardCompat": false, "backCompat": false},
      "EnumDeclaration_RBColor": {"forwardCompat": false, "backCompat": false},
      "InterfaceDeclaration_RBNode": {"forwardCompat": false, "backCompat": false},
      "ClassDeclaration_Client": {"forwardCompat": false},
      "InterfaceDeclaration_IConsensusInfo": {"backCompat": false},
      "InterfaceDeclaration_IJSONMarkerSegment": {"backCompat": false},
      "InterfaceDeclaration_IMarkerDef": {"backCompat": false},
      "ClassDeclaration_LocalReference": {"backCompat": false},
      "ClassDeclaration_Marker": {"backCompat": false},
      "ClassDeclaration_MergeTree": {"forwardCompat": false},
      "EnumDeclaration_ReferenceType": {"backCompat": false},
      "ClassDeclaration_SnapshotLegacy": {"forwardCompat": false}
=======
      "InterfaceDeclaration_IMergeTreeAnnotateMsg": {
        "forwardCompat": false,
        "backCompat": false
      },
      "InterfaceDeclaration_IMergeTreeDelta": {
        "forwardCompat": false,
        "backCompat": false
      },
      "InterfaceDeclaration_IMergeTreeDeltaCallbackArgs": {
        "forwardCompat": false,
        "backCompat": false
      },
      "TypeAliasDeclaration_IMergeTreeDeltaOp": {
        "forwardCompat": false,
        "backCompat": false
      },
      "InterfaceDeclaration_IMergeTreeDeltaOpArgs": {
        "forwardCompat": false,
        "backCompat": false
      },
      "InterfaceDeclaration_IMergeTreeGroupMsg": {
        "forwardCompat": false,
        "backCompat": false
      },
      "InterfaceDeclaration_IMergeTreeInsertMsg": {
        "forwardCompat": false,
        "backCompat": false
      },
      "InterfaceDeclaration_IMergeTreeMaintenanceCallbackArgs": {
        "forwardCompat": false,
        "backCompat": false
      },
      "TypeAliasDeclaration_IMergeTreeOp": {
        "forwardCompat": false,
        "backCompat": false
      },
      "InterfaceDeclaration_IMergeTreeRemoveMsg": {
        "forwardCompat": false,
        "backCompat": false
      },
      "TypeAliasDeclaration_IntervalNode": {
        "forwardCompat": false,
        "backCompat": false
      },
      "TypeAliasDeclaration_MergeTreeDeltaOperationType": {
        "forwardCompat": false,
        "backCompat": false
      },
      "TypeAliasDeclaration_MergeTreeDeltaOperationTypes": {
        "forwardCompat": false,
        "backCompat": false
      },
      "EnumDeclaration_MergeTreeDeltaType": {
        "forwardCompat": false,
        "backCompat": false
      },
      "EnumDeclaration_MergeTreeMaintenanceType": {
        "forwardCompat": false,
        "backCompat": false
      },
      "EnumDeclaration_RBColor": {
        "forwardCompat": false,
        "backCompat": false
      },
      "InterfaceDeclaration_RBNode": {
        "forwardCompat": false,
        "backCompat": false
      }
>>>>>>> 1107ca5d
    }
  }
}<|MERGE_RESOLUTION|>--- conflicted
+++ resolved
@@ -61,12 +61,8 @@
   "dependencies": {
     "@fluidframework/common-definitions": "^0.20.1",
     "@fluidframework/common-utils": "^0.32.1",
-<<<<<<< HEAD
-    "@fluidframework/container-definitions": "^0.48.1000",
+    "@fluidframework/container-definitions": "^0.48.2000-0",
     "@fluidframework/container-utils": "^0.59.4000",
-=======
-    "@fluidframework/container-definitions": "^0.48.2000-0",
->>>>>>> 1107ca5d
     "@fluidframework/core-interfaces": "^0.43.1000",
     "@fluidframework/datastore-definitions": "^0.59.4000",
     "@fluidframework/protocol-definitions": "^0.1028.2000-0",
@@ -117,34 +113,6 @@
   "typeValidation": {
     "version": "0.59.4000",
     "broken": {
-<<<<<<< HEAD
-      "InterfaceDeclaration_IMergeTreeAnnotateMsg": {"forwardCompat": false, "backCompat": false},
-      "InterfaceDeclaration_IMergeTreeDelta": {"forwardCompat": false, "backCompat": false},
-      "InterfaceDeclaration_IMergeTreeDeltaCallbackArgs": {"forwardCompat": false, "backCompat": false},
-      "TypeAliasDeclaration_IMergeTreeDeltaOp": {"forwardCompat": false, "backCompat": false},
-      "InterfaceDeclaration_IMergeTreeDeltaOpArgs": {"forwardCompat": false, "backCompat": false},
-      "InterfaceDeclaration_IMergeTreeGroupMsg": {"forwardCompat": false, "backCompat": false},
-      "InterfaceDeclaration_IMergeTreeInsertMsg": {"forwardCompat": false, "backCompat": false},
-      "InterfaceDeclaration_IMergeTreeMaintenanceCallbackArgs": {"forwardCompat": false, "backCompat": false},
-      "TypeAliasDeclaration_IMergeTreeOp": {"forwardCompat": false, "backCompat": false},
-      "InterfaceDeclaration_IMergeTreeRemoveMsg":  {"forwardCompat": false, "backCompat": false},
-      "TypeAliasDeclaration_IntervalNode":  {"forwardCompat": false, "backCompat": false},
-      "TypeAliasDeclaration_MergeTreeDeltaOperationType":  {"forwardCompat": false, "backCompat": false},
-      "TypeAliasDeclaration_MergeTreeDeltaOperationTypes": {"forwardCompat": false, "backCompat": false},
-      "EnumDeclaration_MergeTreeDeltaType": {"forwardCompat": false, "backCompat": false},
-      "EnumDeclaration_MergeTreeMaintenanceType": {"forwardCompat": false, "backCompat": false},
-      "EnumDeclaration_RBColor": {"forwardCompat": false, "backCompat": false},
-      "InterfaceDeclaration_RBNode": {"forwardCompat": false, "backCompat": false},
-      "ClassDeclaration_Client": {"forwardCompat": false},
-      "InterfaceDeclaration_IConsensusInfo": {"backCompat": false},
-      "InterfaceDeclaration_IJSONMarkerSegment": {"backCompat": false},
-      "InterfaceDeclaration_IMarkerDef": {"backCompat": false},
-      "ClassDeclaration_LocalReference": {"backCompat": false},
-      "ClassDeclaration_Marker": {"backCompat": false},
-      "ClassDeclaration_MergeTree": {"forwardCompat": false},
-      "EnumDeclaration_ReferenceType": {"backCompat": false},
-      "ClassDeclaration_SnapshotLegacy": {"forwardCompat": false}
-=======
       "InterfaceDeclaration_IMergeTreeAnnotateMsg": {
         "forwardCompat": false,
         "backCompat": false
@@ -213,7 +181,6 @@
         "forwardCompat": false,
         "backCompat": false
       }
->>>>>>> 1107ca5d
     }
   }
 }