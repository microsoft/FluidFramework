--- conflicted
+++ resolved
@@ -101,7 +101,6 @@
     "typescript-formatter": "7.1.0"
   },
   "typeValidation": {
-<<<<<<< HEAD
     "version": "2.0.0",
     "broken": {
       "ClassDeclaration_Client": {
@@ -276,9 +275,5 @@
         "forwardCompat": false
       }
     }
-=======
-    "version": "2.0.0-internal.2.1.0",
-    "broken": {}
->>>>>>> c13367d5
   }
 }