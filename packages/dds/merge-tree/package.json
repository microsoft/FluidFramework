--- conflicted
+++ resolved
@@ -109,7 +109,6 @@
 		"typescript": "~4.5.5"
 	},
 	"typeValidation": {
-<<<<<<< HEAD
 		"broken": {
 			"InterfaceDeclaration_MergeTreeRevertibleDriver": {
 				"backCompat": false
@@ -125,8 +124,5 @@
 				"backCompat": false
 			}
 		}
-=======
-		"broken": {}
->>>>>>> 8ffb238d
 	}
 }