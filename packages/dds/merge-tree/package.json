--- conflicted
+++ resolved
@@ -112,7 +112,6 @@
 		"previousVersionStyle": "^previousMajor",
 		"baselineRange": ">=2.0.0-internal.3.0.0 <2.0.0-internal.4.0.0",
 		"baselineVersion": "2.0.0-internal.3.0.0",
-<<<<<<< HEAD
 		"broken": {
 			"RemovedInterfaceDeclaration_AttributionKey": {
 				"forwardCompat": false,
@@ -152,8 +151,5 @@
 				"backCompat": false
 			}
 		}
-=======
-		"broken": {}
->>>>>>> d887fea4
 	}
 }