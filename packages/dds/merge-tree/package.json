{
	"name": "@fluidframework/merge-tree",
	"version": "2.5.0",
	"description": "Merge tree",
	"homepage": "https://fluidframework.com",
	"repository": {
		"type": "git",
		"url": "https://github.com/microsoft/FluidFramework.git",
		"directory": "packages/dds/merge-tree"
	},
	"license": "MIT",
	"author": "Microsoft and contributors",
	"sideEffects": false,
	"type": "module",
	"exports": {
		".": {
			"import": {
				"types": "./lib/public.d.ts",
				"default": "./lib/index.js"
			},
			"require": {
				"types": "./dist/public.d.ts",
				"default": "./dist/index.js"
			}
		},
		"./legacy": {
			"import": {
				"types": "./lib/legacy.d.ts",
				"default": "./lib/index.js"
			},
			"require": {
				"types": "./dist/legacy.d.ts",
				"default": "./dist/index.js"
			}
		},
		"./internal": {
			"import": {
				"types": "./lib/index.d.ts",
				"default": "./lib/index.js"
			},
			"require": {
				"types": "./dist/index.d.ts",
				"default": "./dist/index.js"
			}
		},
		"./internal/test": {
			"allow-ff-test-exports": {
				"import": {
					"types": "./lib/test/index.d.ts",
					"default": "./lib/test/index.js"
				},
				"require": {
					"types": "./dist/test/index.d.ts",
					"default": "./dist/test/index.js"
				}
			}
		}
	},
	"main": "lib/index.js",
	"types": "lib/public.d.ts",
	"scripts": {
		"api": "fluid-build . --task api",
		"api-extractor:commonjs": "flub generate entrypoints --outDir ./dist",
		"api-extractor:esnext": "flub generate entrypoints --outDir ./lib --node10TypeCompat",
		"build": "fluid-build . --task build",
		"build:api-reports": "concurrently \"npm:build:api-reports:*\"",
		"build:api-reports:current": "api-extractor run --local --config api-extractor/api-extractor.current.json",
		"build:api-reports:legacy": "api-extractor run --local --config api-extractor/api-extractor.legacy.json",
		"build:commonjs": "fluid-build . --task commonjs",
		"build:compile": "fluid-build . --task compile",
		"build:docs": "api-extractor run --local",
		"build:esnext": "tsc --project ./tsconfig.json",
		"build:test": "npm run build:test:esm && npm run build:test:cjs",
		"build:test:cjs": "fluid-tsc commonjs --project ./src/test/tsconfig.cjs.json",
		"build:test:esm": "tsc --project ./src/test/tsconfig.json",
		"check:are-the-types-wrong": "attw --pack . --exclude-entrypoints ./internal/test",
		"check:biome": "biome check .",
		"check:exports": "concurrently \"npm:check:exports:*\"",
		"check:exports:bundle-release-tags": "api-extractor run --config api-extractor/api-extractor-lint-bundle.json",
		"check:exports:cjs:legacy": "api-extractor run --config api-extractor/api-extractor-lint-legacy.cjs.json",
		"check:exports:cjs:public": "api-extractor run --config api-extractor/api-extractor-lint-public.cjs.json",
		"check:exports:esm:legacy": "api-extractor run --config api-extractor/api-extractor-lint-legacy.esm.json",
		"check:exports:esm:public": "api-extractor run --config api-extractor/api-extractor-lint-public.esm.json",
		"check:format": "npm run check:biome",
		"check:prettier": "prettier --check . --cache --ignore-path ../../../.prettierignore",
		"ci:build:api-reports": "concurrently \"npm:ci:build:api-reports:*\"",
		"ci:build:api-reports:current": "api-extractor run --config api-extractor/api-extractor.current.json",
		"ci:build:api-reports:legacy": "api-extractor run --config api-extractor/api-extractor.legacy.json",
		"ci:build:docs": "api-extractor run",
		"clean": "rimraf --glob dist lib \"*.d.ts\" \"**/*.tsbuildinfo\" \"**/*.build.log\" _api-extractor-temp nyc",
		"eslint": "eslint --format stylish src",
		"eslint:fix": "eslint --format stylish src --fix --fix-type problem,suggestion,layout",
		"format": "npm run format:biome",
		"format:biome": "biome check . --write",
		"format:prettier": "prettier --write . --cache --ignore-path ../../../.prettierignore",
		"lint": "fluid-build . --task lint",
		"lint:fix": "fluid-build . --task eslint:fix --task format",
		"postpack": "tar -cvf ./merge-tree.test-files.tar ./src/test ./dist/test ./lib/test",
		"perf": "cross-env FLUID_TEST_VERBOSE=1 mocha \"dist/**/*.spec.*js\" --node-option unhandled-rejections=strict,expose-gc --exit --perfMode --fgrep @Benchmark --reporter @fluid-tools/benchmark/dist/MochaReporter.js --timeout 30000",
		"perf:measure": "npm run perf -- --fgrep @Measurement",
		"perf:profile": "node --inspect-brk ./node_modules/mocha/bin/mocha.js \"dist/**/*.spec.*js\" --node-option unhandled-rejections=strict,expose-gc --exit --perfMode --fgrep @Benchmark --reporter @fluid-tools/benchmark/dist/MochaReporter.js --timeout 30000",
		"test": "npm run test:mocha",
		"test:benchmark:report": "mocha \"dist/test/*.perf.spec.*js\" --node-option unhandled-rejections=strict,expose-gc --exit --perfMode --fgrep @Benchmark -r @fluid-internal/mocha-test-setup --reporter @fluid-tools/benchmark/dist/MochaReporter.js --timeout 60000",
		"test:coverage": "c8 npm test",
		"test:mocha": "npm run test:mocha:esm && echo skipping cjs to avoid overhead - npm run test:mocha:cjs",
		"test:mocha:cjs": "mocha --recursive \"dist/test/**/*.spec.*js\" --exit",
		"test:mocha:esm": "mocha --recursive \"lib/test/**/*.spec.*js\" --exit",
		"test:mocha:verbose": "cross-env FLUID_TEST_VERBOSE=1 npm run test:mocha",
		"test:stress": "cross-env FUZZ_STRESS_RUN=1 FUZZ_TEST_COUNT=normal npm run test:mocha",
		"tsc": "fluid-tsc commonjs --project ./tsconfig.cjs.json && copyfiles -f ../../../common/build/build-common/src/cjs/package.json ./dist",
		"typetests:gen": "flub generate typetests --dir . -v",
		"typetests:prepare": "flub typetests --dir . --reset --previous --normalize"
	},
	"c8": {
		"all": true,
		"cache-dir": "nyc/.cache",
		"exclude": [
			"src/test/**/*.*ts",
			"dist/test/**/*.*js",
			"lib/test/**/*.*js"
		],
		"exclude-after-remap": false,
		"include": [
			"src/**/*.*ts",
			"dist/**/*.*js",
			"lib/**/*.*js"
		],
		"report-dir": "nyc/report",
		"reporter": [
			"cobertura",
			"html",
			"text"
		],
		"temp-directory": "nyc/.nyc_output"
	},
	"dependencies": {
		"@fluid-internal/client-utils": "workspace:~",
		"@fluidframework/container-definitions": "workspace:~",
		"@fluidframework/core-interfaces": "workspace:~",
		"@fluidframework/core-utils": "workspace:~",
		"@fluidframework/datastore-definitions": "workspace:~",
		"@fluidframework/driver-definitions": "workspace:~",
		"@fluidframework/runtime-definitions": "workspace:~",
		"@fluidframework/runtime-utils": "workspace:~",
		"@fluidframework/shared-object-base": "workspace:~",
		"@fluidframework/telemetry-utils": "workspace:~"
	},
	"devDependencies": {
		"@arethetypeswrong/cli": "^0.16.4",
		"@biomejs/biome": "~1.9.3",
		"@fluid-internal/mocha-test-setup": "workspace:~",
		"@fluid-private/stochastic-test-utils": "workspace:~",
		"@fluid-private/test-pairwise-generator": "workspace:~",
		"@fluid-tools/benchmark": "^0.50.0",
		"@fluid-tools/build-cli": "^0.49.0",
		"@fluidframework/build-common": "^2.0.3",
		"@fluidframework/build-tools": "^0.49.0",
		"@fluidframework/eslint-config-fluid": "^5.4.0",
		"@fluidframework/merge-tree-previous": "npm:@fluidframework/merge-tree@~2.4.0",
		"@fluidframework/test-runtime-utils": "workspace:~",
		"@microsoft/api-extractor": "7.47.8",
		"@types/diff": "^3.5.1",
		"@types/mocha": "^9.1.1",
		"@types/node": "^18.19.0",
		"c8": "^8.0.1",
		"concurrently": "^8.2.1",
		"copyfiles": "^2.4.1",
		"cross-env": "^7.0.3",
		"diff": "^3.5.0",
		"eslint": "~8.55.0",
		"mocha": "^10.2.0",
		"mocha-multi-reporters": "^1.5.1",
		"moment": "^2.21.0",
		"prettier": "~3.0.3",
		"replace-in-file": "^6.3.5",
		"rimraf": "^4.4.0",
		"typescript": "~5.4.5"
	},
	"typeValidation": {
<<<<<<< HEAD
		"disabled": true,
		"broken": {
			"Interface_IMergeTreeDeltaOpArgs": {
				"backCompat": false
			},
			"TypeAlias_IMergeTreeDeltaOp": {
				"backCompat": false
			},
			"Interface_IMergeTreeGroupMsg": {
				"backCompat": false
			},
			"TypeAlias_IMergeTreeOp": {
				"backCompat": false
			}
		},
=======
		"broken": {},
>>>>>>> 6444ced0
		"entrypoint": "legacy"
	}
}<|MERGE_RESOLUTION|>--- conflicted
+++ resolved
@@ -177,25 +177,8 @@
 		"typescript": "~5.4.5"
 	},
 	"typeValidation": {
-<<<<<<< HEAD
+		"broken": {},
 		"disabled": true,
-		"broken": {
-			"Interface_IMergeTreeDeltaOpArgs": {
-				"backCompat": false
-			},
-			"TypeAlias_IMergeTreeDeltaOp": {
-				"backCompat": false
-			},
-			"Interface_IMergeTreeGroupMsg": {
-				"backCompat": false
-			},
-			"TypeAlias_IMergeTreeOp": {
-				"backCompat": false
-			}
-		},
-=======
-		"broken": {},
->>>>>>> 6444ced0
 		"entrypoint": "legacy"
 	}
 }