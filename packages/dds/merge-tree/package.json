{
	"name": "@fluidframework/merge-tree",
	"version": "2.0.0-internal.8.0.0",
	"description": "Merge tree",
	"homepage": "https://fluidframework.com",
	"repository": {
		"type": "git",
		"url": "https://github.com/microsoft/FluidFramework.git",
		"directory": "packages/dds/merge-tree"
	},
	"license": "MIT",
	"author": "Microsoft and contributors",
	"sideEffects": false,
	"main": "dist/index.js",
	"module": "lib/index.js",
	"types": "dist/index.d.ts",
	"scripts": {
		"build": "fluid-build . --task build",
		"build:commonjs": "fluid-build . --task commonjs",
		"build:compile": "fluid-build . --task compile",
		"build:docs": "api-extractor run --local --typescript-compiler-folder ../../../node_modules/typescript && copyfiles -u 1 ./_api-extractor-temp/doc-models/* ../../../_api-extractor-temp/",
		"build:esnext": "tsc --project ./tsconfig.esnext.json",
		"build:test": "tsc --project ./src/test/tsconfig.json",
		"ci:build:docs": "api-extractor run --typescript-compiler-folder ../../../node_modules/typescript && copyfiles -u 1 ./_api-extractor-temp/* ../../../_api-extractor-temp/",
		"clean": "rimraf --glob 'dist' 'lib' '*.tsbuildinfo' '*.build.log' '_api-extractor-temp' 'nyc'",
		"eslint": "eslint --format stylish src",
		"eslint:fix": "eslint --format stylish src --fix --fix-type problem,suggestion,layout",
		"format": "npm run prettier:fix",
		"lint": "npm run prettier && npm run eslint",
		"lint:fix": "npm run prettier:fix && npm run eslint:fix",
		"postpack": "tar -cvf ./merge-tree.test-files.tar ./src/test ./dist/test",
		"perf": "cross-env FLUID_TEST_VERBOSE=1 mocha \"dist/**/*.spec.js\" --node-option unhandled-rejections=strict,expose-gc --exit -r node_modules/@fluidframework/mocha-test-setup --perfMode --fgrep @Benchmark --reporter @fluid-tools/benchmark/dist/MochaReporter.js --timeout 30000",
		"perf:measure": "npm run perf -- --fgrep @Measurement",
		"perf:profile": "node --inspect-brk ./node_modules/mocha/bin/mocha.js \"dist/**/*.spec.js\" --node-option unhandled-rejections=strict,expose-gc --exit -r node_modules/@fluidframework/mocha-test-setup --perfMode --fgrep @Benchmark --reporter @fluid-tools/benchmark/dist/MochaReporter.js --timeout 30000",
		"prettier": "prettier --check . --ignore-path ../../../.prettierignore",
		"prettier:fix": "prettier --write . --ignore-path ../../../.prettierignore",
		"test": "npm run test:mocha",
		"test:benchmark:report": "mocha \"dist/test/*.perf.spec.js\" --node-option unhandled-rejections=strict,expose-gc --exit --perfMode --fgrep @Benchmark -r @fluidframework/mocha-test-setup --reporter @fluid-tools/benchmark/dist/MochaReporter.js --timeout 60000",
		"test:coverage": "c8 npm test",
		"test:mocha": "mocha --ignore 'dist/test/types/*' --recursive dist/test",
		"test:mocha:verbose": "cross-env FLUID_TEST_VERBOSE=1 npm run test:mocha",
		"test:stress": "cross-env FUZZ_STRESS_RUN=1 FUZZ_TEST_COUNT=1 npm run test:mocha",
		"tsc": "tsc",
		"typetests:gen": "fluid-type-test-generator",
		"typetests:prepare": "flub typetests --dir . --reset --previous --normalize"
	},
	"c8": {
		"all": true,
		"cache-dir": "nyc/.cache",
		"exclude": [
			"src/test/**/*.ts",
			"dist/test/**/*.js"
		],
		"exclude-after-remap": false,
		"include": [
			"src/**/*.ts",
			"dist/**/*.js"
		],
		"report-dir": "nyc/report",
		"reporter": [
			"cobertura",
			"html",
			"text"
		],
		"temp-directory": "nyc/.nyc_output"
	},
	"dependencies": {
		"@fluid-internal/client-utils": "workspace:~",
		"@fluidframework/container-definitions": "workspace:~",
		"@fluidframework/core-interfaces": "workspace:~",
		"@fluidframework/core-utils": "workspace:~",
		"@fluidframework/datastore-definitions": "workspace:~",
		"@fluidframework/protocol-definitions": "^3.0.0",
		"@fluidframework/runtime-definitions": "workspace:~",
		"@fluidframework/runtime-utils": "workspace:~",
		"@fluidframework/shared-object-base": "workspace:~",
		"@fluidframework/telemetry-utils": "workspace:~"
	},
	"devDependencies": {
		"@fluid-internal/stochastic-test-utils": "workspace:~",
		"@fluid-internal/test-pairwise-generator": "workspace:~",
		"@fluid-tools/benchmark": "^0.48.0",
		"@fluid-tools/build-cli": "^0.24.0",
		"@fluidframework/build-common": "^2.0.0",
		"@fluidframework/build-tools": "^0.24.0",
		"@fluidframework/eslint-config-fluid": "^2.1.0",
		"@fluidframework/merge-tree-previous": "npm:@fluidframework/merge-tree@2.0.0-internal.7.0.0",
		"@fluidframework/mocha-test-setup": "workspace:~",
		"@fluidframework/test-runtime-utils": "workspace:~",
		"@microsoft/api-extractor": "^7.37.0",
		"@types/diff": "^3.5.1",
		"@types/mocha": "^9.1.1",
		"@types/node": "^16.18.38",
		"c8": "^7.7.1",
		"copyfiles": "^2.4.1",
		"cross-env": "^7.0.3",
		"diff": "^3.5.0",
		"eslint": "~8.6.0",
		"mocha": "^10.2.0",
		"mocha-json-output-reporter": "^2.0.1",
		"mocha-multi-reporters": "^1.5.1",
		"moment": "^2.21.0",
		"prettier": "~2.6.2",
		"rimraf": "^4.4.0",
		"typescript": "~5.1.6"
	},
	"typeValidation": {
<<<<<<< HEAD
		"broken": {
			"ClassDeclaration_CollaborationWindow": {
				"forwardCompat": false
			},
			"InterfaceDeclaration_IMergeTreeDeltaOpArgs": {
				"backCompat": false
			}
		}
=======
		"broken": {}
>>>>>>> 550e869e
	}
}<|MERGE_RESOLUTION|>--- conflicted
+++ resolved
@@ -105,17 +105,10 @@
 		"typescript": "~5.1.6"
 	},
 	"typeValidation": {
-<<<<<<< HEAD
 		"broken": {
 			"ClassDeclaration_CollaborationWindow": {
 				"forwardCompat": false
-			},
-			"InterfaceDeclaration_IMergeTreeDeltaOpArgs": {
-				"backCompat": false
 			}
 		}
-=======
-		"broken": {}
->>>>>>> 550e869e
 	}
 }