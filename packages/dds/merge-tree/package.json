{
	"name": "@fluidframework/merge-tree",
	"version": "2.0.0-internal.8.0.0",
	"description": "Merge tree",
	"homepage": "https://fluidframework.com",
	"repository": {
		"type": "git",
		"url": "https://github.com/microsoft/FluidFramework.git",
		"directory": "packages/dds/merge-tree"
	},
	"license": "MIT",
	"author": "Microsoft and contributors",
	"sideEffects": false,
	"main": "dist/index.js",
	"module": "lib/index.js",
	"types": "dist/index.d.ts",
	"scripts": {
		"build": "fluid-build . --task build",
		"build:commonjs": "fluid-build . --task commonjs",
		"build:compile": "fluid-build . --task compile",
		"build:docs": "api-extractor run --local --typescript-compiler-folder ../../../node_modules/typescript && copyfiles -u 1 ./_api-extractor-temp/doc-models/* ../../../_api-extractor-temp/",
		"build:esnext": "tsc --project ./tsconfig.esnext.json",
		"build:test": "tsc --project ./src/test/tsconfig.json",
		"ci:build:docs": "api-extractor run --typescript-compiler-folder ../../../node_modules/typescript && copyfiles -u 1 ./_api-extractor-temp/* ../../../_api-extractor-temp/",
		"clean": "rimraf --glob 'dist' 'lib' '*.tsbuildinfo' '*.build.log' '_api-extractor-temp' 'nyc'",
		"eslint": "eslint --format stylish src",
		"eslint:fix": "eslint --format stylish src --fix --fix-type problem,suggestion,layout",
		"format": "npm run prettier:fix",
		"lint": "npm run prettier && npm run eslint",
		"lint:fix": "npm run prettier:fix && npm run eslint:fix",
		"postpack": "tar -cvf ./merge-tree.test-files.tar ./src/test ./dist/test",
		"perf": "cross-env FLUID_TEST_VERBOSE=1 mocha \"dist/**/*.spec.js\" --node-option unhandled-rejections=strict,expose-gc --exit -r node_modules/@fluidframework/mocha-test-setup --perfMode --fgrep @Benchmark --reporter @fluid-tools/benchmark/dist/MochaReporter.js --timeout 30000",
		"perf:measure": "npm run perf -- --fgrep @Measurement",
		"perf:profile": "node --inspect-brk ./node_modules/mocha/bin/mocha.js \"dist/**/*.spec.js\" --node-option unhandled-rejections=strict,expose-gc --exit -r node_modules/@fluidframework/mocha-test-setup --perfMode --fgrep @Benchmark --reporter @fluid-tools/benchmark/dist/MochaReporter.js --timeout 30000",
		"prettier": "prettier --check . --ignore-path ../../../.prettierignore",
		"prettier:fix": "prettier --write . --ignore-path ../../../.prettierignore",
		"test": "npm run test:mocha",
		"test:benchmark:report": "mocha \"dist/test/*.perf.spec.js\" --node-option unhandled-rejections=strict,expose-gc --exit --perfMode --fgrep @Benchmark -r @fluidframework/mocha-test-setup --reporter @fluid-tools/benchmark/dist/MochaReporter.js --timeout 60000",
		"test:coverage": "c8 npm test",
		"test:mocha": "mocha --ignore 'dist/test/types/*' --recursive dist/test",
		"test:mocha:verbose": "cross-env FLUID_TEST_VERBOSE=1 npm run test:mocha",
		"test:stress": "cross-env FUZZ_STRESS_RUN=1 FUZZ_TEST_COUNT=1 npm run test:mocha",
		"tsc": "tsc",
		"typetests:gen": "fluid-type-test-generator",
		"typetests:prepare": "flub typetests --dir . --reset --previous --normalize"
	},
	"c8": {
		"all": true,
		"cache-dir": "nyc/.cache",
		"exclude": [
			"src/test/**/*.ts",
			"dist/test/**/*.js"
		],
		"exclude-after-remap": false,
		"include": [
			"src/**/*.ts",
			"dist/**/*.js"
		],
		"report-dir": "nyc/report",
		"reporter": [
			"cobertura",
			"html",
			"text"
		],
		"temp-directory": "nyc/.nyc_output"
	},
	"dependencies": {
		"@fluid-internal/client-utils": "workspace:~",
		"@fluidframework/container-definitions": "workspace:~",
		"@fluidframework/core-interfaces": "workspace:~",
		"@fluidframework/core-utils": "workspace:~",
		"@fluidframework/datastore-definitions": "workspace:~",
		"@fluidframework/protocol-definitions": "^3.0.0",
		"@fluidframework/runtime-definitions": "workspace:~",
		"@fluidframework/runtime-utils": "workspace:~",
		"@fluidframework/shared-object-base": "workspace:~",
		"@fluidframework/telemetry-utils": "workspace:~"
	},
	"devDependencies": {
		"@fluid-internal/stochastic-test-utils": "workspace:~",
		"@fluid-internal/test-pairwise-generator": "workspace:~",
		"@fluid-tools/benchmark": "^0.48.0",
		"@fluid-tools/build-cli": "^0.24.0",
		"@fluidframework/build-common": "^2.0.0",
		"@fluidframework/build-tools": "^0.24.0",
		"@fluidframework/eslint-config-fluid": "^2.1.0",
		"@fluidframework/merge-tree-previous": "npm:@fluidframework/merge-tree@2.0.0-internal.7.0.0",
		"@fluidframework/mocha-test-setup": "workspace:~",
		"@fluidframework/test-runtime-utils": "workspace:~",
		"@microsoft/api-extractor": "^7.37.0",
		"@types/diff": "^3.5.1",
		"@types/mocha": "^9.1.1",
		"@types/node": "^16.18.38",
		"c8": "^7.7.1",
		"copyfiles": "^2.4.1",
		"cross-env": "^7.0.3",
		"diff": "^3.5.0",
		"eslint": "~8.6.0",
		"mocha": "^10.2.0",
		"mocha-json-output-reporter": "^2.0.1",
		"mocha-multi-reporters": "^1.5.1",
		"moment": "^2.21.0",
		"prettier": "~3.0.3",
		"rimraf": "^4.4.0",
		"typescript": "~5.1.6"
	},
	"typeValidation": {
		"broken": {
<<<<<<< HEAD
			"RemovedInterfaceDeclaration_AttributionKey": {
				"forwardCompat": false,
				"backCompat": false
			},
			"InterfaceDeclaration_IMergeTreeDelta": {
				"backCompat": false
			},
			"InterfaceDeclaration_IMergeTreeDeltaCallbackArgs": {
				"backCompat": false
			},
			"TypeAliasDeclaration_IMergeTreeDeltaOp": {
				"backCompat": false
			},
			"InterfaceDeclaration_IMergeTreeDeltaOpArgs": {
				"backCompat": false
			},
			"InterfaceDeclaration_IMergeTreeGroupMsg": {
				"backCompat": false
			},
			"TypeAliasDeclaration_IMergeTreeOp": {
				"backCompat": false
			},
			"TypeAliasDeclaration_MergeTreeDeltaOperationType": {
				"backCompat": false
			},
			"TypeAliasDeclaration_MergeTreeDeltaOperationTypes": {
				"backCompat": false
			},
			"VariableDeclaration_MergeTreeDeltaType": {
				"forwardCompat": false
			},
			"TypeAliasDeclaration_MergeTreeDeltaType": {
				"backCompat": false
			},
			"InterfaceDeclaration_IHierBlock": {
				"forwardCompat": false
			},
			"InterfaceDeclaration_IMergeBlock": {
				"forwardCompat": false
			},
			"TypeAliasDeclaration_IMergeNode": {
				"forwardCompat": false
			},
			"ClassDeclaration_IncrementalMapState": {
				"backCompat": false
			},
			"InterfaceDeclaration_ISegmentChanges": {
				"forwardCompat": false
			},
			"ClassDeclaration_MergeBlock": {
				"forwardCompat": false
			},
			"RemovedInterfaceDeclaration_BlockAction": {
				"forwardCompat": false,
				"backCompat": false
			},
			"RemovedInterfaceDeclaration_BlockUpdateActions": {
				"forwardCompat": false,
				"backCompat": false
			},
			"RemovedInterfaceDeclaration_IHierBlock": {
				"forwardCompat": false,
				"backCompat": false
			},
			"RemovedInterfaceDeclaration_IMergeBlock": {
				"forwardCompat": false,
				"backCompat": false
			},
			"RemovedTypeAliasDeclaration_IMergeNode": {
				"forwardCompat": false,
				"backCompat": false
			},
			"RemovedInterfaceDeclaration_IncrementalBlockAction": {
				"forwardCompat": false,
				"backCompat": false
			},
			"RemovedClassDeclaration_IncrementalMapState": {
				"forwardCompat": false,
				"backCompat": false
			},
			"RemovedInterfaceDeclaration_IncrementalSegmentAction": {
				"forwardCompat": false,
				"backCompat": false
			},
			"RemovedInterfaceDeclaration_IncrementalSegmentActions": {
				"forwardCompat": false,
				"backCompat": false
			},
			"RemovedClassDeclaration_MergeBlock": {
				"forwardCompat": false,
				"backCompat": false
			},
			"RemovedInterfaceDeclaration_NodeAction": {
				"forwardCompat": false,
				"backCompat": false
			},
			"RemovedInterfaceDeclaration_SegmentActions": {
				"forwardCompat": false,
				"backCompat": false
			},
			"RemovedInterfaceDeclaration_InsertContext": {
				"forwardCompat": false,
				"backCompat": false
			},
			"RemovedInterfaceDeclaration_ISegmentChanges": {
				"forwardCompat": false,
				"backCompat": false
			},
			"RemovedEnumDeclaration_IncrementalExecOp": {
				"forwardCompat": false,
				"backCompat": false
			},
			"RemovedVariableDeclaration_MaxNodesInBlock": {
				"forwardCompat": false,
				"backCompat": false
			},
			"RemovedInterfaceDeclaration_MinListener": {
				"forwardCompat": false,
				"backCompat": false
			},
			"RemovedInterfaceDeclaration_SearchResult": {
				"forwardCompat": false,
				"backCompat": false
			},
			"RemovedFunctionDeclaration_ordinalToArray": {
				"forwardCompat": false,
				"backCompat": false
			},
			"ClassDeclaration_Client": {
				"forwardCompat": false
=======
			"RemovedInterfaceDeclaration_IIntegerRange": {
				"forwardCompat": false,
				"backCompat": false
			},
			"RemovedFunctionDeclaration_internedSpaces": {
				"forwardCompat": false,
				"backCompat": false
			},
			"RemovedVariableDeclaration_refGetRangeLabels": {
				"forwardCompat": false,
				"backCompat": false
			},
			"RemovedFunctionDeclaration_refHasRangeLabel": {
				"forwardCompat": false,
				"backCompat": false
			},
			"RemovedFunctionDeclaration_refHasRangeLabels": {
				"forwardCompat": false,
				"backCompat": false
			},
			"ClassDeclaration_Client": {
				"backCompat": false
			},
			"RemovedTypeAliasDeclaration_RangeStackMap": {
				"forwardCompat": false,
				"backCompat": false
>>>>>>> 387cb62f
			}
		}
	}
}<|MERGE_RESOLUTION|>--- conflicted
+++ resolved
@@ -106,41 +106,13 @@
 	},
 	"typeValidation": {
 		"broken": {
-<<<<<<< HEAD
 			"RemovedInterfaceDeclaration_AttributionKey": {
 				"forwardCompat": false,
 				"backCompat": false
 			},
-			"InterfaceDeclaration_IMergeTreeDelta": {
-				"backCompat": false
-			},
-			"InterfaceDeclaration_IMergeTreeDeltaCallbackArgs": {
-				"backCompat": false
-			},
-			"TypeAliasDeclaration_IMergeTreeDeltaOp": {
-				"backCompat": false
-			},
-			"InterfaceDeclaration_IMergeTreeDeltaOpArgs": {
-				"backCompat": false
-			},
-			"InterfaceDeclaration_IMergeTreeGroupMsg": {
-				"backCompat": false
-			},
-			"TypeAliasDeclaration_IMergeTreeOp": {
-				"backCompat": false
-			},
-			"TypeAliasDeclaration_MergeTreeDeltaOperationType": {
-				"backCompat": false
-			},
-			"TypeAliasDeclaration_MergeTreeDeltaOperationTypes": {
-				"backCompat": false
-			},
 			"VariableDeclaration_MergeTreeDeltaType": {
 				"forwardCompat": false
 			},
-			"TypeAliasDeclaration_MergeTreeDeltaType": {
-				"backCompat": false
-			},
 			"InterfaceDeclaration_IHierBlock": {
 				"forwardCompat": false
 			},
@@ -235,36 +207,33 @@
 				"forwardCompat": false,
 				"backCompat": false
 			},
+			"RemovedInterfaceDeclaration_IIntegerRange": {
+				"forwardCompat": false,
+				"backCompat": false
+			},
+			"RemovedFunctionDeclaration_internedSpaces": {
+				"forwardCompat": false,
+				"backCompat": false
+			},
+			"RemovedVariableDeclaration_refGetRangeLabels": {
+				"forwardCompat": false,
+				"backCompat": false
+			},
+			"RemovedFunctionDeclaration_refHasRangeLabel": {
+				"forwardCompat": false,
+				"backCompat": false
+			},
+			"RemovedFunctionDeclaration_refHasRangeLabels": {
+				"forwardCompat": false,
+				"backCompat": false
+			},
 			"ClassDeclaration_Client": {
-				"forwardCompat": false
-=======
-			"RemovedInterfaceDeclaration_IIntegerRange": {
-				"forwardCompat": false,
-				"backCompat": false
-			},
-			"RemovedFunctionDeclaration_internedSpaces": {
-				"forwardCompat": false,
-				"backCompat": false
-			},
-			"RemovedVariableDeclaration_refGetRangeLabels": {
-				"forwardCompat": false,
-				"backCompat": false
-			},
-			"RemovedFunctionDeclaration_refHasRangeLabel": {
-				"forwardCompat": false,
-				"backCompat": false
-			},
-			"RemovedFunctionDeclaration_refHasRangeLabels": {
-				"forwardCompat": false,
-				"backCompat": false
-			},
-			"ClassDeclaration_Client": {
+				"forwardCompat": false,
 				"backCompat": false
 			},
 			"RemovedTypeAliasDeclaration_RangeStackMap": {
 				"forwardCompat": false,
 				"backCompat": false
->>>>>>> 387cb62f
 			}
 		}
 	}
