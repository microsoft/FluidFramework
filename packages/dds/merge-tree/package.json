--- conflicted
+++ resolved
@@ -161,7 +161,6 @@
 		"typescript": "~5.1.6"
 	},
 	"typeValidation": {
-<<<<<<< HEAD
 		"broken": {
 			"ClassDeclaration_BaseSegment": {
 				"forwardCompat": false
@@ -182,8 +181,5 @@
 				"forwardCompat": false
 			}
 		}
-=======
-		"broken": {}
->>>>>>> 92103928
 	}
 }