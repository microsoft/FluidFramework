/*!
 * Copyright (c) Microsoft Corporation. All rights reserved.
 * Licensed under the MIT License.
 */

<<<<<<< HEAD
import { assert, bufferToString } from "@fluidframework/common-utils";
=======
/* eslint-disable @typescript-eslint/no-non-null-assertion */

import { assert, fromBase64ToUtf8 } from "@fluidframework/common-utils";
>>>>>>> 2ac884f5
import { IFluidSerializer } from "@fluidframework/core-interfaces";
import { ChildLogger } from "@fluidframework/telemetry-utils";
import { ISequencedDocumentMessage } from "@fluidframework/protocol-definitions";
import { IFluidDataStoreRuntime, IChannelStorageService } from "@fluidframework/datastore-definitions";
import { ITelemetryLogger } from "@fluidframework/common-definitions";
import { AttachState } from "@fluidframework/container-definitions";
import { Client } from "./client";
import { NonCollabClient, UniversalSequenceNumber } from "./constants";
import { ISegment, MergeTree } from "./mergeTree";
import { IJSONSegment } from "./ops";
import {
    IJSONSegmentWithMergeInfo,
    hasMergeInfo,
    MergeTreeChunkV1,
} from "./snapshotChunks";
import { SnapshotV1 } from "./snapshotV1";
import { SnapshotLegacy } from "./snapshotlegacy";

export class SnapshotLoader {
    private readonly logger: ITelemetryLogger;

    constructor(
        private readonly runtime: IFluidDataStoreRuntime,
        private readonly client: Client,
        private readonly mergeTree: MergeTree,
        logger: ITelemetryLogger,
        private readonly serializer: IFluidSerializer) {
        this.logger = ChildLogger.create(logger, "SnapshotLoader");
    }

    public async initialize(
        services: IChannelStorageService,
    ): Promise<{ catchupOpsP: Promise<ISequencedDocumentMessage[]> }> {
        const headerLoadedP =
            services.readBlob(SnapshotLegacy.header).then((header) => {
                assert(!!header);
                return this.loadHeader(bufferToString(header,"utf8"));
            });

        const catchupOpsP =
            this.loadBodyAndCatchupOps(headerLoadedP, services);

        catchupOpsP.catch(
            (err)=>this.logger.sendErrorEvent({ eventName: "CatchupOpsLoadFailure" },err));

        await headerLoadedP;

        return { catchupOpsP };
    }

    private async loadBodyAndCatchupOps(
        headerChunkP: Promise<MergeTreeChunkV1>,
        services: IChannelStorageService,
    ): Promise<ISequencedDocumentMessage[]> {
        const blobsP = services.list("");
        const headerChunk = await headerChunkP;

        // TODO we shouldn't need to wait on the body being complete to finish initialization.
        // To fully support this we need to be able to process inbound ops for pending segments.
        await this.loadBody(headerChunk, services);

        const blobs = await blobsP;
        if (blobs.length === headerChunk.headerMetadata!.orderedChunkMetadata.length + 1) {
            headerChunk.headerMetadata!.orderedChunkMetadata.forEach(
                (md) => blobs.splice(blobs.indexOf(md.id), 1));
            assert(blobs.length === 1, `There should be only one blob with catch up ops: ${blobs.length}`);

            // TODO: The 'Snapshot.catchupOps' tree entry is purely for backwards compatibility.
            //       (See https://github.com/microsoft/FluidFramework/issues/84)
<<<<<<< HEAD
            return this.loadCatchupOps(services.readBlob(blobs[0]));
        } else if (blobs.length !== headerChunk.headerMetadata.orderedChunkMetadata.length) {
=======
            return this.loadCatchupOps(services.read(blobs[0]));
        } else if (blobs.length !== headerChunk.headerMetadata!.orderedChunkMetadata.length) {
>>>>>>> 2ac884f5
            throw new Error("Unexpected blobs in snapshot");
        }
        return [];
    }

    private readonly specToSegment = (spec: IJSONSegment | IJSONSegmentWithMergeInfo) => {
        let seg: ISegment;

        if (hasMergeInfo(spec)) {
            seg = this.client.specToSegment(spec.json);

            // `specToSegment()` initializes `seg` with the LocalClientId.  Overwrite this with
            // the `spec` client (if specified).  Otherwise overwrite with `NonCollabClient`.
            seg.clientId = spec.client !== undefined
                ? this.client.getOrAddShortClientId(spec.client)
                : NonCollabClient;

            seg.seq = spec.seq !== undefined
                ? spec.seq
                : UniversalSequenceNumber;

            if (spec.removedSeq !== undefined) {
                seg.removedSeq = spec.removedSeq;
            }
            if (spec.removedClient !== undefined) {
                seg.removedClientId = this.client.getOrAddShortClientId(spec.removedClient);
            }
        } else {
            seg = this.client.specToSegment(spec);
            seg.seq = UniversalSequenceNumber;

            // `specToSegment()` initializes `seg` with the LocalClientId.  We must overwrite this with
            // `NonCollabClient`.
            seg.clientId = NonCollabClient;
        }

        return seg;
    };

    private loadHeader(header: string): MergeTreeChunkV1 {
        const chunk = SnapshotV1.processChunk(
            SnapshotLegacy.header,
            header,
            this.logger,
            this.mergeTree.options,
            this.serializer);
        const segs = chunk.segments.map(this.specToSegment);
        this.mergeTree.reloadFromSegments(segs);

        if (chunk.headerMetadata === undefined) {
            throw new Error("header metadata not available");
        }
        // If we load a detached container from snapshot, then we don't supply a default clientId
        // because we don't want to start collaboration.
        if (this.runtime.attachState !== AttachState.Detached) {
            // specify a default client id, "snapshot" here as we
            // should enter collaboration/op sending mode if we load
            // a snapshot in any case (summary or attach message)
            // once we get a client id this will be called with that
            // clientId in the connected event
            this.client.startOrUpdateCollaboration(
                this.runtime.clientId ?? "snapshot",

                // TODO: Make 'minSeq' non-optional once the new snapshot format becomes the default?
                //       (See https://github.com/microsoft/FluidFramework/issues/84)
                /* minSeq: */ chunk.headerMetadata.minSequenceNumber !== undefined
                    ? chunk.headerMetadata.minSequenceNumber
                    : chunk.headerMetadata.sequenceNumber,
                /* currentSeq: */ chunk.headerMetadata.sequenceNumber,
            );
        }

        return chunk;
    }

    private async loadBody(chunk1: MergeTreeChunkV1, services: IChannelStorageService): Promise<void> {
        this.runtime.logger.shipAssert(
            chunk1.length <= chunk1.headerMetadata!.totalLength,
            { eventName: "Mismatch in totalLength" });

        this.runtime.logger.shipAssert(
            chunk1.segmentCount <= chunk1.headerMetadata!.totalSegmentCount,
            { eventName: "Mismatch in totalSegmentCount" });

        if (chunk1.segmentCount === chunk1.headerMetadata!.totalSegmentCount) {
            return;
        }
        const segs: ISegment[] = [];
        let lengthSofar = chunk1.length;
        for (let chunkIndex = 1; chunkIndex < chunk1.headerMetadata!.orderedChunkMetadata.length; chunkIndex++) {
            const chunk = await SnapshotV1.loadChunk(
                services,
                chunk1.headerMetadata!.orderedChunkMetadata[chunkIndex].id,
                this.logger,
                this.mergeTree.options,
                this.serializer);
            lengthSofar += chunk.length;
            // Deserialize each chunk segment and append it to the end of the MergeTree.
            segs.push(...chunk.segments.map(this.specToSegment));
        }
        this.runtime.logger.shipAssert(
            lengthSofar === chunk1.headerMetadata!.totalLength,
            { eventName: "Mismatch in totalLength" });

        this.runtime.logger.shipAssert(
            chunk1.segmentCount + segs.length === chunk1.headerMetadata!.totalSegmentCount,
            { eventName: "Mismatch in totalSegmentCount" });

        // Helper to insert segments at the end of the MergeTree.
        const mergeTree = this.mergeTree;
        const append = (segments: ISegment[], cli: number, seq: number) => {
            mergeTree.insertSegments(
                mergeTree.root.cachedLength,
                segments,
                /* refSeq: */ UniversalSequenceNumber,
                cli,
                seq,
                undefined);
        };

        // Helpers to batch-insert segments that are below the min seq
        const batch: ISegment[] = [];
        const flushBatch = () => {
            if (batch.length > 0) { append(batch, NonCollabClient, UniversalSequenceNumber); }
        };

        for (const seg of segs) {
            const cli = seg.clientId;
            const seq = seg.seq;

            // If the segment can be batch inserted, add it to the 'batch' array.  Otherwise, flush
            // any batched segments and then insert the current segment individually.
            if (cli === NonCollabClient && seq === UniversalSequenceNumber) {
                batch.push(seg);
            } else {
                flushBatch();
                append([seg], cli, seq!);
            }
        }

        flushBatch();
    }

    /**
     * If loading from a snapshot, get the catchup messages.
     * @param rawMessages - The messages in original encoding
     * @returns The decoded messages, but handles aren't parsed.  Matches the format that will be passed in
     * SharedObject.processCore.
     */
    private async loadCatchupOps(rawMessages: Promise<ArrayBufferLike>): Promise<ISequencedDocumentMessage[]> {
        return JSON.parse(bufferToString(await rawMessages, "utf8")) as ISequencedDocumentMessage[];
    }
}<|MERGE_RESOLUTION|>--- conflicted
+++ resolved
@@ -3,13 +3,7 @@
  * Licensed under the MIT License.
  */
 
-<<<<<<< HEAD
 import { assert, bufferToString } from "@fluidframework/common-utils";
-=======
-/* eslint-disable @typescript-eslint/no-non-null-assertion */
-
-import { assert, fromBase64ToUtf8 } from "@fluidframework/common-utils";
->>>>>>> 2ac884f5
 import { IFluidSerializer } from "@fluidframework/core-interfaces";
 import { ChildLogger } from "@fluidframework/telemetry-utils";
 import { ISequencedDocumentMessage } from "@fluidframework/protocol-definitions";
@@ -79,13 +73,9 @@
 
             // TODO: The 'Snapshot.catchupOps' tree entry is purely for backwards compatibility.
             //       (See https://github.com/microsoft/FluidFramework/issues/84)
-<<<<<<< HEAD
+       
             return this.loadCatchupOps(services.readBlob(blobs[0]));
-        } else if (blobs.length !== headerChunk.headerMetadata.orderedChunkMetadata.length) {
-=======
-            return this.loadCatchupOps(services.read(blobs[0]));
         } else if (blobs.length !== headerChunk.headerMetadata!.orderedChunkMetadata.length) {
->>>>>>> 2ac884f5
             throw new Error("Unexpected blobs in snapshot");
         }
         return [];
