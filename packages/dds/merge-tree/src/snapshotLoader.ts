--- conflicted
+++ resolved
@@ -121,12 +121,7 @@
 				if (specAsBuggyFormat.removedClient !== undefined) {
 					spec.removedClientIds ??= [specAsBuggyFormat.removedClient];
 				}
-<<<<<<< HEAD
 				assert(spec.removedClientIds !== undefined, "must have removedClient ids");
-=======
-				assert(spec.removedClientIds !== undefined, 0xaa4 /* must have removedClient ids */);
-				// eslint-disable-next-line import/no-deprecated
->>>>>>> 6b4d8edf
 				overwriteInfo<IRemovalInfo>(seg, {
 					removedSeq: spec.removedSeq,
 					removedClientIds: spec.removedClientIds.map((id) =>
