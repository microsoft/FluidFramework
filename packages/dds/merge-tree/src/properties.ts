/*!
 * Copyright (c) Microsoft Corporation and contributors. All rights reserved.
 * Licensed under the MIT License.
 */

<<<<<<< HEAD
=======
import { ICombiningOp } from "./ops";

/**
 * Any mapping from a string to values of type `T`
 */
>>>>>>> 2c4a9167
export interface MapLike<T> {
	[index: string]: T;
}

/**
 * A loosely-typed mapping from strings to any value.
 *
 * @remarks Property sets are expected to be JSON-stringify-able.
 *
 * @privateRemarks PropertySet is typed using `any` because when you include
 * custom methods such as toJSON(), JSON.stringify accepts most types other than
 * functions
 */
export type PropertySet = MapLike<any>;

<<<<<<< HEAD
// Assume these are created with Object.create(null)
=======
export interface IConsensusValue {
	seq: number;
	value: any;
}

export function combine(
	combiningInfo: ICombiningOp,
	currentValue: any,
	newValue: any,
	seq?: number,
) {
	let _currentValue = currentValue;

	if (_currentValue === undefined) {
		_currentValue = combiningInfo.defaultValue;
	}
	// Fixed set of operations for now

	switch (combiningInfo.name) {
		case "incr":
			_currentValue += newValue as number;
			if (combiningInfo.minValue) {
				if (_currentValue < combiningInfo.minValue) {
					_currentValue = combiningInfo.minValue;
				}
			}
			break;
		case "consensus":
			if (_currentValue === undefined) {
				const cv: IConsensusValue = {
					value: newValue,
					// eslint-disable-next-line @typescript-eslint/no-non-null-assertion
					seq: seq!,
				};

				_currentValue = cv;
			} else {
				const cv = _currentValue as IConsensusValue;
				if (cv.seq === -1) {
					// eslint-disable-next-line @typescript-eslint/no-non-null-assertion
					cv.seq = seq!;
				}
			}
			break;
		default:
			break;
	}

	// eslint-disable-next-line @typescript-eslint/no-unsafe-return
	return _currentValue;
}
>>>>>>> 2c4a9167

/**
 * @internal
 */
export function matchProperties(a: PropertySet | undefined, b: PropertySet | undefined) {
	if (!a && !b) {
		return true;
	}

	const keysA = a ? Object.keys(a) : [];
	const keysB = b ? Object.keys(b) : [];

	if (keysA.length !== keysB.length) {
		return false;
	}

	for (const key of keysA) {
		if (b?.[key] === undefined) {
			return false;
		} else if (typeof b[key] === "object") {
			if (!matchProperties(a?.[key], b[key])) {
				return false;
			}
		} else if (b[key] !== a?.[key]) {
			return false;
		}
	}

	return true;
}

export function extend<T>(base: MapLike<T>, extension: MapLike<T> | undefined) {
	if (extension !== undefined) {
		// eslint-disable-next-line guard-for-in, no-restricted-syntax
		for (const key in extension) {
			const v = extension[key];
			if (v === null) {
				// eslint-disable-next-line @typescript-eslint/no-dynamic-delete
				delete base[key];
			} else {
				base[key] = v;
			}
		}
	}
	return base;
}

export function clone<T>(extension: MapLike<T> | undefined) {
	if (extension === undefined) {
		return undefined;
	}
	const cloneMap = createMap<T>();
	// eslint-disable-next-line guard-for-in, no-restricted-syntax
	for (const key in extension) {
		const v = extension[key];
		if (v !== null) {
			cloneMap[key] = v;
		}
	}
	return cloneMap;
}

/**
 * @internal
 */
export function addProperties(oldProps: PropertySet | undefined, newProps: PropertySet) {
	const _oldProps = oldProps ?? createMap<any>();
	extend(_oldProps, newProps);
	return _oldProps;
}

export function extendIfUndefined<T>(base: MapLike<T>, extension: MapLike<T> | undefined) {
	if (extension !== undefined) {
		// eslint-disable-next-line no-restricted-syntax
		for (const key in extension) {
			if (base[key] === undefined) {
				base[key] = extension[key];
			}
		}
	}
	return base;
}

/**
 * @internal
 */
// Create a MapLike with good performance.
export function createMap<T>(): MapLike<T> {
	return Object.create(null) as MapLike<T>;
}<|MERGE_RESOLUTION|>--- conflicted
+++ resolved
@@ -3,14 +3,9 @@
  * Licensed under the MIT License.
  */
 
-<<<<<<< HEAD
-=======
-import { ICombiningOp } from "./ops";
-
 /**
  * Any mapping from a string to values of type `T`
  */
->>>>>>> 2c4a9167
 export interface MapLike<T> {
 	[index: string]: T;
 }
@@ -25,62 +20,6 @@
  * functions
  */
 export type PropertySet = MapLike<any>;
-
-<<<<<<< HEAD
-// Assume these are created with Object.create(null)
-=======
-export interface IConsensusValue {
-	seq: number;
-	value: any;
-}
-
-export function combine(
-	combiningInfo: ICombiningOp,
-	currentValue: any,
-	newValue: any,
-	seq?: number,
-) {
-	let _currentValue = currentValue;
-
-	if (_currentValue === undefined) {
-		_currentValue = combiningInfo.defaultValue;
-	}
-	// Fixed set of operations for now
-
-	switch (combiningInfo.name) {
-		case "incr":
-			_currentValue += newValue as number;
-			if (combiningInfo.minValue) {
-				if (_currentValue < combiningInfo.minValue) {
-					_currentValue = combiningInfo.minValue;
-				}
-			}
-			break;
-		case "consensus":
-			if (_currentValue === undefined) {
-				const cv: IConsensusValue = {
-					value: newValue,
-					// eslint-disable-next-line @typescript-eslint/no-non-null-assertion
-					seq: seq!,
-				};
-
-				_currentValue = cv;
-			} else {
-				const cv = _currentValue as IConsensusValue;
-				if (cv.seq === -1) {
-					// eslint-disable-next-line @typescript-eslint/no-non-null-assertion
-					cv.seq = seq!;
-				}
-			}
-			break;
-		default:
-			break;
-	}
-
-	// eslint-disable-next-line @typescript-eslint/no-unsafe-return
-	return _currentValue;
-}
->>>>>>> 2c4a9167
 
 /**
  * @internal
