/*!
 * Copyright (c) Microsoft Corporation and contributors. All rights reserved.
 * Licensed under the MIT License.
 */

import { assert } from "@fluidframework/common-utils";
import { BaseSegment, ISegment } from "./mergeTreeNodes";
import { IJSONSegment } from "./ops";
import { PropertySet } from "./properties";

// Maximum length of text segment to be considered to be merged with other segment.
// Maximum segment length is at least 2x of it (not taking into account initial segment creation).
// The bigger it is, the more expensive it is to break segment into sub-segments (on edits)
// The smaller it is, the more segments we have in snapshots (and in memory) - it's more expensive to load snapshots.
// Small number also makes ReplayTool produce false positives ("same" snapshots have slightly different binary
// representations).  More measurements needs to be done, but it's very likely the right spot is somewhere between
// 1K-2K mark.  That said, we also break segments on newline and there are very few segments that are longer than 256
// because of it.  Must be an even number
const TextSegmentGranularity = 256;

export interface IJSONTextSegment extends IJSONSegment {
    text: string;
}

export class TextSegment extends BaseSegment {
    public static readonly type = "TextSegment";

    public static is(segment: ISegment): segment is TextSegment {
        return segment.type === TextSegment.type;
    }

    public static make(text: string, props?: PropertySet) {
        const seg = new TextSegment(text);
        if (props) {
            seg.addProperties(props);
        }
        return seg;
    }

    public static fromJSONObject(spec: any) {
        if (typeof spec === "string") {
            return new TextSegment(spec);
        } else if (spec && typeof spec === "object" && "text" in spec) {
            const textSpec = spec as IJSONTextSegment;
            return TextSegment.make(textSpec.text, textSpec.props as PropertySet);
        }
        return undefined;
    }

    public readonly type = TextSegment.type;

    constructor(public text: string) {
        super();
        this.cachedLength = text.length;
    }

    public toJSONObject() {
        // To reduce snapshot/ops size, we serialize a TextSegment as a plain 'string' if it is
        // not annotated.
        return this.properties
            ? { text: this.text, props: this.properties }
            : this.text;
    }

    public clone(start = 0, end?: number) {
        const text = this.text.substring(start, end);
        const b = TextSegment.make(text, this.properties);
        this.cloneInto(b);
        return b;
    }

    public canAppend(segment: ISegment): boolean {
        return !this.text.endsWith("\n")
            && TextSegment.is(segment)
            && (this.cachedLength <= TextSegmentGranularity ||
                segment.cachedLength <= TextSegmentGranularity);
    }

    public toString() {
        return this.text;
    }

    public append(segment: ISegment) {
<<<<<<< HEAD
        assert(TextSegment.is(segment), "can only append text segments to text segments");
=======
        assert(TextSegment.is(segment), "can only append text segment");
>>>>>>> 49d4ee2a
        super.append(segment);
        this.text += segment.text;
    }

    // TODO: retain removed text for undo
    // returns true if entire string removed
    public removeRange(start: number, end: number) {
        let remnantString = "";
        const len = this.text.length;
        if (start > 0) {
            remnantString += this.text.substring(0, start);
        }
        if (end < len) {
            remnantString += this.text.substring(end);
        }
        this.text = remnantString;
        this.cachedLength = remnantString.length;
        return (remnantString.length === 0);
    }

    protected createSplitSegmentAt(pos: number) {
        if (pos > 0) {
            const remainingText = this.text.substring(pos);
            this.text = this.text.substring(0, pos);
            this.cachedLength = this.text.length;
            const leafSegment = new TextSegment(remainingText);
            return leafSegment;
        }
    }
}

export interface IMergeTreeTextHelper{
    getText(refSeq: number, clientId: number, placeholder: string, start?: number, end?: number): string;
}<|MERGE_RESOLUTION|>--- conflicted
+++ resolved
@@ -81,11 +81,7 @@
     }
 
     public append(segment: ISegment) {
-<<<<<<< HEAD
-        assert(TextSegment.is(segment), "can only append text segments to text segments");
-=======
         assert(TextSegment.is(segment), "can only append text segment");
->>>>>>> 49d4ee2a
         super.append(segment);
         this.text += segment.text;
     }
