--- conflicted
+++ resolved
@@ -3,12 +3,7 @@
  * Licensed under the MIT License.
  */
 
-<<<<<<< HEAD
-import { IIntegerRange } from "./base";
-import { BaseSegment, ISegment, MergeTree } from "./mergeTree";
-=======
 import { BaseSegment, ISegment, Marker } from "./mergeTreeNodes";
->>>>>>> 7fbbd60f
 import { IJSONSegment } from "./ops";
 import { PropertySet } from "./properties";
 import { LocalReferenceCollection } from "./localReference";
@@ -125,75 +120,6 @@
     }
 }
 
-<<<<<<< HEAD
-interface ITextAccumulator {
-    textSegment: TextSegment;
-    placeholder?: string;
-    parallelArrays?: boolean;
-}
-
-export class MergeTreeTextHelper {
-    constructor(private readonly mergeTree: MergeTree) { }
-
-    public getText(refSeq: number, clientId: number, placeholder = "", start?: number, end?: number) {
-        const range = this.getValidRange(start, end, refSeq, clientId);
-
-        const accum: ITextAccumulator = { textSegment: new TextSegment(""), placeholder };
-
-        this.mergeTree.mapRange<ITextAccumulator>(
-            { leaf: gatherText },
-            refSeq,
-            clientId,
-            accum,
-            range.start,
-            range.end);
-        return accum.textSegment.text;
-    }
-
-    private getValidRange(
-        start: number | undefined,
-        end: number | undefined,
-        refSeq: number,
-        clientId: number,
-    ): IIntegerRange {
-        const range: IIntegerRange = {
-            end: end ?? this.mergeTree.getLength(refSeq, clientId),
-            start: start ?? 0,
-        };
-        return range;
-    }
-}
-
-function gatherText(
-    segment: ISegment,
-    pos: number,
-    refSeq: number,
-    clientId: number,
-    start: number,
-    end: number,
-    { textSegment, placeholder }: ITextAccumulator,
-): boolean {
-    if (TextSegment.is(segment)) {
-        if ((start <= 0) && (end >= segment.text.length)) {
-            textSegment.text += segment.text;
-        } else {
-            const seglen = segment.text.length;
-            const _start = start < 0 ? 0 : start;
-            const _end = end >= seglen ? undefined : end;
-            textSegment.text += segment.text.substring(_start, _end);
-        }
-    } else if (placeholder && placeholder.length > 0) {
-        const placeholderText = placeholder === "*" ?
-            `\n${segment.toString()}` : placeholder.repeat(segment.cachedLength);
-        textSegment.text += placeholderText;
-    }
-
-    return true;
-=======
 export interface IMergeTreeTextHelper{
-    getTextAndMarkers(refSeq: number, clientId: number, label: string, start?: number, end?: number): {
-        parallelText: string[];
-        parallelMarkers: Marker[]; };
     getText(refSeq: number, clientId: number, placeholder: string, start?: number, end?: number): string;
->>>>>>> 7fbbd60f
 }