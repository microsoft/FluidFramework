--- conflicted
+++ resolved
@@ -11,11 +11,7 @@
 import { IMergeTreeDeltaCallbackArgs } from "./mergeTreeDeltaCallback";
 import { ISegment, toRemovalInfo } from "./mergeTreeNodes";
 import { depthFirstNodeWalk } from "./mergeTreeNodeWalk";
-<<<<<<< HEAD
-import { Trackable, TrackingGroup } from "./mergeTreeTracking";
-=======
-import { ITrackingGroup, UnorderedTrackingGroup } from "./mergeTreeTracking";
->>>>>>> a4bb4900
+import { ITrackingGroup, Trackable, UnorderedTrackingGroup } from "./mergeTreeTracking";
 import { IJSONSegment, MergeTreeDeltaType, ReferenceType } from "./ops";
 import { matchProperties, PropertySet } from "./properties";
 import { DetachedReferencePosition } from "./referencePositions";
