--- conflicted
+++ resolved
@@ -191,12 +191,9 @@
 }
 
 /**
-<<<<<<< HEAD
  * Appends a merge tree delta to the list of revertibles.
  *
-=======
  * @legacy
->>>>>>> 357d30e1
  * @alpha
  */
 export function appendToMergeTreeDeltaRevertibles(
@@ -231,12 +228,9 @@
 }
 
 /**
-<<<<<<< HEAD
  * Removes all revertibles from the list of revertibles.
  *
-=======
  * @legacy
->>>>>>> 357d30e1
  * @alpha
  */
 export function discardMergeTreeDeltaRevertible(revertibles: MergeTreeDeltaRevertible[]): void {
@@ -399,12 +393,9 @@
 }
 
 /**
-<<<<<<< HEAD
  * Reverts all operations in the list of revertibles.
  *
-=======
  * @legacy
->>>>>>> 357d30e1
  * @alpha
  */
 export function revertMergeTreeDeltaRevertibles(
