/*!
 * Copyright (c) Microsoft Corporation and contributors. All rights reserved.
 * Licensed under the MIT License.
 */

/* eslint-disable @typescript-eslint/no-non-null-assertion */

import { IFluidHandle } from "@fluidframework/core-interfaces";
import { IFluidSerializer } from "@fluidframework/shared-object-base";
import { ISequencedDocumentMessage, MessageType } from "@fluidframework/protocol-definitions";
import { IFluidDataStoreRuntime, IChannelStorageService } from "@fluidframework/datastore-definitions";
import { ISummaryTreeWithStats } from "@fluidframework/runtime-definitions";
import { ITelemetryLogger } from "@fluidframework/common-definitions";
import { assert, Trace, unreachableCase } from "@fluidframework/common-utils";
import { LoggingError } from "@fluidframework/telemetry-utils";
import { IIntegerRange } from "./base";
import { ListRemoveEntry, RedBlackTree } from "./collections";
import { UnassignedSequenceNumber, UniversalSequenceNumber } from "./constants";
import { LocalReferencePosition } from "./localReference";
import {
    CollaborationWindow,
    compareStrings,
    IConsensusInfo,
    ISegment,
    ISegmentAction,
    Marker,
    SegmentGroup,
} from "./mergeTreeNodes";
import { MergeTreeDeltaCallback } from "./mergeTreeDeltaCallback";
import {
    createAnnotateMarkerOp,
    createAnnotateRangeOp,
    createGroupOp,
    createInsertSegmentOp,
    createRemoveRangeOp,
} from "./opBuilder";
import {
    ICombiningOp,
    IJSONSegment,
    IMergeTreeAnnotateMsg,
    IMergeTreeDeltaOp,
    IMergeTreeGroupMsg,
    IMergeTreeInsertMsg,
    IMergeTreeRemoveMsg,
    IMergeTreeOp,
    IRelativePosition,
    MergeTreeDeltaType,
    ReferenceType,
} from "./ops";
import { PropertySet } from "./properties";
import { SnapshotLegacy } from "./snapshotlegacy";
import { SnapshotLoader } from "./snapshotLoader";
import { IMergeTreeTextHelper } from "./textSegment";
import { SnapshotV1 } from "./snapshotV1";
import { ReferencePosition, RangeStackMap, DetachedReferencePosition } from "./referencePositions";
import { MergeTree } from "./mergeTree";
import { MergeTreeTextHelper } from "./MergeTreeTextHelper";
import {
    IMergeTreeClientSequenceArgs,
    IMergeTreeDeltaOpArgs,
    MergeTreeMaintenanceCallback,
} from "./index";

function elapsedMicroseconds(trace: Trace) {
    return trace.trace().duration * 1000;
}

export class Client {
    public measureOps = false;
    public accumTime = 0;
    public localTime = 0;
    public localOps = 0;
    public accumWindowTime = 0;
    public accumWindow = 0;
    public accumOps = 0;
    public maxWindowTime = 0;
    public longClientId: string | undefined;

    get mergeTreeDeltaCallback(): MergeTreeDeltaCallback | undefined { return this.mergeTree.mergeTreeDeltaCallback; }
    set mergeTreeDeltaCallback(callback: MergeTreeDeltaCallback | undefined) {
        this.mergeTree.mergeTreeDeltaCallback = callback;
    }

    get mergeTreeMaintenanceCallback(): MergeTreeMaintenanceCallback | undefined {
        return this.mergeTree.mergeTreeMaintenanceCallback;
    }

    set mergeTreeMaintenanceCallback(callback: MergeTreeMaintenanceCallback | undefined) {
        this.mergeTree.mergeTreeMaintenanceCallback = callback;
    }

    /**
     * @deprecated  for internal use only. public export will be removed.
     * @internal
     */
    protected readonly mergeTree: MergeTree;

    private readonly clientNameToIds = new RedBlackTree<string, number>(compareStrings);
    private readonly shortClientIdMap: string[] = [];
    private readonly pendingConsensus = new Map<string, IConsensusInfo>();

    constructor(
        // Passing this callback would be unnecessary if Client were merged with SharedSegmentSequence
        public readonly specToSegment: (spec: IJSONSegment) => ISegment,
        public readonly logger: ITelemetryLogger,
        options?: PropertySet,
    ) {
        this.mergeTree = new MergeTree(options);
    }

    /**
     * The merge tree maintains a queue of segment groups for each local operation.
     * These segment groups track segments modified by an operation.
     * This method peeks the tail of that queue, and returns the segments groups there.
     * It is used to get the segment group(s) for the previous operations.
     * @param count - The number segment groups to get peek from the tail of the queue. Default 1.
     */
    public peekPendingSegmentGroups(count: number = 1) {
        if (count === 1) {
            return this.mergeTree.pendingSegments?.last();
        }
        let taken = 0;
        return this.mergeTree.pendingSegments?.some(() => {
            if (taken < count) {
                taken++;
                return true;
            }
            return false;
        }, true);
    }

    /**
     * Annotate a marker and call the callback on consensus.
     * @param marker - The marker to annotate
     * @param props - The properties to annotate the marker with
     * @param consensusCallback - The callback called when consensus is reached
     * @returns The annotate op if valid, otherwise undefined
     */
    public annotateMarkerNotifyConsensus(
        marker: Marker,
        props: PropertySet,
        consensusCallback: (m: Marker) => void): IMergeTreeAnnotateMsg | undefined {
        const combiningOp: ICombiningOp = {
            name: "consensus",
        };

        const annotateOp =
            this.annotateMarker(marker, props, combiningOp);

        if (annotateOp) {
            const consensusInfo: IConsensusInfo = {
                callback: consensusCallback,
                marker,
            };
            this.pendingConsensus.set(marker.getId()!, consensusInfo);
            return annotateOp;
        } else {
            return undefined;
        }
    }
    /**
     * Annotates the markers with the provided properties
     * @param marker - The marker to annotate
     * @param props - The properties to annotate the marker with
     * @param combiningOp - Optional. Specifies how to combine values for the property, such as "incr" for increment.
     * @returns The annotate op if valid, otherwise undefined
     */
    public annotateMarker(
        marker: Marker,
        props: PropertySet,
        combiningOp?: ICombiningOp): IMergeTreeAnnotateMsg | undefined {
        const annotateOp =
            createAnnotateMarkerOp(marker, props, combiningOp)!;

        if (this.applyAnnotateRangeOp({ op: annotateOp })) {
            return annotateOp;
        } else {
            return undefined;
        }
    }
    /**
     * Annotates the range with the provided properties
     * @param start - The inclusive start position of the range to annotate
     * @param end - The exclusive end position of the range to annotate
     * @param props - The properties to annotate the range with
     * @param combiningOp - Specifies how to combine values for the property, such as "incr" for increment.
     * @returns The annotate op if valid, otherwise undefined
     */
    public annotateRangeLocal(
        start: number,
        end: number,
        props: PropertySet,
        combiningOp: ICombiningOp | undefined): IMergeTreeAnnotateMsg | undefined {
        const annotateOp = createAnnotateRangeOp(
            start,
            end,
            props,
            combiningOp);

        if (this.applyAnnotateRangeOp({ op: annotateOp })) {
            return annotateOp;
        }
        return undefined;
    }

    /**
     * Removes the range
     *
     * @param start - The inclusive start of the range to remove
     * @param end - The exclusive end of the range to remove
     */
    public removeRangeLocal(start: number, end: number) {
        const removeOp = createRemoveRangeOp(start, end);

        if (this.applyRemoveRangeOp({ op: removeOp })) {
            return removeOp;
        }
        return undefined;
    }

    /**
     * @param pos - The position to insert the segment at
     * @param segment - The segment to insert
     */
    public insertSegmentLocal(pos: number, segment: ISegment): IMergeTreeInsertMsg | undefined {
        if (segment.cachedLength <= 0) {
            return undefined;
        }
        const insertOp = createInsertSegmentOp(pos, segment);
        if (this.applyInsertOp({ op: insertOp })) {
            return insertOp;
        }
        return undefined;
    }

    /**
     * @param refPos - The reference position to insert the segment at
     * @param segment - The segment to insert
     */
    public insertAtReferencePositionLocal(
        refPos: ReferencePosition,
        segment: ISegment,
    ): IMergeTreeInsertMsg | undefined {
        const pos = this.mergeTree.referencePositionToLocalPosition(
            refPos,
            this.getCurrentSeq(),
            this.getClientId());

        if (pos === DetachedReferencePosition) {
            return undefined;
        }
        const op = createInsertSegmentOp(
            pos,
            segment);

        const opArgs = { op };
        let traceStart: Trace | undefined;
        if (this.measureOps) {
            traceStart = Trace.start();
        }

        this.mergeTree.insertAtReferencePosition(
            refPos,
            segment,
            opArgs);

        this.completeAndLogOp(
            opArgs,
            this.getClientSequenceArgs(opArgs),
            { start: op.pos1 },
            traceStart);

        return op;
    }

    public walkSegments<TClientData>(handler: ISegmentAction<TClientData>,
        start: number | undefined, end: number | undefined, accum: TClientData, splitRange?: boolean): void;
    public walkSegments<undefined>(handler: ISegmentAction<undefined>,
        start?: number, end?: number, accum?: undefined, splitRange?: boolean): void;
    public walkSegments<TClientData>(
        handler: ISegmentAction<TClientData>,
        start: number | undefined, end: number | undefined, accum: TClientData, splitRange: boolean = false) {
        this.mergeTree.mapRange(
            {
                leaf: handler,
            },
            this.getCurrentSeq(), this.getClientId(),
            accum, start, end, splitRange);
    }

    /**
     * Serializes the data required for garbage collection. The IFluidHandles stored in all segments that haven't
     * been removed represent routes to other objects. We serialize the data in these segments using the passed in
     * serializer which keeps track of all serialized handles.
     */
    public serializeGCData(handle: IFluidHandle, handleCollectingSerializer: IFluidSerializer): void {
        this.mergeTree.walkAllSegments(
            this.mergeTree.root,
            (seg) => {
                // Only serialize segments that have not been removed.
                if (seg.removedSeq === undefined) {
                    handleCollectingSerializer.stringify(
                        seg.clone().toJSONObject(),
                        handle);
                }
                return true;
            },
        );
    }

    public getCollabWindow(): CollaborationWindow {
        return this.mergeTree.getCollabWindow();
    }

    /**
     * Returns the current position of a segment, and -1 if the segment
     * does not exist in this merge tree
     * @param segment - The segment to get the position of
     */
    public getPosition(segment: ISegment): number {
        if (segment?.parent === undefined) {
            return -1;
        }
        return this.mergeTree.getPosition(segment, this.getCurrentSeq(), this.getClientId());
    }

    public createLocalReferencePosition(
        segment: ISegment, offset: number | undefined, refType: ReferenceType, properties: PropertySet | undefined,
    ): LocalReferencePosition {
        return this.mergeTree.createLocalReferencePosition(segment, offset ?? 0, refType, properties);
    }

    public removeLocalReferencePosition(lref: LocalReferencePosition) {
        return this.mergeTree.removeLocalReferencePosition(lref);
    }

    public localReferencePositionToPosition(lref: ReferencePosition) {
        return this.mergeTree.referencePositionToLocalPosition(lref);
    }

    /**
     * Given a position specified relative to a marker id, lookup the marker
     * and convert the position to a character position.
     * @param relativePos - Id of marker (may be indirect) and whether position is before or after marker.
     */
    public posFromRelativePos(relativePos: IRelativePosition) {
        return this.mergeTree.posFromRelativePos(relativePos);
    }

    public getMarkerFromId(id: string) {
        return this.mergeTree.getMarkerFromId(id);
    }

    /**
     * Revert an op
     */
    public rollback?(op: any, localOpMetadata: unknown) {
        if (op.type !== MergeTreeDeltaType.INSERT) {
            throw new Error("Unsupported op type for rollback");
        }

        const lastList = this.mergeTree.pendingSegments?.prev;
        if (!lastList) {
            throw new Error("No pending segments");
        }
        ListRemoveEntry(lastList);
        const pendingSegmentGroup = lastList.data;
        if (pendingSegmentGroup === undefined || pendingSegmentGroup !== localOpMetadata) {
            throw new Error("Rollback op doesn't match last edit");
        }
        for (const segment of pendingSegmentGroup.segments) {
            const segmentSegmentGroup = segment.segmentGroups.dequeue();
            assert(segmentSegmentGroup === pendingSegmentGroup, "Unexpected segmentGroup in segment");

            const start = this.findRollbackPosition(segment);
            const segWindow = this.getCollabWindow();
            const removeOp = createRemoveRangeOp(start, start + segment.cachedLength);
            this.mergeTree.markRangeRemoved(
                start,
                start + segment.cachedLength,
                UniversalSequenceNumber,
                segWindow.clientId,
                UniversalSequenceNumber,
                false,
                { op: removeOp });
        }
    }

    /**
     *  Walk the segments up to the current segment and calculate its position
     */
    private findRollbackPosition(segment: ISegment) {
        let segmentPosition = 0;
        this.mergeTree.walkAllSegments(this.mergeTree.root, (seg) => {
            // If we've found the desired segment, terminate the walk and return 'segmentPosition'.
            if (seg === segment) {
                return false;
            }

            // If not removed, increase position
            if (seg.removedSeq === undefined) {
                segmentPosition += seg.cachedLength;
            }

            return true;
        });

        return segmentPosition;
    }

    /**
     * Performs the remove based on the provided op
     * @param opArgs - The ops args for the op
     * @returns True if the remove was applied. False if it could not be.
     */
    private applyRemoveRangeOp(opArgs: IMergeTreeDeltaOpArgs): boolean {
        assert(opArgs.op.type === MergeTreeDeltaType.REMOVE, 0x02d /* "Unexpected op type on range remove!" */);
        const op = opArgs.op;
        const clientArgs = this.getClientSequenceArgs(opArgs);
        const range = this.getValidOpRange(op, clientArgs);
        if (!range) {
            return false;
        }

        let traceStart: Trace | undefined;
        if (this.measureOps) {
            traceStart = Trace.start();
        }

        this.mergeTree.markRangeRemoved(
            range.start,
            range.end,
            clientArgs.referenceSequenceNumber,
            clientArgs.clientId,
            clientArgs.sequenceNumber,
            false,
            opArgs);

        this.completeAndLogOp(opArgs, clientArgs, range, traceStart);

        return true;
    }

    /**
     * Performs the annotate based on the provided op
     * @param opArgs - The ops args for the op
     * @returns True if the annotate was applied. False if it could not be.
     */
    private applyAnnotateRangeOp(opArgs: IMergeTreeDeltaOpArgs): boolean {
        assert(opArgs.op.type === MergeTreeDeltaType.ANNOTATE, 0x02e /* "Unexpected op type on range annotate!" */);
        const op = opArgs.op;
        const clientArgs = this.getClientSequenceArgs(opArgs);
        const range = this.getValidOpRange(op, clientArgs);

        if (!range) {
            return false;
        }

        let traceStart: Trace | undefined;
        if (this.measureOps) {
            traceStart = Trace.start();
        }

        this.mergeTree.annotateRange(
            range.start,
            range.end,
            op.props,
            op.combiningOp,
            clientArgs.referenceSequenceNumber,
            clientArgs.clientId,
            clientArgs.sequenceNumber,
            opArgs);

        this.completeAndLogOp(opArgs, clientArgs, range, traceStart);

        return true;
    }

    /**
     * Performs the insert based on the provided op
     * @param opArgs - The ops args for the op
     * @returns True if the insert was applied. False if it could not be.
     */
    private applyInsertOp(opArgs: IMergeTreeDeltaOpArgs): boolean {
        assert(opArgs.op.type === MergeTreeDeltaType.INSERT, 0x02f /* "Unexpected op type on range insert!" */);
        const op = opArgs.op;
        const clientArgs = this.getClientSequenceArgs(opArgs);
        const range = this.getValidOpRange(op, clientArgs);

        if (!range) {
            return false;
        }

        let segments: ISegment[] | undefined;
        if (op.seg) {
            segments = [this.specToSegment(op.seg)];
        }

        if (!segments || segments.length === 0) {
            return false;
        }

        let traceStart: Trace | undefined;
        if (this.measureOps) {
            traceStart = Trace.start();
        }

        this.mergeTree.insertSegments(
            range.start,
            segments,
            clientArgs.referenceSequenceNumber,
            clientArgs.clientId,
            clientArgs.sequenceNumber,
            opArgs);

        this.completeAndLogOp(opArgs, clientArgs, range, traceStart);

        return true;
    }

    /**
     *
     * @param opArgs - The op args of the op to complete
     * @param clientArgs - The client args for the op
     * @param range - The range the op applied to
     * @param clockStart - Optional. The clock start if timing data should be updated.
     */
    private completeAndLogOp(
        opArgs: IMergeTreeDeltaOpArgs,
        clientArgs: IMergeTreeClientSequenceArgs,
        range: Partial<IIntegerRange>,
        traceStart?: Trace) {
        if (!opArgs.sequencedMessage) {
            if (traceStart) {
                this.localTime += elapsedMicroseconds(traceStart);
                this.localOps++;
            }
        } else {
            assert(this.mergeTree.getCollabWindow().currentSeq < clientArgs.sequenceNumber,
                0x030 /* "Incoming remote op sequence# <= local collabWindow's currentSequence#" */);
            assert(this.mergeTree.getCollabWindow().minSeq <= opArgs.sequencedMessage.minimumSequenceNumber,
                0x031 /* "Incoming remote op minSequence# < local collabWindow's minSequence#" */);
            if (traceStart) {
                this.accumTime += elapsedMicroseconds(traceStart);
                this.accumOps++;
                this.accumWindow += (this.getCurrentSeq() - this.getCollabWindow().minSeq);
            }
        }
    }

    /**
     * Returns a valid range for the op, or undefined
     * @param op - The op to generate the range for
     * @param clientArgs - The client args for the op
     */
    private getValidOpRange(
        op: IMergeTreeAnnotateMsg | IMergeTreeInsertMsg | IMergeTreeRemoveMsg,
        clientArgs: IMergeTreeClientSequenceArgs): IIntegerRange | undefined {
        let start: number | undefined = op.pos1;
        if (start === undefined && op.relativePos1) {
            start = this.mergeTree.posFromRelativePos(
                op.relativePos1,
                clientArgs.referenceSequenceNumber,
                clientArgs.clientId);
        }

        let end: number | undefined = op.pos2;
        if (end === undefined && op.relativePos2) {
            end = this.mergeTree.posFromRelativePos(
                op.relativePos2,
                clientArgs.referenceSequenceNumber,
                clientArgs.clientId);
        }

        // Validate if local op
        if (clientArgs.clientId === this.getClientId()) {
            const length = this.getLength();

            const invalidPositions: string[] = [];

            // Validate start position
            //
            if (start === undefined
                || start < 0
                || start > length
                || start === length && op.type !== MergeTreeDeltaType.INSERT) {
                invalidPositions.push("start");
            }
            // Validate end if not insert, or insert has end
            //
            if (op.type !== MergeTreeDeltaType.INSERT || end !== undefined) {
                if (end === undefined || end <= start!) {
                    invalidPositions.push("end");
                }
            }

            if (invalidPositions.length > 0) {
                throw new LoggingError(
                    "RangeOutOfBounds",
                    {
                        usageError: true,
                        end,
                        invalidPositions: invalidPositions.toString(),
                        length,
                        opPos1: op.pos1,
                        opPos1Relative: op.relativePos1 !== undefined,
                        opPos2: op.pos2,
                        opPos2Relative: op.relativePos2 !== undefined,
                        opType: op.type,
                        start,
                    },
                );
            }
        }

        // start and end are guaranteed to be non-null here, otherwise we throw above.
        // eslint-disable-next-line @typescript-eslint/consistent-type-assertions
        return { start, end } as IIntegerRange;
    }

    /**
     * Gets the client args from the op if remote, otherwise uses the local clients info
     * @param sequencedMessage - The sequencedMessage to get the client sequence args for
     */
     private getClientSequenceArgsForMessage(sequencedMessage: ISequencedDocumentMessage | undefined):
        IMergeTreeClientSequenceArgs {
        // If there this no sequenced message, then the op is local
        // and unacked, so use this clients sequenced args
        //
        if (!sequencedMessage) {
            const segWindow = this.getCollabWindow();
            return {
                clientId: segWindow.clientId,
                referenceSequenceNumber: segWindow.currentSeq,
                sequenceNumber: this.getLocalSequenceNumber(),
            };
        } else {
            return {
                clientId: this.getOrAddShortClientId(sequencedMessage.clientId),
                referenceSequenceNumber: sequencedMessage.referenceSequenceNumber,
                sequenceNumber: sequencedMessage.sequenceNumber,
            };
        }
    }

    /**
     * Gets the client args from the op if remote, otherwise uses the local clients info
     * @param opArgs - The op arg to get the client sequence args for
     */
    private getClientSequenceArgs(opArgs: IMergeTreeDeltaOpArgs): IMergeTreeClientSequenceArgs {
        return this.getClientSequenceArgsForMessage(opArgs.sequencedMessage);
    }

    private ackPendingSegment(opArgs: IMergeTreeDeltaOpArgs) {
        const ackOp = (deltaOpArgs: IMergeTreeDeltaOpArgs) => {
            let trace: Trace | undefined;
            if (this.measureOps) {
                trace = Trace.start();
            }

            this.mergeTree.ackPendingSegment(deltaOpArgs);
            if (deltaOpArgs.op.type === MergeTreeDeltaType.ANNOTATE) {
                if (deltaOpArgs.op.combiningOp && (deltaOpArgs.op.combiningOp.name === "consensus")) {
                    this.updateConsensusProperty(deltaOpArgs.op, deltaOpArgs.sequencedMessage!);
                }
            }

            if (trace) {
                this.accumTime += elapsedMicroseconds(trace);
                this.accumOps++;
                this.accumWindow += (this.getCurrentSeq() - this.getCollabWindow().minSeq);
            }
        };

        if (opArgs.op.type === MergeTreeDeltaType.GROUP) {
            for (const memberOp of opArgs.op.ops) {
                ackOp({
                    groupOp: opArgs.op,
                    op: memberOp,
                    sequencedMessage: opArgs.sequencedMessage,
                });
            }
        } else {
            ackOp(opArgs);
        }
    }

    // as functions are modified move them above the eslint-disabled waterline and lint them

    cloneFromSegments() {
        const clone = new Client(this.specToSegment, this.logger, this.mergeTree.options);
        const segments: ISegment[] = [];
        const newRoot = this.mergeTree.blockClone(this.mergeTree.root, segments);
        clone.mergeTree.root = newRoot;
        return clone;
    }
    getOrAddShortClientId(longClientId: string) {
        if (!this.clientNameToIds.get(longClientId)) {
            this.addLongClientId(longClientId);
        }
        return this.getShortClientId(longClientId);
    }
    getShortClientId(longClientId: string) {
        return this.clientNameToIds.get(longClientId)!.data;
    }
    getLongClientId(shortClientId: number) {
        if (shortClientId >= 0) {
            return this.shortClientIdMap[shortClientId];
        } else {
            return "original";
        }
    }
    addLongClientId(longClientId: string) {
        this.clientNameToIds.put(longClientId, this.shortClientIdMap.length);
        this.shortClientIdMap.push(longClientId);
    }

    /**
     * During reconnect, we must find the positions to pending segments
     * relative to other pending segments. This methods computes that
     * position relative to a localSeq. Pending segments above the localSeq
     * will be ignored.
     *
     * @param segment - The segment to find the position for
     * @param localSeq - The localSeq to find the position of the segment at
     */
    protected findReconnectionPosition(segment: ISegment, localSeq: number) {
        assert(localSeq <= this.mergeTree.collabWindow.localSeq, 0x032 /* "localSeq greater than collab window" */);
        let segmentPosition = 0;

        const isInsertedInView = (seg: ISegment) => seg.localSeq === undefined || seg.localSeq <= localSeq;

        const isRemovedFromView = (seg: ISegment) => seg.removedSeq !== undefined &&
            (seg.removedSeq !== UnassignedSequenceNumber || seg.localRemovedSeq! <= localSeq);
        /*
            Walk the segments up to the current segment, and calculate its
            position taking into account local segments that were modified,
            after the current segment.

            TODO: Consider embedding this information into the tree for
            more efficient look up of pending segment positions.
        */
        this.mergeTree.walkAllSegments(this.mergeTree.root, (seg) => {
            // If we've found the desired segment, terminate the walk and return 'segmentPosition'.
            if (seg === segment) {
                return false;
            }

            // Otherwise, advance segmentPosition if the segment has been inserted and not removed
            // with respect to the given 'localSeq'.
            //
            // Note that all ACKed / remote ops are applied and we only need concern ourself with
            // determining if locally pending ops fall before/after the given 'localSeq'.
<<<<<<< HEAD
            if ((seg.localSeq === undefined || seg.localSeq <= localSeq)                // Is inserted
                && (seg.removedSeq === undefined || (seg.removedSeq === UnassignedSequenceNumber && seg.localRemovedSeq! > localSeq))     // Not removed
            ) {
=======
            if (isInsertedInView(seg) && !isRemovedFromView(seg)) {
>>>>>>> 0e28783e
                segmentPosition += seg.cachedLength;
            }

            return true;
        });

        const { currentSeq, clientId } = this.getCollabWindow();
        const fasterComputedPosition = this.mergeTree.getPosition(segment, currentSeq, clientId, localSeq);
        if (fasterComputedPosition !== segmentPosition) {
            this.mergeTree.getPosition(segment, currentSeq, clientId, localSeq);
        }
        assert(fasterComputedPosition === segmentPosition, "Expected fast-path computation to match result from walk all segments");
        return segmentPosition;
    }

    /**
     * Rebases a (local) position from the perspective `{ seq: seqNumberFrom, localSeq }` to the perspective
     * of the current sequence number. This is desirable when rebasing operations for reconnection.
     *
     * If the position refers to a segment/offset that was removed by some operation between `seqNumberFrom` and
     * the current sequence number, the returned position will align with the position of a reference given
     * `SlideOnRemove` semantics.
     */
    public rebasePosition(
        pos: number,
        seqNumberFrom: number,
        localSeq: number,
    ): number {
        assert(localSeq <= this.mergeTree.collabWindow.localSeq, 0x300 /* localSeq greater than collab window */);
        let segment: ISegment | undefined;
        let posAccumulated = 0;
        let offset = pos;
        const isInsertedInView = (seg: ISegment) =>
            (seg.seq !== undefined && seg.seq !== UnassignedSequenceNumber && seg.seq <= seqNumberFrom)
            || (seg.localSeq !== undefined && seg.localSeq <= localSeq);

        const isRemovedFromView = (segment: ISegment) => {
            const { removedSeq, localRemovedSeq } = segment;
            return (removedSeq !== undefined && removedSeq !== UnassignedSequenceNumber && removedSeq <= seqNumberFrom)
            || (localRemovedSeq !== undefined && localRemovedSeq <= localSeq)
        }

        this.mergeTree.walkAllSegments(this.mergeTree.root, (seg) => {
            assert(seg.seq !== undefined || seg.localSeq !== undefined,
                0x301 /* Either seq or localSeq should be defined */);
            segment = seg;

            if (isInsertedInView(seg) && !isRemovedFromView(seg)) {
                posAccumulated += seg.cachedLength;
                if (offset >= seg.cachedLength) {
                    offset -= seg.cachedLength;
                }
            }

            // Keep going while we've yet to reach the segment at the desired position
            return posAccumulated <= pos;
        });

        const { clientId, currentSeq: seqNumberTo } = this.getCollabWindow();
        let fastPathSegment = this.mergeTree.getContainingSegment(pos, seqNumberFrom, clientId, localSeq);
        if (fastPathSegment.segment === undefined && fastPathSegment.offset === undefined) {
            // TODO: We may want some more validation for this case. Old code path did happen to do the right thing...
            fastPathSegment = this.mergeTree.getContainingSegment(pos, seqNumberFrom, clientId, localSeq);
        } else if (fastPathSegment.segment !== segment || fastPathSegment.offset !== offset) {
            this.mergeTree.getContainingSegment(pos, seqNumberFrom, clientId, localSeq);
            assert(false, "Fast path returned different result from regular path");
        }

        assert(segment !== undefined, 0x302 /* No segment found */);
        if ((segment.removedSeq !== undefined &&
             segment.removedSeq !== UnassignedSequenceNumber &&
             segment.removedSeq <= seqNumberTo)
            || (segment.localRemovedSeq !== undefined && segment.localRemovedSeq <= localSeq)) {
            // Segment that the position was in has been removed: null out offset.
            offset = 0;
        }

        assert(0 <= offset && offset < segment.cachedLength, 0x303 /* Invalid offset */);
        return this.findReconnectionPosition(segment, localSeq) + offset;
    }

    private resetPendingDeltaToOps(
        resetOp: IMergeTreeDeltaOp,
        segmentGroup: SegmentGroup): IMergeTreeDeltaOp[] {
        assert(!!segmentGroup, 0x033 /* "Segment group undefined" */);
        const NACKedSegmentGroup = this.mergeTree.pendingSegments?.dequeue();
        assert(segmentGroup === NACKedSegmentGroup,
            0x034 /* "Segment group not at head of merge tree pending queue" */);

        const opList: IMergeTreeDeltaOp[] = [];
        // We need to sort the segments by ordinal, as the segments are not sorted in the segment group.
        // The reason they need them sorted, as they have the same local sequence number and which means
        // farther segments will  take into account nearer segments when calculating their position.
        // By sorting we ensure the nearer segment will be applied and sequenced before the father segments
        // so their recalculated positions will be correct.
        for (const segment of segmentGroup.segments.sort((a, b) => a.ordinal < b.ordinal ? -1 : 1)) {
            const segmentSegGroup = segment.segmentGroups.dequeue();
            assert(segmentGroup === segmentSegGroup,
                0x035 /* "Segment group not at head of segment pending queue" */);
            const segmentPosition = this.findReconnectionPosition(segment, segmentGroup.localSeq);
            let newOp: IMergeTreeDeltaOp | undefined;
            switch (resetOp.type) {
                case MergeTreeDeltaType.ANNOTATE:
                    assert(segment.propertyManager?.hasPendingProperties() === true,
                        0x036 /* "Segment has no pending properties" */);
                    // if the segment has been removed, there's no need to send the annotate op
                    // unless the remove was local, in which case the annotate must have come
                    // before the remove
<<<<<<< HEAD
                    if (segment.removedSeq === undefined || (segment.localRemovedSeq !== undefined && segment.removedSeq === UnassignedSequenceNumber)) {
=======
                    if (segment.removedSeq === undefined ||
                        (segment.localRemovedSeq !== undefined && segment.removedSeq === UnassignedSequenceNumber)) {
>>>>>>> 0e28783e
                        newOp = createAnnotateRangeOp(
                            segmentPosition,
                            segmentPosition + segment.cachedLength,
                            resetOp.props,
                            resetOp.combiningOp);
                    }
                    break;

                case MergeTreeDeltaType.INSERT:
                    assert(segment.seq === UnassignedSequenceNumber,
                        0x037 /* "Segment already has assigned sequence number" */);
                    let segInsertOp = segment;
                    if (typeof resetOp.seg === "object" && resetOp.seg.props !== undefined) {
                        segInsertOp = segment.clone();
                        segInsertOp.properties = resetOp.seg.props;
                    }
                    newOp = createInsertSegmentOp(
                        segmentPosition,
                        segInsertOp,
                    );
                    break;

                case MergeTreeDeltaType.REMOVE:
                    if (segment.localRemovedSeq !== undefined && segment.removedSeq === UnassignedSequenceNumber) {
                        newOp = createRemoveRangeOp(
                            segmentPosition,
                            segmentPosition + segment.cachedLength);
                    }
                    break;

                default:
                    throw new Error(`Invalid op type`);
            }

            if (newOp) {
                const newSegmentGroup: SegmentGroup = { segments: [], localSeq: segmentGroup.localSeq };
                segment.segmentGroups.enqueue(newSegmentGroup);
                this.mergeTree.pendingSegments!.enqueue(newSegmentGroup);
                opList.push(newOp);
            }
        }

        return opList;
    }

    private applyRemoteOp(opArgs: IMergeTreeDeltaOpArgs) {
        const op = opArgs.op;
        const msg = opArgs.sequencedMessage;
        this.getOrAddShortClientId(msg!.clientId);
        switch (op.type) {
            case MergeTreeDeltaType.INSERT:
                this.applyInsertOp(opArgs);
                break;
            case MergeTreeDeltaType.REMOVE:
                this.applyRemoveRangeOp(opArgs);
                break;
            case MergeTreeDeltaType.ANNOTATE:
                this.applyAnnotateRangeOp(opArgs);
                break;
            case MergeTreeDeltaType.GROUP: {
                for (const memberOp of op.ops) {
                    this.applyRemoteOp({
                        op: memberOp,
                        groupOp: op,
                        sequencedMessage: msg,
                    });
                }
                break;
            }
            default:
                break;
        }
    }

    public applyStashedOp(op: IMergeTreeDeltaOp): SegmentGroup;
    public applyStashedOp(op: IMergeTreeGroupMsg): SegmentGroup[];
    public applyStashedOp(op: IMergeTreeOp): SegmentGroup | SegmentGroup[];
    public applyStashedOp(op: IMergeTreeOp): SegmentGroup | SegmentGroup[] {
        let metadata: SegmentGroup | SegmentGroup[] | undefined;
        switch (op.type) {
            case MergeTreeDeltaType.INSERT:
                this.applyInsertOp({ op });
                metadata = this.peekPendingSegmentGroups();
                break;
            case MergeTreeDeltaType.REMOVE:
                this.applyRemoveRangeOp({ op });
                metadata = this.peekPendingSegmentGroups();
                break;
            case MergeTreeDeltaType.ANNOTATE:
                this.applyAnnotateRangeOp({ op });
                metadata = this.peekPendingSegmentGroups();
                break;
            case MergeTreeDeltaType.GROUP:
                return op.ops.map((o) => this.applyStashedOp(o));
            default:
                unreachableCase(op, "unrecognized op type");
        }
        assert(!!metadata, 0x2db /* "Applying op must generate a pending segment" */);
        return metadata;
    }

    public applyMsg(msg: ISequencedDocumentMessage, local: boolean = false) {
        // Ensure client ID is registered
        this.getOrAddShortClientId(msg.clientId);
        // Apply if an operation message
        if (msg.type === MessageType.Operation) {
            const opArgs: IMergeTreeDeltaOpArgs = {
                op: msg.contents as IMergeTreeOp,
                sequencedMessage: msg,
            };
            if (opArgs.sequencedMessage?.clientId === this.longClientId || local) {
                this.ackPendingSegment(opArgs);
            } else {
                this.applyRemoteOp(opArgs);
            }
        }

        this.updateSeqNumbers(msg.minimumSequenceNumber, msg.sequenceNumber);
    }

    public updateSeqNumbers(min: number, seq: number) {
        const collabWindow = this.mergeTree.getCollabWindow();
        // Equal is fine here due to SharedSegmentSequence<>.snapshotContent() potentially updating with same #
        assert(collabWindow.currentSeq <= seq,
            0x038 /* "Incoming op sequence# < local collabWindow's currentSequence#" */);
        collabWindow.currentSeq = seq;
        assert(min <= seq, 0x039 /* "Incoming op sequence# < minSequence#" */);
        this.updateMinSeq(min);
    }

    /**
     * Resolves a remote client's position against the local sequence
     * and returns the remote client's position relative to the local
     * sequence
     * @param remoteClientPosition - The remote client's position to resolve
     * @param remoteClientRefSeq - The reference sequence number of the remote client
     * @param remoteClientId - The client id of the remote client
     */
    public resolveRemoteClientPosition(
        remoteClientPosition: number,
        remoteClientRefSeq: number,
        remoteClientId: string): number | undefined {
        const shortRemoteClientId = this.getOrAddShortClientId(remoteClientId);
        return this.mergeTree.resolveRemoteClientPosition(
            remoteClientPosition,
            remoteClientRefSeq,
            shortRemoteClientId);
    }

    /**
     *  Given an pending operation and segment group, regenerate the op, so it
     *  can be resubmitted
     * @param resetOp - The op to reset
     * @param segmentGroup - The segment group associated with the op
     */
    public regeneratePendingOp(
        resetOp: IMergeTreeOp,
        segmentGroup: SegmentGroup | SegmentGroup[],
    ): IMergeTreeOp {
        const opList: IMergeTreeDeltaOp[] = [];
        if (resetOp.type === MergeTreeDeltaType.GROUP) {
            if (Array.isArray(segmentGroup)) {
                assert(resetOp.ops.length === segmentGroup.length,
                    0x03a /* "Number of ops in 'resetOp' must match the number of segment groups provided." */);

                for (let i = 0; i < resetOp.ops.length; i++) {
                    opList.push(
                        ...this.resetPendingDeltaToOps(resetOp.ops[i], segmentGroup[i]));
                }
            } else {
                // A group op containing a single op will pass a direct reference to 'segmentGroup'
                // rather than an array of segment groups.  (See 'peekPendingSegmentGroups()')
                assert(resetOp.ops.length === 1,
                    0x03b /* "Number of ops in 'resetOp' must match the number of segment groups provided." */);
                opList.push(...this.resetPendingDeltaToOps(resetOp.ops[0], segmentGroup));
            }
        } else {
            assert((resetOp.type as any) !== MergeTreeDeltaType.GROUP,
                0x03c /* "Reset op has 'group' delta type!" */);
            assert(!Array.isArray(segmentGroup),
                0x03d /* "segmentGroup is array rather than singleton!" */);
            opList.push(
                ...this.resetPendingDeltaToOps(resetOp, segmentGroup));
        }
        return opList.length === 1 ? opList[0] : createGroupOp(...opList);
    }

    public createTextHelper(): IMergeTreeTextHelper {
        return new MergeTreeTextHelper(this.mergeTree);
    }

    public summarize(
        runtime: IFluidDataStoreRuntime,
        handle: IFluidHandle,
        serializer: IFluidSerializer,
        catchUpMsgs: ISequencedDocumentMessage[],
    ): ISummaryTreeWithStats {
        const deltaManager = runtime.deltaManager;
        const minSeq = deltaManager.minimumSequenceNumber;

        // Catch up to latest MSN, if we have not had a chance to do it.
        // Required for case where FluidDataStoreRuntime.attachChannel()
        // generates summary right after loading data store.

        this.updateSeqNumbers(minSeq, deltaManager.lastSequenceNumber);

        // One of the summaries (from SPO) I observed to have chunk.chunkSequenceNumber > minSeq!
        // Not sure why - need to catch it sooner
        assert(this.getCollabWindow().minSeq === minSeq,
            0x03e /* "minSeq mismatch between collab window and delta manager!" */);

        // Must continue to support legacy
        //       (See https://github.com/microsoft/FluidFramework/issues/84)
        if (this.mergeTree.options?.newMergeTreeSnapshotFormat === true) {
            assert(
                catchUpMsgs === undefined || catchUpMsgs.length === 0,
                0x03f /* "New format should not emit catchup ops" */);
            const snap = new SnapshotV1(this.mergeTree, this.logger, (id) => this.getLongClientId(id));
            snap.extractSync();
            return snap.emit(serializer, handle);
        } else {
            const snap = new SnapshotLegacy(this.mergeTree, this.logger);
            snap.extractSync();
            return snap.emit(catchUpMsgs, serializer, handle);
        }
    }

    public async load(
        runtime: IFluidDataStoreRuntime,
        storage: IChannelStorageService,
        serializer: IFluidSerializer,
    ): Promise<{ catchupOpsP: Promise<ISequencedDocumentMessage[]>; }> {
        const loader = new SnapshotLoader(runtime, this, this.mergeTree, this.logger, serializer);

        return loader.initialize(storage);
    }
    /**
     * @deprecated  for internal use only. public export will be removed.
     * @internal
     */
    getStackContext(startPos: number, rangeLabels: string[]): RangeStackMap {
        return this.mergeTree.getStackContext(startPos, this.getCollabWindow().clientId, rangeLabels);
    }

    private getLocalSequenceNumber() {
        const segWindow = this.getCollabWindow();
        if (segWindow.collaborating) {
            return UnassignedSequenceNumber;
        } else {
            return UniversalSequenceNumber;
        }
    }
    localTransaction(groupOp: IMergeTreeGroupMsg) {
        for (const op of groupOp.ops) {
            const opArgs: IMergeTreeDeltaOpArgs = {
                op,
                groupOp,
            };
            switch (op.type) {
                case MergeTreeDeltaType.INSERT:
                    this.applyInsertOp(opArgs);
                    break;
                case MergeTreeDeltaType.ANNOTATE:
                    this.applyAnnotateRangeOp(opArgs);
                    break;
                case MergeTreeDeltaType.REMOVE:
                    this.applyRemoveRangeOp(opArgs);
                    break;
                default:
                    break;
            }
        }
    }
    updateConsensusProperty(op: IMergeTreeAnnotateMsg, msg: ISequencedDocumentMessage) {
        const markerId = op.relativePos1!.id!;
        const consensusInfo = this.pendingConsensus.get(markerId);
        if (consensusInfo) {
            consensusInfo.marker.addProperties(op.props, op.combiningOp, msg.sequenceNumber);
        }
        this.mergeTree.addMinSeqListener(msg.sequenceNumber, () => consensusInfo!.callback(consensusInfo!.marker));
    }

    updateMinSeq(minSeq: number) {
        let trace: Trace | undefined;
        if (this.measureOps) {
            trace = Trace.start();
        }
        this.mergeTree.setMinSeq(minSeq);
        if (trace) {
            const elapsed = elapsedMicroseconds(trace);
            this.accumWindowTime += elapsed;
            if (elapsed > this.maxWindowTime) {
                this.maxWindowTime = elapsed;
            }
        }
    }

    getContainingSegment<T extends ISegment>(pos: number, op?: ISequencedDocumentMessage) {
        const args = this.getClientSequenceArgsForMessage(op);
        return this.mergeTree.getContainingSegment<T>(pos, args.referenceSequenceNumber, args.clientId);
    }

    /**
     * Returns the position to slide a reference to if a slide is required.
     * @param segoff - The segment and offset to slide from
     * @returns - segment and offset to slide the reference to
     */
    getSlideToSegment(segoff: { segment: ISegment | undefined; offset: number | undefined; }) {
        if (segoff.segment === undefined) {
            return segoff;
        }
        const segment = this.mergeTree._getSlideToSegment(segoff.segment);
        if (segment === segoff.segment) {
            return segoff;
        }
        const offset =
            segment && segment.ordinal < segoff.segment.ordinal ? segment.cachedLength - 1 : 0;
        return {
            segment,
            offset,
        };
    }

    getPropertiesAtPosition(pos: number) {
        let propertiesAtPosition: PropertySet | undefined;
        const segoff = this.getContainingSegment(pos);
        const seg = segoff.segment;
        if (seg) {
            propertiesAtPosition = seg.properties;
        }
        return propertiesAtPosition;
    }
    getRangeExtentsOfPosition(pos: number) {
        let posStart: number | undefined;
        let posAfterEnd: number | undefined;

        const segoff = this.getContainingSegment(pos);
        const seg = segoff.segment;
        if (seg) {
            posStart = this.getPosition(seg);
            posAfterEnd = posStart + seg.cachedLength;
        }
        return { posStart, posAfterEnd };
    }
    getCurrentSeq() {
        return this.getCollabWindow().currentSeq;
    }
    getClientId() {
        return this.getCollabWindow().clientId;
    }

    getLength() { return this.mergeTree.length; }

    startOrUpdateCollaboration(longClientId: string | undefined, minSeq = 0, currentSeq = 0) {
        // we should always have a client id if we are collaborating
        // if the client id is undefined we are likely bound to a detached
        // container, so we should keep going in local mode. once
        // the container attaches this will be called again on connect with the
        // client id
        if (longClientId !== undefined) {
            if (this.longClientId === undefined) {
                this.longClientId = longClientId;
                this.addLongClientId(this.longClientId);
                this.mergeTree.startCollaboration(
                    this.getShortClientId(this.longClientId), minSeq, currentSeq);
            } else {
                const oldClientId = this.longClientId;
                const oldData = this.clientNameToIds.get(oldClientId)!.data;
                this.longClientId = longClientId;
                this.clientNameToIds.put(longClientId, oldData);
                this.shortClientIdMap[oldData] = longClientId;
            }
        }
    }

    findTile(startPos: number, tileLabel: string, preceding = true) {
        const clientId = this.getClientId();
        return this.mergeTree.findTile(startPos, clientId, tileLabel, preceding);
    }
}<|MERGE_RESOLUTION|>--- conflicted
+++ resolved
@@ -751,13 +751,7 @@
             //
             // Note that all ACKed / remote ops are applied and we only need concern ourself with
             // determining if locally pending ops fall before/after the given 'localSeq'.
-<<<<<<< HEAD
-            if ((seg.localSeq === undefined || seg.localSeq <= localSeq)                // Is inserted
-                && (seg.removedSeq === undefined || (seg.removedSeq === UnassignedSequenceNumber && seg.localRemovedSeq! > localSeq))     // Not removed
-            ) {
-=======
             if (isInsertedInView(seg) && !isRemovedFromView(seg)) {
->>>>>>> 0e28783e
                 segmentPosition += seg.cachedLength;
             }
 
@@ -866,12 +860,8 @@
                     // if the segment has been removed, there's no need to send the annotate op
                     // unless the remove was local, in which case the annotate must have come
                     // before the remove
-<<<<<<< HEAD
-                    if (segment.removedSeq === undefined || (segment.localRemovedSeq !== undefined && segment.removedSeq === UnassignedSequenceNumber)) {
-=======
                     if (segment.removedSeq === undefined ||
                         (segment.localRemovedSeq !== undefined && segment.removedSeq === UnassignedSequenceNumber)) {
->>>>>>> 0e28783e
                         newOp = createAnnotateRangeOp(
                             segmentPosition,
                             segmentPosition + segment.cachedLength,
