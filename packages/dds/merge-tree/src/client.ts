/*!
 * Copyright (c) Microsoft Corporation and contributors. All rights reserved.
 * Licensed under the MIT License.
 */

/* eslint-disable @typescript-eslint/no-non-null-assertion */

import { IFluidHandle, type IEventThisPlaceHolder } from "@fluidframework/core-interfaces";
import { IFluidSerializer } from "@fluidframework/shared-object-base";
import { ISequencedDocumentMessage, MessageType } from "@fluidframework/protocol-definitions";
import {
	IFluidDataStoreRuntime,
	IChannelStorageService,
} from "@fluidframework/datastore-definitions";
import { ISummaryTreeWithStats } from "@fluidframework/runtime-definitions";
import { assert, unreachableCase } from "@fluidframework/core-utils";
import { TypedEventEmitter } from "@fluid-internal/client-utils";
import { ITelemetryLoggerExt, LoggingError, UsageError } from "@fluidframework/telemetry-utils";
import { DoublyLinkedList, RedBlackTree } from "./collections";
import { UnassignedSequenceNumber, UniversalSequenceNumber } from "./constants";
import { LocalReferencePosition, SlidingPreference } from "./localReference";
import {
	// eslint-disable-next-line import/no-deprecated
	CollaborationWindow,
	compareStrings,
	IMoveInfo,
	IMergeLeaf,
	ISegment,
	ISegmentAction,
	Marker,
	// eslint-disable-next-line import/no-deprecated
	SegmentGroup,
} from "./mergeTreeNodes";
import {
	createAnnotateMarkerOp,
	createAnnotateRangeOp,
	// eslint-disable-next-line import/no-deprecated
	createGroupOp,
	createInsertSegmentOp,
	createObliterateRangeOp,
	createRemoveRangeOp,
} from "./opBuilder";
import {
	IJSONSegment,
	IMergeTreeAnnotateMsg,
	IMergeTreeDeltaOp,
	// eslint-disable-next-line import/no-deprecated
	IMergeTreeGroupMsg,
	IMergeTreeInsertMsg,
	IMergeTreeRemoveMsg,
	IMergeTreeOp,
	IRelativePosition,
	MergeTreeDeltaType,
	ReferenceType,
	// eslint-disable-next-line import/no-deprecated
	IMergeTreeObliterateMsg,
} from "./ops";
import { PropertySet } from "./properties";
import { SnapshotLegacy } from "./snapshotlegacy";
import { SnapshotLoader } from "./snapshotLoader";
// eslint-disable-next-line import/no-deprecated
import { IMergeTreeTextHelper } from "./textSegment";
import { SnapshotV1 } from "./snapshotV1";
import { ReferencePosition, DetachedReferencePosition } from "./referencePositions";
import { IMergeTreeOptions, MergeTree } from "./mergeTree";
import { MergeTreeTextHelper } from "./MergeTreeTextHelper";
import { walkAllChildSegments } from "./mergeTreeNodeWalk";
import {
	IMergeTreeClientSequenceArgs,
	IMergeTreeDeltaCallbackArgs,
	IMergeTreeDeltaOpArgs,
	IMergeTreeMaintenanceCallbackArgs,
} from "./index";

type IMergeTreeDeltaRemoteOpArgs = Omit<IMergeTreeDeltaOpArgs, "sequencedMessage"> &
	Required<Pick<IMergeTreeDeltaOpArgs, "sequencedMessage">>;

function removeMoveInfo(segment: Partial<IMoveInfo>): void {
	delete segment.movedSeq;
	delete segment.movedSeqs;
	delete segment.localMovedSeq;
	delete segment.movedClientIds;
	delete segment.wasMovedOnInsert;
}

/**
 * A range [start, end)
 * @internal
 */
export interface IIntegerRange {
	start: number;
	end: number;
}

/**
 * Emitted before this client's merge-tree normalizes its segments on reconnect, potentially
 * ordering them. Useful for DDS-like consumers built atop the merge-tree to compute any information
 * they need for rebasing their ops on reconnection.
 * @alpha
 */
export interface IClientEvents {
	(event: "normalize", listener: (target: IEventThisPlaceHolder) => void): void;
	(
		event: "delta",
		listener: (
			opArgs: IMergeTreeDeltaOpArgs,
			deltaArgs: IMergeTreeDeltaCallbackArgs,
			target: IEventThisPlaceHolder,
		) => void,
	): void;
	(
		event: "maintenance",
		listener: (
			args: IMergeTreeMaintenanceCallbackArgs,
			deltaArgs: IMergeTreeDeltaOpArgs | undefined,
			target: IEventThisPlaceHolder,
		) => void,
	): void;
}

/**
 * @deprecated This functionality was not meant to be exported and will be removed in a future release
 * @alpha
 */
export class Client extends TypedEventEmitter<IClientEvents> {
	public longClientId: string | undefined;

	private readonly _mergeTree: MergeTree;

	private readonly clientNameToIds = new RedBlackTree<string, number>(compareStrings);
	private readonly shortClientIdMap: string[] = [];

	constructor(
		// Passing this callback would be unnecessary if Client were merged with SharedSegmentSequence
		public readonly specToSegment: (spec: IJSONSegment) => ISegment,
		public readonly logger: ITelemetryLoggerExt,
		options?: IMergeTreeOptions & PropertySet,
	) {
		super();
		this._mergeTree = new MergeTree(options);
		this._mergeTree.mergeTreeDeltaCallback = (opArgs, deltaArgs) => {
			this.emit("delta", opArgs, deltaArgs, this);
		};
		this._mergeTree.mergeTreeMaintenanceCallback = (args, opArgs) => {
			this.emit("maintenance", args, opArgs, this);
		};

		if (options?.attribution?.track) {
			const policy = this._mergeTree?.attributionPolicy;
			if (policy === undefined) {
				throw new UsageError(
					"Attribution policy must be provided when attribution tracking is requested.",
				);
			}
			policy.attach(this);
		}
	}

	/**
	 * The merge tree maintains a queue of segment groups for each local operation.
	 * These segment groups track segments modified by an operation.
	 * This method peeks the tail of that queue, and returns the segments groups there.
	 * It is used to get the segment group(s) for the previous operations.
	 * @param count - The number segment groups to get peek from the tail of the queue. Default 1.
	 */
	// eslint-disable-next-line import/no-deprecated
	public peekPendingSegmentGroups(count: number = 1): SegmentGroup | SegmentGroup[] | undefined {
		const pending = this._mergeTree.pendingSegments;
		let node = pending?.last;
		if (count === 1 || pending === undefined) {
			return node?.data;
		}
		// eslint-disable-next-line import/no-deprecated
		const taken: SegmentGroup[] = new Array(Math.min(count, pending.length));
		for (let i = taken.length - 1; i >= 0; i--) {
			taken[i] = node!.data;
			node = node!.prev;
		}
		return taken;
	}

	/**
	 * Annotates the markers with the provided properties
	 * @param marker - The marker to annotate
	 * @param props - The properties to annotate the marker with
	 * @returns The annotate op if valid, otherwise undefined
	 */
	public annotateMarker(marker: Marker, props: PropertySet): IMergeTreeAnnotateMsg | undefined {
		const annotateOp = createAnnotateMarkerOp(marker, props)!;
		this.applyAnnotateRangeOp({ op: annotateOp });
		return annotateOp;
	}

	/**
	 * Annotates the range with the provided properties
	 * @param start - The inclusive start position of the range to annotate
	 * @param end - The exclusive end position of the range to annotate
	 * @param props - The properties to annotate the range with
	 * @returns The annotate op if valid, otherwise undefined
	 */
	public annotateRangeLocal(
		start: number,
		end: number,
		props: PropertySet,
	): IMergeTreeAnnotateMsg | undefined {
		const annotateOp = createAnnotateRangeOp(start, end, props);
		this.applyAnnotateRangeOp({ op: annotateOp });
		return annotateOp;
	}

	/**
	 * Removes the range
	 *
	 * @param start - The inclusive start of the range to remove
	 * @param end - The exclusive end of the range to remove
	 */
	public removeRangeLocal(start: number, end: number): IMergeTreeRemoveMsg {
		const removeOp = createRemoveRangeOp(start, end);
		this.applyRemoveRangeOp({ op: removeOp });
		return removeOp;
	}

	/**
	 * Obliterates the range. This is similar to removing the range, but also
	 * includes any concurrently inserted content.
	 *
	 * @param start - The inclusive start of the range to obliterate
	 * @param end - The exclusive end of the range to obliterate
	 */
	// eslint-disable-next-line import/no-deprecated
	public obliterateRangeLocal(start: number, end: number): IMergeTreeObliterateMsg {
		const obliterateOp = createObliterateRangeOp(start, end);
		this.applyObliterateRangeOp({ op: obliterateOp });
		return obliterateOp;
	}

	/**
	 * @param pos - The position to insert the segment at
	 * @param segment - The segment to insert
	 */
	public insertSegmentLocal(pos: number, segment: ISegment): IMergeTreeInsertMsg | undefined {
		if (segment.cachedLength <= 0) {
			return undefined;
		}
		const insertOp = createInsertSegmentOp(pos, segment);
		if (this.applyInsertOp({ op: insertOp })) {
			return insertOp;
		}
		return undefined;
	}

	/**
	 * @param refPos - The reference position to insert the segment at
	 * @param segment - The segment to insert
	 */
	public insertAtReferencePositionLocal(
		refPos: ReferencePosition,
		segment: ISegment,
	): IMergeTreeInsertMsg | undefined {
		const pos = this._mergeTree.referencePositionToLocalPosition(
			refPos,
			this.getCurrentSeq(),
			this.getClientId(),
		);

		if (pos === DetachedReferencePosition) {
			return undefined;
		}
		const op = createInsertSegmentOp(pos, segment);

		if (this.applyInsertOp({ op })) {
			return op;
		}
	}

	public walkSegments<TClientData>(
		handler: ISegmentAction<TClientData>,
		start: number | undefined,
		end: number | undefined,
		accum: TClientData,
		splitRange?: boolean,
	): void;
	public walkSegments<undefined>(
		handler: ISegmentAction<undefined>,
		start?: number,
		end?: number,
		accum?: undefined,
		splitRange?: boolean,
	): void;
	public walkSegments<TClientData>(
		handler: ISegmentAction<TClientData>,
		start: number | undefined,
		end: number | undefined,
		accum: TClientData,
		splitRange: boolean = false,
	): void {
		this._mergeTree.mapRange(
			handler,
			this.getCurrentSeq(),
			this.getClientId(),
			accum,
			start,
			end,
			splitRange,
		);
	}

	protected walkAllSegments<TClientData>(
		action: (segment: ISegment, accum?: TClientData) => boolean,
		accum?: TClientData,
	): boolean {
		return walkAllChildSegments(
			this._mergeTree.root,
			accum === undefined ? action : (seg) => action(seg, accum),
		);
	}

	/**
	 * Serializes the data required for garbage collection. The IFluidHandles stored in all segments that haven't
	 * been removed represent routes to other objects. We serialize the data in these segments using the passed in
	 * serializer which keeps track of all serialized handles.
	 */
	public serializeGCData(
		handle: IFluidHandle,
		handleCollectingSerializer: IFluidSerializer,
	): void {
		let localInserts = 0;
		let localRemoves = 0;
		walkAllChildSegments(this._mergeTree.root, (seg) => {
			if (seg.seq === UnassignedSequenceNumber) {
				localInserts++;
			}
			if (seg.removedSeq === UnassignedSequenceNumber) {
				localRemoves++;
			}
			// Only serialize segments that have not been removed.
			if (seg.removedSeq === undefined) {
				handleCollectingSerializer.stringify(seg.clone().toJSONObject(), handle);
			}
			return true;
		});

		if (localInserts > 0 || localRemoves > 0) {
			this.logger.sendErrorEvent({
				eventName: "LocalEditsInProcessGCData",
				localInserts,
				localRemoves,
			});
		}
	}

	// eslint-disable-next-line import/no-deprecated
	public getCollabWindow(): CollaborationWindow {
		return this._mergeTree.collabWindow;
	}

	/**
	 * Returns the current position of a segment, and -1 if the segment
	 * does not exist in this merge tree
	 * @param segment - The segment to get the position of
	 */
	public getPosition(segment: ISegment | undefined, localSeq?: number): number {
		const mergeSegment: IMergeLeaf | undefined = segment;
		if (mergeSegment?.parent === undefined) {
			return -1;
		}
		return this._mergeTree.getPosition(
			mergeSegment,
			this.getCurrentSeq(),
			this.getClientId(),
			localSeq,
		);
	}

	/**
	 * Creates a `LocalReferencePosition` on this client. If the refType does not include ReferenceType.Transient,
	 * the returned reference will be added to the localRefs on the provided segment.
	 * @param segment - Segment to add the local reference on
	 * @param offset - Offset on the segment at which to place the local reference
	 * @param refType - ReferenceType for the created local reference
	 * @param properties - PropertySet to place on the created local reference
	 * @param canSlideToEndpoint - Whether or not the created local reference can
	 * slide onto one of the special endpoint segments denoting the position
	 * before the start of or after the end of the tree
	 */
	public createLocalReferencePosition(
		segment: ISegment | "start" | "end",
		offset: number | undefined,
		refType: ReferenceType,
		properties: PropertySet | undefined,
		slidingPreference?: SlidingPreference,
		canSlideToEndpoint?: boolean,
	): LocalReferencePosition {
		return this._mergeTree.createLocalReferencePosition(
			segment,
			offset ?? 0,
			refType,
			properties,
			slidingPreference,
			canSlideToEndpoint,
		);
	}

	/**
	 * Removes a `LocalReferencePosition` from this client.
	 */
	public removeLocalReferencePosition(lref: LocalReferencePosition) {
		return this._mergeTree.removeLocalReferencePosition(lref);
	}

	/**
	 * Resolves a `ReferencePosition` into a character position using this client's perspective.
	 */
	public localReferencePositionToPosition(lref: ReferencePosition): number {
		return this._mergeTree.referencePositionToLocalPosition(lref);
	}

	/**
	 * Given a position specified relative to a marker id, lookup the marker
	 * and convert the position to a character position.
	 * @param relativePos - Id of marker (may be indirect) and whether position is before or after marker.
	 */
	public posFromRelativePos(relativePos: IRelativePosition) {
		return this._mergeTree.posFromRelativePos(relativePos);
	}

	public getMarkerFromId(id: string): ISegment | undefined {
		return this._mergeTree.getMarkerFromId(id);
	}

	/**
	 * Revert an op
	 */
	public rollback?(op: any, localOpMetadata: unknown) {
		// eslint-disable-next-line import/no-deprecated
		this._mergeTree.rollback(op as IMergeTreeDeltaOp, localOpMetadata as SegmentGroup);
	}

	private applyObliterateRangeOp(opArgs: IMergeTreeDeltaOpArgs): void {
		assert(
			opArgs.op.type === MergeTreeDeltaType.OBLITERATE,
			0x866 /* Unexpected op type on range obliterate! */,
		);
		const op = opArgs.op;
		const clientArgs = this.getClientSequenceArgs(opArgs);
		const range = this.getValidOpRange(op, clientArgs);

		this._mergeTree.obliterateRange(
			range.start,
			range.end,
			clientArgs.referenceSequenceNumber,
			clientArgs.clientId,
			clientArgs.sequenceNumber,
			false,
			opArgs,
		);
	}

	/**
	 * Performs the remove based on the provided op
	 * @param opArgs - The ops args for the op
	 */
	private applyRemoveRangeOp(opArgs: IMergeTreeDeltaOpArgs): void {
		assert(
			opArgs.op.type === MergeTreeDeltaType.REMOVE,
			0x02d /* "Unexpected op type on range remove!" */,
		);
		const op = opArgs.op;
		const clientArgs = this.getClientSequenceArgs(opArgs);
		const range = this.getValidOpRange(op, clientArgs);

		this._mergeTree.markRangeRemoved(
			range.start,
			range.end,
			clientArgs.referenceSequenceNumber,
			clientArgs.clientId,
			clientArgs.sequenceNumber,
			false,
			opArgs,
		);
	}

	/**
	 * Performs the annotate based on the provided op
	 * @param opArgs - The ops args for the op
	 */
	private applyAnnotateRangeOp(opArgs: IMergeTreeDeltaOpArgs): void {
		assert(
			opArgs.op.type === MergeTreeDeltaType.ANNOTATE,
			0x02e /* "Unexpected op type on range annotate!" */,
		);
		const op = opArgs.op;
		const clientArgs = this.getClientSequenceArgs(opArgs);
		const range = this.getValidOpRange(op, clientArgs);

		this._mergeTree.annotateRange(
			range.start,
			range.end,
			op.props,
			clientArgs.referenceSequenceNumber,
			clientArgs.clientId,
			clientArgs.sequenceNumber,
			opArgs,
		);
	}

	/**
	 * Performs the insert based on the provided op
	 * @param opArgs - The ops args for the op
	 * @returns True if the insert was applied. False if it could not be.
	 */
	private applyInsertOp(opArgs: IMergeTreeDeltaOpArgs): boolean {
		assert(
			opArgs.op.type === MergeTreeDeltaType.INSERT,
			0x02f /* "Unexpected op type on range insert!" */,
		);
		const op = opArgs.op;
		const clientArgs = this.getClientSequenceArgs(opArgs);
		const range = this.getValidOpRange(op, clientArgs);

		let segments: ISegment[] | undefined;
		if (op.seg) {
			segments = [this.specToSegment(op.seg)];
		}

		if (!segments || segments.length === 0) {
			return false;
		}

		this._mergeTree.insertSegments(
			range.start,
			segments,
			clientArgs.referenceSequenceNumber,
			clientArgs.clientId,
			clientArgs.sequenceNumber,
			opArgs,
		);

		return true;
	}

	/**
	 * Returns a valid range for the op, or undefined
	 * @param op - The op to generate the range for
	 * @param clientArgs - The client args for the op
	 */
	private getValidOpRange(
		op:
			| IMergeTreeAnnotateMsg
			| IMergeTreeInsertMsg
			| IMergeTreeRemoveMsg
			// eslint-disable-next-line import/no-deprecated
			| IMergeTreeObliterateMsg,
		clientArgs: IMergeTreeClientSequenceArgs,
	): IIntegerRange {
		let start: number | undefined = op.pos1;
		if (start === undefined && op.relativePos1) {
			start = this._mergeTree.posFromRelativePos(
				op.relativePos1,
				clientArgs.referenceSequenceNumber,
				clientArgs.clientId,
			);
		}

		let end: number | undefined = op.pos2;
		if (end === undefined && op.relativePos2) {
			end = this._mergeTree.posFromRelativePos(
				op.relativePos2,
				clientArgs.referenceSequenceNumber,
				clientArgs.clientId,
			);
		}

		// Validate if local op
		if (clientArgs.clientId === this.getClientId()) {
			const length = this.getLength();

			const invalidPositions: string[] = [];

			// Validate start position
			//
			if (
				start === undefined ||
				start < 0 ||
				start > length ||
				(start === length && op.type !== MergeTreeDeltaType.INSERT)
			) {
				invalidPositions.push("start");
			}
			// Validate end if not insert, or insert has end
			//
			if (op.type !== MergeTreeDeltaType.INSERT || end !== undefined) {
				if (end === undefined || end <= start!) {
					invalidPositions.push("end");
				}
			}

			if (op.type === MergeTreeDeltaType.OBLITERATE && end !== undefined && end > length) {
				invalidPositions.push("end");
			}

			if (invalidPositions.length > 0) {
				throw new LoggingError("RangeOutOfBounds", {
					usageError: true,
					end,
					invalidPositions: invalidPositions.toString(),
					length,
					opPos1: op.pos1,
					opPos1Relative: op.relativePos1 !== undefined,
					opPos2: op.pos2,
					opPos2Relative: op.relativePos2 !== undefined,
					opType: op.type,
					start,
				});
			}
		}

		// start and end are guaranteed to be non-null here, otherwise we throw above.
		return { start: start!, end: end! };
	}

	/**
	 * Gets the client args from the op if remote, otherwise uses the local clients info
	 * @param sequencedMessage - The sequencedMessage to get the client sequence args for
	 */
	private getClientSequenceArgsForMessage(
		sequencedMessage:
			| ISequencedDocumentMessage
			| Pick<ISequencedDocumentMessage, "referenceSequenceNumber" | "clientId">
			| undefined,
	) {
		// If there this no sequenced message, then the op is local
		// and unacked, so use this clients sequenced args
		//
		if (!sequencedMessage) {
			const segWindow = this.getCollabWindow();
			return {
				clientId: segWindow.clientId,
				referenceSequenceNumber: segWindow.currentSeq,
				sequenceNumber: this.getLocalSequenceNumber(),
			};
		} else {
			return {
				clientId: this.getOrAddShortClientIdFromMessage(sequencedMessage),
				referenceSequenceNumber: sequencedMessage.referenceSequenceNumber,
				// Note: return value satisfies overload signatures despite the cast, as if input argument doesn't contain sequenceNumber,
				// return value isn't expected to have it either.
				sequenceNumber: (sequencedMessage as ISequencedDocumentMessage).sequenceNumber,
			};
		}
	}

	/**
	 * Gets the client args from the op if remote, otherwise uses the local clients info
	 * @param opArgs - The op arg to get the client sequence args for
	 */
	private getClientSequenceArgs(opArgs: IMergeTreeDeltaOpArgs): IMergeTreeClientSequenceArgs {
		return this.getClientSequenceArgsForMessage(opArgs.sequencedMessage);
	}

	private ackPendingSegment(opArgs: IMergeTreeDeltaRemoteOpArgs) {
		if (opArgs.op.type === MergeTreeDeltaType.GROUP) {
			for (const memberOp of opArgs.op.ops) {
				this._mergeTree.ackPendingSegment({
					groupOp: opArgs.op,
					op: memberOp,
					sequencedMessage: opArgs.sequencedMessage,
				});
			}
		} else {
			this._mergeTree.ackPendingSegment(opArgs);
		}
	}

	getOrAddShortClientId(longClientId: string) {
		if (!this.clientNameToIds.get(longClientId)) {
			this.addLongClientId(longClientId);
		}
		return this.getShortClientId(longClientId);
	}

	protected getShortClientId(longClientId: string) {
		return this.clientNameToIds.get(longClientId)!.data;
	}

	getLongClientId(shortClientId: number) {
		return shortClientId >= 0 ? this.shortClientIdMap[shortClientId] : "original";
	}

	addLongClientId(longClientId: string) {
		this.clientNameToIds.put(longClientId, this.shortClientIdMap.length);
		this.shortClientIdMap.push(longClientId);
	}

	private getOrAddShortClientIdFromMessage(msg: Pick<ISequencedDocumentMessage, "clientId">) {
		return this.getOrAddShortClientId(msg.clientId ?? "server");
	}

	/**
	 * During reconnect, we must find the positions to pending segments
	 * relative to other pending segments. This methods computes that
	 * position relative to a localSeq. Pending segments above the localSeq
	 * will be ignored.
	 *
	 * @param segment - The segment to find the position for
	 * @param localSeq - The localSeq to find the position of the segment at
	 */
	public findReconnectionPosition(segment: ISegment, localSeq: number) {
		assert(
			localSeq <= this._mergeTree.collabWindow.localSeq,
			0x032 /* "localSeq greater than collab window" */,
		);
		const { currentSeq, clientId } = this.getCollabWindow();
		return this._mergeTree.getPosition(segment, currentSeq, clientId, localSeq);
	}

	private resetPendingDeltaToOps(
		resetOp: IMergeTreeDeltaOp,
		// eslint-disable-next-line import/no-deprecated
		segmentGroup: SegmentGroup,
	): IMergeTreeDeltaOp[] {
		assert(!!segmentGroup, 0x033 /* "Segment group undefined" */);
		const NACKedSegmentGroup = this.pendingRebase?.shift()?.data;
		assert(
			segmentGroup === NACKedSegmentGroup,
			0x034 /* "Segment group not at head of pending rebase queue" */,
		);
		if (this.pendingRebase?.empty) {
			this.pendingRebase = undefined;
		}

		// if this is an obliterate op, keep all segments in same segment group
		// eslint-disable-next-line import/no-deprecated
		const obliterateSegmentGroup: SegmentGroup = {
			segments: [],
			localSeq: segmentGroup.localSeq,
			refSeq: this.getCollabWindow().currentSeq,
		};

		const opList: IMergeTreeDeltaOp[] = [];
		// We need to sort the segments by ordinal, as the segments are not sorted in the segment group.
		// The reason they need them sorted, as they have the same local sequence number and which means
		// farther segments will  take into account nearer segments when calculating their position.
		// By sorting we ensure the nearer segment will be applied and sequenced before the farther segments
		// so their recalculated positions will be correct.
		for (const segment of segmentGroup.segments.sort((a, b) =>
			a.ordinal < b.ordinal ? -1 : 1,
		)) {
			const segmentSegGroup = segment.segmentGroups.dequeue();
			assert(
				segmentGroup === segmentSegGroup,
				0x035 /* "Segment group not at head of segment pending queue" */,
			);
			assert(
				segmentGroup.localSeq !== undefined,
				0x867 /* expected segment group localSeq to be defined */,
			);
			const segmentPosition = this.findReconnectionPosition(segment, segmentGroup.localSeq);
			let newOp: IMergeTreeDeltaOp | undefined;
			switch (resetOp.type) {
				case MergeTreeDeltaType.ANNOTATE:
					assert(
						segment.propertyManager?.hasPendingProperties() === true,
						0x036 /* "Segment has no pending properties" */,
					);
					// if the segment has been removed or obliterated, there's no need to send the annotate op
					// unless the remove was local, in which case the annotate must have come
					// before the remove
					if (
						(segment.removedSeq === undefined ||
							(segment.localRemovedSeq !== undefined &&
								segment.removedSeq === UnassignedSequenceNumber)) &&
						(segment.movedSeq === undefined ||
							(segment.localMovedSeq !== undefined &&
								segment.movedSeq === UnassignedSequenceNumber))
					) {
						newOp = createAnnotateRangeOp(
							segmentPosition,
							segmentPosition + segment.cachedLength,
							resetOp.props,
						);
					}
					break;

				case MergeTreeDeltaType.INSERT:
					assert(
						segment.seq === UnassignedSequenceNumber,
						0x037 /* "Segment already has assigned sequence number" */,
					);
					let segInsertOp = segment;
					if (typeof resetOp.seg === "object" && resetOp.seg.props !== undefined) {
						segInsertOp = segment.clone();
						segInsertOp.properties = resetOp.seg.props;
					}
					if (segment.movedSeq !== UnassignedSequenceNumber) {
						removeMoveInfo(segment);
					}
					newOp = createInsertSegmentOp(segmentPosition, segInsertOp);
					break;

				case MergeTreeDeltaType.REMOVE:
					if (
						segment.localRemovedSeq !== undefined &&
						segment.removedSeq === UnassignedSequenceNumber &&
						(segment.movedSeq === undefined ||
							(segment.localMovedSeq !== undefined &&
								segment.movedSeq === UnassignedSequenceNumber))
					) {
						newOp = createRemoveRangeOp(
							segmentPosition,
							segmentPosition + segment.cachedLength,
						);
					}
					break;
				case MergeTreeDeltaType.OBLITERATE:
					if (
						segment.localMovedSeq !== undefined &&
						segment.movedSeq === UnassignedSequenceNumber &&
						(segment.removedSeq === undefined ||
							(segment.localRemovedSeq !== undefined &&
								segment.removedSeq === UnassignedSequenceNumber))
					) {
						newOp = createObliterateRangeOp(
							segmentPosition,
							segmentPosition + segment.cachedLength,
						);
					}
					break;
				default:
					throw new Error(`Invalid op type`);
			}

			if (newOp && resetOp.type === MergeTreeDeltaType.OBLITERATE) {
				segment.segmentGroups.enqueue(obliterateSegmentGroup);

				const first = opList[0];

				if (!!first && first.pos2 !== undefined) {
					first.pos2 += newOp.pos2! - newOp.pos1!;
				} else {
					opList.push(newOp);
				}
			} else if (newOp) {
				// eslint-disable-next-line import/no-deprecated
				const newSegmentGroup: SegmentGroup = {
					segments: [],
					localSeq: segmentGroup.localSeq,
					refSeq: this.getCollabWindow().currentSeq,
				};
				segment.segmentGroups.enqueue(newSegmentGroup);

				this._mergeTree.pendingSegments.push(newSegmentGroup);

				opList.push(newOp);
			}
		}

		if (
			resetOp.type === MergeTreeDeltaType.OBLITERATE &&
			obliterateSegmentGroup.segments.length > 0
		) {
			this._mergeTree.pendingSegments.push(obliterateSegmentGroup);
		}

		return opList;
	}

	private applyRemoteOp(opArgs: IMergeTreeDeltaRemoteOpArgs) {
		const op = opArgs.op;
		const msg = opArgs.sequencedMessage;
		this.getOrAddShortClientIdFromMessage(msg);
		switch (op.type) {
			case MergeTreeDeltaType.INSERT:
				this.applyInsertOp(opArgs);
				break;
			case MergeTreeDeltaType.REMOVE:
				this.applyRemoveRangeOp(opArgs);
				break;
			case MergeTreeDeltaType.ANNOTATE:
				this.applyAnnotateRangeOp(opArgs);
				break;
			case MergeTreeDeltaType.OBLITERATE:
				this.applyObliterateRangeOp(opArgs);
				break;
			case MergeTreeDeltaType.GROUP: {
				for (const memberOp of op.ops) {
					this.applyRemoteOp({
						op: memberOp,
						groupOp: op,
						sequencedMessage: msg,
					});
				}
				break;
			}
			default:
				break;
		}
	}

<<<<<<< HEAD
	public applyStashedOp(op: IMergeTreeOp) {
=======
	// eslint-disable-next-line import/no-deprecated
	public applyStashedOp(op: IMergeTreeDeltaOp): SegmentGroup;
	// eslint-disable-next-line import/no-deprecated
	public applyStashedOp(op: IMergeTreeGroupMsg): SegmentGroup[];
	// eslint-disable-next-line import/no-deprecated
	public applyStashedOp(op: IMergeTreeOp): SegmentGroup | SegmentGroup[];
	// eslint-disable-next-line import/no-deprecated
	public applyStashedOp(op: IMergeTreeOp): SegmentGroup | SegmentGroup[] {
		// eslint-disable-next-line import/no-deprecated
		let metadata: SegmentGroup | SegmentGroup[] | undefined;
>>>>>>> 47770e1e
		const stashed = true;
		switch (op.type) {
			case MergeTreeDeltaType.INSERT:
				this.applyInsertOp({ op, stashed });
				break;
			case MergeTreeDeltaType.REMOVE:
				this.applyRemoveRangeOp({ op, stashed });
				break;
			case MergeTreeDeltaType.ANNOTATE:
				this.applyAnnotateRangeOp({ op, stashed });
				break;
			case MergeTreeDeltaType.OBLITERATE:
				this.applyObliterateRangeOp({ op });
				metadata = this.peekPendingSegmentGroups();
				break;
			case MergeTreeDeltaType.GROUP:
				op.ops.map((o) => this.applyStashedOp(o));
				break;
			default:
				unreachableCase(op, "unrecognized op type");
		}
	}

	public applyMsg(msg: ISequencedDocumentMessage, local: boolean = false) {
		// Ensure client ID is registered
		this.getOrAddShortClientIdFromMessage(msg);
		// Apply if an operation message
		if (msg.type === MessageType.Operation) {
			const opArgs: IMergeTreeDeltaRemoteOpArgs = {
				op: msg.contents as IMergeTreeOp,
				sequencedMessage: msg,
			};
			if (opArgs.sequencedMessage?.clientId === this.longClientId || local) {
				this.ackPendingSegment(opArgs);
			} else {
				this.applyRemoteOp(opArgs);
			}
		}

		this.updateSeqNumbers(msg.minimumSequenceNumber, msg.sequenceNumber);
	}

	private updateSeqNumbers(min: number, seq: number) {
		const collabWindow = this.getCollabWindow();
		// Equal is fine here due to SharedSegmentSequence<>.snapshotContent() potentially updating with same #
		assert(
			collabWindow.currentSeq <= seq,
			0x038 /* "Incoming op sequence# < local collabWindow's currentSequence#" */,
		);
		collabWindow.currentSeq = seq;
		assert(min <= seq, 0x039 /* "Incoming op sequence# < minSequence#" */);
		this.updateMinSeq(min);
	}

	/**
	 * Resolves a remote client's position against the local sequence
	 * and returns the remote client's position relative to the local
	 * sequence
	 * @param remoteClientPosition - The remote client's position to resolve
	 * @param remoteClientRefSeq - The reference sequence number of the remote client
	 * @param remoteClientId - The client id of the remote client
	 */
	public resolveRemoteClientPosition(
		remoteClientPosition: number,
		remoteClientRefSeq: number,
		remoteClientId: string,
	): number | undefined {
		const shortRemoteClientId = this.getOrAddShortClientId(remoteClientId);
		return this._mergeTree.resolveRemoteClientPosition(
			remoteClientPosition,
			remoteClientRefSeq,
			shortRemoteClientId,
		);
	}

	private lastNormalizationRefSeq = 0;

	// eslint-disable-next-line import/no-deprecated
	private pendingRebase: DoublyLinkedList<SegmentGroup> | undefined;

	/**
	 * Given a pending operation and segment group, regenerate the op, so it
	 * can be resubmitted
	 * @param resetOp - The op to reset
	 * @param segmentGroup - The segment group associated with the op
	 */
	public regeneratePendingOp(
		resetOp: IMergeTreeOp,
		// eslint-disable-next-line import/no-deprecated
		segmentGroup: SegmentGroup | SegmentGroup[],
	): IMergeTreeOp {
		if (this.pendingRebase === undefined || this.pendingRebase.empty) {
			// eslint-disable-next-line import/no-deprecated
			let firstGroup: SegmentGroup;
			if (Array.isArray(segmentGroup)) {
				if (segmentGroup.length === 0) {
					// sometimes we rebase to an empty op
					// eslint-disable-next-line import/no-deprecated
					return createGroupOp();
				}
				firstGroup = segmentGroup[0];
			} else {
				firstGroup = segmentGroup;
			}
			const firstGroupNode = this._mergeTree.pendingSegments.find(
				(node) => node.data === firstGroup,
			);
			assert(
				firstGroupNode !== undefined,
				0x70e /* segment group must exist in pending list */,
			);
			this.pendingRebase = this._mergeTree.pendingSegments.splice(firstGroupNode);
		}

		const rebaseTo = this.getCollabWindow().currentSeq;
		if (rebaseTo !== this.lastNormalizationRefSeq) {
			this.emit("normalize", this);
			this._mergeTree.normalizeSegmentsOnRebase();
			this.lastNormalizationRefSeq = rebaseTo;
		}

		const opList: IMergeTreeDeltaOp[] = [];
		if (resetOp.type === MergeTreeDeltaType.GROUP) {
			if (Array.isArray(segmentGroup)) {
				assert(
					resetOp.ops.length === segmentGroup.length,
					0x03a /* "Number of ops in 'resetOp' must match the number of segment groups provided." */,
				);

				for (let i = 0; i < resetOp.ops.length; i++) {
					opList.push(...this.resetPendingDeltaToOps(resetOp.ops[i], segmentGroup[i]));
				}
			} else {
				// A group op containing a single op will pass a direct reference to 'segmentGroup'
				// rather than an array of segment groups.  (See 'peekPendingSegmentGroups()')
				assert(
					resetOp.ops.length === 1,
					0x03b /* "Number of ops in 'resetOp' must match the number of segment groups provided." */,
				);
				opList.push(...this.resetPendingDeltaToOps(resetOp.ops[0], segmentGroup));
			}
		} else {
			assert(
				(resetOp.type as any) !== MergeTreeDeltaType.GROUP,
				0x03c /* "Reset op has 'group' delta type!" */,
			);
			assert(
				!Array.isArray(segmentGroup),
				0x03d /* "segmentGroup is array rather than singleton!" */,
			);
			opList.push(...this.resetPendingDeltaToOps(resetOp, segmentGroup));
		}
		// eslint-disable-next-line import/no-deprecated
		return opList.length === 1 ? opList[0] : createGroupOp(...opList);
	}

	// eslint-disable-next-line import/no-deprecated
	public createTextHelper(): IMergeTreeTextHelper {
		return new MergeTreeTextHelper(this._mergeTree);
	}

	public summarize(
		runtime: IFluidDataStoreRuntime,
		handle: IFluidHandle,
		serializer: IFluidSerializer,
		catchUpMsgs: ISequencedDocumentMessage[],
	): ISummaryTreeWithStats {
		const deltaManager = runtime.deltaManager;
		const minSeq = deltaManager.minimumSequenceNumber;

		// Catch up to latest MSN, if we have not had a chance to do it.
		// Required for case where FluidDataStoreRuntime.attachChannel()
		// generates summary right after loading data store.

		this.updateSeqNumbers(minSeq, deltaManager.lastSequenceNumber);

		// One of the summaries (from SPO) I observed to have chunk.chunkSequenceNumber > minSeq!
		// Not sure why - need to catch it sooner
		assert(
			this.getCollabWindow().minSeq === minSeq,
			0x03e /* "minSeq mismatch between collab window and delta manager!" */,
		);

		// Must continue to support legacy
		//       (See https://github.com/microsoft/FluidFramework/issues/84)
		if (this._mergeTree.options?.newMergeTreeSnapshotFormat === true) {
			assert(
				catchUpMsgs === undefined || catchUpMsgs.length === 0,
				0x03f /* "New format should not emit catchup ops" */,
			);
			const snap = new SnapshotV1(this._mergeTree, this.logger, (id) =>
				this.getLongClientId(id),
			);
			snap.extractSync();
			return snap.emit(serializer, handle);
		} else {
			const snap = new SnapshotLegacy(this._mergeTree, this.logger);
			snap.extractSync();
			return snap.emit(catchUpMsgs, serializer, handle);
		}
	}

	public async load(
		runtime: IFluidDataStoreRuntime,
		storage: IChannelStorageService,
		serializer: IFluidSerializer,
	): Promise<{ catchupOpsP: Promise<ISequencedDocumentMessage[]> }> {
		const loader = new SnapshotLoader(runtime, this, this._mergeTree, this.logger, serializer);

		return loader.initialize(storage);
	}

	private getLocalSequenceNumber() {
		const segWindow = this.getCollabWindow();
		return segWindow.collaborating ? UnassignedSequenceNumber : UniversalSequenceNumber;
	}

	// eslint-disable-next-line import/no-deprecated
	localTransaction(groupOp: IMergeTreeGroupMsg) {
		for (const op of groupOp.ops) {
			const opArgs: IMergeTreeDeltaOpArgs = {
				op,
				groupOp,
			};
			switch (op.type) {
				case MergeTreeDeltaType.INSERT:
					this.applyInsertOp(opArgs);
					break;
				case MergeTreeDeltaType.ANNOTATE:
					this.applyAnnotateRangeOp(opArgs);
					break;
				case MergeTreeDeltaType.REMOVE:
					this.applyRemoveRangeOp(opArgs);
					break;
				case MergeTreeDeltaType.OBLITERATE:
					this.applyObliterateRangeOp(opArgs);
					break;
				default:
					break;
			}
		}
	}

	updateMinSeq(minSeq: number) {
		this._mergeTree.setMinSeq(minSeq);
	}

	getContainingSegment<T extends ISegment>(
		pos: number,
		sequenceArgs?: Pick<ISequencedDocumentMessage, "referenceSequenceNumber" | "clientId">,
		localSeq?: number,
	) {
		const { referenceSequenceNumber, clientId } =
			this.getClientSequenceArgsForMessage(sequenceArgs);
		return this._mergeTree.getContainingSegment<T>(
			pos,
			referenceSequenceNumber,
			clientId,
			localSeq,
		);
	}

	getPropertiesAtPosition(pos: number) {
		let propertiesAtPosition: PropertySet | undefined;
		const segoff = this.getContainingSegment(pos);
		const seg = segoff.segment;
		if (seg) {
			propertiesAtPosition = seg.properties;
		}
		return propertiesAtPosition;
	}

	getRangeExtentsOfPosition(pos: number) {
		let posStart: number | undefined;
		let posAfterEnd: number | undefined;

		const segoff = this.getContainingSegment(pos);
		const seg = segoff.segment;
		if (seg) {
			posStart = this.getPosition(seg);
			posAfterEnd = posStart + seg.cachedLength;
		}
		return { posStart, posAfterEnd };
	}

	getCurrentSeq() {
		return this.getCollabWindow().currentSeq;
	}

	getClientId() {
		return this.getCollabWindow().clientId;
	}

	getLength() {
		return this._mergeTree.length ?? 0;
	}

	startOrUpdateCollaboration(longClientId: string | undefined, minSeq = 0, currentSeq = 0) {
		// we should always have a client id if we are collaborating
		// if the client id is undefined we are likely bound to a detached
		// container, so we should keep going in local mode. once
		// the container attaches this will be called again on connect with the
		// client id
		if (longClientId !== undefined) {
			if (this.longClientId === undefined) {
				this.longClientId = longClientId;
				this.addLongClientId(this.longClientId);
				this._mergeTree.startCollaboration(
					this.getShortClientId(this.longClientId),
					minSeq,
					currentSeq,
				);
			} else {
				const oldClientId = this.longClientId;
				const oldData = this.clientNameToIds.get(oldClientId)!.data;
				this.longClientId = longClientId;
				this.clientNameToIds.put(longClientId, oldData);
				this.shortClientIdMap[oldData] = longClientId;
			}
		}
	}

	/**
	 * Searches a string for the nearest marker in either direction to a given start position.
	 * The search will include the start position, so markers at the start position are valid
	 * results of the search. Makes use of block-accelerated search functions for log(n) complexity.
	 *
	 * @param startPos - Position at which to start the search
	 * @param markerLabel - Label of the marker to search for
	 * @param forwards - Whether the desired marker comes before (false) or after (true) `startPos`
	 */
	searchForMarker(startPos: number, markerLabel: string, forwards = true) {
		const clientId = this.getClientId();
		return this._mergeTree.searchForMarker(startPos, clientId, markerLabel, forwards);
	}
}<|MERGE_RESOLUTION|>--- conflicted
+++ resolved
@@ -897,20 +897,7 @@
 		}
 	}
 
-<<<<<<< HEAD
 	public applyStashedOp(op: IMergeTreeOp) {
-=======
-	// eslint-disable-next-line import/no-deprecated
-	public applyStashedOp(op: IMergeTreeDeltaOp): SegmentGroup;
-	// eslint-disable-next-line import/no-deprecated
-	public applyStashedOp(op: IMergeTreeGroupMsg): SegmentGroup[];
-	// eslint-disable-next-line import/no-deprecated
-	public applyStashedOp(op: IMergeTreeOp): SegmentGroup | SegmentGroup[];
-	// eslint-disable-next-line import/no-deprecated
-	public applyStashedOp(op: IMergeTreeOp): SegmentGroup | SegmentGroup[] {
-		// eslint-disable-next-line import/no-deprecated
-		let metadata: SegmentGroup | SegmentGroup[] | undefined;
->>>>>>> 47770e1e
 		const stashed = true;
 		switch (op.type) {
 			case MergeTreeDeltaType.INSERT:
@@ -924,7 +911,6 @@
 				break;
 			case MergeTreeDeltaType.OBLITERATE:
 				this.applyObliterateRangeOp({ op });
-				metadata = this.peekPendingSegmentGroups();
 				break;
 			case MergeTreeDeltaType.GROUP:
 				op.ops.map((o) => this.applyStashedOp(o));
