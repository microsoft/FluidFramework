/*!
 * Copyright (c) Microsoft Corporation and contributors. All rights reserved.
 * Licensed under the MIT License.
 */

/* eslint-disable @typescript-eslint/no-non-null-assertion */

import { IFluidHandle, type IEventThisPlaceHolder } from "@fluidframework/core-interfaces";
import { IFluidSerializer } from "@fluidframework/shared-object-base";
import { ISequencedDocumentMessage, MessageType } from "@fluidframework/protocol-definitions";
import {
	IFluidDataStoreRuntime,
	IChannelStorageService,
} from "@fluidframework/datastore-definitions";
import { ISummaryTreeWithStats } from "@fluidframework/runtime-definitions";
import { assert, unreachableCase } from "@fluidframework/core-utils";
import { TypedEventEmitter } from "@fluid-internal/client-utils";
import { ITelemetryLoggerExt, LoggingError, UsageError } from "@fluidframework/telemetry-utils";
import { IIntegerRange } from "./base";
import { List, RedBlackTree } from "./collections";
import { UnassignedSequenceNumber, UniversalSequenceNumber } from "./constants";
import { LocalReferencePosition, SlidingPreference } from "./localReference";
import {
	CollaborationWindow,
	compareStrings,
	IConsensusInfo,
	IMergeLeaf,
	ISegment,
	ISegmentAction,
	Marker,
	SegmentGroup,
} from "./mergeTreeNodes";
import {
	IMergeTreeDeltaCallbackArgs,
	IMergeTreeMaintenanceCallbackArgs,
} from "./mergeTreeDeltaCallback";
import {
	createAnnotateMarkerOp,
	createAnnotateRangeOp,
	// eslint-disable-next-line import/no-deprecated
	createGroupOp,
	createInsertSegmentOp,
	createRemoveRangeOp,
} from "./opBuilder";
import {
	ICombiningOp,
	IJSONSegment,
	IMergeTreeAnnotateMsg,
	IMergeTreeDeltaOp,
	// eslint-disable-next-line import/no-deprecated
	IMergeTreeGroupMsg,
	IMergeTreeInsertMsg,
	IMergeTreeRemoveMsg,
	IMergeTreeOp,
	IRelativePosition,
	MergeTreeDeltaType,
	ReferenceType,
} from "./ops";
import { PropertySet } from "./properties";
import { SnapshotLegacy } from "./snapshotlegacy";
import { SnapshotLoader } from "./snapshotLoader";
import { IMergeTreeTextHelper } from "./textSegment";
import { SnapshotV1 } from "./snapshotV1";
import { ReferencePosition, DetachedReferencePosition } from "./referencePositions";
import { MergeTree } from "./mergeTree";
import { MergeTreeTextHelper } from "./MergeTreeTextHelper";
import { walkAllChildSegments } from "./mergeTreeNodeWalk";
import { IMergeTreeClientSequenceArgs, IMergeTreeDeltaOpArgs } from "./index";

type IMergeTreeDeltaRemoteOpArgs = Omit<IMergeTreeDeltaOpArgs, "sequencedMessage"> &
	Required<Pick<IMergeTreeDeltaOpArgs, "sequencedMessage">>;

/**
 * Emitted before this client's merge-tree normalizes its segments on reconnect, potentially
 * ordering them. Useful for DDS-like consumers built atop the merge-tree to compute any information
 * they need for rebasing their ops on reconnection.
 *
 * @internal
 */
export interface IClientEvents {
	(event: "normalize", listener: (target: IEventThisPlaceHolder) => void);
	(
		event: "delta",
		listener: (
			opArgs: IMergeTreeDeltaOpArgs,
			deltaArgs: IMergeTreeDeltaCallbackArgs,
			target: IEventThisPlaceHolder,
		) => void,
	);
	(
		event: "maintenance",
		listener: (
			args: IMergeTreeMaintenanceCallbackArgs,
			deltaArgs: IMergeTreeDeltaOpArgs | undefined,
			target: IEventThisPlaceHolder,
		) => void,
	);
}

export class Client extends TypedEventEmitter<IClientEvents> {
	public longClientId: string | undefined;

	private readonly _mergeTree: MergeTree;

	private readonly clientNameToIds = new RedBlackTree<string, number>(compareStrings);
	private readonly shortClientIdMap: string[] = [];
	private readonly pendingConsensus = new Map<string, IConsensusInfo>();

	constructor(
		// Passing this callback would be unnecessary if Client were merged with SharedSegmentSequence
		public readonly specToSegment: (spec: IJSONSegment) => ISegment,
		public readonly logger: ITelemetryLoggerExt,
		options?: PropertySet,
	) {
		super();
		this._mergeTree = new MergeTree(options);
		this._mergeTree.mergeTreeDeltaCallback = (opArgs, deltaArgs) => {
			this.emit("delta", opArgs, deltaArgs, this);
		};
		this._mergeTree.mergeTreeMaintenanceCallback = (args, opArgs) => {
			this.emit("maintenance", args, opArgs, this);
		};

		if (options?.attribution?.track) {
			const policy = this._mergeTree?.attributionPolicy;
			if (policy === undefined) {
				throw new UsageError(
					"Attribution policy must be provided when attribution tracking is requested.",
				);
			}
			policy.attach(this);
		}
	}

	/**
	 * The merge tree maintains a queue of segment groups for each local operation.
	 * These segment groups track segments modified by an operation.
	 * This method peeks the tail of that queue, and returns the segments groups there.
	 * It is used to get the segment group(s) for the previous operations.
	 * @param count - The number segment groups to get peek from the tail of the queue. Default 1.
	 */
	public peekPendingSegmentGroups(count: number = 1): SegmentGroup | SegmentGroup[] | undefined {
		const pending = this._mergeTree.pendingSegments;
		let node = pending?.last;
		if (count === 1 || pending === undefined) {
			return node?.data;
		}
		const taken: SegmentGroup[] = new Array(Math.min(count, pending.length));
		for (let i = taken.length - 1; i >= 0; i--) {
			taken[i] = node!.data;
			node = node!.prev;
		}
		return taken;
	}

	/**
	 * Annotate a marker and call the callback on consensus.
	 * @param marker - The marker to annotate
	 * @param props - The properties to annotate the marker with
	 * @param consensusCallback - The callback called when consensus is reached
	 * @returns The annotate op if valid, otherwise undefined
	 */
	public annotateMarkerNotifyConsensus(
		marker: Marker,
		props: PropertySet,
		consensusCallback: (m: Marker) => void,
	): IMergeTreeAnnotateMsg | undefined {
		const combiningOp: ICombiningOp = {
			name: "consensus",
		};

		const annotateOp = this.annotateMarker(marker, props, combiningOp);

		if (annotateOp) {
			const consensusInfo: IConsensusInfo = {
				callback: consensusCallback,
				marker,
			};
			this.pendingConsensus.set(marker.getId()!, consensusInfo);
			return annotateOp;
		} else {
			return undefined;
		}
	}
	/**
	 * Annotates the markers with the provided properties
	 * @param marker - The marker to annotate
	 * @param props - The properties to annotate the marker with
	 * @param combiningOp - Optional. Specifies how to combine values for the property, such as "incr" for increment.
	 * @returns The annotate op if valid, otherwise undefined
	 */
	public annotateMarker(
		marker: Marker,
		props: PropertySet,
		combiningOp?: ICombiningOp,
	): IMergeTreeAnnotateMsg | undefined {
		const annotateOp = createAnnotateMarkerOp(marker, props, combiningOp)!;

		return this.applyAnnotateRangeOp({ op: annotateOp }) ? annotateOp : undefined;
	}
	/**
	 * Annotates the range with the provided properties
	 * @param start - The inclusive start position of the range to annotate
	 * @param end - The exclusive end position of the range to annotate
	 * @param props - The properties to annotate the range with
	 * @param combiningOp - Specifies how to combine values for the property, such as "incr" for increment.
	 * @returns The annotate op if valid, otherwise undefined
	 */
	public annotateRangeLocal(
		start: number,
		end: number,
		props: PropertySet,
		combiningOp: ICombiningOp | undefined,
	): IMergeTreeAnnotateMsg | undefined {
		const annotateOp = createAnnotateRangeOp(start, end, props, combiningOp);

		if (this.applyAnnotateRangeOp({ op: annotateOp })) {
			return annotateOp;
		}
		return undefined;
	}

	/**
	 * Removes the range
	 *
	 * @param start - The inclusive start of the range to remove
	 * @param end - The exclusive end of the range to remove
	 */
	public removeRangeLocal(start: number, end: number): IMergeTreeRemoveMsg {
		const removeOp = createRemoveRangeOp(start, end);
		this.applyRemoveRangeOp({ op: removeOp });
		return removeOp;
	}

	/**
	 * @param pos - The position to insert the segment at
	 * @param segment - The segment to insert
	 */
	public insertSegmentLocal(pos: number, segment: ISegment): IMergeTreeInsertMsg | undefined {
		if (segment.cachedLength <= 0) {
			return undefined;
		}
		const insertOp = createInsertSegmentOp(pos, segment);
		if (this.applyInsertOp({ op: insertOp })) {
			return insertOp;
		}
		return undefined;
	}

	/**
	 * @param refPos - The reference position to insert the segment at
	 * @param segment - The segment to insert
	 */
	public insertAtReferencePositionLocal(
		refPos: ReferencePosition,
		segment: ISegment,
	): IMergeTreeInsertMsg | undefined {
		const pos = this._mergeTree.referencePositionToLocalPosition(
			refPos,
			this.getCurrentSeq(),
			this.getClientId(),
		);

		if (pos === DetachedReferencePosition) {
			return undefined;
		}
		const op = createInsertSegmentOp(pos, segment);

		if (this.applyInsertOp({ op })) {
			return op;
		}
	}

	public walkSegments<TClientData>(
		handler: ISegmentAction<TClientData>,
		start: number | undefined,
		end: number | undefined,
		accum: TClientData,
		splitRange?: boolean,
	): void;
	public walkSegments<undefined>(
		handler: ISegmentAction<undefined>,
		start?: number,
		end?: number,
		accum?: undefined,
		splitRange?: boolean,
	): void;
	public walkSegments<TClientData>(
		handler: ISegmentAction<TClientData>,
		start: number | undefined,
		end: number | undefined,
		accum: TClientData,
		splitRange: boolean = false,
	): void {
		this._mergeTree.mapRange(
			handler,
			this.getCurrentSeq(),
			this.getClientId(),
			accum,
			start,
			end,
			splitRange,
		);
	}

	protected walkAllSegments<TClientData>(
		action: (segment: ISegment, accum?: TClientData) => boolean,
		accum?: TClientData,
	): boolean {
		return walkAllChildSegments(
			this._mergeTree.root,
			accum === undefined ? action : (seg) => action(seg, accum),
		);
	}

	/**
	 * Serializes the data required for garbage collection. The IFluidHandles stored in all segments that haven't
	 * been removed represent routes to other objects. We serialize the data in these segments using the passed in
	 * serializer which keeps track of all serialized handles.
	 */
	public serializeGCData(
		handle: IFluidHandle,
		handleCollectingSerializer: IFluidSerializer,
	): void {
		let localInserts = 0;
		let localRemoves = 0;
		walkAllChildSegments(this._mergeTree.root, (seg) => {
			if (seg.seq === UnassignedSequenceNumber) {
				localInserts++;
			}
			if (seg.removedSeq === UnassignedSequenceNumber) {
				localRemoves++;
			}
			// Only serialize segments that have not been removed.
			if (seg.removedSeq === undefined) {
				handleCollectingSerializer.stringify(seg.clone().toJSONObject(), handle);
			}
			return true;
		});

		if (localInserts > 0 || localRemoves > 0) {
			this.logger.sendErrorEvent({
				eventName: "LocalEditsInProcessGCData",
				localInserts,
				localRemoves,
			});
		}
	}

	public getCollabWindow(): CollaborationWindow {
		return this._mergeTree.collabWindow;
	}

	/**
	 * Returns the current position of a segment, and -1 if the segment
	 * does not exist in this merge tree
	 * @param segment - The segment to get the position of
	 */
	public getPosition(segment: ISegment | undefined, localSeq?: number): number {
		const mergeSegment: IMergeLeaf | undefined = segment;
		if (mergeSegment?.parent === undefined) {
			return -1;
		}
		return this._mergeTree.getPosition(
			mergeSegment,
			this.getCurrentSeq(),
			this.getClientId(),
			localSeq,
		);
	}

	/**
	 * Creates a `LocalReferencePosition` on this client. If the refType does not include ReferenceType.Transient,
	 * the returned reference will be added to the localRefs on the provided segment.
	 * @param segment - Segment to add the local reference on
	 * @param offset - Offset on the segment at which to place the local reference
	 * @param refType - ReferenceType for the created local reference
	 * @param properties - PropertySet to place on the created local reference
	 * @param canSlideToEndpoint - Whether or not the created local reference can
	 * slide onto one of the special endpoint segments denoting the position
	 * before the start of or after the end of the tree
	 */
	public createLocalReferencePosition(
		segment: ISegment | "start" | "end",
		offset: number | undefined,
		refType: ReferenceType,
		properties: PropertySet | undefined,
		slidingPreference?: SlidingPreference,
		canSlideToEndpoint?: boolean,
	): LocalReferencePosition {
		return this._mergeTree.createLocalReferencePosition(
			segment,
			offset ?? 0,
			refType,
			properties,
			slidingPreference,
			canSlideToEndpoint,
		);
	}

	/**
	 * Removes a `LocalReferencePosition` from this client.
	 */
	public removeLocalReferencePosition(lref: LocalReferencePosition) {
		return this._mergeTree.removeLocalReferencePosition(lref);
	}

	/**
	 * Resolves a `ReferencePosition` into a character position using this client's perspective.
	 */
	public localReferencePositionToPosition(lref: ReferencePosition): number {
		return this._mergeTree.referencePositionToLocalPosition(lref);
	}

	/**
	 * Given a position specified relative to a marker id, lookup the marker
	 * and convert the position to a character position.
	 * @param relativePos - Id of marker (may be indirect) and whether position is before or after marker.
	 */
	public posFromRelativePos(relativePos: IRelativePosition) {
		return this._mergeTree.posFromRelativePos(relativePos);
	}

	public getMarkerFromId(id: string): ISegment | undefined {
		return this._mergeTree.getMarkerFromId(id);
	}

	/**
	 * Revert an op
	 */
	public rollback?(op: any, localOpMetadata: unknown) {
		this._mergeTree.rollback(op as IMergeTreeDeltaOp, localOpMetadata as SegmentGroup);
	}

	/**
	 * Performs the remove based on the provided op
	 * @param opArgs - The ops args for the op
	 * @returns True if the remove was applied. False if it could not be.
	 */
	private applyRemoveRangeOp(opArgs: IMergeTreeDeltaOpArgs): boolean {
		assert(
			opArgs.op.type === MergeTreeDeltaType.REMOVE,
			0x02d /* "Unexpected op type on range remove!" */,
		);
		const op = opArgs.op;
		const clientArgs = this.getClientSequenceArgs(opArgs);
		const range = this.getValidOpRange(op, clientArgs);

		this._mergeTree.markRangeRemoved(
			range.start,
			range.end,
			clientArgs.referenceSequenceNumber,
			clientArgs.clientId,
			clientArgs.sequenceNumber,
			false,
			opArgs,
		);

		return true;
	}

	/**
	 * Performs the annotate based on the provided op
	 * @param opArgs - The ops args for the op
	 * @returns True if the annotate was applied. False if it could not be.
	 */
	private applyAnnotateRangeOp(opArgs: IMergeTreeDeltaOpArgs): boolean {
		assert(
			opArgs.op.type === MergeTreeDeltaType.ANNOTATE,
			0x02e /* "Unexpected op type on range annotate!" */,
		);
		const op = opArgs.op;
		const clientArgs = this.getClientSequenceArgs(opArgs);
		const range = this.getValidOpRange(op, clientArgs);

		if (!range) {
			return false;
		}

		this._mergeTree.annotateRange(
			range.start,
			range.end,
			op.props,
			op.combiningOp,
			clientArgs.referenceSequenceNumber,
			clientArgs.clientId,
			clientArgs.sequenceNumber,
			opArgs,
		);

		return true;
	}

	/**
	 * Performs the insert based on the provided op
	 * @param opArgs - The ops args for the op
	 * @returns True if the insert was applied. False if it could not be.
	 */
	private applyInsertOp(opArgs: IMergeTreeDeltaOpArgs): boolean {
		assert(
			opArgs.op.type === MergeTreeDeltaType.INSERT,
			0x02f /* "Unexpected op type on range insert!" */,
		);
		const op = opArgs.op;
		const clientArgs = this.getClientSequenceArgs(opArgs);
		const range = this.getValidOpRange(op, clientArgs);

		if (!range) {
			return false;
		}

		let segments: ISegment[] | undefined;
		if (op.seg) {
			segments = [this.specToSegment(op.seg)];
		}

		if (!segments || segments.length === 0) {
			return false;
		}

		this._mergeTree.insertSegments(
			range.start,
			segments,
			clientArgs.referenceSequenceNumber,
			clientArgs.clientId,
			clientArgs.sequenceNumber,
			opArgs,
		);
		return true;
	}

	/**
	 * Returns a valid range for the op, or undefined
	 * @param op - The op to generate the range for
	 * @param clientArgs - The client args for the op
	 */
	private getValidOpRange(
		op: IMergeTreeAnnotateMsg | IMergeTreeInsertMsg | IMergeTreeRemoveMsg,
		clientArgs: IMergeTreeClientSequenceArgs,
	): IIntegerRange {
		let start: number | undefined = op.pos1;
		if (start === undefined && op.relativePos1) {
			start = this._mergeTree.posFromRelativePos(
				op.relativePos1,
				clientArgs.referenceSequenceNumber,
				clientArgs.clientId,
			);
		}

		let end: number | undefined = op.pos2;
		if (end === undefined && op.relativePos2) {
			end = this._mergeTree.posFromRelativePos(
				op.relativePos2,
				clientArgs.referenceSequenceNumber,
				clientArgs.clientId,
			);
		}

		// Validate if local op
		if (clientArgs.clientId === this.getClientId()) {
			const length = this.getLength();

			const invalidPositions: string[] = [];

			// Validate start position
			//
			if (
				start === undefined ||
				start < 0 ||
				start > length ||
				(start === length && op.type !== MergeTreeDeltaType.INSERT)
			) {
				invalidPositions.push("start");
			}
			// Validate end if not insert, or insert has end
			//
			if (op.type !== MergeTreeDeltaType.INSERT || end !== undefined) {
				if (end === undefined || end <= start!) {
					invalidPositions.push("end");
				}
			}

			if (invalidPositions.length > 0) {
				throw new LoggingError("RangeOutOfBounds", {
					usageError: true,
					end,
					invalidPositions: invalidPositions.toString(),
					length,
					opPos1: op.pos1,
					opPos1Relative: op.relativePos1 !== undefined,
					opPos2: op.pos2,
					opPos2Relative: op.relativePos2 !== undefined,
					opType: op.type,
					start,
				});
			}
		}

		// start and end are guaranteed to be non-null here, otherwise we throw above.
		return { start: start!, end: end! };
	}

	/**
	 * Gets the client args from the op if remote, otherwise uses the local clients info
	 * @param sequencedMessage - The sequencedMessage to get the client sequence args for
	 */
	private getClientSequenceArgsForMessage(
		sequencedMessage:
			| ISequencedDocumentMessage
			| Pick<ISequencedDocumentMessage, "referenceSequenceNumber" | "clientId">
			| undefined,
	) {
		// If there this no sequenced message, then the op is local
		// and unacked, so use this clients sequenced args
		//
		if (!sequencedMessage) {
			const segWindow = this.getCollabWindow();
			return {
				clientId: segWindow.clientId,
				referenceSequenceNumber: segWindow.currentSeq,
				sequenceNumber: this.getLocalSequenceNumber(),
			};
		} else {
			return {
				clientId: this.getOrAddShortClientIdFromMessage(sequencedMessage),
				referenceSequenceNumber: sequencedMessage.referenceSequenceNumber,
				// Note: return value satisfies overload signatures despite the cast, as if input argument doesn't contain sequenceNumber,
				// return value isn't expected to have it either.
				sequenceNumber: (sequencedMessage as ISequencedDocumentMessage).sequenceNumber,
			};
		}
	}

	/**
	 * Gets the client args from the op if remote, otherwise uses the local clients info
	 * @param opArgs - The op arg to get the client sequence args for
	 */
	private getClientSequenceArgs(opArgs: IMergeTreeDeltaOpArgs): IMergeTreeClientSequenceArgs {
		return this.getClientSequenceArgsForMessage(opArgs.sequencedMessage);
	}

	private ackPendingSegment(opArgs: IMergeTreeDeltaRemoteOpArgs) {
		const ackOp = (deltaOpArgs: IMergeTreeDeltaRemoteOpArgs) => {
			this._mergeTree.ackPendingSegment(deltaOpArgs);
			if (deltaOpArgs.op.type === MergeTreeDeltaType.ANNOTATE) {
				if (deltaOpArgs.op.combiningOp && deltaOpArgs.op.combiningOp.name === "consensus") {
					this.updateConsensusProperty(deltaOpArgs.op, deltaOpArgs.sequencedMessage);
				}
			}
		};

		if (opArgs.op.type === MergeTreeDeltaType.GROUP) {
			for (const memberOp of opArgs.op.ops) {
				ackOp({
					groupOp: opArgs.op,
					op: memberOp,
					sequencedMessage: opArgs.sequencedMessage,
				});
			}
		} else {
			ackOp(opArgs);
		}
	}

	// as functions are modified move them above the eslint-disabled waterline and lint them

	cloneFromSegments() {
		const clone = new Client(this.specToSegment, this.logger, this._mergeTree.options);
		const segments: ISegment[] = [];
		const newRoot = this._mergeTree.blockClone(this._mergeTree.root, segments);
		clone._mergeTree.root = newRoot;
		return clone;
	}
	getOrAddShortClientId(longClientId: string) {
		if (!this.clientNameToIds.get(longClientId)) {
			this.addLongClientId(longClientId);
		}
		return this.getShortClientId(longClientId);
	}

	getShortClientId(longClientId: string) {
		return this.clientNameToIds.get(longClientId)!.data;
	}
	getLongClientId(shortClientId: number) {
		return shortClientId >= 0 ? this.shortClientIdMap[shortClientId] : "original";
	}
	addLongClientId(longClientId: string) {
		this.clientNameToIds.put(longClientId, this.shortClientIdMap.length);
		this.shortClientIdMap.push(longClientId);
	}
	private getOrAddShortClientIdFromMessage(msg: Pick<ISequencedDocumentMessage, "clientId">) {
		return this.getOrAddShortClientId(msg.clientId ?? "server");
	}

	/**
	 * During reconnect, we must find the positions to pending segments
	 * relative to other pending segments. This methods computes that
	 * position relative to a localSeq. Pending segments above the localSeq
	 * will be ignored.
	 *
	 * @param segment - The segment to find the position for
	 * @param localSeq - The localSeq to find the position of the segment at
	 */
	public findReconnectionPosition(segment: ISegment, localSeq: number) {
		assert(
			localSeq <= this._mergeTree.collabWindow.localSeq,
			0x032 /* "localSeq greater than collab window" */,
		);
		const { currentSeq, clientId } = this.getCollabWindow();
		return this._mergeTree.getPosition(segment, currentSeq, clientId, localSeq);
	}

	private resetPendingDeltaToOps(
		resetOp: IMergeTreeDeltaOp,
		segmentGroup: SegmentGroup,
	): IMergeTreeDeltaOp[] {
		assert(!!segmentGroup, 0x033 /* "Segment group undefined" */);
		const NACKedSegmentGroup = this.pendingRebase?.shift()?.data;
		assert(
			segmentGroup === NACKedSegmentGroup,
			0x034 /* "Segment group not at head of pending rebase queue" */,
		);
		if (this.pendingRebase?.empty) {
			this.pendingRebase = undefined;
		}

		const opList: IMergeTreeDeltaOp[] = [];
		// We need to sort the segments by ordinal, as the segments are not sorted in the segment group.
		// The reason they need them sorted, as they have the same local sequence number and which means
		// farther segments will  take into account nearer segments when calculating their position.
		// By sorting we ensure the nearer segment will be applied and sequenced before the farther segments
		// so their recalculated positions will be correct.
		for (const segment of segmentGroup.segments.sort((a, b) =>
			a.ordinal < b.ordinal ? -1 : 1,
		)) {
			const segmentSegGroup = segment.segmentGroups.dequeue();
			assert(
				segmentGroup === segmentSegGroup,
				0x035 /* "Segment group not at head of segment pending queue" */,
			);
			const segmentPosition = this.findReconnectionPosition(segment, segmentGroup.localSeq);
			let newOp: IMergeTreeDeltaOp | undefined;
			switch (resetOp.type) {
				case MergeTreeDeltaType.ANNOTATE:
					assert(
						segment.propertyManager?.hasPendingProperties() === true,
						0x036 /* "Segment has no pending properties" */,
					);
					// if the segment has been removed, there's no need to send the annotate op
					// unless the remove was local, in which case the annotate must have come
					// before the remove
					if (
						segment.removedSeq === undefined ||
						(segment.localRemovedSeq !== undefined &&
							segment.removedSeq === UnassignedSequenceNumber)
					) {
						newOp = createAnnotateRangeOp(
							segmentPosition,
							segmentPosition + segment.cachedLength,
							resetOp.props,
							resetOp.combiningOp,
						);
					}
					break;

				case MergeTreeDeltaType.INSERT:
					assert(
						segment.seq === UnassignedSequenceNumber,
						0x037 /* "Segment already has assigned sequence number" */,
					);
					let segInsertOp = segment;
					if (typeof resetOp.seg === "object" && resetOp.seg.props !== undefined) {
						segInsertOp = segment.clone();
						segInsertOp.properties = resetOp.seg.props;
					}
					newOp = createInsertSegmentOp(segmentPosition, segInsertOp);
					break;

				case MergeTreeDeltaType.REMOVE:
					if (
						segment.localRemovedSeq !== undefined &&
						segment.removedSeq === UnassignedSequenceNumber
					) {
						newOp = createRemoveRangeOp(
							segmentPosition,
							segmentPosition + segment.cachedLength,
						);
					}
					break;

				default:
					throw new Error(`Invalid op type`);
			}

			if (newOp) {
				const newSegmentGroup: SegmentGroup = {
					segments: [],
					localSeq: segmentGroup.localSeq,
					refSeq: this.getCollabWindow().currentSeq,
				};
				segment.segmentGroups.enqueue(newSegmentGroup);
				this._mergeTree.pendingSegments.push(newSegmentGroup);
				opList.push(newOp);
			}
		}

		return opList;
	}

	private applyRemoteOp(opArgs: IMergeTreeDeltaRemoteOpArgs) {
		const op = opArgs.op;
		const msg = opArgs.sequencedMessage;
		this.getOrAddShortClientIdFromMessage(msg);
		switch (op.type) {
			case MergeTreeDeltaType.INSERT:
				this.applyInsertOp(opArgs);
				break;
			case MergeTreeDeltaType.REMOVE:
				this.applyRemoveRangeOp(opArgs);
				break;
			case MergeTreeDeltaType.ANNOTATE:
				this.applyAnnotateRangeOp(opArgs);
				break;
			case MergeTreeDeltaType.GROUP: {
				for (const memberOp of op.ops) {
					this.applyRemoteOp({
						op: memberOp,
						groupOp: op,
						sequencedMessage: msg,
					});
				}
				break;
			}
			default:
				break;
		}
	}

	public applyStashedOp(op: IMergeTreeDeltaOp): SegmentGroup;
	// eslint-disable-next-line import/no-deprecated
	public applyStashedOp(op: IMergeTreeGroupMsg): SegmentGroup[];
	public applyStashedOp(op: IMergeTreeOp): SegmentGroup | SegmentGroup[];
	public applyStashedOp(op: IMergeTreeOp): SegmentGroup | SegmentGroup[] {
		let metadata: SegmentGroup | SegmentGroup[] | undefined;
		const stashed = true;
		switch (op.type) {
			case MergeTreeDeltaType.INSERT:
				this.applyInsertOp({ op, stashed });
				metadata = this.peekPendingSegmentGroups();
				break;
			case MergeTreeDeltaType.REMOVE:
				this.applyRemoveRangeOp({ op, stashed });
				metadata = this.peekPendingSegmentGroups();
				break;
			case MergeTreeDeltaType.ANNOTATE:
				this.applyAnnotateRangeOp({ op, stashed });
				metadata = this.peekPendingSegmentGroups();
				break;
			case MergeTreeDeltaType.GROUP:
				return op.ops.map((o) => this.applyStashedOp(o));
			default:
				unreachableCase(op, "unrecognized op type");
		}
		assert(!!metadata, 0x2db /* "Applying op must generate a pending segment" */);
		return metadata;
	}

	public applyMsg(msg: ISequencedDocumentMessage, local: boolean = false) {
		// Ensure client ID is registered
		this.getOrAddShortClientIdFromMessage(msg);
		// Apply if an operation message
		if (msg.type === MessageType.Operation) {
			const opArgs: IMergeTreeDeltaRemoteOpArgs = {
				op: msg.contents as IMergeTreeOp,
				sequencedMessage: msg,
			};
			if (opArgs.sequencedMessage?.clientId === this.longClientId || local) {
				this.ackPendingSegment(opArgs);
			} else {
				this.applyRemoteOp(opArgs);
			}
		}

		this.updateSeqNumbers(msg.minimumSequenceNumber, msg.sequenceNumber);
	}

	public updateSeqNumbers(min: number, seq: number) {
		const collabWindow = this.getCollabWindow();
		// Equal is fine here due to SharedSegmentSequence<>.snapshotContent() potentially updating with same #
		assert(
			collabWindow.currentSeq <= seq,
			0x038 /* "Incoming op sequence# < local collabWindow's currentSequence#" */,
		);
		collabWindow.currentSeq = seq;
		assert(min <= seq, 0x039 /* "Incoming op sequence# < minSequence#" */);
		this.updateMinSeq(min);
	}

	/**
	 * Resolves a remote client's position against the local sequence
	 * and returns the remote client's position relative to the local
	 * sequence
	 * @param remoteClientPosition - The remote client's position to resolve
	 * @param remoteClientRefSeq - The reference sequence number of the remote client
	 * @param remoteClientId - The client id of the remote client
	 */
	public resolveRemoteClientPosition(
		remoteClientPosition: number,
		remoteClientRefSeq: number,
		remoteClientId: string,
	): number | undefined {
		const shortRemoteClientId = this.getOrAddShortClientId(remoteClientId);
		return this._mergeTree.resolveRemoteClientPosition(
			remoteClientPosition,
			remoteClientRefSeq,
			shortRemoteClientId,
		);
	}

	private lastNormalizationRefSeq = 0;

	private pendingRebase: List<SegmentGroup> | undefined;
	/**
	 * Given an pending operation and segment group, regenerate the op, so it
	 * can be resubmitted
	 * @param resetOp - The op to reset
	 * @param segmentGroup - The segment group associated with the op
	 */
	public regeneratePendingOp(
		resetOp: IMergeTreeOp,
		segmentGroup: SegmentGroup | SegmentGroup[],
	): IMergeTreeOp {
		if (this.pendingRebase === undefined || this.pendingRebase.empty) {
			let firstGroup: SegmentGroup;
			if (Array.isArray(segmentGroup)) {
				if (segmentGroup.length === 0) {
					// sometimes we rebase to an empty op
					// eslint-disable-next-line import/no-deprecated
					return createGroupOp();
				}
				firstGroup = segmentGroup[0];
			} else {
				firstGroup = segmentGroup;
			}
			const firstGroupNode = this._mergeTree.pendingSegments.find(
				(node) => node.data === firstGroup,
			);
			assert(
				firstGroupNode !== undefined,
				0x70e /* segment group must exist in pending list */,
			);
			this.pendingRebase = this._mergeTree.pendingSegments.splice(firstGroupNode);
		}

		const rebaseTo = this.getCollabWindow().currentSeq;
		if (rebaseTo !== this.lastNormalizationRefSeq) {
			this.emit("normalize", this);
			this._mergeTree.normalizeSegmentsOnRebase();
			this.lastNormalizationRefSeq = rebaseTo;
		}

		const opList: IMergeTreeDeltaOp[] = [];
		if (resetOp.type === MergeTreeDeltaType.GROUP) {
			if (Array.isArray(segmentGroup)) {
				assert(
					resetOp.ops.length === segmentGroup.length,
					0x03a /* "Number of ops in 'resetOp' must match the number of segment groups provided." */,
				);

				for (let i = 0; i < resetOp.ops.length; i++) {
					opList.push(...this.resetPendingDeltaToOps(resetOp.ops[i], segmentGroup[i]));
				}
			} else {
				// A group op containing a single op will pass a direct reference to 'segmentGroup'
				// rather than an array of segment groups.  (See 'peekPendingSegmentGroups()')
				assert(
					resetOp.ops.length === 1,
					0x03b /* "Number of ops in 'resetOp' must match the number of segment groups provided." */,
				);
				opList.push(...this.resetPendingDeltaToOps(resetOp.ops[0], segmentGroup));
			}
		} else {
			assert(
				(resetOp.type as any) !== MergeTreeDeltaType.GROUP,
				0x03c /* "Reset op has 'group' delta type!" */,
			);
			assert(
				!Array.isArray(segmentGroup),
				0x03d /* "segmentGroup is array rather than singleton!" */,
			);
			opList.push(...this.resetPendingDeltaToOps(resetOp, segmentGroup));
		}
		// eslint-disable-next-line import/no-deprecated
		return opList.length === 1 ? opList[0] : createGroupOp(...opList);
	}

	public createTextHelper(): IMergeTreeTextHelper {
		return new MergeTreeTextHelper(this._mergeTree);
	}

	public summarize(
		runtime: IFluidDataStoreRuntime,
		handle: IFluidHandle,
		serializer: IFluidSerializer,
		catchUpMsgs: ISequencedDocumentMessage[],
	): ISummaryTreeWithStats {
		const deltaManager = runtime.deltaManager;
		const minSeq = deltaManager.minimumSequenceNumber;

		// Catch up to latest MSN, if we have not had a chance to do it.
		// Required for case where FluidDataStoreRuntime.attachChannel()
		// generates summary right after loading data store.

		this.updateSeqNumbers(minSeq, deltaManager.lastSequenceNumber);

		// One of the summaries (from SPO) I observed to have chunk.chunkSequenceNumber > minSeq!
		// Not sure why - need to catch it sooner
		assert(
			this.getCollabWindow().minSeq === minSeq,
			0x03e /* "minSeq mismatch between collab window and delta manager!" */,
		);

		// Must continue to support legacy
		//       (See https://github.com/microsoft/FluidFramework/issues/84)
		if (this._mergeTree.options?.newMergeTreeSnapshotFormat === true) {
			assert(
				catchUpMsgs === undefined || catchUpMsgs.length === 0,
				0x03f /* "New format should not emit catchup ops" */,
			);
			const snap = new SnapshotV1(this._mergeTree, this.logger, (id) =>
				this.getLongClientId(id),
			);
			snap.extractSync();
			return snap.emit(serializer, handle);
		} else {
			const snap = new SnapshotLegacy(this._mergeTree, this.logger);
			snap.extractSync();
			return snap.emit(catchUpMsgs, serializer, handle);
		}
	}

	public async load(
		runtime: IFluidDataStoreRuntime,
		storage: IChannelStorageService,
		serializer: IFluidSerializer,
	): Promise<{ catchupOpsP: Promise<ISequencedDocumentMessage[]> }> {
		const loader = new SnapshotLoader(runtime, this, this._mergeTree, this.logger, serializer);

		return loader.initialize(storage);
	}

<<<<<<< HEAD
=======
	/**
	 * @deprecated this functionality is no longer supported and will be removed
	 */
	// eslint-disable-next-line import/no-deprecated
	getStackContext(startPos: number, rangeLabels: string[]): RangeStackMap {
		return this._mergeTree.getStackContext(
			startPos,
			this.getCollabWindow().clientId,
			rangeLabels,
		);
	}

>>>>>>> ca0523e6
	private getLocalSequenceNumber() {
		const segWindow = this.getCollabWindow();
		return segWindow.collaborating ? UnassignedSequenceNumber : UniversalSequenceNumber;
	}

	// eslint-disable-next-line import/no-deprecated
	localTransaction(groupOp: IMergeTreeGroupMsg) {
		for (const op of groupOp.ops) {
			const opArgs: IMergeTreeDeltaOpArgs = {
				op,
				groupOp,
			};
			switch (op.type) {
				case MergeTreeDeltaType.INSERT:
					this.applyInsertOp(opArgs);
					break;
				case MergeTreeDeltaType.ANNOTATE:
					this.applyAnnotateRangeOp(opArgs);
					break;
				case MergeTreeDeltaType.REMOVE:
					this.applyRemoveRangeOp(opArgs);
					break;
				default:
					break;
			}
		}
	}
	updateConsensusProperty(op: IMergeTreeAnnotateMsg, msg: ISequencedDocumentMessage) {
		const markerId = op.relativePos1!.id!;
		const consensusInfo = this.pendingConsensus.get(markerId);
		if (consensusInfo) {
			consensusInfo.marker.addProperties(op.props, op.combiningOp, msg.sequenceNumber);
		}
		this._mergeTree.addMinSeqListener(msg.sequenceNumber, () =>
			consensusInfo!.callback(consensusInfo!.marker),
		);
	}

	updateMinSeq(minSeq: number) {
		this._mergeTree.setMinSeq(minSeq);
	}

	getContainingSegment<T extends ISegment>(
		pos: number,
		sequenceArgs?: Pick<ISequencedDocumentMessage, "referenceSequenceNumber" | "clientId">,
		localSeq?: number,
	) {
		const { referenceSequenceNumber, clientId } =
			this.getClientSequenceArgsForMessage(sequenceArgs);
		return this._mergeTree.getContainingSegment<T>(
			pos,
			referenceSequenceNumber,
			clientId,
			localSeq,
		);
	}

	getPropertiesAtPosition(pos: number) {
		let propertiesAtPosition: PropertySet | undefined;
		const segoff = this.getContainingSegment(pos);
		const seg = segoff.segment;
		if (seg) {
			propertiesAtPosition = seg.properties;
		}
		return propertiesAtPosition;
	}
	getRangeExtentsOfPosition(pos: number) {
		let posStart: number | undefined;
		let posAfterEnd: number | undefined;

		const segoff = this.getContainingSegment(pos);
		const seg = segoff.segment;
		if (seg) {
			posStart = this.getPosition(seg);
			posAfterEnd = posStart + seg.cachedLength;
		}
		return { posStart, posAfterEnd };
	}
	getCurrentSeq() {
		return this.getCollabWindow().currentSeq;
	}
	getClientId() {
		return this.getCollabWindow().clientId;
	}

	getLength() {
		return this._mergeTree.length ?? 0;
	}

	startOrUpdateCollaboration(longClientId: string | undefined, minSeq = 0, currentSeq = 0) {
		// we should always have a client id if we are collaborating
		// if the client id is undefined we are likely bound to a detached
		// container, so we should keep going in local mode. once
		// the container attaches this will be called again on connect with the
		// client id
		if (longClientId !== undefined) {
			if (this.longClientId === undefined) {
				this.longClientId = longClientId;
				this.addLongClientId(this.longClientId);
				this._mergeTree.startCollaboration(
					this.getShortClientId(this.longClientId),
					minSeq,
					currentSeq,
				);
			} else {
				const oldClientId = this.longClientId;
				const oldData = this.clientNameToIds.get(oldClientId)!.data;
				this.longClientId = longClientId;
				this.clientNameToIds.put(longClientId, oldData);
				this.shortClientIdMap[oldData] = longClientId;
			}
		}
	}

	/**
	 * @deprecated Use searchForMarker instead.
	 */
	findTile(startPos: number, tileLabel: string, preceding = true) {
		const clientId = this.getClientId();
		return this._mergeTree.findTile(startPos, clientId, tileLabel, preceding);
	}

	/**
	 * Searches a string for the nearest marker in either direction to a given start position.
	 * The search will include the start position, so markers at the start position are valid
	 * results of the search. Makes use of block-accelerated search functions for log(n) complexity.
	 *
	 * @param startPos - Position at which to start the search
	 * @param markerLabel - Label of the marker to search for
	 * @param forwards - Whether the desired marker comes before (false) or after (true) `startPos`
	 */
	searchForMarker(startPos: number, markerLabel: string, forwards = true) {
		const clientId = this.getClientId();
		return this._mergeTree.searchForMarker(startPos, clientId, markerLabel, forwards);
	}
}<|MERGE_RESOLUTION|>--- conflicted
+++ resolved
@@ -1049,21 +1049,6 @@
 		return loader.initialize(storage);
 	}
 
-<<<<<<< HEAD
-=======
-	/**
-	 * @deprecated this functionality is no longer supported and will be removed
-	 */
-	// eslint-disable-next-line import/no-deprecated
-	getStackContext(startPos: number, rangeLabels: string[]): RangeStackMap {
-		return this._mergeTree.getStackContext(
-			startPos,
-			this.getCollabWindow().clientId,
-			rangeLabels,
-		);
-	}
-
->>>>>>> ca0523e6
 	private getLocalSequenceNumber() {
 		const segWindow = this.getCollabWindow();
 		return segWindow.collaborating ? UnassignedSequenceNumber : UniversalSequenceNumber;
