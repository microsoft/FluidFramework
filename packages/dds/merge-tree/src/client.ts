/*!
 * Copyright (c) Microsoft Corporation and contributors. All rights reserved.
 * Licensed under the MIT License.
 */

/* eslint-disable @typescript-eslint/no-non-null-assertion */

import { TypedEventEmitter } from "@fluid-internal/client-utils";
import { type IEventThisPlaceHolder, IFluidHandle } from "@fluidframework/core-interfaces";
import { assert, unreachableCase } from "@fluidframework/core-utils/internal";
import {
	IFluidDataStoreRuntime,
	IChannelStorageService,
} from "@fluidframework/datastore-definitions/internal";
import {
	MessageType,
	ISequencedDocumentMessage,
} from "@fluidframework/driver-definitions/internal";
import { ISummaryTreeWithStats } from "@fluidframework/runtime-definitions/internal";
import { toDeltaManagerInternal } from "@fluidframework/runtime-utils/internal";
import { IFluidSerializer } from "@fluidframework/shared-object-base/internal";
import {
	ITelemetryLoggerExt,
	LoggingError,
	UsageError,
} from "@fluidframework/telemetry-utils/internal";

import { MergeTreeTextHelper } from "./MergeTreeTextHelper.js";
import { DoublyLinkedList, RedBlackTree } from "./collections/index.js";
import { UnassignedSequenceNumber, UniversalSequenceNumber } from "./constants.js";
import { LocalReferencePosition, SlidingPreference } from "./localReference.js";
import { IMergeTreeOptions, MergeTree } from "./mergeTree.js";
import type {
	IMergeTreeClientSequenceArgs,
	IMergeTreeDeltaCallbackArgs,
	IMergeTreeDeltaOpArgs,
	IMergeTreeMaintenanceCallbackArgs,
} from "./mergeTreeDeltaCallback.js";
import { walkAllChildSegments } from "./mergeTreeNodeWalk.js";
import {
	// eslint-disable-next-line import/no-deprecated
	CollaborationWindow,
	IMoveInfo,
	ISegment,
	ISegmentAction,
	ISegmentLeaf,
	Marker,
	// eslint-disable-next-line import/no-deprecated
	SegmentGroup,
	compareStrings,
} from "./mergeTreeNodes.js";
import {
	createAnnotateMarkerOp,
	createAnnotateRangeOp,
	// eslint-disable-next-line import/no-deprecated
	createGroupOp,
	createInsertSegmentOp,
	createObliterateRangeOp,
	createRemoveRangeOp,
} from "./opBuilder.js";
import {
	IJSONSegment,
	IMergeTreeAnnotateMsg,
	IMergeTreeDeltaOp,
	// eslint-disable-next-line import/no-deprecated
	IMergeTreeGroupMsg,
	IMergeTreeInsertMsg,
	// eslint-disable-next-line import/no-deprecated
	IMergeTreeObliterateMsg,
	IMergeTreeOp,
	IMergeTreeRemoveMsg,
	IRelativePosition,
	MergeTreeDeltaType,
	ReferenceType,
} from "./ops.js";
// eslint-disable-next-line import/no-deprecated
import { PropertySet, createMap } from "./properties.js";
import { DetachedReferencePosition, ReferencePosition } from "./referencePositions.js";
import { SnapshotLoader } from "./snapshotLoader.js";
import { SnapshotV1 } from "./snapshotV1.js";
import { SnapshotLegacy } from "./snapshotlegacy.js";
// eslint-disable-next-line import/no-deprecated
import { IMergeTreeTextHelper } from "./textSegment.js";

type IMergeTreeDeltaRemoteOpArgs = Omit<IMergeTreeDeltaOpArgs, "sequencedMessage"> &
	Required<Pick<IMergeTreeDeltaOpArgs, "sequencedMessage">>;

function removeMoveInfo(segment: Partial<IMoveInfo>): void {
	delete segment.movedSeq;
	delete segment.movedSeqs;
	delete segment.localMovedSeq;
	delete segment.movedClientIds;
	delete segment.wasMovedOnInsert;
}

/**
 * A range [start, end)
 * @internal
 */
export interface IIntegerRange {
	start: number;
	end: number;
}

/**
 * Emitted before this client's merge-tree normalizes its segments on reconnect, potentially
 * ordering them. Useful for DDS-like consumers built atop the merge-tree to compute any information
 * they need for rebasing their ops on reconnection.
 * @legacy
 * @alpha
 */
export interface IClientEvents {
	(event: "normalize", listener: (target: IEventThisPlaceHolder) => void): void;
	(
		event: "delta",
		listener: (
			opArgs: IMergeTreeDeltaOpArgs,
			deltaArgs: IMergeTreeDeltaCallbackArgs,
			target: IEventThisPlaceHolder,
		) => void,
	): void;
	(
		event: "maintenance",
		listener: (
			args: IMergeTreeMaintenanceCallbackArgs,
			deltaArgs: IMergeTreeDeltaOpArgs | undefined,
			target: IEventThisPlaceHolder,
		) => void,
	): void;
}

/**
 * @deprecated This functionality was not meant to be exported and will be removed in a future release
 * @legacy
 * @alpha
 */
export class Client extends TypedEventEmitter<IClientEvents> {
	public longClientId: string | undefined;

	private readonly _mergeTree: MergeTree;

	private readonly clientNameToIds = new RedBlackTree<string, number>(compareStrings);
	private readonly shortClientIdMap: string[] = [];

	/**
	 * @param specToSegment - Rehydrates a segment from its JSON representation
	 * @param logger - Telemetry logger for diagnostics
	 * @param options - Options for this client. See {@link IMergeTreeOptions} for details.
	 * @param getMinInFlightRefSeq - Upon applying a message (see {@link Client.applyMsg}), client purges collab-window information which
	 * is no longer necessary based on that message's minimum sequence number.
	 * However, if the user of this client has in-flight messages which refer to positions in this Client,
	 * they may wish to preserve additional merge information.
	 * The effective minimum sequence number will be the minimum of the message's minimumSequenceNumber and the result of this function.
	 * If this function returns undefined, the message's minimumSequenceNumber will be used.
	 *
	 * @privateRemarks
	 * - Passing specToSegment would be unnecessary if Client were merged with SharedSegmentSequence
	 * - AB#6866 tracks a more unified approach to collab window min seq handling.
	 */
	constructor(
		public readonly specToSegment: (spec: IJSONSegment) => ISegment,
		public readonly logger: ITelemetryLoggerExt,
		options?: IMergeTreeOptions & PropertySet,
		private readonly getMinInFlightRefSeq: () => number | undefined = (): undefined =>
			undefined,
	) {
		super();
		this._mergeTree = new MergeTree(options);
		this._mergeTree.mergeTreeDeltaCallback = (opArgs, deltaArgs): void => {
			this.emit("delta", opArgs, deltaArgs, this);
		};
		this._mergeTree.mergeTreeMaintenanceCallback = (args, opArgs): void => {
			this.emit("maintenance", args, opArgs, this);
		};

		if (options?.attribution?.track) {
			const policy = this._mergeTree?.attributionPolicy;
			if (policy === undefined) {
				throw new UsageError(
					"Attribution policy must be provided when attribution tracking is requested.",
				);
			}
			policy.attach(this);
		}
	}

	/**
	 * The merge tree maintains a queue of segment groups for each local operation.
	 * These segment groups track segments modified by an operation.
	 * This method peeks the tail of that queue, and returns the segments groups there.
	 * It is used to get the segment group(s) for the previous operations.
	 * @param count - The number segment groups to get peek from the tail of the queue. Default 1.
	 */
	// eslint-disable-next-line import/no-deprecated
	public peekPendingSegmentGroups(): SegmentGroup | undefined;
	// eslint-disable-next-line import/no-deprecated
	public peekPendingSegmentGroups(count: number): SegmentGroup | SegmentGroup[] | undefined;
	public peekPendingSegmentGroups(
		count: number = 1,
		// eslint-disable-next-line import/no-deprecated
	): SegmentGroup | SegmentGroup[] | undefined {
		const pending = this._mergeTree.pendingSegments;
		let node = pending?.last;
		if (count === 1 || pending === undefined) {
			return node?.data;
		}
		// eslint-disable-next-line import/no-deprecated
		const taken: SegmentGroup[] = Array.from({ length: Math.min(count, pending.length) });
		for (let i = taken.length - 1; i >= 0; i--) {
			taken[i] = node!.data;
			node = node!.prev;
		}
		return taken;
	}

	/**
	 * Annotates the markers with the provided properties
	 * @param marker - The marker to annotate
	 * @param props - The properties to annotate the marker with
	 * @returns The annotate op if valid, otherwise undefined
	 */
	public annotateMarker(
		marker: Marker,
		props: PropertySet,
	): IMergeTreeAnnotateMsg | undefined {
		const annotateOp = createAnnotateMarkerOp(marker, props)!;
		this.applyAnnotateRangeOp({ op: annotateOp });
		return annotateOp;
	}

	/**
	 * Annotates the range with the provided properties
	 * @param start - The inclusive start position of the range to annotate
	 * @param end - The exclusive end position of the range to annotate
	 * @param props - The properties to annotate the range with
	 * @returns The annotate op if valid, otherwise undefined
	 */
	public annotateRangeLocal(
		start: number,
		end: number,
		props: PropertySet,
	): IMergeTreeAnnotateMsg | undefined {
		const annotateOp = createAnnotateRangeOp(start, end, props);
		this.applyAnnotateRangeOp({ op: annotateOp });
		return annotateOp;
	}

	/**
	 * Removes the range
	 *
	 * @param start - The inclusive start of the range to remove
	 * @param end - The exclusive end of the range to remove
	 */
	public removeRangeLocal(start: number, end: number): IMergeTreeRemoveMsg {
		const removeOp = createRemoveRangeOp(start, end);
		this.applyRemoveRangeOp({ op: removeOp });
		return removeOp;
	}

	/**
	 * Obliterates the range. This is similar to removing the range, but also
	 * includes any concurrently inserted content.
	 *
	 * @param start - The inclusive start of the range to obliterate
	 * @param end - The exclusive end of the range to obliterate
	 */
	// eslint-disable-next-line import/no-deprecated
	public obliterateRangeLocal(start: number, end: number): IMergeTreeObliterateMsg {
		const obliterateOp = createObliterateRangeOp(start, end);
		this.applyObliterateRangeOp({ op: obliterateOp });
		return obliterateOp;
	}

	/**
	 * Create and insert a segment at the specified position.
	 * @param pos - The position to insert the segment at
	 * @param segment - The segment to insert
	 */
	public insertSegmentLocal(pos: number, segment: ISegment): IMergeTreeInsertMsg | undefined {
		if (segment.cachedLength <= 0) {
			return undefined;
		}
		const insertOp = createInsertSegmentOp(pos, segment);
		this.applyInsertOp({ op: insertOp });
		return insertOp;
	}

	/**
	 * Create and insert a segment at the specified reference position.
	 * @param refPos - The reference position to insert the segment at
	 * @param segment - The segment to insert
	 */
	public insertAtReferencePositionLocal(
		refPos: ReferencePosition,
		segment: ISegment,
	): IMergeTreeInsertMsg | undefined {
		const pos = this._mergeTree.referencePositionToLocalPosition(
			refPos,
			this.getCurrentSeq(),
			this.getClientId(),
		);

		if (pos === DetachedReferencePosition) {
			throw new UsageError("Cannot insert at detached local reference.");
		}
		return this.insertSegmentLocal(pos, segment);
	}

	public walkSegments<TClientData>(
		handler: ISegmentAction<TClientData>,
		start: number | undefined,
		end: number | undefined,
		accum: TClientData,
		splitRange?: boolean,
	): void;
	public walkSegments<undefined>(
		handler: ISegmentAction<undefined>,
		start?: number,
		end?: number,
		accum?: undefined,
		splitRange?: boolean,
	): void;
	public walkSegments<TClientData>(
		handler: ISegmentAction<TClientData>,
		start: number | undefined,
		end: number | undefined,
		accum: TClientData,
		splitRange: boolean = false,
	): void {
		this._mergeTree.mapRange(
			handler,
			this.getCurrentSeq(),
			this.getClientId(),
			accum,
			start,
			end,
			splitRange,
		);
	}

	protected walkAllSegments<TClientData>(
		action: (segment: ISegment, accum?: TClientData) => boolean,
		accum?: TClientData,
	): boolean {
		return walkAllChildSegments(
			this._mergeTree.root,
			accum === undefined ? action : (seg): boolean => action(seg, accum),
		);
	}

	/**
	 * Serializes the data required for garbage collection. The IFluidHandles stored in all segments that haven't
	 * been removed represent routes to other objects. We serialize the data in these segments using the passed in
	 * serializer which keeps track of all serialized handles.
	 */
	public serializeGCData(
		handle: IFluidHandle,
		handleCollectingSerializer: IFluidSerializer,
	): void {
		let localInserts = 0;
		let localRemoves = 0;
		walkAllChildSegments(this._mergeTree.root, (seg) => {
			if (seg.seq === UnassignedSequenceNumber) {
				localInserts++;
			}
			if (seg.removedSeq === UnassignedSequenceNumber) {
				localRemoves++;
			}
			// Only serialize segments that have not been removed.
			if (seg.removedSeq === undefined) {
				handleCollectingSerializer.stringify(seg.clone().toJSONObject(), handle);
			}
			return true;
		});

		if (localInserts > 0 || localRemoves > 0) {
			this.logger.sendErrorEvent({
				eventName: "LocalEditsInProcessGCData",
				localInserts,
				localRemoves,
			});
		}
	}

	// eslint-disable-next-line import/no-deprecated
	public getCollabWindow(): CollaborationWindow {
		return this._mergeTree.collabWindow;
	}

	/**
	 * Returns the current position of a segment, and -1 if the segment
	 * does not exist in this merge tree
	 * @param segment - The segment to get the position of
	 */
	public getPosition(segment: ISegment | undefined, localSeq?: number): number {
		const mergeSegment: ISegmentLeaf | undefined = segment;
		if (mergeSegment?.parent === undefined) {
			return -1;
		}
		return this._mergeTree.getPosition(
			mergeSegment,
			this.getCurrentSeq(),
			this.getClientId(),
			localSeq,
		);
	}

	/**
	 * Creates a `LocalReferencePosition` on this client. If the refType does not include ReferenceType.Transient,
	 * the returned reference will be added to the localRefs on the provided segment.
	 * @param segment - Segment to add the local reference on
	 * @param offset - Offset on the segment at which to place the local reference
	 * @param refType - ReferenceType for the created local reference
	 * @param properties - PropertySet to place on the created local reference
	 * @param canSlideToEndpoint - Whether or not the created local reference can
	 * slide onto one of the special endpoint segments denoting the position
	 * before the start of or after the end of the tree
	 */
	public createLocalReferencePosition(
		segment: ISegment | "start" | "end",
		offset: number | undefined,
		refType: ReferenceType,
		properties: PropertySet | undefined,
		slidingPreference?: SlidingPreference,
		canSlideToEndpoint?: boolean,
	): LocalReferencePosition {
		return this._mergeTree.createLocalReferencePosition(
			segment,
			offset ?? 0,
			refType,
			properties,
			slidingPreference,
			canSlideToEndpoint,
		);
	}

	/**
	 * Removes a `LocalReferencePosition` from this client.
	 */
	public removeLocalReferencePosition(
		lref: LocalReferencePosition,
	): LocalReferencePosition | undefined {
		return this._mergeTree.removeLocalReferencePosition(lref);
	}

	/**
	 * Resolves a `ReferencePosition` into a character position using this client's perspective.
	 *
	 * Reference positions that point to a character that has been removed will
	 * always return the position of the nearest non-removed character, regardless
	 * of {@link ReferenceType}. To handle this case specifically, one may wish
	 * to look at the segment returned by {@link ReferencePosition.getSegment}.
	 */
	public localReferencePositionToPosition(lref: ReferencePosition): number {
		return this._mergeTree.referencePositionToLocalPosition(lref);
	}

	/**
	 * Given a position specified relative to a marker id, lookup the marker
	 * and convert the position to a character position.
	 * @param relativePos - Id of marker (may be indirect) and whether position is before or after marker.
	 */
	public posFromRelativePos(relativePos: IRelativePosition): number {
		return this._mergeTree.posFromRelativePos(relativePos);
	}

	public getMarkerFromId(id: string): ISegment | undefined {
		return this._mergeTree.getMarkerFromId(id);
	}

	/**
	 * Revert an op
	 */
	public rollback?(op: unknown, localOpMetadata: unknown): void {
		// eslint-disable-next-line import/no-deprecated
		this._mergeTree.rollback(op as IMergeTreeDeltaOp, localOpMetadata as SegmentGroup);
	}

	private applyObliterateRangeOp(opArgs: IMergeTreeDeltaOpArgs): void {
		assert(
			opArgs.op.type === MergeTreeDeltaType.OBLITERATE,
			0x866 /* Unexpected op type on range obliterate! */,
		);
		const op = opArgs.op;
		const clientArgs = this.getClientSequenceArgs(opArgs);
		const range = this.getValidOpRange(op, clientArgs);

		this._mergeTree.obliterateRange(
			range.start,
			range.end,
			clientArgs.referenceSequenceNumber,
			clientArgs.clientId,
			clientArgs.sequenceNumber,
			false,
			opArgs,
		);
	}

	/**
	 * Performs the remove based on the provided op
	 * @param opArgs - The ops args for the op
	 */
	private applyRemoveRangeOp(opArgs: IMergeTreeDeltaOpArgs): void {
		assert(
			opArgs.op.type === MergeTreeDeltaType.REMOVE,
			0x02d /* "Unexpected op type on range remove!" */,
		);
		const op = opArgs.op;
		const clientArgs = this.getClientSequenceArgs(opArgs);
		const range = this.getValidOpRange(op, clientArgs);

		this._mergeTree.markRangeRemoved(
			range.start,
			range.end,
			clientArgs.referenceSequenceNumber,
			clientArgs.clientId,
			clientArgs.sequenceNumber,
			false,
			opArgs,
		);
	}

	/**
	 * Performs the annotate based on the provided op
	 * @param opArgs - The ops args for the op
	 */
	private applyAnnotateRangeOp(opArgs: IMergeTreeDeltaOpArgs): void {
		assert(
			opArgs.op.type === MergeTreeDeltaType.ANNOTATE,
			0x02e /* "Unexpected op type on range annotate!" */,
		);
		const op = opArgs.op;
		const clientArgs = this.getClientSequenceArgs(opArgs);
		const range = this.getValidOpRange(op, clientArgs);

		this._mergeTree.annotateRange(
			range.start,
			range.end,
			op.props,
			clientArgs.referenceSequenceNumber,
			clientArgs.clientId,
			clientArgs.sequenceNumber,
			opArgs,
		);
	}

	/**
	 * Performs the insert based on the provided op
	 * @param opArgs - The ops args for the op
	 * @returns True if the insert was applied. False if it could not be.
	 */
	private applyInsertOp(opArgs: IMergeTreeDeltaOpArgs): void {
		assert(
			opArgs.op.type === MergeTreeDeltaType.INSERT,
			0x02f /* "Unexpected op type on range insert!" */,
		);
		const op = opArgs.op;
		const clientArgs = this.getClientSequenceArgs(opArgs);
		const range = this.getValidOpRange(op, clientArgs);

		// eslint-disable-next-line @typescript-eslint/no-unsafe-argument
		const segments = [this.specToSegment(op.seg)];

		this._mergeTree.insertSegments(
			range.start,
			segments,
			clientArgs.referenceSequenceNumber,
			clientArgs.clientId,
			clientArgs.sequenceNumber,
			opArgs,
		);
	}

	/**
	 * Returns a valid range for the op, or undefined
	 * @param op - The op to generate the range for
	 * @param clientArgs - The client args for the op
	 */
	private getValidOpRange(
		op:
			| IMergeTreeAnnotateMsg
			| IMergeTreeInsertMsg
			| IMergeTreeRemoveMsg
			// eslint-disable-next-line import/no-deprecated
			| IMergeTreeObliterateMsg,
		clientArgs: IMergeTreeClientSequenceArgs,
	): IIntegerRange {
		let start: number | undefined = op.pos1;
		if (start === undefined && op.relativePos1) {
			start = this._mergeTree.posFromRelativePos(
				op.relativePos1,
				clientArgs.referenceSequenceNumber,
				clientArgs.clientId,
			);
		}

		let end: number | undefined = op.pos2;
		if (end === undefined && op.relativePos2) {
			end = this._mergeTree.posFromRelativePos(
				op.relativePos2,
				clientArgs.referenceSequenceNumber,
				clientArgs.clientId,
			);
		}

		// Validate if local op
		if (clientArgs.clientId === this.getClientId()) {
			const length = this.getLength();

			const invalidPositions: string[] = [];

			// Validate start position
			//
			if (
				start === undefined ||
				start < 0 ||
				start > length ||
				(start === length && op.type !== MergeTreeDeltaType.INSERT)
			) {
				invalidPositions.push("start");
			}
			// Validate end if not insert, or insert has end
			//
			if (
				(op.type !== MergeTreeDeltaType.INSERT || end !== undefined) &&
				(end === undefined || end <= start!)
			) {
				invalidPositions.push("end");
			}

			if (op.type === MergeTreeDeltaType.OBLITERATE && end !== undefined && end > length) {
				invalidPositions.push("end");
			}

			if (invalidPositions.length > 0) {
				throw new LoggingError("RangeOutOfBounds", {
					usageError: true,
					end,
					invalidPositions: invalidPositions.toString(),
					length,
					opPos1: op.pos1,
					opPos1Relative: op.relativePos1 !== undefined,
					opPos2: op.pos2,
					opPos2Relative: op.relativePos2 !== undefined,
					opType: op.type,
					start,
				});
			}
		}

		// start and end are guaranteed to be non-null here, otherwise we throw above.
		return { start: start!, end: end! };
	}

	/**
	 * Gets the client args from the op if remote, otherwise uses the local clients info
	 * @param sequencedMessage - The sequencedMessage to get the client sequence args for
	 */
	private getClientSequenceArgsForMessage(
		sequencedMessage:
			| ISequencedDocumentMessage
			| Pick<ISequencedDocumentMessage, "referenceSequenceNumber" | "clientId">
			| undefined,
	): {
		clientId: number;
		referenceSequenceNumber: number;
		sequenceNumber: number;
	} {
		// If there this no sequenced message, then the op is local
		// and unacked, so use this clients sequenced args
		//
		if (sequencedMessage) {
			return {
				clientId: this.getOrAddShortClientIdFromMessage(sequencedMessage),
				referenceSequenceNumber: sequencedMessage.referenceSequenceNumber,
				// Note: return value satisfies overload signatures despite the cast, as if input argument doesn't contain sequenceNumber,
				// return value isn't expected to have it either.
				sequenceNumber: (sequencedMessage as ISequencedDocumentMessage).sequenceNumber,
			};
		} else {
			const segWindow = this.getCollabWindow();
			return {
				clientId: segWindow.clientId,
				referenceSequenceNumber: segWindow.currentSeq,
				sequenceNumber: this.getLocalSequenceNumber(),
			};
		}
	}

	/**
	 * Gets the client args from the op if remote, otherwise uses the local clients info
	 * @param opArgs - The op arg to get the client sequence args for
	 */
	private getClientSequenceArgs(opArgs: IMergeTreeDeltaOpArgs): IMergeTreeClientSequenceArgs {
		return this.getClientSequenceArgsForMessage(opArgs.sequencedMessage);
	}

	private ackPendingSegment(opArgs: IMergeTreeDeltaRemoteOpArgs): void {
		if (opArgs.op.type === MergeTreeDeltaType.GROUP) {
			for (const memberOp of opArgs.op.ops) {
				this._mergeTree.ackPendingSegment({
					groupOp: opArgs.op,
					op: memberOp,
					sequencedMessage: opArgs.sequencedMessage,
				});
			}
		} else {
			this._mergeTree.ackPendingSegment(opArgs);
		}
	}

	getOrAddShortClientId(longClientId: string): number {
		if (!this.clientNameToIds.get(longClientId)) {
			this.addLongClientId(longClientId);
		}
		return this.getShortClientId(longClientId);
	}

	protected getShortClientId(longClientId: string): number {
		return this.clientNameToIds.get(longClientId)!.data;
	}

<<<<<<< HEAD
	getLongClientId(shortClientId: number): string {
		return shortClientId >= 0 ? this.shortClientIdMap[shortClientId] : "original";
=======
	getLongClientId(shortClientId: number) {
		// TODO why are we non null asserting here?
		return shortClientId >= 0 ? this.shortClientIdMap[shortClientId]! : "original";
>>>>>>> c1602f38
	}

	addLongClientId(longClientId: string): void {
		this.clientNameToIds.put(longClientId, this.shortClientIdMap.length);
		this.shortClientIdMap.push(longClientId);
	}

	private getOrAddShortClientIdFromMessage(
		msg: Pick<ISequencedDocumentMessage, "clientId">,
	): number {
		return this.getOrAddShortClientId(msg.clientId ?? "server");
	}

	/**
	 * During reconnect, we must find the positions to pending segments
	 * relative to other pending segments. This methods computes that
	 * position relative to a localSeq. Pending segments above the localSeq
	 * will be ignored.
	 *
	 * @param segment - The segment to find the position for
	 * @param localSeq - The localSeq to find the position of the segment at
	 */
	public findReconnectionPosition(segment: ISegment, localSeq: number): number {
		assert(
			localSeq <= this._mergeTree.collabWindow.localSeq,
			0x032 /* "localSeq greater than collab window" */,
		);
		const { currentSeq, clientId } = this.getCollabWindow();
		return this._mergeTree.getPosition(segment, currentSeq, clientId, localSeq);
	}

	private resetPendingDeltaToOps(
		resetOp: IMergeTreeDeltaOp,
		// eslint-disable-next-line import/no-deprecated
		segmentGroup: SegmentGroup,
	): IMergeTreeDeltaOp[] {
		assert(!!segmentGroup, 0x033 /* "Segment group undefined" */);
		const NACKedSegmentGroup = this.pendingRebase?.shift()?.data;
		assert(
			segmentGroup === NACKedSegmentGroup,
			0x034 /* "Segment group not at head of pending rebase queue" */,
		);
		if (this.pendingRebase?.empty) {
			this.pendingRebase = undefined;
		}

		// if this is an obliterate op, keep all segments in same segment group
		// eslint-disable-next-line import/no-deprecated
		const obliterateSegmentGroup: SegmentGroup = {
			segments: [],
			localSeq: segmentGroup.localSeq,
			refSeq: this.getCollabWindow().currentSeq,
		};

		const opList: IMergeTreeDeltaOp[] = [];
		// We need to sort the segments by ordinal, as the segments are not sorted in the segment group.
		// The reason they need them sorted, as they have the same local sequence number and which means
		// farther segments will  take into account nearer segments when calculating their position.
		// By sorting we ensure the nearer segment will be applied and sequenced before the farther segments
		// so their recalculated positions will be correct.
		for (const segment of segmentGroup.segments.sort((a, b) =>
			a.ordinal < b.ordinal ? -1 : 1,
		)) {
			assert(
				segment.segmentGroups.remove?.(segmentGroup) === true,
				0x035 /* "Segment group not in segment pending queue" */,
			);
			assert(
				segmentGroup.localSeq !== undefined,
				0x867 /* expected segment group localSeq to be defined */,
			);
			const segmentPosition = this.findReconnectionPosition(segment, segmentGroup.localSeq);
			let newOp: IMergeTreeDeltaOp | undefined;
			switch (resetOp.type) {
				case MergeTreeDeltaType.ANNOTATE: {
					assert(
						segment.propertyManager?.hasPendingProperties(resetOp.props) === true,
						0x036 /* "Segment has no pending properties" */,
					);
					// if the segment has been removed or obliterated, there's no need to send the annotate op
					// unless the remove was local, in which case the annotate must have come
					// before the remove
					if (
						(segment.removedSeq === undefined ||
							(segment.localRemovedSeq !== undefined &&
								segment.removedSeq === UnassignedSequenceNumber)) &&
						(segment.movedSeq === undefined ||
							(segment.localMovedSeq !== undefined &&
								segment.movedSeq === UnassignedSequenceNumber))
					) {
						newOp = createAnnotateRangeOp(
							segmentPosition,
							segmentPosition + segment.cachedLength,
							resetOp.props,
						);
					}
					break;
				}

				case MergeTreeDeltaType.INSERT: {
					assert(
						segment.seq === UnassignedSequenceNumber,
						0x037 /* "Segment already has assigned sequence number" */,
					);
					let segInsertOp = segment;
					// eslint-disable-next-line @typescript-eslint/no-unsafe-member-access
					if (typeof resetOp.seg === "object" && resetOp.seg.properties !== undefined) {
						segInsertOp = segment.clone();
						// eslint-disable-next-line import/no-deprecated
						segInsertOp.properties = createMap();
						// eslint-disable-next-line @typescript-eslint/no-unsafe-argument, @typescript-eslint/no-unsafe-member-access
						segInsertOp.addProperties(resetOp.seg.properties);
					}
					if (segment.movedSeq !== UnassignedSequenceNumber) {
						removeMoveInfo(segment);
					}
					newOp = createInsertSegmentOp(segmentPosition, segInsertOp);
					break;
				}

				case MergeTreeDeltaType.REMOVE: {
					if (
						segment.localRemovedSeq !== undefined &&
						segment.removedSeq === UnassignedSequenceNumber &&
						(segment.movedSeq === undefined ||
							(segment.localMovedSeq !== undefined &&
								segment.movedSeq === UnassignedSequenceNumber))
					) {
						newOp = createRemoveRangeOp(
							segmentPosition,
							segmentPosition + segment.cachedLength,
						);
					}
					break;
				}
				case MergeTreeDeltaType.OBLITERATE: {
					if (
						segment.localMovedSeq !== undefined &&
						segment.movedSeq === UnassignedSequenceNumber &&
						(segment.removedSeq === undefined ||
							(segment.localRemovedSeq !== undefined &&
								segment.removedSeq === UnassignedSequenceNumber))
					) {
						newOp = createObliterateRangeOp(
							segmentPosition,
							segmentPosition + segment.cachedLength,
						);
					}
					break;
				}
				default: {
					throw new Error(`Invalid op type`);
				}
			}

			if (newOp && resetOp.type === MergeTreeDeltaType.OBLITERATE) {
				segment.segmentGroups.enqueue(obliterateSegmentGroup);

				const first = opList[0];

				if (!!first && first.pos2 !== undefined) {
					first.pos2 += newOp.pos2! - newOp.pos1!;
				} else {
					opList.push(newOp);
				}
			} else if (newOp) {
				// eslint-disable-next-line import/no-deprecated
				const newSegmentGroup: SegmentGroup = {
					segments: [],
					localSeq: segmentGroup.localSeq,
					refSeq: this.getCollabWindow().currentSeq,
				};
				segment.segmentGroups.enqueue(newSegmentGroup);

				this._mergeTree.pendingSegments.push(newSegmentGroup);

				opList.push(newOp);
			}
		}

		if (
			resetOp.type === MergeTreeDeltaType.OBLITERATE &&
			obliterateSegmentGroup.segments.length > 0
		) {
			this._mergeTree.pendingSegments.push(obliterateSegmentGroup);
		}

		return opList;
	}

	private applyRemoteOp(opArgs: IMergeTreeDeltaRemoteOpArgs): void {
		const op = opArgs.op;
		const msg = opArgs.sequencedMessage;
		this.getOrAddShortClientIdFromMessage(msg);
		switch (op.type) {
			case MergeTreeDeltaType.INSERT: {
				this.applyInsertOp(opArgs);
				break;
			}
			case MergeTreeDeltaType.REMOVE: {
				this.applyRemoveRangeOp(opArgs);
				break;
			}
			case MergeTreeDeltaType.ANNOTATE: {
				this.applyAnnotateRangeOp(opArgs);
				break;
			}
			case MergeTreeDeltaType.OBLITERATE: {
				this.applyObliterateRangeOp(opArgs);
				break;
			}
			case MergeTreeDeltaType.GROUP: {
				for (const memberOp of op.ops) {
					this.applyRemoteOp({
						op: memberOp,
						groupOp: op,
						sequencedMessage: msg,
					});
				}
				break;
			}
			default: {
				break;
			}
		}
	}

	public applyStashedOp(op: IMergeTreeOp): void {
		switch (op.type) {
			case MergeTreeDeltaType.INSERT: {
				this.applyInsertOp({ op });
				break;
			}
			case MergeTreeDeltaType.REMOVE: {
				this.applyRemoveRangeOp({ op });
				break;
			}
			case MergeTreeDeltaType.ANNOTATE: {
				this.applyAnnotateRangeOp({ op });
				break;
			}
			case MergeTreeDeltaType.OBLITERATE: {
				this.applyObliterateRangeOp({ op });
				break;
			}
			case MergeTreeDeltaType.GROUP: {
				op.ops.map((o) => this.applyStashedOp(o));
				break;
			}
			default: {
				unreachableCase(op, "unrecognized op type");
			}
		}
	}

	public applyMsg(msg: ISequencedDocumentMessage, local: boolean = false): void {
		// Ensure client ID is registered
		this.getOrAddShortClientIdFromMessage(msg);
		// Apply if an operation message
		if (msg.type === MessageType.Operation) {
			const opArgs: IMergeTreeDeltaRemoteOpArgs = {
				op: msg.contents as IMergeTreeOp,
				sequencedMessage: msg,
			};
			if (opArgs.sequencedMessage?.clientId === this.longClientId || local) {
				this.ackPendingSegment(opArgs);
			} else {
				this.applyRemoteOp(opArgs);
			}
		}

		const min = Math.min(
			this.getMinInFlightRefSeq() ?? Number.POSITIVE_INFINITY,
			msg.minimumSequenceNumber,
		);
		this.updateSeqNumbers(min, msg.sequenceNumber);
	}

	private updateSeqNumbers(min: number, seq: number): void {
		const collabWindow = this.getCollabWindow();
		// Equal is fine here due to SharedSegmentSequence<>.snapshotContent() potentially updating with same #
		assert(
			collabWindow.currentSeq <= seq,
			0x038 /* "Incoming op sequence# < local collabWindow's currentSequence#" */,
		);
		collabWindow.currentSeq = seq;
		assert(min <= seq, 0x039 /* "Incoming op sequence# < minSequence#" */);
		this.updateMinSeq(min);
	}

	/**
	 * Resolves a remote client's position against the local sequence
	 * and returns the remote client's position relative to the local
	 * sequence
	 * @param remoteClientPosition - The remote client's position to resolve
	 * @param remoteClientRefSeq - The reference sequence number of the remote client
	 * @param remoteClientId - The client id of the remote client
	 */
	public resolveRemoteClientPosition(
		remoteClientPosition: number,
		remoteClientRefSeq: number,
		remoteClientId: string,
	): number | undefined {
		const shortRemoteClientId = this.getOrAddShortClientId(remoteClientId);
		return this._mergeTree.resolveRemoteClientPosition(
			remoteClientPosition,
			remoteClientRefSeq,
			shortRemoteClientId,
		);
	}

	private lastNormalizationRefSeq = 0;

	// eslint-disable-next-line import/no-deprecated
	private pendingRebase: DoublyLinkedList<SegmentGroup> | undefined;

	/**
	 * Given a pending operation and segment group, regenerate the op, so it
	 * can be resubmitted
	 * @param resetOp - The op to reset
	 * @param segmentGroup - The segment group associated with the op
	 */
	public regeneratePendingOp(
		resetOp: IMergeTreeOp,
		// eslint-disable-next-line import/no-deprecated
		segmentGroup: SegmentGroup | SegmentGroup[],
	): IMergeTreeOp {
		if (this.pendingRebase === undefined || this.pendingRebase.empty) {
			// eslint-disable-next-line import/no-deprecated
			let firstGroup: SegmentGroup;
			if (Array.isArray(segmentGroup)) {
				if (segmentGroup.length === 0) {
					// sometimes we rebase to an empty op
					// eslint-disable-next-line import/no-deprecated
					return createGroupOp();
				}
				// TODO Non null asserting, why is this not null?
				firstGroup = segmentGroup[0]!;
			} else {
				firstGroup = segmentGroup;
			}
			const firstGroupNode = this._mergeTree.pendingSegments.find(
				(node) => node.data === firstGroup,
			);
			assert(
				firstGroupNode !== undefined,
				0x70e /* segment group must exist in pending list */,
			);
			this.pendingRebase = this._mergeTree.pendingSegments.splice(firstGroupNode);
		}

		const rebaseTo = this.getCollabWindow().currentSeq;
		if (rebaseTo !== this.lastNormalizationRefSeq) {
			this.emit("normalize", this);
			this._mergeTree.normalizeSegmentsOnRebase();
			this.lastNormalizationRefSeq = rebaseTo;
		}

		const opList: IMergeTreeDeltaOp[] = [];
		if (resetOp.type === MergeTreeDeltaType.GROUP) {
			if (Array.isArray(segmentGroup)) {
				assert(
					resetOp.ops.length === segmentGroup.length,
					0x03a /* "Number of ops in 'resetOp' must match the number of segment groups provided." */,
				);

				for (let i = 0; i < resetOp.ops.length; i++) {
					// Non null asserting because resetOp and segmentGroup are arrays of same length and loop is length of resetOp
					opList.push(...this.resetPendingDeltaToOps(resetOp.ops[i]!, segmentGroup[i]!));
				}
			} else {
				// A group op containing a single op will pass a direct reference to 'segmentGroup'
				// rather than an array of segment groups.  (See 'peekPendingSegmentGroups()')
				assert(
					resetOp.ops.length === 1,
					0x03b /* "Number of ops in 'resetOp' must match the number of segment groups provided." */,
				);
				// Non null asserting because of length assert above
				opList.push(...this.resetPendingDeltaToOps(resetOp.ops[0]!, segmentGroup));
			}
		} else {
			assert(
				(resetOp.type as unknown) !== MergeTreeDeltaType.GROUP,
				0x03c /* "Reset op has 'group' delta type!" */,
			);
			assert(
				!Array.isArray(segmentGroup),
				0x03d /* "segmentGroup is array rather than singleton!" */,
			);
			opList.push(...this.resetPendingDeltaToOps(resetOp, segmentGroup));
		}
		// TODO why are we non null asserting here?
		// eslint-disable-next-line import/no-deprecated
		return opList.length === 1 ? opList[0]! : createGroupOp(...opList);
	}

	// eslint-disable-next-line import/no-deprecated
	public createTextHelper(): IMergeTreeTextHelper {
		return new MergeTreeTextHelper(this._mergeTree);
	}

	public summarize(
		runtime: IFluidDataStoreRuntime,
		handle: IFluidHandle,
		serializer: IFluidSerializer,
		catchUpMsgs: ISequencedDocumentMessage[],
	): ISummaryTreeWithStats {
		const deltaManager = toDeltaManagerInternal(runtime.deltaManager);
		const minSeq = deltaManager.minimumSequenceNumber;

		// Catch up to latest MSN, if we have not had a chance to do it.
		// Required for case where FluidDataStoreRuntime.attachChannel()
		// generates summary right after loading data store.

		this.updateSeqNumbers(minSeq, deltaManager.lastSequenceNumber);

		// One of the summaries (from SPO) I observed to have chunk.chunkSequenceNumber > minSeq!
		// Not sure why - need to catch it sooner
		assert(
			this.getCollabWindow().minSeq === minSeq,
			0x03e /* "minSeq mismatch between collab window and delta manager!" */,
		);

		// Must continue to support legacy
		//       (See https://github.com/microsoft/FluidFramework/issues/84)
		if (this._mergeTree.options?.newMergeTreeSnapshotFormat === true) {
			assert(
				catchUpMsgs === undefined || catchUpMsgs.length === 0,
				0x03f /* "New format should not emit catchup ops" */,
			);
			const snap = new SnapshotV1(this._mergeTree, this.logger, (id) =>
				this.getLongClientId(id),
			);
			snap.extractSync();
			return snap.emit(serializer, handle);
		} else {
			const snap = new SnapshotLegacy(this._mergeTree, this.logger);
			snap.extractSync();
			return snap.emit(catchUpMsgs, serializer, handle);
		}
	}

	public async load(
		runtime: IFluidDataStoreRuntime,
		storage: IChannelStorageService,
		serializer: IFluidSerializer,
	): Promise<{ catchupOpsP: Promise<ISequencedDocumentMessage[]> }> {
		const loader = new SnapshotLoader(runtime, this, this._mergeTree, this.logger, serializer);

		return loader.initialize(storage);
	}

	private getLocalSequenceNumber(): number {
		const segWindow = this.getCollabWindow();
		return segWindow.collaborating ? UnassignedSequenceNumber : UniversalSequenceNumber;
	}

	// eslint-disable-next-line import/no-deprecated
	localTransaction(groupOp: IMergeTreeGroupMsg): void {
		for (const op of groupOp.ops) {
			const opArgs: IMergeTreeDeltaOpArgs = {
				op,
				groupOp,
			};
			switch (op.type) {
				case MergeTreeDeltaType.INSERT: {
					this.applyInsertOp(opArgs);
					break;
				}
				case MergeTreeDeltaType.ANNOTATE: {
					this.applyAnnotateRangeOp(opArgs);
					break;
				}
				case MergeTreeDeltaType.REMOVE: {
					this.applyRemoveRangeOp(opArgs);
					break;
				}
				case MergeTreeDeltaType.OBLITERATE: {
					this.applyObliterateRangeOp(opArgs);
					break;
				}
				default: {
					break;
				}
			}
		}
	}

	updateMinSeq(minSeq: number): void {
		this._mergeTree.setMinSeq(minSeq);
	}

	getContainingSegment<T extends ISegment>(
		pos: number,
		sequenceArgs?: Pick<ISequencedDocumentMessage, "referenceSequenceNumber" | "clientId">,
		localSeq?: number,
	): {
		segment: T | undefined;
		offset: number | undefined;
	} {
		const { referenceSequenceNumber, clientId } =
			this.getClientSequenceArgsForMessage(sequenceArgs);
		return this._mergeTree.getContainingSegment<T>(
			pos,
			referenceSequenceNumber,
			clientId,
			localSeq,
		);
	}

	getPropertiesAtPosition(pos: number): PropertySet | undefined {
		let propertiesAtPosition: PropertySet | undefined;
		const segoff = this.getContainingSegment(pos);
		const seg = segoff.segment;
		if (seg) {
			propertiesAtPosition = seg.properties;
		}
		return propertiesAtPosition;
	}

	getRangeExtentsOfPosition(pos: number): {
		posStart: number | undefined;
		posAfterEnd: number | undefined;
	} {
		let posStart: number | undefined;
		let posAfterEnd: number | undefined;

		const segoff = this.getContainingSegment(pos);
		const seg = segoff.segment;
		if (seg) {
			posStart = this.getPosition(seg);
			posAfterEnd = posStart + seg.cachedLength;
		}
		return { posStart, posAfterEnd };
	}

	getCurrentSeq(): number {
		return this.getCollabWindow().currentSeq;
	}

	getClientId(): number {
		return this.getCollabWindow().clientId;
	}

	getLength(): number {
		return this._mergeTree.length ?? 0;
	}

	startOrUpdateCollaboration(
		longClientId: string | undefined,
		minSeq = 0,
		currentSeq = 0,
	): void {
		// we should always have a client id if we are collaborating
		// if the client id is undefined we are likely bound to a detached
		// container, so we should keep going in local mode. once
		// the container attaches this will be called again on connect with the
		// client id
		if (longClientId !== undefined) {
			if (this.longClientId === undefined) {
				this.longClientId = longClientId;
				this.addLongClientId(this.longClientId);
				this._mergeTree.startCollaboration(
					this.getShortClientId(this.longClientId),
					minSeq,
					currentSeq,
				);
			} else {
				const oldClientId = this.longClientId;
				const oldData = this.clientNameToIds.get(oldClientId)!.data;
				this.longClientId = longClientId;
				this.clientNameToIds.put(longClientId, oldData);
				this.shortClientIdMap[oldData] = longClientId;
			}
		}
	}

	/**
	 * Searches a string for the nearest marker in either direction to a given start position.
	 * The search will include the start position, so markers at the start position are valid
	 * results of the search. Makes use of block-accelerated search functions for log(n) complexity.
	 *
	 * @param startPos - Position at which to start the search
	 * @param markerLabel - Label of the marker to search for
	 * @param forwards - Whether the desired marker comes before (false) or after (true) `startPos`
	 */
	searchForMarker(startPos: number, markerLabel: string, forwards = true): Marker | undefined {
		const clientId = this.getClientId();
		return this._mergeTree.searchForMarker(startPos, clientId, markerLabel, forwards);
	}
}<|MERGE_RESOLUTION|>--- conflicted
+++ resolved
@@ -720,14 +720,8 @@
 		return this.clientNameToIds.get(longClientId)!.data;
 	}
 
-<<<<<<< HEAD
 	getLongClientId(shortClientId: number): string {
-		return shortClientId >= 0 ? this.shortClientIdMap[shortClientId] : "original";
-=======
-	getLongClientId(shortClientId: number) {
-		// TODO why are we non null asserting here?
 		return shortClientId >= 0 ? this.shortClientIdMap[shortClientId]! : "original";
->>>>>>> c1602f38
 	}
 
 	addLongClientId(longClientId: string): void {
