/*!
 * Copyright (c) Microsoft Corporation and contributors. All rights reserved.
 * Licensed under the MIT License.
 */

/* eslint-disable @typescript-eslint/no-non-null-assertion */

import { IFluidHandle, type IEventThisPlaceHolder } from "@fluidframework/core-interfaces";
import { IFluidSerializer } from "@fluidframework/shared-object-base";
import { ISequencedDocumentMessage, MessageType } from "@fluidframework/protocol-definitions";
import {
	IFluidDataStoreRuntime,
	IChannelStorageService,
} from "@fluidframework/datastore-definitions";
import { ISummaryTreeWithStats } from "@fluidframework/runtime-definitions";
import { assert, unreachableCase } from "@fluidframework/core-utils";
import { TypedEventEmitter } from "@fluid-internal/client-utils";
import { ITelemetryLoggerExt, LoggingError, UsageError } from "@fluidframework/telemetry-utils";
import { DoublyLinkedList, RedBlackTree } from "./collections";
import { UnassignedSequenceNumber, UniversalSequenceNumber } from "./constants";
import { LocalReferencePosition, SlidingPreference } from "./localReference";
import {
	// eslint-disable-next-line import/no-deprecated
	CollaborationWindow,
	compareStrings,
	IMoveInfo,
	IMergeLeaf,
	ISegment,
	ISegmentAction,
	Marker,
	// eslint-disable-next-line import/no-deprecated
	SegmentGroup,
} from "./mergeTreeNodes";
import {
	createAnnotateMarkerOp,
	createAnnotateRangeOp,
	// eslint-disable-next-line import/no-deprecated
	createGroupOp,
	createInsertSegmentOp,
	createObliterateRangeOp,
	createRemoveRangeOp,
} from "./opBuilder";
import {
	IJSONSegment,
	IMergeTreeAnnotateMsg,
	IMergeTreeDeltaOp,
	// eslint-disable-next-line import/no-deprecated
	IMergeTreeGroupMsg,
	IMergeTreeInsertMsg,
	IMergeTreeRemoveMsg,
	IMergeTreeOp,
	IRelativePosition,
	MergeTreeDeltaType,
	ReferenceType,
	// eslint-disable-next-line import/no-deprecated
	IMergeTreeObliterateMsg,
} from "./ops";
import { PropertySet } from "./properties";
import { SnapshotLegacy } from "./snapshotlegacy";
import { SnapshotLoader } from "./snapshotLoader";
// eslint-disable-next-line import/no-deprecated
import { IMergeTreeTextHelper } from "./textSegment";
import { SnapshotV1 } from "./snapshotV1";
import { ReferencePosition, DetachedReferencePosition } from "./referencePositions";
import { IMergeTreeOptions, MergeTree } from "./mergeTree";
import { MergeTreeTextHelper } from "./MergeTreeTextHelper";
import { walkAllChildSegments } from "./mergeTreeNodeWalk";
import {
	IMergeTreeClientSequenceArgs,
	IMergeTreeDeltaCallbackArgs,
	IMergeTreeDeltaOpArgs,
	IMergeTreeMaintenanceCallbackArgs,
} from "./index";

type IMergeTreeDeltaRemoteOpArgs = Omit<IMergeTreeDeltaOpArgs, "sequencedMessage"> &
	Required<Pick<IMergeTreeDeltaOpArgs, "sequencedMessage">>;

function removeMoveInfo(segment: Partial<IMoveInfo>): void {
	delete segment.movedSeq;
	delete segment.movedSeqs;
	delete segment.localMovedSeq;
	delete segment.movedClientIds;
	delete segment.wasMovedOnInsert;
}

/**
 * A range [start, end)
 * @internal
 */
export interface IIntegerRange {
	start: number;
	end: number;
}

/**
 * Emitted before this client's merge-tree normalizes its segments on reconnect, potentially
 * ordering them. Useful for DDS-like consumers built atop the merge-tree to compute any information
 * they need for rebasing their ops on reconnection.
 * @alpha
 */
export interface IClientEvents {
	(event: "normalize", listener: (target: IEventThisPlaceHolder) => void): void;
	(
		event: "delta",
		listener: (
			opArgs: IMergeTreeDeltaOpArgs,
			deltaArgs: IMergeTreeDeltaCallbackArgs,
			target: IEventThisPlaceHolder,
		) => void,
	): void;
	(
		event: "maintenance",
		listener: (
			args: IMergeTreeMaintenanceCallbackArgs,
			deltaArgs: IMergeTreeDeltaOpArgs | undefined,
			target: IEventThisPlaceHolder,
		) => void,
	): void;
}

/**
 * @deprecated This functionality was not meant to be exported and will be removed in a future release
<<<<<<< HEAD
 *
 * @internal
=======
 * @alpha
>>>>>>> 7620034b
 */
export class Client extends TypedEventEmitter<IClientEvents> {
	public longClientId: string | undefined;

	private readonly _mergeTree: MergeTree;

	private readonly clientNameToIds = new RedBlackTree<string, number>(compareStrings);
	private readonly shortClientIdMap: string[] = [];

	constructor(
		// Passing this callback would be unnecessary if Client were merged with SharedSegmentSequence
		public readonly specToSegment: (spec: IJSONSegment) => ISegment,
		public readonly logger: ITelemetryLoggerExt,
		options?: IMergeTreeOptions & PropertySet,
	) {
		super();
		this._mergeTree = new MergeTree(options);
		this._mergeTree.mergeTreeDeltaCallback = (opArgs, deltaArgs) => {
			this.emit("delta", opArgs, deltaArgs, this);
		};
		this._mergeTree.mergeTreeMaintenanceCallback = (args, opArgs) => {
			this.emit("maintenance", args, opArgs, this);
		};

		if (options?.attribution?.track) {
			const policy = this._mergeTree?.attributionPolicy;
			if (policy === undefined) {
				throw new UsageError(
					"Attribution policy must be provided when attribution tracking is requested.",
				);
			}
			policy.attach(this);
		}
	}

	/**
	 * The merge tree maintains a queue of segment groups for each local operation.
	 * These segment groups track segments modified by an operation.
	 * This method peeks the tail of that queue, and returns the segments groups there.
	 * It is used to get the segment group(s) for the previous operations.
	 * @param count - The number segment groups to get peek from the tail of the queue. Default 1.
	 */
	// eslint-disable-next-line import/no-deprecated
	public peekPendingSegmentGroups(count: number = 1): SegmentGroup | SegmentGroup[] | undefined {
		const pending = this._mergeTree.pendingSegments;
		let node = pending?.last;
		if (count === 1 || pending === undefined) {
			return node?.data;
		}
		// eslint-disable-next-line import/no-deprecated
		const taken: SegmentGroup[] = new Array(Math.min(count, pending.length));
		for (let i = taken.length - 1; i >= 0; i--) {
			taken[i] = node!.data;
			node = node!.prev;
		}
		return taken;
	}

	/**
	 * Annotates the markers with the provided properties
	 * @param marker - The marker to annotate
	 * @param props - The properties to annotate the marker with
	 * @returns The annotate op if valid, otherwise undefined
	 */
	public annotateMarker(marker: Marker, props: PropertySet): IMergeTreeAnnotateMsg | undefined {
		const annotateOp = createAnnotateMarkerOp(marker, props)!;
		this.applyAnnotateRangeOp({ op: annotateOp });
		return annotateOp;
	}

	/**
	 * Annotates the range with the provided properties
	 * @param start - The inclusive start position of the range to annotate
	 * @param end - The exclusive end position of the range to annotate
	 * @param props - The properties to annotate the range with
	 * @returns The annotate op if valid, otherwise undefined
	 */
	public annotateRangeLocal(
		start: number,
		end: number,
		props: PropertySet,
	): IMergeTreeAnnotateMsg | undefined {
		const annotateOp = createAnnotateRangeOp(start, end, props);
		this.applyAnnotateRangeOp({ op: annotateOp });
		return annotateOp;
	}

	/**
	 * Removes the range
	 *
	 * @param start - The inclusive start of the range to remove
	 * @param end - The exclusive end of the range to remove
	 */
	public removeRangeLocal(start: number, end: number): IMergeTreeRemoveMsg {
		const removeOp = createRemoveRangeOp(start, end);
		this.applyRemoveRangeOp({ op: removeOp });
		return removeOp;
	}

	/**
	 * Obliterates the range. This is similar to removing the range, but also
	 * includes any concurrently inserted content.
	 *
	 * @param start - The inclusive start of the range to obliterate
	 * @param end - The exclusive end of the range to obliterate
	 */
	// eslint-disable-next-line import/no-deprecated
	public obliterateRangeLocal(start: number, end: number): IMergeTreeObliterateMsg {
		const obliterateOp = createObliterateRangeOp(start, end);
		this.applyObliterateRangeOp({ op: obliterateOp });
		return obliterateOp;
	}

	/**
	 * @param pos - The position to insert the segment at
	 * @param segment - The segment to insert
	 */
	public insertSegmentLocal(pos: number, segment: ISegment): IMergeTreeInsertMsg | undefined {
		if (segment.cachedLength <= 0) {
			return undefined;
		}
		const insertOp = createInsertSegmentOp(pos, segment);
		if (this.applyInsertOp({ op: insertOp })) {
			return insertOp;
		}
		return undefined;
	}

	/**
	 * @param refPos - The reference position to insert the segment at
	 * @param segment - The segment to insert
	 */
	public insertAtReferencePositionLocal(
		refPos: ReferencePosition,
		segment: ISegment,
	): IMergeTreeInsertMsg | undefined {
		const pos = this._mergeTree.referencePositionToLocalPosition(
			refPos,
			this.getCurrentSeq(),
			this.getClientId(),
		);

		if (pos === DetachedReferencePosition) {
			return undefined;
		}
		const op = createInsertSegmentOp(pos, segment);

		if (this.applyInsertOp({ op })) {
			return op;
		}
	}

	public walkSegments<TClientData>(
		handler: ISegmentAction<TClientData>,
		start: number | undefined,
		end: number | undefined,
		accum: TClientData,
		splitRange?: boolean,
	): void;
	public walkSegments<undefined>(
		handler: ISegmentAction<undefined>,
		start?: number,
		end?: number,
		accum?: undefined,
		splitRange?: boolean,
	): void;
	public walkSegments<TClientData>(
		handler: ISegmentAction<TClientData>,
		start: number | undefined,
		end: number | undefined,
		accum: TClientData,
		splitRange: boolean = false,
	): void {
		this._mergeTree.mapRange(
			handler,
			this.getCurrentSeq(),
			this.getClientId(),
			accum,
			start,
			end,
			splitRange,
		);
	}

	protected walkAllSegments<TClientData>(
		action: (segment: ISegment, accum?: TClientData) => boolean,
		accum?: TClientData,
	): boolean {
		return walkAllChildSegments(
			this._mergeTree.root,
			accum === undefined ? action : (seg) => action(seg, accum),
		);
	}

	/**
	 * Serializes the data required for garbage collection. The IFluidHandles stored in all segments that haven't
	 * been removed represent routes to other objects. We serialize the data in these segments using the passed in
	 * serializer which keeps track of all serialized handles.
	 */
	public serializeGCData(
		handle: IFluidHandle,
		handleCollectingSerializer: IFluidSerializer,
	): void {
		let localInserts = 0;
		let localRemoves = 0;
		walkAllChildSegments(this._mergeTree.root, (seg) => {
			if (seg.seq === UnassignedSequenceNumber) {
				localInserts++;
			}
			if (seg.removedSeq === UnassignedSequenceNumber) {
				localRemoves++;
			}
			// Only serialize segments that have not been removed.
			if (seg.removedSeq === undefined) {
				handleCollectingSerializer.stringify(seg.clone().toJSONObject(), handle);
			}
			return true;
		});

		if (localInserts > 0 || localRemoves > 0) {
			this.logger.sendErrorEvent({
				eventName: "LocalEditsInProcessGCData",
				localInserts,
				localRemoves,
			});
		}
	}

	// eslint-disable-next-line import/no-deprecated
	public getCollabWindow(): CollaborationWindow {
		return this._mergeTree.collabWindow;
	}

	/**
	 * Returns the current position of a segment, and -1 if the segment
	 * does not exist in this merge tree
	 * @param segment - The segment to get the position of
	 */
	public getPosition(segment: ISegment | undefined, localSeq?: number): number {
		const mergeSegment: IMergeLeaf | undefined = segment;
		if (mergeSegment?.parent === undefined) {
			return -1;
		}
		return this._mergeTree.getPosition(
			mergeSegment,
			this.getCurrentSeq(),
			this.getClientId(),
			localSeq,
		);
	}

	/**
	 * Creates a `LocalReferencePosition` on this client. If the refType does not include ReferenceType.Transient,
	 * the returned reference will be added to the localRefs on the provided segment.
	 * @param segment - Segment to add the local reference on
	 * @param offset - Offset on the segment at which to place the local reference
	 * @param refType - ReferenceType for the created local reference
	 * @param properties - PropertySet to place on the created local reference
	 * @param canSlideToEndpoint - Whether or not the created local reference can
	 * slide onto one of the special endpoint segments denoting the position
	 * before the start of or after the end of the tree
	 */
	public createLocalReferencePosition(
		segment: ISegment | "start" | "end",
		offset: number | undefined,
		refType: ReferenceType,
		properties: PropertySet | undefined,
		slidingPreference?: SlidingPreference,
		canSlideToEndpoint?: boolean,
	): LocalReferencePosition {
		return this._mergeTree.createLocalReferencePosition(
			segment,
			offset ?? 0,
			refType,
			properties,
			slidingPreference,
			canSlideToEndpoint,
		);
	}

	/**
	 * Removes a `LocalReferencePosition` from this client.
	 */
	public removeLocalReferencePosition(lref: LocalReferencePosition) {
		return this._mergeTree.removeLocalReferencePosition(lref);
	}

	/**
	 * Resolves a `ReferencePosition` into a character position using this client's perspective.
	 */
	public localReferencePositionToPosition(lref: ReferencePosition): number {
		return this._mergeTree.referencePositionToLocalPosition(lref);
	}

	/**
	 * Given a position specified relative to a marker id, lookup the marker
	 * and convert the position to a character position.
	 * @param relativePos - Id of marker (may be indirect) and whether position is before or after marker.
	 */
	public posFromRelativePos(relativePos: IRelativePosition) {
		return this._mergeTree.posFromRelativePos(relativePos);
	}

	public getMarkerFromId(id: string): ISegment | undefined {
		return this._mergeTree.getMarkerFromId(id);
	}

	/**
	 * Revert an op
	 */
	public rollback?(op: any, localOpMetadata: unknown) {
		// eslint-disable-next-line import/no-deprecated
		this._mergeTree.rollback(op as IMergeTreeDeltaOp, localOpMetadata as SegmentGroup);
	}

	private applyObliterateRangeOp(opArgs: IMergeTreeDeltaOpArgs): void {
		assert(
			opArgs.op.type === MergeTreeDeltaType.OBLITERATE,
			"Unexpected op type on range obliterate!",
		);
		const op = opArgs.op;
		const clientArgs = this.getClientSequenceArgs(opArgs);
		const range = this.getValidOpRange(op, clientArgs);

		this._mergeTree.obliterateRange(
			range.start,
			range.end,
			clientArgs.referenceSequenceNumber,
			clientArgs.clientId,
			clientArgs.sequenceNumber,
			false,
			opArgs,
		);
	}

	/**
	 * Performs the remove based on the provided op
	 * @param opArgs - The ops args for the op
	 */
	private applyRemoveRangeOp(opArgs: IMergeTreeDeltaOpArgs): void {
		assert(
			opArgs.op.type === MergeTreeDeltaType.REMOVE,
			0x02d /* "Unexpected op type on range remove!" */,
		);
		const op = opArgs.op;
		const clientArgs = this.getClientSequenceArgs(opArgs);
		const range = this.getValidOpRange(op, clientArgs);

		this._mergeTree.markRangeRemoved(
			range.start,
			range.end,
			clientArgs.referenceSequenceNumber,
			clientArgs.clientId,
			clientArgs.sequenceNumber,
			false,
			opArgs,
		);
	}

	/**
	 * Performs the annotate based on the provided op
	 * @param opArgs - The ops args for the op
	 */
	private applyAnnotateRangeOp(opArgs: IMergeTreeDeltaOpArgs): void {
		assert(
			opArgs.op.type === MergeTreeDeltaType.ANNOTATE,
			0x02e /* "Unexpected op type on range annotate!" */,
		);
		const op = opArgs.op;
		const clientArgs = this.getClientSequenceArgs(opArgs);
		const range = this.getValidOpRange(op, clientArgs);

		this._mergeTree.annotateRange(
			range.start,
			range.end,
			op.props,
			clientArgs.referenceSequenceNumber,
			clientArgs.clientId,
			clientArgs.sequenceNumber,
			opArgs,
		);
	}

	/**
	 * Performs the insert based on the provided op
	 * @param opArgs - The ops args for the op
	 * @returns True if the insert was applied. False if it could not be.
	 */
	private applyInsertOp(opArgs: IMergeTreeDeltaOpArgs): boolean {
		assert(
			opArgs.op.type === MergeTreeDeltaType.INSERT,
			0x02f /* "Unexpected op type on range insert!" */,
		);
		const op = opArgs.op;
		const clientArgs = this.getClientSequenceArgs(opArgs);
		const range = this.getValidOpRange(op, clientArgs);

		let segments: ISegment[] | undefined;
		if (op.seg) {
			segments = [this.specToSegment(op.seg)];
		}

		if (!segments || segments.length === 0) {
			return false;
		}

		this._mergeTree.insertSegments(
			range.start,
			segments,
			clientArgs.referenceSequenceNumber,
			clientArgs.clientId,
			clientArgs.sequenceNumber,
			opArgs,
		);

		return true;
	}

	/**
	 * Returns a valid range for the op, or undefined
	 * @param op - The op to generate the range for
	 * @param clientArgs - The client args for the op
	 */
	private getValidOpRange(
		op:
			| IMergeTreeAnnotateMsg
			| IMergeTreeInsertMsg
			| IMergeTreeRemoveMsg
			// eslint-disable-next-line import/no-deprecated
			| IMergeTreeObliterateMsg,
		clientArgs: IMergeTreeClientSequenceArgs,
	): IIntegerRange {
		let start: number | undefined = op.pos1;
		if (start === undefined && op.relativePos1) {
			start = this._mergeTree.posFromRelativePos(
				op.relativePos1,
				clientArgs.referenceSequenceNumber,
				clientArgs.clientId,
			);
		}

		let end: number | undefined = op.pos2;
		if (end === undefined && op.relativePos2) {
			end = this._mergeTree.posFromRelativePos(
				op.relativePos2,
				clientArgs.referenceSequenceNumber,
				clientArgs.clientId,
			);
		}

		// Validate if local op
		if (clientArgs.clientId === this.getClientId()) {
			const length = this.getLength();

			const invalidPositions: string[] = [];

			// Validate start position
			//
			if (
				start === undefined ||
				start < 0 ||
				start > length ||
				(start === length && op.type !== MergeTreeDeltaType.INSERT)
			) {
				invalidPositions.push("start");
			}
			// Validate end if not insert, or insert has end
			//
			if (op.type !== MergeTreeDeltaType.INSERT || end !== undefined) {
				if (end === undefined || end <= start!) {
					invalidPositions.push("end");
				}
			}

			if (op.type === MergeTreeDeltaType.OBLITERATE && end !== undefined && end > length) {
				invalidPositions.push("end");
			}

			if (invalidPositions.length > 0) {
				throw new LoggingError("RangeOutOfBounds", {
					usageError: true,
					end,
					invalidPositions: invalidPositions.toString(),
					length,
					opPos1: op.pos1,
					opPos1Relative: op.relativePos1 !== undefined,
					opPos2: op.pos2,
					opPos2Relative: op.relativePos2 !== undefined,
					opType: op.type,
					start,
				});
			}
		}

		// start and end are guaranteed to be non-null here, otherwise we throw above.
		return { start: start!, end: end! };
	}

	/**
	 * Gets the client args from the op if remote, otherwise uses the local clients info
	 * @param sequencedMessage - The sequencedMessage to get the client sequence args for
	 */
	private getClientSequenceArgsForMessage(
		sequencedMessage:
			| ISequencedDocumentMessage
			| Pick<ISequencedDocumentMessage, "referenceSequenceNumber" | "clientId">
			| undefined,
	) {
		// If there this no sequenced message, then the op is local
		// and unacked, so use this clients sequenced args
		//
		if (!sequencedMessage) {
			const segWindow = this.getCollabWindow();
			return {
				clientId: segWindow.clientId,
				referenceSequenceNumber: segWindow.currentSeq,
				sequenceNumber: this.getLocalSequenceNumber(),
			};
		} else {
			return {
				clientId: this.getOrAddShortClientIdFromMessage(sequencedMessage),
				referenceSequenceNumber: sequencedMessage.referenceSequenceNumber,
				// Note: return value satisfies overload signatures despite the cast, as if input argument doesn't contain sequenceNumber,
				// return value isn't expected to have it either.
				sequenceNumber: (sequencedMessage as ISequencedDocumentMessage).sequenceNumber,
			};
		}
	}

	/**
	 * Gets the client args from the op if remote, otherwise uses the local clients info
	 * @param opArgs - The op arg to get the client sequence args for
	 */
	private getClientSequenceArgs(opArgs: IMergeTreeDeltaOpArgs): IMergeTreeClientSequenceArgs {
		return this.getClientSequenceArgsForMessage(opArgs.sequencedMessage);
	}

	private ackPendingSegment(opArgs: IMergeTreeDeltaRemoteOpArgs) {
		if (opArgs.op.type === MergeTreeDeltaType.GROUP) {
			for (const memberOp of opArgs.op.ops) {
				this._mergeTree.ackPendingSegment({
					groupOp: opArgs.op,
					op: memberOp,
					sequencedMessage: opArgs.sequencedMessage,
				});
			}
		} else {
			this._mergeTree.ackPendingSegment(opArgs);
		}
	}

	getOrAddShortClientId(longClientId: string) {
		if (!this.clientNameToIds.get(longClientId)) {
			this.addLongClientId(longClientId);
		}
		return this.getShortClientId(longClientId);
	}

	protected getShortClientId(longClientId: string) {
		return this.clientNameToIds.get(longClientId)!.data;
	}

	getLongClientId(shortClientId: number) {
		return shortClientId >= 0 ? this.shortClientIdMap[shortClientId] : "original";
	}

	addLongClientId(longClientId: string) {
		this.clientNameToIds.put(longClientId, this.shortClientIdMap.length);
		this.shortClientIdMap.push(longClientId);
	}

	private getOrAddShortClientIdFromMessage(msg: Pick<ISequencedDocumentMessage, "clientId">) {
		return this.getOrAddShortClientId(msg.clientId ?? "server");
	}

	/**
	 * During reconnect, we must find the positions to pending segments
	 * relative to other pending segments. This methods computes that
	 * position relative to a localSeq. Pending segments above the localSeq
	 * will be ignored.
	 *
	 * @param segment - The segment to find the position for
	 * @param localSeq - The localSeq to find the position of the segment at
	 */
	public findReconnectionPosition(segment: ISegment, localSeq: number) {
		assert(
			localSeq <= this._mergeTree.collabWindow.localSeq,
			0x032 /* "localSeq greater than collab window" */,
		);
		const { currentSeq, clientId } = this.getCollabWindow();
		return this._mergeTree.getPosition(segment, currentSeq, clientId, localSeq);
	}

	private resetPendingDeltaToOps(
		resetOp: IMergeTreeDeltaOp,
		// eslint-disable-next-line import/no-deprecated
		segmentGroup: SegmentGroup,
	): IMergeTreeDeltaOp[] {
		assert(!!segmentGroup, 0x033 /* "Segment group undefined" */);
		const NACKedSegmentGroup = this.pendingRebase?.shift()?.data;
		assert(
			segmentGroup === NACKedSegmentGroup,
			0x034 /* "Segment group not at head of pending rebase queue" */,
		);
		if (this.pendingRebase?.empty) {
			this.pendingRebase = undefined;
		}

		// if this is an obliterate op, keep all segments in same segment group
		// eslint-disable-next-line import/no-deprecated
		const obliterateSegmentGroup: SegmentGroup = {
			segments: [],
			localSeq: segmentGroup.localSeq,
			refSeq: this.getCollabWindow().currentSeq,
		};

		const opList: IMergeTreeDeltaOp[] = [];
		// We need to sort the segments by ordinal, as the segments are not sorted in the segment group.
		// The reason they need them sorted, as they have the same local sequence number and which means
		// farther segments will  take into account nearer segments when calculating their position.
		// By sorting we ensure the nearer segment will be applied and sequenced before the farther segments
		// so their recalculated positions will be correct.
		for (const segment of segmentGroup.segments.sort((a, b) =>
			a.ordinal < b.ordinal ? -1 : 1,
		)) {
			const segmentSegGroup = segment.segmentGroups.dequeue();
			assert(
				segmentGroup === segmentSegGroup,
				0x035 /* "Segment group not at head of segment pending queue" */,
			);
			assert(
				segmentGroup.localSeq !== undefined,
				"expected segment group localSeq to be defined",
			);
			const segmentPosition = this.findReconnectionPosition(segment, segmentGroup.localSeq);
			let newOp: IMergeTreeDeltaOp | undefined;
			switch (resetOp.type) {
				case MergeTreeDeltaType.ANNOTATE:
					assert(
						segment.propertyManager?.hasPendingProperties() === true,
						0x036 /* "Segment has no pending properties" */,
					);
					// if the segment has been removed or obliterated, there's no need to send the annotate op
					// unless the remove was local, in which case the annotate must have come
					// before the remove
					if (
						(segment.removedSeq === undefined ||
							(segment.localRemovedSeq !== undefined &&
								segment.removedSeq === UnassignedSequenceNumber)) &&
						(segment.movedSeq === undefined ||
							(segment.localMovedSeq !== undefined &&
								segment.movedSeq === UnassignedSequenceNumber))
					) {
						newOp = createAnnotateRangeOp(
							segmentPosition,
							segmentPosition + segment.cachedLength,
							resetOp.props,
						);
					}
					break;

				case MergeTreeDeltaType.INSERT:
					assert(
						segment.seq === UnassignedSequenceNumber,
						0x037 /* "Segment already has assigned sequence number" */,
					);
					let segInsertOp = segment;
					if (typeof resetOp.seg === "object" && resetOp.seg.props !== undefined) {
						segInsertOp = segment.clone();
						segInsertOp.properties = resetOp.seg.props;
					}
					if (segment.movedSeq !== UnassignedSequenceNumber) {
						removeMoveInfo(segment);
					}
					newOp = createInsertSegmentOp(segmentPosition, segInsertOp);
					break;

				case MergeTreeDeltaType.REMOVE:
					if (
						segment.localRemovedSeq !== undefined &&
						segment.removedSeq === UnassignedSequenceNumber &&
						(segment.movedSeq === undefined ||
							(segment.localMovedSeq !== undefined &&
								segment.movedSeq === UnassignedSequenceNumber))
					) {
						newOp = createRemoveRangeOp(
							segmentPosition,
							segmentPosition + segment.cachedLength,
						);
					}
					break;
				case MergeTreeDeltaType.OBLITERATE:
					if (
						segment.localMovedSeq !== undefined &&
						segment.movedSeq === UnassignedSequenceNumber &&
						(segment.removedSeq === undefined ||
							(segment.localRemovedSeq !== undefined &&
								segment.removedSeq === UnassignedSequenceNumber))
					) {
						newOp = createObliterateRangeOp(
							segmentPosition,
							segmentPosition + segment.cachedLength,
						);
					}
					break;
				default:
					throw new Error(`Invalid op type`);
			}

			if (newOp && resetOp.type === MergeTreeDeltaType.OBLITERATE) {
				segment.segmentGroups.enqueue(obliterateSegmentGroup);

				const first = opList[0];

				if (!!first && first.pos2 !== undefined) {
					first.pos2 += newOp.pos2! - newOp.pos1!;
				} else {
					opList.push(newOp);
				}
			} else if (newOp) {
				// eslint-disable-next-line import/no-deprecated
				const newSegmentGroup: SegmentGroup = {
					segments: [],
					localSeq: segmentGroup.localSeq,
					refSeq: this.getCollabWindow().currentSeq,
				};
				segment.segmentGroups.enqueue(newSegmentGroup);

				this._mergeTree.pendingSegments.push(newSegmentGroup);

				opList.push(newOp);
			}
		}

		if (
			resetOp.type === MergeTreeDeltaType.OBLITERATE &&
			obliterateSegmentGroup.segments.length > 0
		) {
			this._mergeTree.pendingSegments.push(obliterateSegmentGroup);
		}

		return opList;
	}

	private applyRemoteOp(opArgs: IMergeTreeDeltaRemoteOpArgs) {
		const op = opArgs.op;
		const msg = opArgs.sequencedMessage;
		this.getOrAddShortClientIdFromMessage(msg);
		switch (op.type) {
			case MergeTreeDeltaType.INSERT:
				this.applyInsertOp(opArgs);
				break;
			case MergeTreeDeltaType.REMOVE:
				this.applyRemoveRangeOp(opArgs);
				break;
			case MergeTreeDeltaType.ANNOTATE:
				this.applyAnnotateRangeOp(opArgs);
				break;
			case MergeTreeDeltaType.OBLITERATE:
				this.applyObliterateRangeOp(opArgs);
				break;
			case MergeTreeDeltaType.GROUP: {
				for (const memberOp of op.ops) {
					this.applyRemoteOp({
						op: memberOp,
						groupOp: op,
						sequencedMessage: msg,
					});
				}
				break;
			}
			default:
				break;
		}
	}

	// eslint-disable-next-line import/no-deprecated
	public applyStashedOp(op: IMergeTreeDeltaOp): SegmentGroup;
	// eslint-disable-next-line import/no-deprecated
	public applyStashedOp(op: IMergeTreeGroupMsg): SegmentGroup[];
	// eslint-disable-next-line import/no-deprecated
	public applyStashedOp(op: IMergeTreeOp): SegmentGroup | SegmentGroup[];
	// eslint-disable-next-line import/no-deprecated
	public applyStashedOp(op: IMergeTreeOp): SegmentGroup | SegmentGroup[] {
		// eslint-disable-next-line import/no-deprecated
		let metadata: SegmentGroup | SegmentGroup[] | undefined;
		const stashed = true;
		switch (op.type) {
			case MergeTreeDeltaType.INSERT:
				this.applyInsertOp({ op, stashed });
				metadata = this.peekPendingSegmentGroups();
				break;
			case MergeTreeDeltaType.REMOVE:
				this.applyRemoveRangeOp({ op, stashed });
				metadata = this.peekPendingSegmentGroups();
				break;
			case MergeTreeDeltaType.ANNOTATE:
				this.applyAnnotateRangeOp({ op, stashed });
				metadata = this.peekPendingSegmentGroups();
				break;
			case MergeTreeDeltaType.OBLITERATE:
				this.applyObliterateRangeOp({ op });
				metadata = this.peekPendingSegmentGroups();
				break;
			case MergeTreeDeltaType.GROUP:
				return op.ops.map((o) => this.applyStashedOp(o));
			default:
				unreachableCase(op, "unrecognized op type");
		}
		assert(!!metadata, 0x2db /* "Applying op must generate a pending segment" */);
		return metadata;
	}

	public applyMsg(msg: ISequencedDocumentMessage, local: boolean = false) {
		// Ensure client ID is registered
		this.getOrAddShortClientIdFromMessage(msg);
		// Apply if an operation message
		if (msg.type === MessageType.Operation) {
			const opArgs: IMergeTreeDeltaRemoteOpArgs = {
				op: msg.contents as IMergeTreeOp,
				sequencedMessage: msg,
			};
			if (opArgs.sequencedMessage?.clientId === this.longClientId || local) {
				this.ackPendingSegment(opArgs);
			} else {
				this.applyRemoteOp(opArgs);
			}
		}

		this.updateSeqNumbers(msg.minimumSequenceNumber, msg.sequenceNumber);
	}

	private updateSeqNumbers(min: number, seq: number) {
		const collabWindow = this.getCollabWindow();
		// Equal is fine here due to SharedSegmentSequence<>.snapshotContent() potentially updating with same #
		assert(
			collabWindow.currentSeq <= seq,
			0x038 /* "Incoming op sequence# < local collabWindow's currentSequence#" */,
		);
		collabWindow.currentSeq = seq;
		assert(min <= seq, 0x039 /* "Incoming op sequence# < minSequence#" */);
		this.updateMinSeq(min);
	}

	/**
	 * Resolves a remote client's position against the local sequence
	 * and returns the remote client's position relative to the local
	 * sequence
	 * @param remoteClientPosition - The remote client's position to resolve
	 * @param remoteClientRefSeq - The reference sequence number of the remote client
	 * @param remoteClientId - The client id of the remote client
	 */
	public resolveRemoteClientPosition(
		remoteClientPosition: number,
		remoteClientRefSeq: number,
		remoteClientId: string,
	): number | undefined {
		const shortRemoteClientId = this.getOrAddShortClientId(remoteClientId);
		return this._mergeTree.resolveRemoteClientPosition(
			remoteClientPosition,
			remoteClientRefSeq,
			shortRemoteClientId,
		);
	}

	private lastNormalizationRefSeq = 0;

	// eslint-disable-next-line import/no-deprecated
	private pendingRebase: DoublyLinkedList<SegmentGroup> | undefined;

	/**
	 * Given a pending operation and segment group, regenerate the op, so it
	 * can be resubmitted
	 * @param resetOp - The op to reset
	 * @param segmentGroup - The segment group associated with the op
	 */
	public regeneratePendingOp(
		resetOp: IMergeTreeOp,
		// eslint-disable-next-line import/no-deprecated
		segmentGroup: SegmentGroup | SegmentGroup[],
	): IMergeTreeOp {
		if (this.pendingRebase === undefined || this.pendingRebase.empty) {
			// eslint-disable-next-line import/no-deprecated
			let firstGroup: SegmentGroup;
			if (Array.isArray(segmentGroup)) {
				if (segmentGroup.length === 0) {
					// sometimes we rebase to an empty op
					// eslint-disable-next-line import/no-deprecated
					return createGroupOp();
				}
				firstGroup = segmentGroup[0];
			} else {
				firstGroup = segmentGroup;
			}
			const firstGroupNode = this._mergeTree.pendingSegments.find(
				(node) => node.data === firstGroup,
			);
			assert(
				firstGroupNode !== undefined,
				0x70e /* segment group must exist in pending list */,
			);
			this.pendingRebase = this._mergeTree.pendingSegments.splice(firstGroupNode);
		}

		const rebaseTo = this.getCollabWindow().currentSeq;
		if (rebaseTo !== this.lastNormalizationRefSeq) {
			this.emit("normalize", this);
			this._mergeTree.normalizeSegmentsOnRebase();
			this.lastNormalizationRefSeq = rebaseTo;
		}

		const opList: IMergeTreeDeltaOp[] = [];
		if (resetOp.type === MergeTreeDeltaType.GROUP) {
			if (Array.isArray(segmentGroup)) {
				assert(
					resetOp.ops.length === segmentGroup.length,
					0x03a /* "Number of ops in 'resetOp' must match the number of segment groups provided." */,
				);

				for (let i = 0; i < resetOp.ops.length; i++) {
					opList.push(...this.resetPendingDeltaToOps(resetOp.ops[i], segmentGroup[i]));
				}
			} else {
				// A group op containing a single op will pass a direct reference to 'segmentGroup'
				// rather than an array of segment groups.  (See 'peekPendingSegmentGroups()')
				assert(
					resetOp.ops.length === 1,
					0x03b /* "Number of ops in 'resetOp' must match the number of segment groups provided." */,
				);
				opList.push(...this.resetPendingDeltaToOps(resetOp.ops[0], segmentGroup));
			}
		} else {
			assert(
				(resetOp.type as any) !== MergeTreeDeltaType.GROUP,
				0x03c /* "Reset op has 'group' delta type!" */,
			);
			assert(
				!Array.isArray(segmentGroup),
				0x03d /* "segmentGroup is array rather than singleton!" */,
			);
			opList.push(...this.resetPendingDeltaToOps(resetOp, segmentGroup));
		}
		// eslint-disable-next-line import/no-deprecated
		return opList.length === 1 ? opList[0] : createGroupOp(...opList);
	}

	// eslint-disable-next-line import/no-deprecated
	public createTextHelper(): IMergeTreeTextHelper {
		return new MergeTreeTextHelper(this._mergeTree);
	}

	public summarize(
		runtime: IFluidDataStoreRuntime,
		handle: IFluidHandle,
		serializer: IFluidSerializer,
		catchUpMsgs: ISequencedDocumentMessage[],
	): ISummaryTreeWithStats {
		const deltaManager = runtime.deltaManager;
		const minSeq = deltaManager.minimumSequenceNumber;

		// Catch up to latest MSN, if we have not had a chance to do it.
		// Required for case where FluidDataStoreRuntime.attachChannel()
		// generates summary right after loading data store.

		this.updateSeqNumbers(minSeq, deltaManager.lastSequenceNumber);

		// One of the summaries (from SPO) I observed to have chunk.chunkSequenceNumber > minSeq!
		// Not sure why - need to catch it sooner
		assert(
			this.getCollabWindow().minSeq === minSeq,
			0x03e /* "minSeq mismatch between collab window and delta manager!" */,
		);

		// Must continue to support legacy
		//       (See https://github.com/microsoft/FluidFramework/issues/84)
		if (this._mergeTree.options?.newMergeTreeSnapshotFormat === true) {
			assert(
				catchUpMsgs === undefined || catchUpMsgs.length === 0,
				0x03f /* "New format should not emit catchup ops" */,
			);
			const snap = new SnapshotV1(this._mergeTree, this.logger, (id) =>
				this.getLongClientId(id),
			);
			snap.extractSync();
			return snap.emit(serializer, handle);
		} else {
			const snap = new SnapshotLegacy(this._mergeTree, this.logger);
			snap.extractSync();
			return snap.emit(catchUpMsgs, serializer, handle);
		}
	}

	public async load(
		runtime: IFluidDataStoreRuntime,
		storage: IChannelStorageService,
		serializer: IFluidSerializer,
	): Promise<{ catchupOpsP: Promise<ISequencedDocumentMessage[]> }> {
		const loader = new SnapshotLoader(runtime, this, this._mergeTree, this.logger, serializer);

		return loader.initialize(storage);
	}

	private getLocalSequenceNumber() {
		const segWindow = this.getCollabWindow();
		return segWindow.collaborating ? UnassignedSequenceNumber : UniversalSequenceNumber;
	}

	// eslint-disable-next-line import/no-deprecated
	localTransaction(groupOp: IMergeTreeGroupMsg) {
		for (const op of groupOp.ops) {
			const opArgs: IMergeTreeDeltaOpArgs = {
				op,
				groupOp,
			};
			switch (op.type) {
				case MergeTreeDeltaType.INSERT:
					this.applyInsertOp(opArgs);
					break;
				case MergeTreeDeltaType.ANNOTATE:
					this.applyAnnotateRangeOp(opArgs);
					break;
				case MergeTreeDeltaType.REMOVE:
					this.applyRemoveRangeOp(opArgs);
					break;
				case MergeTreeDeltaType.OBLITERATE:
					this.applyObliterateRangeOp(opArgs);
					break;
				default:
					break;
			}
		}
	}

	updateMinSeq(minSeq: number) {
		this._mergeTree.setMinSeq(minSeq);
	}

	getContainingSegment<T extends ISegment>(
		pos: number,
		sequenceArgs?: Pick<ISequencedDocumentMessage, "referenceSequenceNumber" | "clientId">,
		localSeq?: number,
	) {
		const { referenceSequenceNumber, clientId } =
			this.getClientSequenceArgsForMessage(sequenceArgs);
		return this._mergeTree.getContainingSegment<T>(
			pos,
			referenceSequenceNumber,
			clientId,
			localSeq,
		);
	}

	getPropertiesAtPosition(pos: number) {
		let propertiesAtPosition: PropertySet | undefined;
		const segoff = this.getContainingSegment(pos);
		const seg = segoff.segment;
		if (seg) {
			propertiesAtPosition = seg.properties;
		}
		return propertiesAtPosition;
	}

	getRangeExtentsOfPosition(pos: number) {
		let posStart: number | undefined;
		let posAfterEnd: number | undefined;

		const segoff = this.getContainingSegment(pos);
		const seg = segoff.segment;
		if (seg) {
			posStart = this.getPosition(seg);
			posAfterEnd = posStart + seg.cachedLength;
		}
		return { posStart, posAfterEnd };
	}

	getCurrentSeq() {
		return this.getCollabWindow().currentSeq;
	}

	getClientId() {
		return this.getCollabWindow().clientId;
	}

	getLength() {
		return this._mergeTree.length ?? 0;
	}

	startOrUpdateCollaboration(longClientId: string | undefined, minSeq = 0, currentSeq = 0) {
		// we should always have a client id if we are collaborating
		// if the client id is undefined we are likely bound to a detached
		// container, so we should keep going in local mode. once
		// the container attaches this will be called again on connect with the
		// client id
		if (longClientId !== undefined) {
			if (this.longClientId === undefined) {
				this.longClientId = longClientId;
				this.addLongClientId(this.longClientId);
				this._mergeTree.startCollaboration(
					this.getShortClientId(this.longClientId),
					minSeq,
					currentSeq,
				);
			} else {
				const oldClientId = this.longClientId;
				const oldData = this.clientNameToIds.get(oldClientId)!.data;
				this.longClientId = longClientId;
				this.clientNameToIds.put(longClientId, oldData);
				this.shortClientIdMap[oldData] = longClientId;
			}
		}
	}

	/**
	 * @deprecated Use searchForMarker instead.
	 */
	findTile(startPos: number, tileLabel: string, preceding = true) {
		const clientId = this.getClientId();
		return this._mergeTree.findTile(startPos, clientId, tileLabel, preceding);
	}

	/**
	 * Searches a string for the nearest marker in either direction to a given start position.
	 * The search will include the start position, so markers at the start position are valid
	 * results of the search. Makes use of block-accelerated search functions for log(n) complexity.
	 *
	 * @param startPos - Position at which to start the search
	 * @param markerLabel - Label of the marker to search for
	 * @param forwards - Whether the desired marker comes before (false) or after (true) `startPos`
	 */
	searchForMarker(startPos: number, markerLabel: string, forwards = true) {
		const clientId = this.getClientId();
		return this._mergeTree.searchForMarker(startPos, clientId, markerLabel, forwards);
	}
}<|MERGE_RESOLUTION|>--- conflicted
+++ resolved
@@ -120,12 +120,7 @@
 
 /**
  * @deprecated This functionality was not meant to be exported and will be removed in a future release
-<<<<<<< HEAD
- *
- * @internal
-=======
  * @alpha
->>>>>>> 7620034b
  */
 export class Client extends TypedEventEmitter<IClientEvents> {
 	public longClientId: string | undefined;
