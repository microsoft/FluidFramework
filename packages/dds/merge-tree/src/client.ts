--- conflicted
+++ resolved
@@ -53,11 +53,7 @@
 import { SnapshotLoader } from "./snapshotLoader";
 import { MergeTreeTextHelper } from "./textSegment";
 import { SnapshotV1 } from "./snapshotV1";
-<<<<<<< HEAD
-import { RangeStackMap, ReferencePosition } from "./referencePositions";
-=======
 import { ReferencePosition, RangeStackMap } from "./referencePositions";
->>>>>>> 5bc8877b
 import {
     IMergeTreeClientSequenceArgs,
     IMergeTreeDeltaOpArgs,
