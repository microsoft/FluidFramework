--- conflicted
+++ resolved
@@ -126,11 +126,7 @@
     }
 
     /**
-<<<<<<< HEAD
-     * Annotate a maker and call the callback on consensus.
-=======
      * Annotate a marker and call the callback on consensus.
->>>>>>> 7b068e33
      * @param marker - The marker to annotate
      * @param props - The properties to annotate the marker with
      * @param consensusCallback - The callback called when consensus is reached
