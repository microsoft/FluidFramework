/*!
 * Copyright (c) Microsoft Corporation and contributors. All rights reserved.
 * Licensed under the MIT License.
 */

/* eslint-disable import/no-deprecated */
/* eslint-disable @typescript-eslint/no-non-null-assertion */

import { IFluidHandle, type IEventThisPlaceHolder } from "@fluidframework/core-interfaces";
import { IFluidSerializer } from "@fluidframework/shared-object-base";
import { ISequencedDocumentMessage, MessageType } from "@fluidframework/protocol-definitions";
import {
	IFluidDataStoreRuntime,
	IChannelStorageService,
} from "@fluidframework/datastore-definitions";
import { ISummaryTreeWithStats } from "@fluidframework/runtime-definitions";
import { assert, unreachableCase } from "@fluidframework/core-utils";
import { TypedEventEmitter } from "@fluid-internal/client-utils";
import { ITelemetryLoggerExt, LoggingError, UsageError } from "@fluidframework/telemetry-utils";
import { IIntegerRange } from "./base";
import { List, RedBlackTree } from "./collections";
import { UnassignedSequenceNumber, UniversalSequenceNumber } from "./constants";
import { LocalReferencePosition, SlidingPreference } from "./localReference";
import {
	CollaborationWindow,
	compareStrings,
	IConsensusInfo,
	IMergeLeaf,
	ISegment,
	ISegmentAction,
	Marker,
	SegmentGroup,
} from "./mergeTreeNodes";
import {
	IMergeTreeDeltaCallbackArgs,
	IMergeTreeMaintenanceCallbackArgs,
} from "./mergeTreeDeltaCallback";
import {
	createAnnotateMarkerOp,
	createAnnotateRangeOp,
	createGroupOp,
	createInsertSegmentOp,
	createRemoveRangeOp,
} from "./opBuilder";
import {
	ICombiningOp,
	IJSONSegment,
	IMergeTreeAnnotateMsg,
	IMergeTreeDeltaOp,
	IMergeTreeGroupMsg,
	IMergeTreeInsertMsg,
	IMergeTreeRemoveMsg,
	IMergeTreeOp,
	IRelativePosition,
	MergeTreeDeltaType,
	ReferenceType,
} from "./ops";
import { PropertySet } from "./properties";
import { SnapshotLegacy } from "./snapshotlegacy";
import { SnapshotLoader } from "./snapshotLoader";
import { IMergeTreeTextHelper } from "./textSegment";
import { SnapshotV1 } from "./snapshotV1";
import { ReferencePosition, RangeStackMap, DetachedReferencePosition } from "./referencePositions";
import { MergeTree } from "./mergeTree";
import { MergeTreeTextHelper } from "./MergeTreeTextHelper";
import { walkAllChildSegments } from "./mergeTreeNodeWalk";
import { IMergeTreeClientSequenceArgs, IMergeTreeDeltaOpArgs } from "./index";

type IMergeTreeDeltaRemoteOpArgs = Omit<IMergeTreeDeltaOpArgs, "sequencedMessage"> &
	Required<Pick<IMergeTreeDeltaOpArgs, "sequencedMessage">>;

/**
 * Emitted before this client's merge-tree normalizes its segments on reconnect, potentially
 * ordering them. Useful for DDS-like consumers built atop the merge-tree to compute any information
 * they need for rebasing their ops on reconnection.
 *
 * @internal
 */
export interface IClientEvents {
	(event: "normalize", listener: (target: IEventThisPlaceHolder) => void);
	(
		event: "delta",
		listener: (
			opArgs: IMergeTreeDeltaOpArgs,
			deltaArgs: IMergeTreeDeltaCallbackArgs,
			target: IEventThisPlaceHolder,
		) => void,
	);
	(
		event: "maintenance",
		listener: (
			args: IMergeTreeMaintenanceCallbackArgs,
			deltaArgs: IMergeTreeDeltaOpArgs | undefined,
			target: IEventThisPlaceHolder,
		) => void,
	);
}

/**
 * @deprecated This functionality was not meant to be exported and will be removed in a future release
 */
export class Client extends TypedEventEmitter<IClientEvents> {
	public longClientId: string | undefined;

	private readonly _mergeTree: MergeTree;

	private readonly clientNameToIds = new RedBlackTree<string, number>(compareStrings);
	private readonly shortClientIdMap: string[] = [];
	private readonly pendingConsensus = new Map<string, IConsensusInfo>();

	constructor(
		// Passing this callback would be unnecessary if Client were merged with SharedSegmentSequence
		public readonly specToSegment: (spec: IJSONSegment) => ISegment,
		public readonly logger: ITelemetryLoggerExt,
		options?: PropertySet,
	) {
		super();
		this._mergeTree = new MergeTree(options);
		this._mergeTree.mergeTreeDeltaCallback = (opArgs, deltaArgs) => {
			this.emit("delta", opArgs, deltaArgs, this);
		};
		this._mergeTree.mergeTreeMaintenanceCallback = (args, opArgs) => {
			this.emit("maintenance", args, opArgs, this);
		};

		if (options?.attribution?.track) {
			const policy = this._mergeTree?.attributionPolicy;
			if (policy === undefined) {
				throw new UsageError(
					"Attribution policy must be provided when attribution tracking is requested.",
				);
			}
			policy.attach(this);
		}
	}

	/**
	 * The merge tree maintains a queue of segment groups for each local operation.
	 * These segment groups track segments modified by an operation.
	 * This method peeks the tail of that queue, and returns the segments groups there.
	 * It is used to get the segment group(s) for the previous operations.
	 * @param count - The number segment groups to get peek from the tail of the queue. Default 1.
	 */
	public peekPendingSegmentGroups(count: number = 1): SegmentGroup | SegmentGroup[] | undefined {
		const pending = this._mergeTree.pendingSegments;
		let node = pending?.last;
		if (count === 1 || pending === undefined) {
			return node?.data;
		}
		const taken: SegmentGroup[] = new Array(Math.min(count, pending.length));
		for (let i = taken.length - 1; i >= 0; i--) {
			taken[i] = node!.data;
			node = node!.prev;
		}
		return taken;
	}

	/**
	 * Annotate a marker and call the callback on consensus.
	 * @param marker - The marker to annotate
	 * @param props - The properties to annotate the marker with
	 * @param consensusCallback - The callback called when consensus is reached
	 * @returns The annotate op if valid, otherwise undefined
	 */
	public annotateMarkerNotifyConsensus(
		marker: Marker,
		props: PropertySet,
		consensusCallback: (m: Marker) => void,
	): IMergeTreeAnnotateMsg | undefined {
		const combiningOp: ICombiningOp = {
			name: "consensus",
		};

		const annotateOp = this.annotateMarker(marker, props, combiningOp);

		if (annotateOp) {
			const consensusInfo: IConsensusInfo = {
				callback: consensusCallback,
				marker,
			};
			this.pendingConsensus.set(marker.getId()!, consensusInfo);
			return annotateOp;
		} else {
			return undefined;
		}
	}
	/**
	 * Annotates the markers with the provided properties
	 * @param marker - The marker to annotate
	 * @param props - The properties to annotate the marker with
	 * @param combiningOp - Optional. Specifies how to combine values for the property, such as "incr" for increment.
	 * @returns The annotate op if valid, otherwise undefined
	 */
	public annotateMarker(
		marker: Marker,
		props: PropertySet,
		combiningOp?: ICombiningOp,
	): IMergeTreeAnnotateMsg | undefined {
		const annotateOp = createAnnotateMarkerOp(marker, props, combiningOp)!;

		return this.applyAnnotateRangeOp({ op: annotateOp }) ? annotateOp : undefined;
	}
	/**
	 * Annotates the range with the provided properties
	 * @param start - The inclusive start position of the range to annotate
	 * @param end - The exclusive end position of the range to annotate
	 * @param props - The properties to annotate the range with
	 * @param combiningOp - Specifies how to combine values for the property, such as "incr" for increment.
	 * @returns The annotate op if valid, otherwise undefined
	 */
	public annotateRangeLocal(
		start: number,
		end: number,
		props: PropertySet,
		combiningOp: ICombiningOp | undefined,
	): IMergeTreeAnnotateMsg | undefined {
		const annotateOp = createAnnotateRangeOp(start, end, props, combiningOp);

		if (this.applyAnnotateRangeOp({ op: annotateOp })) {
			return annotateOp;
		}
		return undefined;
	}

	/**
	 * Removes the range
	 *
	 * @param start - The inclusive start of the range to remove
	 * @param end - The exclusive end of the range to remove
	 */
	public removeRangeLocal(start: number, end: number): IMergeTreeRemoveMsg {
		const removeOp = createRemoveRangeOp(start, end);
		this.applyRemoveRangeOp({ op: removeOp });
		return removeOp;
	}

	/**
	 * @param pos - The position to insert the segment at
	 * @param segment - The segment to insert
	 */
	public insertSegmentLocal(pos: number, segment: ISegment): IMergeTreeInsertMsg | undefined {
		if (segment.cachedLength <= 0) {
			return undefined;
		}
		const insertOp = createInsertSegmentOp(pos, segment);
		if (this.applyInsertOp({ op: insertOp })) {
			return insertOp;
		}
		return undefined;
	}

	/**
	 * @param refPos - The reference position to insert the segment at
	 * @param segment - The segment to insert
	 */
	public insertAtReferencePositionLocal(
		refPos: ReferencePosition,
		segment: ISegment,
	): IMergeTreeInsertMsg | undefined {
		const pos = this._mergeTree.referencePositionToLocalPosition(
			refPos,
			this.getCurrentSeq(),
			this.getClientId(),
		);

		if (pos === DetachedReferencePosition) {
			return undefined;
		}
		const op = createInsertSegmentOp(pos, segment);

		if (this.applyInsertOp({ op })) {
			return op;
		}
	}

	public walkSegments<TClientData>(
		handler: ISegmentAction<TClientData>,
		start: number | undefined,
		end: number | undefined,
		accum: TClientData,
		splitRange?: boolean,
	): void;
	public walkSegments<undefined>(
		handler: ISegmentAction<undefined>,
		start?: number,
		end?: number,
		accum?: undefined,
		splitRange?: boolean,
	): void;
	public walkSegments<TClientData>(
		handler: ISegmentAction<TClientData>,
		start: number | undefined,
		end: number | undefined,
		accum: TClientData,
		splitRange: boolean = false,
	): void {
		this._mergeTree.mapRange(
			handler,
			this.getCurrentSeq(),
			this.getClientId(),
			accum,
			start,
			end,
			splitRange,
		);
	}

	protected walkAllSegments<TClientData>(
		action: (segment: ISegment, accum?: TClientData) => boolean,
		accum?: TClientData,
	): boolean {
		return walkAllChildSegments(
			this._mergeTree.root,
			accum === undefined ? action : (seg) => action(seg, accum),
		);
	}

	/**
	 * Serializes the data required for garbage collection. The IFluidHandles stored in all segments that haven't
	 * been removed represent routes to other objects. We serialize the data in these segments using the passed in
	 * serializer which keeps track of all serialized handles.
	 */
	public serializeGCData(
		handle: IFluidHandle,
		handleCollectingSerializer: IFluidSerializer,
	): void {
		let localInserts = 0;
		let localRemoves = 0;
		walkAllChildSegments(this._mergeTree.root, (seg) => {
			if (seg.seq === UnassignedSequenceNumber) {
				localInserts++;
			}
			if (seg.removedSeq === UnassignedSequenceNumber) {
				localRemoves++;
			}
			// Only serialize segments that have not been removed.
			if (seg.removedSeq === undefined) {
				handleCollectingSerializer.stringify(seg.clone().toJSONObject(), handle);
			}
			return true;
		});

		if (localInserts > 0 || localRemoves > 0) {
			this.logger.sendErrorEvent({
				eventName: "LocalEditsInProcessGCData",
				localInserts,
				localRemoves,
			});
		}
	}

	public getCollabWindow(): CollaborationWindow {
		return this._mergeTree.collabWindow;
	}

	/**
	 * Returns the current position of a segment, and -1 if the segment
	 * does not exist in this merge tree
	 * @param segment - The segment to get the position of
	 */
	public getPosition(segment: ISegment | undefined, localSeq?: number): number {
		const mergeSegment: IMergeLeaf | undefined = segment;
		if (mergeSegment?.parent === undefined) {
			return -1;
		}
		return this._mergeTree.getPosition(
			mergeSegment,
			this.getCurrentSeq(),
			this.getClientId(),
			localSeq,
		);
	}

	/**
	 * Creates a `LocalReferencePosition` on this client. If the refType does not include ReferenceType.Transient,
	 * the returned reference will be added to the localRefs on the provided segment.
	 * @param segment - Segment to add the local reference on
	 * @param offset - Offset on the segment at which to place the local reference
	 * @param refType - ReferenceType for the created local reference
	 * @param properties - PropertySet to place on the created local reference
	 * @param canSlideToEndpoint - Whether or not the created local reference can
	 * slide onto one of the special endpoint segments denoting the position
	 * before the start of or after the end of the tree
	 */
	public createLocalReferencePosition(
		segment: ISegment | "start" | "end",
		offset: number | undefined,
		refType: ReferenceType,
		properties: PropertySet | undefined,
		slidingPreference?: SlidingPreference,
		canSlideToEndpoint?: boolean,
	): LocalReferencePosition {
		return this._mergeTree.createLocalReferencePosition(
			segment,
			offset ?? 0,
			refType,
			properties,
			slidingPreference,
			canSlideToEndpoint,
		);
	}

	/**
	 * Removes a `LocalReferencePosition` from this client.
	 */
	public removeLocalReferencePosition(lref: LocalReferencePosition) {
		return this._mergeTree.removeLocalReferencePosition(lref);
	}

	/**
	 * Resolves a `ReferencePosition` into a character position using this client's perspective.
	 */
	public localReferencePositionToPosition(lref: ReferencePosition): number {
		return this._mergeTree.referencePositionToLocalPosition(lref);
	}

	/**
	 * Given a position specified relative to a marker id, lookup the marker
	 * and convert the position to a character position.
	 * @param relativePos - Id of marker (may be indirect) and whether position is before or after marker.
	 */
	public posFromRelativePos(relativePos: IRelativePosition) {
		return this._mergeTree.posFromRelativePos(relativePos);
	}

	public getMarkerFromId(id: string): ISegment | undefined {
		return this._mergeTree.getMarkerFromId(id);
	}

	/**
	 * Revert an op
	 */
	public rollback?(op: any, localOpMetadata: unknown) {
		this._mergeTree.rollback(op as IMergeTreeDeltaOp, localOpMetadata as SegmentGroup);
	}

	/**
	 * Performs the remove based on the provided op
	 * @param opArgs - The ops args for the op
	 * @returns True if the remove was applied. False if it could not be.
	 */
	private applyRemoveRangeOp(opArgs: IMergeTreeDeltaOpArgs): boolean {
		assert(
			opArgs.op.type === MergeTreeDeltaType.REMOVE,
			0x02d /* "Unexpected op type on range remove!" */,
		);
		const op = opArgs.op;
		const clientArgs = this.getClientSequenceArgs(opArgs);
		const range = this.getValidOpRange(op, clientArgs);

		this._mergeTree.markRangeRemoved(
			range.start,
			range.end,
			clientArgs.referenceSequenceNumber,
			clientArgs.clientId,
			clientArgs.sequenceNumber,
			false,
			opArgs,
		);

		return true;
	}

	/**
	 * Performs the annotate based on the provided op
	 * @param opArgs - The ops args for the op
	 * @returns True if the annotate was applied. False if it could not be.
	 */
	private applyAnnotateRangeOp(opArgs: IMergeTreeDeltaOpArgs): boolean {
		assert(
			opArgs.op.type === MergeTreeDeltaType.ANNOTATE,
			0x02e /* "Unexpected op type on range annotate!" */,
		);
		const op = opArgs.op;
		const clientArgs = this.getClientSequenceArgs(opArgs);
		const range = this.getValidOpRange(op, clientArgs);

		if (!range) {
			return false;
		}

		this._mergeTree.annotateRange(
			range.start,
			range.end,
			op.props,
			op.combiningOp,
			clientArgs.referenceSequenceNumber,
			clientArgs.clientId,
			clientArgs.sequenceNumber,
			opArgs,
		);

		return true;
	}

	/**
	 * Performs the insert based on the provided op
	 * @param opArgs - The ops args for the op
	 * @returns True if the insert was applied. False if it could not be.
	 */
	private applyInsertOp(opArgs: IMergeTreeDeltaOpArgs): boolean {
		assert(
			opArgs.op.type === MergeTreeDeltaType.INSERT,
			0x02f /* "Unexpected op type on range insert!" */,
		);
		const op = opArgs.op;
		const clientArgs = this.getClientSequenceArgs(opArgs);
		const range = this.getValidOpRange(op, clientArgs);

		if (!range) {
			return false;
		}

		let segments: ISegment[] | undefined;
		if (op.seg) {
			segments = [this.specToSegment(op.seg)];
		}

		if (!segments || segments.length === 0) {
			return false;
		}

		this._mergeTree.insertSegments(
			range.start,
			segments,
			clientArgs.referenceSequenceNumber,
			clientArgs.clientId,
			clientArgs.sequenceNumber,
			opArgs,
		);
		return true;
	}

	/**
	 * Returns a valid range for the op, or undefined
	 * @param op - The op to generate the range for
	 * @param clientArgs - The client args for the op
	 */
	private getValidOpRange(
		op: IMergeTreeAnnotateMsg | IMergeTreeInsertMsg | IMergeTreeRemoveMsg,
		clientArgs: IMergeTreeClientSequenceArgs,
	): IIntegerRange {
		let start: number | undefined = op.pos1;
		if (start === undefined && op.relativePos1) {
			start = this._mergeTree.posFromRelativePos(
				op.relativePos1,
				clientArgs.referenceSequenceNumber,
				clientArgs.clientId,
			);
		}

		let end: number | undefined = op.pos2;
		if (end === undefined && op.relativePos2) {
			end = this._mergeTree.posFromRelativePos(
				op.relativePos2,
				clientArgs.referenceSequenceNumber,
				clientArgs.clientId,
			);
		}

		// Validate if local op
		if (clientArgs.clientId === this.getClientId()) {
			const length = this.getLength();

			const invalidPositions: string[] = [];

			// Validate start position
			//
			if (
				start === undefined ||
				start < 0 ||
				start > length ||
				(start === length && op.type !== MergeTreeDeltaType.INSERT)
			) {
				invalidPositions.push("start");
			}
			// Validate end if not insert, or insert has end
			//
			if (op.type !== MergeTreeDeltaType.INSERT || end !== undefined) {
				if (end === undefined || end <= start!) {
					invalidPositions.push("end");
				}
			}

			if (invalidPositions.length > 0) {
				throw new LoggingError("RangeOutOfBounds", {
					usageError: true,
					end,
					invalidPositions: invalidPositions.toString(),
					length,
					opPos1: op.pos1,
					opPos1Relative: op.relativePos1 !== undefined,
					opPos2: op.pos2,
					opPos2Relative: op.relativePos2 !== undefined,
					opType: op.type,
					start,
				});
			}
		}

		// start and end are guaranteed to be non-null here, otherwise we throw above.
		// eslint-disable-next-line @typescript-eslint/consistent-type-assertions
		return { start, end } as IIntegerRange;
	}

	/**
	 * Gets the client args from the op if remote, otherwise uses the local clients info
	 * @param sequencedMessage - The sequencedMessage to get the client sequence args for
	 */
	private getClientSequenceArgsForMessage(
		sequencedMessage:
			| ISequencedDocumentMessage
			| Pick<ISequencedDocumentMessage, "referenceSequenceNumber" | "clientId">
			| undefined,
	) {
		// If there this no sequenced message, then the op is local
		// and unacked, so use this clients sequenced args
		//
		if (!sequencedMessage) {
			const segWindow = this.getCollabWindow();
			return {
				clientId: segWindow.clientId,
				referenceSequenceNumber: segWindow.currentSeq,
				sequenceNumber: this.getLocalSequenceNumber(),
			};
		} else {
			return {
				clientId: this.getOrAddShortClientIdFromMessage(sequencedMessage),
				referenceSequenceNumber: sequencedMessage.referenceSequenceNumber,
				// Note: return value satisfies overload signatures despite the cast, as if input argument doesn't contain sequenceNumber,
				// return value isn't expected to have it either.
				sequenceNumber: (sequencedMessage as ISequencedDocumentMessage).sequenceNumber,
			};
		}
	}

	/**
	 * Gets the client args from the op if remote, otherwise uses the local clients info
	 * @param opArgs - The op arg to get the client sequence args for
	 */
	private getClientSequenceArgs(opArgs: IMergeTreeDeltaOpArgs): IMergeTreeClientSequenceArgs {
		return this.getClientSequenceArgsForMessage(opArgs.sequencedMessage);
	}

	private ackPendingSegment(opArgs: IMergeTreeDeltaRemoteOpArgs) {
		const ackOp = (deltaOpArgs: IMergeTreeDeltaRemoteOpArgs) => {
			this._mergeTree.ackPendingSegment(deltaOpArgs);
			if (deltaOpArgs.op.type === MergeTreeDeltaType.ANNOTATE) {
				if (deltaOpArgs.op.combiningOp && deltaOpArgs.op.combiningOp.name === "consensus") {
					this.updateConsensusProperty(deltaOpArgs.op, deltaOpArgs.sequencedMessage);
				}
			}
		};

		if (opArgs.op.type === MergeTreeDeltaType.GROUP) {
			for (const memberOp of opArgs.op.ops) {
				ackOp({
					groupOp: opArgs.op,
					op: memberOp,
					sequencedMessage: opArgs.sequencedMessage,
				});
			}
		} else {
			ackOp(opArgs);
		}
	}

	// as functions are modified move them above the eslint-disabled waterline and lint them

	cloneFromSegments() {
		const clone = new Client(this.specToSegment, this.logger, this._mergeTree.options);
		const segments: ISegment[] = [];
		const newRoot = this._mergeTree.blockClone(this._mergeTree.root, segments);
		clone._mergeTree.root = newRoot;
		return clone;
	}
	getOrAddShortClientId(longClientId: string) {
		if (!this.clientNameToIds.get(longClientId)) {
			this.addLongClientId(longClientId);
		}
		return this.getShortClientId(longClientId);
	}

	getShortClientId(longClientId: string) {
		return this.clientNameToIds.get(longClientId)!.data;
	}
	getLongClientId(shortClientId: number) {
		return shortClientId >= 0 ? this.shortClientIdMap[shortClientId] : "original";
	}
	addLongClientId(longClientId: string) {
		this.clientNameToIds.put(longClientId, this.shortClientIdMap.length);
		this.shortClientIdMap.push(longClientId);
	}
	private getOrAddShortClientIdFromMessage(msg: Pick<ISequencedDocumentMessage, "clientId">) {
		return this.getOrAddShortClientId(msg.clientId ?? "server");
	}

	/**
	 * During reconnect, we must find the positions to pending segments
	 * relative to other pending segments. This methods computes that
	 * position relative to a localSeq. Pending segments above the localSeq
	 * will be ignored.
	 *
	 * @param segment - The segment to find the position for
	 * @param localSeq - The localSeq to find the position of the segment at
	 */
	public findReconnectionPosition(segment: ISegment, localSeq: number) {
		assert(
			localSeq <= this._mergeTree.collabWindow.localSeq,
			0x032 /* "localSeq greater than collab window" */,
		);
		const { currentSeq, clientId } = this.getCollabWindow();
		return this._mergeTree.getPosition(segment, currentSeq, clientId, localSeq);
	}

	private resetPendingDeltaToOps(
		resetOp: IMergeTreeDeltaOp,
		segmentGroup: SegmentGroup,
	): IMergeTreeDeltaOp[] {
		assert(!!segmentGroup, 0x033 /* "Segment group undefined" */);
		const NACKedSegmentGroup = this.pendingRebase?.shift()?.data;
		assert(
			segmentGroup === NACKedSegmentGroup,
			0x034 /* "Segment group not at head of pending rebase queue" */,
		);
		if (this.pendingRebase?.empty) {
			this.pendingRebase = undefined;
		}

		const opList: IMergeTreeDeltaOp[] = [];
		// We need to sort the segments by ordinal, as the segments are not sorted in the segment group.
		// The reason they need them sorted, as they have the same local sequence number and which means
		// farther segments will  take into account nearer segments when calculating their position.
		// By sorting we ensure the nearer segment will be applied and sequenced before the farther segments
		// so their recalculated positions will be correct.
		for (const segment of segmentGroup.segments.sort((a, b) =>
			a.ordinal < b.ordinal ? -1 : 1,
		)) {
			const segmentSegGroup = segment.segmentGroups.dequeue();
			assert(
				segmentGroup === segmentSegGroup,
				0x035 /* "Segment group not at head of segment pending queue" */,
			);
			const segmentPosition = this.findReconnectionPosition(segment, segmentGroup.localSeq);
			let newOp: IMergeTreeDeltaOp | undefined;
			switch (resetOp.type) {
				case MergeTreeDeltaType.ANNOTATE:
					assert(
						segment.propertyManager?.hasPendingProperties() === true,
						0x036 /* "Segment has no pending properties" */,
					);
					// if the segment has been removed, there's no need to send the annotate op
					// unless the remove was local, in which case the annotate must have come
					// before the remove
					if (
						segment.removedSeq === undefined ||
						(segment.localRemovedSeq !== undefined &&
							segment.removedSeq === UnassignedSequenceNumber)
					) {
						newOp = createAnnotateRangeOp(
							segmentPosition,
							segmentPosition + segment.cachedLength,
							resetOp.props,
							resetOp.combiningOp,
						);
					}
					break;

				case MergeTreeDeltaType.INSERT:
					assert(
						segment.seq === UnassignedSequenceNumber,
						0x037 /* "Segment already has assigned sequence number" */,
					);
					let segInsertOp = segment;
					if (typeof resetOp.seg === "object" && resetOp.seg.props !== undefined) {
						segInsertOp = segment.clone();
						segInsertOp.properties = resetOp.seg.props;
					}
					newOp = createInsertSegmentOp(segmentPosition, segInsertOp);
					break;

				case MergeTreeDeltaType.REMOVE:
					if (
						segment.localRemovedSeq !== undefined &&
						segment.removedSeq === UnassignedSequenceNumber
					) {
						newOp = createRemoveRangeOp(
							segmentPosition,
							segmentPosition + segment.cachedLength,
						);
					}
					break;

				default:
					throw new Error(`Invalid op type`);
			}

			if (newOp) {
				const newSegmentGroup: SegmentGroup = {
					segments: [],
					localSeq: segmentGroup.localSeq,
					refSeq: this.getCollabWindow().currentSeq,
				};
				segment.segmentGroups.enqueue(newSegmentGroup);
				this._mergeTree.pendingSegments.push(newSegmentGroup);
				opList.push(newOp);
			}
		}

		return opList;
	}

	private applyRemoteOp(opArgs: IMergeTreeDeltaRemoteOpArgs) {
		const op = opArgs.op;
		const msg = opArgs.sequencedMessage;
		this.getOrAddShortClientIdFromMessage(msg);
		switch (op.type) {
			case MergeTreeDeltaType.INSERT:
				this.applyInsertOp(opArgs);
				break;
			case MergeTreeDeltaType.REMOVE:
				this.applyRemoveRangeOp(opArgs);
				break;
			case MergeTreeDeltaType.ANNOTATE:
				this.applyAnnotateRangeOp(opArgs);
				break;
			case MergeTreeDeltaType.GROUP: {
				for (const memberOp of op.ops) {
					this.applyRemoteOp({
						op: memberOp,
						groupOp: op,
						sequencedMessage: msg,
					});
				}
				break;
			}
			default:
				break;
		}
	}

<<<<<<< HEAD
	public applyStashedOp(op: IMergeTreeOp) {
=======
	public applyStashedOp(op: IMergeTreeDeltaOp): SegmentGroup;
	public applyStashedOp(op: IMergeTreeGroupMsg): SegmentGroup[];
	public applyStashedOp(op: IMergeTreeOp): SegmentGroup | SegmentGroup[];
	public applyStashedOp(op: IMergeTreeOp): SegmentGroup | SegmentGroup[] {
		let metadata: SegmentGroup | SegmentGroup[] | undefined;
>>>>>>> 42837f4b
		const stashed = true;
		switch (op.type) {
			case MergeTreeDeltaType.INSERT:
				this.applyInsertOp({ op, stashed });
				break;
			case MergeTreeDeltaType.REMOVE:
				this.applyRemoveRangeOp({ op, stashed });
				break;
			case MergeTreeDeltaType.ANNOTATE:
				this.applyAnnotateRangeOp({ op, stashed });
				break;
			case MergeTreeDeltaType.GROUP:
				op.ops.map((o) => this.applyStashedOp(o));
				break;
			default:
				unreachableCase(op, "unrecognized op type");
		}
	}

	public applyMsg(msg: ISequencedDocumentMessage, local: boolean = false) {
		// Ensure client ID is registered
		this.getOrAddShortClientIdFromMessage(msg);
		// Apply if an operation message
		if (msg.type === MessageType.Operation) {
			const opArgs: IMergeTreeDeltaRemoteOpArgs = {
				op: msg.contents as IMergeTreeOp,
				sequencedMessage: msg,
			};
			if (opArgs.sequencedMessage?.clientId === this.longClientId || local) {
				this.ackPendingSegment(opArgs);
			} else {
				this.applyRemoteOp(opArgs);
			}
		}

		this.updateSeqNumbers(msg.minimumSequenceNumber, msg.sequenceNumber);
	}

	public updateSeqNumbers(min: number, seq: number) {
		const collabWindow = this.getCollabWindow();
		// Equal is fine here due to SharedSegmentSequence<>.snapshotContent() potentially updating with same #
		assert(
			collabWindow.currentSeq <= seq,
			0x038 /* "Incoming op sequence# < local collabWindow's currentSequence#" */,
		);
		collabWindow.currentSeq = seq;
		assert(min <= seq, 0x039 /* "Incoming op sequence# < minSequence#" */);
		this.updateMinSeq(min);
	}

	/**
	 * Resolves a remote client's position against the local sequence
	 * and returns the remote client's position relative to the local
	 * sequence
	 * @param remoteClientPosition - The remote client's position to resolve
	 * @param remoteClientRefSeq - The reference sequence number of the remote client
	 * @param remoteClientId - The client id of the remote client
	 */
	public resolveRemoteClientPosition(
		remoteClientPosition: number,
		remoteClientRefSeq: number,
		remoteClientId: string,
	): number | undefined {
		const shortRemoteClientId = this.getOrAddShortClientId(remoteClientId);
		return this._mergeTree.resolveRemoteClientPosition(
			remoteClientPosition,
			remoteClientRefSeq,
			shortRemoteClientId,
		);
	}

	private lastNormalizationRefSeq = 0;

	private pendingRebase: List<SegmentGroup> | undefined;
	/**
	 * Given an pending operation and segment group, regenerate the op, so it
	 * can be resubmitted
	 * @param resetOp - The op to reset
	 * @param segmentGroup - The segment group associated with the op
	 */
	public regeneratePendingOp(
		resetOp: IMergeTreeOp,
		segmentGroup: SegmentGroup | SegmentGroup[],
	): IMergeTreeOp {
		if (this.pendingRebase === undefined || this.pendingRebase.empty) {
			let firstGroup: SegmentGroup;
			if (Array.isArray(segmentGroup)) {
				if (segmentGroup.length === 0) {
					// sometimes we rebase to an empty op
					return createGroupOp();
				}
				firstGroup = segmentGroup[0];
			} else {
				firstGroup = segmentGroup;
			}
			const firstGroupNode = this._mergeTree.pendingSegments.find(
				(node) => node.data === firstGroup,
			);
			assert(
				firstGroupNode !== undefined,
				0x70e /* segment group must exist in pending list */,
			);
			this.pendingRebase = this._mergeTree.pendingSegments.splice(firstGroupNode);
		}

		const rebaseTo = this.getCollabWindow().currentSeq;
		if (rebaseTo !== this.lastNormalizationRefSeq) {
			this.emit("normalize", this);
			this._mergeTree.normalizeSegmentsOnRebase();
			this.lastNormalizationRefSeq = rebaseTo;
		}

		const opList: IMergeTreeDeltaOp[] = [];
		if (resetOp.type === MergeTreeDeltaType.GROUP) {
			if (Array.isArray(segmentGroup)) {
				assert(
					resetOp.ops.length === segmentGroup.length,
					0x03a /* "Number of ops in 'resetOp' must match the number of segment groups provided." */,
				);

				for (let i = 0; i < resetOp.ops.length; i++) {
					opList.push(...this.resetPendingDeltaToOps(resetOp.ops[i], segmentGroup[i]));
				}
			} else {
				// A group op containing a single op will pass a direct reference to 'segmentGroup'
				// rather than an array of segment groups.  (See 'peekPendingSegmentGroups()')
				assert(
					resetOp.ops.length === 1,
					0x03b /* "Number of ops in 'resetOp' must match the number of segment groups provided." */,
				);
				opList.push(...this.resetPendingDeltaToOps(resetOp.ops[0], segmentGroup));
			}
		} else {
			assert(
				(resetOp.type as any) !== MergeTreeDeltaType.GROUP,
				0x03c /* "Reset op has 'group' delta type!" */,
			);
			assert(
				!Array.isArray(segmentGroup),
				0x03d /* "segmentGroup is array rather than singleton!" */,
			);
			opList.push(...this.resetPendingDeltaToOps(resetOp, segmentGroup));
		}
		return opList.length === 1 ? opList[0] : createGroupOp(...opList);
	}

	public createTextHelper(): IMergeTreeTextHelper {
		return new MergeTreeTextHelper(this._mergeTree);
	}

	public summarize(
		runtime: IFluidDataStoreRuntime,
		handle: IFluidHandle,
		serializer: IFluidSerializer,
		catchUpMsgs: ISequencedDocumentMessage[],
	): ISummaryTreeWithStats {
		const deltaManager = runtime.deltaManager;
		const minSeq = deltaManager.minimumSequenceNumber;

		// Catch up to latest MSN, if we have not had a chance to do it.
		// Required for case where FluidDataStoreRuntime.attachChannel()
		// generates summary right after loading data store.

		this.updateSeqNumbers(minSeq, deltaManager.lastSequenceNumber);

		// One of the summaries (from SPO) I observed to have chunk.chunkSequenceNumber > minSeq!
		// Not sure why - need to catch it sooner
		assert(
			this.getCollabWindow().minSeq === minSeq,
			0x03e /* "minSeq mismatch between collab window and delta manager!" */,
		);

		// Must continue to support legacy
		//       (See https://github.com/microsoft/FluidFramework/issues/84)
		if (this._mergeTree.options?.newMergeTreeSnapshotFormat === true) {
			assert(
				catchUpMsgs === undefined || catchUpMsgs.length === 0,
				0x03f /* "New format should not emit catchup ops" */,
			);
			const snap = new SnapshotV1(this._mergeTree, this.logger, (id) =>
				this.getLongClientId(id),
			);
			snap.extractSync();
			return snap.emit(serializer, handle);
		} else {
			const snap = new SnapshotLegacy(this._mergeTree, this.logger);
			snap.extractSync();
			return snap.emit(catchUpMsgs, serializer, handle);
		}
	}

	public async load(
		runtime: IFluidDataStoreRuntime,
		storage: IChannelStorageService,
		serializer: IFluidSerializer,
	): Promise<{ catchupOpsP: Promise<ISequencedDocumentMessage[]> }> {
		const loader = new SnapshotLoader(runtime, this, this._mergeTree, this.logger, serializer);

		return loader.initialize(storage);
	}

	/**
	 * @deprecated this functionality is no longer supported and will be removed
	 */
	getStackContext(startPos: number, rangeLabels: string[]): RangeStackMap {
		return this._mergeTree.getStackContext(
			startPos,
			this.getCollabWindow().clientId,
			rangeLabels,
		);
	}

	private getLocalSequenceNumber() {
		const segWindow = this.getCollabWindow();
		return segWindow.collaborating ? UnassignedSequenceNumber : UniversalSequenceNumber;
	}

	localTransaction(groupOp: IMergeTreeGroupMsg) {
		for (const op of groupOp.ops) {
			const opArgs: IMergeTreeDeltaOpArgs = {
				op,
				groupOp,
			};
			switch (op.type) {
				case MergeTreeDeltaType.INSERT:
					this.applyInsertOp(opArgs);
					break;
				case MergeTreeDeltaType.ANNOTATE:
					this.applyAnnotateRangeOp(opArgs);
					break;
				case MergeTreeDeltaType.REMOVE:
					this.applyRemoveRangeOp(opArgs);
					break;
				default:
					break;
			}
		}
	}
	updateConsensusProperty(op: IMergeTreeAnnotateMsg, msg: ISequencedDocumentMessage) {
		const markerId = op.relativePos1!.id!;
		const consensusInfo = this.pendingConsensus.get(markerId);
		if (consensusInfo) {
			consensusInfo.marker.addProperties(op.props, op.combiningOp, msg.sequenceNumber);
		}
		this._mergeTree.addMinSeqListener(msg.sequenceNumber, () =>
			consensusInfo!.callback(consensusInfo!.marker),
		);
	}

	updateMinSeq(minSeq: number) {
		this._mergeTree.setMinSeq(minSeq);
	}

	getContainingSegment<T extends ISegment>(
		pos: number,
		sequenceArgs?: Pick<ISequencedDocumentMessage, "referenceSequenceNumber" | "clientId">,
		localSeq?: number,
	) {
		const { referenceSequenceNumber, clientId } =
			this.getClientSequenceArgsForMessage(sequenceArgs);
		return this._mergeTree.getContainingSegment<T>(
			pos,
			referenceSequenceNumber,
			clientId,
			localSeq,
		);
	}

	getPropertiesAtPosition(pos: number) {
		let propertiesAtPosition: PropertySet | undefined;
		const segoff = this.getContainingSegment(pos);
		const seg = segoff.segment;
		if (seg) {
			propertiesAtPosition = seg.properties;
		}
		return propertiesAtPosition;
	}
	getRangeExtentsOfPosition(pos: number) {
		let posStart: number | undefined;
		let posAfterEnd: number | undefined;

		const segoff = this.getContainingSegment(pos);
		const seg = segoff.segment;
		if (seg) {
			posStart = this.getPosition(seg);
			posAfterEnd = posStart + seg.cachedLength;
		}
		return { posStart, posAfterEnd };
	}
	getCurrentSeq() {
		return this.getCollabWindow().currentSeq;
	}
	getClientId() {
		return this.getCollabWindow().clientId;
	}

	getLength() {
		return this._mergeTree.length ?? 0;
	}

	startOrUpdateCollaboration(longClientId: string | undefined, minSeq = 0, currentSeq = 0) {
		// we should always have a client id if we are collaborating
		// if the client id is undefined we are likely bound to a detached
		// container, so we should keep going in local mode. once
		// the container attaches this will be called again on connect with the
		// client id
		if (longClientId !== undefined) {
			if (this.longClientId === undefined) {
				this.longClientId = longClientId;
				this.addLongClientId(this.longClientId);
				this._mergeTree.startCollaboration(
					this.getShortClientId(this.longClientId),
					minSeq,
					currentSeq,
				);
			} else {
				const oldClientId = this.longClientId;
				const oldData = this.clientNameToIds.get(oldClientId)!.data;
				this.longClientId = longClientId;
				this.clientNameToIds.put(longClientId, oldData);
				this.shortClientIdMap[oldData] = longClientId;
			}
		}
	}

	/**
	 * @deprecated Use searchForMarker instead.
	 */
	findTile(startPos: number, tileLabel: string, preceding = true) {
		const clientId = this.getClientId();
		return this._mergeTree.findTile(startPos, clientId, tileLabel, preceding);
	}

	/**
	 * Searches a string for the nearest marker in either direction to a given start position.
	 * The search will include the start position, so markers at the start position are valid
	 * results of the search. Makes use of block-accelerated search functions for log(n) complexity.
	 *
	 * @param startPos - Position at which to start the search
	 * @param markerLabel - Label of the marker to search for
	 * @param forwards - Whether the desired marker comes before (false) or after (true) `startPos`
	 */
	searchForMarker(startPos: number, markerLabel: string, forwards = true) {
		const clientId = this.getClientId();
		return this._mergeTree.searchForMarker(startPos, clientId, markerLabel, forwards);
	}
}<|MERGE_RESOLUTION|>--- conflicted
+++ resolved
@@ -839,15 +839,7 @@
 		}
 	}
 
-<<<<<<< HEAD
 	public applyStashedOp(op: IMergeTreeOp) {
-=======
-	public applyStashedOp(op: IMergeTreeDeltaOp): SegmentGroup;
-	public applyStashedOp(op: IMergeTreeGroupMsg): SegmentGroup[];
-	public applyStashedOp(op: IMergeTreeOp): SegmentGroup | SegmentGroup[];
-	public applyStashedOp(op: IMergeTreeOp): SegmentGroup | SegmentGroup[] {
-		let metadata: SegmentGroup | SegmentGroup[] | undefined;
->>>>>>> 42837f4b
 		const stashed = true;
 		switch (op.type) {
 			case MergeTreeDeltaType.INSERT:
