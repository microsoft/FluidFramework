--- conflicted
+++ resolved
@@ -3,7 +3,6 @@
  * Licensed under the MIT License.
  */
 
-/* eslint-disable import/no-deprecated */
 /* eslint-disable @typescript-eslint/no-non-null-assertion */
 
 import { IFluidHandle, type IEventThisPlaceHolder } from "@fluidframework/core-interfaces";
@@ -38,6 +37,7 @@
 import {
 	createAnnotateMarkerOp,
 	createAnnotateRangeOp,
+	// eslint-disable-next-line import/no-deprecated
 	createGroupOp,
 	createInsertSegmentOp,
 	createObliterateRangeOp,
@@ -48,6 +48,7 @@
 	IJSONSegment,
 	IMergeTreeAnnotateMsg,
 	IMergeTreeDeltaOp,
+	// eslint-disable-next-line import/no-deprecated
 	IMergeTreeGroupMsg,
 	IMergeTreeInsertMsg,
 	IMergeTreeRemoveMsg,
@@ -99,11 +100,7 @@
 }
 
 /**
-<<<<<<< HEAD
  * @internal
-=======
- * @deprecated This functionality was not meant to be exported and will be removed in a future release
->>>>>>> 140ac0ea
  */
 export class Client extends TypedEventEmitter<IClientEvents> {
 	public longClientId: string | undefined;
@@ -875,6 +872,7 @@
 	}
 
 	public applyStashedOp(op: IMergeTreeDeltaOp): SegmentGroup;
+	// eslint-disable-next-line import/no-deprecated
 	public applyStashedOp(op: IMergeTreeGroupMsg): SegmentGroup[];
 	public applyStashedOp(op: IMergeTreeOp): SegmentGroup | SegmentGroup[];
 	public applyStashedOp(op: IMergeTreeOp): SegmentGroup | SegmentGroup[] {
@@ -977,6 +975,7 @@
 			if (Array.isArray(segmentGroup)) {
 				if (segmentGroup.length === 0) {
 					// sometimes we rebase to an empty op
+					// eslint-disable-next-line import/no-deprecated
 					return createGroupOp();
 				}
 				firstGroup = segmentGroup[0];
@@ -1031,6 +1030,7 @@
 			);
 			opList.push(...this.resetPendingDeltaToOps(resetOp, segmentGroup));
 		}
+		// eslint-disable-next-line import/no-deprecated
 		return opList.length === 1 ? opList[0] : createGroupOp(...opList);
 	}
 
@@ -1094,6 +1094,7 @@
 		return segWindow.collaborating ? UnassignedSequenceNumber : UniversalSequenceNumber;
 	}
 
+	// eslint-disable-next-line import/no-deprecated
 	localTransaction(groupOp: IMergeTreeGroupMsg) {
 		for (const op of groupOp.ops) {
 			const opArgs: IMergeTreeDeltaOpArgs = {
