--- conflicted
+++ resolved
@@ -256,25 +256,17 @@
 	 * @param start - The start of the range to obliterate. Inclusive if the side is Before
 	 * @param end - The end of the range to obliterate. Inclusive if the side is After
 	 */
-<<<<<<< HEAD
 	// eslint-disable-next-line import/no-deprecated
 	public obliterateRangeLocal(
 		start: SequencePlace,
 		end: SequencePlace,
+		// eslint-disable-next-line import/no-deprecated
 	): IMergeTreeObliterateMsg {
 		const obliterateOp = createObliterateRangeOp(
 			start,
 			end,
 			this._mergeTree.options?.mergeTreeEnableSidedObliterate ?? false,
 		);
-=======
-	public obliterateRangeLocal(
-		start: number,
-		end: number,
-		// eslint-disable-next-line import/no-deprecated
-	): IMergeTreeObliterateMsg {
-		const obliterateOp = createObliterateRangeOp(start, end);
->>>>>>> d96f2970
 		this.applyObliterateRangeOp({ op: obliterateOp });
 		return obliterateOp;
 	}
