--- conflicted
+++ resolved
@@ -408,11 +408,6 @@
         const clientArgs = this.getClientSequenceArgs(opArgs);
         const range = this.getValidOpRange(op, clientArgs);
 
-        let traceStart: Trace | undefined;
-        if (this.measureOps) {
-            traceStart = Trace.start();
-        }
-
         this._mergeTree.obliterateRange(
             range.start,
             range.end,
@@ -421,8 +416,6 @@
             clientArgs.sequenceNumber,
             false,
             opArgs);
-
-        this.completeAndLogOp(opArgs, clientArgs, range, traceStart);
 
         return true;
     }
@@ -461,16 +454,6 @@
         const op = opArgs.op;
         const clientArgs = this.getClientSequenceArgs(opArgs);
         const range = this.getValidOpRange(op, clientArgs);
-
-<<<<<<< HEAD
-        let traceStart: Trace | undefined;
-        if (this.measureOps) {
-            traceStart = Trace.start();
-=======
-        if (!range) {
-            return false;
->>>>>>> fe33990f
-        }
 
         this._mergeTree.annotateRange(
             range.start,
