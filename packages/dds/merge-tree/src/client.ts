/*!
 * Copyright (c) Microsoft Corporation and contributors. All rights reserved.
 * Licensed under the MIT License.
 */

/* eslint-disable @typescript-eslint/no-non-null-assertion */

import { TypedEventEmitter } from "@fluid-internal/client-utils";
import { type IEventThisPlaceHolder, IFluidHandle } from "@fluidframework/core-interfaces";
import { assert, unreachableCase, isObject } from "@fluidframework/core-utils/internal";
import {
	IFluidDataStoreRuntime,
	IChannelStorageService,
} from "@fluidframework/datastore-definitions/internal";
import {
	MessageType,
	ISequencedDocumentMessage,
} from "@fluidframework/driver-definitions/internal";
import { ISummaryTreeWithStats } from "@fluidframework/runtime-definitions/internal";
import { toDeltaManagerInternal } from "@fluidframework/runtime-utils/internal";
import { IFluidSerializer } from "@fluidframework/shared-object-base/internal";
import {
	ITelemetryLoggerExt,
	LoggingError,
	UsageError,
} from "@fluidframework/telemetry-utils/internal";

import { MergeTreeTextHelper } from "./MergeTreeTextHelper.js";
import { DoublyLinkedList, RedBlackTree } from "./collections/index.js";
import { UnassignedSequenceNumber, UniversalSequenceNumber } from "./constants.js";
import { LocalReferencePosition, SlidingPreference } from "./localReference.js";
import { IMergeTreeOptions, MergeTree, errorIfOptionNotTrue } from "./mergeTree.js";
import type {
	IMergeTreeClientSequenceArgs,
	IMergeTreeDeltaCallbackArgs,
	IMergeTreeDeltaOpArgs,
	IMergeTreeMaintenanceCallbackArgs,
} from "./mergeTreeDeltaCallback.js";
import { walkAllChildSegments } from "./mergeTreeNodeWalk.js";
import {
	// eslint-disable-next-line import/no-deprecated
	CollaborationWindow,
	ISegment,
	ISegmentAction,
	ISegmentLeaf,
	Marker,
	// eslint-disable-next-line import/no-deprecated
	SegmentGroup,
	compareStrings,
	toMoveInfo,
} from "./mergeTreeNodes.js";
import {
	createAnnotateMarkerOp,
	createAnnotateRangeOp,
	// eslint-disable-next-line import/no-deprecated
	createGroupOp,
	createInsertSegmentOp,
	createObliterateRangeOp,
	createObliterateRangeOpSided,
	createRemoveRangeOp,
} from "./opBuilder.js";
import {
	IJSONSegment,
	IMergeTreeAnnotateMsg,
	IMergeTreeDeltaOp,
	// eslint-disable-next-line import/no-deprecated
	IMergeTreeGroupMsg,
	IMergeTreeInsertMsg,
	// eslint-disable-next-line import/no-deprecated
	IMergeTreeObliterateMsg,
	IMergeTreeOp,
	IMergeTreeRemoveMsg,
	IRelativePosition,
	MergeTreeDeltaType,
	ReferenceType,
	type IMergeTreeObliterateSidedMsg,
} from "./ops.js";
import { PropertySet } from "./properties.js";
import { DetachedReferencePosition, ReferencePosition } from "./referencePositions.js";
<<<<<<< HEAD
import { Side, type SequencePlace } from "./sequencePlace.js";
=======
import { Side, type InteriorSequencePlace } from "./sequencePlace.js";
>>>>>>> 46fd11b7
import { SnapshotLoader } from "./snapshotLoader.js";
import { SnapshotV1 } from "./snapshotV1.js";
import { SnapshotLegacy } from "./snapshotlegacy.js";
// eslint-disable-next-line import/no-deprecated
import { IMergeTreeTextHelper } from "./textSegment.js";

type IMergeTreeDeltaRemoteOpArgs = Omit<IMergeTreeDeltaOpArgs, "sequencedMessage"> &
	Required<Pick<IMergeTreeDeltaOpArgs, "sequencedMessage">>;

/**
 * A range [start, end)
 * @internal
 */
export interface IIntegerRange {
	start: number;
	end: number;
}

/**
 * Emitted before this client's merge-tree normalizes its segments on reconnect, potentially
 * ordering them. Useful for DDS-like consumers built atop the merge-tree to compute any information
 * they need for rebasing their ops on reconnection.
 * @legacy
 * @alpha
 * @deprecated  This functionality was not meant to be exported and will be removed in a future release
 */
export interface IClientEvents {
	(event: "normalize", listener: (target: IEventThisPlaceHolder) => void): void;
	(
		event: "delta",
		listener: (
			opArgs: IMergeTreeDeltaOpArgs,
			deltaArgs: IMergeTreeDeltaCallbackArgs,
			target: IEventThisPlaceHolder,
		) => void,
	): void;
	(
		event: "maintenance",
		listener: (
			args: IMergeTreeMaintenanceCallbackArgs,
			deltaArgs: IMergeTreeDeltaOpArgs | undefined,
			target: IEventThisPlaceHolder,
		) => void,
	): void;
}

/**
 * @deprecated This functionality was not meant to be exported and will be removed in a future release
 * @legacy
 * @alpha
 */
export class Client extends TypedEventEmitter<IClientEvents> {
	public longClientId: string | undefined;

	private readonly _mergeTree: MergeTree;

	private readonly clientNameToIds = new RedBlackTree<string, number>(compareStrings);
	private readonly shortClientIdMap: string[] = [];

	/**
	 * @param specToSegment - Rehydrates a segment from its JSON representation
	 * @param logger - Telemetry logger for diagnostics
	 * @param options - Options for this client. See {@link IMergeTreeOptions} for details.
	 * @param getMinInFlightRefSeq - Upon applying a message (see {@link Client.applyMsg}), client purges collab-window information which
	 * is no longer necessary based on that message's minimum sequence number.
	 * However, if the user of this client has in-flight messages which refer to positions in this Client,
	 * they may wish to preserve additional merge information.
	 * The effective minimum sequence number will be the minimum of the message's minimumSequenceNumber and the result of this function.
	 * If this function returns undefined, the message's minimumSequenceNumber will be used.
	 *
	 * @privateRemarks
	 * - Passing specToSegment would be unnecessary if Client were merged with SharedSegmentSequence
	 * - AB#6866 tracks a more unified approach to collab window min seq handling.
	 */
	constructor(
		public readonly specToSegment: (spec: IJSONSegment) => ISegment,
		public readonly logger: ITelemetryLoggerExt,
		options?: IMergeTreeOptions & PropertySet,
		private readonly getMinInFlightRefSeq: () => number | undefined = (): undefined =>
			undefined,
	) {
		super();
		this._mergeTree = new MergeTree(options);
		this._mergeTree.mergeTreeDeltaCallback = (opArgs, deltaArgs): void => {
			this.emit("delta", opArgs, deltaArgs, this);
		};
		this._mergeTree.mergeTreeMaintenanceCallback = (args, opArgs): void => {
			this.emit("maintenance", args, opArgs, this);
		};

		if (options?.attribution?.track) {
			const policy = this._mergeTree?.attributionPolicy;
			if (policy === undefined) {
				throw new UsageError(
					"Attribution policy must be provided when attribution tracking is requested.",
				);
			}
			policy.attach(this);
		}
	}

	/**
	 * The merge tree maintains a queue of segment groups for each local operation.
	 * These segment groups track segments modified by an operation.
	 * This method peeks the tail of that queue, and returns the segments groups there.
	 * It is used to get the segment group(s) for the previous operations.
	 * @param count - The number segment groups to get peek from the tail of the queue. Default 1.
	 */
	// eslint-disable-next-line import/no-deprecated
	public peekPendingSegmentGroups(): SegmentGroup | undefined;
	// eslint-disable-next-line import/no-deprecated
	public peekPendingSegmentGroups(count: number): SegmentGroup | SegmentGroup[] | undefined;
	public peekPendingSegmentGroups(
		count: number = 1,
		// eslint-disable-next-line import/no-deprecated
	): SegmentGroup | SegmentGroup[] | undefined {
		const pending = this._mergeTree.pendingSegments;
		let node = pending?.last;
		if (count === 1 || pending === undefined) {
			return node?.data;
		}
		// eslint-disable-next-line import/no-deprecated
		const taken: SegmentGroup[] = Array.from({ length: Math.min(count, pending.length) });
		for (let i = taken.length - 1; i >= 0; i--) {
			taken[i] = node!.data;
			node = node!.prev;
		}
		return taken;
	}

	/**
	 * Annotates the markers with the provided properties
	 * @param marker - The marker to annotate
	 * @param props - The properties to annotate the marker with
	 * @returns The annotate op if valid, otherwise undefined
	 */
	public annotateMarker(
		marker: Marker,
		props: PropertySet,
	): IMergeTreeAnnotateMsg | undefined {
		const annotateOp = createAnnotateMarkerOp(marker, props)!;
		this.applyAnnotateRangeOp({ op: annotateOp });
		return annotateOp;
	}

	/**
	 * Annotates the range with the provided properties
	 * @param start - The inclusive start position of the range to annotate
	 * @param end - The exclusive end position of the range to annotate
	 * @param props - The properties to annotate the range with
	 * @returns The annotate op if valid, otherwise undefined
	 */
	public annotateRangeLocal(
		start: number,
		end: number,
		props: PropertySet,
	): IMergeTreeAnnotateMsg | undefined {
		const annotateOp = createAnnotateRangeOp(start, end, props);
		this.applyAnnotateRangeOp({ op: annotateOp });
		return annotateOp;
	}

	/**
	 * Removes the range
	 *
	 * @param start - The inclusive start of the range to remove
	 * @param end - The exclusive end of the range to remove
	 */
	public removeRangeLocal(start: number, end: number): IMergeTreeRemoveMsg {
		const removeOp = createRemoveRangeOp(start, end);
		this.applyRemoveRangeOp({ op: removeOp });
		return removeOp;
	}

	/**
	 * Obliterates the range. This is similar to removing the range, but also
	 * includes any concurrently inserted content.
	 *
<<<<<<< HEAD
	 * @param start - The start of the range to obliterate. Inclusive if the side is Before
	 * @param end - The end of the range to obliterate. Inclusive if the side is After
	 */
	public obliterateRangeLocal(
		start: SequencePlace,
		end: SequencePlace,
=======
	 * @param start - The start of the range to obliterate. Inclusive is side is Before (default).
	 * @param end - The end of the range to obliterate. Exclusive is side is After
	 * (default is to be after the last included character, but number index is exclusive).
	 */
	public obliterateRangeLocal(
		start: number | InteriorSequencePlace,
		end: number | InteriorSequencePlace,
>>>>>>> 46fd11b7
		// eslint-disable-next-line import/no-deprecated
	): IMergeTreeObliterateMsg | IMergeTreeObliterateSidedMsg {
		// eslint-disable-next-line import/no-deprecated
		let obliterateOp: IMergeTreeObliterateMsg | IMergeTreeObliterateSidedMsg;
		if (this._mergeTree.options?.mergeTreeEnableSidedObliterate) {
			obliterateOp = createObliterateRangeOpSided(start, end);
		} else {
			assert(
				typeof start === "number" && typeof end === "number",
				"Start and end must be numbers if mergeTreeEnableSidedObliterate is not enabled.",
			);
			obliterateOp = createObliterateRangeOp(start, end);
		}
		this.applyObliterateRangeOp({ op: obliterateOp });
		return obliterateOp;
	}

	/**
	 * Create and insert a segment at the specified position.
	 * @param pos - The position to insert the segment at
	 * @param segment - The segment to insert
	 */
	public insertSegmentLocal(pos: number, segment: ISegment): IMergeTreeInsertMsg | undefined {
		if (segment.cachedLength <= 0) {
			return undefined;
		}
		const insertOp = createInsertSegmentOp(pos, segment);
		this.applyInsertOp({ op: insertOp });
		return insertOp;
	}

	/**
	 * Create and insert a segment at the specified reference position.
	 * @param refPos - The reference position to insert the segment at
	 * @param segment - The segment to insert
	 */
	public insertAtReferencePositionLocal(
		refPos: ReferencePosition,
		segment: ISegment,
	): IMergeTreeInsertMsg | undefined {
		const pos = this._mergeTree.referencePositionToLocalPosition(
			refPos,
			this.getCurrentSeq(),
			this.getClientId(),
		);

		if (pos === DetachedReferencePosition) {
			throw new UsageError("Cannot insert at detached local reference.");
		}
		return this.insertSegmentLocal(pos, segment);
	}

	public walkSegments<TClientData>(
		handler: ISegmentAction<TClientData>,
		start: number | undefined,
		end: number | undefined,
		accum: TClientData,
		splitRange?: boolean,
	): void;
	public walkSegments<undefined>(
		handler: ISegmentAction<undefined>,
		start?: number,
		end?: number,
		accum?: undefined,
		splitRange?: boolean,
	): void;
	public walkSegments<TClientData>(
		handler: ISegmentAction<TClientData>,
		start: number | undefined,
		end: number | undefined,
		accum: TClientData,
		splitRange: boolean = false,
	): void {
		this._mergeTree.mapRange(
			handler,
			this.getCurrentSeq(),
			this.getClientId(),
			accum,
			start,
			end,
			splitRange,
		);
	}

	protected walkAllSegments<TClientData>(
		action: (segment: ISegment, accum?: TClientData) => boolean,
		accum?: TClientData,
	): boolean {
		return walkAllChildSegments(
			this._mergeTree.root,
			accum === undefined ? action : (seg): boolean => action(seg, accum),
		);
	}

	/**
	 * Serializes the data required for garbage collection. The IFluidHandles stored in all segments that haven't
	 * been removed represent routes to other objects. We serialize the data in these segments using the passed in
	 * serializer which keeps track of all serialized handles.
	 */
	public serializeGCData(
		handle: IFluidHandle,
		handleCollectingSerializer: IFluidSerializer,
	): void {
		let localInserts = 0;
		let localRemoves = 0;
		walkAllChildSegments(this._mergeTree.root, (seg) => {
			if (seg.seq === UnassignedSequenceNumber) {
				localInserts++;
			}
			if (seg.removedSeq === UnassignedSequenceNumber) {
				localRemoves++;
			}
			// Only serialize segments that have not been removed.
			if (seg.removedSeq === undefined) {
				handleCollectingSerializer.stringify(seg.clone().toJSONObject(), handle);
			}
			return true;
		});

		if (localInserts > 0 || localRemoves > 0) {
			this.logger.sendErrorEvent({
				eventName: "LocalEditsInProcessGCData",
				localInserts,
				localRemoves,
			});
		}
	}

	// eslint-disable-next-line import/no-deprecated
	public getCollabWindow(): CollaborationWindow {
		return this._mergeTree.collabWindow;
	}

	/**
	 * Returns the current position of a segment, and -1 if the segment
	 * does not exist in this merge tree
	 * @param segment - The segment to get the position of
	 */
	public getPosition(segment: ISegment | undefined, localSeq?: number): number {
		const mergeSegment: ISegmentLeaf | undefined = segment;
		if (mergeSegment?.parent === undefined) {
			return -1;
		}
		return this._mergeTree.getPosition(
			mergeSegment,
			this.getCurrentSeq(),
			this.getClientId(),
			localSeq,
		);
	}

	/**
	 * Creates a `LocalReferencePosition` on this client. If the refType does not include ReferenceType.Transient,
	 * the returned reference will be added to the localRefs on the provided segment.
	 * @param segment - Segment to add the local reference on
	 * @param offset - Offset on the segment at which to place the local reference
	 * @param refType - ReferenceType for the created local reference
	 * @param properties - PropertySet to place on the created local reference
	 * @param canSlideToEndpoint - Whether or not the created local reference can
	 * slide onto one of the special endpoint segments denoting the position
	 * before the start of or after the end of the tree
	 */
	public createLocalReferencePosition(
		segment: ISegment | "start" | "end",
		offset: number | undefined,
		refType: ReferenceType,
		properties: PropertySet | undefined,
		slidingPreference?: SlidingPreference,
		canSlideToEndpoint?: boolean,
	): LocalReferencePosition {
		return this._mergeTree.createLocalReferencePosition(
			segment,
			offset ?? 0,
			refType,
			properties,
			slidingPreference,
			canSlideToEndpoint,
		);
	}

	/**
	 * Removes a `LocalReferencePosition` from this client.
	 */
	public removeLocalReferencePosition(
		lref: LocalReferencePosition,
	): LocalReferencePosition | undefined {
		return this._mergeTree.removeLocalReferencePosition(lref);
	}

	/**
	 * Resolves a `ReferencePosition` into a character position using this client's perspective.
	 *
	 * Reference positions that point to a character that has been removed will
	 * always return the position of the nearest non-removed character, regardless
	 * of {@link ReferenceType}. To handle this case specifically, one may wish
	 * to look at the segment returned by {@link ReferencePosition.getSegment}.
	 */
	public localReferencePositionToPosition(lref: ReferencePosition): number {
		return this._mergeTree.referencePositionToLocalPosition(lref);
	}

	/**
	 * Given a position specified relative to a marker id, lookup the marker
	 * and convert the position to a character position.
	 * @param relativePos - Id of marker (may be indirect) and whether position is before or after marker.
	 */
	public posFromRelativePos(relativePos: IRelativePosition): number {
		return this._mergeTree.posFromRelativePos(relativePos);
	}

	public getMarkerFromId(id: string): ISegment | undefined {
		return this._mergeTree.getMarkerFromId(id);
	}

	/**
	 * Revert an op
	 */
	public rollback?(op: unknown, localOpMetadata: unknown): void {
		// eslint-disable-next-line import/no-deprecated
		this._mergeTree.rollback(op as IMergeTreeDeltaOp, localOpMetadata as SegmentGroup);
	}

	private applyObliterateRangeOp(opArgs: IMergeTreeDeltaOpArgs): void {
		assert(
			opArgs.op.type === MergeTreeDeltaType.OBLITERATE ||
				opArgs.op.type === MergeTreeDeltaType.OBLITERATE_SIDED,
			0x866 /* Unexpected op type on range obliterate! */,
		);
		const op = opArgs.op;
		const clientArgs = this.getClientSequenceArgs(opArgs);
<<<<<<< HEAD
		// const range = this.getValidOpRange(op, clientArgs);
		const start = { pos: op.pos1 ?? 0, side: op.before1 ? Side.Before : Side.After };
		const end = { pos: op.pos2 ?? 0, side: op.before2 ? Side.Before : Side.After };

		// Kludge: using this for the error handling, even though the returned value is not used.
		this.getValidOpRange(op, clientArgs);

		this._mergeTree.obliterateRange(
			start,
			end,
			clientArgs.referenceSequenceNumber,
			clientArgs.clientId,
			clientArgs.sequenceNumber,
			false,
			opArgs,
		);
=======
		if (this._mergeTree.options?.mergeTreeEnableSidedObliterate) {
			const { start, end } = this.getValidSidedRange(op, clientArgs);
			this._mergeTree.obliterateRange(
				start,
				end,
				clientArgs.referenceSequenceNumber,
				clientArgs.clientId,
				clientArgs.sequenceNumber,
				false,
				opArgs,
			);
		} else {
			assert(
				op.type === MergeTreeDeltaType.OBLITERATE,
				"Unexpected sided obliterate while mergeTreeEnableSidedObliterate is disabled",
			);
			const range = this.getValidOpRange(op, clientArgs);
			this._mergeTree.obliterateRange(
				range.start,
				range.end,
				clientArgs.referenceSequenceNumber,
				clientArgs.clientId,
				clientArgs.sequenceNumber,
				false,
				opArgs,
			);
		}
>>>>>>> 46fd11b7
	}

	/**
	 * Performs the remove based on the provided op
	 * @param opArgs - The ops args for the op
	 */
	private applyRemoveRangeOp(opArgs: IMergeTreeDeltaOpArgs): void {
		assert(
			opArgs.op.type === MergeTreeDeltaType.REMOVE,
			0x02d /* "Unexpected op type on range remove!" */,
		);
		const op = opArgs.op;
		const clientArgs = this.getClientSequenceArgs(opArgs);
		const range = this.getValidOpRange(op, clientArgs);

		this._mergeTree.markRangeRemoved(
			range.start,
			range.end,
			clientArgs.referenceSequenceNumber,
			clientArgs.clientId,
			clientArgs.sequenceNumber,
			false,
			opArgs,
		);
	}

	/**
	 * Performs the annotate based on the provided op
	 * @param opArgs - The ops args for the op
	 */
	private applyAnnotateRangeOp(opArgs: IMergeTreeDeltaOpArgs): void {
		assert(
			opArgs.op.type === MergeTreeDeltaType.ANNOTATE,
			0x02e /* "Unexpected op type on range annotate!" */,
		);
		const op = opArgs.op;
		const clientArgs = this.getClientSequenceArgs(opArgs);
		const range = this.getValidOpRange(op, clientArgs);

		this._mergeTree.annotateRange(
			range.start,
			range.end,
			op.props,
			clientArgs.referenceSequenceNumber,
			clientArgs.clientId,
			clientArgs.sequenceNumber,
			opArgs,
		);
	}

	/**
	 * Performs the insert based on the provided op
	 * @param opArgs - The ops args for the op
	 * @returns True if the insert was applied. False if it could not be.
	 */
	private applyInsertOp(opArgs: IMergeTreeDeltaOpArgs): void {
		assert(
			opArgs.op.type === MergeTreeDeltaType.INSERT,
			0x02f /* "Unexpected op type on range insert!" */,
		);
		const op = opArgs.op;
		const clientArgs = this.getClientSequenceArgs(opArgs);
		const range = this.getValidOpRange(op, clientArgs);

		// eslint-disable-next-line @typescript-eslint/no-unsafe-argument
		const segments = [this.specToSegment(op.seg)];

		this._mergeTree.insertSegments(
			range.start,
			segments,
			clientArgs.referenceSequenceNumber,
			clientArgs.clientId,
			clientArgs.sequenceNumber,
			opArgs,
		);
	}

	/**
	 * Returns a valid range for the op, or throws if the range is invalid
	 * @param op - The op to generate the range for
	 * @param clientArgs - The client args for the op
	 * @throws LoggingError if the range is invalid
	 */
	private getValidSidedRange(
		// eslint-disable-next-line import/no-deprecated
		op: IMergeTreeObliterateSidedMsg | IMergeTreeObliterateMsg,
		clientArgs: IMergeTreeClientSequenceArgs,
	): {
		start: InteriorSequencePlace;
		end: InteriorSequencePlace;
	} {
		const invalidPositions: string[] = [];
		let start: InteriorSequencePlace | undefined;
		let end: InteriorSequencePlace | undefined;
		if (op.pos1 === undefined) {
			invalidPositions.push("start");
		} else {
			start =
				typeof op.pos1 === "object"
					? { pos: op.pos1.pos, side: op.pos1.before ? Side.Before : Side.After }
					: { pos: op.pos1, side: Side.Before };
		}
		if (op.pos2 === undefined) {
			invalidPositions.push("end");
		} else {
			end =
				typeof op.pos2 === "object"
					? { pos: op.pos2.pos, side: op.pos2.before ? Side.Before : Side.After }
					: { pos: op.pos2 - 1, side: Side.After };
		}

		// Validate if local op
		if (clientArgs.clientId === this.getClientId()) {
			const length = this._mergeTree.getLength(
				this.getCollabWindow().currentSeq,
				this.getClientId(),
			);
			if (start !== undefined && (start.pos >= length || start.pos < 0)) {
				// start out of bounds
				invalidPositions.push("start");
			}
			if (end !== undefined && (end.pos >= length || end.pos < 0)) {
				invalidPositions.push("end");
			}
			if (
				start !== undefined &&
				end !== undefined &&
				(start.pos > end.pos ||
					(start.pos === end.pos && start.side !== end.side && start.side === Side.After))
			) {
				// end is before start
				invalidPositions.push("inverted");
			}
			if (invalidPositions.length > 0) {
				throw new LoggingError("InvalidRange", {
					usageError: true,
					invalidPositions: invalidPositions.toString(),
					length,
					opType: op.type,
					opPos1Relative: op.relativePos1 !== undefined,
					opPos2Relative: op.relativePos2 !== undefined,
					opPos1: JSON.stringify(op.pos1),
					opPos2: JSON.stringify(op.pos2),
					start: JSON.stringify(start),
					end: JSON.stringify(end),
				});
			}
		}

		assert(start !== undefined && end !== undefined, "Missing start or end of range");
		return { start, end };
	}

	/**
	 * Returns a valid range for the op, or undefined
	 * @param op - The op to generate the range for
	 * @param clientArgs - The client args for the op
	 */
	private getValidOpRange(
		op:
			| IMergeTreeAnnotateMsg
			| IMergeTreeInsertMsg
			| IMergeTreeRemoveMsg
			// eslint-disable-next-line import/no-deprecated
			| IMergeTreeObliterateMsg,
		clientArgs: IMergeTreeClientSequenceArgs,
	): IIntegerRange {
		let start: number | undefined = op.pos1;
		if (start === undefined && op.relativePos1) {
			start = this._mergeTree.posFromRelativePos(
				op.relativePos1,
				clientArgs.referenceSequenceNumber,
				clientArgs.clientId,
			);
		}
		// eslint-disable-next-line import/no-deprecated
		if (start !== undefined && (op as IMergeTreeObliterateMsg).before1 === false) {
			// pos1 is after the given index. Normalize to before-sided for bounds checking
			start += 1;
		}

		let end: number | undefined = op.pos2;
		// eslint-disable-next-line import/no-deprecated
		if (end !== undefined && (op as IMergeTreeObliterateMsg).before2 === false) {
			// pos2 is after the given index. Normalize to before-sided for bounds checking
			end += 1;
		}
		if (end === undefined && op.relativePos2) {
			end = this._mergeTree.posFromRelativePos(
				op.relativePos2,
				clientArgs.referenceSequenceNumber,
				clientArgs.clientId,
			);
		}

		// Validate if local op
		if (clientArgs.clientId === this.getClientId()) {
			const length = this.getLength();

			const invalidPositions: string[] = [];

			// Validate start position
			//
			if (
				start === undefined ||
				start < 0 ||
				start > length ||
				(start === length &&
					// eslint-disable-next-line import/no-deprecated
					((!(op as IMergeTreeObliterateMsg).before1 &&
						// eslint-disable-next-line import/no-deprecated, @typescript-eslint/prefer-nullish-coalescing
						(op as IMergeTreeObliterateMsg).before2) ||
						op.type !== MergeTreeDeltaType.INSERT))
			) {
				invalidPositions.push("start");
			}
			// Validate end if not insert, or insert has end
			if (
				((op.type !== MergeTreeDeltaType.INSERT || end !== undefined) &&
					(end === undefined || end < start!)) ||
				(end === start &&
					// eslint-disable-next-line import/no-deprecated
					!(op as IMergeTreeObliterateMsg).before1 &&
					// eslint-disable-next-line import/no-deprecated
					(op as IMergeTreeObliterateMsg).before2)
			) {
				invalidPositions.push("end");
			}

			if (op.type === MergeTreeDeltaType.OBLITERATE && end !== undefined && end > length + 1) {
				invalidPositions.push("end");
			}

			if (invalidPositions.length > 0) {
				throw new LoggingError("RangeOutOfBounds", {
					usageError: true,
					end,
					invalidPositions: invalidPositions.toString(),
					length,
					opPos1: op.pos1,
					opPos1Relative: op.relativePos1 !== undefined,
					opPos2: op.pos2,
					opPos2Relative: op.relativePos2 !== undefined,
					opType: op.type,
					start,
				});
			}
		}

		// start and end are guaranteed to be non-null here, otherwise we throw above.
		return { start: start!, end: end! };
	}

	/**
	 * Gets the client args from the op if remote, otherwise uses the local clients info
	 * @param sequencedMessage - The sequencedMessage to get the client sequence args for
	 */
	private getClientSequenceArgsForMessage(
		sequencedMessage:
			| ISequencedDocumentMessage
			| Pick<ISequencedDocumentMessage, "referenceSequenceNumber" | "clientId">
			| undefined,
	): {
		clientId: number;
		referenceSequenceNumber: number;
		sequenceNumber: number;
	} {
		// If there this no sequenced message, then the op is local
		// and unacked, so use this clients sequenced args
		//
		if (sequencedMessage) {
			return {
				clientId: this.getOrAddShortClientIdFromMessage(sequencedMessage),
				referenceSequenceNumber: sequencedMessage.referenceSequenceNumber,
				// Note: return value satisfies overload signatures despite the cast, as if input argument doesn't contain sequenceNumber,
				// return value isn't expected to have it either.
				sequenceNumber: (sequencedMessage as ISequencedDocumentMessage).sequenceNumber,
			};
		} else {
			const segWindow = this.getCollabWindow();
			return {
				clientId: segWindow.clientId,
				referenceSequenceNumber: segWindow.currentSeq,
				sequenceNumber: this.getLocalSequenceNumber(),
			};
		}
	}

	/**
	 * Gets the client args from the op if remote, otherwise uses the local clients info
	 * @param opArgs - The op arg to get the client sequence args for
	 */
	private getClientSequenceArgs(opArgs: IMergeTreeDeltaOpArgs): IMergeTreeClientSequenceArgs {
		return this.getClientSequenceArgsForMessage(opArgs.sequencedMessage);
	}

	private ackPendingSegment(opArgs: IMergeTreeDeltaRemoteOpArgs): void {
		if (opArgs.op.type === MergeTreeDeltaType.GROUP) {
			for (const memberOp of opArgs.op.ops) {
				this._mergeTree.ackPendingSegment({
					groupOp: opArgs.op,
					op: memberOp,
					sequencedMessage: opArgs.sequencedMessage,
				});
			}
		} else {
			this._mergeTree.ackPendingSegment(opArgs);
		}
	}

	getOrAddShortClientId(longClientId: string): number {
		if (!this.clientNameToIds.get(longClientId)) {
			this.addLongClientId(longClientId);
		}
		return this.getShortClientId(longClientId);
	}

	protected getShortClientId(longClientId: string): number {
		return this.clientNameToIds.get(longClientId)!.data;
	}

	getLongClientId(shortClientId: number): string {
		return shortClientId >= 0 ? this.shortClientIdMap[shortClientId] : "original";
	}

	addLongClientId(longClientId: string): void {
		this.clientNameToIds.put(longClientId, this.shortClientIdMap.length);
		this.shortClientIdMap.push(longClientId);
	}

	private getOrAddShortClientIdFromMessage(
		msg: Pick<ISequencedDocumentMessage, "clientId">,
	): number {
		return this.getOrAddShortClientId(msg.clientId ?? "server");
	}

	/**
	 * During reconnect, we must find the positions to pending segments
	 * relative to other pending segments. This methods computes that
	 * position relative to a localSeq. Pending segments above the localSeq
	 * will be ignored.
	 *
	 * @param segment - The segment to find the position for
	 * @param localSeq - The localSeq to find the position of the segment at
	 */
	public findReconnectionPosition(segment: ISegment, localSeq: number): number {
		assert(
			localSeq <= this._mergeTree.collabWindow.localSeq,
			0x032 /* "localSeq greater than collab window" */,
		);
		const { currentSeq, clientId } = this.getCollabWindow();
		return this._mergeTree.getPosition(segment, currentSeq, clientId, localSeq);
	}

	private resetPendingDeltaToOps(
		resetOp: IMergeTreeDeltaOp,
		// eslint-disable-next-line import/no-deprecated
		segmentGroup: SegmentGroup,
	): IMergeTreeDeltaOp[] {
		assert(!!segmentGroup, 0x033 /* "Segment group undefined" */);
		const NACKedSegmentGroup = this.pendingRebase?.shift()?.data;
		assert(
			segmentGroup === NACKedSegmentGroup,
			0x034 /* "Segment group not at head of pending rebase queue" */,
		);
		if (this.pendingRebase?.empty) {
			this.pendingRebase = undefined;
		}

		// if this is an obliterate op, keep all segments in same segment group
		// eslint-disable-next-line import/no-deprecated
		const obliterateSegmentGroup: SegmentGroup = {
			segments: [],
			localSeq: segmentGroup.localSeq,
			refSeq: this.getCollabWindow().currentSeq,
			obliterateInfo: {
				...segmentGroup.obliterateInfo!,
			},
		};

		const opList: IMergeTreeDeltaOp[] = [];
		// We need to sort the segments by ordinal, as the segments are not sorted in the segment group.
		// The reason they need them sorted, as they have the same local sequence number and which means
		// farther segments will  take into account nearer segments when calculating their position.
		// By sorting we ensure the nearer segment will be applied and sequenced before the farther segments
		// so their recalculated positions will be correct.
		for (const segment of segmentGroup.segments.sort((a, b) =>
			a.ordinal < b.ordinal ? -1 : 1,
		)) {
			assert(
				segment.segmentGroups.remove?.(segmentGroup) === true,
				0x035 /* "Segment group not in segment pending queue" */,
			);
			assert(
				segmentGroup.localSeq !== undefined,
				0x867 /* expected segment group localSeq to be defined */,
			);
			const segmentPosition = this.findReconnectionPosition(segment, segmentGroup.localSeq);
			let newOp: IMergeTreeDeltaOp | undefined;
			switch (resetOp.type) {
				case MergeTreeDeltaType.ANNOTATE: {
					assert(
						segment.propertyManager?.hasPendingProperties(resetOp.props) === true,
						0x036 /* "Segment has no pending properties" */,
					);
					// if the segment has been removed or obliterated, there's no need to send the annotate op
					// unless the remove was local, in which case the annotate must have come
					// before the remove
					if (
						(segment.removedSeq === undefined ||
							(segment.localRemovedSeq !== undefined &&
								segment.removedSeq === UnassignedSequenceNumber)) &&
						(segment.movedSeq === undefined ||
							(segment.localMovedSeq !== undefined &&
								segment.movedSeq === UnassignedSequenceNumber))
					) {
						newOp = createAnnotateRangeOp(
							segmentPosition,
							segmentPosition + segment.cachedLength,
							resetOp.props,
						);
					}
					break;
				}

				case MergeTreeDeltaType.INSERT: {
					assert(
						segment.seq === UnassignedSequenceNumber,
						0x037 /* "Segment already has assigned sequence number" */,
					);
					const moveInfo = toMoveInfo(segment);

					if (moveInfo !== undefined) {
						errorIfOptionNotTrue(
							this._mergeTree.options,
							"mergeTreeEnableObliterateReconnect",
						);
						if (moveInfo.movedSeq !== UnassignedSequenceNumber) {
							// the segment was remotely obliterated, so is considered removed
							// we set the seq to the universal seq and remove the local seq,
							// so its length is not considered for subsequent local changes
							// this allows us to not send the op as even the local client will ignore the segment
							segment.seq = UniversalSequenceNumber;
							segment.localSeq = undefined;
							break;
						}
					}

					const segInsertOp: ISegment = segment.clone();
					const opProps =
						isObject(resetOp.seg) && "props" in resetOp.seg && isObject(resetOp.seg.props)
							? { ...resetOp.seg.props }
							: undefined;
					segInsertOp.properties = opProps;
					newOp = createInsertSegmentOp(segmentPosition, segInsertOp);
					break;
				}

				case MergeTreeDeltaType.REMOVE: {
					if (
						segment.localRemovedSeq !== undefined &&
						segment.removedSeq === UnassignedSequenceNumber &&
						(segment.movedSeq === undefined ||
							(segment.localMovedSeq !== undefined &&
								segment.movedSeq === UnassignedSequenceNumber))
					) {
						newOp = createRemoveRangeOp(
							segmentPosition,
							segmentPosition + segment.cachedLength,
						);
					}
					break;
				}
				case MergeTreeDeltaType.OBLITERATE: {
					errorIfOptionNotTrue(this._mergeTree.options, "mergeTreeEnableObliterateReconnect");
					if (
						segment.localMovedSeq !== undefined &&
						segment.movedSeq === UnassignedSequenceNumber &&
						(segment.removedSeq === undefined ||
							(segment.localRemovedSeq !== undefined &&
								segment.removedSeq === UnassignedSequenceNumber))
					) {
						newOp = createObliterateRangeOp(
							segmentPosition,
							segmentPosition + segment.cachedLength,
						);
					}
					break;
				}
				default: {
					throw new Error(`Invalid op type`);
				}
			}

			if (newOp && resetOp.type === MergeTreeDeltaType.OBLITERATE) {
				segment.segmentGroups.enqueue(obliterateSegmentGroup);

				const first = opList[0];

				if (
					!!first &&
					first.pos2 !== undefined &&
					first.type !== MergeTreeDeltaType.OBLITERATE_SIDED &&
					newOp.type !== MergeTreeDeltaType.OBLITERATE_SIDED
				) {
					first.pos2 += newOp.pos2! - newOp.pos1!;
				} else {
					opList.push(newOp);
				}
			} else if (newOp) {
				// eslint-disable-next-line import/no-deprecated
				const newSegmentGroup: SegmentGroup = {
					segments: [],
					localSeq: segmentGroup.localSeq,
					refSeq: this.getCollabWindow().currentSeq,
				};
				segment.segmentGroups.enqueue(newSegmentGroup);

				this._mergeTree.pendingSegments.push(newSegmentGroup);

				opList.push(newOp);
			}
		}

		if (
			resetOp.type === MergeTreeDeltaType.OBLITERATE &&
			obliterateSegmentGroup.segments.length > 0
		) {
			this._mergeTree.pendingSegments.push(obliterateSegmentGroup);
		}

		return opList;
	}

	private applyRemoteOp(opArgs: IMergeTreeDeltaRemoteOpArgs): void {
		const op = opArgs.op;
		const msg = opArgs.sequencedMessage;
		this.getOrAddShortClientIdFromMessage(msg);
		switch (op.type) {
			case MergeTreeDeltaType.INSERT: {
				this.applyInsertOp(opArgs);
				break;
			}
			case MergeTreeDeltaType.REMOVE: {
				this.applyRemoveRangeOp(opArgs);
				break;
			}
			case MergeTreeDeltaType.ANNOTATE: {
				this.applyAnnotateRangeOp(opArgs);
				break;
			}
			case MergeTreeDeltaType.OBLITERATE:
			case MergeTreeDeltaType.OBLITERATE_SIDED: {
				this.applyObliterateRangeOp(opArgs);
				break;
			}
			case MergeTreeDeltaType.GROUP: {
				for (const memberOp of op.ops) {
					this.applyRemoteOp({
						op: memberOp,
						groupOp: op,
						sequencedMessage: msg,
					});
				}
				break;
			}
			default: {
				break;
			}
		}
	}

	public applyStashedOp(op: IMergeTreeOp): void {
		switch (op.type) {
			case MergeTreeDeltaType.INSERT: {
				this.applyInsertOp({ op });
				break;
			}
			case MergeTreeDeltaType.REMOVE: {
				this.applyRemoveRangeOp({ op });
				break;
			}
			case MergeTreeDeltaType.ANNOTATE: {
				this.applyAnnotateRangeOp({ op });
				break;
			}
			case MergeTreeDeltaType.OBLITERATE_SIDED:
			case MergeTreeDeltaType.OBLITERATE: {
				this.applyObliterateRangeOp({ op });
				break;
			}
			case MergeTreeDeltaType.GROUP: {
				op.ops.map((o) => this.applyStashedOp(o));
				break;
			}
			default: {
				unreachableCase(op, "unrecognized op type");
			}
		}
	}

	public applyMsg(msg: ISequencedDocumentMessage, local: boolean = false): void {
		// Ensure client ID is registered
		this.getOrAddShortClientIdFromMessage(msg);
		// Apply if an operation message
		if (msg.type === MessageType.Operation) {
			const opArgs: IMergeTreeDeltaRemoteOpArgs = {
				op: msg.contents as IMergeTreeOp,
				sequencedMessage: msg,
			};
			if (opArgs.sequencedMessage?.clientId === this.longClientId || local) {
				this.ackPendingSegment(opArgs);
			} else {
				this.applyRemoteOp(opArgs);
			}
		}

		const min = Math.min(
			this.getMinInFlightRefSeq() ?? Number.POSITIVE_INFINITY,
			msg.minimumSequenceNumber,
		);
		this.updateSeqNumbers(min, msg.sequenceNumber);
	}

	private updateSeqNumbers(min: number, seq: number): void {
		const collabWindow = this.getCollabWindow();
		// Equal is fine here due to SharedSegmentSequence<>.snapshotContent() potentially updating with same #
		assert(
			collabWindow.currentSeq <= seq,
			0x038 /* "Incoming op sequence# < local collabWindow's currentSequence#" */,
		);
		collabWindow.currentSeq = seq;
		assert(min <= seq, 0x039 /* "Incoming op sequence# < minSequence#" */);
		this.updateMinSeq(min);
	}

	/**
	 * Resolves a remote client's position against the local sequence
	 * and returns the remote client's position relative to the local
	 * sequence
	 * @param remoteClientPosition - The remote client's position to resolve
	 * @param remoteClientRefSeq - The reference sequence number of the remote client
	 * @param remoteClientId - The client id of the remote client
	 */
	public resolveRemoteClientPosition(
		remoteClientPosition: number,
		remoteClientRefSeq: number,
		remoteClientId: string,
	): number | undefined {
		const shortRemoteClientId = this.getOrAddShortClientId(remoteClientId);
		return this._mergeTree.resolveRemoteClientPosition(
			remoteClientPosition,
			remoteClientRefSeq,
			shortRemoteClientId,
		);
	}

	private lastNormalizationRefSeq = 0;
	// eslint-disable-next-line import/no-deprecated
	private pendingRebase: DoublyLinkedList<SegmentGroup> | undefined;

	/**
	 * Given a pending operation and segment group, regenerate the op, so it
	 * can be resubmitted
	 * @param resetOp - The op to reset
	 * @param segmentGroup - The segment group associated with the op
	 */
	public regeneratePendingOp(
		resetOp: IMergeTreeOp,
		// eslint-disable-next-line import/no-deprecated
		segmentGroup: SegmentGroup | SegmentGroup[],
	): IMergeTreeOp {
		if (this.pendingRebase === undefined || this.pendingRebase.empty) {
			// eslint-disable-next-line import/no-deprecated
			let firstGroup: SegmentGroup;
			if (Array.isArray(segmentGroup)) {
				if (segmentGroup.length === 0) {
					// sometimes we rebase to an empty op
					// eslint-disable-next-line import/no-deprecated
					return createGroupOp();
				}
				firstGroup = segmentGroup[0];
			} else {
				firstGroup = segmentGroup;
			}
			const firstGroupNode = this._mergeTree.pendingSegments.find(
				(node) => node.data === firstGroup,
			);
			assert(
				firstGroupNode !== undefined,
				0x70e /* segment group must exist in pending list */,
			);
			this.pendingRebase = this._mergeTree.pendingSegments.splice(firstGroupNode);
		}

		const rebaseTo = this.getCollabWindow().currentSeq;
		if (rebaseTo !== this.lastNormalizationRefSeq) {
			this.emit("normalize", this);
			this._mergeTree.normalizeSegmentsOnRebase();
			this.lastNormalizationRefSeq = rebaseTo;
		}

		const opList: IMergeTreeDeltaOp[] = [];
		if (resetOp.type === MergeTreeDeltaType.GROUP) {
			if (Array.isArray(segmentGroup)) {
				assert(
					resetOp.ops.length === segmentGroup.length,
					0x03a /* "Number of ops in 'resetOp' must match the number of segment groups provided." */,
				);

				for (let i = 0; i < resetOp.ops.length; i++) {
					opList.push(...this.resetPendingDeltaToOps(resetOp.ops[i], segmentGroup[i]));
				}
			} else {
				// A group op containing a single op will pass a direct reference to 'segmentGroup'
				// rather than an array of segment groups.  (See 'peekPendingSegmentGroups()')
				assert(
					resetOp.ops.length === 1,
					0x03b /* "Number of ops in 'resetOp' must match the number of segment groups provided." */,
				);
				opList.push(...this.resetPendingDeltaToOps(resetOp.ops[0], segmentGroup));
			}
		} else {
			assert(
				(resetOp.type as unknown) !== MergeTreeDeltaType.GROUP,
				0x03c /* "Reset op has 'group' delta type!" */,
			);
			assert(
				!Array.isArray(segmentGroup),
				0x03d /* "segmentGroup is array rather than singleton!" */,
			);
			opList.push(...this.resetPendingDeltaToOps(resetOp, segmentGroup));
		}
		// eslint-disable-next-line import/no-deprecated
		return opList.length === 1 ? opList[0] : createGroupOp(...opList);
	}

	// eslint-disable-next-line import/no-deprecated
	public createTextHelper(): IMergeTreeTextHelper {
		return new MergeTreeTextHelper(this._mergeTree);
	}

	public summarize(
		runtime: IFluidDataStoreRuntime,
		handle: IFluidHandle,
		serializer: IFluidSerializer,
		catchUpMsgs: ISequencedDocumentMessage[],
	): ISummaryTreeWithStats {
		const deltaManager = toDeltaManagerInternal(runtime.deltaManager);
		const minSeq = deltaManager.minimumSequenceNumber;

		// Catch up to latest MSN, if we have not had a chance to do it.
		// Required for case where FluidDataStoreRuntime.attachChannel()
		// generates summary right after loading data store.

		this.updateSeqNumbers(minSeq, deltaManager.lastSequenceNumber);

		// One of the summaries (from SPO) I observed to have chunk.chunkSequenceNumber > minSeq!
		// Not sure why - need to catch it sooner
		assert(
			this.getCollabWindow().minSeq === minSeq,
			0x03e /* "minSeq mismatch between collab window and delta manager!" */,
		);

		// Must continue to support legacy
		//       (See https://github.com/microsoft/FluidFramework/issues/84)
		if (this._mergeTree.options?.newMergeTreeSnapshotFormat === true) {
			assert(
				catchUpMsgs === undefined || catchUpMsgs.length === 0,
				0x03f /* "New format should not emit catchup ops" */,
			);
			const snap = new SnapshotV1(this._mergeTree, this.logger, (id) =>
				this.getLongClientId(id),
			);
			snap.extractSync();
			return snap.emit(serializer, handle);
		} else {
			const snap = new SnapshotLegacy(this._mergeTree, this.logger);
			snap.extractSync();
			return snap.emit(catchUpMsgs, serializer, handle);
		}
	}

	public async load(
		runtime: IFluidDataStoreRuntime,
		storage: IChannelStorageService,
		serializer: IFluidSerializer,
	): Promise<{ catchupOpsP: Promise<ISequencedDocumentMessage[]> }> {
		const loader = new SnapshotLoader(runtime, this, this._mergeTree, this.logger, serializer);

		return loader.initialize(storage);
	}

	private getLocalSequenceNumber(): number {
		const segWindow = this.getCollabWindow();
		return segWindow.collaborating ? UnassignedSequenceNumber : UniversalSequenceNumber;
	}

	// eslint-disable-next-line import/no-deprecated
	localTransaction(groupOp: IMergeTreeGroupMsg): void {
		for (const op of groupOp.ops) {
			const opArgs: IMergeTreeDeltaOpArgs = {
				op,
				groupOp,
			};
			switch (op.type) {
				case MergeTreeDeltaType.INSERT: {
					this.applyInsertOp(opArgs);
					break;
				}
				case MergeTreeDeltaType.ANNOTATE: {
					this.applyAnnotateRangeOp(opArgs);
					break;
				}
				case MergeTreeDeltaType.REMOVE: {
					this.applyRemoveRangeOp(opArgs);
					break;
				}
				case MergeTreeDeltaType.OBLITERATE_SIDED:
				case MergeTreeDeltaType.OBLITERATE: {
					this.applyObliterateRangeOp(opArgs);
					break;
				}
				default: {
					break;
				}
			}
		}
	}

	updateMinSeq(minSeq: number): void {
		this._mergeTree.setMinSeq(minSeq);
	}

	getContainingSegment<T extends ISegment>(
		pos: number,
		sequenceArgs?: Pick<ISequencedDocumentMessage, "referenceSequenceNumber" | "clientId">,
		localSeq?: number,
	): {
		segment: T | undefined;
		offset: number | undefined;
	} {
		const { referenceSequenceNumber, clientId } =
			this.getClientSequenceArgsForMessage(sequenceArgs);
		return this._mergeTree.getContainingSegment<T>(
			pos,
			referenceSequenceNumber,
			clientId,
			localSeq,
		);
	}

	getPropertiesAtPosition(pos: number): PropertySet | undefined {
		let propertiesAtPosition: PropertySet | undefined;
		const segoff = this.getContainingSegment(pos);
		const seg = segoff.segment;
		if (seg) {
			propertiesAtPosition = seg.properties;
		}
		return propertiesAtPosition;
	}

	getRangeExtentsOfPosition(pos: number): {
		posStart: number | undefined;
		posAfterEnd: number | undefined;
	} {
		let posStart: number | undefined;
		let posAfterEnd: number | undefined;

		const segoff = this.getContainingSegment(pos);
		const seg = segoff.segment;
		if (seg) {
			posStart = this.getPosition(seg);
			posAfterEnd = posStart + seg.cachedLength;
		}
		return { posStart, posAfterEnd };
	}

	getCurrentSeq(): number {
		return this.getCollabWindow().currentSeq;
	}

	getClientId(): number {
		return this.getCollabWindow().clientId;
	}

	getLength(): number {
		return this._mergeTree.length ?? 0;
	}

	startOrUpdateCollaboration(
		longClientId: string | undefined,
		minSeq = 0,
		currentSeq = 0,
	): void {
		// we should always have a client id if we are collaborating
		// if the client id is undefined we are likely bound to a detached
		// container, so we should keep going in local mode. once
		// the container attaches this will be called again on connect with the
		// client id
		if (longClientId !== undefined) {
			if (this.longClientId === undefined) {
				this.longClientId = longClientId;
				this.addLongClientId(this.longClientId);
				this._mergeTree.startCollaboration(
					this.getShortClientId(this.longClientId),
					minSeq,
					currentSeq,
				);
			} else {
				const oldClientId = this.longClientId;
				const oldData = this.clientNameToIds.get(oldClientId)!.data;
				this.longClientId = longClientId;
				this.clientNameToIds.put(longClientId, oldData);
				this.shortClientIdMap[oldData] = longClientId;
			}
		}
	}

	/**
	 * Searches a string for the nearest marker in either direction to a given start position.
	 * The search will include the start position, so markers at the start position are valid
	 * results of the search. Makes use of block-accelerated search functions for log(n) complexity.
	 *
	 * @param startPos - Position at which to start the search
	 * @param markerLabel - Label of the marker to search for
	 * @param forwards - Whether the desired marker comes before (false) or after (true) `startPos`
	 */
	searchForMarker(startPos: number, markerLabel: string, forwards = true): Marker | undefined {
		const clientId = this.getClientId();
		return this._mergeTree.searchForMarker(startPos, clientId, markerLabel, forwards);
	}
}<|MERGE_RESOLUTION|>--- conflicted
+++ resolved
@@ -77,11 +77,7 @@
 } from "./ops.js";
 import { PropertySet } from "./properties.js";
 import { DetachedReferencePosition, ReferencePosition } from "./referencePositions.js";
-<<<<<<< HEAD
-import { Side, type SequencePlace } from "./sequencePlace.js";
-=======
 import { Side, type InteriorSequencePlace } from "./sequencePlace.js";
->>>>>>> 46fd11b7
 import { SnapshotLoader } from "./snapshotLoader.js";
 import { SnapshotV1 } from "./snapshotV1.js";
 import { SnapshotLegacy } from "./snapshotlegacy.js";
@@ -260,14 +256,6 @@
 	 * Obliterates the range. This is similar to removing the range, but also
 	 * includes any concurrently inserted content.
 	 *
-<<<<<<< HEAD
-	 * @param start - The start of the range to obliterate. Inclusive if the side is Before
-	 * @param end - The end of the range to obliterate. Inclusive if the side is After
-	 */
-	public obliterateRangeLocal(
-		start: SequencePlace,
-		end: SequencePlace,
-=======
 	 * @param start - The start of the range to obliterate. Inclusive is side is Before (default).
 	 * @param end - The end of the range to obliterate. Exclusive is side is After
 	 * (default is to be after the last included character, but number index is exclusive).
@@ -275,7 +263,6 @@
 	public obliterateRangeLocal(
 		start: number | InteriorSequencePlace,
 		end: number | InteriorSequencePlace,
->>>>>>> 46fd11b7
 		// eslint-disable-next-line import/no-deprecated
 	): IMergeTreeObliterateMsg | IMergeTreeObliterateSidedMsg {
 		// eslint-disable-next-line import/no-deprecated
@@ -506,24 +493,6 @@
 		);
 		const op = opArgs.op;
 		const clientArgs = this.getClientSequenceArgs(opArgs);
-<<<<<<< HEAD
-		// const range = this.getValidOpRange(op, clientArgs);
-		const start = { pos: op.pos1 ?? 0, side: op.before1 ? Side.Before : Side.After };
-		const end = { pos: op.pos2 ?? 0, side: op.before2 ? Side.Before : Side.After };
-
-		// Kludge: using this for the error handling, even though the returned value is not used.
-		this.getValidOpRange(op, clientArgs);
-
-		this._mergeTree.obliterateRange(
-			start,
-			end,
-			clientArgs.referenceSequenceNumber,
-			clientArgs.clientId,
-			clientArgs.sequenceNumber,
-			false,
-			opArgs,
-		);
-=======
 		if (this._mergeTree.options?.mergeTreeEnableSidedObliterate) {
 			const { start, end } = this.getValidSidedRange(op, clientArgs);
 			this._mergeTree.obliterateRange(
@@ -551,7 +520,6 @@
 				opArgs,
 			);
 		}
->>>>>>> 46fd11b7
 	}
 
 	/**
