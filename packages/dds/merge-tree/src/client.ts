--- conflicted
+++ resolved
@@ -707,11 +707,8 @@
                     assert(segment.propertyManager?.hasPendingProperties() === true,
                         0x036 /* "Segment has no pending properties" */);
                     // if the segment has been removed, there's no need to send the annotate op
-<<<<<<< HEAD
-=======
                     // unless the remove was local, in which case the annotate must have come
                     // before the remove
->>>>>>> 45f62620
                     if (segment.removedSeq === undefined || segment.localRemovedSeq !== undefined) {
                         newOp = createAnnotateRangeOp(
                             segmentPosition,
