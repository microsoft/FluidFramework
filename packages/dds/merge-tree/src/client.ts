/*!
 * Copyright (c) Microsoft Corporation and contributors. All rights reserved.
 * Licensed under the MIT License.
 */

/* eslint-disable @typescript-eslint/no-non-null-assertion */

import { TypedEventEmitter } from "@fluid-internal/client-utils";
import { type IEventThisPlaceHolder, IFluidHandle } from "@fluidframework/core-interfaces";
import { assert, unreachableCase, isObject } from "@fluidframework/core-utils/internal";
import {
	IFluidDataStoreRuntime,
	IChannelStorageService,
} from "@fluidframework/datastore-definitions/internal";
import {
	MessageType,
	ISequencedDocumentMessage,
} from "@fluidframework/driver-definitions/internal";
import { ISummaryTreeWithStats } from "@fluidframework/runtime-definitions/internal";
import { toDeltaManagerInternal } from "@fluidframework/runtime-utils/internal";
import { IFluidSerializer } from "@fluidframework/shared-object-base/internal";
import {
	ITelemetryLoggerExt,
	LoggingError,
	UsageError,
} from "@fluidframework/telemetry-utils/internal";

import { MergeTreeTextHelper } from "./MergeTreeTextHelper.js";
import { DoublyLinkedList, RedBlackTree } from "./collections/index.js";
import {
	NonCollabClient,
	UnassignedSequenceNumber,
	UniversalSequenceNumber,
} from "./constants.js";
import { LocalReferencePosition, SlidingPreference } from "./localReference.js";
import {
	MergeTree,
	errorIfOptionNotTrue,
	type IMergeTreeOptionsInternal,
} from "./mergeTree.js";
import type {
	IMergeTreeClientSequenceArgs,
	IMergeTreeDeltaCallbackArgs,
	IMergeTreeDeltaOpArgs,
	IMergeTreeMaintenanceCallbackArgs,
} from "./mergeTreeDeltaCallback.js";
import { walkAllChildSegments } from "./mergeTreeNodeWalk.js";
import {
	CollaborationWindow,
	ISegment,
	ISegmentAction,
	ISegmentPrivate,
	Marker,
	SegmentGroup,
	compareStrings,
} from "./mergeTreeNodes.js";
import {
	createAdjustRangeOp,
	createAnnotateMarkerOp,
	createAnnotateRangeOp,
	// eslint-disable-next-line import/no-deprecated
	createGroupOp,
	createInsertSegmentOp,
	createObliterateRangeOp,
	createObliterateRangeOpSided,
	createRemoveRangeOp,
} from "./opBuilder.js";
import {
	IJSONSegment,
	IMergeTreeAnnotateMsg,
	IMergeTreeDeltaOp,
	// eslint-disable-next-line import/no-deprecated
	IMergeTreeGroupMsg,
	IMergeTreeInsertMsg,
	// eslint-disable-next-line import/no-deprecated
	IMergeTreeObliterateMsg,
	IMergeTreeOp,
	IMergeTreeRemoveMsg,
	IRelativePosition,
	MergeTreeDeltaType,
	ReferenceType,
	type AdjustParams,
	type IMergeTreeAnnotateAdjustMsg,
	type IMergeTreeObliterateSidedMsg,
} from "./ops.js";
import { PropertySet, type MapLike } from "./properties.js";
import { DetachedReferencePosition, ReferencePosition } from "./referencePositions.js";
import {
<<<<<<< HEAD
	isInserted,
	isMergeNodeInfo,
=======
	IInsertionInfo,
>>>>>>> 42fe7768
	isMoved,
	isRemoved,
	overwriteInfo,
	toMoveInfo,
} from "./segmentInfos.js";
import { Side, type InteriorSequencePlace } from "./sequencePlace.js";
import { SnapshotLoader } from "./snapshotLoader.js";
import { SnapshotV1 } from "./snapshotV1.js";
import { SnapshotLegacy } from "./snapshotlegacy.js";
import { IMergeTreeTextHelper } from "./textSegment.js";

type IMergeTreeDeltaRemoteOpArgs = Omit<IMergeTreeDeltaOpArgs, "sequencedMessage"> &
	Required<Pick<IMergeTreeDeltaOpArgs, "sequencedMessage">>;

/**
 * A range [start, end)
 * @internal
 */
export interface IIntegerRange {
	start: number;
	end: number;
}

/**
 * Emitted before this client's merge-tree normalizes its segments on reconnect, potentially
 * ordering them. Useful for DDS-like consumers built atop the merge-tree to compute any information
 * they need for rebasing their ops on reconnection.
 * @internal
 */
export interface IClientEvents {
	(event: "normalize", listener: (target: IEventThisPlaceHolder) => void): void;
	(
		event: "delta",
		listener: (
			opArgs: IMergeTreeDeltaOpArgs,
			deltaArgs: IMergeTreeDeltaCallbackArgs,
			target: IEventThisPlaceHolder,
		) => void,
	): void;
	(
		event: "maintenance",
		listener: (
			args: IMergeTreeMaintenanceCallbackArgs,
			deltaArgs: IMergeTreeDeltaOpArgs | undefined,
			target: IEventThisPlaceHolder,
		) => void,
	): void;
}

/**
 * This class encapsulates a merge-tree, and provides a local client specific view over it and
 * the capability to modify it as the local client. Additionally it provides
 * binding for processing remote ops on the encapsulated merge tree, and projects local and remote events
 * caused by all modification to the underlying merge-tree.
 *
 * @internal
 */
export class Client extends TypedEventEmitter<IClientEvents> {
	public longClientId: string | undefined;

	private readonly _mergeTree: MergeTree;

	private readonly clientNameToIds = new RedBlackTree<string, number>(compareStrings);
	private readonly shortClientIdMap: string[] = [];

	/**
	 * @param specToSegment - Rehydrates a segment from its JSON representation
	 * @param logger - Telemetry logger for diagnostics
	 * @param options - Options for this client. See {@link IMergeTreeOptions} for details.
	 * @param getMinInFlightRefSeq - Upon applying a message (see {@link Client.applyMsg}), client purges collab-window information which
	 * is no longer necessary based on that message's minimum sequence number.
	 * However, if the user of this client has in-flight messages which refer to positions in this Client,
	 * they may wish to preserve additional merge information.
	 * The effective minimum sequence number will be the minimum of the message's minimumSequenceNumber and the result of this function.
	 * If this function returns undefined, the message's minimumSequenceNumber will be used.
	 *
	 * @privateRemarks
	 * - Passing specToSegment would be unnecessary if Client were merged with SharedSegmentSequence
	 * - AB#6866 tracks a more unified approach to collab window min seq handling.
	 */
	constructor(
		public readonly specToSegment: (spec: IJSONSegment) => ISegment,
		public readonly logger: ITelemetryLoggerExt,
		options?: IMergeTreeOptionsInternal & PropertySet,
		private readonly getMinInFlightRefSeq: () => number | undefined = (): undefined =>
			undefined,
	) {
		super();
		this._mergeTree = new MergeTree(options);
		this._mergeTree.mergeTreeDeltaCallback = (opArgs, deltaArgs): void => {
			this.emit("delta", opArgs, deltaArgs, this);
		};
		this._mergeTree.mergeTreeMaintenanceCallback = (args, opArgs): void => {
			this.emit("maintenance", args, opArgs, this);
		};

		if (options?.attribution?.track) {
			const policy = this._mergeTree?.attributionPolicy;
			if (policy === undefined) {
				throw new UsageError(
					"Attribution policy must be provided when attribution tracking is requested.",
				);
			}
			policy.attach(this);
		}
	}

	/**
	 * The merge tree maintains a queue of segment groups for each local operation.
	 * These segment groups track segments modified by an operation.
	 * This method peeks the tail of that queue, and returns the segments groups there.
	 * It is used to get the segment group(s) for the previous operations.
	 * @param count - The number segment groups to get peek from the tail of the queue. Default 1.
	 */

	public peekPendingSegmentGroups(count: number = 1): unknown {
		const pending = this._mergeTree.pendingSegments;
		let node = pending?.last;
		if (count === 1 || pending === undefined) {
			return node?.data;
		}

		const taken: SegmentGroup[] = Array.from({ length: Math.min(count, pending.length) });
		for (let i = taken.length - 1; i >= 0; i--) {
			taken[i] = node!.data;
			node = node!.prev;
		}
		return taken;
	}

	/**
	 * Annotates the markers with the provided properties
	 * @param marker - The marker to annotate
	 * @param props - The properties to annotate the marker with
	 * @returns The annotate op if valid, otherwise undefined
	 */
	public annotateMarker(
		marker: Marker,
		props: PropertySet,
	): IMergeTreeAnnotateMsg | undefined {
		const annotateOp = createAnnotateMarkerOp(marker, props)!;
		this.applyAnnotateRangeOp({ op: annotateOp });
		return annotateOp;
	}

	/**
	 * Annotates the range with the provided properties
	 * @param start - The inclusive start position of the range to annotate
	 * @param end - The exclusive end position of the range to annotate
	 * @param props - The properties to annotate the range with
	 * @returns The annotate op if valid, otherwise undefined
	 */
	public annotateRangeLocal(
		start: number,
		end: number,
		props: PropertySet,
	): IMergeTreeAnnotateMsg | undefined {
		const annotateOp = createAnnotateRangeOp(start, end, props);
		this.applyAnnotateRangeOp({ op: annotateOp });
		return annotateOp;
	}

	/**
	 * adjusts a value
	 */
	public annotateAdjustRangeLocal(
		start: number,
		end: number,
		adjust: MapLike<AdjustParams>,
	): IMergeTreeAnnotateAdjustMsg {
		const annotateOp = createAdjustRangeOp(start, end, adjust);

		for (const [key, value] of Object.entries(adjust)) {
			if (value.min !== undefined && value.max !== undefined && value.min > value.max) {
				throw new UsageError(`min is greater than max for ${key}`);
			}
		}

		this.applyAnnotateRangeOp({ op: annotateOp });
		return annotateOp;
	}

	/**
	 * Removes the range
	 *
	 * @param start - The inclusive start of the range to remove
	 * @param end - The exclusive end of the range to remove
	 */
	public removeRangeLocal(start: number, end: number): IMergeTreeRemoveMsg {
		const removeOp = createRemoveRangeOp(start, end);
		this.applyRemoveRangeOp({ op: removeOp });
		return removeOp;
	}

	/**
	 * Obliterates the range. This is similar to removing the range, but also
	 * includes any concurrently inserted content.
	 *
	 * @param start - The start of the range to obliterate. Inclusive is side is Before (default).
	 * @param end - The end of the range to obliterate. Exclusive is side is After
	 * (default is to be after the last included character, but number index is exclusive).
	 */
	public obliterateRangeLocal(
		start: number | InteriorSequencePlace,
		end: number | InteriorSequencePlace,
		// eslint-disable-next-line import/no-deprecated
	): IMergeTreeObliterateMsg | IMergeTreeObliterateSidedMsg {
		// eslint-disable-next-line import/no-deprecated
		let obliterateOp: IMergeTreeObliterateMsg | IMergeTreeObliterateSidedMsg;
		if (this._mergeTree.options?.mergeTreeEnableSidedObliterate) {
			obliterateOp = createObliterateRangeOpSided(start, end);
		} else {
			assert(
				typeof start === "number" && typeof end === "number",
				0xa42 /* Start and end must be numbers if mergeTreeEnableSidedObliterate is not enabled. */,
			);
			obliterateOp = createObliterateRangeOp(start, end);
		}
		this.applyObliterateRangeOp({ op: obliterateOp });
		return obliterateOp;
	}

	/**
	 * Create and insert a segment at the specified position.
	 * @param pos - The position to insert the segment at
	 * @param segment - The segment to insert
	 */
	public insertSegmentLocal(pos: number, segment: ISegment): IMergeTreeInsertMsg | undefined {
		if (segment.cachedLength <= 0) {
			return undefined;
		}
		const insertOp = createInsertSegmentOp(pos, segment);
		this.applyInsertOp({ op: insertOp });
		return insertOp;
	}

	/**
	 * Create and insert a segment at the specified reference position.
	 * @param refPos - The reference position to insert the segment at
	 * @param segment - The segment to insert
	 */
	public insertAtReferencePositionLocal(
		refPos: ReferencePosition,
		segment: ISegment,
	): IMergeTreeInsertMsg | undefined {
		const pos = this._mergeTree.referencePositionToLocalPosition(
			refPos,
			this.getCurrentSeq(),
			this.getClientId(),
		);

		if (pos === DetachedReferencePosition) {
			throw new UsageError("Cannot insert at detached local reference.");
		}
		return this.insertSegmentLocal(pos, segment);
	}

	public walkSegments<TClientData>(
		handler: ISegmentAction<TClientData>,
		start: number | undefined,
		end: number | undefined,
		accum: TClientData,
		splitRange?: boolean,
	): void;
	public walkSegments(
		handler: ISegmentAction<undefined>,
		start?: number,
		end?: number,
		accum?: undefined,
		splitRange?: boolean,
	): void;
	public walkSegments<TClientData>(
		handler: ISegmentAction<TClientData>,
		start: number | undefined,
		end: number | undefined,
		accum: TClientData,
		splitRange: boolean = false,
	): void {
		this._mergeTree.mapRange(
			handler,
			this.getCurrentSeq(),
			this.getClientId(),
			accum,
			start,
			end,
			splitRange,
		);
	}

	protected walkAllSegments<TClientData>(
		action: (segment: ISegment, accum?: TClientData) => boolean,
		accum?: TClientData,
	): boolean {
		return walkAllChildSegments(
			this._mergeTree.root,
			accum === undefined ? action : (seg): boolean => action(seg, accum),
		);
	}

	/**
	 * Serializes the data required for garbage collection. The IFluidHandles stored in all segments that haven't
	 * been removed represent routes to other objects. We serialize the data in these segments using the passed in
	 * serializer which keeps track of all serialized handles.
	 */
	public serializeGCData(
		handle: IFluidHandle,
		handleCollectingSerializer: IFluidSerializer,
	): void {
		let localInserts = 0;
		let localRemoves = 0;
		walkAllChildSegments(this._mergeTree.root, (seg: ISegmentPrivate) => {
			if (isInserted(seg) && seg.seq === UnassignedSequenceNumber) {
				localInserts++;
			}
			if (isRemoved(seg) && seg.removedSeq === UnassignedSequenceNumber) {
				localRemoves++;
			}
			// Only serialize segments that have not been removed.
			if (!isRemoved(seg)) {
				handleCollectingSerializer.stringify(seg.clone().toJSONObject(), handle);
			}
			return true;
		});

		if (localInserts > 0 || localRemoves > 0) {
			this.logger.sendErrorEvent({
				eventName: "LocalEditsInProcessGCData",
				localInserts,
				localRemoves,
			});
		}
	}

	public getCollabWindow(): CollaborationWindow {
		return this._mergeTree.collabWindow;
	}

	/**
	 * Returns the current position of a segment, and -1 if the segment
	 * does not exist in this merge tree
	 * @param segment - The segment to get the position of
	 */
	public getPosition(segment: ISegment | undefined, localSeq?: number): number {
		if (!isMergeNodeInfo(segment)) {
			return -1;
		}
		return this._mergeTree.getPosition(
			segment,
			this.getCurrentSeq(),
			this.getClientId(),
			localSeq,
		);
	}

	/**
	 * Creates a `LocalReferencePosition` on this client. If the refType does not include ReferenceType.Transient,
	 * the returned reference will be added to the localRefs on the provided segment.
	 * @param segment - Segment to add the local reference on
	 * @param offset - Offset on the segment at which to place the local reference
	 * @param refType - ReferenceType for the created local reference
	 * @param properties - PropertySet to place on the created local reference
	 * @param canSlideToEndpoint - Whether or not the created local reference can
	 * slide onto one of the special endpoint segments denoting the position
	 * before the start of or after the end of the tree
	 */
	public createLocalReferencePosition(
		segment: ISegment | "start" | "end",
		offset: number | undefined,
		refType: ReferenceType,
		properties: PropertySet | undefined,
		slidingPreference?: SlidingPreference,
		canSlideToEndpoint?: boolean,
	): LocalReferencePosition {
		return this._mergeTree.createLocalReferencePosition(
			segment,
			offset ?? 0,
			refType,
			properties,
			slidingPreference,
			canSlideToEndpoint,
		);
	}

	/**
	 * Removes a `LocalReferencePosition` from this client.
	 */
	public removeLocalReferencePosition(
		lref: LocalReferencePosition,
	): LocalReferencePosition | undefined {
		return this._mergeTree.removeLocalReferencePosition(lref);
	}

	/**
	 * Resolves a `ReferencePosition` into a character position using this client's perspective.
	 *
	 * Reference positions that point to a character that has been removed will
	 * always return the position of the nearest non-removed character, regardless
	 * of {@link ReferenceType}. To handle this case specifically, one may wish
	 * to look at the segment returned by {@link ReferencePosition.getSegment}.
	 */
	public localReferencePositionToPosition(lref: ReferencePosition): number {
		return this._mergeTree.referencePositionToLocalPosition(lref);
	}

	/**
	 * Given a position specified relative to a marker id, lookup the marker
	 * and convert the position to a character position.
	 * @param relativePos - Id of marker (may be indirect) and whether position is before or after marker.
	 */
	public posFromRelativePos(relativePos: IRelativePosition): number {
		return this._mergeTree.posFromRelativePos(relativePos);
	}

	public getMarkerFromId(id: string): ISegment | undefined {
		return this._mergeTree.getMarkerFromId(id);
	}

	/**
	 * Revert an op
	 */
	public rollback?(op: unknown, localOpMetadata: unknown): void {
		this._mergeTree.rollback(op as IMergeTreeDeltaOp, localOpMetadata as SegmentGroup);
	}

	private applyObliterateRangeOp(opArgs: IMergeTreeDeltaOpArgs): void {
		assert(
			opArgs.op.type === MergeTreeDeltaType.OBLITERATE ||
				opArgs.op.type === MergeTreeDeltaType.OBLITERATE_SIDED,
			0x866 /* Unexpected op type on range obliterate! */,
		);
		const op = opArgs.op;
		const clientArgs = this.getClientSequenceArgs(opArgs);
		if (this._mergeTree.options?.mergeTreeEnableSidedObliterate) {
			const { start, end } = this.getValidSidedRange(op, clientArgs);
			this._mergeTree.obliterateRange(
				start,
				end,
				clientArgs.referenceSequenceNumber,
				clientArgs.clientId,
				clientArgs.sequenceNumber,
				opArgs,
			);
		} else {
			assert(
				op.type === MergeTreeDeltaType.OBLITERATE,
				0xa43 /* Unexpected sided obliterate while mergeTreeEnableSidedObliterate is disabled */,
			);
			const range = this.getValidOpRange(op, clientArgs);
			this._mergeTree.obliterateRange(
				range.start,
				range.end,
				clientArgs.referenceSequenceNumber,
				clientArgs.clientId,
				clientArgs.sequenceNumber,
				opArgs,
			);
		}
	}

	/**
	 * Performs the remove based on the provided op
	 * @param opArgs - The ops args for the op
	 */
	private applyRemoveRangeOp(opArgs: IMergeTreeDeltaOpArgs): void {
		assert(
			opArgs.op.type === MergeTreeDeltaType.REMOVE,
			0x02d /* "Unexpected op type on range remove!" */,
		);
		const op = opArgs.op;
		const clientArgs = this.getClientSequenceArgs(opArgs);
		const range = this.getValidOpRange(op, clientArgs);

		this._mergeTree.markRangeRemoved(
			range.start,
			range.end,
			clientArgs.referenceSequenceNumber,
			clientArgs.clientId,
			clientArgs.sequenceNumber,
			opArgs,
		);
	}

	/**
	 * Performs the annotate based on the provided op
	 * @param opArgs - The ops args for the op
	 */
	private applyAnnotateRangeOp(opArgs: IMergeTreeDeltaOpArgs): void {
		assert(
			opArgs.op.type === MergeTreeDeltaType.ANNOTATE,
			0x02e /* "Unexpected op type on range annotate!" */,
		);
		const op = opArgs.op;
		const clientArgs = this.getClientSequenceArgs(opArgs);
		const range = this.getValidOpRange(op, clientArgs);

		this._mergeTree.annotateRange(
			range.start,
			range.end,
			op,
			clientArgs.referenceSequenceNumber,
			clientArgs.clientId,
			clientArgs.sequenceNumber,
			opArgs,
		);
	}

	/**
	 * Performs the insert based on the provided op
	 * @param opArgs - The ops args for the op
	 * @returns True if the insert was applied. False if it could not be.
	 */
	private applyInsertOp(opArgs: IMergeTreeDeltaOpArgs): void {
		assert(
			opArgs.op.type === MergeTreeDeltaType.INSERT,
			0x02f /* "Unexpected op type on range insert!" */,
		);
		const op = opArgs.op;
		const clientArgs = this.getClientSequenceArgs(opArgs);
		const range = this.getValidOpRange(op, clientArgs);

		// eslint-disable-next-line @typescript-eslint/no-unsafe-argument
		const segments = [this.specToSegment(op.seg)];

		this._mergeTree.insertSegments(
			range.start,
			segments,
			clientArgs.referenceSequenceNumber,
			clientArgs.clientId,
			clientArgs.sequenceNumber,
			opArgs,
		);
	}

	/**
	 * Returns a valid range for the op, or throws if the range is invalid
	 * @param op - The op to generate the range for
	 * @param clientArgs - The client args for the op
	 * @throws LoggingError if the range is invalid
	 */
	private getValidSidedRange(
		// eslint-disable-next-line import/no-deprecated
		op: IMergeTreeObliterateSidedMsg | IMergeTreeObliterateMsg,
		clientArgs: IMergeTreeClientSequenceArgs,
	): {
		start: InteriorSequencePlace;
		end: InteriorSequencePlace;
	} {
		const invalidPositions: string[] = [];
		let start: InteriorSequencePlace | undefined;
		let end: InteriorSequencePlace | undefined;
		if (op.pos1 === undefined) {
			invalidPositions.push("start");
		} else {
			start =
				typeof op.pos1 === "object"
					? { pos: op.pos1.pos, side: op.pos1.before ? Side.Before : Side.After }
					: { pos: op.pos1, side: Side.Before };
		}
		if (op.pos2 === undefined) {
			invalidPositions.push("end");
		} else {
			end =
				typeof op.pos2 === "object"
					? { pos: op.pos2.pos, side: op.pos2.before ? Side.Before : Side.After }
					: { pos: op.pos2 - 1, side: Side.After };
		}

		// Validate if local op
		if (clientArgs.clientId === this.getClientId()) {
			const length = this._mergeTree.getLength(
				this.getCollabWindow().currentSeq,
				this.getClientId(),
			);
			if (start !== undefined && (start.pos >= length || start.pos < 0)) {
				// start out of bounds
				invalidPositions.push("start");
			}
			if (end !== undefined && (end.pos >= length || end.pos < 0)) {
				invalidPositions.push("end");
			}
			if (
				start !== undefined &&
				end !== undefined &&
				(start.pos > end.pos ||
					(start.pos === end.pos && start.side !== end.side && start.side === Side.After))
			) {
				// end is before start
				invalidPositions.push("inverted");
			}
			if (invalidPositions.length > 0) {
				throw new LoggingError("InvalidRange", {
					usageError: true,
					invalidPositions: invalidPositions.toString(),
					length,
					opType: op.type,
					opPos1Relative: op.relativePos1 !== undefined,
					opPos2Relative: op.relativePos2 !== undefined,
					opPos1: JSON.stringify(op.pos1),
					opPos2: JSON.stringify(op.pos2),
					start: JSON.stringify(start),
					end: JSON.stringify(end),
				});
			}
		}

		assert(
			start !== undefined && end !== undefined,
			0xa44 /* Missing start or end of range */,
		);
		return { start, end };
	}

	/**
	 * Returns a valid range for the op, or undefined
	 * @param op - The op to generate the range for
	 * @param clientArgs - The client args for the op
	 */
	private getValidOpRange(
		op:
			| IMergeTreeAnnotateMsg
			| IMergeTreeAnnotateAdjustMsg
			| IMergeTreeInsertMsg
			| IMergeTreeRemoveMsg
			// eslint-disable-next-line import/no-deprecated
			| IMergeTreeObliterateMsg,
		clientArgs: IMergeTreeClientSequenceArgs,
	): IIntegerRange {
		let start: number | undefined = op.pos1;
		if (start === undefined && op.relativePos1) {
			start = this._mergeTree.posFromRelativePos(
				op.relativePos1,
				clientArgs.referenceSequenceNumber,
				clientArgs.clientId,
			);
		}

		let end: number | undefined = op.pos2;
		if (end === undefined && op.relativePos2) {
			end = this._mergeTree.posFromRelativePos(
				op.relativePos2,
				clientArgs.referenceSequenceNumber,
				clientArgs.clientId,
			);
		}

		// Validate if local op
		if (clientArgs.clientId === this.getClientId()) {
			const length = this.getLength();

			const invalidPositions: string[] = [];

			// Validate start position
			//
			if (
				start === undefined ||
				start < 0 ||
				start > length ||
				(start === length && op.type !== MergeTreeDeltaType.INSERT)
			) {
				invalidPositions.push("start");
			}
			// Validate end if not insert, or insert has end
			if (
				(op.type !== MergeTreeDeltaType.INSERT || end !== undefined) &&
				(end === undefined || end <= start!)
			) {
				invalidPositions.push("end");
			}

			if (op.type === MergeTreeDeltaType.OBLITERATE && end !== undefined && end > length) {
				invalidPositions.push("end");
			}

			if (invalidPositions.length > 0) {
				throw new LoggingError("RangeOutOfBounds", {
					usageError: true,
					end,
					invalidPositions: invalidPositions.toString(),
					length,
					opPos1: op.pos1,
					opPos1Relative: op.relativePos1 !== undefined,
					opPos2: op.pos2,
					opPos2Relative: op.relativePos2 !== undefined,
					opType: op.type,
					start,
				});
			}
		}

		// start and end are guaranteed to be non-null here, otherwise we throw above.
		return { start: start!, end: end! };
	}

	/**
	 * Gets the client args from the op if remote, otherwise uses the local clients info
	 * @param sequencedMessage - The sequencedMessage to get the client sequence args for
	 */
	private getClientSequenceArgsForMessage(
		sequencedMessage:
			| ISequencedDocumentMessage
			| Pick<ISequencedDocumentMessage, "referenceSequenceNumber" | "clientId">
			| undefined,
	): IMergeTreeClientSequenceArgs {
		// If there this no sequenced message, then the op is local
		// and unacked, so use this clients sequenced args
		//
		if (sequencedMessage) {
			return {
				clientId: this.getOrAddShortClientIdFromMessage(sequencedMessage),
				referenceSequenceNumber: sequencedMessage.referenceSequenceNumber,
				// Note: return value satisfies overload signatures despite the cast, as if input argument doesn't contain sequenceNumber,
				// return value isn't expected to have it either.
				sequenceNumber: (sequencedMessage as ISequencedDocumentMessage).sequenceNumber,
			};
		} else {
			const segWindow = this.getCollabWindow();
			return {
				clientId: segWindow.clientId,
				referenceSequenceNumber: segWindow.currentSeq,
				sequenceNumber: this.getLocalSequenceNumber(),
			};
		}
	}

	/**
	 * Gets the client args from the op if remote, otherwise uses the local clients info
	 * @param opArgs - The op arg to get the client sequence args for
	 */
	private getClientSequenceArgs(opArgs: IMergeTreeDeltaOpArgs): IMergeTreeClientSequenceArgs {
		return this.getClientSequenceArgsForMessage(opArgs.sequencedMessage);
	}

	private ackPendingSegment(opArgs: IMergeTreeDeltaRemoteOpArgs): void {
		if (opArgs.op.type === MergeTreeDeltaType.GROUP) {
			for (const memberOp of opArgs.op.ops) {
				this._mergeTree.ackPendingSegment({
					groupOp: opArgs.op,
					op: memberOp,
					sequencedMessage: opArgs.sequencedMessage,
				});
			}
		} else {
			this._mergeTree.ackPendingSegment(opArgs);
		}
	}

	getOrAddShortClientId(longClientId: string): number {
		if (!this.clientNameToIds.get(longClientId)) {
			this.addLongClientId(longClientId);
		}
		return this.getShortClientId(longClientId);
	}

	protected getShortClientId(longClientId: string): number {
		return this.clientNameToIds.get(longClientId)!.data;
	}

	getLongClientId(shortClientId: number): string {
		return shortClientId >= 0 ? this.shortClientIdMap[shortClientId] : "original";
	}

	addLongClientId(longClientId: string): void {
		this.clientNameToIds.put(longClientId, this.shortClientIdMap.length);
		this.shortClientIdMap.push(longClientId);
	}

	private getOrAddShortClientIdFromMessage(
		msg: Pick<ISequencedDocumentMessage, "clientId">,
	): number {
		return this.getOrAddShortClientId(msg.clientId ?? "server");
	}

	/**
	 * During reconnect, we must find the positions to pending segments
	 * relative to other pending segments. This methods computes that
	 * position relative to a localSeq. Pending segments above the localSeq
	 * will be ignored.
	 *
	 * @param segment - The segment to find the position for
	 * @param localSeq - The localSeq to find the position of the segment at
	 */
	public findReconnectionPosition(segment: ISegment, localSeq: number): number {
		assert(
			localSeq <= this._mergeTree.collabWindow.localSeq,
			0x032 /* "localSeq greater than collab window" */,
		);
		const { currentSeq, clientId } = this.getCollabWindow();
		return this._mergeTree.getPosition(segment, currentSeq, clientId, localSeq);
	}

	private resetPendingDeltaToOps(
		resetOp: IMergeTreeDeltaOp,

		segmentGroup: SegmentGroup,
	): IMergeTreeDeltaOp[] {
		assert(!!segmentGroup, 0x033 /* "Segment group undefined" */);
		const NACKedSegmentGroup = this.pendingRebase?.shift()?.data;
		assert(
			segmentGroup === NACKedSegmentGroup,
			0x034 /* "Segment group not at head of pending rebase queue" */,
		);
		if (this.pendingRebase?.empty) {
			this.pendingRebase = undefined;
		}

		// if this is an obliterate op, keep all segments in same segment group

		const obliterateSegmentGroup: SegmentGroup = {
			segments: [],
			localSeq: segmentGroup.localSeq,
			refSeq: this.getCollabWindow().currentSeq,
			obliterateInfo: {
				...segmentGroup.obliterateInfo!,
			},
		};

		const opList: IMergeTreeDeltaOp[] = [];
		// We need to sort the segments by ordinal, as the segments are not sorted in the segment group.
		// The reason they need them sorted, as they have the same local sequence number and which means
		// farther segments will  take into account nearer segments when calculating their position.
		// By sorting we ensure the nearer segment will be applied and sequenced before the farther segments
		// so their recalculated positions will be correct.
		for (const segment of segmentGroup.segments.sort((a, b) =>
			a.ordinal < b.ordinal ? -1 : 1,
		)) {
			assert(
				segment.segmentGroups?.remove(segmentGroup) === true,
				0x035 /* "Segment group not in segment pending queue" */,
			);
			assert(
				segmentGroup.localSeq !== undefined,
				0x867 /* expected segment group localSeq to be defined */,
			);
			const segmentPosition = this.findReconnectionPosition(segment, segmentGroup.localSeq);
			let newOp: IMergeTreeDeltaOp | undefined;
			switch (resetOp.type) {
				case MergeTreeDeltaType.ANNOTATE: {
					assert(
						segment.propertyManager?.hasPendingProperties(resetOp.props ?? resetOp.adjust) ===
							true,
						0x036 /* "Segment has no pending properties" */,
					);
					// if the segment has been removed or obliterated, there's no need to send the annotate op
					// unless the remove was local, in which case the annotate must have come
					// before the remove
					if (
						(!isRemoved(segment) ||
							(segment.localRemovedSeq !== undefined &&
								segment.removedSeq === UnassignedSequenceNumber)) &&
						(!isMoved(segment) ||
							(segment.localMovedSeq !== undefined &&
								segment.movedSeq === UnassignedSequenceNumber))
					) {
						newOp =
							resetOp.props === undefined
								? createAdjustRangeOp(
										segmentPosition,
										segmentPosition + segment.cachedLength,
										resetOp.adjust,
									)
								: createAnnotateRangeOp(
										segmentPosition,
										segmentPosition + segment.cachedLength,
										resetOp.props,
									);
					}
					break;
				}

				case MergeTreeDeltaType.INSERT: {
					assert(
						isInserted(segment) && segment.seq === UnassignedSequenceNumber,
						0x037 /* "Segment already has assigned sequence number" */,
					);
					const moveInfo = toMoveInfo(segment);

					if (moveInfo !== undefined) {
						errorIfOptionNotTrue(
							this._mergeTree.options,
							"mergeTreeEnableObliterateReconnect",
						);
						if (moveInfo.movedSeq !== UnassignedSequenceNumber) {
							// the segment was remotely obliterated, so is considered removed
							// we set the seq to the universal seq and remove the local seq,
							// so its length is not considered for subsequent local changes
							// this allows us to not send the op as even the local client will ignore the segment
<<<<<<< HEAD
							overwriteInfo(segment, {
								clientId: NonCollabClient,
								seq: UniversalSequenceNumber,
								localSeq: undefined,
							});

=======
							overwriteInfo<IInsertionInfo>(segment, {
								seq: UniversalSequenceNumber,
								localSeq: undefined,
								clientId: NonCollabClient,
							});
>>>>>>> 42fe7768
							break;
						}
					}

					const segInsertOp: ISegment = segment.clone();
					const opProps =
						isObject(resetOp.seg) && "props" in resetOp.seg && isObject(resetOp.seg.props)
							? { ...resetOp.seg.props }
							: undefined;
					segInsertOp.properties = opProps;
					newOp = createInsertSegmentOp(segmentPosition, segInsertOp);
					break;
				}

				case MergeTreeDeltaType.REMOVE: {
					if (
						isRemoved(segment) &&
						segment.localRemovedSeq !== undefined &&
						segment.removedSeq === UnassignedSequenceNumber &&
						(!isMoved(segment) ||
							(segment.localMovedSeq !== undefined &&
								segment.movedSeq === UnassignedSequenceNumber))
					) {
						newOp = createRemoveRangeOp(
							segmentPosition,
							segmentPosition + segment.cachedLength,
						);
					}
					break;
				}
				case MergeTreeDeltaType.OBLITERATE: {
					errorIfOptionNotTrue(this._mergeTree.options, "mergeTreeEnableObliterateReconnect");
					if (
						isMoved(segment) &&
						segment.localMovedSeq !== undefined &&
						segment.movedSeq === UnassignedSequenceNumber &&
						(!isRemoved(segment) ||
							(segment.localRemovedSeq !== undefined &&
								segment.removedSeq === UnassignedSequenceNumber))
					) {
						newOp = createObliterateRangeOp(
							segmentPosition,
							segmentPosition + segment.cachedLength,
						);
					}
					break;
				}
				default: {
					throw new Error(`Invalid op type`);
				}
			}

			if (newOp && resetOp.type === MergeTreeDeltaType.OBLITERATE) {
				segment.segmentGroups.enqueue(obliterateSegmentGroup);

				const first = opList[0];

				if (
					!!first &&
					first.pos2 !== undefined &&
					first.type !== MergeTreeDeltaType.OBLITERATE_SIDED &&
					newOp.type !== MergeTreeDeltaType.OBLITERATE_SIDED
				) {
					first.pos2 += newOp.pos2! - newOp.pos1!;
				} else {
					opList.push(newOp);
				}
			} else if (newOp) {
				const newSegmentGroup: SegmentGroup = {
					segments: [],
					localSeq: segmentGroup.localSeq,
					refSeq: this.getCollabWindow().currentSeq,
				};
				segment.segmentGroups.enqueue(newSegmentGroup);

				this._mergeTree.pendingSegments.push(newSegmentGroup);

				opList.push(newOp);
			}
		}

		if (
			resetOp.type === MergeTreeDeltaType.OBLITERATE &&
			obliterateSegmentGroup.segments.length > 0
		) {
			this._mergeTree.pendingSegments.push(obliterateSegmentGroup);
		}

		return opList;
	}

	private applyRemoteOp(opArgs: IMergeTreeDeltaRemoteOpArgs): void {
		const op = opArgs.op;
		const msg = opArgs.sequencedMessage;
		this.getOrAddShortClientIdFromMessage(msg);
		switch (op.type) {
			case MergeTreeDeltaType.INSERT: {
				this.applyInsertOp(opArgs);
				break;
			}
			case MergeTreeDeltaType.REMOVE: {
				this.applyRemoveRangeOp(opArgs);
				break;
			}
			case MergeTreeDeltaType.ANNOTATE: {
				this.applyAnnotateRangeOp(opArgs);
				break;
			}
			case MergeTreeDeltaType.OBLITERATE:
			case MergeTreeDeltaType.OBLITERATE_SIDED: {
				this.applyObliterateRangeOp(opArgs);
				break;
			}
			case MergeTreeDeltaType.GROUP: {
				for (const memberOp of op.ops) {
					this.applyRemoteOp({
						op: memberOp,
						groupOp: op,
						sequencedMessage: msg,
					});
				}
				break;
			}
			default: {
				break;
			}
		}
	}

	public applyStashedOp(op: IMergeTreeOp): void {
		switch (op.type) {
			case MergeTreeDeltaType.INSERT: {
				this.applyInsertOp({ op });
				break;
			}
			case MergeTreeDeltaType.REMOVE: {
				this.applyRemoveRangeOp({ op });
				break;
			}
			case MergeTreeDeltaType.ANNOTATE: {
				this.applyAnnotateRangeOp({ op });
				break;
			}
			case MergeTreeDeltaType.OBLITERATE_SIDED:
			case MergeTreeDeltaType.OBLITERATE: {
				this.applyObliterateRangeOp({ op });
				break;
			}
			case MergeTreeDeltaType.GROUP: {
				op.ops.map((o) => this.applyStashedOp(o));
				break;
			}
			default: {
				unreachableCase(op, "unrecognized op type");
			}
		}
	}

	public applyMsg(msg: ISequencedDocumentMessage, local: boolean = false): void {
		// Ensure client ID is registered
		this.getOrAddShortClientIdFromMessage(msg);
		// Apply if an operation message
		if (msg.type === MessageType.Operation) {
			const opArgs: IMergeTreeDeltaRemoteOpArgs = {
				op: msg.contents as IMergeTreeOp,
				sequencedMessage: msg,
			};
			if (opArgs.sequencedMessage?.clientId === this.longClientId || local) {
				this.ackPendingSegment(opArgs);
			} else {
				this.applyRemoteOp(opArgs);
			}
		}

		const min = Math.min(
			this.getMinInFlightRefSeq() ?? Number.POSITIVE_INFINITY,
			msg.minimumSequenceNumber,
		);
		this.updateSeqNumbers(min, msg.sequenceNumber);
	}

	private updateSeqNumbers(min: number, seq: number): void {
		const collabWindow = this.getCollabWindow();
		// Equal is fine here due to SharedSegmentSequence<>.snapshotContent() potentially updating with same #
		assert(
			collabWindow.currentSeq <= seq,
			0x038 /* "Incoming op sequence# < local collabWindow's currentSequence#" */,
		);
		collabWindow.currentSeq = seq;
		assert(min <= seq, 0x039 /* "Incoming op sequence# < minSequence#" */);
		this.updateMinSeq(min);
	}

	/**
	 * Resolves a remote client's position against the local sequence
	 * and returns the remote client's position relative to the local
	 * sequence
	 * @param remoteClientPosition - The remote client's position to resolve
	 * @param remoteClientRefSeq - The reference sequence number of the remote client
	 * @param remoteClientId - The client id of the remote client
	 */
	public resolveRemoteClientPosition(
		remoteClientPosition: number,
		remoteClientRefSeq: number,
		remoteClientId: string,
	): number | undefined {
		const shortRemoteClientId = this.getOrAddShortClientId(remoteClientId);
		return this._mergeTree.resolveRemoteClientPosition(
			remoteClientPosition,
			remoteClientRefSeq,
			shortRemoteClientId,
		);
	}

	private lastNormalizationRefSeq = 0;

	private pendingRebase: DoublyLinkedList<SegmentGroup> | undefined;

	/**
	 * Given a pending operation and segment group, regenerate the op, so it
	 * can be resubmitted
	 * @param resetOp - The op to reset
	 * @param segmentGroup - The segment group associated with the op
	 */
	public regeneratePendingOp(resetOp: IMergeTreeOp, localOpMetadata: unknown): IMergeTreeOp {
		const segmentGroup = localOpMetadata as SegmentGroup | SegmentGroup[];
		if (this.pendingRebase === undefined || this.pendingRebase.empty) {
			let firstGroup: SegmentGroup;
			if (Array.isArray(segmentGroup)) {
				if (segmentGroup.length === 0) {
					// sometimes we rebase to an empty op
					// eslint-disable-next-line import/no-deprecated
					return createGroupOp();
				}
				firstGroup = segmentGroup[0];
			} else {
				firstGroup = segmentGroup;
			}
			const firstGroupNode = this._mergeTree.pendingSegments.find(
				(node) => node.data === firstGroup,
			);
			assert(
				firstGroupNode !== undefined,
				0x70e /* segment group must exist in pending list */,
			);
			this.pendingRebase = this._mergeTree.pendingSegments.splice(firstGroupNode);
		}

		const rebaseTo = this.getCollabWindow().currentSeq;
		if (rebaseTo !== this.lastNormalizationRefSeq) {
			this.emit("normalize", this);
			this._mergeTree.normalizeSegmentsOnRebase();
			this.lastNormalizationRefSeq = rebaseTo;
		}

		const opList: IMergeTreeDeltaOp[] = [];
		if (resetOp.type === MergeTreeDeltaType.GROUP) {
			if (Array.isArray(segmentGroup)) {
				assert(
					resetOp.ops.length === segmentGroup.length,
					0x03a /* "Number of ops in 'resetOp' must match the number of segment groups provided." */,
				);

				for (let i = 0; i < resetOp.ops.length; i++) {
					opList.push(...this.resetPendingDeltaToOps(resetOp.ops[i], segmentGroup[i]));
				}
			} else {
				// A group op containing a single op will pass a direct reference to 'segmentGroup'
				// rather than an array of segment groups.  (See 'peekPendingSegmentGroups()')
				assert(
					resetOp.ops.length === 1,
					0x03b /* "Number of ops in 'resetOp' must match the number of segment groups provided." */,
				);
				opList.push(...this.resetPendingDeltaToOps(resetOp.ops[0], segmentGroup));
			}
		} else {
			assert(
				(resetOp.type as unknown) !== MergeTreeDeltaType.GROUP,
				0x03c /* "Reset op has 'group' delta type!" */,
			);
			assert(
				!Array.isArray(segmentGroup),
				0x03d /* "segmentGroup is array rather than singleton!" */,
			);
			opList.push(...this.resetPendingDeltaToOps(resetOp, segmentGroup));
		}
		// eslint-disable-next-line import/no-deprecated
		return opList.length === 1 ? opList[0] : createGroupOp(...opList);
	}

	public createTextHelper(): IMergeTreeTextHelper {
		return new MergeTreeTextHelper(this._mergeTree);
	}

	public summarize(
		runtime: IFluidDataStoreRuntime,
		handle: IFluidHandle,
		serializer: IFluidSerializer,
		catchUpMsgs: ISequencedDocumentMessage[],
	): ISummaryTreeWithStats {
		const deltaManager = toDeltaManagerInternal(runtime.deltaManager);
		const minSeq = deltaManager.minimumSequenceNumber;

		// Catch up to latest MSN, if we have not had a chance to do it.
		// Required for case where FluidDataStoreRuntime.attachChannel()
		// generates summary right after loading data store.

		this.updateSeqNumbers(minSeq, deltaManager.lastSequenceNumber);

		// One of the summaries (from SPO) I observed to have chunk.chunkSequenceNumber > minSeq!
		// Not sure why - need to catch it sooner
		assert(
			this.getCollabWindow().minSeq === minSeq,
			0x03e /* "minSeq mismatch between collab window and delta manager!" */,
		);

		// Must continue to support legacy
		//       (See https://github.com/microsoft/FluidFramework/issues/84)
		if (this._mergeTree.options?.newMergeTreeSnapshotFormat === true) {
			assert(
				catchUpMsgs === undefined || catchUpMsgs.length === 0,
				0x03f /* "New format should not emit catchup ops" */,
			);
			const snap = new SnapshotV1(this._mergeTree, this.logger, (id) =>
				this.getLongClientId(id),
			);
			snap.extractSync();
			return snap.emit(serializer, handle);
		} else {
			const snap = new SnapshotLegacy(this._mergeTree, this.logger);
			snap.extractSync();
			return snap.emit(catchUpMsgs, serializer, handle);
		}
	}

	public async load(
		runtime: IFluidDataStoreRuntime,
		storage: IChannelStorageService,
		serializer: IFluidSerializer,
	): Promise<{ catchupOpsP: Promise<ISequencedDocumentMessage[]> }> {
		const loader = new SnapshotLoader(runtime, this, this._mergeTree, this.logger, serializer);

		return loader.initialize(storage);
	}

	private getLocalSequenceNumber(): number {
		const segWindow = this.getCollabWindow();
		return segWindow.collaborating ? UnassignedSequenceNumber : UniversalSequenceNumber;
	}

	// eslint-disable-next-line import/no-deprecated
	localTransaction(groupOp: IMergeTreeGroupMsg): void {
		for (const op of groupOp.ops) {
			const opArgs: IMergeTreeDeltaOpArgs = {
				op,
				groupOp,
			};
			switch (op.type) {
				case MergeTreeDeltaType.INSERT: {
					this.applyInsertOp(opArgs);
					break;
				}
				case MergeTreeDeltaType.ANNOTATE: {
					this.applyAnnotateRangeOp(opArgs);
					break;
				}
				case MergeTreeDeltaType.REMOVE: {
					this.applyRemoveRangeOp(opArgs);
					break;
				}
				case MergeTreeDeltaType.OBLITERATE_SIDED:
				case MergeTreeDeltaType.OBLITERATE: {
					this.applyObliterateRangeOp(opArgs);
					break;
				}
				default: {
					break;
				}
			}
		}
	}

	updateMinSeq(minSeq: number): void {
		this._mergeTree.setMinSeq(minSeq);
	}

	getContainingSegment<T extends ISegment>(
		pos: number,
		sequenceArgs?: Pick<ISequencedDocumentMessage, "referenceSequenceNumber" | "clientId">,
		localSeq?: number,
	): {
		segment: T | undefined;
		offset: number | undefined;
	} {
		const { referenceSequenceNumber, clientId } =
			this.getClientSequenceArgsForMessage(sequenceArgs);
		return this._mergeTree.getContainingSegment<T>(
			pos,
			referenceSequenceNumber,
			clientId,
			localSeq,
		);
	}

	getPropertiesAtPosition(pos: number): PropertySet | undefined {
		let propertiesAtPosition: PropertySet | undefined;
		const segoff = this.getContainingSegment(pos);
		const seg = segoff.segment;
		if (seg) {
			propertiesAtPosition = seg.properties;
		}
		return propertiesAtPosition;
	}

	getRangeExtentsOfPosition(pos: number): {
		posStart: number | undefined;
		posAfterEnd: number | undefined;
	} {
		let posStart: number | undefined;
		let posAfterEnd: number | undefined;

		const segoff = this.getContainingSegment(pos);
		const seg = segoff.segment;
		if (seg) {
			posStart = this.getPosition(seg);
			posAfterEnd = posStart + seg.cachedLength;
		}
		return { posStart, posAfterEnd };
	}

	getCurrentSeq(): number {
		return this.getCollabWindow().currentSeq;
	}

	getClientId(): number {
		return this.getCollabWindow().clientId;
	}

	getLength(): number {
		return this._mergeTree.length ?? 0;
	}

	startOrUpdateCollaboration(
		longClientId: string | undefined,
		minSeq = 0,
		currentSeq = 0,
	): void {
		// we should always have a client id if we are collaborating
		// if the client id is undefined we are likely bound to a detached
		// container, so we should keep going in local mode. once
		// the container attaches this will be called again on connect with the
		// client id
		if (longClientId !== undefined) {
			if (this.longClientId === undefined) {
				this.longClientId = longClientId;
				this.addLongClientId(this.longClientId);
				this._mergeTree.startCollaboration(
					this.getShortClientId(this.longClientId),
					minSeq,
					currentSeq,
				);
			} else {
				const oldClientId = this.longClientId;
				const oldData = this.clientNameToIds.get(oldClientId)!.data;
				this.longClientId = longClientId;
				this.clientNameToIds.put(longClientId, oldData);
				this.shortClientIdMap[oldData] = longClientId;
			}
		}
	}

	/**
	 * Searches a string for the nearest marker in either direction to a given start position.
	 * The search will include the start position, so markers at the start position are valid
	 * results of the search. Makes use of block-accelerated search functions for log(n) complexity.
	 *
	 * @param startPos - Position at which to start the search
	 * @param markerLabel - Label of the marker to search for
	 * @param forwards - Whether the desired marker comes before (false) or after (true) `startPos`
	 */
	searchForMarker(startPos: number, markerLabel: string, forwards = true): Marker | undefined {
		const clientId = this.getClientId();
		return this._mergeTree.searchForMarker(startPos, clientId, markerLabel, forwards);
	}
}<|MERGE_RESOLUTION|>--- conflicted
+++ resolved
@@ -86,16 +86,13 @@
 import { PropertySet, type MapLike } from "./properties.js";
 import { DetachedReferencePosition, ReferencePosition } from "./referencePositions.js";
 import {
-<<<<<<< HEAD
 	isInserted,
 	isMergeNodeInfo,
-=======
-	IInsertionInfo,
->>>>>>> 42fe7768
 	isMoved,
 	isRemoved,
 	overwriteInfo,
 	toMoveInfo,
+	type IInsertionInfo,
 } from "./segmentInfos.js";
 import { Side, type InteriorSequencePlace } from "./sequencePlace.js";
 import { SnapshotLoader } from "./snapshotLoader.js";
@@ -978,20 +975,11 @@
 							// we set the seq to the universal seq and remove the local seq,
 							// so its length is not considered for subsequent local changes
 							// this allows us to not send the op as even the local client will ignore the segment
-<<<<<<< HEAD
-							overwriteInfo(segment, {
-								clientId: NonCollabClient,
-								seq: UniversalSequenceNumber,
-								localSeq: undefined,
-							});
-
-=======
 							overwriteInfo<IInsertionInfo>(segment, {
 								seq: UniversalSequenceNumber,
 								localSeq: undefined,
 								clientId: NonCollabClient,
 							});
->>>>>>> 42fe7768
 							break;
 						}
 					}
