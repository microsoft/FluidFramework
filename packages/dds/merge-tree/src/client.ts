/*!
 * Copyright (c) Microsoft Corporation and contributors. All rights reserved.
 * Licensed under the MIT License.
 */

/* eslint-disable @typescript-eslint/no-non-null-assertion */

import { IFluidHandle } from "@fluidframework/core-interfaces";
import { IFluidSerializer } from "@fluidframework/shared-object-base";
import { ISequencedDocumentMessage, MessageType } from "@fluidframework/protocol-definitions";
import { IFluidDataStoreRuntime, IChannelStorageService } from "@fluidframework/datastore-definitions";
import { ISummaryTreeWithStats } from "@fluidframework/runtime-definitions";
import { ITelemetryLogger } from "@fluidframework/common-definitions";
import { assert, Trace, unreachableCase } from "@fluidframework/common-utils";
import { LoggingError } from "@fluidframework/telemetry-utils";
import { IIntegerRange } from "./base";
import { RedBlackTree } from "./collections";
import { UnassignedSequenceNumber, UniversalSequenceNumber } from "./constants";
import { LocalReferencePosition } from "./localReference";
import {
    CollaborationWindow,
    compareStrings,
    IConsensusInfo,
    ISegment,
    ISegmentAction,
    Marker,
    SegmentGroup,
} from "./mergeTreeNodes";
import { MergeTreeDeltaCallback } from "./mergeTreeDeltaCallback";
import {
    createAnnotateMarkerOp,
    createAnnotateRangeOp,
    createGroupOp,
    createInsertSegmentOp,
    createRemoveRangeOp,
} from "./opBuilder";
import {
    ICombiningOp,
    IJSONSegment,
    IMergeTreeAnnotateMsg,
    IMergeTreeDeltaOp,
    IMergeTreeGroupMsg,
    IMergeTreeInsertMsg,
    IMergeTreeRemoveMsg,
    IMergeTreeOp,
    IRelativePosition,
    MergeTreeDeltaType,
    ReferenceType,
} from "./ops";
import { PropertySet } from "./properties";
import { SnapshotLegacy } from "./snapshotlegacy";
import { SnapshotLoader } from "./snapshotLoader";
import { IMergeTreeTextHelper } from "./textSegment";
import { SnapshotV1 } from "./snapshotV1";
import { ReferencePosition, RangeStackMap, DetachedReferencePosition } from "./referencePositions";
import { MergeTree } from "./mergeTree";
import { MergeTreeTextHelper } from "./MergeTreeTextHelper";
import {
    IMergeTreeClientSequenceArgs,
    IMergeTreeDeltaOpArgs,
    MergeTreeMaintenanceCallback,
} from "./index";

function elapsedMicroseconds(trace: Trace) {
    return trace.trace().duration * 1000;
}

export class Client {
    public measureOps = false;
    public accumTime = 0;
    public localTime = 0;
    public localOps = 0;
    public accumWindowTime = 0;
    public accumWindow = 0;
    public accumOps = 0;
    public maxWindowTime = 0;
    public longClientId: string | undefined;

    get mergeTreeDeltaCallback(): MergeTreeDeltaCallback | undefined { return this._mergeTree.mergeTreeDeltaCallback; }
    set mergeTreeDeltaCallback(callback: MergeTreeDeltaCallback | undefined) {
        this._mergeTree.mergeTreeDeltaCallback = callback;
    }

    get mergeTreeMaintenanceCallback(): MergeTreeMaintenanceCallback | undefined {
        return this._mergeTree.mergeTreeMaintenanceCallback;
    }

    set mergeTreeMaintenanceCallback(callback: MergeTreeMaintenanceCallback | undefined) {
        this._mergeTree.mergeTreeMaintenanceCallback = callback;
    }

    private readonly _mergeTree: MergeTree;

    private readonly clientNameToIds = new RedBlackTree<string, number>(compareStrings);
    private readonly shortClientIdMap: string[] = [];
    private readonly pendingConsensus = new Map<string, IConsensusInfo>();

    constructor(
        // Passing this callback would be unnecessary if Client were merged with SharedSegmentSequence
        public readonly specToSegment: (spec: IJSONSegment) => ISegment,
        public readonly logger: ITelemetryLogger,
        options?: PropertySet,
    ) {
        this._mergeTree = new MergeTree(options);
    }

    /**
     * The merge tree maintains a queue of segment groups for each local operation.
     * These segment groups track segments modified by an operation.
     * This method peeks the tail of that queue, and returns the segments groups there.
     * It is used to get the segment group(s) for the previous operations.
     * @param count - The number segment groups to get peek from the tail of the queue. Default 1.
     */
    public peekPendingSegmentGroups(count: number = 1) {
        if (count === 1) {
            return this._mergeTree.pendingSegments?.last();
        }
        let taken = 0;
        return this._mergeTree.pendingSegments?.some(() => {
            if (taken < count) {
                taken++;
                return true;
            }
            return false;
        }, true);
    }

    /**
     * Annotate a marker and call the callback on consensus.
     * @param marker - The marker to annotate
     * @param props - The properties to annotate the marker with
     * @param consensusCallback - The callback called when consensus is reached
     * @returns The annotate op if valid, otherwise undefined
     */
    public annotateMarkerNotifyConsensus(
        marker: Marker,
        props: PropertySet,
        consensusCallback: (m: Marker) => void): IMergeTreeAnnotateMsg | undefined {
        const combiningOp: ICombiningOp = {
            name: "consensus",
        };

        const annotateOp =
            this.annotateMarker(marker, props, combiningOp);

        if (annotateOp) {
            const consensusInfo: IConsensusInfo = {
                callback: consensusCallback,
                marker,
            };
            this.pendingConsensus.set(marker.getId()!, consensusInfo);
            return annotateOp;
        } else {
            return undefined;
        }
    }
    /**
     * Annotates the markers with the provided properties
     * @param marker - The marker to annotate
     * @param props - The properties to annotate the marker with
     * @param combiningOp - Optional. Specifies how to combine values for the property, such as "incr" for increment.
     * @returns The annotate op if valid, otherwise undefined
     */
    public annotateMarker(
        marker: Marker,
        props: PropertySet,
        combiningOp?: ICombiningOp): IMergeTreeAnnotateMsg | undefined {
        const annotateOp =
            createAnnotateMarkerOp(marker, props, combiningOp)!;

        if (this.applyAnnotateRangeOp({ op: annotateOp })) {
            return annotateOp;
        } else {
            return undefined;
        }
    }
    /**
     * Annotates the range with the provided properties
     * @param start - The inclusive start position of the range to annotate
     * @param end - The exclusive end position of the range to annotate
     * @param props - The properties to annotate the range with
     * @param combiningOp - Specifies how to combine values for the property, such as "incr" for increment.
     * @returns The annotate op if valid, otherwise undefined
     */
    public annotateRangeLocal(
        start: number,
        end: number,
        props: PropertySet,
        combiningOp: ICombiningOp | undefined): IMergeTreeAnnotateMsg | undefined {
        const annotateOp = createAnnotateRangeOp(
            start,
            end,
            props,
            combiningOp);

        if (this.applyAnnotateRangeOp({ op: annotateOp })) {
            return annotateOp;
        }
        return undefined;
    }

    /**
     * Removes the range
     *
     * @param start - The inclusive start of the range to remove
     * @param end - The exclusive end of the range to remove
     */
    public removeRangeLocal(start: number, end: number): IMergeTreeRemoveMsg {
        const removeOp = createRemoveRangeOp(start, end);
        this.applyRemoveRangeOp({ op: removeOp });
        return removeOp;
    }

    /**
     * @param pos - The position to insert the segment at
     * @param segment - The segment to insert
     */
    public insertSegmentLocal(pos: number, segment: ISegment): IMergeTreeInsertMsg | undefined {
        if (segment.cachedLength <= 0) {
            return undefined;
        }
        const insertOp = createInsertSegmentOp(pos, segment);
        if (this.applyInsertOp({ op: insertOp })) {
            return insertOp;
        }
        return undefined;
    }

    /**
     * @param refPos - The reference position to insert the segment at
     * @param segment - The segment to insert
     */
    public insertAtReferencePositionLocal(
        refPos: ReferencePosition,
        segment: ISegment,
    ): IMergeTreeInsertMsg | undefined {
        const pos = this._mergeTree.referencePositionToLocalPosition(
            refPos,
            this.getCurrentSeq(),
            this.getClientId());

        if (pos === DetachedReferencePosition) {
            return undefined;
        }
        const op = createInsertSegmentOp(
            pos,
            segment);

        const opArgs = { op };
        let traceStart: Trace | undefined;
        if (this.measureOps) {
            traceStart = Trace.start();
        }

        this._mergeTree.insertAtReferencePosition(
            refPos,
            segment,
            opArgs);

        this.completeAndLogOp(
            opArgs,
            this.getClientSequenceArgs(opArgs),
            { start: op.pos1 },
            traceStart);

        return op;
    }

    public walkSegments<TClientData>(
        handler: ISegmentAction<TClientData>,
<<<<<<< HEAD
        start: number | undefined,
        end: number | undefined,
        accum: TClientData,
        splitRange?: boolean
    ): void;
    public walkSegments<undefined>(
        handler: ISegmentAction<undefined>,
        start?: number,
        end?: number,
        accum?: undefined,
        splitRange?: boolean
    ): void;
    public walkSegments<TClientData>(
        handler: ISegmentAction<TClientData>,
        start: number | undefined,
        end: number | undefined,
        accum: TClientData,
        splitRange: boolean = false,
    ): void {
        this.mergeTree.mapRange(
=======
        start: number | undefined, end: number | undefined, accum: TClientData, splitRange: boolean = false) {
        this._mergeTree.mapRange(
>>>>>>> 0efafe3f
            {
                leaf: handler,
            },
            this.getCurrentSeq(), this.getClientId(),
            accum, start, end, splitRange);
    }

    protected walkAllSegments<TClientData>(
        action: (segment: ISegment, accum?: TClientData) => boolean,
        accum?: TClientData,
    ): boolean {
        return this._mergeTree.walkAllSegments(this._mergeTree.root, action, accum);
    }

    /**
     * Serializes the data required for garbage collection. The IFluidHandles stored in all segments that haven't
     * been removed represent routes to other objects. We serialize the data in these segments using the passed in
     * serializer which keeps track of all serialized handles.
     */
    public serializeGCData(handle: IFluidHandle, handleCollectingSerializer: IFluidSerializer): void {
        this._mergeTree.walkAllSegments(
            this._mergeTree.root,
            (seg) => {
                // Only serialize segments that have not been removed.
                if (seg.removedSeq === undefined) {
                    handleCollectingSerializer.stringify(
                        seg.clone().toJSONObject(),
                        handle);
                }
                return true;
            },
        );
    }

    public getCollabWindow(): CollaborationWindow {
        return this._mergeTree.getCollabWindow();
    }

    /**
     * Returns the current position of a segment, and -1 if the segment
     * does not exist in this merge tree
     * @param segment - The segment to get the position of
     */
    public getPosition(segment: ISegment): number {
        if (segment?.parent === undefined) {
            return -1;
        }
        return this._mergeTree.getPosition(segment, this.getCurrentSeq(), this.getClientId());
    }

    public createLocalReferencePosition(
        segment: ISegment, offset: number | undefined, refType: ReferenceType, properties: PropertySet | undefined,
    ): LocalReferencePosition {
        return this._mergeTree.createLocalReferencePosition(segment, offset ?? 0, refType, properties);
    }

    public removeLocalReferencePosition(lref: LocalReferencePosition) {
        return this._mergeTree.removeLocalReferencePosition(lref);
    }

<<<<<<< HEAD
    public localReferencePositionToPosition(lref: ReferencePosition): number {
        return this.mergeTree.referencePositionToLocalPosition(lref);
=======
    public localReferencePositionToPosition(lref: ReferencePosition) {
        return this._mergeTree.referencePositionToLocalPosition(lref);
>>>>>>> 0efafe3f
    }

    /**
     * Given a position specified relative to a marker id, lookup the marker
     * and convert the position to a character position.
     * @param relativePos - Id of marker (may be indirect) and whether position is before or after marker.
     */
    public posFromRelativePos(relativePos: IRelativePosition) {
        return this._mergeTree.posFromRelativePos(relativePos);
    }

<<<<<<< HEAD
    public getMarkerFromId(id: string): ISegment | undefined {
        return this.mergeTree.getMarkerFromId(id);
=======
    public getMarkerFromId(id: string) {
        return this._mergeTree.getMarkerFromId(id);
>>>>>>> 0efafe3f
    }

    /**
     * Performs the remove based on the provided op
     * @param opArgs - The ops args for the op
     * @returns True if the remove was applied. False if it could not be.
     */
    private applyRemoveRangeOp(opArgs: IMergeTreeDeltaOpArgs): boolean {
        assert(opArgs.op.type === MergeTreeDeltaType.REMOVE, 0x02d /* "Unexpected op type on range remove!" */);
        const op = opArgs.op;
        const clientArgs = this.getClientSequenceArgs(opArgs);
        const range = this.getValidOpRange(op, clientArgs);

        let traceStart: Trace | undefined;
        if (this.measureOps) {
            traceStart = Trace.start();
        }

        this._mergeTree.markRangeRemoved(
            range.start,
            range.end,
            clientArgs.referenceSequenceNumber,
            clientArgs.clientId,
            clientArgs.sequenceNumber,
            false,
            opArgs);

        this.completeAndLogOp(opArgs, clientArgs, range, traceStart);

        return true;
    }

    /**
     * Performs the annotate based on the provided op
     * @param opArgs - The ops args for the op
     * @returns True if the annotate was applied. False if it could not be.
     */
    private applyAnnotateRangeOp(opArgs: IMergeTreeDeltaOpArgs): boolean {
        assert(opArgs.op.type === MergeTreeDeltaType.ANNOTATE, 0x02e /* "Unexpected op type on range annotate!" */);
        const op = opArgs.op;
        const clientArgs = this.getClientSequenceArgs(opArgs);
        const range = this.getValidOpRange(op, clientArgs);

        if (!range) {
            return false;
        }

        let traceStart: Trace | undefined;
        if (this.measureOps) {
            traceStart = Trace.start();
        }

        this._mergeTree.annotateRange(
            range.start,
            range.end,
            op.props,
            op.combiningOp,
            clientArgs.referenceSequenceNumber,
            clientArgs.clientId,
            clientArgs.sequenceNumber,
            opArgs);

        this.completeAndLogOp(opArgs, clientArgs, range, traceStart);

        return true;
    }

    /**
     * Performs the insert based on the provided op
     * @param opArgs - The ops args for the op
     * @returns True if the insert was applied. False if it could not be.
     */
    private applyInsertOp(opArgs: IMergeTreeDeltaOpArgs): boolean {
        assert(opArgs.op.type === MergeTreeDeltaType.INSERT, 0x02f /* "Unexpected op type on range insert!" */);
        const op = opArgs.op;
        const clientArgs = this.getClientSequenceArgs(opArgs);
        const range = this.getValidOpRange(op, clientArgs);

        if (!range) {
            return false;
        }

        let segments: ISegment[] | undefined;
        if (op.seg) {
            segments = [this.specToSegment(op.seg)];
        }

        if (!segments || segments.length === 0) {
            return false;
        }

        let traceStart: Trace | undefined;
        if (this.measureOps) {
            traceStart = Trace.start();
        }

        this._mergeTree.insertSegments(
            range.start,
            segments,
            clientArgs.referenceSequenceNumber,
            clientArgs.clientId,
            clientArgs.sequenceNumber,
            opArgs);

        this.completeAndLogOp(opArgs, clientArgs, range, traceStart);

        return true;
    }

    /**
     *
     * @param opArgs - The op args of the op to complete
     * @param clientArgs - The client args for the op
     * @param range - The range the op applied to
     * @param clockStart - Optional. The clock start if timing data should be updated.
     */
    private completeAndLogOp(
        opArgs: IMergeTreeDeltaOpArgs,
        clientArgs: IMergeTreeClientSequenceArgs,
        range: Partial<IIntegerRange>,
        traceStart?: Trace) {
        if (!opArgs.sequencedMessage) {
            if (traceStart) {
                this.localTime += elapsedMicroseconds(traceStart);
                this.localOps++;
            }
        } else {
            assert(this._mergeTree.getCollabWindow().currentSeq < clientArgs.sequenceNumber,
                0x030 /* "Incoming remote op sequence# <= local collabWindow's currentSequence#" */);
            assert(this._mergeTree.getCollabWindow().minSeq <= opArgs.sequencedMessage.minimumSequenceNumber,
                0x031 /* "Incoming remote op minSequence# < local collabWindow's minSequence#" */);
            if (traceStart) {
                this.accumTime += elapsedMicroseconds(traceStart);
                this.accumOps++;
                this.accumWindow += (this.getCurrentSeq() - this.getCollabWindow().minSeq);
            }
        }
    }

    /**
     * Returns a valid range for the op, or undefined
     * @param op - The op to generate the range for
     * @param clientArgs - The client args for the op
     */
    private getValidOpRange(
        op: IMergeTreeAnnotateMsg | IMergeTreeInsertMsg | IMergeTreeRemoveMsg,
        clientArgs: IMergeTreeClientSequenceArgs): IIntegerRange {
        let start: number | undefined = op.pos1;
        if (start === undefined && op.relativePos1) {
            start = this._mergeTree.posFromRelativePos(
                op.relativePos1,
                clientArgs.referenceSequenceNumber,
                clientArgs.clientId);
        }

        let end: number | undefined = op.pos2;
        if (end === undefined && op.relativePos2) {
            end = this._mergeTree.posFromRelativePos(
                op.relativePos2,
                clientArgs.referenceSequenceNumber,
                clientArgs.clientId);
        }

        // Validate if local op
        if (clientArgs.clientId === this.getClientId()) {
            const length = this.getLength();

            const invalidPositions: string[] = [];

            // Validate start position
            //
            if (start === undefined
                || start < 0
                || start > length
                || start === length && op.type !== MergeTreeDeltaType.INSERT) {
                invalidPositions.push("start");
            }
            // Validate end if not insert, or insert has end
            //
            if (op.type !== MergeTreeDeltaType.INSERT || end !== undefined) {
                if (end === undefined || end <= start!) {
                    invalidPositions.push("end");
                }
            }

            if (invalidPositions.length > 0) {
                throw new LoggingError(
                    "RangeOutOfBounds",
                    {
                        usageError: true,
                        end,
                        invalidPositions: invalidPositions.toString(),
                        length,
                        opPos1: op.pos1,
                        opPos1Relative: op.relativePos1 !== undefined,
                        opPos2: op.pos2,
                        opPos2Relative: op.relativePos2 !== undefined,
                        opType: op.type,
                        start,
                    },
                );
            }
        }

        // start and end are guaranteed to be non-null here, otherwise we throw above.
        // eslint-disable-next-line @typescript-eslint/consistent-type-assertions
        return { start, end } as IIntegerRange;
    }

    /**
     * Gets the client args from the op if remote, otherwise uses the local clients info
     * @param sequencedMessage - The sequencedMessage to get the client sequence args for
     */
     private getClientSequenceArgsForMessage(sequencedMessage: ISequencedDocumentMessage | undefined):
        IMergeTreeClientSequenceArgs {
        // If there this no sequenced message, then the op is local
        // and unacked, so use this clients sequenced args
        //
        if (!sequencedMessage) {
            const segWindow = this.getCollabWindow();
            return {
                clientId: segWindow.clientId,
                referenceSequenceNumber: segWindow.currentSeq,
                sequenceNumber: this.getLocalSequenceNumber(),
            };
        } else {
            return {
                clientId: this.getOrAddShortClientId(sequencedMessage.clientId),
                referenceSequenceNumber: sequencedMessage.referenceSequenceNumber,
                sequenceNumber: sequencedMessage.sequenceNumber,
            };
        }
    }

    /**
     * Gets the client args from the op if remote, otherwise uses the local clients info
     * @param opArgs - The op arg to get the client sequence args for
     */
    private getClientSequenceArgs(opArgs: IMergeTreeDeltaOpArgs): IMergeTreeClientSequenceArgs {
        return this.getClientSequenceArgsForMessage(opArgs.sequencedMessage);
    }

    private ackPendingSegment(opArgs: IMergeTreeDeltaOpArgs) {
        const ackOp = (deltaOpArgs: IMergeTreeDeltaOpArgs) => {
            let trace: Trace | undefined;
            if (this.measureOps) {
                trace = Trace.start();
            }

            this._mergeTree.ackPendingSegment(deltaOpArgs);
            if (deltaOpArgs.op.type === MergeTreeDeltaType.ANNOTATE) {
                if (deltaOpArgs.op.combiningOp && (deltaOpArgs.op.combiningOp.name === "consensus")) {
                    this.updateConsensusProperty(deltaOpArgs.op, deltaOpArgs.sequencedMessage!);
                }
            }

            if (trace) {
                this.accumTime += elapsedMicroseconds(trace);
                this.accumOps++;
                this.accumWindow += (this.getCurrentSeq() - this.getCollabWindow().minSeq);
            }
        };

        if (opArgs.op.type === MergeTreeDeltaType.GROUP) {
            for (const memberOp of opArgs.op.ops) {
                ackOp({
                    groupOp: opArgs.op,
                    op: memberOp,
                    sequencedMessage: opArgs.sequencedMessage,
                });
            }
        } else {
            ackOp(opArgs);
        }
    }

    // as functions are modified move them above the eslint-disabled waterline and lint them

    cloneFromSegments() {
        const clone = new Client(this.specToSegment, this.logger, this._mergeTree.options);
        const segments: ISegment[] = [];
        const newRoot = this._mergeTree.blockClone(this._mergeTree.root, segments);
        clone._mergeTree.root = newRoot;
        return clone;
    }
    getOrAddShortClientId(longClientId: string) {
        if (!this.clientNameToIds.get(longClientId)) {
            this.addLongClientId(longClientId);
        }
        return this.getShortClientId(longClientId);
    }
    getShortClientId(longClientId: string) {
        return this.clientNameToIds.get(longClientId)!.data;
    }
    getLongClientId(shortClientId: number) {
        if (shortClientId >= 0) {
            return this.shortClientIdMap[shortClientId];
        } else {
            return "original";
        }
    }
    addLongClientId(longClientId: string) {
        this.clientNameToIds.put(longClientId, this.shortClientIdMap.length);
        this.shortClientIdMap.push(longClientId);
    }

    /**
     * During reconnect, we must find the positions to pending segments
     * relative to other pending segments. This methods computes that
     * position relative to a localSeq. Pending segments above the localSeq
     * will be ignored.
     *
     * @param segment - The segment to find the position for
     * @param localSeq - The localSeq to find the position of the segment at
     */
    protected findReconnectionPosition(segment: ISegment, localSeq: number) {
        assert(localSeq <= this._mergeTree.collabWindow.localSeq, 0x032 /* "localSeq greater than collab window" */);
        let segmentPosition = 0;
        /*
            Walk the segments up to the current segment, and calculate it's
            position taking into account local segments that were modified,
            after the current segment.

            TODO: Consider embedding this information into the tree for
            more efficient look up of pending segment positions.
        */
        this._mergeTree.walkAllSegments(this._mergeTree.root, (seg) => {
            // If we've found the desired segment, terminate the walk and return 'segmentPosition'.
            if (seg === segment) {
                return false;
            }

            // Otherwise, advance segmentPosition if the segment has been inserted and not removed
            // with respect to the given 'localSeq'.
            //
            // Note that all ACKed / remote ops are applied and we only need concern ourself with
            // determining if locally pending ops fall before/after the given 'localSeq'.
            if ((seg.localSeq === undefined || seg.localSeq <= localSeq)                // Is inserted
                && (seg.removedSeq === undefined || seg.localRemovedSeq! > localSeq)     // Not removed
            ) {
                segmentPosition += seg.cachedLength;
            }

            return true;
        });

        return segmentPosition;
    }

    /**
     * Rebases a (local) position from the perspective `{ seq: seqNumberFrom, localSeq }` to the perspective
     * of the current sequence number. This is desirable when rebasing operations for reconnection.
     *
     * If the position refers to a segment/offset that was removed by some operation between `seqNumberFrom` and
     * the current sequence number, the returned position will align with the position of a reference given
     * `SlideOnRemove` semantics.
     */
    public rebasePosition(
        pos: number,
        seqNumberFrom: number,
        localSeq: number,
    ): number {
        assert(localSeq <= this._mergeTree.collabWindow.localSeq, 0x300 /* localSeq greater than collab window */);
        let segment: ISegment | undefined;
        let posAccumulated = 0;
        let offset = pos;
        const isInsertedInView = (seg: ISegment) =>
            (seg.seq !== undefined && seg.seq !== UnassignedSequenceNumber && seg.seq <= seqNumberFrom)
            || (seg.localSeq !== undefined && seg.localSeq <= localSeq);

        const isRemovedFromView = ({ removedSeq, localRemovedSeq }: ISegment) =>
            (removedSeq !== undefined && removedSeq !== UnassignedSequenceNumber && removedSeq <= seqNumberFrom)
            || (localRemovedSeq !== undefined && localRemovedSeq <= localSeq);

        this._mergeTree.walkAllSegments(this._mergeTree.root, (seg) => {
            assert(seg.seq !== undefined || seg.localSeq !== undefined,
                0x301 /* Either seq or localSeq should be defined */);
            segment = seg;

            if (isInsertedInView(seg) && !isRemovedFromView(seg)) {
                posAccumulated += seg.cachedLength;
                if (offset >= seg.cachedLength) {
                    offset -= seg.cachedLength;
                }
            }

            // Keep going while we've yet to reach the segment at the desired position
            return posAccumulated <= pos;
        });

        assert(segment !== undefined, 0x302 /* No segment found */);
        const seqNumberTo = this.getCollabWindow().currentSeq;
        if ((segment.removedSeq !== undefined &&
             segment.removedSeq !== UnassignedSequenceNumber &&
             segment.removedSeq <= seqNumberTo)
            || (segment.localRemovedSeq !== undefined && segment.localRemovedSeq <= localSeq)) {
            // Segment that the position was in has been removed: null out offset.
            offset = 0;
        }

        assert(0 <= offset && offset < segment.cachedLength, 0x303 /* Invalid offset */);
        return this.findReconnectionPosition(segment, localSeq) + offset;
    }

    private resetPendingDeltaToOps(
        resetOp: IMergeTreeDeltaOp,
        segmentGroup: SegmentGroup): IMergeTreeDeltaOp[] {
        assert(!!segmentGroup, 0x033 /* "Segment group undefined" */);
        const NACKedSegmentGroup = this._mergeTree.pendingSegments?.dequeue();
        assert(segmentGroup === NACKedSegmentGroup,
            0x034 /* "Segment group not at head of merge tree pending queue" */);

        const opList: IMergeTreeDeltaOp[] = [];
        // We need to sort the segments by ordinal, as the segments are not sorted in the segment group.
        // The reason they need them sorted, as they have the same local sequence number and which means
        // farther segments will  take into account nearer segments when calculating their position.
        // By sorting we ensure the nearer segment will be applied and sequenced before the father segments
        // so their recalculated positions will be correct.
        for (const segment of segmentGroup.segments.sort((a, b) => a.ordinal < b.ordinal ? -1 : 1)) {
            const segmentSegGroup = segment.segmentGroups.dequeue();
            assert(segmentGroup === segmentSegGroup,
                0x035 /* "Segment group not at head of segment pending queue" */);
            const segmentPosition = this.findReconnectionPosition(segment, segmentGroup.localSeq);
            let newOp: IMergeTreeDeltaOp | undefined;
            switch (resetOp.type) {
                case MergeTreeDeltaType.ANNOTATE:
                    assert(segment.propertyManager?.hasPendingProperties() === true,
                        0x036 /* "Segment has no pending properties" */);
                    // if the segment has been removed, there's no need to send the annotate op
                    // unless the remove was local, in which case the annotate must have come
                    // before the remove
                    if (segment.removedSeq === undefined || segment.localRemovedSeq !== undefined) {
                        newOp = createAnnotateRangeOp(
                            segmentPosition,
                            segmentPosition + segment.cachedLength,
                            resetOp.props,
                            resetOp.combiningOp);
                    }
                    break;

                case MergeTreeDeltaType.INSERT:
                    assert(segment.seq === UnassignedSequenceNumber,
                        0x037 /* "Segment already has assigned sequence number" */);
                    let segInsertOp = segment;
                    if (typeof resetOp.seg === "object" && resetOp.seg.props !== undefined) {
                        segInsertOp = segment.clone();
                        segInsertOp.properties = resetOp.seg.props;
                    }
                    newOp = createInsertSegmentOp(
                        segmentPosition,
                        segInsertOp,
                    );
                    break;

                case MergeTreeDeltaType.REMOVE:
                    if (segment.localRemovedSeq !== undefined) {
                        newOp = createRemoveRangeOp(
                            segmentPosition,
                            segmentPosition + segment.cachedLength);
                    }
                    break;

                default:
                    throw new Error(`Invalid op type`);
            }

            if (newOp) {
                const newSegmentGroup: SegmentGroup = { segments: [], localSeq: segmentGroup.localSeq };
                segment.segmentGroups.enqueue(newSegmentGroup);
                this._mergeTree.pendingSegments!.enqueue(newSegmentGroup);
                opList.push(newOp);
            }
        }

        return opList;
    }

    private applyRemoteOp(opArgs: IMergeTreeDeltaOpArgs) {
        const op = opArgs.op;
        const msg = opArgs.sequencedMessage;
        this.getOrAddShortClientId(msg!.clientId);
        switch (op.type) {
            case MergeTreeDeltaType.INSERT:
                this.applyInsertOp(opArgs);
                break;
            case MergeTreeDeltaType.REMOVE:
                this.applyRemoveRangeOp(opArgs);
                break;
            case MergeTreeDeltaType.ANNOTATE:
                this.applyAnnotateRangeOp(opArgs);
                break;
            case MergeTreeDeltaType.GROUP: {
                for (const memberOp of op.ops) {
                    this.applyRemoteOp({
                        op: memberOp,
                        groupOp: op,
                        sequencedMessage: msg,
                    });
                }
                break;
            }
            default:
                break;
        }
    }

    public applyStashedOp(op: IMergeTreeDeltaOp): SegmentGroup;
    public applyStashedOp(op: IMergeTreeGroupMsg): SegmentGroup[];
    public applyStashedOp(op: IMergeTreeOp): SegmentGroup | SegmentGroup[];
    public applyStashedOp(op: IMergeTreeOp): SegmentGroup | SegmentGroup[] {
        let metadata: SegmentGroup | SegmentGroup[] | undefined;
        switch (op.type) {
            case MergeTreeDeltaType.INSERT:
                this.applyInsertOp({ op });
                metadata = this.peekPendingSegmentGroups();
                break;
            case MergeTreeDeltaType.REMOVE:
                this.applyRemoveRangeOp({ op });
                metadata = this.peekPendingSegmentGroups();
                break;
            case MergeTreeDeltaType.ANNOTATE:
                this.applyAnnotateRangeOp({ op });
                metadata = this.peekPendingSegmentGroups();
                break;
            case MergeTreeDeltaType.GROUP:
                return op.ops.map((o) => this.applyStashedOp(o));
            default:
                unreachableCase(op, "unrecognized op type");
        }
        assert(!!metadata, 0x2db /* "Applying op must generate a pending segment" */);
        return metadata;
    }

    public applyMsg(msg: ISequencedDocumentMessage, local: boolean = false) {
        // Ensure client ID is registered
        this.getOrAddShortClientId(msg.clientId);
        // Apply if an operation message
        if (msg.type === MessageType.Operation) {
            const opArgs: IMergeTreeDeltaOpArgs = {
                op: msg.contents as IMergeTreeOp,
                sequencedMessage: msg,
            };
            if (opArgs.sequencedMessage?.clientId === this.longClientId || local) {
                this.ackPendingSegment(opArgs);
            } else {
                this.applyRemoteOp(opArgs);
            }
        }

        this.updateSeqNumbers(msg.minimumSequenceNumber, msg.sequenceNumber);
    }

    public updateSeqNumbers(min: number, seq: number) {
        const collabWindow = this._mergeTree.getCollabWindow();
        // Equal is fine here due to SharedSegmentSequence<>.snapshotContent() potentially updating with same #
        assert(collabWindow.currentSeq <= seq,
            0x038 /* "Incoming op sequence# < local collabWindow's currentSequence#" */);
        collabWindow.currentSeq = seq;
        assert(min <= seq, 0x039 /* "Incoming op sequence# < minSequence#" */);
        this.updateMinSeq(min);
    }

    /**
     * Resolves a remote client's position against the local sequence
     * and returns the remote client's position relative to the local
     * sequence
     * @param remoteClientPosition - The remote client's position to resolve
     * @param remoteClientRefSeq - The reference sequence number of the remote client
     * @param remoteClientId - The client id of the remote client
     */
    public resolveRemoteClientPosition(
        remoteClientPosition: number,
        remoteClientRefSeq: number,
        remoteClientId: string): number | undefined {
        const shortRemoteClientId = this.getOrAddShortClientId(remoteClientId);
        return this._mergeTree.resolveRemoteClientPosition(
            remoteClientPosition,
            remoteClientRefSeq,
            shortRemoteClientId);
    }

    /**
     *  Given an pending operation and segment group, regenerate the op, so it
     *  can be resubmitted
     * @param resetOp - The op to reset
     * @param segmentGroup - The segment group associated with the op
     */
    public regeneratePendingOp(
        resetOp: IMergeTreeOp,
        segmentGroup: SegmentGroup | SegmentGroup[],
    ): IMergeTreeOp {
        const opList: IMergeTreeDeltaOp[] = [];
        if (resetOp.type === MergeTreeDeltaType.GROUP) {
            if (Array.isArray(segmentGroup)) {
                assert(resetOp.ops.length === segmentGroup.length,
                    0x03a /* "Number of ops in 'resetOp' must match the number of segment groups provided." */);

                for (let i = 0; i < resetOp.ops.length; i++) {
                    opList.push(
                        ...this.resetPendingDeltaToOps(resetOp.ops[i], segmentGroup[i]));
                }
            } else {
                // A group op containing a single op will pass a direct reference to 'segmentGroup'
                // rather than an array of segment groups.  (See 'peekPendingSegmentGroups()')
                assert(resetOp.ops.length === 1,
                    0x03b /* "Number of ops in 'resetOp' must match the number of segment groups provided." */);
                opList.push(...this.resetPendingDeltaToOps(resetOp.ops[0], segmentGroup));
            }
        } else {
            assert((resetOp.type as any) !== MergeTreeDeltaType.GROUP,
                0x03c /* "Reset op has 'group' delta type!" */);
            assert(!Array.isArray(segmentGroup),
                0x03d /* "segmentGroup is array rather than singleton!" */);
            opList.push(
                ...this.resetPendingDeltaToOps(resetOp, segmentGroup));
        }
        return opList.length === 1 ? opList[0] : createGroupOp(...opList);
    }

    public createTextHelper(): IMergeTreeTextHelper {
        return new MergeTreeTextHelper(this._mergeTree);
    }

    public summarize(
        runtime: IFluidDataStoreRuntime,
        handle: IFluidHandle,
        serializer: IFluidSerializer,
        catchUpMsgs: ISequencedDocumentMessage[],
    ): ISummaryTreeWithStats {
        const deltaManager = runtime.deltaManager;
        const minSeq = deltaManager.minimumSequenceNumber;

        // Catch up to latest MSN, if we have not had a chance to do it.
        // Required for case where FluidDataStoreRuntime.attachChannel()
        // generates summary right after loading data store.

        this.updateSeqNumbers(minSeq, deltaManager.lastSequenceNumber);

        // One of the summaries (from SPO) I observed to have chunk.chunkSequenceNumber > minSeq!
        // Not sure why - need to catch it sooner
        assert(this.getCollabWindow().minSeq === minSeq,
            0x03e /* "minSeq mismatch between collab window and delta manager!" */);

        // Must continue to support legacy
        //       (See https://github.com/microsoft/FluidFramework/issues/84)
        if (this._mergeTree.options?.newMergeTreeSnapshotFormat === true) {
            assert(
                catchUpMsgs === undefined || catchUpMsgs.length === 0,
                0x03f /* "New format should not emit catchup ops" */);
            const snap = new SnapshotV1(this._mergeTree, this.logger, (id) => this.getLongClientId(id));
            snap.extractSync();
            return snap.emit(serializer, handle);
        } else {
            const snap = new SnapshotLegacy(this._mergeTree, this.logger);
            snap.extractSync();
            return snap.emit(catchUpMsgs, serializer, handle);
        }
    }

    public async load(
        runtime: IFluidDataStoreRuntime,
        storage: IChannelStorageService,
        serializer: IFluidSerializer,
    ): Promise<{ catchupOpsP: Promise<ISequencedDocumentMessage[]>; }> {
        const loader = new SnapshotLoader(runtime, this, this._mergeTree, this.logger, serializer);

        return loader.initialize(storage);
    }

    getStackContext(startPos: number, rangeLabels: string[]): RangeStackMap {
        return this._mergeTree.getStackContext(startPos, this.getCollabWindow().clientId, rangeLabels);
    }

    private getLocalSequenceNumber() {
        const segWindow = this.getCollabWindow();
        if (segWindow.collaborating) {
            return UnassignedSequenceNumber;
        } else {
            return UniversalSequenceNumber;
        }
    }
    localTransaction(groupOp: IMergeTreeGroupMsg) {
        for (const op of groupOp.ops) {
            const opArgs: IMergeTreeDeltaOpArgs = {
                op,
                groupOp,
            };
            switch (op.type) {
                case MergeTreeDeltaType.INSERT:
                    this.applyInsertOp(opArgs);
                    break;
                case MergeTreeDeltaType.ANNOTATE:
                    this.applyAnnotateRangeOp(opArgs);
                    break;
                case MergeTreeDeltaType.REMOVE:
                    this.applyRemoveRangeOp(opArgs);
                    break;
                default:
                    break;
            }
        }
    }
    updateConsensusProperty(op: IMergeTreeAnnotateMsg, msg: ISequencedDocumentMessage) {
        const markerId = op.relativePos1!.id!;
        const consensusInfo = this.pendingConsensus.get(markerId);
        if (consensusInfo) {
            consensusInfo.marker.addProperties(op.props, op.combiningOp, msg.sequenceNumber);
        }
        this._mergeTree.addMinSeqListener(msg.sequenceNumber, () => consensusInfo!.callback(consensusInfo!.marker));
    }

    updateMinSeq(minSeq: number) {
        let trace: Trace | undefined;
        if (this.measureOps) {
            trace = Trace.start();
        }
        this._mergeTree.setMinSeq(minSeq);
        if (trace) {
            const elapsed = elapsedMicroseconds(trace);
            this.accumWindowTime += elapsed;
            if (elapsed > this.maxWindowTime) {
                this.maxWindowTime = elapsed;
            }
        }
    }

    getContainingSegment<T extends ISegment>(pos: number, op?: ISequencedDocumentMessage) {
        const args = this.getClientSequenceArgsForMessage(op);
        return this._mergeTree.getContainingSegment<T>(pos, args.referenceSequenceNumber, args.clientId);
    }

    /**
     * Returns the position to slide a reference to if a slide is required.
     * @param segoff - The segment and offset to slide from
     * @returns - segment and offset to slide the reference to
     */
    getSlideToSegment(segoff: { segment: ISegment | undefined; offset: number | undefined; }) {
        if (segoff.segment === undefined) {
            return segoff;
        }
        const segment = this._mergeTree._getSlideToSegment(segoff.segment);
        if (segment === segoff.segment) {
            return segoff;
        }
        const offset =
            segment && segment.ordinal < segoff.segment.ordinal ? segment.cachedLength - 1 : 0;
        return {
            segment,
            offset,
        };
    }

    getPropertiesAtPosition(pos: number) {
        let propertiesAtPosition: PropertySet | undefined;
        const segoff = this.getContainingSegment(pos);
        const seg = segoff.segment;
        if (seg) {
            propertiesAtPosition = seg.properties;
        }
        return propertiesAtPosition;
    }
    getRangeExtentsOfPosition(pos: number) {
        let posStart: number | undefined;
        let posAfterEnd: number | undefined;

        const segoff = this.getContainingSegment(pos);
        const seg = segoff.segment;
        if (seg) {
            posStart = this.getPosition(seg);
            posAfterEnd = posStart + seg.cachedLength;
        }
        return { posStart, posAfterEnd };
    }
    getCurrentSeq() {
        return this.getCollabWindow().currentSeq;
    }
    getClientId() {
        return this.getCollabWindow().clientId;
    }

    getLength() { return this._mergeTree.length; }

    startOrUpdateCollaboration(longClientId: string | undefined, minSeq = 0, currentSeq = 0) {
        // we should always have a client id if we are collaborating
        // if the client id is undefined we are likely bound to a detached
        // container, so we should keep going in local mode. once
        // the container attaches this will be called again on connect with the
        // client id
        if (longClientId !== undefined) {
            if (this.longClientId === undefined) {
                this.longClientId = longClientId;
                this.addLongClientId(this.longClientId);
                this._mergeTree.startCollaboration(
                    this.getShortClientId(this.longClientId), minSeq, currentSeq);
            } else {
                const oldClientId = this.longClientId;
                const oldData = this.clientNameToIds.get(oldClientId)!.data;
                this.longClientId = longClientId;
                this.clientNameToIds.put(longClientId, oldData);
                this.shortClientIdMap[oldData] = longClientId;
            }
        }
    }

    findTile(startPos: number, tileLabel: string, preceding = true) {
        const clientId = this.getClientId();
        return this._mergeTree.findTile(startPos, clientId, tileLabel, preceding);
    }
}<|MERGE_RESOLUTION|>--- conflicted
+++ resolved
@@ -268,7 +268,6 @@
 
     public walkSegments<TClientData>(
         handler: ISegmentAction<TClientData>,
-<<<<<<< HEAD
         start: number | undefined,
         end: number | undefined,
         accum: TClientData,
@@ -288,11 +287,7 @@
         accum: TClientData,
         splitRange: boolean = false,
     ): void {
-        this.mergeTree.mapRange(
-=======
-        start: number | undefined, end: number | undefined, accum: TClientData, splitRange: boolean = false) {
         this._mergeTree.mapRange(
->>>>>>> 0efafe3f
             {
                 leaf: handler,
             },
@@ -353,13 +348,8 @@
         return this._mergeTree.removeLocalReferencePosition(lref);
     }
 
-<<<<<<< HEAD
     public localReferencePositionToPosition(lref: ReferencePosition): number {
-        return this.mergeTree.referencePositionToLocalPosition(lref);
-=======
-    public localReferencePositionToPosition(lref: ReferencePosition) {
         return this._mergeTree.referencePositionToLocalPosition(lref);
->>>>>>> 0efafe3f
     }
 
     /**
@@ -371,13 +361,8 @@
         return this._mergeTree.posFromRelativePos(relativePos);
     }
 
-<<<<<<< HEAD
     public getMarkerFromId(id: string): ISegment | undefined {
-        return this.mergeTree.getMarkerFromId(id);
-=======
-    public getMarkerFromId(id: string) {
         return this._mergeTree.getMarkerFromId(id);
->>>>>>> 0efafe3f
     }
 
     /**
