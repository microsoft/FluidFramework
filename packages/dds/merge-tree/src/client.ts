--- conflicted
+++ resolved
@@ -38,13 +38,11 @@
 } from "./mergeTreeDeltaCallback.js";
 import { walkAllChildSegments } from "./mergeTreeNodeWalk.js";
 import {
-	// eslint-disable-next-line import/no-deprecated
 	CollaborationWindow,
 	ISegment,
 	ISegmentAction,
 	ISegmentLeaf,
 	Marker,
-	// eslint-disable-next-line import/no-deprecated
 	SegmentGroup,
 	compareStrings,
 	toMoveInfo,
@@ -183,20 +181,19 @@
 	 * It is used to get the segment group(s) for the previous operations.
 	 * @param count - The number segment groups to get peek from the tail of the queue. Default 1.
 	 */
-	// eslint-disable-next-line import/no-deprecated
+
 	public peekPendingSegmentGroups(): SegmentGroup | undefined;
-	// eslint-disable-next-line import/no-deprecated
+
 	public peekPendingSegmentGroups(count: number): SegmentGroup | SegmentGroup[] | undefined;
 	public peekPendingSegmentGroups(
 		count: number = 1,
-		// eslint-disable-next-line import/no-deprecated
 	): SegmentGroup | SegmentGroup[] | undefined {
 		const pending = this._mergeTree.pendingSegments;
 		let node = pending?.last;
 		if (count === 1 || pending === undefined) {
 			return node?.data;
 		}
-		// eslint-disable-next-line import/no-deprecated
+
 		const taken: SegmentGroup[] = Array.from({ length: Math.min(count, pending.length) });
 		for (let i = taken.length - 1; i >= 0; i--) {
 			taken[i] = node!.data;
@@ -257,13 +254,8 @@
 	 * @param end - The end of the range to obliterate. Inclusive if the side is After
 	 */
 	public obliterateRangeLocal(
-<<<<<<< HEAD
 		start: SequencePlace,
 		end: SequencePlace,
-=======
-		start: number,
-		end: number,
->>>>>>> fbda4c0a
 		// eslint-disable-next-line import/no-deprecated
 	): IMergeTreeObliterateMsg {
 		const obliterateOp = createObliterateRangeOp(start, end);
@@ -382,7 +374,6 @@
 		}
 	}
 
-	// eslint-disable-next-line import/no-deprecated
 	public getCollabWindow(): CollaborationWindow {
 		return this._mergeTree.collabWindow;
 	}
@@ -472,7 +463,6 @@
 	 * Revert an op
 	 */
 	public rollback?(op: unknown, localOpMetadata: unknown): void {
-		// eslint-disable-next-line import/no-deprecated
 		this._mergeTree.rollback(op as IMergeTreeDeltaOp, localOpMetadata as SegmentGroup);
 	}
 
@@ -774,7 +764,7 @@
 
 	private resetPendingDeltaToOps(
 		resetOp: IMergeTreeDeltaOp,
-		// eslint-disable-next-line import/no-deprecated
+
 		segmentGroup: SegmentGroup,
 	): IMergeTreeDeltaOp[] {
 		assert(!!segmentGroup, 0x033 /* "Segment group undefined" */);
@@ -788,7 +778,7 @@
 		}
 
 		// if this is an obliterate op, keep all segments in same segment group
-		// eslint-disable-next-line import/no-deprecated
+
 		const obliterateSegmentGroup: SegmentGroup = {
 			segments: [],
 			localSeq: segmentGroup.localSeq,
@@ -923,7 +913,6 @@
 					opList.push(newOp);
 				}
 			} else if (newOp) {
-				// eslint-disable-next-line import/no-deprecated
 				const newSegmentGroup: SegmentGroup = {
 					segments: [],
 					localSeq: segmentGroup.localSeq,
@@ -1070,7 +1059,6 @@
 
 	private lastNormalizationRefSeq = 0;
 
-	// eslint-disable-next-line import/no-deprecated
 	private pendingRebase: DoublyLinkedList<SegmentGroup> | undefined;
 
 	/**
@@ -1081,11 +1069,10 @@
 	 */
 	public regeneratePendingOp(
 		resetOp: IMergeTreeOp,
-		// eslint-disable-next-line import/no-deprecated
+
 		segmentGroup: SegmentGroup | SegmentGroup[],
 	): IMergeTreeOp {
 		if (this.pendingRebase === undefined || this.pendingRebase.empty) {
-			// eslint-disable-next-line import/no-deprecated
 			let firstGroup: SegmentGroup;
 			if (Array.isArray(segmentGroup)) {
 				if (segmentGroup.length === 0) {
