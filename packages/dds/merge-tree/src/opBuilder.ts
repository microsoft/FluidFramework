--- conflicted
+++ resolved
@@ -5,16 +5,6 @@
 
 import { ISegment, Marker } from "./mergeTreeNodes";
 import {
-<<<<<<< HEAD
-    ICombiningOp,
-    IMergeTreeAnnotateMsg,
-    IMergeTreeGroupMsg,
-    IMergeTreeInsertMsg,
-    IMergeTreeRemoveMsg,
-    MergeTreeDeltaType,
-    IMergeTreeDeltaOp,
-    IMergeTreeObliterateMsg,
-=======
 	ICombiningOp,
 	IMergeTreeAnnotateMsg,
 	IMergeTreeGroupMsg,
@@ -22,7 +12,7 @@
 	IMergeTreeRemoveMsg,
 	MergeTreeDeltaType,
 	IMergeTreeDeltaOp,
->>>>>>> 6167ac92
+	IMergeTreeObliterateMsg,
 } from "./ops";
 import { PropertySet } from "./properties";
 
@@ -96,11 +86,11 @@
  * @param end - The exclusive end of the range to remove
  */
 export function createObliterateRangeOp(start: number, end: number): IMergeTreeObliterateMsg {
-    return {
-        pos1: start,
-        pos2: end,
-        type: MergeTreeDeltaType.OBLITERATE,
-    };
+	return {
+		pos1: start,
+		pos2: end,
+		type: MergeTreeDeltaType.OBLITERATE,
+	};
 }
 
 /**
