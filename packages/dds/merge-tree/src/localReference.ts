/*!
 * Copyright (c) Microsoft Corporation and contributors. All rights reserved.
 * Licensed under the MIT License.
 */

/* eslint-disable import/no-deprecated */

import { assert } from "@fluidframework/core-utils";
import { UsageError } from "@fluidframework/telemetry-utils";
import { DoublyLinkedList, ListNode, walkList } from "./collections";
import { ISegment } from "./mergeTreeNodes";
import { TrackingGroup, TrackingGroupCollection } from "./mergeTreeTracking";
import { ICombiningOp, ReferenceType } from "./ops";
import { addProperties, PropertySet } from "./properties";
<<<<<<< HEAD
import { ReferencePosition, refTypeIncludesFlag } from "./referencePositions";
=======
import {
	refHasTileLabels,
	refHasRangeLabels,
	ReferencePosition,
	refTypeIncludesFlag,
} from "./referencePositions";
>>>>>>> 7d931f1e

/**
 * Dictates the preferential direction for a {@link ReferencePosition} to slide
 * in a merge-tree
 */
export const SlidingPreference = {
	/**
	 * Prefer sliding towards the start of the tree
	 */
	BACKWARD: 0,
	/**
	 * Prefer sliding towards the end of the tree
	 */
	FORWARD: 1,
} as const;

/**
 * Dictates the preferential direction for a {@link ReferencePosition} to slide
 * in a merge-tree
 */
export type SlidingPreference = (typeof SlidingPreference)[keyof typeof SlidingPreference];

function _validateReferenceType(refType: ReferenceType) {
	let exclusiveCount = 0;
	if (refTypeIncludesFlag(refType, ReferenceType.Transient)) {
		++exclusiveCount;
	}
	if (refTypeIncludesFlag(refType, ReferenceType.SlideOnRemove)) {
		++exclusiveCount;
	}
	if (refTypeIncludesFlag(refType, ReferenceType.StayOnRemove)) {
		++exclusiveCount;
	}
	if (exclusiveCount > 1) {
		throw new UsageError(
			"Reference types can only be one of Transient, SlideOnRemove, and StayOnRemove",
		);
	}
}
/**
 * @sealed
 */
export interface LocalReferencePosition extends ReferencePosition {
	callbacks?: Partial<
		Record<"beforeSlide" | "afterSlide", (ref: LocalReferencePosition) => void>
	>;
	readonly trackingCollection: TrackingGroupCollection;
	/**
	 * Whether or not this reference position can slide onto one of the two
	 * special segments representing the position before or after the tree
	 */
	readonly canSlideToEndpoint?: boolean;
}

/**
 * @privateRemarks This should not be exported outside merge tree.
 * @internal
 */
class LocalReference implements LocalReferencePosition {
	public properties: PropertySet | undefined;

	private segment: ISegment | undefined;
	private offset: number = 0;
	private listNode: ListNode<LocalReference> | undefined;

	public callbacks?:
		| Partial<Record<"beforeSlide" | "afterSlide", (ref: LocalReferencePosition) => void>>
		| undefined;
	private _trackingCollection?: TrackingGroupCollection;
	public get trackingCollection(): TrackingGroupCollection {
		return (this._trackingCollection ??= new TrackingGroupCollection(this));
	}

	constructor(
		public refType = ReferenceType.Simple,
		properties?: PropertySet,
		public readonly slidingPreference: SlidingPreference = SlidingPreference.FORWARD,
		public readonly canSlideToEndpoint?: boolean,
	) {
		_validateReferenceType(refType);
		this.properties = properties;
	}

	public link(
		segment: ISegment | undefined,
		offset: number,
		listNode: ListNode<LocalReference> | undefined,
	) {
		if (listNode !== this.listNode && this.listNode !== undefined) {
			this.segment?.localRefs?.removeLocalRef(this);
		}
		this.listNode = listNode;

		if (segment !== this.segment) {
			const groups: TrackingGroup[] = [];
			this.trackingCollection.trackingGroups.forEach((tg) => {
				tg.unlink(this);
				groups.push(tg);
			});

			this.segment = segment;

			groups.forEach((tg) => tg.link(this));
		}
		this.offset = offset;
	}

	public isLeaf() {
		return false;
	}

	public addProperties(newProps: PropertySet, op?: ICombiningOp) {
		this.properties = addProperties(this.properties, newProps, op);
	}

	public getSegment() {
		return this.segment;
	}

	public getOffset() {
		return this.offset;
	}

	public getListNode() {
		return this.listNode;
	}

	public getProperties() {
		return this.properties;
	}
}

export function createDetachedLocalReferencePosition(
	refType?: ReferenceType,
): LocalReferencePosition {
	return new LocalReference(refType, undefined);
}

interface IRefsAtOffset {
	before?: DoublyLinkedList<LocalReference>;
	at?: DoublyLinkedList<LocalReference>;
	after?: DoublyLinkedList<LocalReference>;
}

function assertLocalReferences(lref: any): asserts lref is LocalReference {
	assert(lref instanceof LocalReference, 0x2e0 /* "lref not a Local Reference" */);
}

/**
 * @returns true if `func` returns true for any position within the collection
 */
export function anyLocalReferencePosition(
	collection: LocalReferenceCollection,
	func: (pos: LocalReferencePosition) => boolean,
): boolean {
	for (const pos of collection) {
		if (func(pos)) {
			return true;
		}
	}

	return false;
}

/**
 * @returns only the local reference positions for which the `predicate` returns
 * true
 */
export function* filterLocalReferencePositions(
	collection: LocalReferenceCollection,
	predicate: (pos: LocalReferencePosition) => boolean,
): Generator<LocalReferencePosition> {
	for (const pos of collection) {
		if (predicate(pos)) {
			yield pos;
		}
	}
}

/**
 * Injectable hook for validating that the refCount property matches the
 * expected value
 */
let validateRefCount: ((collection?: LocalReferenceCollection) => void) | undefined;

export function setValidateRefCount(cb?: (collection?: LocalReferenceCollection) => void) {
	validateRefCount = cb;
}

/**
 * Represents a collection of {@link LocalReferencePosition}s associated with
 * one segment in a merge-tree.
 */
export class LocalReferenceCollection {
	public static append(seg1: ISegment, seg2: ISegment) {
		if (seg2.localRefs && !seg2.localRefs.empty) {
			if (!seg1.localRefs) {
				seg1.localRefs = new LocalReferenceCollection(seg1);
			}
			assert(
				seg1.localRefs.refsByOffset.length === seg1.cachedLength,
				0x2be /* "LocalReferences array contains a gap" */,
			);
			seg1.localRefs.append(seg2.localRefs);
		} else if (seg1.localRefs) {
			// Since creating the LocalReferenceCollection, we may have appended
			// segments that had no local references. Account for them now by padding the array.
			seg1.localRefs.refsByOffset.length += seg2.cachedLength;
		}
		validateRefCount?.(seg1.localRefs);
		validateRefCount?.(seg2.localRefs);
	}

	private readonly refsByOffset: (IRefsAtOffset | undefined)[];
	private refCount: number = 0;

	/**
	 *
	 * @internal
	 */
	constructor(
		/** Segment this `LocalReferenceCollection` is associated to. */
		private readonly segment: ISegment,
		initialRefsByfOffset = new Array<IRefsAtOffset | undefined>(segment.cachedLength),
	) {
		// Since javascript arrays are sparse the above won't populate any of the
		// indices, but it will ensure the length property of the array matches
		// the length of the segment.
		this.refsByOffset = initialRefsByfOffset;
	}

	/**
	 * @remarks This method should only be called by mergeTree.
	 * @internal
	 */
	public [Symbol.iterator]() {
		const subiterators: IterableIterator<ListNode<LocalReferencePosition>>[] = [];
		for (const refs of this.refsByOffset) {
			if (refs) {
				if (refs.before) {
					subiterators.push(refs.before[Symbol.iterator]());
				}
				if (refs.at) {
					subiterators.push(refs.at[Symbol.iterator]());
				}
				if (refs.after) {
					subiterators.push(refs.after[Symbol.iterator]());
				}
			}
		}

		const iterator = {
			next(): IteratorResult<LocalReferencePosition> {
				while (subiterators.length > 0) {
					const next = subiterators[0].next();
					if (next.done === true) {
						subiterators.shift();
					} else {
						return { done: next.done, value: next.value.data };
					}
				}

				return { value: undefined, done: true };
			},
			[Symbol.iterator]() {
				return this;
			},
		};
		return iterator;
	}

	/**
	 * @remarks This method should only be called by mergeTree.
	 * @internal
	 */
	public get empty() {
		validateRefCount?.(this);
		return this.refCount === 0;
	}

	/**
	 * @remarks This method should only be called by mergeTree.
	 * @internal
	 */
	public createLocalRef(
		offset: number,
		refType: ReferenceType,
		properties: PropertySet | undefined,
		slidingPreference?: SlidingPreference,
		canSlideToEndpoint?: boolean,
	): LocalReferencePosition {
		const ref = new LocalReference(refType, properties, slidingPreference, canSlideToEndpoint);
		ref.link(this.segment, offset, undefined);
		if (!refTypeIncludesFlag(ref, ReferenceType.Transient)) {
			this.addLocalRef(ref, offset);
		}
		validateRefCount?.(this);
		return ref;
	}

	/**
	 * @remarks This method should only be called by mergeTree.
	 * @internal
	 */
	public addLocalRef(lref: LocalReferencePosition, offset: number) {
		assertLocalReferences(lref);
		assert(
			offset < this.segment.cachedLength,
			0x348 /* offset cannot be beyond segment length */,
		);
		if (refTypeIncludesFlag(lref, ReferenceType.Transient)) {
			lref.link(this.segment, offset, undefined);
		} else {
			const refsAtOffset = (this.refsByOffset[offset] = this.refsByOffset[offset] ?? {
				at: new DoublyLinkedList(),
			});
			const atRefs = (refsAtOffset.at = refsAtOffset.at ?? new DoublyLinkedList());

			lref.link(this.segment, offset, atRefs.push(lref).last);

<<<<<<< HEAD
=======
			if (refHasRangeLabels(lref) || refHasTileLabels(lref)) {
				this.hierRefCount++;
			}
>>>>>>> 7d931f1e
			this.refCount++;
		}
		validateRefCount?.(this);
	}

	/**
	 * @remarks This method should only be called by mergeTree.
	 * @internal
	 */
	public removeLocalRef(lref: LocalReferencePosition): LocalReferencePosition | undefined {
		if (this.has(lref)) {
			assertLocalReferences(lref);

			const node = lref.getListNode();
			node?.list?.remove(node);

<<<<<<< HEAD
			lref.link(undefined, 0, undefined);

=======
			lref.link(lref.getSegment(), lref.getOffset(), undefined);
			if (refHasRangeLabels(lref) || refHasTileLabels(lref)) {
				this.hierRefCount--;
			}
>>>>>>> 7d931f1e
			this.refCount--;
			validateRefCount?.(this);
			return lref;
		}
	}

	/**
	 *
	 * Called by 'append()' implementations to append local refs from the given 'other' segment to the
	 * end of 'this' segment.
	 *
	 * Note: This method should be invoked after the caller has ensured that segments can be merged,
	 * but before 'this' segment's cachedLength has changed, or the adjustment to the local refs
	 * will be incorrect.
	 *
	 * @remarks This method should only be called by mergeTree.
	 * @internal
	 */
	public append(other: LocalReferenceCollection) {
		if (!other || other.empty) {
			return;
		}
		this.refCount += other.refCount;
		other.refCount = 0;
		for (const lref of other) {
			assertLocalReferences(lref);
			lref.link(
				this.segment,
				lref.getOffset() + this.refsByOffset.length,
				lref.getListNode(),
			);
		}

		this.refsByOffset.push(...other.refsByOffset);
		other.refsByOffset.length = 0;
	}
	/**
	 * Returns true of the local reference is in the collection, otherwise false.
	 *
	 * @remarks This method should only be called by mergeTree.
	 * @internal
	 */
	public has(lref: ReferencePosition): boolean {
		if (
			!(lref instanceof LocalReference) ||
			refTypeIncludesFlag(lref, ReferenceType.Transient)
		) {
			return false;
		}
		const seg = lref.getSegment();
		if (seg !== this.segment) {
			return false;
		}
		// we should be able to optimize finding the
		// list head
		const listNode = lref.getListNode();
		if (listNode === undefined) {
			return false;
		}
		const offset = lref.getOffset();
		const refsAtOffset = this.refsByOffset[offset];
		if (
			!!refsAtOffset?.before?.includes(listNode) ||
			!!refsAtOffset?.at?.includes(listNode) ||
			!!refsAtOffset?.after?.includes(listNode)
		) {
			return true;
		}
		return false;
	}

	/**
	 * Splits this `LocalReferenceCollection` into the intervals [0, offset) and [offset, originalLength).
	 * Local references in the former half of this split will remain associated with the segment used on construction.
	 * Local references in the latter half of this split will be transferred to `splitSeg`,
	 * and its `localRefs` field will be set.
	 * @param offset - Offset into the original segment at which the collection should be split
	 * @param splitSeg - Split segment which originally corresponded to the indices [offset, originalLength)
	 * before splitting.
	 *
	 * @remarks This method should only be called by mergeTree.
	 * @internal
	 */
	public split(offset: number, splitSeg: ISegment) {
		if (!this.empty) {
			const localRefs = new LocalReferenceCollection(
				splitSeg,
				this.refsByOffset.splice(offset, this.refsByOffset.length - offset),
			);

			splitSeg.localRefs = localRefs;
			for (const lref of localRefs) {
				assertLocalReferences(lref);
				lref.link(splitSeg, lref.getOffset() - offset, lref.getListNode());
<<<<<<< HEAD
=======
				if (refHasRangeLabels(lref) || refHasTileLabels(lref)) {
					this.hierRefCount--;
					localRefs.hierRefCount++;
				}
>>>>>>> 7d931f1e
				this.refCount--;
				localRefs.refCount++;
			}
		} else {
			// shrink the offset array when empty and splitting
			this.refsByOffset.length = offset;
		}
		validateRefCount?.(this);
	}

	/**
	 * @remarks This method should only be called by mergeTree.
	 * @internal
	 */
	public addBeforeTombstones(...refs: Iterable<LocalReferencePosition>[]) {
		const beforeRefs = this.refsByOffset[0]?.before ?? new DoublyLinkedList();

		if (this.refsByOffset[0]?.before === undefined) {
			const refsAtOffset = (this.refsByOffset[0] ??= { before: beforeRefs });
			refsAtOffset.before ??= beforeRefs;
		}

		let precedingRef: ListNode<LocalReference> | undefined;
		for (const iterable of refs) {
			for (const lref of iterable) {
				assertLocalReferences(lref);
				if (refTypeIncludesFlag(lref, ReferenceType.StayOnRemove)) {
					continue;
				} else if (refTypeIncludesFlag(lref, ReferenceType.SlideOnRemove)) {
					lref.callbacks?.beforeSlide?.(lref);
					precedingRef =
						precedingRef === undefined
							? beforeRefs.unshift(lref)?.first
							: beforeRefs.insertAfter(precedingRef, lref)?.first;
					lref.link(this.segment, 0, precedingRef);
<<<<<<< HEAD
=======
					if (refHasRangeLabels(lref) || refHasTileLabels(lref)) {
						this.hierRefCount++;
					}
>>>>>>> 7d931f1e
					this.refCount++;
					lref.callbacks?.afterSlide?.(lref);
				} else {
					lref.link(undefined, 0, undefined);
				}
			}
		}
		validateRefCount?.(this);
	}
	/**
	 * @remarks This method should only be called by mergeTree.
	 * @internal
	 */
	public addAfterTombstones(...refs: Iterable<LocalReferencePosition>[]) {
		const lastOffset = this.segment.cachedLength - 1;
		const afterRefs = this.refsByOffset[lastOffset]?.after ?? new DoublyLinkedList();

		if (this.refsByOffset[lastOffset]?.after === undefined) {
			const refsAtOffset = (this.refsByOffset[lastOffset] ??= { after: afterRefs });
			refsAtOffset.after ??= afterRefs;
		}

		for (const iterable of refs) {
			for (const lref of iterable) {
				assertLocalReferences(lref);
				if (refTypeIncludesFlag(lref, ReferenceType.StayOnRemove)) {
					continue;
				} else if (refTypeIncludesFlag(lref, ReferenceType.SlideOnRemove)) {
					lref.callbacks?.beforeSlide?.(lref);
					afterRefs.push(lref);
					lref.link(this.segment, lastOffset, afterRefs.last);
<<<<<<< HEAD
=======
					if (refHasRangeLabels(lref) || refHasTileLabels(lref)) {
						this.hierRefCount++;
					}
>>>>>>> 7d931f1e
					this.refCount++;
					lref.callbacks?.afterSlide?.(lref);
				} else {
					lref.link(undefined, 0, undefined);
				}
			}
		}
		validateRefCount?.(this);
	}

	/**
	 * @remarks This method should only be called by mergeTree.
	 * @internal
	 */
	public isAfterTombstone(lref: LocalReferencePosition) {
		const after = this.refsByOffset[lref.getOffset()]?.after;
		if (after) {
			assertLocalReferences(lref);
			return after.includes(lref.getListNode());
		}
		return false;
	}

	/**
	 * @remarks This method should only be called by mergeTree.
	 * @internal
	 */
	public walkReferences(
		visitor: (lref: LocalReferencePosition) => boolean | void | undefined,
		start?: LocalReferencePosition,
		forward: boolean = true,
	) {
		if (start !== undefined) {
			if (!this.has(start)) {
				throw new UsageError("start must be in collection");
			}
			assertLocalReferences(start);
		}
		let offset = start?.getOffset() ?? (forward ? 0 : this.segment.cachedLength - 1);

		const offsetPositions: DoublyLinkedList<IRefsAtOffset[keyof IRefsAtOffset]> =
			new DoublyLinkedList();
		offsetPositions.push(
			this.refsByOffset[offset]?.before,
			this.refsByOffset[offset]?.at,
			this.refsByOffset[offset]?.after,
		);

		const startNode = start?.getListNode();
		const startList = startNode?.list;

		if (startList !== undefined) {
			if (forward) {
				while (!offsetPositions.empty && offsetPositions.first !== startNode) {
					offsetPositions.shift();
				}
			} else {
				while (!offsetPositions.empty && offsetPositions.last !== startNode) {
					offsetPositions.pop();
				}
			}
		}

		const listWalker = (pos: DoublyLinkedList<LocalReference>) => {
			return walkList(
				pos,
				(node) => visitor(node.data),
				startList === pos ? startNode : undefined,
				forward,
			);
		};
		const increment = forward ? 1 : -1;
		while (offset >= 0 && offset < this.refsByOffset.length) {
			while (offsetPositions.length > 0) {
				const offsetPos = forward ? offsetPositions.shift() : offsetPositions.pop();
				if (offsetPos?.data !== undefined) {
					if (listWalker(offsetPos.data) === false) {
						return false;
					}
				}
			}
			offset += increment;
			offsetPositions.push(
				this.refsByOffset[offset]?.before,
				this.refsByOffset[offset]?.at,
				this.refsByOffset[offset]?.after,
			);
		}
		return true;
	}
}<|MERGE_RESOLUTION|>--- conflicted
+++ resolved
@@ -12,16 +12,12 @@
 import { TrackingGroup, TrackingGroupCollection } from "./mergeTreeTracking";
 import { ICombiningOp, ReferenceType } from "./ops";
 import { addProperties, PropertySet } from "./properties";
-<<<<<<< HEAD
-import { ReferencePosition, refTypeIncludesFlag } from "./referencePositions";
-=======
 import {
 	refHasTileLabels,
 	refHasRangeLabels,
 	ReferencePosition,
 	refTypeIncludesFlag,
 } from "./referencePositions";
->>>>>>> 7d931f1e
 
 /**
  * Dictates the preferential direction for a {@link ReferencePosition} to slide
@@ -342,12 +338,9 @@
 
 			lref.link(this.segment, offset, atRefs.push(lref).last);
 
-<<<<<<< HEAD
-=======
 			if (refHasRangeLabels(lref) || refHasTileLabels(lref)) {
 				this.hierRefCount++;
 			}
->>>>>>> 7d931f1e
 			this.refCount++;
 		}
 		validateRefCount?.(this);
@@ -364,15 +357,10 @@
 			const node = lref.getListNode();
 			node?.list?.remove(node);
 
-<<<<<<< HEAD
-			lref.link(undefined, 0, undefined);
-
-=======
 			lref.link(lref.getSegment(), lref.getOffset(), undefined);
 			if (refHasRangeLabels(lref) || refHasTileLabels(lref)) {
 				this.hierRefCount--;
 			}
->>>>>>> 7d931f1e
 			this.refCount--;
 			validateRefCount?.(this);
 			return lref;
@@ -467,13 +455,10 @@
 			for (const lref of localRefs) {
 				assertLocalReferences(lref);
 				lref.link(splitSeg, lref.getOffset() - offset, lref.getListNode());
-<<<<<<< HEAD
-=======
 				if (refHasRangeLabels(lref) || refHasTileLabels(lref)) {
 					this.hierRefCount--;
 					localRefs.hierRefCount++;
 				}
->>>>>>> 7d931f1e
 				this.refCount--;
 				localRefs.refCount++;
 			}
@@ -509,12 +494,9 @@
 							? beforeRefs.unshift(lref)?.first
 							: beforeRefs.insertAfter(precedingRef, lref)?.first;
 					lref.link(this.segment, 0, precedingRef);
-<<<<<<< HEAD
-=======
 					if (refHasRangeLabels(lref) || refHasTileLabels(lref)) {
 						this.hierRefCount++;
 					}
->>>>>>> 7d931f1e
 					this.refCount++;
 					lref.callbacks?.afterSlide?.(lref);
 				} else {
@@ -546,12 +528,9 @@
 					lref.callbacks?.beforeSlide?.(lref);
 					afterRefs.push(lref);
 					lref.link(this.segment, lastOffset, afterRefs.last);
-<<<<<<< HEAD
-=======
 					if (refHasRangeLabels(lref) || refHasTileLabels(lref)) {
 						this.hierRefCount++;
 					}
->>>>>>> 7d931f1e
 					this.refCount++;
 					lref.callbacks?.afterSlide?.(lref);
 				} else {
