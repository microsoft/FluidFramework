/*!
 * Copyright (c) Microsoft Corporation and contributors. All rights reserved.
 * Licensed under the MIT License.
 */

import { assert } from "@fluidframework/common-utils";
import { Client } from "./client";
import { List, ListMakeHead, ListRemoveEntry } from "./collections";
import {
    ISegment,
} from "./mergeTree";
import { ICombiningOp, ReferenceType } from "./ops";
import { addProperties, PropertySet } from "./properties";
import {
    minReferencePosition,
    maxReferencePosition,
    compareReferencePositions,
    refHasTileLabels,
    refHasRangeLabels,
    ReferencePosition,
    refGetRangeLabels,
    refGetTileLabels,
    refHasRangeLabel,
    refHasTileLabel,
    refTypeIncludesFlag,
} from "./referencePositions";

/**
 * @deprecated - Use ReferencePosition
 */
 export class LocalReference implements ReferencePosition {
    /**
     * @deprecated - use DetachedReferencePosition
     */
    public static readonly DetachedPosition: number = -1;

    public properties: PropertySet | undefined;
    /**
     * @deprecated - use properties to store pair
     */
    public pairedRef?: LocalReference;
    /**
     * @deprecated - use getSegment
     */
    public segment: ISegment | undefined;

    /**
     * @deprecated - use createReferencePosition
     */
    constructor(
        private readonly client: Client,
        initSegment: ISegment,
        /**
         * @deprecated - use getOffset
         */
        public offset: number = 0,
        public refType = ReferenceType.Simple,
        properties?: PropertySet,
    ) {
        this.segment = initSegment;
        this.properties = properties;
    }

    /**
     * @deprecated - use minReferencePosition
     */
    public min(b: LocalReference) {
        return minReferencePosition(this, b);
    }
    /**
     * @deprecated - use maxReferencePosition
     */
    public max(b: LocalReference) {
        return maxReferencePosition(this, b);
    }
    /**
     * @deprecated - use compareReferencePositions
     */
    public compare(b: LocalReference) {
        return compareReferencePositions(this, b);
    }

    /**
     * @deprecated - use getLocalReferencePosition
     */
     public toPosition() {
        return this.getClient().localReferencePositionToPosition(this);
    }

    /**
     * @deprecated - use refHasTileLabels
     */
    public hasTileLabels(): boolean {
        return refHasTileLabels(this);
    }
    /**
     * @deprecated - use refHasRangeLabels
     */
    public hasRangeLabels(): boolean {
        return refHasRangeLabels(this);
    }
    /**
     * @deprecated - use refHasTileLabel
     */
    public hasTileLabel(label: string): boolean {
        return refHasTileLabel(this, label);
    }
    /**
     * @deprecated - use refHasRangeLabel
     */
    public hasRangeLabel(label: string): boolean {
        return refHasRangeLabel(this, label);
    }
    /**
     * @deprecated - use refGetTileLabels
     */
    public getTileLabels(): string[] | undefined {
        return refGetTileLabels(this);
    }
    /**
     * @deprecated - use refGetRangeLabels
     */
    public getRangeLabels(): string[] | undefined {
        return refGetRangeLabels(this);
    }

    public isLeaf() {
        return false;
    }

    public addProperties(newProps: PropertySet, op?: ICombiningOp) {
        this.properties = addProperties(this.properties, newProps, op);
    }

    /**
     * @deprecated - no longer supported
     */
    public getClient() {
        return this.client;
    }

    public getSegment() {
        return this.segment;
    }

    public getOffset() {
        if (this.segment?.removedSeq) {
            return 0;
        }
        return this.offset;
    }

    public getProperties() {
        return this.properties;
    }
}

interface IRefsAtOffset {
    before?: List<LocalReference>;
    at?: List<LocalReference>;
    after?: List<LocalReference>;
}

function assertLocalReferences(lref: ReferencePosition | LocalReference): asserts lref is LocalReference {
    assert(lref instanceof LocalReference, "lref not a Local Reference");
}

/**
 * Represents a collection of {@link ReferencePosition}s associated with one segment in a merge-tree.
 */
export class LocalReferenceCollection {
    public static append(seg1: ISegment, seg2: ISegment) {
        if (seg2.localRefs && !seg2.localRefs.empty) {
            if (!seg1.localRefs) {
                seg1.localRefs = new LocalReferenceCollection(seg1);
            }
            assert(seg1.localRefs.refsByOffset.length === seg1.cachedLength,
                0x2be /* "LocalReferences array contains a gap" */);
            seg1.localRefs.append(seg2.localRefs);
        } else if (seg1.localRefs) {
            // Since creating the LocalReferenceCollection, we may have appended
            // segments that had no local references. Account for them now by padding the array.
            seg1.localRefs.refsByOffset.length += seg2.cachedLength;
        }
    }

    /**
     *
     * @internal - this method should only be called by mergeTree
     */
    public hierRefCount: number = 0;
    private readonly refsByOffset: (IRefsAtOffset | undefined)[];
    private refCount: number = 0;

    /**
     *
     * @internal - this method should only be called by mergeTree
     */
    constructor(
        /** Segment this `LocalReferenceCollection` is associated to. */
        private readonly segment: ISegment,
        initialRefsByfOffset = new Array<IRefsAtOffset | undefined>(segment.cachedLength)) {
        // Since javascript arrays are sparse the above won't populate any of the
        // indices, but it will ensure the length property of the array matches
        // the length of the segment.
        this.refsByOffset = initialRefsByfOffset;
    }

    /**
     *
     * @internal - this method should only be called by mergeTree
     */
    public [Symbol.iterator]() {
        const subiterators: IterableIterator<LocalReference>[] = [];
        for (const refs of this.refsByOffset) {
            if (refs) {
                if (refs.before) {
                    subiterators.push(refs.before[Symbol.iterator]());
                }
                if (refs.at) {
                    subiterators.push(refs.at[Symbol.iterator]());
                }
                if (refs.after) {
                    subiterators.push(refs.after[Symbol.iterator]());
                }
            }
        }

        const iterator = {
            next(): IteratorResult<LocalReference> {
                while (subiterators.length > 0) {
                    const next = subiterators[0].next();
                    if (next.done === true) {
                        subiterators.shift();
                    } else {
                        return next;
                    }
                }

                return { value: undefined, done: true };
            },
            [Symbol.iterator]() {
                return this;
            },
        };
        return iterator;
    }

    /**
     *
     * @internal - this method should only be called by mergeTree
     */
    public clear() {
        this.refCount = 0;
        this.hierRefCount = 0;
        const detachSegments = (refs: List<LocalReference> | undefined) => {
            if (refs) {
                for (const r of refs) {
                    if (r.segment === this.segment) {
                        r.segment = undefined;
                    }
                }
            }
        };
        for (let i = 0; i < this.refsByOffset.length; i++) {
            const refsAtOffset = this.refsByOffset[i];
            if (refsAtOffset) {
                detachSegments(refsAtOffset.before);
                detachSegments(refsAtOffset.at);
                detachSegments(refsAtOffset.before);
                this.refsByOffset[i] = undefined;
            }
        }
    }

    /**
     *
     * @internal - this method should only be called by mergeTree
     */
    public get empty() {
        return this.refCount === 0;
    }

    /**
     *
     * @internal - this method should only be called by mergeTree
     */
    public createLocalRef(
        offset: number,
        refType: ReferenceType,
        properties: PropertySet | undefined,
        client: Client): ReferencePosition {
        const ref = new LocalReference(
            client,
            this.segment,
            offset,
            refType,
            properties,
        );
        if (!refTypeIncludesFlag(ref, ReferenceType.Transient)) {
            this.addLocalRef(ref);
        }
        return ref;
    }

    /**
     *
     * @internal - this method should only be called by mergeTree
     */
    public addLocalRef(lref: LocalReference | ReferencePosition) {
        assert(
            !refTypeIncludesFlag(lref, ReferenceType.Transient),
<<<<<<< HEAD
            "transient references cannot be bound to segments");
        assertLocalReferences(lref);
        const refsAtOffset = this.refsByOffset[lref.getOffset()] =
            this.refsByOffset[lref.getOffset()]
            ?? { at: ListMakeHead() };
        const atRefs = refsAtOffset.at =
            refsAtOffset.at
            ?? ListMakeHead();

        atRefs.enqueue(lref);
=======
            0x2df /* "transient references cannot be bound to segments" */);
        const refsAtOffset = this.refsByOffset[lref.offset];
        if (refsAtOffset === undefined) {
            this.refsByOffset[lref.offset] = {
                at: [lref],
            };
        } else if (refsAtOffset.at === undefined) {
            // eslint-disable-next-line @typescript-eslint/no-non-null-assertion
            this.refsByOffset[lref.offset]!.at = [lref];
        } else {
            refsAtOffset.at.push(lref);
        }
>>>>>>> 6030137e

        if (refHasRangeLabels(lref) || refHasTileLabels(lref)) {
            this.hierRefCount++;
        }
        this.refCount++;
    }

    /**
     *
     * @internal - this method should only be called by mergeTree
     */
     public removeLocalRef(lref: LocalReference | ReferencePosition) {
        assertLocalReferences(lref);
        const tryRemoveRef = (refs: List<LocalReference> | undefined) => {
            if (refs) {
                let node = refs;
                do {
                    node = node.next;
                    if (node.data === lref) {
                        ListRemoveEntry(node);
                        if (refHasRangeLabels(lref) || refHasTileLabels(lref)) {
                            this.hierRefCount--;
                        }
                        this.refCount--;
                        return lref;
                    }
                } while (!node.isHead);
            }
        };
        const refAtOffset = this.refsByOffset[lref.offset];
        if (refAtOffset !== undefined) {
            let ref = tryRemoveRef(refAtOffset.before);
            if (ref) {
                return ref;
            }

            ref = tryRemoveRef(refAtOffset.at);
            if (ref) {
                return ref;
            }

            ref = tryRemoveRef(refAtOffset.after);
            if (ref) {
                return ref;
            }
        }
    }

    /**
     * @internal - this method should only be called by mergeTree
     *
     * Called by 'append()' implementations to append local refs from the given 'other' segment to the
     * end of 'this' segment.
     *
     * Note: This method should be invoked after the caller has ensured that segments can be merged,
     *       but before 'this' segment's cachedLength has changed, or the adjustment to the local refs
     *       will be incorrect.
     */
    public append(other: LocalReferenceCollection) {
        if (!other || other.empty) {
            return;
        }
        this.hierRefCount += other.hierRefCount;
        this.refCount += other.refCount;
        other.hierRefCount = 0;
        for (const lref of other) {
            lref.segment = this.segment;
            lref.offset += this.refsByOffset.length;
        }

        this.refsByOffset.push(...other.refsByOffset);
    }

    /**
     * @internal - this method should only be called by mergeTree
     *
     * Splits this `LocalReferenceCollection` into the intervals [0, offset) and [offset, originalLength).
     * Local references in the former half of this split will remain associated with the segment used on construction.
     * Local references in the latter half of this split will be transferred to `splitSeg`,
     * and its `localRefs` field will be set.
     * @param offset - Offset into the original segment at which the collection should be split
     * @param splitSeg - Split segment which originally corresponded to the indices [offset, originalLength)
     * before splitting.
     */
    public split(offset: number, splitSeg: ISegment) {
        if (!this.empty) {
            const localRefs =
                new LocalReferenceCollection(
                    splitSeg,
                    this.refsByOffset.splice(offset, this.refsByOffset.length - offset));

            splitSeg.localRefs = localRefs;
            for (const lref of localRefs) {
                lref.segment = splitSeg;
                lref.offset -= offset;
                if (refHasRangeLabels(lref) || refHasTileLabels(lref)) {
                    this.hierRefCount--;
                    localRefs.hierRefCount++;
                }
                this.refCount--;
                localRefs.refCount++;
            }
        } else {
            // shrink the offset array when empty and splitting
            this.refsByOffset.length = offset;
        }
    }

    public addBeforeTombstones(...refs: Iterable<LocalReference | ReferencePosition>[]) {
        const beforeRefs = this.refsByOffset[0]?.before ?? ListMakeHead();

        for (const iterable of refs) {
            for (const lref of iterable) {
                assertLocalReferences(lref);
                if (refTypeIncludesFlag(lref, ReferenceType.SlideOnRemove)) {
                    beforeRefs.push(lref);
                    lref.segment = this.segment;
                    lref.offset = 0;
                    if (refHasRangeLabels(lref) || refHasTileLabels(lref)) {
                        this.hierRefCount++;
                    }
                    this.refCount++;
                } else {
                    lref.segment = undefined;
                }
            }
        }
        if (!beforeRefs.empty() && this.refsByOffset[0]?.before === undefined) {
            const refsAtOffset = this.refsByOffset[0] =
                this.refsByOffset[0]
                ?? { before: beforeRefs };
            refsAtOffset.before = refsAtOffset.before ?? beforeRefs;
        }
    }

    public addAfterTombstones(...refs: Iterable<LocalReference | ReferencePosition>[]) {
        const lastOffset = this.refsByOffset.length - 1;
        const afterRefs =
            this.refsByOffset[lastOffset]?.after ?? ListMakeHead();

        for (const iterable of refs) {
            for (const lref of iterable) {
                assertLocalReferences(lref);
                if (refTypeIncludesFlag(lref, ReferenceType.SlideOnRemove)) {
                    afterRefs.push(lref);
                    lref.segment = this.segment;
                    lref.offset = this.segment.cachedLength - 1;
                    if (refHasRangeLabels(lref) || refHasTileLabels(lref)) {
                        this.hierRefCount++;
                    }
                    this.refCount++;
                } else {
                    lref.segment = undefined;
                }
            }
        }
        if (!afterRefs.empty() && this.refsByOffset[lastOffset]?.after === undefined) {
            const refsAtOffset = this.refsByOffset[lastOffset] =
                this.refsByOffset[lastOffset]
                ?? { after: afterRefs };
            refsAtOffset.after = refsAtOffset.after ?? afterRefs;
        }
    }
}<|MERGE_RESOLUTION|>--- conflicted
+++ resolved
@@ -310,8 +310,7 @@
     public addLocalRef(lref: LocalReference | ReferencePosition) {
         assert(
             !refTypeIncludesFlag(lref, ReferenceType.Transient),
-<<<<<<< HEAD
-            "transient references cannot be bound to segments");
+            0x2df /* "transient references cannot be bound to segments" */);
         assertLocalReferences(lref);
         const refsAtOffset = this.refsByOffset[lref.getOffset()] =
             this.refsByOffset[lref.getOffset()]
@@ -321,20 +320,6 @@
             ?? ListMakeHead();
 
         atRefs.enqueue(lref);
-=======
-            0x2df /* "transient references cannot be bound to segments" */);
-        const refsAtOffset = this.refsByOffset[lref.offset];
-        if (refsAtOffset === undefined) {
-            this.refsByOffset[lref.offset] = {
-                at: [lref],
-            };
-        } else if (refsAtOffset.at === undefined) {
-            // eslint-disable-next-line @typescript-eslint/no-non-null-assertion
-            this.refsByOffset[lref.offset]!.at = [lref];
-        } else {
-            refsAtOffset.at.push(lref);
-        }
->>>>>>> 6030137e
 
         if (refHasRangeLabels(lref) || refHasTileLabels(lref)) {
             this.hierRefCount++;
