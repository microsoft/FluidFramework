--- conflicted
+++ resolved
@@ -304,7 +304,9 @@
      * @internal - this method should only be called by mergeTree
      */
     public addLocalRef(lref: LocalReference) {
-<<<<<<< HEAD
+        assert(
+            !refTypeIncludesFlag(lref, ReferenceType.Transient),
+            "transient references cannot be bound to segments");
         const refsAtOffset = this.refsByOffset[lref.offset] =
             this.refsByOffset[lref.offset]
             ?? { at: ListMakeHead() };
@@ -313,22 +315,6 @@
             ?? ListMakeHead();
 
         atRefs.enqueue(lref);
-=======
-        assert(
-            !refTypeIncludesFlag(lref, ReferenceType.Transient),
-            "transient references cannot be bound to segments");
-        const refsAtOffset = this.refsByOffset[lref.offset];
-        if (refsAtOffset === undefined) {
-            this.refsByOffset[lref.offset] = {
-                at: [lref],
-            };
-        } else if (refsAtOffset.at === undefined) {
-            // eslint-disable-next-line @typescript-eslint/no-non-null-assertion
-            this.refsByOffset[lref.offset]!.at = [lref];
-        } else {
-            refsAtOffset.at.push(lref);
-        }
->>>>>>> 190acd7c
 
         if (refHasRangeLabels(lref) || refHasTileLabels(lref)) {
             this.hierRefCount++;
@@ -336,7 +322,6 @@
         this.refCount++;
     }
 
-<<<<<<< HEAD
     public removeLocalRef(lref: LocalReference) {
         const tryRemoveRef = (refs: List<LocalReference> | undefined) => {
             if (refs) {
@@ -350,23 +335,6 @@
                         }
                         this.refCount--;
                         return lref;
-=======
-    /**
-     *
-     * @internal - this method should only be called by mergeTree
-     */
-    public removeLocalRef(lref: LocalReference | ReferencePosition) {
-        if (!(lref instanceof LocalReference)) {
-            return;
-        }
-        const tryRemoveRef = (refs: LocalReference[] | undefined) => {
-            if (refs) {
-                const index = refs.indexOf(lref);
-                if (index >= 0) {
-                    refs.splice(index, 1);
-                    if (refHasRangeLabels(lref) || refHasTileLabels(lref)) {
-                        this.hierRefCount--;
->>>>>>> 190acd7c
                     }
                 } while (!node.isHead);
             }
@@ -450,26 +418,8 @@
         }
     }
 
-<<<<<<< HEAD
     public addBeforeTombstones(...refs: Iterable<LocalReference>[]) {
         const beforeRefs = this.refsByOffset[0]?.before ?? ListMakeHead();
-
-        for (const iterable of refs) {
-            for (const lref of iterable) {
-                // eslint-disable-next-line no-bitwise
-                if (lref.refType & ReferenceType.SlideOnRemove) {
-                    beforeRefs.unshift(lref);
-                    lref.segment = this.segment;
-                    lref.offset = 0;
-                    if (lref.hasRangeLabels() || lref.hasTileLabels()) {
-                        this.hierRefCount++;
-=======
-    /**
-     *
-     * @internal - this method should only be called by mergeTree
-     */
-    public addBeforeTombstones(...refs: Iterable<LocalReference | ReferencePosition>[]) {
-        const beforeRefs: LocalReference[] = [];
 
         for (const iterable of refs) {
             for (const lref of iterable) {
@@ -484,7 +434,6 @@
                         this.refCount++;
                     } else {
                         lref.segment = undefined;
->>>>>>> 190acd7c
                     }
                 }
             }
@@ -497,28 +446,10 @@
         }
     }
 
-<<<<<<< HEAD
     public addAfterTombstones(...refs: Iterable<LocalReference>[]) {
         const lastOffset = this.refsByOffset.length - 1;
         const afterRefs =
             this.refsByOffset[lastOffset]?.after ?? ListMakeHead();
-
-        for (const iterable of refs) {
-            for (const lref of iterable) {
-                // eslint-disable-next-line no-bitwise
-                if (lref.refType & ReferenceType.SlideOnRemove) {
-                    afterRefs.enqueue(lref);
-                    lref.segment = this.segment;
-                    lref.offset = this.segment.cachedLength - 1;
-                    if (lref.hasRangeLabels() || lref.hasTileLabels()) {
-                        this.hierRefCount++;
-=======
-    /**
-     *
-     * @internal - this method should only be called by mergeTree
-     */
-    public addAfterTombstones(...refs: Iterable<LocalReference | ReferencePosition>[]) {
-        const afterRefs: LocalReference[] = [];
 
         for (const iterable of refs) {
             for (const lref of iterable) {
@@ -533,7 +464,6 @@
                         this.refCount++;
                     } else {
                         lref.segment = undefined;
->>>>>>> 190acd7c
                     }
                 }
             }
