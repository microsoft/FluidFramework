/*!
 * Copyright (c) Microsoft Corporation and contributors. All rights reserved.
 * Licensed under the MIT License.
 */

import { assert } from "@fluidframework/common-utils";
import { Client } from "./client";
import { List, ListMakeHead, ListRemoveEntry } from "./collections";
import {
    ISegment,
} from "./mergeTree";
import { ICombiningOp, ReferenceType } from "./ops";
import { addProperties, PropertySet } from "./properties";
import {
    minReferencePosition,
    maxReferencePosition,
    compareReferencePositions,
    refHasTileLabels,
    refHasRangeLabels,
    ReferencePosition,
    refGetRangeLabels,
    refGetTileLabels,
    refHasRangeLabel,
    refHasTileLabel,
    refTypeIncludesFlag,
} from "./referencePositions";

/**
 * @deprecated - Use ReferencePosition
 */
 export class LocalReference implements ReferencePosition {
    /**
     * @deprecated - use DetachedReferencePosition
     */
    public static readonly DetachedPosition: number = -1;

    public properties: PropertySet | undefined;
    /**
     * @deprecated - use properties to store pair
     */
    public pairedRef?: LocalReference;
    /**
     * @deprecated - use getSegment
     */
    public segment: ISegment | undefined;

    /**
     * @deprecated - use createReferencePosition
     */
    constructor(
        private readonly client: Client,
        initSegment: ISegment,
        /**
         * @deprecated - use getOffset
         */
        public offset: number = 0,
        public refType = ReferenceType.Simple,
        properties?: PropertySet,
    ) {
        this.segment = initSegment;
        this.properties = properties;
    }

    /**
     * @deprecated - use minReferencePosition
     */
    public min(b: LocalReference) {
        return minReferencePosition(this, b);
    }
    /**
     * @deprecated - use maxReferencePosition
     */
    public max(b: LocalReference) {
        return maxReferencePosition(this, b);
    }
    /**
     * @deprecated - use compareReferencePositions
     */
    public compare(b: LocalReference) {
        return compareReferencePositions(this, b);
    }

    /**
     * @deprecated - use getLocalReferencePosition
     */
<<<<<<< HEAD
    public toPosition() {
        if (this.segment?.parent) {
            return this.getOffset() + this.client.getPosition(this.segment);
        } else {
            return LocalReference.DetachedPosition;
        }
=======
     public toPosition() {
        return this.getClient().localReferencePositionToPosition(this);
>>>>>>> b4e57d08
    }

    /**
     * @deprecated - use refHasTileLabels
     */
    public hasTileLabels(): boolean {
        return refHasTileLabels(this);
    }
    /**
     * @deprecated - use refHasRangeLabels
     */
    public hasRangeLabels(): boolean {
        return refHasRangeLabels(this);
    }
    /**
     * @deprecated - use refHasTileLabel
     */
    public hasTileLabel(label: string): boolean {
        return refHasTileLabel(this, label);
    }
    /**
     * @deprecated - use refHasRangeLabel
     */
    public hasRangeLabel(label: string): boolean {
        return refHasRangeLabel(this, label);
    }
    /**
     * @deprecated - use refGetTileLabels
     */
    public getTileLabels(): string[] | undefined {
        return refGetTileLabels(this);
    }
    /**
     * @deprecated - use refGetRangeLabels
     */
    public getRangeLabels(): string[] | undefined {
        return refGetRangeLabels(this);
    }

    public isLeaf() {
        return false;
    }

    public addProperties(newProps: PropertySet, op?: ICombiningOp) {
        this.properties = addProperties(this.properties, newProps, op);
    }

    /**
     * @deprecated - no longer supported
     */
    public getClient() {
        return this.client;
    }

    public getSegment() {
        return this.segment;
    }

    public getOffset() {
        if (this.segment?.removedSeq) {
            return 0;
        }
        return this.offset;
    }

    public getProperties() {
        return this.properties;
    }
}

interface IRefsAtOffset {
    before?: List<LocalReference>;
    at?: List<LocalReference>;
    after?: List<LocalReference>;
}

function assertLocalReferences(lref: ReferencePosition | LocalReference): asserts lref is LocalReference {
    assert(lref instanceof LocalReference, "lref not a Local Reference");
}

/**
 * Represents a collection of {@link ReferencePosition}s associated with one segment in a merge-tree.
 */
export class LocalReferenceCollection {
    public static append(seg1: ISegment, seg2: ISegment) {
        if (seg2.localRefs && !seg2.localRefs.empty) {
            if (!seg1.localRefs) {
                seg1.localRefs = new LocalReferenceCollection(seg1);
            }
            assert(seg1.localRefs.refsByOffset.length === seg1.cachedLength,
                0x2be /* "LocalReferences array contains a gap" */);
            seg1.localRefs.append(seg2.localRefs);
        } else if (seg1.localRefs) {
            // Since creating the LocalReferenceCollection, we may have appended
            // segments that had no local references. Account for them now by padding the array.
            seg1.localRefs.refsByOffset.length += seg2.cachedLength;
        }
    }

    /**
     *
     * @internal - this method should only be called by mergeTree
     */
    public hierRefCount: number = 0;
    private readonly refsByOffset: (IRefsAtOffset | undefined)[];
    private refCount: number = 0;

    /**
     *
     * @internal - this method should only be called by mergeTree
     */
    constructor(
        /** Segment this `LocalReferenceCollection` is associated to. */
        private readonly segment: ISegment,
        initialRefsByfOffset = new Array<IRefsAtOffset | undefined>(segment.cachedLength)) {
        // Since javascript arrays are sparse the above won't populate any of the
        // indices, but it will ensure the length property of the array matches
        // the length of the segment.
        this.refsByOffset = initialRefsByfOffset;
    }

    /**
     *
     * @internal - this method should only be called by mergeTree
     */
    public [Symbol.iterator]() {
        const subiterators: IterableIterator<LocalReference>[] = [];
        for (const refs of this.refsByOffset) {
            if (refs) {
                if (refs.before) {
                    subiterators.push(refs.before[Symbol.iterator]());
                }
                if (refs.at) {
                    subiterators.push(refs.at[Symbol.iterator]());
                }
                if (refs.after) {
                    subiterators.push(refs.after[Symbol.iterator]());
                }
            }
        }

        const iterator = {
            next(): IteratorResult<LocalReference> {
                while (subiterators.length > 0) {
                    const next = subiterators[0].next();
                    if (next.done === true) {
                        subiterators.shift();
                    } else {
                        return next;
                    }
                }

                return { value: undefined, done: true };
            },
            [Symbol.iterator]() {
                return this;
            },
        };
        return iterator;
    }

    /**
     *
     * @internal - this method should only be called by mergeTree
     */
    public clear() {
        this.refCount = 0;
        this.hierRefCount = 0;
        const detachSegments = (refs: List<LocalReference> | undefined) => {
            if (refs) {
                for (const r of refs) {
                    if (r.segment === this.segment) {
                        r.segment = undefined;
                    }
                }
            }
        };
        for (let i = 0; i < this.refsByOffset.length; i++) {
            const refsAtOffset = this.refsByOffset[i];
            if (refsAtOffset) {
                detachSegments(refsAtOffset.before);
                detachSegments(refsAtOffset.at);
                detachSegments(refsAtOffset.before);
                this.refsByOffset[i] = undefined;
            }
        }
    }

    /**
     *
     * @internal - this method should only be called by mergeTree
     */
    public get empty() {
        return this.refCount === 0;
    }

    /**
     *
     * @internal - this method should only be called by mergeTree
     */
    public createLocalRef(
        offset: number,
        refType: ReferenceType,
        properties: PropertySet | undefined,
        client: Client): ReferencePosition {
        const ref = new LocalReference(
            client,
            this.segment,
            offset,
            refType,
            properties,
        );
        if (!refTypeIncludesFlag(ref, ReferenceType.Transient)) {
            this.addLocalRef(ref);
        }
        return ref;
    }

    /**
     *
     * @internal - this method should only be called by mergeTree
     */
    public addLocalRef(lref: LocalReference | ReferencePosition) {
        assert(
            !refTypeIncludesFlag(lref, ReferenceType.Transient),
            0x2df /* "transient references cannot be bound to segments" */);
        assertLocalReferences(lref);
        const refsAtOffset = this.refsByOffset[lref.getOffset()] =
            this.refsByOffset[lref.getOffset()]
            ?? { at: ListMakeHead() };
        const atRefs = refsAtOffset.at =
            refsAtOffset.at
            ?? ListMakeHead();

        atRefs.enqueue(lref);

        if (refHasRangeLabels(lref) || refHasTileLabels(lref)) {
            this.hierRefCount++;
        }
        this.refCount++;
    }

    /**
     *
     * @internal - this method should only be called by mergeTree
     */
     public removeLocalRef(lref: LocalReference | ReferencePosition) {
        assertLocalReferences(lref);
        const tryRemoveRef = (refs: List<LocalReference> | undefined) => {
            if (refs) {
                let node = refs;
                do {
                    node = node.next;
                    if (node.data === lref) {
                        ListRemoveEntry(node);
                        if (refHasRangeLabels(lref) || refHasTileLabels(lref)) {
                            this.hierRefCount--;
                        }
                        this.refCount--;
                        return lref;
                    }
                } while (!node.isHead);
            }
        };
        const refAtOffset = this.refsByOffset[lref.offset];
        if (refAtOffset !== undefined) {
            let ref = tryRemoveRef(refAtOffset.before);
            if (ref) {
                return ref;
            }

            ref = tryRemoveRef(refAtOffset.at);
            if (ref) {
                return ref;
            }

            ref = tryRemoveRef(refAtOffset.after);
            if (ref) {
                return ref;
            }
        }
    }

    /**
     * @internal - this method should only be called by mergeTree
     *
     * Called by 'append()' implementations to append local refs from the given 'other' segment to the
     * end of 'this' segment.
     *
     * Note: This method should be invoked after the caller has ensured that segments can be merged,
     *       but before 'this' segment's cachedLength has changed, or the adjustment to the local refs
     *       will be incorrect.
     */
    public append(other: LocalReferenceCollection) {
        if (!other || other.empty) {
            return;
        }
        this.hierRefCount += other.hierRefCount;
        this.refCount += other.refCount;
        other.hierRefCount = 0;
        for (const lref of other) {
            lref.segment = this.segment;
            lref.offset += this.refsByOffset.length;
        }

        this.refsByOffset.push(...other.refsByOffset);
    }

    /**
     * @internal - this method should only be called by mergeTree
     *
     * Splits this `LocalReferenceCollection` into the intervals [0, offset) and [offset, originalLength).
     * Local references in the former half of this split will remain associated with the segment used on construction.
     * Local references in the latter half of this split will be transferred to `splitSeg`,
     * and its `localRefs` field will be set.
     * @param offset - Offset into the original segment at which the collection should be split
     * @param splitSeg - Split segment which originally corresponded to the indices [offset, originalLength)
     * before splitting.
     */
    public split(offset: number, splitSeg: ISegment) {
        if (!this.empty) {
            const localRefs =
                new LocalReferenceCollection(
                    splitSeg,
                    this.refsByOffset.splice(offset, this.refsByOffset.length - offset));

            splitSeg.localRefs = localRefs;
            for (const lref of localRefs) {
                lref.segment = splitSeg;
                lref.offset -= offset;
                if (refHasRangeLabels(lref) || refHasTileLabels(lref)) {
                    this.hierRefCount--;
                    localRefs.hierRefCount++;
                }
                this.refCount--;
                localRefs.refCount++;
            }
        } else {
            // shrink the offset array when empty and splitting
            this.refsByOffset.length = offset;
        }
    }

    public addBeforeTombstones(...refs: Iterable<LocalReference | ReferencePosition>[]) {
        const beforeRefs = this.refsByOffset[0]?.before ?? ListMakeHead();

        for (const iterable of refs) {
            for (const lref of iterable) {
                assertLocalReferences(lref);
                if (refTypeIncludesFlag(lref, ReferenceType.SlideOnRemove)) {
                    beforeRefs.push(lref);
                    lref.segment = this.segment;
                    lref.offset = 0;
                    if (refHasRangeLabels(lref) || refHasTileLabels(lref)) {
                        this.hierRefCount++;
                    }
                    this.refCount++;
                } else {
                    lref.segment = undefined;
                }
            }
        }
        if (!beforeRefs.empty() && this.refsByOffset[0]?.before === undefined) {
            const refsAtOffset = this.refsByOffset[0] =
                this.refsByOffset[0]
                ?? { before: beforeRefs };
            refsAtOffset.before = refsAtOffset.before ?? beforeRefs;
        }
    }

    public addAfterTombstones(...refs: Iterable<LocalReference | ReferencePosition>[]) {
        const lastOffset = this.refsByOffset.length - 1;
        const afterRefs =
            this.refsByOffset[lastOffset]?.after ?? ListMakeHead();

        for (const iterable of refs) {
            for (const lref of iterable) {
                assertLocalReferences(lref);
                if (refTypeIncludesFlag(lref, ReferenceType.SlideOnRemove)) {
                    afterRefs.push(lref);
                    lref.segment = this.segment;
                    lref.offset = this.segment.cachedLength - 1;
                    if (refHasRangeLabels(lref) || refHasTileLabels(lref)) {
                        this.hierRefCount++;
                    }
                    this.refCount++;
                } else {
                    lref.segment = undefined;
                }
            }
        }
        if (!afterRefs.empty() && this.refsByOffset[lastOffset]?.after === undefined) {
            const refsAtOffset = this.refsByOffset[lastOffset] =
                this.refsByOffset[lastOffset]
                ?? { after: afterRefs };
            refsAtOffset.after = refsAtOffset.after ?? afterRefs;
        }
    }
}<|MERGE_RESOLUTION|>--- conflicted
+++ resolved
@@ -28,7 +28,7 @@
 /**
  * @deprecated - Use ReferencePosition
  */
- export class LocalReference implements ReferencePosition {
+export class LocalReference implements ReferencePosition {
     /**
      * @deprecated - use DetachedReferencePosition
      */
@@ -83,17 +83,8 @@
     /**
      * @deprecated - use getLocalReferencePosition
      */
-<<<<<<< HEAD
     public toPosition() {
-        if (this.segment?.parent) {
-            return this.getOffset() + this.client.getPosition(this.segment);
-        } else {
-            return LocalReference.DetachedPosition;
-        }
-=======
-     public toPosition() {
         return this.getClient().localReferencePositionToPosition(this);
->>>>>>> b4e57d08
     }
 
     /**
@@ -340,7 +331,7 @@
      *
      * @internal - this method should only be called by mergeTree
      */
-     public removeLocalRef(lref: LocalReference | ReferencePosition) {
+    public removeLocalRef(lref: LocalReference | ReferencePosition) {
         assertLocalReferences(lref);
         const tryRemoveRef = (refs: List<LocalReference> | undefined) => {
             if (refs) {
