--- conflicted
+++ resolved
@@ -689,172 +689,8 @@
         }
     }
 
-<<<<<<< HEAD
     public getCollabWindow() {
         return this.collabWindow;
-=======
-    private underflow(node: IMergeBlock) {
-        return node.childCount < (MaxNodesInBlock / 2);
-    }
-
-    private scourNode(node: IMergeBlock, holdNodes: IMergeNode[]) {
-        let prevSegment: ISegment | undefined;
-        for (let k = 0; k < node.childCount; k++) {
-            const childNode = node.children[k];
-            if (childNode.isLeaf()) {
-                const segment = childNode;
-                if (segment.segmentGroups.empty) {
-                    if (segment.removedSeq !== undefined) {
-                        if (segment.removedSeq > this.collabWindow.minSeq) {
-                            holdNodes.push(segment);
-                        } else if (!segment.trackingCollection.empty) {
-                            holdNodes.push(segment);
-                        } else {
-                            // Notify maintenance event observers that the segment is being unlinked from the MergeTree
-                            if (this.mergeTreeMaintenanceCallback) {
-                                this.mergeTreeMaintenanceCallback(
-                                    {
-                                        operation: MergeTreeMaintenanceType.UNLINK,
-                                        deltaSegments: [{ segment }],
-                                    },
-                                    undefined,
-                                );
-                            }
-
-                            segment.parent = undefined;
-                        }
-                        prevSegment = undefined;
-                    } else {
-                        if (segment.seq! <= this.collabWindow.minSeq) {
-                            const canAppend = prevSegment
-                                && prevSegment.canAppend(segment)
-                                && matchProperties(prevSegment.properties, segment.properties)
-                                && prevSegment.trackingCollection.matches(segment.trackingCollection)
-                                && (this.localNetLength(segment) ?? 0) > 0;
-
-                            if (canAppend) {
-                                prevSegment!.append(segment);
-                                if (this.mergeTreeMaintenanceCallback) {
-                                    this.mergeTreeMaintenanceCallback(
-                                        {
-                                            operation: MergeTreeMaintenanceType.APPEND,
-                                            deltaSegments: [{ segment: prevSegment! }, { segment }],
-                                        },
-                                        undefined,
-                                    );
-                                }
-                                segment.parent = undefined;
-                                segment.trackingCollection.trackingGroups.forEach((tg) => tg.unlink(segment));
-                            } else {
-                                holdNodes.push(segment);
-                                prevSegment = (this.localNetLength(segment) ?? 0) > 0 ? segment : undefined;
-                            }
-                        } else {
-                            holdNodes.push(segment);
-                            prevSegment = undefined;
-                        }
-                    }
-                } else {
-                    holdNodes.push(segment);
-                    prevSegment = undefined;
-                }
-            } else {
-                holdNodes.push(childNode);
-                prevSegment = undefined;
-            }
-        }
-    }
-
-    // Interior node with all node children
-    private packParent(parent: IMergeBlock) {
-        const children = parent.children;
-        let childIndex: number;
-        let childBlock: IMergeBlock;
-        const holdNodes: IMergeNode[] = [];
-        for (childIndex = 0; childIndex < parent.childCount; childIndex++) {
-            // Debug assert not isLeaf()
-            childBlock = <IMergeBlock>children[childIndex];
-            this.scourNode(childBlock, holdNodes);
-            // Will replace this block with a packed block
-            childBlock.parent = undefined;
-        }
-        const totalNodeCount = holdNodes.length;
-        const halfOfMaxNodeCount = MaxNodesInBlock / 2;
-        let childCount = Math.min(MaxNodesInBlock - 1, Math.floor(totalNodeCount / halfOfMaxNodeCount));
-        if (childCount < 1) {
-            childCount = 1;
-        }
-        const baseNodesInBlockCount = Math.floor(totalNodeCount / childCount);
-        let remainderCount = totalNodeCount % childCount;
-        const packedBlocks = new Array<IMergeBlock>(MaxNodesInBlock);
-        let childrenPackedCount = 0;
-        for (let nodeIndex = 0; nodeIndex < childCount; nodeIndex++) {
-            let nodeCount = baseNodesInBlockCount;
-            if (remainderCount > 0) {
-                nodeCount++;
-                remainderCount--;
-            }
-            const packedBlock = this.makeBlock(nodeCount);
-            for (let packedNodeIndex = 0; packedNodeIndex < nodeCount; packedNodeIndex++) {
-                const nodeToPack = holdNodes[childrenPackedCount++];
-                packedBlock.assignChild(nodeToPack, packedNodeIndex, false);
-            }
-            packedBlock.parent = parent;
-            packedBlocks[nodeIndex] = packedBlock;
-            this.nodeUpdateLengthNewStructure(packedBlock);
-        }
-        parent.children = packedBlocks;
-        for (let j = 0; j < childCount; j++) {
-            parent.assignChild(packedBlocks[j], j, false);
-        }
-        parent.childCount = childCount;
-        if (this.underflow(parent) && (parent.parent)) {
-            this.packParent(parent.parent);
-        } else {
-            this.nodeUpdateOrdinals(parent);
-            this.blockUpdatePathLengths(parent, UnassignedSequenceNumber, -1, true);
-        }
-    }
-
-    private zamboniSegments(zamboniSegmentsMaxCount = MergeTree.zamboniSegmentsMaxCount) {
-        if (!this.collabWindow.collaborating) {
-            return;
-        }
-
-        for (let i = 0; i < zamboniSegmentsMaxCount; i++) {
-            let segmentToScour = this.segmentsToScour!.peek();
-            if (!segmentToScour || segmentToScour.maxSeq > this.collabWindow.minSeq) {
-                break;
-            }
-            segmentToScour = this.segmentsToScour!.get();
-            // Only skip scouring if needs scour is explicitly false, not true or undefined
-            if (segmentToScour.segment!.parent && segmentToScour.segment!.parent.needsScour !== false) {
-                const block = segmentToScour.segment!.parent;
-                const childrenCopy: IMergeNode[] = [];
-                this.scourNode(block, childrenCopy);
-                // This will avoid the cost of re-scouring nodes
-                // that have recently been scoured
-                block.needsScour = false;
-
-                const newChildCount = childrenCopy.length;
-
-                if (newChildCount < block.childCount) {
-                    block.childCount = newChildCount;
-                    block.children = childrenCopy;
-                    for (let j = 0; j < newChildCount; j++) {
-                        block.assignChild(childrenCopy[j], j, false);
-                    }
-
-                    if (this.underflow(block) && block.parent) {
-                        this.packParent(block.parent);
-                    } else {
-                        this.nodeUpdateOrdinals(block);
-                        this.blockUpdatePathLengths(block, UnassignedSequenceNumber, -1, true);
-                    }
-                }
-            }
-        }
->>>>>>> 0e73ff77
     }
 
     public getLength(refSeq: number, clientId: number) {
