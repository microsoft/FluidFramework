--- conflicted
+++ resolved
@@ -138,7 +138,6 @@
 	return removalInfo !== undefined && removalInfo.removedSeq !== UnassignedSequenceNumber;
 }
 
-<<<<<<< HEAD
 function isMovedAndAcked(segment: ISegment): boolean {
 	const moveInfo = toMoveInfo(segment);
 	return moveInfo !== undefined && moveInfo.movedSeq !== UnassignedSequenceNumber;
@@ -148,10 +147,7 @@
 	return isRemovedAndAcked(segment) || isMovedAndAcked(segment);
 }
 
-function nodeTotalLength(mergeTree: MergeTree, node: IMergeNode) {
-=======
 function nodeTotalLength(mergeTree: MergeTree, node: IMergeNode): number | undefined {
->>>>>>> 3f3ae680
 	if (!node.isLeaf()) {
 		return node.cachedLength;
 	}
@@ -604,7 +600,7 @@
 	slidingPreference: SlidingPreference = SlidingPreference.FORWARD,
 	cache?: Map<ISegment, { seg?: ISegment }>,
 ): ISegment | undefined {
-	if (!segment || !isRemovedAndAcked(segment)) {
+	if (!segment || !isRemovedAndAckedOrMovedAndAcked(segment)) {
 		return segment;
 	}
 
@@ -615,7 +611,7 @@
 	const result: { seg?: ISegment } = {};
 	cache?.set(segment, result);
 	const goFurtherToFindSlideToSegment = (seg) => {
-		if (seg.seq !== UnassignedSequenceNumber && !isRemovedAndAcked(seg)) {
+		if (seg.seq !== UnassignedSequenceNumber && !isRemovedAndAckedOrMovedAndAcked(seg)) {
 			result.seg = seg;
 			return false;
 		}
@@ -804,19 +800,13 @@
 		const removalInfo = toRemovalInfo(segment);
 		const moveInfo = toMoveInfo(segment);
 		if (localSeq === undefined) {
-<<<<<<< HEAD
 			if (removalInfo !== undefined || moveInfo !== undefined) {
-				if (this.options?.mergeTreeUseNewLengthCalculations !== true) {
+				if (this.options?.mergeTreeUseNewLengthCalculations !== false) {
 					if (
 						(removalInfo &&
 							!seqLTE(removalInfo.removedSeq, this.collabWindow.minSeq)) ||
 						(moveInfo && !seqLTE(moveInfo.movedSeq, this.collabWindow.minSeq))
 					) {
-=======
-			if (removalInfo !== undefined) {
-				if (this.options?.mergeTreeUseNewLengthCalculations !== false) {
-					if (!seqLTE(removalInfo.removedSeq, this.collabWindow.minSeq)) {
->>>>>>> 3f3ae680
 						return 0;
 					}
 					// this segment removed and outside the collab window which means it is zamboni eligible
@@ -1013,65 +1003,6 @@
 	}
 
 	/**
-<<<<<<< HEAD
-	 * @remarks Must only be used by client.
-	 * @param segment - The segment to slide from.
-	 * @param cache - Optional cache mapping segments to their sliding destinations.
-	 * Excursions will be avoided for segments in the cache, and the cache will be populated with
-	 * entries for all segments visited during excursion.
-	 * This can reduce the number of times the tree needs to be scanned if a range containing many
-	 * SlideOnRemove references is removed.
-	 * @returns The segment a SlideOnRemove reference should slide to, or undefined if there is no
-	 * valid segment (i.e. the tree is empty).
-	 * @internal
-	 */
-	public _getSlideToSegment(
-		segment: ISegment | undefined,
-		slidingPreference: SlidingPreference = SlidingPreference.FORWARD,
-		cache?: Map<ISegment, { seg?: ISegment }>,
-	): ISegment | undefined {
-		if (!segment || !isRemovedAndAckedOrMovedAndAcked(segment)) {
-			return segment;
-		}
-
-		const cachedSegment = cache?.get(segment);
-		if (cachedSegment !== undefined) {
-			return cachedSegment.seg;
-		}
-		const result: { seg?: ISegment } = {};
-		cache?.set(segment, result);
-		const goFurtherToFindSlideToSegment = (seg) => {
-			if (seg.seq !== UnassignedSequenceNumber && !isRemovedAndAckedOrMovedAndAcked(seg)) {
-				result.seg = seg;
-				return false;
-			}
-			if (cache !== undefined && seg.removedSeq === segment.removedSeq) {
-				cache.set(seg, result);
-			}
-			return true;
-		};
-
-		if (slidingPreference === SlidingPreference.BACKWARD) {
-			backwardExcursion(segment, goFurtherToFindSlideToSegment);
-		} else {
-			forwardExcursion(segment, goFurtherToFindSlideToSegment);
-		}
-		if (result.seg !== undefined) {
-			return result.seg;
-		}
-
-		if (slidingPreference === SlidingPreference.BACKWARD) {
-			forwardExcursion(segment, goFurtherToFindSlideToSegment);
-		} else {
-			backwardExcursion(segment, goFurtherToFindSlideToSegment);
-		}
-
-		return result.seg;
-	}
-
-	/**
-=======
->>>>>>> 3f3ae680
 	 * Slides or removes references from the provided list of segments.
 	 *
 	 * The order of the references is preserved for references of the same sliding
@@ -1297,13 +1228,9 @@
 			} else {
 				const segment = node;
 				const removalInfo = toRemovalInfo(segment);
-<<<<<<< HEAD
 				const moveInfo = toMoveInfo(segment);
 
-				if (this.options?.mergeTreeUseNewLengthCalculations === true) {
-=======
 				if (this.options?.mergeTreeUseNewLengthCalculations !== false) {
->>>>>>> 3f3ae680
 					if (removalInfo !== undefined) {
 						if (seqLTE(removalInfo.removedSeq, this.collabWindow.minSeq)) {
 							return undefined;
@@ -1674,12 +1601,8 @@
 		if (pendingSegmentGroup !== undefined) {
 			const deltaSegments: IMergeTreeSegmentDelta[] = [];
 			const overlappingRemoves: boolean[] = [];
-<<<<<<< HEAD
-			pendingSegmentGroup.segments.map((pendingSegment) => {
+			pendingSegmentGroup.segments.map((pendingSegment: ISegmentLeaf) => {
 				const localMovedSeq = pendingSegment.localMovedSeq;
-=======
-			pendingSegmentGroup.segments.map((pendingSegment: ISegmentLeaf) => {
->>>>>>> 3f3ae680
 				const overlappingRemove = !pendingSegment.ack(pendingSegmentGroup, opArgs);
 
 				if (
@@ -1859,122 +1782,6 @@
 		}
 	}
 
-<<<<<<< HEAD
-	public insertAtReferencePosition(
-		referencePosition: ReferencePosition,
-		insertSegment: ISegment,
-		opArgs: IMergeTreeDeltaOpArgs,
-	): void {
-		if (insertSegment.cachedLength === 0) {
-			return;
-		}
-		if (
-			insertSegment.parent ||
-			insertSegment.removedSeq ||
-			insertSegment.movedSeq !== undefined ||
-			insertSegment.seq !== UniversalSequenceNumber
-		) {
-			throw new Error("Cannot insert segment that has already been inserted.");
-		}
-
-		const rebalanceTree = (segment: ISegment) => {
-			// Blocks should never be left full
-			// if the inserts makes the block full
-			// then we need to walk up the chain of parents
-			// and split the blocks until we find a block with
-			// room
-			let block = segment.parent;
-			let ordinalUpdateNode: IMergeBlock | undefined = block;
-			while (block !== undefined) {
-				if (block.childCount >= MaxNodesInBlock) {
-					const splitNode = this.split(block);
-					if (block === this.root) {
-						this.updateRoot(splitNode);
-						// Update root already updates all its children ordinals
-						ordinalUpdateNode = undefined;
-					} else {
-						this.insertChildNode(block.parent!, splitNode, block.index + 1);
-						ordinalUpdateNode = splitNode.parent;
-						this.blockUpdateLength(block.parent!, UnassignedSequenceNumber, clientId);
-					}
-				} else {
-					this.blockUpdateLength(block, UnassignedSequenceNumber, clientId);
-				}
-				block = block.parent;
-			}
-			// Only update ordinals once, for all children,
-			// on the path
-			if (ordinalUpdateNode) {
-				this.nodeUpdateOrdinals(ordinalUpdateNode);
-			}
-		};
-
-		const clientId = this.collabWindow.clientId;
-		const refSegment = referencePosition.getSegment()!;
-		const refOffset = referencePosition.getOffset();
-		const refSegLen = this.nodeLength(refSegment, this.collabWindow.currentSeq, clientId);
-		let startSeg = refSegment;
-		// if the change isn't at a boundary, we need to split the segment
-		if (refOffset !== 0 && refSegLen !== undefined && refSegLen !== 0) {
-			const splitSeg = this.splitLeafSegment(refSegment, refOffset);
-			assert(!!splitSeg.next, 0x050 /* "Next segment changes are undefined!" */);
-			this.insertChildNode(refSegment.parent!, splitSeg.next, refSegment.index + 1);
-			rebalanceTree(splitSeg.next);
-			startSeg = splitSeg.next;
-		}
-		// walk back from the segment, to see if there is a previous tie break seg
-		backwardExcursion(startSeg, (backSeg) => {
-			if (!backSeg.isLeaf()) {
-				return true;
-			}
-			const backLen = this.nodeLength(backSeg, this.collabWindow.currentSeq, clientId);
-			// ignore removed segments
-			if (backLen === undefined) {
-				return true;
-			}
-			// Find the nearest 0 length seg we can insert over, as all other inserts
-			// go near to far
-			if (backLen === 0) {
-				if (this.breakTie(0, backSeg, UnassignedSequenceNumber)) {
-					startSeg = backSeg;
-				}
-				return true;
-			}
-			return false;
-		});
-
-		if (this.collabWindow.collaborating) {
-			insertSegment.localSeq = ++this.collabWindow.localSeq;
-			insertSegment.seq = UnassignedSequenceNumber;
-		} else {
-			insertSegment.seq = UniversalSequenceNumber;
-		}
-
-		insertSegment.clientId = clientId;
-
-		if (Marker.is(insertSegment)) {
-			const markerId = insertSegment.getId();
-			if (markerId) {
-				this.mapIdToSegment(markerId, insertSegment);
-			}
-		}
-
-		this.insertChildNode(startSeg.parent!, insertSegment, startSeg.index);
-
-		rebalanceTree(insertSegment);
-
-		this.mergeTreeDeltaCallback?.(opArgs, {
-			deltaSegments: [{ segment: insertSegment }],
-			operation: MergeTreeDeltaType.INSERT,
-		});
-
-		if (this.collabWindow.collaborating) {
-			this.addToPendingList(insertSegment, undefined, insertSegment.localSeq);
-		}
-	}
-
-=======
->>>>>>> 3f3ae680
 	/**
 	 * Resolves a remote client's position against the local sequence
 	 * and returns the remote client's position relative to the local
@@ -2311,15 +2118,12 @@
 		let fromSplit: IMergeBlock | undefined;
 		for (childIndex = 0; childIndex < block.childCount; childIndex++) {
 			child = children[childIndex];
-<<<<<<< HEAD
-			let len = this.nodeLength(child, refSeq, clientId);
-=======
 			// ensure we walk down the far edge of the tree, even if all sub-tree is eligible for zamboni
 			const isLastNonLeafBlock =
 				isLastChildBlock && !child.isLeaf() && childIndex === block.childCount - 1;
-			const len =
+			let len =
 				this.nodeLength(child, refSeq, clientId) ?? (isLastChildBlock ? 0 : undefined);
->>>>>>> 3f3ae680
+
 			if (len === undefined) {
 				if (this.breakTie(_pos, child, seq)) {
 					len = 0;
