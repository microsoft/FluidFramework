/*!
 * Copyright (c) Microsoft Corporation and contributors. All rights reserved.
 * Licensed under the MIT License.
 */

/* eslint-disable @typescript-eslint/no-non-null-assertion */
/* eslint-disable @typescript-eslint/consistent-type-assertions */

/* eslint-disable @typescript-eslint/prefer-optional-chain, no-bitwise */

import { assert } from "@fluidframework/common-utils";
import { UsageError } from "@fluidframework/container-utils";
import { IAttributionCollectionSerializer } from "./attributionCollection";
import { Comparer, Heap, List, ListNode, Stack } from "./collections";
import {
	LocalClientId,
	NonCollabClient,
	TreeMaintenanceSequenceNumber,
	UnassignedSequenceNumber,
	UniversalSequenceNumber,
} from "./constants";
import {
	LocalReferenceCollection,
	LocalReferencePosition,
	SlidingPreference,
} from "./localReference";
import {
	BaseSegment,
	BlockAction,
	BlockUpdateActions,
	CollaborationWindow,
	IHierBlock,
	IMergeBlock,
	IMergeNode,
	IncrementalExecOp,
	IncrementalMapState,
	InsertContext,
	internedSpaces,
	IRemovalInfo,
	ISegment,
	ISegmentAction,
	ISegmentChanges,
	Marker,
	MaxNodesInBlock,
	MergeBlock,
	MergeNode,
	MinListener,
	reservedMarkerIdKey,
	SegmentActions,
	SegmentGroup,
	toRemovalInfo,
} from "./mergeTreeNodes";
import {
	IMergeTreeDeltaOpArgs,
	IMergeTreeSegmentDelta,
	MergeTreeDeltaCallback,
	MergeTreeMaintenanceCallback,
	MergeTreeMaintenanceType,
} from "./mergeTreeDeltaCallback";
import { createAnnotateRangeOp, createInsertSegmentOp, createRemoveRangeOp } from "./opBuilder";
import {
	ICombiningOp,
	IMergeTreeDeltaOp,
	IRelativePosition,
	MergeTreeDeltaType,
	ReferenceType,
} from "./ops";
import { PartialSequenceLengths } from "./partialLengths";
import { createMap, extend, MapLike, PropertySet } from "./properties";
import {
	refTypeIncludesFlag,
	ReferencePosition,
	DetachedReferencePosition,
	RangeStackMap,
	refHasRangeLabel,
	refGetRangeLabels,
	refGetTileLabels,
	refHasTileLabel,
} from "./referencePositions";
import { PropertiesRollback } from "./segmentPropertiesManager";
import {
	backwardExcursion,
	depthFirstNodeWalk,
	forwardExcursion,
	NodeAction,
	walkAllChildSegments,
} from "./mergeTreeNodeWalk";
import type { TrackingGroup } from "./mergeTreeTracking";
import { zamboniSegments } from "./zamboni";
import { Client } from "./client";

const minListenerComparer: Comparer<MinListener> = {
	min: {
		minRequired: Number.MIN_VALUE,
		onMinGE: () => {
			assert(false, 0x048 /* "onMinGE()" */);
		},
	},
	compare: (a, b) => a.minRequired - b.minRequired,
};

function isRemoved(segment: ISegment): boolean {
	return toRemovalInfo(segment) !== undefined;
}

function isRemovedAndAcked(segment: ISegment): segment is ISegment & IRemovalInfo {
	const removalInfo = toRemovalInfo(segment);
	return removalInfo !== undefined && removalInfo.removedSeq !== UnassignedSequenceNumber;
}

function nodeTotalLength(mergeTree: MergeTree, node: IMergeNode) {
	if (!node.isLeaf()) {
		return node.cachedLength;
	}
	return mergeTree.localNetLength(node);
}

const LRUSegmentComparer: Comparer<LRUSegment> = {
	min: { maxSeq: -2 },
	compare: (a, b) => a.maxSeq - b.maxSeq,
};

interface IReferenceSearchInfo {
	mergeTree: MergeTree;
	tileLabel: string;
	tilePrecedesPos?: boolean;
	tile?: ReferencePosition;
}

interface IMarkerSearchRangeInfo {
	mergeTree: MergeTree;
	rangeLabels: string[];
	stacks: RangeStackMap;
}

function applyLeafRangeMarker(marker: Marker, searchInfo: IMarkerSearchRangeInfo) {
	for (const rangeLabel of searchInfo.rangeLabels) {
		if (refHasRangeLabel(marker, rangeLabel)) {
			let currentStack = searchInfo.stacks[rangeLabel];
			if (currentStack === undefined) {
				currentStack = new Stack<Marker>();
				searchInfo.stacks[rangeLabel] = currentStack;
			}
			applyRangeReference(currentStack, marker);
		}
	}
}

function recordRangeLeaf(
	segment: ISegment,
	segpos: number,
	refSeq: number,
	clientId: number,
	start: number | undefined,
	end: number | undefined,
	searchInfo: IMarkerSearchRangeInfo,
) {
	if (Marker.is(segment)) {
		if (segment.refType & (ReferenceType.NestBegin | ReferenceType.NestEnd)) {
			applyLeafRangeMarker(segment, searchInfo);
		}
	}
	return false;
}

function rangeShift(
	node: IMergeNode,
	segpos: number,
	refSeq: number,
	clientId: number,
	offset: number | undefined,
	end: number | undefined,
	searchInfo: IMarkerSearchRangeInfo,
) {
	if (node.isLeaf()) {
		const seg = node;
		if ((searchInfo.mergeTree.localNetLength(seg) ?? 0) > 0 && Marker.is(seg)) {
			if (seg.refType & (ReferenceType.NestBegin | ReferenceType.NestEnd)) {
				applyLeafRangeMarker(seg, searchInfo);
			}
		}
	} else {
		const block = <IHierBlock>node;
		applyStackDelta(searchInfo.stacks, block.rangeStacks);
	}
	return true;
}

function recordTileStart(
	segment: ISegment,
	segpos: number,
	refSeq: number,
	clientId: number,
	start: number,
	end: number,
	searchInfo: IReferenceSearchInfo,
) {
	if (Marker.is(segment)) {
		if (refHasTileLabel(segment, searchInfo.tileLabel)) {
			searchInfo.tile = segment;
		}
	}
	return false;
}

function tileShift(
	node: IMergeNode,
	segpos: number,
	refSeq: number,
	clientId: number,
	offset: number | undefined,
	end: number | undefined,
	searchInfo: IReferenceSearchInfo,
) {
	if (node.isLeaf()) {
		const seg = node;
		if ((searchInfo.mergeTree.localNetLength(seg) ?? 0) > 0 && Marker.is(seg)) {
			if (refHasTileLabel(seg, searchInfo.tileLabel)) {
				searchInfo.tile = seg;
			}
		}
	} else {
		const block = <IHierBlock>node;
		const marker = searchInfo.tilePrecedesPos
			? <Marker>block.rightmostTiles[searchInfo.tileLabel]
			: <Marker>block.leftmostTiles[searchInfo.tileLabel];
		if (marker !== undefined) {
			searchInfo.tile = marker;
		}
	}
	return true;
}

function addTile(tile: ReferencePosition, tiles: object) {
	const tileLabels = refGetTileLabels(tile);
	if (tileLabels) {
		for (const tileLabel of tileLabels) {
			tiles[tileLabel] = tile;
		}
	}
}

function addTileIfNotPresent(tile: ReferencePosition, tiles: object) {
	const tileLabels = refGetTileLabels(tile);
	if (tileLabels) {
		for (const tileLabel of tileLabels) {
			if (tiles[tileLabel] === undefined) {
				tiles[tileLabel] = tile;
			}
		}
	}
}

function applyStackDelta(currentStackMap: RangeStackMap, deltaStackMap: RangeStackMap) {
	// eslint-disable-next-line guard-for-in, no-restricted-syntax
	for (const label in deltaStackMap) {
		const deltaStack = deltaStackMap[label];
		if (!deltaStack.empty()) {
			let currentStack = currentStackMap[label];
			if (currentStack === undefined) {
				currentStack = new Stack<ReferencePosition>();
				currentStackMap[label] = currentStack;
			}
			for (const delta of deltaStack.items) {
				applyRangeReference(currentStack, delta);
			}
		}
	}
}

function applyRangeReference(stack: Stack<ReferencePosition>, delta: ReferencePosition) {
	if (refTypeIncludesFlag(delta, ReferenceType.NestBegin)) {
		stack.push(delta);
		return true;
	} else {
		// Assume delta is end reference
		const top = stack.top();
		// TODO: match end with begin
		if (top && refTypeIncludesFlag(top, ReferenceType.NestBegin)) {
			stack.pop();
		} else {
			stack.push(delta);
		}
		return false;
	}
}

/**
 * Reference types which have special bookkeeping within the merge tree (in {@link HierMergeBlock}s)
 * and thus require updating path lengths when changed.
 *
 * TODO:AB#4069: This functionality is old and not well-tested. It's not clear how much of it is needed--
 * we should better test the parts that are necessary and remove the rest.
 */
const hierRefTypes = ReferenceType.NestBegin | ReferenceType.NestEnd | ReferenceType.Tile;

function addNodeReferences(
	mergeTree: MergeTree,
	node: IMergeNode,
	rightmostTiles: MapLike<ReferencePosition>,
	leftmostTiles: MapLike<ReferencePosition>,
	rangeStacks: RangeStackMap,
) {
	function updateRangeInfo(label: string, refPos: ReferencePosition) {
		let stack = rangeStacks[label];
		if (stack === undefined) {
			stack = new Stack<ReferencePosition>();
			rangeStacks[label] = stack;
		}
		applyRangeReference(stack, refPos);
	}
	if (node.isLeaf()) {
		const segment = node;
		if ((mergeTree.localNetLength(segment) ?? 0) > 0) {
			if (Marker.is(segment)) {
				const markerId = segment.getId();
				// Also in insertMarker but need for reload segs case
				// can add option for this only from reload segs
				if (markerId) {
					mergeTree.mapIdToSegment(markerId, segment);
				}
				if (refTypeIncludesFlag(segment, ReferenceType.Tile)) {
					addTile(segment, rightmostTiles);
					addTileIfNotPresent(segment, leftmostTiles);
				}
				if (segment.refType & (ReferenceType.NestBegin | ReferenceType.NestEnd)) {
					const rangeLabels = refGetRangeLabels(segment);
					if (rangeLabels) {
						for (const label of rangeLabels) {
							updateRangeInfo(label, segment);
						}
					}
				}
			} else {
				const baseSegment = node as BaseSegment;
				if (
					baseSegment.localRefs &&
					baseSegment.localRefs.hierRefCount !== undefined &&
					baseSegment.localRefs.hierRefCount > 0
				) {
					for (const lref of baseSegment.localRefs) {
						if (refTypeIncludesFlag(lref, ReferenceType.Tile)) {
							addTile(lref, rightmostTiles);
							addTileIfNotPresent(lref, leftmostTiles);
						}
						if (lref.refType & (ReferenceType.NestBegin | ReferenceType.NestEnd)) {
							for (const label of refGetRangeLabels(lref)!) {
								updateRangeInfo(label, lref);
							}
						}
					}
				}
			}
		}
	} else {
		const block = <IHierBlock>node;
		applyStackDelta(rangeStacks, block.rangeStacks);
		extend(rightmostTiles, block.rightmostTiles);
		extendIfUndefined(leftmostTiles, block.leftmostTiles);
	}
}

function extendIfUndefined<T>(base: MapLike<T>, extension: MapLike<T> | undefined) {
	if (extension !== undefined) {
		// eslint-disable-next-line no-restricted-syntax
		for (const key in extension) {
			if (base[key] === undefined) {
				base[key] = extension[key];
			}
		}
	}
	return base;
}
class HierMergeBlock extends MergeBlock implements IHierBlock {
	public rightmostTiles: MapLike<ReferencePosition>;
	public leftmostTiles: MapLike<ReferencePosition>;
	public rangeStacks: MapLike<Stack<ReferencePosition>>;

	constructor(childCount: number) {
		super(childCount);
		this.rightmostTiles = createMap<ReferencePosition>();
		this.leftmostTiles = createMap<ReferencePosition>();
		this.rangeStacks = createMap<Stack<ReferencePosition>>();
	}

	public hierBlock() {
		return this;
	}

	public hierToString(indentCount: number) {
		let strbuf = "";
		// eslint-disable-next-line guard-for-in, no-restricted-syntax
		for (const key in this.rangeStacks) {
			const stack = this.rangeStacks[key];
			strbuf += internedSpaces(indentCount);
			strbuf += `${key}: `;
			for (const item of stack.items) {
				strbuf += `${item.toString()} `;
			}
			strbuf += "\n";
		}
		return strbuf;
	}
}

/**
 * @deprecated For internal use only. public export will be removed.
 * @internal
 */
export interface ClientSeq {
	refSeq: number;
	clientId: string;
}

export interface IMergeTreeOptions {
	catchUpBlobName?: string;
	/**
	 * Whether to enable the length calculations implemented in
	 * https://github.com/microsoft/FluidFramework/pull/11678
	 *
	 * These calculations resolve bugginess that causes eventual consistency issues in certain conflicting
	 * removal cases, but regress some index-based undo-redo implementations. The suggested path for
	 * consumers is to switch to LocalReference-based undo-redo implementation (see
	 * https://github.com/microsoft/FluidFramework/pull/11899) and enable this feature flag.
	 *
	 * default: false
	 */
	mergeTreeUseNewLengthCalculations?: boolean;
	mergeTreeSnapshotChunkSize?: number;
	/**
	 * Whether to use the SnapshotV1 format over SnapshotLegacy.
	 *
	 * SnapshotV1 stores a view of the merge-tree at the current sequence number, preserving merge metadata
	 * (e.g. clientId, seq, etc.) only for segment changes within the collab window.
	 *
	 * SnapshotLegacy stores a view of the merge-tree at the minimum sequence number along with the ops between
	 * the minimum sequence number and the current sequence number.
	 *
	 * Both formats merge segments where possible (see {@link ISegment.canAppend})
	 *
	 * default: false
	 *
	 * @remarks
	 * Despite the "legacy"/"V1" naming, both formats are actively used at the time of writing. SharedString
	 * uses legacy and Matrix uses V1.
	 */
	newMergeTreeSnapshotFormat?: boolean;

	/**
	 * Options related to attribution
	 */
	attribution?: IMergeTreeAttributionOptions;
}

export interface IMergeTreeAttributionOptions {
	/**
	 * If enabled, segments will store attribution keys which can be used with the runtime to determine
	 * attribution information (i.e. who created the content and when it was created).
	 *
	 * This flag only applied to new documents: if a snapshot is loaded, whether or not attribution keys
	 * are tracked is determined by the presence of existing attribution keys in the snapshot.
	 *
	 * default: false
	 * @alpha
	 */
	track?: boolean;

	/**
	 * Provides a policy for how to track attribution data on segments.
	 * This option must be provided if either:
	 * - `track` is set to true
	 * - a document containing existing attribution information is loaded
	 * @alpha
	 */
	policyFactory?: () => AttributionPolicy;
}

/**
 * Implements policy dictating which kinds of operations should be attributed and how.
 * @alpha
 * @sealed
 */
export interface AttributionPolicy {
	/**
	 * Enables tracking attribution information for operations on this merge-tree.
	 * This function is expected to subscribe to appropriate change events in order
	 * to manage any attribution data it stores on segments.
	 *
	 * This must be done in an eventually consistent fashion.
	 * @internal
	 */
	attach: (client: Client) => void;
	/**
	 * Disables tracking attribution information on segments.
	 * @internal
	 */
	detach: () => void;
	/**
	 * @internal
	 */
	isAttached: boolean;
	/**
	 * Serializer capable of serializing any attribution data this policy stores on segments.
	 * @internal
	 */
	serializer: IAttributionCollectionSerializer;
}

/**
 * @deprecated For internal use only. public export will be removed.
 * @internal
 */
export const clientSeqComparer: Comparer<ClientSeq> = {
	min: { refSeq: -1, clientId: "" },
	compare: (a, b) => a.refSeq - b.refSeq,
};

/**
 * @internal
 */
export interface LRUSegment {
	segment?: ISegment;
	maxSeq: number;
}

export interface IRootMergeBlock extends IMergeBlock {
	mergeTree?: MergeTree;
}

export function findRootMergeBlock(
	segmentOrNode: IMergeNode | undefined,
): IRootMergeBlock | undefined {
	if (segmentOrNode === undefined) {
		return undefined;
	}
	let maybeRoot: IRootMergeBlock | undefined = segmentOrNode.isLeaf()
		? segmentOrNode.parent
		: segmentOrNode;
	while (maybeRoot?.parent !== undefined) {
		maybeRoot = maybeRoot.parent;
	}

	return maybeRoot?.mergeTree !== undefined ? maybeRoot : undefined;
}

/**
 * @internal
 */
export class MergeTree {
	public static readonly options = {
		incrementalUpdate: true,
		insertAfterRemovedSegs: true,
		zamboniSegments: true,
	};

	private static readonly initBlockUpdateActions: BlockUpdateActions;
	private static readonly theUnfinishedNode = <IMergeBlock>{ childCount: -1 };

	private readonly blockUpdateActions: BlockUpdateActions = MergeTree.initBlockUpdateActions;
	public readonly collabWindow = new CollaborationWindow();

	public readonly pendingSegments = new List<SegmentGroup>();
	public readonly segmentsToScour = new Heap<LRUSegment>([], LRUSegmentComparer);

	public readonly attributionPolicy: AttributionPolicy | undefined;

	/**
	 * Whether or not all blocks in the mergeTree currently have information about local partial lengths computed.
	 * This information is only necessary on reconnect, and otherwise costly to bookkeep.
	 * This field enables tracking whether partials need to be recomputed using localSeq information.
	 */
	private localPartialsComputed = false;
	// TODO: add remove on segment remove
	// for now assume only markers have ids and so point directly at the Segment
	// if we need to have pointers to non-markers, we can change to point at local refs
	private readonly idToSegment = new Map<string, ISegment>();
	private minSeqListeners: Heap<MinListener> | undefined;
	public mergeTreeDeltaCallback?: MergeTreeDeltaCallback;
	public mergeTreeMaintenanceCallback?: MergeTreeMaintenanceCallback;

	public constructor(public options?: IMergeTreeOptions) {
		this._root = this.makeBlock(0);
		this._root.mergeTree = this;
		this.attributionPolicy = options?.attribution?.policyFactory?.();
	}

	private _root: IRootMergeBlock;
	public get root(): IRootMergeBlock {
		return this._root;
	}

	public set root(value) {
		this._root = value;
		value.mergeTree = this;
	}

	public makeBlock(childCount: number) {
		const block: MergeBlock = new HierMergeBlock(childCount);
		block.ordinal = "";
		return block;
	}

	public clone() {
		const b = new MergeTree(this.options);
		// For now assume that b will not collaborate
		b.root = b.blockClone(this.root);
	}

	public blockClone(block: IMergeBlock, segments?: ISegment[]) {
		const bBlock = this.makeBlock(block.childCount);
		for (let i = 0; i < block.childCount; i++) {
			const child = block.children[i];
			if (child.isLeaf()) {
				const segment = this.segmentClone(child);
				bBlock.assignChild(segment, i);
				if (segments) {
					segments.push(segment);
				}
			} else {
				bBlock.assignChild(this.blockClone(child, segments), i);
			}
		}
		this.nodeUpdateLengthNewStructure(bBlock);
		this.nodeUpdateOrdinals(bBlock);
		return bBlock;
	}

	private segmentClone(segment: ISegment) {
		const b = segment.clone();
		return b;
	}

	/**
	 * Compute the net length of this segment from a local perspective.
	 * @param segment - Segment whose length to find
	 * @param localSeq - localSeq at which to find the length of this segment. If not provided,
	 * default is to consider the local client's current perspective. Only local sequence
	 * numbers corresponding to un-acked operations give valid results.
	 */
	public localNetLength(segment: ISegment, refSeq?: number, localSeq?: number) {
		const removalInfo = toRemovalInfo(segment);
		if (localSeq === undefined) {
			if (removalInfo !== undefined) {
				if (this.options?.mergeTreeUseNewLengthCalculations !== true) {
					const normalizedRemovedSeq =
						removalInfo.removedSeq === UnassignedSequenceNumber
							? Number.MAX_SAFE_INTEGER
							: removalInfo.removedSeq;
					if (normalizedRemovedSeq > this.collabWindow.minSeq) {
						return 0;
					}
					// this segment removed and outside the collab window which means it is zamboni eligible
					// this also means the segment could not exist, so we should not consider it
					// when making decisions about conflict resolutions
					return undefined;
				}
				return 0;
			} else {
				return segment.cachedLength;
			}
		}

		assert(refSeq !== undefined, 0x398 /* localSeq provided for local length without refSeq */);
		assert(segment.seq !== undefined, 0x399 /* segment with no seq in mergeTree */);
		const { seq, removedSeq, localRemovedSeq } = segment;
		if (seq !== UnassignedSequenceNumber) {
			// inserted remotely
			if (
				seq > refSeq ||
				(removedSeq !== undefined &&
					removedSeq !== UnassignedSequenceNumber &&
					removedSeq <= refSeq) ||
				(localRemovedSeq !== undefined && localRemovedSeq <= localSeq)
			) {
				return 0;
			}
			return segment.cachedLength;
		} else {
			assert(
				segment.localSeq !== undefined,
				0x39a /* unacked segment with undefined localSeq */,
			);
			// inserted locally, still un-acked
			if (
				segment.localSeq > localSeq ||
				(localRemovedSeq !== undefined && localRemovedSeq <= localSeq)
			) {
				return 0;
			}
			return segment.cachedLength;
		}
	}

	// TODO: remove id when segment removed
	public mapIdToSegment(id: string, segment: ISegment) {
		this.idToSegment.set(id, segment);
	}

	private addNode(block: IMergeBlock, node: IMergeNode) {
		const index = block.childCount++;
		block.assignChild(node, index, false);
		return index;
	}

	public reloadFromSegments(segments: ISegment[]) {
		// This code assumes that a later call to `startCollaboration()` will initialize partial lengths.
		assert(
			!this.collabWindow.collaborating,
			0x049 /* "Trying to reload from segments while collaborating!" */,
		);

		const maxChildren = MaxNodesInBlock - 1;

		// Starting with the leaf segments, recursively builds the B-Tree layer by layer from the bottom up.
		const buildMergeBlock = (nodes: IMergeNode[]) => {
			const blockCount = Math.ceil(nodes.length / maxChildren); // Compute # blocks require for this level of B-Tree
			const blocks: IMergeBlock[] = new Array(blockCount); // Pre-alloc array to collect nodes

			// For each block in this level of the B-Tree...
			for (
				let nodeIndex = 0, blockIndex = 0; // Start with the first block and first node
				blockIndex < blockCount; // If we have more blocks, we also have more nodes to insert
				blockIndex++ // Advance to next block in this layer.
			) {
				const block = (blocks[blockIndex] = this.makeBlock(0));

				// For each child of the current block, insert a node (while we have nodes left)
				// and update the block's info.
				for (
					let childIndex = 0;
					childIndex < maxChildren && nodeIndex < nodes.length; // While we still have children & nodes left
					childIndex++, nodeIndex++ // Advance to next child & node
				) {
					// Insert the next node into the current block
					this.addNode(block, nodes[nodeIndex]);
				}

				// Calculate this block's info.  Previously this was inlined into the above loop as a micro-optimization,
				// but it turns out to be negligible in practice since `reloadFromSegments()` is only invoked for the
				// snapshot header.  The bulk of the segments in long documents are inserted via `insertSegments()`.
				this.blockUpdate(block);
			}

			// eslint-disable-next-line @typescript-eslint/no-unsafe-return
			return blocks.length === 1 // If there is only one block at this layer...
				? blocks[0] // ...then we're done.  Return the root.
				: buildMergeBlock(blocks); // ...otherwise recursively build the next layer above blocks.
		};
		if (segments.length > 0) {
			this.root = buildMergeBlock(segments);
			this.nodeUpdateOrdinals(this.root);
		} else {
			this.root = this.makeBlock(0);
		}
	}

	// For now assume min starts at zero
	public startCollaboration(localClientId: number, minSeq: number, currentSeq: number) {
		this.collabWindow.clientId = localClientId;
		this.collabWindow.minSeq = minSeq;
		this.collabWindow.collaborating = true;
		this.collabWindow.currentSeq = currentSeq;
		this.nodeUpdateLengthNewStructure(this.root, true);
	}

	private addToLRUSet(segment: ISegment, seq: number) {
		// If the parent node has not yet been marked for scour (i.e., needsScour is not false or undefined),
		// add the segment and mark the mark the node now.

		// TODO: 'seq' may be less than the current sequence number when inserting pre-ACKed
		//       segments from a snapshot.  We currently skip these for now.
		if (segment.parent!.needsScour !== true && seq > this.collabWindow.currentSeq) {
			segment.parent!.needsScour = true;
			this.segmentsToScour.add({ segment, maxSeq: seq });
		}
	}

	public getCollabWindow() {
		return this.collabWindow;
	}

	public getLength(refSeq: number, clientId: number) {
		return this.blockLength(this.root, refSeq, clientId);
	}

	/**
	 * Returns the current length of the MergeTree for the local client.
	 */
	public get length() {
		return this.root.cachedLength;
	}

	public getPosition(node: MergeNode, refSeq: number, clientId: number, localSeq?: number) {
		let totalOffset = 0;
		let parent = node.parent;
		let prevParent: IMergeBlock | undefined;
		while (parent) {
			const children = parent.children;
			for (let childIndex = 0; childIndex < parent.childCount; childIndex++) {
				const child = children[childIndex];
				if ((prevParent && child === prevParent) || child === node) {
					break;
				}
				totalOffset += this.nodeLength(child, refSeq, clientId, localSeq) ?? 0;
			}
			prevParent = parent;
			parent = parent.parent;
		}
		return totalOffset;
	}

	public getContainingSegment<T extends ISegment>(
		pos: number,
		refSeq: number,
		clientId: number,
		localSeq?: number,
	) {
		assert(
			localSeq === undefined || clientId === this.collabWindow.clientId,
			0x39b /* localSeq provided for non-local client */,
		);
		let segment: T | undefined;
		let offset: number | undefined;

		const leaf = (
			leafSeg: ISegment,
			segpos: number,
			_refSeq: number,
			_clientId: number,
			start: number,
		) => {
			segment = leafSeg as T;
			offset = start;
			return false;
		};
		this.nodeMap(refSeq, clientId, leaf, undefined, undefined, pos, pos + 1, localSeq);
		return { segment, offset };
	}

	/**
	 * @remarks Must only be used by client.
	 * @param segment - The segment to slide from.
	 * @param cache - Optional cache mapping segments to their sliding destinations.
	 * Excursions will be avoided for segments in the cache, and the cache will be populated with
	 * entries for all segments visited during excursion.
	 * This can reduce the number of times the tree needs to be scanned if a range containing many
	 * SlideOnRemove references is removed.
	 * @returns The segment a SlideOnRemove reference should slide to, or undefined if there is no
	 * valid segment (i.e. the tree is empty).
	 * @internal
	 */
	public _getSlideToSegment(
		segment: ISegment | undefined,
<<<<<<< HEAD
		slidingPreference: SlidingPreference = SlidingPreference.Right,
		shouldCache?: boolean,
=======
		cache?: Map<ISegment, { seg?: ISegment }>,
>>>>>>> a1de1e92
	): ISegment | undefined {
		if (!segment || !isRemovedAndAcked(segment)) {
			return segment;
		}

		const cachedSegment = cache?.get(segment);
		if (cachedSegment !== undefined) {
			return cachedSegment.seg;
		}
		const result: { seg?: ISegment } = {};
		cache?.set(segment, result);
		const goFurtherToFindSlideToSegment = (seg) => {
			if (seg.seq !== UnassignedSequenceNumber && !isRemovedAndAcked(seg)) {
				result.seg = seg;
				return false;
			}
			if (cache !== undefined && seg.removedSeq === segment.removedSeq) {
				cache.set(seg, result);
			}
			return true;
		};
<<<<<<< HEAD
		// Slide to the next farthest valid segment in the tree
		if (slidingPreference === SlidingPreference.Left) {
			backwardExcursion(segment, goFurtherToFindSlideToSegment);
		} else {
			forwardExcursion(segment, goFurtherToFindSlideToSegment);
		}

		if (slideToSegment) {
			if (shouldCache) {
				for (const seg of segmentsWithSlidDst) {
					this.cachedSlideDestination?.segmentToSlideDestination.set(seg, slideToSegment);
				}
			}
			return slideToSegment;
		}

		// If no such segment is found, slide to the last valid segment.
		if (slidingPreference === SlidingPreference.Left) {
			forwardExcursion(segment, goFurtherToFindSlideToSegment);
		} else {
			backwardExcursion(segment, goFurtherToFindSlideToSegment);
		}

		if (shouldCache) {
			for (const seg of segmentsWithSlidDst) {
				this.cachedSlideDestination?.segmentToSlideDestination.set(
					seg,
					slideToSegment ?? "detached",
				);
			}
		}
		return slideToSegment;
=======
		// Slide to the next farthest valid segment in the tree.
		forwardExcursion(segment, goFurtherToFindSlideToSegment);
		if (result.seg !== undefined) {
			return result.seg;
		}

		// If no such segment is found, slide to the last valid segment.
		backwardExcursion(segment, goFurtherToFindSlideToSegment);
		return result.seg;
>>>>>>> a1de1e92
	}

	/**
	 * Slides or removes references from the provided list of segments.
	 * The order of the references is preserved.
	 * @remarks -
	 * 1. Preserving the order of the references is a useful property for reference-based undo/redo
	 * (see revertibles.ts).
	 * 2. For use cases which necessitate eventual consistency across clients,
	 * this method should only be called with segments for which the current client sequence number is
	 * max(remove segment sequence number, add reference sequence number).
	 * See `packages\dds\merge-tree\REFERENCEPOSITIONS.md`
	 * @param segments - An array of (not necessarily contiguous) segments with increasing ordinals.
	 */
<<<<<<< HEAD
	private slideAckedRemovedSegmentReferences(segment: ISegment) {
		assert(
			isRemovedAndAcked(segment),
			0x2f1 /* slideReferences from a segment which has not been removed and acked */,
		);
		if (segment.localRefs?.empty !== false) {
			return;
		}

		const newLeftSegment = this._getSlideToSegment(segment, SlidingPreference.Left);
		const newRightSegment = this._getSlideToSegment(segment, SlidingPreference.Right);

		const localLeftRefs =
			newLeftSegment &&
			(newLeftSegment.localRefs ??= new LocalReferenceCollection(newLeftSegment));
		const localRightRefs =
			newRightSegment &&
			(newRightSegment.localRefs ??= new LocalReferenceCollection(newRightSegment));

		const addRefs = (
			newSegment: ISegment,
			refs: LocalReferenceCollection,
			refPos: LocalReferencePosition[],
		) => {
			if (newSegment.ordinal < segment.ordinal) {
				refs.addAfterTombstones(refPos);
			} else {
				refs.addBeforeTombstones(refPos);
			}
		};

		const leftRefs: LocalReferencePosition[] = [];
		const rightRefs: LocalReferencePosition[] = [];

		for (const ref of segment.localRefs) {
			if (ref.slidingPreference === SlidingPreference.Left && localLeftRefs) {
				leftRefs.push(ref);
			} else if (
				(ref.slidingPreference === SlidingPreference.Right || !ref.slidingPreference) &&
				localRightRefs
			) {
				rightRefs.push(ref);
			} else {
				if (!refTypeIncludesFlag(ref, ReferenceType.StayOnRemove)) {
					ref.callbacks?.beforeSlide?.(ref);
					segment.localRefs?.removeLocalRef(ref);
					ref.callbacks?.afterSlide?.(ref);
				}
			}
		}

		if (newRightSegment && localRightRefs && rightRefs.length > 0) {
			addRefs(newRightSegment, localRightRefs, rightRefs);
		}

		if (newLeftSegment && localLeftRefs && leftRefs.length > 0) {
			addRefs(newLeftSegment, localLeftRefs, leftRefs);
		}

		// TODO:AB#4069: This update might be avoidable by checking if the old segment
		// had hierarchical refs before sliding using `segment.localRefs?.hierRefCount`.
		if (newRightSegment) {
			this.blockUpdatePathLengths(
				newRightSegment.parent,
				TreeMaintenanceSequenceNumber,
				LocalClientId,
			);
		}
		if (newLeftSegment) {
			this.blockUpdatePathLengths(
				newLeftSegment.parent,
				TreeMaintenanceSequenceNumber,
				LocalClientId,
=======
	private slideAckedRemovedSegmentReferences(segments: ISegment[]) {
		// References are slid in groups to preserve their order.
		let currentSlideDestination: ISegment | undefined;
		let currentSlideIsForward: boolean | undefined;
		let currentSlideGroup: LocalReferenceCollection[] = [];
		const slideGroup = () => {
			if (currentSlideIsForward !== undefined) {
				if (currentSlideDestination !== undefined) {
					const localRefs = (currentSlideDestination.localRefs ??=
						new LocalReferenceCollection(currentSlideDestination));
					if (currentSlideIsForward) {
						localRefs.addBeforeTombstones(...currentSlideGroup);
					} else {
						localRefs.addAfterTombstones(...currentSlideGroup);
					}
				} else {
					for (const collection of currentSlideGroup) {
						for (const ref of collection) {
							if (!refTypeIncludesFlag(ref, ReferenceType.StayOnRemove)) {
								ref.callbacks?.beforeSlide?.(ref);
								collection.removeLocalRef(ref);
								ref.callbacks?.afterSlide?.(ref);
							}
						}
					}
				}

				// TODO:AB#4069: This update might be avoidable by checking if the old segment
				// had hierarchical refs before sliding using `segment.localRefs?.hierRefCount`.
				if (currentSlideDestination) {
					this.blockUpdatePathLengths(
						currentSlideDestination.parent,
						TreeMaintenanceSequenceNumber,
						LocalClientId,
					);
				}
			}
		};
		const segmentCache = new Map<ISegment, { seg?: ISegment }>();
		for (const segment of segments) {
			assert(
				isRemovedAndAcked(segment),
				0x2f1 /* slideReferences from a segment which has not been removed and acked */,
>>>>>>> a1de1e92
			);
			if (segment.localRefs === undefined || segment.localRefs.empty) {
				continue;
			}
			const slideToSegment = this._getSlideToSegment(segment, segmentCache);
			const slideIsForward =
				slideToSegment === undefined ? false : slideToSegment.ordinal > segment.ordinal;

			if (
				slideToSegment !== currentSlideDestination ||
				slideIsForward !== currentSlideIsForward
			) {
				slideGroup();
				currentSlideGroup = [segment.localRefs];
				currentSlideDestination = slideToSegment;
				currentSlideIsForward = slideIsForward;
			} else {
				currentSlideGroup.push(segment.localRefs);
			}
		}
		slideGroup();
	}

	private blockLength(node: IMergeBlock, refSeq: number, clientId: number) {
		return this.collabWindow.collaborating && clientId !== this.collabWindow.clientId
			? node.partialLengths!.getPartialLength(refSeq, clientId)
			: node.cachedLength;
	}

	/**
	 * Compute local partial length information
	 *
	 * Public only for use by internal tests
	 *
	 * @internal
	 */
	public computeLocalPartials(refSeq: number) {
		if (this.localPartialsComputed) {
			return;
		}

		const rebaseCollabWindow = new CollaborationWindow();
		rebaseCollabWindow.loadFrom(this.collabWindow);
		if (refSeq < this.collabWindow.minSeq) {
			rebaseCollabWindow.minSeq = refSeq;
		}
		this.root.partialLengths = PartialSequenceLengths.combine(
			this.root,
			rebaseCollabWindow,
			true,
			true,
		);
		this.localPartialsComputed = true;
	}

	private nodeLength(node: IMergeNode, refSeq: number, clientId: number, localSeq?: number) {
		if (!this.collabWindow.collaborating || this.collabWindow.clientId === clientId) {
			if (node.isLeaf()) {
				return this.localNetLength(node, refSeq, localSeq);
			} else if (localSeq === undefined) {
				// Local client sees all segments, even when collaborating
				return node.cachedLength;
			} else {
				this.computeLocalPartials(refSeq);
				// Local client should see all segments except those after localSeq.
				return node.partialLengths!.getPartialLength(refSeq, clientId, localSeq);
			}
		} else {
			// Sequence number within window
			if (!node.isLeaf()) {
				return node.partialLengths!.getPartialLength(refSeq, clientId);
			} else {
				const segment = node;
				const removalInfo = toRemovalInfo(segment);
				if (this.options?.mergeTreeUseNewLengthCalculations === true) {
					// normalize the seq numbers
					// if the remove is local (UnassignedSequenceNumber) give it the highest possible
					// seq for comparison, as it will get a seq higher than any other seq once sequenced
					// if the segments seq is local (UnassignedSequenceNumber) give it the second highest
					// possible seq, as the highest is reserved for the remove.
					const seq =
						node.seq === UnassignedSequenceNumber
							? Number.MAX_SAFE_INTEGER - 1
							: node.seq ?? 0;

					if (removalInfo !== undefined) {
						const removedSeq =
							removalInfo.removedSeq === UnassignedSequenceNumber
								? Number.MAX_SAFE_INTEGER
								: removalInfo?.removedSeq;
						if (removedSeq <= this.collabWindow.minSeq) {
							return undefined;
						}
						if (
							removedSeq <= refSeq ||
							removalInfo.removedClientIds.includes(clientId)
						) {
							return 0;
						}
					}

					return seq <= refSeq || segment.clientId === clientId
						? segment.cachedLength
						: 0;
				}

				if (
					removalInfo !== undefined &&
					removalInfo.removedSeq !== UnassignedSequenceNumber &&
					removalInfo.removedSeq <= refSeq
				) {
					// this segment is a tombstone eligible for zamboni
					// so should never be considered, as it may not exist
					// on other clients
					return undefined;
				}
				if (
					segment.clientId === clientId ||
					(segment.seq !== UnassignedSequenceNumber && segment.seq! <= refSeq)
				) {
					// Segment happened by reference sequence number or segment from requesting client
					if (removalInfo !== undefined) {
						return removalInfo.removedClientIds.includes(clientId)
							? 0
							: segment.cachedLength;
					} else {
						return segment.cachedLength;
					}
				} else {
					// the segment was inserted and removed before the
					// this context, so it will never exist for this
					// context
					if (
						removalInfo !== undefined &&
						removalInfo.removedSeq !== UnassignedSequenceNumber
					) {
						return undefined;
					}
					// Segment invisible to client at reference sequence number/branch id/client id of op
					return 0;
				}
			}
		}
	}

	public addMinSeqListener(minRequired: number, onMinGE: (minSeq: number) => void) {
		if (!this.minSeqListeners) {
			this.minSeqListeners = new Heap<MinListener>([], minListenerComparer);
		}
		this.minSeqListeners.add({ minRequired, onMinGE });
	}

	private notifyMinSeqListeners() {
		if (this.minSeqListeners) {
			while (
				this.minSeqListeners.count() > 0 &&
				this.minSeqListeners.peek().minRequired <= this.collabWindow.minSeq
			) {
				const minListener = this.minSeqListeners.get()!;
				minListener.onMinGE(this.collabWindow.minSeq);
			}
		}
	}

	public setMinSeq(minSeq: number) {
		assert(
			minSeq <= this.collabWindow.currentSeq,
			0x04e /* "Trying to set minSeq above currentSeq of collab window!" */,
		);

		// Only move forward
		assert(
			this.collabWindow.minSeq <= minSeq,
			0x04f /* "minSeq of collab window > target minSeq!" */,
		);

		if (minSeq > this.collabWindow.minSeq) {
			this.collabWindow.minSeq = minSeq;
			if (MergeTree.options.zamboniSegments) {
				zamboniSegments(this);
			}
			this.notifyMinSeqListeners();
		}
	}

	public referencePositionToLocalPosition(
		refPos: ReferencePosition,
		refSeq = this.collabWindow.currentSeq,
		clientId = this.collabWindow.clientId,
	): number {
		const seg = refPos.getSegment();
		if (seg?.parent === undefined) {
			return DetachedReferencePosition;
		}
		if (refPos.isLeaf()) {
			return this.getPosition(refPos, refSeq, clientId);
		}
		if (refTypeIncludesFlag(refPos, ReferenceType.Transient) || seg.localRefs?.has(refPos)) {
			const offset = isRemoved(seg) ? 0 : refPos.getOffset();
			return offset + this.getPosition(seg, refSeq, clientId);
		}
		return DetachedReferencePosition;
	}

	public getStackContext(startPos: number, clientId: number, rangeLabels: string[]) {
		const searchInfo: IMarkerSearchRangeInfo = {
			mergeTree: this,
			stacks: createMap<Stack<Marker>>(),
			rangeLabels,
		};

		this.search(
			startPos,
			UniversalSequenceNumber,
			clientId,
			{ leaf: recordRangeLeaf, shift: rangeShift },
			searchInfo,
		);
		return searchInfo.stacks;
	}

	// TODO: filter function
	/**
	 * Finds the nearest reference with ReferenceType.Tile to `startPos` in the direction dictated by `tilePrecedesPos`.
	 *
	 * @param startPos - Position at which to start the search
	 * @param clientId - clientId dictating the perspective to search from
	 * @param tileLabel - Label of the tile to search for
	 * @param tilePrecedesPos - Whether the desired tile comes before (true) or after (false) `startPos`
	 */
	public findTile(startPos: number, clientId: number, tileLabel: string, tilePrecedesPos = true) {
		const searchInfo: IReferenceSearchInfo = {
			mergeTree: this,
			tilePrecedesPos,
			tileLabel,
		};

		if (tilePrecedesPos) {
			this.search(
				startPos,
				UniversalSequenceNumber,
				clientId,
				{ leaf: recordTileStart, shift: tileShift },
				searchInfo,
			);
		} else {
			this.backwardSearch(
				startPos,
				UniversalSequenceNumber,
				clientId,
				{ leaf: recordTileStart, shift: tileShift },
				searchInfo,
			);
		}

		if (searchInfo.tile) {
			let pos: number;
			if (searchInfo.tile.isLeaf()) {
				const marker = <Marker>searchInfo.tile;
				pos = this.getPosition(marker, UniversalSequenceNumber, clientId);
			} else {
				const localRef = searchInfo.tile;
				pos = this.referencePositionToLocalPosition(
					localRef,
					UniversalSequenceNumber,
					clientId,
				);
			}
			return { tile: searchInfo.tile, pos };
		}

		return undefined;
	}

	private search<TClientData>(
		pos: number,
		refSeq: number,
		clientId: number,
		actions: SegmentActions<TClientData> | undefined,
		clientData: TClientData,
	): ISegment | undefined {
		return this.searchBlock(this.root, pos, 0, refSeq, clientId, actions, clientData);
	}

	private searchBlock<TClientData>(
		block: IMergeBlock,
		pos: number,
		segpos: number,
		refSeq: number,
		clientId: number,
		actions: SegmentActions<TClientData> | undefined,
		clientData: TClientData,
		localSeq?: number,
	): ISegment | undefined {
		let _pos = pos;
		let _segpos = segpos;
		const children = block.children;
		if (actions && actions.pre) {
			actions.pre(block, _segpos, refSeq, clientId, undefined, undefined, clientData);
		}
		const contains = actions && actions.contains;
		for (let childIndex = 0; childIndex < block.childCount; childIndex++) {
			const child = children[childIndex];
			const len = this.nodeLength(child, refSeq, clientId, localSeq) ?? 0;
			if (
				(!contains && _pos < len) ||
				(contains &&
					contains(child, _pos, refSeq, clientId, undefined, undefined, clientData))
			) {
				// Found entry containing pos
				if (!child.isLeaf()) {
					return this.searchBlock(
						child,
						_pos,
						_segpos,
						refSeq,
						clientId,
						actions,
						clientData,
						localSeq,
					);
				} else {
					if (actions && actions.leaf) {
						actions.leaf(child, _segpos, refSeq, clientId, _pos, -1, clientData);
					}
					return child;
				}
			} else {
				if (actions && actions.shift) {
					actions.shift(child, _segpos, refSeq, clientId, _pos, undefined, clientData);
				}
				_pos -= len;
				_segpos += len;
			}
		}
		if (actions && actions.post) {
			actions.post(block, _segpos, refSeq, clientId, undefined, undefined, clientData);
		}
	}

	private backwardSearch<TClientData>(
		pos: number,
		refSeq: number,
		clientId: number,
		actions: SegmentActions<TClientData> | undefined,
		clientData: TClientData,
	): ISegment | undefined {
		const len = this.getLength(refSeq, clientId);
		if (pos > len) {
			return undefined;
		}
		return this.backwardSearchBlock(this.root, pos, len, refSeq, clientId, actions, clientData);
	}

	private backwardSearchBlock<TClientData>(
		block: IMergeBlock,
		pos: number,
		segEnd: number,
		refSeq: number,
		clientId: number,
		actions: SegmentActions<TClientData> | undefined,
		clientData: TClientData,
	): ISegment | undefined {
		let _segEnd = segEnd;
		const children = block.children;
		if (actions && actions.pre) {
			actions.pre(block, _segEnd, refSeq, clientId, undefined, undefined, clientData);
		}
		const contains = actions && actions.contains;
		for (let childIndex = block.childCount - 1; childIndex >= 0; childIndex--) {
			const child = children[childIndex];
			const len = this.nodeLength(child, refSeq, clientId) ?? 0;
			const segpos = _segEnd - len;
			if (
				(!contains && pos >= segpos) ||
				(contains &&
					contains(child, pos, refSeq, clientId, undefined, undefined, clientData))
			) {
				// Found entry containing pos
				if (!child.isLeaf()) {
					return this.backwardSearchBlock(
						child,
						pos,
						_segEnd,
						refSeq,
						clientId,
						actions,
						clientData,
					);
				} else {
					if (actions && actions.leaf) {
						actions.leaf(child, segpos, refSeq, clientId, pos, -1, clientData);
					}
					return child;
				}
			} else {
				if (actions && actions.shift) {
					actions.shift(child, segpos, refSeq, clientId, pos, undefined, clientData);
				}
				_segEnd = segpos;
			}
		}
		if (actions && actions.post) {
			actions.post(block, _segEnd, refSeq, clientId, undefined, undefined, clientData);
		}
	}

	private updateRoot(splitNode: IMergeBlock | undefined) {
		if (splitNode !== undefined) {
			const newRoot = this.makeBlock(2);
			newRoot.assignChild(this.root, 0, false);
			newRoot.assignChild(splitNode, 1, false);
			this.root = newRoot;
			this.nodeUpdateOrdinals(this.root);
			this.nodeUpdateLengthNewStructure(this.root);
		}
	}

	/**
	 * Assign sequence number to existing segment; update partial lengths to reflect the change
	 * @param seq - sequence number given by server to pending segment
	 */
	public ackPendingSegment(opArgs: IMergeTreeDeltaOpArgs) {
		const seq = opArgs.sequencedMessage!.sequenceNumber;
		const pendingSegmentGroup = this.pendingSegments.shift()?.data;
		const nodesToUpdate: IMergeBlock[] = [];
		let overwrite = false;
		if (pendingSegmentGroup !== undefined) {
			const deltaSegments: IMergeTreeSegmentDelta[] = [];
			const overlappingRemoves: boolean[] = [];
			pendingSegmentGroup.segments.map((pendingSegment) => {
				const overlappingRemove = !pendingSegment.ack(pendingSegmentGroup, opArgs);
				overwrite = overlappingRemove || overwrite;
				overlappingRemoves.push(overlappingRemove);
				if (MergeTree.options.zamboniSegments) {
					this.addToLRUSet(pendingSegment, seq);
				}
				if (!nodesToUpdate.includes(pendingSegment.parent!)) {
					nodesToUpdate.push(pendingSegment.parent!);
				}
				deltaSegments.push({
					segment: pendingSegment,
				});
			});

			// Perform slides after all segments have been acked, so that
			// positions after slide are final
			if (opArgs.op.type === MergeTreeDeltaType.REMOVE) {
				this.slideAckedRemovedSegmentReferences(pendingSegmentGroup.segments);
			}

			this.mergeTreeMaintenanceCallback?.(
				{
					deltaSegments,
					operation: MergeTreeMaintenanceType.ACKNOWLEDGED,
				},
				opArgs,
			);
			const clientId = this.collabWindow.clientId;
			for (const node of nodesToUpdate) {
				this.blockUpdatePathLengths(node, seq, clientId, overwrite);
				// NodeUpdatePathLengths(node, seq, clientId, true);
			}
		}
		if (MergeTree.options.zamboniSegments) {
			zamboniSegments(this);
		}
	}

	private addToPendingList(
		segment: ISegment,
		segmentGroup?: SegmentGroup,
		localSeq?: number,
		previousProps?: PropertySet,
	) {
		let _segmentGroup = segmentGroup;
		if (_segmentGroup === undefined) {
			// TODO: review the cast
			_segmentGroup = {
				segments: [],
				localSeq,
				refSeq: this.collabWindow.currentSeq,
			} as SegmentGroup;
			if (previousProps) {
				_segmentGroup.previousProps = [];
			}
			this.pendingSegments.push(_segmentGroup);
		}

		if (
			(!_segmentGroup.previousProps && previousProps) ||
			(_segmentGroup.previousProps && !previousProps)
		) {
			throw new Error("All segments in group should have previousProps or none");
		}
		if (previousProps) {
			_segmentGroup.previousProps!.push(previousProps);
		}

		segment.segmentGroups.enqueue(_segmentGroup);
		return _segmentGroup;
	}

	// TODO: error checking
	public getMarkerFromId(id: string): ISegment | undefined {
		return this.idToSegment.get(id);
	}

	/**
	 * Given a position specified relative to a marker id, lookup the marker
	 * and convert the position to a character position.
	 * @param relativePos - Id of marker (may be indirect) and whether position is before or after marker.
	 * @param refseq - The reference sequence number at which to compute the position.
	 * @param clientId - The client id with which to compute the position.
	 */
	public posFromRelativePos(
		relativePos: IRelativePosition,
		refseq = this.collabWindow.currentSeq,
		clientId = this.collabWindow.clientId,
	) {
		let pos = -1;
		let marker: Marker | undefined;
		if (relativePos.id) {
			marker = this.getMarkerFromId(relativePos.id) as Marker;
		}
		if (marker) {
			pos = this.getPosition(marker, refseq, clientId);
			if (!relativePos.before) {
				pos += marker.cachedLength;
				if (relativePos.offset !== undefined) {
					pos += relativePos.offset;
				}
			} else {
				if (relativePos.offset !== undefined) {
					pos -= relativePos.offset;
				}
			}
		}
		return pos;
	}

	public insertSegments(
		pos: number,
		segments: ISegment[],
		refSeq: number,
		clientId: number,
		seq: number,
		opArgs: IMergeTreeDeltaOpArgs | undefined,
	) {
		this.ensureIntervalBoundary(pos, refSeq, clientId);

		const localSeq =
			seq === UnassignedSequenceNumber ? ++this.collabWindow.localSeq : undefined;

		this.blockInsert(pos, refSeq, clientId, seq, localSeq, segments);

		// opArgs == undefined => loading snapshot or test code
		if (opArgs !== undefined) {
			this.mergeTreeDeltaCallback?.(opArgs, {
				operation: MergeTreeDeltaType.INSERT,
				deltaSegments: segments.map((segment) => ({ segment })),
			});
		}

		if (
			this.collabWindow.collaborating &&
			MergeTree.options.zamboniSegments &&
			seq !== UnassignedSequenceNumber
		) {
			zamboniSegments(this);
		}
	}

	public insertAtReferencePosition(
		referencePosition: ReferencePosition,
		insertSegment: ISegment,
		opArgs: IMergeTreeDeltaOpArgs,
	): void {
		if (insertSegment.cachedLength === 0) {
			return;
		}
		if (
			insertSegment.parent ||
			insertSegment.removedSeq ||
			insertSegment.seq !== UniversalSequenceNumber
		) {
			throw new Error("Cannot insert segment that has already been inserted.");
		}

		const rebalanceTree = (segment: ISegment) => {
			// Blocks should never be left full
			// if the inserts makes the block full
			// then we need to walk up the chain of parents
			// and split the blocks until we find a block with
			// room
			let block = segment.parent;
			let ordinalUpdateNode: IMergeBlock | undefined = block;
			while (block !== undefined) {
				if (block.childCount >= MaxNodesInBlock) {
					const splitNode = this.split(block);
					if (block === this.root) {
						this.updateRoot(splitNode);
						// Update root already updates all its children ordinals
						ordinalUpdateNode = undefined;
					} else {
						this.insertChildNode(block.parent!, splitNode, block.index + 1);
						ordinalUpdateNode = splitNode.parent;
						this.blockUpdateLength(block.parent!, UnassignedSequenceNumber, clientId);
					}
				} else {
					this.blockUpdateLength(block, UnassignedSequenceNumber, clientId);
				}
				block = block.parent;
			}
			// Only update ordinals once, for all children,
			// on the path
			if (ordinalUpdateNode) {
				this.nodeUpdateOrdinals(ordinalUpdateNode);
			}
		};

		const clientId = this.collabWindow.clientId;
		const refSegment = referencePosition.getSegment()!;
		const refOffset = referencePosition.getOffset();
		const refSegLen = this.nodeLength(refSegment, this.collabWindow.currentSeq, clientId);
		let startSeg = refSegment;
		// if the change isn't at a boundary, we need to split the segment
		if (refOffset !== 0 && refSegLen !== undefined && refSegLen !== 0) {
			const splitSeg = this.splitLeafSegment(refSegment, refOffset);
			assert(!!splitSeg.next, 0x050 /* "Next segment changes are undefined!" */);
			this.insertChildNode(refSegment.parent!, splitSeg.next, refSegment.index + 1);
			rebalanceTree(splitSeg.next);
			startSeg = splitSeg.next;
		}
		// walk back from the segment, to see if there is a previous tie break seg
		backwardExcursion(startSeg, (backSeg) => {
			if (!backSeg.isLeaf()) {
				return true;
			}
			const backLen = this.nodeLength(backSeg, this.collabWindow.currentSeq, clientId);
			// ignore removed segments
			if (backLen === undefined) {
				return true;
			}
			// Find the nearest 0 length seg we can insert over, as all other inserts
			// go near to far
			if (backLen === 0) {
				if (this.breakTie(0, backSeg, UnassignedSequenceNumber)) {
					startSeg = backSeg;
				}
				return true;
			}
			return false;
		});

		if (this.collabWindow.collaborating) {
			insertSegment.localSeq = ++this.collabWindow.localSeq;
			insertSegment.seq = UnassignedSequenceNumber;
		} else {
			insertSegment.seq = UniversalSequenceNumber;
		}

		insertSegment.clientId = clientId;

		if (Marker.is(insertSegment)) {
			const markerId = insertSegment.getId();
			if (markerId) {
				this.mapIdToSegment(markerId, insertSegment);
			}
		}

		this.insertChildNode(startSeg.parent!, insertSegment, startSeg.index);

		rebalanceTree(insertSegment);

		this.mergeTreeDeltaCallback?.(opArgs, {
			deltaSegments: [{ segment: insertSegment }],
			operation: MergeTreeDeltaType.INSERT,
		});

		if (this.collabWindow.collaborating) {
			this.addToPendingList(insertSegment, undefined, insertSegment.localSeq);
		}
	}

	/**
	 * Resolves a remote client's position against the local sequence
	 * and returns the remote client's position relative to the local
	 * sequence. The client ref seq must be above the minimum sequence number
	 * or the return value will be undefined.
	 * Generally this method is used in conjunction with signals which provide
	 * point in time values for the below parameters, and is useful for things
	 * like displaying user position. It should not be used with persisted values
	 * as persisted values will quickly become invalid as the remoteClientRefSeq
	 * moves below the minimum sequence number
	 * @param remoteClientPosition - The remote client's position to resolve
	 * @param remoteClientRefSeq - The reference sequence number of the remote client
	 * @param remoteClientId - The client id of the remote client
	 */
	public resolveRemoteClientPosition(
		remoteClientPosition: number,
		remoteClientRefSeq: number,
		remoteClientId: number,
	): number | undefined {
		if (remoteClientRefSeq < this.collabWindow.minSeq) {
			return undefined;
		}

		const segmentInfo = this.getContainingSegment(
			remoteClientPosition,
			remoteClientRefSeq,
			remoteClientId,
		);

		const { currentSeq, clientId } = this.collabWindow;

		if (segmentInfo && segmentInfo.segment) {
			const segmentPosition = this.getPosition(segmentInfo.segment, currentSeq, clientId);
			return segmentPosition + segmentInfo.offset!;
		} else {
			if (remoteClientPosition === this.getLength(remoteClientRefSeq, remoteClientId)) {
				return this.getLength(currentSeq, clientId);
			}
		}
	}

	private insertChildNode(block: IMergeBlock, child: IMergeNode, childIndex: number) {
		assert(block.childCount < MaxNodesInBlock, 0x051 /* "Too many children on merge block!" */);

		for (let i = block.childCount; i > childIndex; i--) {
			block.children[i] = block.children[i - 1];
			block.children[i].index = i;
		}

		block.childCount++;
		block.assignChild(child, childIndex, false);
	}

	private blockInsert<T extends ISegment>(
		pos: number,
		refSeq: number,
		clientId: number,
		seq: number,
		localSeq: number | undefined,
		newSegments: T[],
	) {
		let segIsLocal = false;
		const checkSegmentIsLocal = (segment: ISegment) => {
			if (segment.seq === UnassignedSequenceNumber) {
				segIsLocal = true;
			}
			// Only need to look at first segment that follows finished node
			return false;
		};

		const continueFrom = (node: IMergeBlock) => {
			segIsLocal = false;
			forwardExcursion(node, checkSegmentIsLocal);
			return segIsLocal;
		};

		let segmentGroup: SegmentGroup;
		const saveIfLocal = (locSegment: ISegment) => {
			// Save segment so can assign sequence number when acked by server
			if (this.collabWindow.collaborating) {
				if (
					locSegment.seq === UnassignedSequenceNumber &&
					clientId === this.collabWindow.clientId
				) {
					segmentGroup = this.addToPendingList(locSegment, segmentGroup, localSeq);
				}
				// LocSegment.seq === 0 when coming from SharedSegmentSequence.loadBody()
				// In all other cases this has to be true (checked by addToLRUSet):
				// locSegment.seq > this.collabWindow.currentSeq
				else if (
					locSegment.seq! > this.collabWindow.minSeq &&
					MergeTree.options.zamboniSegments
				) {
					this.addToLRUSet(locSegment, locSegment.seq!);
				}
			}
		};
		const onLeaf = (segment: ISegment | undefined, _pos: number, context: InsertContext) => {
			const segmentChanges: ISegmentChanges = {};
			if (segment) {
				// Insert before segment
				segmentChanges.replaceCurrent = context.candidateSegment;
				segmentChanges.next = segment;
			} else {
				segmentChanges.next = context.candidateSegment;
			}
			return segmentChanges;
		};

		// TODO: build tree from segs and insert all at once
		let insertPos = pos;
		for (const newSegment of newSegments) {
			segIsLocal = false;
			if (newSegment.cachedLength > 0) {
				newSegment.seq = seq;
				newSegment.localSeq = localSeq;
				newSegment.clientId = clientId;
				if (Marker.is(newSegment)) {
					const markerId = newSegment.getId();
					if (markerId) {
						this.mapIdToSegment(markerId, newSegment);
					}
				}

				const splitNode = this.insertingWalk(this.root, insertPos, refSeq, clientId, seq, {
					leaf: onLeaf,
					candidateSegment: newSegment,
					continuePredicate: continueFrom,
				});

				if (newSegment.parent === undefined) {
					throw new UsageError("MergeTree insert failed", {
						currentSeq: this.collabWindow.currentSeq,
						minSeq: this.collabWindow.minSeq,
						segSeq: newSegment.seq,
					});
				}

				this.updateRoot(splitNode);
				saveIfLocal(newSegment);

				insertPos += newSegment.cachedLength;
			}
		}
	}

	private readonly splitLeafSegment = (
		segment: ISegment | undefined,
		pos: number,
	): ISegmentChanges => {
		if (!(pos > 0 && segment)) {
			return {};
		}

		const next = segment.splitAt(pos)!;
		this.mergeTreeMaintenanceCallback?.(
			{
				operation: MergeTreeMaintenanceType.SPLIT,
				deltaSegments: [{ segment }, { segment: next }],
			},
			undefined,
		);

		return { next };
	};

	private ensureIntervalBoundary(pos: number, refSeq: number, clientId: number) {
		const splitNode = this.insertingWalk(
			this.root,
			pos,
			refSeq,
			clientId,
			TreeMaintenanceSequenceNumber,
			{ leaf: this.splitLeafSegment },
		);
		this.updateRoot(splitNode);
	}

	// Assume called only when pos == len
	private breakTie(pos: number, node: IMergeNode, seq: number) {
		if (node.isLeaf()) {
			if (pos === 0) {
				// normalize the seq numbers
				// if the new seg is local (UnassignedSequenceNumber) give it the highest possible
				// seq for comparison, as it will get a seq higher than any other seq once sequences
				// if the current seg is local (UnassignedSequenceNumber) give it the second highest
				// possible seq, as the highest is reserved for the previous.
				const newSeq = seq === UnassignedSequenceNumber ? Number.MAX_SAFE_INTEGER : seq;
				const segSeq =
					node.seq === UnassignedSequenceNumber
						? Number.MAX_SAFE_INTEGER - 1
						: node.seq ?? 0;
				return newSeq > segSeq;
			}
			return false;
		} else {
			return true;
		}
	}

	private insertingWalk(
		block: IMergeBlock,
		pos: number,
		refSeq: number,
		clientId: number,
		seq: number,
		context: InsertContext,
	) {
		let _pos = pos;
		const children = block.children;
		let childIndex: number;
		let child: IMergeNode;
		let newNode: IMergeNode | undefined;
		let fromSplit: IMergeBlock | undefined;
		for (childIndex = 0; childIndex < block.childCount; childIndex++) {
			child = children[childIndex];
			const len = this.nodeLength(child, refSeq, clientId);
			if (len === undefined) {
				// if the seg len in undefined, the segment
				// will be removed, so should just be skipped for now
				continue;
			} else {
				assert(len >= 0, 0x4bc /* Length should not be negative */);
			}

			if (_pos < len || (_pos === len && this.breakTie(_pos, child, seq))) {
				// Found entry containing pos
				if (!child.isLeaf()) {
					const childBlock = child;
					// Internal node
					const splitNode = this.insertingWalk(
						childBlock,
						_pos,
						refSeq,
						clientId,
						seq,
						context,
					);
					if (splitNode === undefined) {
						if (context.structureChange) {
							this.nodeUpdateLengthNewStructure(block);
						} else {
							this.blockUpdateLength(block, seq, clientId);
						}
						return undefined;
					} else if (splitNode === MergeTree.theUnfinishedNode) {
						_pos -= len; // Act as if shifted segment
						continue;
					} else {
						newNode = splitNode;
						fromSplit = splitNode;
						childIndex++; // Insert after
					}
				} else {
					const segment = child;
					const segmentChanges = context.leaf(segment, _pos, context);
					if (segmentChanges.replaceCurrent) {
						block.assignChild(segmentChanges.replaceCurrent, childIndex, false);
						segmentChanges.replaceCurrent.ordinal = child.ordinal;
					}
					if (segmentChanges.next) {
						newNode = segmentChanges.next;
						childIndex++; // Insert after
					} else {
						// No change
						if (context.structureChange) {
							this.nodeUpdateLengthNewStructure(block);
						}
						return undefined;
					}
				}
				break;
			} else {
				_pos -= len;
			}
		}
		if (!newNode) {
			if (_pos === 0) {
				if (
					seq !== UnassignedSequenceNumber &&
					context.continuePredicate &&
					context.continuePredicate(block)
				) {
					return MergeTree.theUnfinishedNode;
				} else {
					const segmentChanges = context.leaf(undefined, _pos, context);
					newNode = segmentChanges.next;
					// Assert segmentChanges.replaceCurrent === undefined
				}
			}
		}
		if (newNode) {
			for (let i = block.childCount; i > childIndex; i--) {
				block.children[i] = block.children[i - 1];
				block.children[i].index = i;
			}
			block.assignChild(newNode, childIndex, false);
			block.childCount++;
			block.setOrdinal(newNode, childIndex);
			if (block.childCount < MaxNodesInBlock) {
				if (fromSplit) {
					this.nodeUpdateOrdinals(fromSplit);
				}
				if (context.structureChange) {
					this.nodeUpdateLengthNewStructure(block);
				} else {
					this.blockUpdateLength(block, seq, clientId);
				}
				return undefined;
			} else {
				// Don't update ordinals because higher block will do it
				return this.split(block);
			}
		} else {
			return undefined;
		}
	}

	private split(node: IMergeBlock) {
		const halfCount = MaxNodesInBlock / 2;
		const newNode = this.makeBlock(halfCount);
		node.childCount = halfCount;
		// Update ordinals to reflect lowered child count
		this.nodeUpdateOrdinals(node);
		for (let i = 0; i < halfCount; i++) {
			newNode.assignChild(node.children[halfCount + i], i, false);
			node.children[halfCount + i] = undefined!;
		}
		this.nodeUpdateLengthNewStructure(node);
		this.nodeUpdateLengthNewStructure(newNode);
		return newNode;
	}

	public nodeUpdateOrdinals(block: IMergeBlock) {
		for (let i = 0; i < block.childCount; i++) {
			const child = block.children[i];
			block.setOrdinal(child, i);
			if (!child.isLeaf()) {
				this.nodeUpdateOrdinals(child);
			}
		}
	}

	/**
	 * Annotate a range with properties
	 * @param start - The inclusive start position of the range to annotate
	 * @param end - The exclusive end position of the range to annotate
	 * @param props - The properties to annotate the range with
	 * @param combiningOp - Optional. Specifies how to combine values for the property, such as "incr" for increment.
	 * @param refSeq - The reference sequence number to use to apply the annotate
	 * @param clientId - The id of the client making the annotate
	 * @param seq - The sequence number of the annotate operation
	 * @param opArgs - The op args for the annotate op. this is passed to the merge tree callback if there is one
	 * @param rollback - Whether this is for a local rollback and what kind
	 */
	public annotateRange(
		start: number,
		end: number,
		props: PropertySet,
		combiningOp: ICombiningOp | undefined,
		refSeq: number,
		clientId: number,
		seq: number,
		opArgs: IMergeTreeDeltaOpArgs,
		rollback: PropertiesRollback = PropertiesRollback.None,
	) {
		this.ensureIntervalBoundary(start, refSeq, clientId);
		this.ensureIntervalBoundary(end, refSeq, clientId);
		const deltaSegments: IMergeTreeSegmentDelta[] = [];
		const localSeq =
			seq === UnassignedSequenceNumber ? ++this.collabWindow.localSeq : undefined;
		let segmentGroup: SegmentGroup | undefined;
		const annotateSegment = (segment: ISegment) => {
			assert(
				!Marker.is(segment) ||
					!(reservedMarkerIdKey in props) ||
					props.markerId === segment.properties?.markerId,
				0x5ad /* Cannot change the markerId of an existing marker */,
			);
			const propertyDeltas = segment.addProperties(
				props,
				combiningOp,
				seq,
				this.collabWindow,
				rollback,
			);
			deltaSegments.push({ segment, propertyDeltas });
			if (this.collabWindow.collaborating) {
				if (seq === UnassignedSequenceNumber) {
					segmentGroup = this.addToPendingList(
						segment,
						segmentGroup,
						localSeq,
						propertyDeltas ? propertyDeltas : {},
					);
				} else {
					if (MergeTree.options.zamboniSegments) {
						this.addToLRUSet(segment, seq);
					}
				}
			}
			return true;
		};

		this.nodeMap(refSeq, clientId, annotateSegment, undefined, undefined, start, end);

		// OpArgs == undefined => test code
		if (deltaSegments.length > 0) {
			this.mergeTreeDeltaCallback?.(opArgs, {
				operation: MergeTreeDeltaType.ANNOTATE,
				deltaSegments,
			});
		}
		if (this.collabWindow.collaborating && seq !== UnassignedSequenceNumber) {
			if (MergeTree.options.zamboniSegments) {
				zamboniSegments(this);
			}
		}
	}

	public markRangeRemoved(
		start: number,
		end: number,
		refSeq: number,
		clientId: number,
		seq: number,
		overwrite = false,
		opArgs: IMergeTreeDeltaOpArgs,
	): void {
		let _overwrite = overwrite;
		this.ensureIntervalBoundary(start, refSeq, clientId);
		this.ensureIntervalBoundary(end, refSeq, clientId);
		let segmentGroup: SegmentGroup;
		const removedSegments: IMergeTreeSegmentDelta[] = [];
		const localOverlapWithRefs: ISegment[] = [];
		const localSeq =
			seq === UnassignedSequenceNumber ? ++this.collabWindow.localSeq : undefined;
		const markRemoved = (segment: ISegment, pos: number, _start: number, _end: number) => {
			const existingRemovalInfo = toRemovalInfo(segment);
			if (existingRemovalInfo !== undefined) {
				_overwrite = true;
				if (existingRemovalInfo.removedSeq === UnassignedSequenceNumber) {
					// we removed this locally, but someone else removed it first
					// so put them at the head of the list
					// The list isn't ordered, but we keep the first removal at the head
					// for partialLengths bookkeeping purposes
					existingRemovalInfo.removedClientIds.unshift(clientId);

					existingRemovalInfo.removedSeq = seq;
					if (segment.localRefs?.empty === false) {
						localOverlapWithRefs.push(segment);
					}
				} else {
					// Do not replace earlier sequence number for remove
					existingRemovalInfo.removedClientIds.push(clientId);
				}
			} else {
				segment.removedClientIds = [clientId];
				segment.removedSeq = seq;
				segment.localRemovedSeq = localSeq;

				removedSegments.push({ segment });
			}

			// Save segment so can assign removed sequence number when acked by server
			if (this.collabWindow.collaborating) {
				if (
					segment.removedSeq === UnassignedSequenceNumber &&
					clientId === this.collabWindow.clientId
				) {
					segmentGroup = this.addToPendingList(segment, segmentGroup, localSeq);
				} else {
					if (MergeTree.options.zamboniSegments) {
						this.addToLRUSet(segment, seq);
					}
				}
			}
			return true;
		};
		const afterMarkRemoved = (node: IMergeBlock, pos: number, _start: number, _end: number) => {
			if (_overwrite) {
				this.nodeUpdateLengthNewStructure(node);
			} else {
				this.blockUpdateLength(node, seq, clientId);
			}
			return true;
		};
		this.nodeMap(refSeq, clientId, markRemoved, undefined, afterMarkRemoved, start, end);
		// these segments are already viewed as being removed locally and are not event-ed
		// so can slide non-StayOnRemove refs immediately
		this.slideAckedRemovedSegmentReferences(localOverlapWithRefs);
		// opArgs == undefined => test code
		if (removedSegments.length > 0) {
			this.mergeTreeDeltaCallback?.(opArgs, {
				operation: MergeTreeDeltaType.REMOVE,
				deltaSegments: removedSegments,
			});
		}
		// these events are newly removed
		// so we slide after eventing in case the consumer wants to make reference
		// changes at remove time, like add a ref to track undo redo.
		if (!this.collabWindow.collaborating || clientId !== this.collabWindow.clientId) {
			this.slideAckedRemovedSegmentReferences(removedSegments.map(({ segment }) => segment));
		}

		if (this.collabWindow.collaborating && seq !== UnassignedSequenceNumber) {
			if (MergeTree.options.zamboniSegments) {
				zamboniSegments(this);
			}
		}
	}

	/**
	 * Revert an unacked local op
	 */
	public rollback(op: IMergeTreeDeltaOp, localOpMetadata: SegmentGroup) {
		if (op.type === MergeTreeDeltaType.REMOVE) {
			const pendingSegmentGroup = this.pendingSegments.pop?.()?.data;
			if (pendingSegmentGroup === undefined || pendingSegmentGroup !== localOpMetadata) {
				throw new Error("Rollback op doesn't match last edit");
			}
			for (const segment of pendingSegmentGroup.segments) {
				const segmentSegmentGroup = segment.segmentGroups?.pop?.();
				assert(
					segmentSegmentGroup === pendingSegmentGroup,
					0x3ee /* Unexpected segmentGroup in segment */,
				);

				assert(
					segment.removedClientIds !== undefined &&
						segment.removedClientIds[0] === this.collabWindow.clientId,
					0x39d /* Rollback segment removedClientId does not match local client */,
				);
				segment.removedClientIds = undefined;
				segment.removedSeq = undefined;
				segment.localRemovedSeq = undefined;

				// Note: optional chaining short-circuits:
				// https://developer.mozilla.org/en-US/docs/Web/JavaScript/Reference/Operators/Optional_chaining#short-circuiting
				this.mergeTreeDeltaCallback?.(
					{ op: createInsertSegmentOp(this.findRollbackPosition(segment), segment) },
					{
						operation: MergeTreeDeltaType.INSERT,
						deltaSegments: [{ segment }],
					},
				);

				for (
					let updateNode = segment.parent;
					updateNode !== undefined;
					updateNode = updateNode.parent
				) {
					this.blockUpdateLength(
						updateNode,
						UnassignedSequenceNumber,
						this.collabWindow.clientId,
					);
				}
			}
		} else if (
			op.type === MergeTreeDeltaType.INSERT ||
			op.type === MergeTreeDeltaType.ANNOTATE
		) {
			const pendingSegmentGroup = this.pendingSegments.pop?.()?.data;
			if (
				pendingSegmentGroup === undefined ||
				pendingSegmentGroup !== localOpMetadata ||
				(op.type === MergeTreeDeltaType.ANNOTATE && !pendingSegmentGroup.previousProps)
			) {
				throw new Error("Rollback op doesn't match last edit");
			}
			let i = 0;
			for (const segment of pendingSegmentGroup.segments) {
				const segmentSegmentGroup = segment.segmentGroups.pop?.();
				assert(
					segmentSegmentGroup === pendingSegmentGroup,
					0x3ef /* Unexpected segmentGroup in segment */,
				);

				const start = this.findRollbackPosition(segment);
				if (op.type === MergeTreeDeltaType.INSERT) {
					segment.seq = UniversalSequenceNumber;
					segment.localSeq = undefined;
					const removeOp = createRemoveRangeOp(start, start + segment.cachedLength);
					this.markRangeRemoved(
						start,
						start + segment.cachedLength,
						UniversalSequenceNumber,
						this.collabWindow.clientId,
						UniversalSequenceNumber,
						false,
						{ op: removeOp },
					);
				} /* op.type === MergeTreeDeltaType.ANNOTATE */ else {
					const props = pendingSegmentGroup.previousProps![i];
					const rollbackType =
						op.combiningOp && op.combiningOp.name === "rewrite"
							? PropertiesRollback.Rewrite
							: PropertiesRollback.Rollback;
					const annotateOp = createAnnotateRangeOp(
						start,
						start + segment.cachedLength,
						props,
						undefined,
					);
					this.annotateRange(
						start,
						start + segment.cachedLength,
						props,
						undefined,
						UniversalSequenceNumber,
						this.collabWindow.clientId,
						UniversalSequenceNumber,
						{ op: annotateOp },
						rollbackType,
					);
					i++;
				}
			}
		} else {
			throw new Error("Unsupported op type for rollback");
		}
	}

	/**
	 * Walk the segments up to the current segment and calculate its position
	 */
	private findRollbackPosition(segment: ISegment) {
		let segmentPosition = 0;
		walkAllChildSegments(this.root, (seg) => {
			// If we've found the desired segment, terminate the walk and return 'segmentPosition'.
			if (seg === segment) {
				return false;
			}

			// If not removed, increase position
			if (seg.removedSeq === undefined) {
				segmentPosition += seg.cachedLength;
			}

			return true;
		});

		return segmentPosition;
	}

	public nodeUpdateLengthNewStructure(node: IMergeBlock, recur = false) {
		this.blockUpdate(node);
		if (this.collabWindow.collaborating) {
			this.localPartialsComputed = false;
			node.partialLengths = PartialSequenceLengths.combine(node, this.collabWindow, recur);
		}
	}

	public removeLocalReferencePosition(
		lref: LocalReferencePosition,
	): LocalReferencePosition | undefined {
		const segment = lref.getSegment();
		if (segment) {
			const removedRefs = segment?.localRefs?.removeLocalRef(lref);
			if (removedRefs !== undefined && refTypeIncludesFlag(lref, hierRefTypes)) {
				this.blockUpdatePathLengths(
					segment.parent,
					TreeMaintenanceSequenceNumber,
					LocalClientId,
				);
			}
			return removedRefs;
		}
	}

	public createLocalReferencePosition(
		segment: ISegment,
		offset: number,
		refType: ReferenceType,
		properties: PropertySet | undefined,
		slidingPreference?: SlidingPreference,
	): LocalReferencePosition {
		if (
			isRemovedAndAcked(segment) &&
			!refTypeIncludesFlag(refType, ReferenceType.SlideOnRemove | ReferenceType.Transient)
		) {
			throw new UsageError(
				"Can only create SlideOnRemove or Transient local reference position on a removed segment",
			);
		}
		const localRefs = segment.localRefs ?? new LocalReferenceCollection(segment);
		segment.localRefs = localRefs;

		const segRef = localRefs.createLocalRef(offset, refType, properties, slidingPreference);

		if (refTypeIncludesFlag(refType, hierRefTypes)) {
			this.blockUpdatePathLengths(
				segment.parent,
				TreeMaintenanceSequenceNumber,
				LocalClientId,
			);
		}
		return segRef;
	}

	// Segments should either be removed remotely, removed locally, or inserted locally
	private normalizeAdjacentSegments(affectedSegments: List<ISegment>): void {
		// Eagerly demand this since we're about to shift elements in the list around
		const currentOrder = Array.from(affectedSegments, ({ data: seg }) => ({
			parent: seg.parent,
			index: seg.index,
			ordinal: seg.ordinal,
		}));

		// Last segment which was not affected locally.
		let lastLocalSegment = affectedSegments.last;
		while (lastLocalSegment !== undefined && isRemovedAndAcked(lastLocalSegment.data)) {
			lastLocalSegment = lastLocalSegment.prev;
		}

		if (!lastLocalSegment) {
			return;
		}

		for (
			let segmentToSlide: ListNode<ISegment> | undefined = lastLocalSegment,
				nearerSegment = lastLocalSegment?.prev;
			segmentToSlide !== undefined;
			segmentToSlide = nearerSegment, nearerSegment = nearerSegment?.prev
		) {
			// Slide iterCur forward as far as possible
			if (isRemovedAndAcked(segmentToSlide.data)) {
				// Slide past all segments that are not also remotely removed
				affectedSegments.remove(segmentToSlide);
				affectedSegments.insertAfter(lastLocalSegment, segmentToSlide.data);
			} else if (isRemoved(segmentToSlide.data)) {
				assert(
					segmentToSlide.data.localRemovedSeq !== undefined,
					0x54d /* Removed segment that hasnt had its removal acked should be locally removed */,
				);
				// Slide each locally removed item past all segments that have localSeq > lremoveItem.localSeq
				// but not past remotely removed segments;
				let cur = segmentToSlide;
				let scan = cur.next;
				while (
					scan !== undefined &&
					!isRemovedAndAcked(scan.data) &&
					scan.data.localSeq !== undefined &&
					scan.data.localSeq > segmentToSlide.data.localRemovedSeq
				) {
					cur = scan;
					scan = scan.next;
				}
				if (cur !== segmentToSlide) {
					affectedSegments.remove(segmentToSlide);
					affectedSegments.insertAfter(cur, segmentToSlide.data);
				}
			}
		}

		const newOrder = Array.from(affectedSegments.map(({ data }) => data));
		newOrder.forEach((seg) =>
			seg.localRefs?.walkReferences((lref) => lref.callbacks?.beforeSlide?.(lref)),
		);
		const perSegmentTrackingGroups = new Map<ISegment, TrackingGroup[]>();
		for (const segment of newOrder) {
			const { trackingCollection } = segment;
			const trackingGroups = Array.from(trackingCollection.trackingGroups);
			perSegmentTrackingGroups.set(segment, trackingGroups);
			for (const group of trackingCollection.trackingGroups) {
				trackingCollection.unlink(group);
			}
		}

		for (let i = 0; i < newOrder.length; i++) {
			const seg = newOrder[i];
			const { parent, index, ordinal } = currentOrder[i];
			parent?.assignChild(seg, index, false);
			seg.ordinal = ordinal;
		}

		for (const [segment, groups] of perSegmentTrackingGroups.entries()) {
			for (const group of groups) {
				segment.trackingCollection.link(group);
			}
		}

		// Finally, update internal node bookkeeping on ancestors of the swapped nodes.
		// Toposort would improve this by a log factor, but probably not worth the added code size
		const depths = new Map<IMergeNode, number>();
		const computeDepth = (block: IMergeNode): number => {
			if (!depths.has(block)) {
				depths.set(block, block.parent === undefined ? 0 : 1 + computeDepth(block.parent));
			}
			return depths.get(block)!;
		};
		newOrder.forEach(computeDepth);
		for (const [node] of Array.from(depths.entries()).sort((a, b) => b[1] - a[1])) {
			if (!node.isLeaf()) {
				this.nodeUpdateLengthNewStructure(node, false);
			}
		}
		newOrder.forEach((seg) =>
			seg.localRefs?.walkReferences((lref) => lref.callbacks?.afterSlide?.(lref)),
		);
	}

	/**
	 * Normalizes the segments nearby `segmentGroup` to be ordered as they would if the op submitting `segmentGroup`
	 * is rebased to the current sequence number.
	 * This primarily affects the ordering of adjacent segments that were removed between the original submission of
	 * the local ops and now.
	 * Consider the following sequence of events:
	 * Initial state: "hi my friend" (seq: 0)
	 * - Client 1 inserts "good " to make "hi my good friend" (op1, refSeq: 0)
	 * - Client 2 deletes "my " to make "hi friend" (op2, refSeq: 0)
	 * - op2 is sequenced giving seq 1
	 * - Client 1 disconnects and reconnects at seq: 1.
	 *
	 * At this point in time, client 1 will have segments ["hi ", Removed"my ", Local"good ", "friend"].
	 * However, the rebased op that it submits will cause client 2 to have segments
	 * ["hi ", Local"good ", Removed"my ", "friend"].
	 *
	 * The difference in ordering can be problematic for tie-breaking concurrently inserted segments in some scenarios.
	 * Rather than incur extra work tie-breaking these scenarios for all clients, when client 1 rebases its operation,
	 * it can fix up its local state to align with what would be expected of the op it resubmits.
	 */
	public normalizeSegmentsOnRebase(): void {
		let currentRangeToNormalize = new List<ISegment>();
		let rangeContainsLocalSegs = false;
		let rangeContainsRemoteRemovedSegs = false;
		const normalize = () => {
			if (
				rangeContainsLocalSegs &&
				rangeContainsRemoteRemovedSegs &&
				currentRangeToNormalize.length > 1
			) {
				this.normalizeAdjacentSegments(currentRangeToNormalize);
			}
		};
		walkAllChildSegments(this.root, (seg) => {
			if (isRemoved(seg) || seg.seq === UnassignedSequenceNumber) {
				if (isRemovedAndAcked(seg)) {
					rangeContainsRemoteRemovedSegs = true;
				}
				if (seg.seq === UnassignedSequenceNumber) {
					rangeContainsLocalSegs = true;
				}
				currentRangeToNormalize.push(seg);
			} else {
				normalize();
				currentRangeToNormalize = new List<ISegment>();
				rangeContainsLocalSegs = false;
				rangeContainsRemoteRemovedSegs = false;
			}

			return true;
		});

		normalize();
	}

	private blockUpdate(block: IMergeBlock) {
		let len = 0;
		const hierBlock = block.hierBlock();
		if (hierBlock) {
			hierBlock.rightmostTiles = createMap<Marker>();
			hierBlock.leftmostTiles = createMap<Marker>();
			hierBlock.rangeStacks = {};
		}
		for (let i = 0; i < block.childCount; i++) {
			const child = block.children[i];
			len += nodeTotalLength(this, child) ?? 0;
			if (hierBlock) {
				addNodeReferences(
					this,
					child,
					hierBlock.rightmostTiles,
					hierBlock.leftmostTiles,
					hierBlock.rangeStacks,
				);
			}
			if (this.blockUpdateActions) {
				this.blockUpdateActions.child(block, i);
			}
		}
		block.cachedLength = len;
	}

	public blockUpdatePathLengths(
		startBlock: IMergeBlock | undefined,
		seq: number,
		clientId: number,
		newStructure = false,
	) {
		let block: IMergeBlock | undefined = startBlock;
		while (block !== undefined) {
			if (newStructure) {
				this.nodeUpdateLengthNewStructure(block);
			} else {
				this.blockUpdateLength(block, seq, clientId);
			}
			block = block.parent;
		}
	}

	private blockUpdateLength(node: IMergeBlock, seq: number, clientId: number) {
		this.blockUpdate(node);
		this.localPartialsComputed = false;
		if (
			this.collabWindow.collaborating &&
			seq !== UnassignedSequenceNumber &&
			seq !== TreeMaintenanceSequenceNumber
		) {
			if (
				node.partialLengths !== undefined &&
				MergeTree.options.incrementalUpdate &&
				clientId !== NonCollabClient
			) {
				node.partialLengths.update(node, seq, clientId, this.collabWindow);
			} else {
				node.partialLengths = PartialSequenceLengths.combine(node, this.collabWindow);
			}
		}
	}

	public mapRange<TClientData>(
		handler: ISegmentAction<TClientData>,
		refSeq: number,
		clientId: number,
		accum: TClientData,
		start?: number,
		end?: number,
		splitRange: boolean = false,
	) {
		if (splitRange) {
			if (start) {
				this.ensureIntervalBoundary(start, refSeq, clientId);
			}
			if (end) {
				this.ensureIntervalBoundary(end, refSeq, clientId);
			}
		}
		this.nodeMap(refSeq, clientId, handler, accum, undefined, start, end);
	}

	public incrementalBlockMap<TContext>(stateStack: Stack<IncrementalMapState<TContext>>) {
		while (!stateStack.empty()) {
			// We already check the stack is not empty
			const state = stateStack.top()!;
			if (state.op !== IncrementalExecOp.Go) {
				return;
			}
			if (state.childIndex === 0) {
				if (state.start === undefined) {
					state.start = 0;
				}
				if (state.end === undefined) {
					state.end = this.blockLength(state.block, state.refSeq, state.clientId);
				}

				if (state.actions.pre) {
					state.actions.pre(state);
				}
			}
			if (state.op === IncrementalExecOp.Go && state.childIndex < state.block.childCount) {
				const child = state.block.children[state.childIndex];
				const len = this.nodeLength(child, state.refSeq, state.clientId) ?? 0;
				if (len > 0 && state.start < len && state.end > 0) {
					if (!child.isLeaf()) {
						const childState = new IncrementalMapState(
							child,
							state.actions,
							state.pos,
							state.refSeq,
							state.clientId,
							state.context,
							state.start,
							state.end,
							0,
						);
						stateStack.push(childState);
					} else {
						state.actions.leaf(child, state);
					}
				}
				state.pos += len;
				state.start -= len;
				state.end -= len;
				state.childIndex++;
			} else {
				if (state.childIndex === state.block.childCount) {
					if (state.op === IncrementalExecOp.Go && state.actions.post) {
						state.actions.post(state);
					}
					stateStack.pop();
				}
			}
		}
	}

	private nodeMap<TClientData>(
		refSeq: number,
		clientId: number,
		leaf: ISegmentAction<TClientData>,
		accum: TClientData,
		post?: BlockAction<TClientData>,
		start: number = 0,
		end?: number,
		localSeq?: number,
	): void {
		const endPos = end ?? this.nodeLength(this.root, refSeq, clientId, localSeq) ?? 0;
		if (endPos === start) {
			return;
		}

		let pos = 0;

		depthFirstNodeWalk(
			this.root,
			this.root.children[0],
			(node) => {
				if (endPos <= pos) {
					return NodeAction.Exit;
				}
				const len = this.nodeLength(node, refSeq, clientId, localSeq);
				if (len === undefined || len === 0) {
					return NodeAction.Skip;
				}

				const nextPos = pos + len;
				// start is beyond the current node, so we can skip it
				if (start >= nextPos) {
					pos = nextPos;
					return NodeAction.Skip;
				}

				if (node.isLeaf()) {
					if (
						leaf(node, pos, refSeq, clientId, start - pos, endPos - pos, accum) ===
						false
					) {
						return NodeAction.Exit;
					}
					pos = nextPos;
				}
			},
			undefined,
			post === undefined
				? undefined
				: (block) => post(block, pos, refSeq, clientId, start - pos, endPos - pos, accum),
		);
	}
}<|MERGE_RESOLUTION|>--- conflicted
+++ resolved
@@ -851,12 +851,8 @@
 	 */
 	public _getSlideToSegment(
 		segment: ISegment | undefined,
-<<<<<<< HEAD
 		slidingPreference: SlidingPreference = SlidingPreference.Right,
-		shouldCache?: boolean,
-=======
 		cache?: Map<ISegment, { seg?: ISegment }>,
->>>>>>> a1de1e92
 	): ISegment | undefined {
 		if (!segment || !isRemovedAndAcked(segment)) {
 			return segment;
@@ -878,21 +874,15 @@
 			}
 			return true;
 		};
-<<<<<<< HEAD
-		// Slide to the next farthest valid segment in the tree
+
+		// Slide to the next farthest valid segment in the tree.
 		if (slidingPreference === SlidingPreference.Left) {
 			backwardExcursion(segment, goFurtherToFindSlideToSegment);
 		} else {
 			forwardExcursion(segment, goFurtherToFindSlideToSegment);
 		}
-
-		if (slideToSegment) {
-			if (shouldCache) {
-				for (const seg of segmentsWithSlidDst) {
-					this.cachedSlideDestination?.segmentToSlideDestination.set(seg, slideToSegment);
-				}
-			}
-			return slideToSegment;
+		if (result.seg !== undefined) {
+			return result.seg;
 		}
 
 		// If no such segment is found, slide to the last valid segment.
@@ -901,27 +891,7 @@
 		} else {
 			backwardExcursion(segment, goFurtherToFindSlideToSegment);
 		}
-
-		if (shouldCache) {
-			for (const seg of segmentsWithSlidDst) {
-				this.cachedSlideDestination?.segmentToSlideDestination.set(
-					seg,
-					slideToSegment ?? "detached",
-				);
-			}
-		}
-		return slideToSegment;
-=======
-		// Slide to the next farthest valid segment in the tree.
-		forwardExcursion(segment, goFurtherToFindSlideToSegment);
-		if (result.seg !== undefined) {
-			return result.seg;
-		}
-
-		// If no such segment is found, slide to the last valid segment.
-		backwardExcursion(segment, goFurtherToFindSlideToSegment);
 		return result.seg;
->>>>>>> a1de1e92
 	}
 
 	/**
@@ -936,146 +906,136 @@
 	 * See `packages\dds\merge-tree\REFERENCEPOSITIONS.md`
 	 * @param segments - An array of (not necessarily contiguous) segments with increasing ordinals.
 	 */
-<<<<<<< HEAD
-	private slideAckedRemovedSegmentReferences(segment: ISegment) {
-		assert(
-			isRemovedAndAcked(segment),
-			0x2f1 /* slideReferences from a segment which has not been removed and acked */,
-		);
-		if (segment.localRefs?.empty !== false) {
-			return;
-		}
-
-		const newLeftSegment = this._getSlideToSegment(segment, SlidingPreference.Left);
-		const newRightSegment = this._getSlideToSegment(segment, SlidingPreference.Right);
-
-		const localLeftRefs =
-			newLeftSegment &&
-			(newLeftSegment.localRefs ??= new LocalReferenceCollection(newLeftSegment));
-		const localRightRefs =
-			newRightSegment &&
-			(newRightSegment.localRefs ??= new LocalReferenceCollection(newRightSegment));
-
-		const addRefs = (
-			newSegment: ISegment,
-			refs: LocalReferenceCollection,
-			refPos: LocalReferencePosition[],
-		) => {
-			if (newSegment.ordinal < segment.ordinal) {
-				refs.addAfterTombstones(refPos);
-			} else {
-				refs.addBeforeTombstones(refPos);
-			}
-		};
-
-		const leftRefs: LocalReferencePosition[] = [];
-		const rightRefs: LocalReferencePosition[] = [];
-
-		for (const ref of segment.localRefs) {
-			if (ref.slidingPreference === SlidingPreference.Left && localLeftRefs) {
-				leftRefs.push(ref);
-			} else if (
-				(ref.slidingPreference === SlidingPreference.Right || !ref.slidingPreference) &&
-				localRightRefs
-			) {
-				rightRefs.push(ref);
-			} else {
-				if (!refTypeIncludesFlag(ref, ReferenceType.StayOnRemove)) {
-					ref.callbacks?.beforeSlide?.(ref);
-					segment.localRefs?.removeLocalRef(ref);
-					ref.callbacks?.afterSlide?.(ref);
-				}
-			}
-		}
-
-		if (newRightSegment && localRightRefs && rightRefs.length > 0) {
-			addRefs(newRightSegment, localRightRefs, rightRefs);
-		}
-
-		if (newLeftSegment && localLeftRefs && leftRefs.length > 0) {
-			addRefs(newLeftSegment, localLeftRefs, leftRefs);
-		}
-
-		// TODO:AB#4069: This update might be avoidable by checking if the old segment
-		// had hierarchical refs before sliding using `segment.localRefs?.hierRefCount`.
-		if (newRightSegment) {
-			this.blockUpdatePathLengths(
-				newRightSegment.parent,
-				TreeMaintenanceSequenceNumber,
-				LocalClientId,
-			);
-		}
-		if (newLeftSegment) {
-			this.blockUpdatePathLengths(
-				newLeftSegment.parent,
-				TreeMaintenanceSequenceNumber,
-				LocalClientId,
-=======
 	private slideAckedRemovedSegmentReferences(segments: ISegment[]) {
 		// References are slid in groups to preserve their order.
-		let currentSlideDestination: ISegment | undefined;
-		let currentSlideIsForward: boolean | undefined;
-		let currentSlideGroup: LocalReferenceCollection[] = [];
-		const slideGroup = () => {
-			if (currentSlideIsForward !== undefined) {
-				if (currentSlideDestination !== undefined) {
-					const localRefs = (currentSlideDestination.localRefs ??=
-						new LocalReferenceCollection(currentSlideDestination));
-					if (currentSlideIsForward) {
-						localRefs.addBeforeTombstones(...currentSlideGroup);
-					} else {
-						localRefs.addAfterTombstones(...currentSlideGroup);
-					}
+		let currentRightSlideDestination: ISegment | undefined;
+		let currentRightSlideIsForward: boolean | undefined;
+		let currentRightSlideGroup: LocalReferenceCollection[] = [];
+
+		let currentLeftSlideDestination: ISegment | undefined;
+		let currentLeftSlideIsForward: boolean | undefined;
+		let currentLeftSlideGroup: LocalReferenceCollection[] = [];
+
+		const slideGroup = (
+			currentSlideDestination: ISegment | undefined,
+			currentSlideIsForward: boolean | undefined,
+			currentSlideGroup: LocalReferenceCollection[],
+			pred: (ref: LocalReferencePosition) => boolean,
+		) => {
+			if (currentSlideIsForward === undefined) {
+				return;
+			}
+
+			if (currentSlideDestination !== undefined) {
+				const localRefs = (currentSlideDestination.localRefs ??=
+					new LocalReferenceCollection(currentSlideDestination));
+				if (currentSlideIsForward) {
+					localRefs.addBeforeTombstones(
+						...currentSlideGroup.map((collection) => collection.filter(pred)),
+					);
 				} else {
-					for (const collection of currentSlideGroup) {
-						for (const ref of collection) {
-							if (!refTypeIncludesFlag(ref, ReferenceType.StayOnRemove)) {
-								ref.callbacks?.beforeSlide?.(ref);
-								collection.removeLocalRef(ref);
-								ref.callbacks?.afterSlide?.(ref);
-							}
+					localRefs.addAfterTombstones(
+						...currentSlideGroup.map((collection) => collection.filter(pred)),
+					);
+				}
+			} else {
+				for (const collection of currentSlideGroup) {
+					for (const ref of collection) {
+						if (!refTypeIncludesFlag(ref, ReferenceType.StayOnRemove)) {
+							ref.callbacks?.beforeSlide?.(ref);
+							collection.removeLocalRef(ref);
+							ref.callbacks?.afterSlide?.(ref);
 						}
 					}
 				}
-
-				// TODO:AB#4069: This update might be avoidable by checking if the old segment
-				// had hierarchical refs before sliding using `segment.localRefs?.hierRefCount`.
-				if (currentSlideDestination) {
-					this.blockUpdatePathLengths(
-						currentSlideDestination.parent,
-						TreeMaintenanceSequenceNumber,
-						LocalClientId,
-					);
-				}
+			}
+
+			// TODO:AB#4069: This update might be avoidable by checking if the old segment
+			// had hierarchical refs before sliding using `segment.localRefs?.hierRefCount`.
+			if (currentSlideDestination) {
+				this.blockUpdatePathLengths(
+					currentSlideDestination.parent,
+					TreeMaintenanceSequenceNumber,
+					LocalClientId,
+				);
 			}
 		};
+
 		const segmentCache = new Map<ISegment, { seg?: ISegment }>();
 		for (const segment of segments) {
 			assert(
 				isRemovedAndAcked(segment),
 				0x2f1 /* slideReferences from a segment which has not been removed and acked */,
->>>>>>> a1de1e92
 			);
 			if (segment.localRefs === undefined || segment.localRefs.empty) {
 				continue;
 			}
-			const slideToSegment = this._getSlideToSegment(segment, segmentCache);
-			const slideIsForward =
-				slideToSegment === undefined ? false : slideToSegment.ordinal > segment.ordinal;
-
-			if (
-				slideToSegment !== currentSlideDestination ||
-				slideIsForward !== currentSlideIsForward
-			) {
-				slideGroup();
-				currentSlideGroup = [segment.localRefs];
-				currentSlideDestination = slideToSegment;
-				currentSlideIsForward = slideIsForward;
-			} else {
-				currentSlideGroup.push(segment.localRefs);
-			}
-		}
-		slideGroup();
+
+			if (segment.localRefs.any((ref) => ref.slidingPreference !== SlidingPreference.Left)) {
+				const slideToSegment = this._getSlideToSegment(
+					segment,
+					SlidingPreference.Right,
+					segmentCache,
+				);
+				const slideIsForward =
+					slideToSegment === undefined ? false : slideToSegment.ordinal > segment.ordinal;
+
+				if (
+					slideToSegment !== currentRightSlideDestination ||
+					slideIsForward !== currentRightSlideIsForward
+				) {
+					slideGroup(
+						currentRightSlideDestination,
+						currentRightSlideIsForward,
+						currentRightSlideGroup,
+						(ref) => ref.slidingPreference !== SlidingPreference.Left,
+					);
+					currentRightSlideGroup = [segment.localRefs];
+					currentRightSlideDestination = slideToSegment;
+					currentRightSlideIsForward = slideIsForward;
+				} else {
+					currentRightSlideGroup.push(segment.localRefs);
+				}
+			}
+			if (segment.localRefs.any((ref) => ref.slidingPreference === SlidingPreference.Left)) {
+				const slideToSegment = this._getSlideToSegment(
+					segment,
+					SlidingPreference.Left,
+					segmentCache,
+				);
+				const slideIsForward =
+					slideToSegment === undefined ? false : slideToSegment.ordinal > segment.ordinal;
+
+				if (
+					slideToSegment !== currentLeftSlideDestination ||
+					slideIsForward !== currentLeftSlideIsForward
+				) {
+					slideGroup(
+						currentLeftSlideDestination,
+						currentLeftSlideIsForward,
+						currentLeftSlideGroup,
+						(ref) => ref.slidingPreference === SlidingPreference.Left,
+					);
+					currentLeftSlideGroup = [segment.localRefs];
+					currentLeftSlideDestination = slideToSegment;
+					currentLeftSlideIsForward = slideIsForward;
+				} else {
+					currentLeftSlideGroup.push(segment.localRefs);
+				}
+			}
+		}
+		slideGroup(
+			currentRightSlideDestination,
+			currentRightSlideIsForward,
+			currentRightSlideGroup,
+			(ref) => ref.slidingPreference !== SlidingPreference.Left,
+		);
+		slideGroup(
+			currentLeftSlideDestination,
+			currentLeftSlideIsForward,
+			currentLeftSlideGroup,
+			(ref) => ref.slidingPreference === SlidingPreference.Left,
+		);
 	}
 
 	private blockLength(node: IMergeBlock, refSeq: number, clientId: number) {
