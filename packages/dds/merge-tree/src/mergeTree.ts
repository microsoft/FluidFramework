/*!
 * Copyright (c) Microsoft Corporation and contributors. All rights reserved.
 * Licensed under the MIT License.
 */

/* eslint-disable @typescript-eslint/no-non-null-assertion */
/* eslint-disable no-bitwise */

import { assert, Heap, IComparer } from "@fluidframework/core-utils/internal";
import { DataProcessingError, UsageError } from "@fluidframework/telemetry-utils/internal";

import { IAttributionCollectionSerializer } from "./attributionCollection.js";
// eslint-disable-next-line import/no-deprecated
import { Client } from "./client.js";
import { DoublyLinkedList, ListNode } from "./collections/index.js";
import {
	NonCollabClient,
	TreeMaintenanceSequenceNumber,
	UnassignedSequenceNumber,
	UniversalSequenceNumber,
} from "./constants.js";
import { EndOfTreeSegment, StartOfTreeSegment } from "./endOfTreeSegment.js";
import {
	LocalReferenceCollection,
	LocalReferencePosition,
	SlidingPreference,
	anyLocalReferencePosition,
	createDetachedLocalReferencePosition,
	filterLocalReferencePositions,
} from "./localReference.js";
import {
	IMergeTreeDeltaOpArgs,
	IMergeTreeSegmentDelta,
	MergeTreeDeltaCallback,
	MergeTreeMaintenanceCallback,
	MergeTreeMaintenanceType,
} from "./mergeTreeDeltaCallback.js";
import {
	NodeAction,
	backwardExcursion,
	depthFirstNodeWalk,
	forwardExcursion,
	walkAllChildSegments,
} from "./mergeTreeNodeWalk.js";
import {
	BlockAction,
	// eslint-disable-next-line import/no-deprecated
	CollaborationWindow,
	IMergeNode,
	IMoveInfo,
	IRemovalInfo,
	ISegment,
	ISegmentAction,
	ISegmentChanges,
	ISegmentLeaf,
	InsertContext,
	Marker,
	MaxNodesInBlock,
	MergeBlock,
	// eslint-disable-next-line import/no-deprecated
	SegmentGroup,
	reservedMarkerIdKey,
	seqLTE,
	toMoveInfo,
	toRemovalInfo,
	// eslint-disable-next-line import/no-deprecated
	type ObliterateInfo,
} from "./mergeTreeNodes.js";
import type { TrackingGroup } from "./mergeTreeTracking.js";
import {
	createAnnotateRangeOp,
	createInsertSegmentOp,
	createRemoveRangeOp,
} from "./opBuilder.js";
import {
	IMergeTreeDeltaOp,
	IRelativePosition,
	MergeTreeDeltaType,
	ReferenceType,
} from "./ops.js";
import { PartialSequenceLengths } from "./partialLengths.js";
import { PerspectiveImpl, isSegmentPresent } from "./perspective.js";
import { PropertySet, createMap, extend, extendIfUndefined } from "./properties.js";
import {
	DetachedReferencePosition,
	ReferencePosition,
	refGetTileLabels,
	refHasTileLabel,
	refTypeIncludesFlag,
} from "./referencePositions.js";
// eslint-disable-next-line import/no-deprecated
import { PropertiesRollback } from "./segmentPropertiesManager.js";
<<<<<<< HEAD
import { normalizePlace, Side, type SequencePlace } from "./sequencePlace.js";
=======
>>>>>>> d96f2970
import { SortedSegmentSet } from "./sortedSegmentSet.js";
import { zamboniSegments } from "./zamboni.js";

export function wasRemovedAfter(seg: ISegment, seq: number): boolean {
	return (
		seg.removedSeq !== UnassignedSequenceNumber &&
		(seg.removedSeq === undefined || seg.removedSeq > seq)
	);
}

function markSegmentMoved(seg: ISegment, moveInfo: IMoveInfo): void {
	seg.moveDst = moveInfo.moveDst;
	seg.movedClientIds = [...moveInfo.movedClientIds];
	seg.movedSeqs = [moveInfo.movedSeq];
	seg.movedSeq = moveInfo.movedSeq;
	seg.localMovedSeq = moveInfo.localMovedSeq;
	seg.wasMovedOnInsert = moveInfo.wasMovedOnInsert;
}

function isMoved(segment: ISegment): segment is ISegment & IMoveInfo {
	return toMoveInfo(segment) !== undefined;
}

function isRemoved(segment: ISegment): segment is ISegment & IRemovalInfo {
	return toRemovalInfo(segment) !== undefined;
}

function isRemovedAndAcked(segment: ISegment): segment is ISegment & IRemovalInfo {
	const removalInfo = toRemovalInfo(segment);
	return removalInfo !== undefined && removalInfo.removedSeq !== UnassignedSequenceNumber;
}

function isMovedAndAcked(segment: ISegment): segment is ISegment & IMoveInfo {
	const moveInfo = toMoveInfo(segment);
	return moveInfo !== undefined && moveInfo.movedSeq !== UnassignedSequenceNumber;
}

function isRemovedAndAckedOrMovedAndAcked(segment: ISegment): boolean {
	return isRemovedAndAcked(segment) || isMovedAndAcked(segment);
}

function isRemovedOrMoved(segment: ISegment): boolean {
	return isRemoved(segment) || isMoved(segment);
}

function nodeTotalLength(mergeTree: MergeTree, node: IMergeNode): number | undefined {
	if (!node.isLeaf()) {
		return node.cachedLength;
	}
	return mergeTree.localNetLength(node);
}

const LRUSegmentComparer: IComparer<LRUSegment> = {
	min: { maxSeq: -2 },
	compare: (a, b) => a.maxSeq - b.maxSeq,
};

/**
 * @legacy
 * @alpha
 */
export interface IMergeTreeOptions {
	catchUpBlobName?: string;
	/**
	 * Whether or not reference positions can slide to special endpoint segments
	 * denoting the positions immediately before the start and immediately after
	 * the end of the string.
	 *
	 * This is primarily useful in the case of interval stickiness.
	 */
	mergeTreeReferencesCanSlideToEndpoint?: boolean;
	mergeTreeSnapshotChunkSize?: number;
	/**
	 * Whether to use the SnapshotV1 format over SnapshotLegacy.
	 *
	 * SnapshotV1 stores a view of the merge-tree at the current sequence number, preserving merge metadata
	 * (e.g. clientId, seq, etc.) only for segment changes within the collab window.
	 *
	 * SnapshotLegacy stores a view of the merge-tree at the minimum sequence number along with the ops between
	 * the minimum sequence number and the current sequence number.
	 *
	 * Both formats merge segments where possible (see {@link ISegment.canAppend})
	 *
	 * default: false
	 *
	 * @remarks
	 * Despite the "legacy"/"V1" naming, both formats are actively used at the time of writing. SharedString
	 * uses legacy and Matrix uses V1.
	 */
	newMergeTreeSnapshotFormat?: boolean;

	/**
	 * Options related to attribution
	 */
	attribution?: IMergeTreeAttributionOptions;

	/**
	 * Enables support for the obliterate operation -- a stronger form of remove
	 * which deletes concurrently inserted segments
	 *
	 * Obliterate is currently experimental and may not work in all scenarios.
	 *
	 * Default value: false
	 */
	mergeTreeEnableObliterate?: boolean;

	/**
	 * Enables support for reconnecting when obliterate operations are present
	 *
	 * Obliterate is currently experimental and may not work in all scenarios.
	 *
	 * @defaultValue `false`
	 */
	mergeTreeEnableObliterateReconnect?: boolean;

	/**
	 * Enables support for obliterate endpoint expansion.
	 * When enabled, obliterate operations can have sidedness specified for their endpoints.
	 * If an endpoint is externally anchored
	 * (aka the start is after a given position, or the end is before a given position),
	 * then concurrent inserts adjacent to the exclusive endpoint of an obliterated range will be included in the obliteration
	 *
	 * @defaultValue `false`
	 */
	mergeTreeEnableSidedObliterate?: boolean;
}
export function errorIfOptionNotTrue(
	options: IMergeTreeOptions | undefined,
	option: keyof IMergeTreeOptions,
): void {
	if (options?.[option] !== true) {
		throw new Error(`${option} is not enabled.`);
	}
}

/**
 * @legacy
 * @alpha
 */
export interface IMergeTreeAttributionOptions {
	/**
	 * If enabled, segments will store attribution keys which can be used with the runtime to determine
	 * attribution information (i.e. who created the content and when it was created).
	 *
	 * This flag only applied to new documents: if a snapshot is loaded, whether or not attribution keys
	 * are tracked is determined by the presence of existing attribution keys in the snapshot.
	 *
	 * default: false
	 */
	track?: boolean;

	/**
	 * Provides a policy for how to track attribution data on segments.
	 * This option must be provided if either:
	 * - `track` is set to true
	 * - a document containing existing attribution information is loaded
	 */
	policyFactory?: () => AttributionPolicy;
}

/**
 * Implements policy dictating which kinds of operations should be attributed and how.
 * @sealed
 * @legacy
 * @alpha
 */
export interface AttributionPolicy {
	/**
	 * Enables tracking attribution information for operations on this merge-tree.
	 * This function is expected to subscribe to appropriate change events in order
	 * to manage any attribution data it stores on segments.
	 *
	 * This must be done in an eventually consistent fashion.
	 */
	// eslint-disable-next-line import/no-deprecated
	attach: (client: Client) => void;
	/**
	 * Disables tracking attribution information on segments.
	 */
	detach: () => void;
	/***/
	isAttached: boolean;
	/**
	 * Serializer capable of serializing any attribution data this policy stores on segments.
	 */
	serializer: IAttributionCollectionSerializer;
}

/**
 * @internal
 */
export interface LRUSegment {
	segment?: ISegmentLeaf;
	maxSeq: number;
}

export interface IRootMergeBlock extends MergeBlock {
	mergeTree?: MergeTree;
}

export function findRootMergeBlock(
	segmentOrNode: IMergeNode | undefined,
): IRootMergeBlock | undefined {
	if (segmentOrNode === undefined) {
		return undefined;
	}
	let maybeRoot: IRootMergeBlock | undefined = segmentOrNode.isLeaf()
		? segmentOrNode.parent
		: segmentOrNode;
	while (maybeRoot?.parent !== undefined) {
		maybeRoot = maybeRoot.parent;
	}

	return maybeRoot?.mergeTree === undefined ? undefined : maybeRoot;
}

/**
 * Find the segment to which a reference will slide if it needs to slide, or undefined if there
 * is no valid segment (i.e. the tree is empty).
 *
 * @param segment - The segment to slide from.
 * @param cache - Optional cache mapping segments to their sliding destinations.
 * Excursions will be avoided for segments in the cache, and the cache will be populated with
 * entries for all segments visited during excursion.
 * This can reduce the number of times the tree needs to be scanned if a range containing many
 * SlideOnRemove references is removed.
 * @internal
 */
function getSlideToSegment(
	segment: ISegment | undefined,
	slidingPreference: SlidingPreference = SlidingPreference.FORWARD,
	cache?: Map<ISegment, { seg?: ISegment }>,
	useNewSlidingBehavior: boolean = false,
): [ISegment | undefined, "start" | "end" | undefined] {
	if (
		!segment ||
		!isRemovedAndAckedOrMovedAndAcked(segment) ||
		segment.endpointType !== undefined
	) {
		return [segment, undefined];
	}

	const cachedSegment = cache?.get(segment);
	if (cachedSegment !== undefined) {
		return [cachedSegment.seg, undefined];
	}
	const result: { seg?: ISegment } = {};
	cache?.set(segment, result);
	const goFurtherToFindSlideToSegment = (seg: ISegment): boolean => {
		if (seg.seq !== UnassignedSequenceNumber && !isRemovedAndAckedOrMovedAndAcked(seg)) {
			result.seg = seg;
			return false;
		}
		if (
			cache !== undefined &&
			(seg.removedSeq === segment.removedSeq || seg.movedSeq === segment.movedSeq)
		) {
			cache.set(seg, result);
		}
		return true;
	};

	if (slidingPreference === SlidingPreference.BACKWARD) {
		backwardExcursion(segment, goFurtherToFindSlideToSegment);
	} else {
		forwardExcursion(segment, goFurtherToFindSlideToSegment);
	}
	if (result.seg !== undefined) {
		return [result.seg, undefined];
	}

	// in the new sliding behavior, we don't look in the opposite direction
	// if we fail to find a segment to slide to in the right direction.
	//
	// in other words, rather than going `forward ?? backward ?? detached` (or
	// `backward ?? forward ?? detached`), we would slide `forward ?? detached`
	// or `backward ?? detached`
	//
	// in both of these cases detached may be substituted for one of the special
	// endpoint segments, if such behavior is enabled
	if (!useNewSlidingBehavior) {
		if (slidingPreference === SlidingPreference.BACKWARD) {
			forwardExcursion(segment, goFurtherToFindSlideToSegment);
		} else {
			backwardExcursion(segment, goFurtherToFindSlideToSegment);
		}
	}

	let maybeEndpoint: "start" | "end" | undefined;

	if (slidingPreference === SlidingPreference.BACKWARD) {
		maybeEndpoint = "start";
	} else if (slidingPreference === SlidingPreference.FORWARD) {
		maybeEndpoint = "end";
	}

	return [result.seg, maybeEndpoint];
}

/**
 * Returns the position to slide a reference to if a slide is required.
 * @param segoff - The segment and offset to slide from
 * @returns segment and offset to slide the reference to
 * @internal
 */
export function getSlideToSegoff(
	segoff: { segment: ISegment | undefined; offset: number | undefined },
	slidingPreference: SlidingPreference = SlidingPreference.FORWARD,
	useNewSlidingBehavior: boolean = false,
): {
	segment: ISegment | undefined;
	offset: number | undefined;
} {
	if (segoff.segment === undefined) {
		return segoff;
	}
	const [segment, _] = getSlideToSegment(
		segoff.segment,
		slidingPreference,
		undefined,
		useNewSlidingBehavior,
	);
	if (segment === segoff.segment) {
		return segoff;
	}
	const offset =
		segment && segment.ordinal < segoff.segment.ordinal ? segment.cachedLength - 1 : 0;
	return {
		segment,
		offset,
	};
}

const forwardPred = (ref: LocalReferencePosition): boolean =>
	ref.slidingPreference !== SlidingPreference.BACKWARD;
const backwardPred = (ref: LocalReferencePosition): boolean =>
	ref.slidingPreference === SlidingPreference.BACKWARD;

class Obliterates {
	/**
	 * Array containing the all move operations within the
	 * collab window.
	 *
	 * The moves are stored in sequence order which accelerates clean up in setMinSeq
	 *
	 * See https://github.com/microsoft/FluidFramework/blob/main/packages/dds/merge-tree/docs/Obliterate.md#remote-perspective
	 * for additional context
	 */
	// eslint-disable-next-line import/no-deprecated
	private readonly seqOrdered = new DoublyLinkedList<ObliterateInfo>();

	/**
	 * This contains a sorted lists of all obliterate starts
	 * and is used to accelerate finding overlapping obliterates
	 * as well as determining if there are any obliterates at all.
	 */
	private readonly startOrdered = new SortedSegmentSet<LocalReferencePosition>();

	constructor(private readonly mergeTree: MergeTree) {}

	public setMinSeq(minSeq: number): void {
		// eslint-disable-next-line @typescript-eslint/no-non-null-asserted-optional-chain
		while (!this.seqOrdered.empty && this.seqOrdered.first?.data.seq! <= minSeq) {
			const ob = this.seqOrdered.shift()!;
			this.startOrdered.remove(ob.data.start);
			this.mergeTree.removeLocalReferencePosition(ob.data.start);
			this.mergeTree.removeLocalReferencePosition(ob.data.end);
		}
	}

	// eslint-disable-next-line import/no-deprecated
	public addOrUpdate(obliterateInfo: ObliterateInfo): void {
		const { seq, start } = obliterateInfo;
		if (seq !== UnassignedSequenceNumber) {
			this.seqOrdered.push(obliterateInfo);
		}
		this.startOrdered.addOrUpdate(start);
	}

	public empty(): boolean {
		return this.startOrdered.size === 0;
	}

	// eslint-disable-next-line import/no-deprecated
	public findOverlapping(seg: ISegment): Iterable<ObliterateInfo> {
		// eslint-disable-next-line import/no-deprecated
		const overlapping: ObliterateInfo[] = [];
		for (const start of this.startOrdered.items) {
			if (start.getSegment()!.ordinal <= seg.ordinal) {
				// eslint-disable-next-line import/no-deprecated
				const ob = start.properties?.obliterate as ObliterateInfo;
				if (ob.end.getSegment()!.ordinal >= seg.ordinal) {
					overlapping.push(ob);
				}
			} else {
				// the start is past the seg, so exit
				break;
			}
		}
		return overlapping;
	}
}

/**
 * @internal
 */
export class MergeTree {
	public static readonly options = {
		incrementalUpdate: true,
		insertAfterRemovedSegs: true,
		zamboniSegments: true,
	};

	private static readonly theUnfinishedNode = { childCount: -1 } as unknown as MergeBlock;

	// eslint-disable-next-line import/no-deprecated
	public readonly collabWindow = new CollaborationWindow();

	// eslint-disable-next-line import/no-deprecated
	public readonly pendingSegments = new DoublyLinkedList<SegmentGroup>();

	public readonly segmentsToScour = new Heap<LRUSegment>(LRUSegmentComparer);

	public readonly attributionPolicy: AttributionPolicy | undefined;

	/**
	 * Whether or not all blocks in the mergeTree currently have information about local partial lengths computed.
	 * This information is only necessary on reconnect, and otherwise costly to bookkeep.
	 * This field enables tracking whether partials need to be recomputed using localSeq information.
	 */
	private localPartialsComputed = false;
	// for now assume only markers have ids and so point directly at the Segment
	// if we need to have pointers to non-markers, we can change to point at local refs
	private readonly idToMarker = new Map<string, Marker>();
	public mergeTreeDeltaCallback?: MergeTreeDeltaCallback;
	public mergeTreeMaintenanceCallback?: MergeTreeMaintenanceCallback;

	private readonly obliterates = new Obliterates(this);

	public constructor(public options?: IMergeTreeOptions) {
		this._root = this.makeBlock(0);
		this._root.mergeTree = this;
		this.attributionPolicy = options?.attribution?.policyFactory?.();
	}

	private _root: IRootMergeBlock;
	public get root(): IRootMergeBlock {
		return this._root;
	}

	public set root(value: IRootMergeBlock) {
		this._root = value;
		value.mergeTree = this;
	}

	public makeBlock(childCount: number): MergeBlock {
		const block = new MergeBlock(childCount);
		block.ordinal = "";
		return block;
	}

	/**
	 * Compute the net length of this segment from a local perspective.
	 * @param segment - Segment whose length to find
	 * @param localSeq - localSeq at which to find the length of this segment. If not provided,
	 * default is to consider the local client's current perspective. Only local sequence
	 * numbers corresponding to un-acked operations give valid results.
	 */
	public localNetLength(
		segment: ISegment,
		refSeq?: number,
		localSeq?: number,
	): number | undefined {
		const removalInfo = toRemovalInfo(segment);
		const moveInfo = toMoveInfo(segment);
		if (localSeq === undefined) {
			if (removalInfo !== undefined || moveInfo !== undefined) {
				if (
					(!!removalInfo && !seqLTE(removalInfo.removedSeq, this.collabWindow.minSeq)) ||
					(!!moveInfo && !seqLTE(moveInfo.movedSeq, this.collabWindow.minSeq))
				) {
					return 0;
				}
				// this segment removed and outside the collab window which means it is zamboni eligible
				// this also means the segment could not exist, so we should not consider it
				// when making decisions about conflict resolutions
				return undefined;
			} else {
				return segment.cachedLength;
			}
		}

		assert(
			refSeq !== undefined,
			0x398 /* localSeq provided for local length without refSeq */,
		);
		assert(segment.seq !== undefined, 0x399 /* segment with no seq in mergeTree */);
		const { seq, removedSeq, localRemovedSeq, movedSeq, localMovedSeq } = segment;
		if (seq === UnassignedSequenceNumber) {
			assert(
				segment.localSeq !== undefined,
				0x39a /* unacked segment with undefined localSeq */,
			);
			// inserted locally, still un-acked
			if (
				segment.localSeq > localSeq ||
				(localRemovedSeq !== undefined && localRemovedSeq <= localSeq) ||
				(localMovedSeq !== undefined && localMovedSeq <= localSeq)
			) {
				return 0;
			}
			const { cachedLength } = segment;
			return cachedLength;
		} else {
			// inserted remotely
			if (
				seq > refSeq ||
				(removedSeq !== undefined &&
					removedSeq !== UnassignedSequenceNumber &&
					removedSeq <= refSeq) ||
				(movedSeq !== undefined &&
					movedSeq !== UnassignedSequenceNumber &&
					movedSeq <= refSeq) ||
				(localRemovedSeq !== undefined && localRemovedSeq <= localSeq) ||
				(localMovedSeq !== undefined && localMovedSeq <= localSeq)
			) {
				return 0;
			}
			return segment.cachedLength;
		}
	}

	public unlinkMarker(marker: Marker): void {
		const id = marker.getId();
		if (id) {
			this.idToMarker.delete(id);
		}
	}

	private addNode(block: MergeBlock, node: IMergeNode): number {
		const index = block.childCount++;
		block.assignChild(node, index, false);
		return index;
	}

	public reloadFromSegments(segments: ISegment[]): void {
		// This code assumes that a later call to `startCollaboration()` will initialize partial lengths.
		assert(
			!this.collabWindow.collaborating,
			0x049 /* "Trying to reload from segments while collaborating!" */,
		);

		const maxChildren = MaxNodesInBlock - 1;

		// Starting with the leaf segments, recursively builds the B-Tree layer by layer from the bottom up.
		const buildMergeBlock = (nodes: IMergeNode[]): IRootMergeBlock => {
			const blockCount = Math.ceil(nodes.length / maxChildren); // Compute # blocks require for this level of B-Tree
			const blocks: MergeBlock[] = Array.from({ length: blockCount }); // Pre-alloc array to collect nodes

			// For each block in this level of the B-Tree...
			for (
				let nodeIndex = 0, blockIndex = 0; // Start with the first block and first node
				blockIndex < blockCount; // If we have more blocks, we also have more nodes to insert
				blockIndex++ // Advance to next block in this layer.
			) {
				const block = (blocks[blockIndex] = this.makeBlock(0));

				// For each child of the current block, insert a node (while we have nodes left)
				// and update the block's info.
				for (
					let childIndex = 0;
					childIndex < maxChildren && nodeIndex < nodes.length; // While we still have children & nodes left
					childIndex++, nodeIndex++ // Advance to next child & node
				) {
					// Insert the next node into the current block
					this.addNode(block, nodes[nodeIndex]);
				}

				// Calculate this block's info.  Previously this was inlined into the above loop as a micro-optimization,
				// but it turns out to be negligible in practice since `reloadFromSegments()` is only invoked for the
				// snapshot header.  The bulk of the segments in long documents are inserted via `insertSegments()`.
				this.blockUpdate(block);
			}

			return blocks.length === 1 // If there is only one block at this layer...
				? blocks[0] // ...then we're done.  Return the root.
				: buildMergeBlock(blocks); // ...otherwise recursively build the next layer above blocks.
		};
		if (segments.length > 0) {
			this.root = buildMergeBlock(segments);
			this.nodeUpdateOrdinals(this.root);
		} else {
			this.root = this.makeBlock(0);
		}
	}

	// For now assume min starts at zero
	public startCollaboration(localClientId: number, minSeq: number, currentSeq: number): void {
		this.collabWindow.clientId = localClientId;
		this.collabWindow.minSeq = minSeq;
		this.collabWindow.collaborating = true;
		this.collabWindow.currentSeq = currentSeq;
		this.nodeUpdateLengthNewStructure(this.root, true);
	}

	private addToLRUSet(leaf: ISegmentLeaf, seq: number): void {
		// If the parent node has not yet been marked for scour (i.e., needsScour is not false or undefined),
		// add the segment and mark the mark the node now.

		// TODO: 'seq' may be less than the current sequence number when inserting pre-ACKed
		//       segments from a snapshot.  We currently skip these for now.
		if (leaf.parent!.needsScour !== true && seq > this.collabWindow.currentSeq) {
			leaf.parent!.needsScour = true;
			this.segmentsToScour.add({ segment: leaf, maxSeq: seq });
		}
	}

	public getLength(refSeq: number, clientId: number): number {
		return this.blockLength(this.root, refSeq, clientId);
	}

	/**
	 * Returns the current length of the MergeTree for the local client.
	 */
	public get length(): number | undefined {
		return this.root.cachedLength;
	}

	public getPosition(
		node: IMergeNode,
		refSeq: number,
		clientId: number,
		localSeq?: number,
	): number {
		if (node.isLeaf() && node.endpointType === "start") {
			return 0;
		}

		let totalOffset = 0;
		let parent = node.parent;
		let prevParent: MergeBlock | undefined;
		while (parent) {
			const children = parent.children;
			for (let childIndex = 0; childIndex < parent.childCount; childIndex++) {
				const child = children[childIndex];
				if ((!!prevParent && child === prevParent) || child === node) {
					break;
				}
				totalOffset += this.nodeLength(child, refSeq, clientId, localSeq) ?? 0;
			}
			prevParent = parent;
			parent = parent.parent;
		}
		return totalOffset;
	}

	public getContainingSegment<T extends ISegment>(
		pos: number,
		refSeq: number,
		clientId: number,
		localSeq?: number,
	): {
		segment: T | undefined;
		offset: number | undefined;
	} {
		assert(
			localSeq === undefined || clientId === this.collabWindow.clientId,
			0x39b /* localSeq provided for non-local client */,
		);
		let segment: T | undefined;
		let offset: number | undefined;

		const leaf = (
			leafSeg: ISegment,
			segpos: number,
			_refSeq: number,
			_clientId: number,
			start: number,
		): boolean => {
			segment = leafSeg as T;
			offset = start;
			return false;
		};
		this.nodeMap(refSeq, clientId, leaf, undefined, undefined, pos, pos + 1, localSeq);
		return { segment, offset };
	}

	/**
	 * Slides or removes references from the provided list of segments.
	 *
	 * The order of the references is preserved for references of the same sliding
	 * preference. Relative order between references that slide backward and those
	 * that slide forward is not preserved, even in the case when they slide to
	 * the same segment.
	 *
	 * @remarks
	 *
	 * 1. Preserving the order of the references is a useful property for reference-based undo/redo
	 * (see revertibles.ts).
	 *
	 * 2. For use cases which necessitate eventual consistency across clients,
	 * this method should only be called with segments for which the current client sequence number is
	 * max(remove segment sequence number, add reference sequence number).
	 * See `packages\dds\merge-tree\REFERENCEPOSITIONS.md`
	 *
	 * @param segments - An array of (not necessarily contiguous) segments with increasing ordinals.
	 */
	private slideAckedRemovedSegmentReferences(segments: ISegment[]): void {
		// References are slid in groups to preserve their order.
		let currentForwardSlideGroup: LocalReferenceCollection[] = [];
		let currentBackwardSlideGroup: LocalReferenceCollection[] = [];

		let currentForwardMaybeEndpoint: "start" | "end" | undefined;
		let currentForwardSlideDestination: ISegment | undefined;
		let currentForwardSlideIsForward: boolean | undefined;

		let currentBackwardMaybeEndpoint: "start" | "end" | undefined;
		let currentBackwardSlideDestination: ISegment | undefined;
		let currentBackwardSlideIsForward: boolean | undefined;

		const slideGroup = (
			currentSlideDestination: ISegmentLeaf | undefined,
			currentSlideIsForward: boolean | undefined,
			currentSlideGroup: LocalReferenceCollection[],
			pred: (ref: LocalReferencePosition) => boolean,
			maybeEndpoint: "start" | "end" | undefined,
		): void => {
			if (currentSlideIsForward === undefined) {
				return;
			}

			const nonEndpointRefsToAdd = currentSlideGroup.map((collection) =>
				filterLocalReferencePositions(
					collection,
					(ref) => pred(ref) && (maybeEndpoint ? !ref.canSlideToEndpoint : true),
				),
			);

			const endpointRefsToAdd = currentSlideGroup.map((collection) =>
				filterLocalReferencePositions(
					collection,
					(ref) => pred(ref) && !!ref.canSlideToEndpoint,
				),
			);

			if (maybeEndpoint) {
				const endpoint = maybeEndpoint === "start" ? this.startOfTree : this.endOfTree;
				const localRefs = LocalReferenceCollection.setOrGet(endpoint);
				if (currentSlideIsForward) {
					localRefs.addBeforeTombstones(...endpointRefsToAdd);
				} else {
					localRefs.addAfterTombstones(...endpointRefsToAdd);
				}
			}

			if (currentSlideDestination === undefined) {
				for (const collection of currentSlideGroup) {
					for (const ref of collection) {
						if (pred(ref) && !refTypeIncludesFlag(ref, ReferenceType.StayOnRemove)) {
							ref.callbacks?.beforeSlide?.(ref);
							collection.removeLocalRef(ref);
							ref.callbacks?.afterSlide?.(ref);
						}
					}
				}
			} else {
				const localRefs = LocalReferenceCollection.setOrGet(currentSlideDestination);
				if (currentSlideIsForward) {
					localRefs.addBeforeTombstones(...nonEndpointRefsToAdd);
				} else {
					localRefs.addAfterTombstones(...nonEndpointRefsToAdd);
				}
			}
		};

		const trySlideSegment = (
			segment: ISegment,
			currentSlideDestination: ISegment | undefined,
			currentSlideIsForward: boolean | undefined,
			currentSlideGroup: LocalReferenceCollection[],
			pred: (ref: LocalReferencePosition) => boolean,
			slidingPreference: SlidingPreference,
			currentMaybeEndpoint: "start" | "end" | undefined,
			reassign: (
				localRefs: LocalReferenceCollection,
				slideToSegment: ISegment | undefined,
				slideIsForward: boolean,
				maybeEndpoint: "start" | "end" | undefined,
			) => void,
		): void => {
			// avoid sliding logic if this segment doesn't have any references
			// with the given sliding preference
			if (!segment.localRefs || !anyLocalReferencePosition(segment.localRefs, pred)) {
				return;
			}

			const [slideToSegment, maybeEndpoint] = getSlideToSegment(
				segment,
				slidingPreference,
				slidingPreference === SlidingPreference.FORWARD
					? forwardSegmentCache
					: backwardSegmentCache,
				this.options?.mergeTreeReferencesCanSlideToEndpoint,
			);
			const slideIsForward =
				slideToSegment === undefined ? false : slideToSegment.ordinal > segment.ordinal;

			if (
				slideToSegment !== currentSlideDestination ||
				slideIsForward !== currentSlideIsForward ||
				maybeEndpoint !== currentMaybeEndpoint
			) {
				slideGroup(
					currentSlideDestination,
					currentSlideIsForward,
					currentSlideGroup,
					pred,
					this.options?.mergeTreeReferencesCanSlideToEndpoint ? maybeEndpoint : undefined,
				);
				reassign(
					segment.localRefs,
					slideToSegment,
					slideIsForward,
					this.options?.mergeTreeReferencesCanSlideToEndpoint ? maybeEndpoint : undefined,
				);
			} else {
				currentSlideGroup.push(segment.localRefs);
			}
		};

		const forwardSegmentCache = new Map<ISegment, { seg?: ISegment }>();
		const backwardSegmentCache = new Map<ISegment, { seg?: ISegment }>();
		for (const segment of segments) {
			assert(
				isRemovedAndAckedOrMovedAndAcked(segment),
				0x2f1 /* slideReferences from a segment which has not been removed and acked */,
			);
			if (segment.localRefs === undefined || segment.localRefs.empty) {
				continue;
			}

			trySlideSegment(
				segment,
				currentForwardSlideDestination,
				currentForwardSlideIsForward,
				currentForwardSlideGroup,
				forwardPred,
				SlidingPreference.FORWARD,
				currentForwardMaybeEndpoint,
				(localRefs, slideToSegment, slideIsForward, maybeEndpoint) => {
					currentForwardSlideGroup = [localRefs];
					currentForwardSlideDestination = slideToSegment;
					currentForwardSlideIsForward = slideIsForward;
					currentForwardMaybeEndpoint = maybeEndpoint;
				},
			);

			trySlideSegment(
				segment,
				currentBackwardSlideDestination,
				currentBackwardSlideIsForward,
				currentBackwardSlideGroup,
				backwardPred,
				SlidingPreference.BACKWARD,
				currentBackwardMaybeEndpoint,
				(localRefs, slideToSegment, slideIsForward, maybeEndpoint) => {
					currentBackwardSlideGroup = [localRefs];
					currentBackwardSlideDestination = slideToSegment;
					currentBackwardSlideIsForward = slideIsForward;
					currentBackwardMaybeEndpoint = maybeEndpoint;
				},
			);
		}

		slideGroup(
			currentForwardSlideDestination,
			currentForwardSlideIsForward,
			currentForwardSlideGroup,
			forwardPred,
			currentForwardMaybeEndpoint,
		);
		slideGroup(
			currentBackwardSlideDestination,
			currentBackwardSlideIsForward,
			currentBackwardSlideGroup,
			backwardPred,
			currentBackwardMaybeEndpoint,
		);
	}

	private blockLength(node: MergeBlock, refSeq: number, clientId: number): number {
		return this.collabWindow.collaborating && clientId !== this.collabWindow.clientId
			? node.partialLengths!.getPartialLength(refSeq, clientId)
			: node.cachedLength ?? 0;
	}

	/**
	 * Compute local partial length information
	 *
	 * Public only for use by internal tests
	 */
	public computeLocalPartials(refSeq: number): void {
		if (this.localPartialsComputed) {
			return;
		}

		// eslint-disable-next-line import/no-deprecated
		const rebaseCollabWindow = new CollaborationWindow();
		rebaseCollabWindow.loadFrom(this.collabWindow);
		if (refSeq < this.collabWindow.minSeq) {
			rebaseCollabWindow.minSeq = refSeq;
		}
		this.root.partialLengths = PartialSequenceLengths.combine(
			this.root,
			rebaseCollabWindow,
			true,
			true,
		);
		this.localPartialsComputed = true;
	}

	private nodeLength(
		node: IMergeNode,
		refSeq: number,
		clientId: number,
		localSeq?: number,
	): number | undefined {
		if (!this.collabWindow.collaborating || this.collabWindow.clientId === clientId) {
			if (node.isLeaf()) {
				return this.localNetLength(node, refSeq, localSeq);
			} else if (localSeq === undefined) {
				// Local client sees all segments, even when collaborating
				return node.cachedLength;
			} else {
				this.computeLocalPartials(refSeq);

				// Local client should see all segments except those after localSeq.
				const partialLen = node.partialLengths!.getPartialLength(refSeq, clientId, localSeq);

				PartialSequenceLengths.options.verifyExpected?.(
					this,
					node,
					refSeq,
					clientId,
					localSeq,
				);

				return partialLen;
			}
		} else {
			// Sequence number within window
			if (node.isLeaf()) {
				const segment = node;
				const removalInfo = toRemovalInfo(segment);
				const moveInfo = toMoveInfo(segment);

				if (removalInfo !== undefined) {
					if (seqLTE(removalInfo.removedSeq, this.collabWindow.minSeq)) {
						return undefined;
					}
					if (
						seqLTE(removalInfo.removedSeq, refSeq) ||
						removalInfo.removedClientIds.includes(clientId)
					) {
						return 0;
					}
				}

				if (moveInfo !== undefined) {
					if (seqLTE(moveInfo.movedSeq, this.collabWindow.minSeq)) {
						return undefined;
					}
					if (
						seqLTE(moveInfo.movedSeq, refSeq) ||
						moveInfo.movedClientIds.includes(clientId)
					) {
						return 0;
					}
				}

				return seqLTE(node.seq ?? 0, refSeq) || segment.clientId === clientId
					? segment.cachedLength
					: 0;
			} else {
				const partialLen = node.partialLengths!.getPartialLength(refSeq, clientId);

				PartialSequenceLengths.options.verifyExpected?.(this, node, refSeq, clientId);

				return partialLen;
			}
		}
	}

	public setMinSeq(minSeq: number): void {
		assert(
			minSeq <= this.collabWindow.currentSeq,
			0x04e /* "Trying to set minSeq above currentSeq of collab window!" */,
		);

		// Only move forward
		assert(
			this.collabWindow.minSeq <= minSeq,
			0x04f /* "minSeq of collab window > target minSeq!" */,
		);

		if (minSeq > this.collabWindow.minSeq) {
			this.collabWindow.minSeq = minSeq;
			this.obliterates.setMinSeq(minSeq);
			if (MergeTree.options.zamboniSegments) {
				zamboniSegments(this);
			}
		}
	}

	/**
	 * Returns the count of elements before the given reference position from the given perspective.
	 *
	 * @param refPos - The reference position to resolve.
	 * @param refSeq - The number of the latest sequenced change to consider.
	 * Defaults to including all edits which have been applied.
	 * @param clientId - The ID of the client from whose perspective to resolve this reference. Defaults to the current client.
	 * @param localSeq - The local sequence number to consider. Defaults to including all local edits.
	 */
	public referencePositionToLocalPosition(
		refPos: ReferencePosition,
		refSeq = Number.MAX_SAFE_INTEGER,
		clientId = this.collabWindow.clientId,
		localSeq: number | undefined = this.collabWindow.localSeq,
	): number {
		const seg: ISegmentLeaf | undefined = refPos.getSegment();
		if (seg?.parent === undefined) {
			// We have no idea where this reference is, because it refers to a segment which is not in the tree.
			return DetachedReferencePosition;
		}
		if (refPos.isLeaf()) {
			return this.getPosition(refPos, refSeq, clientId, localSeq);
		}
		if (refTypeIncludesFlag(refPos, ReferenceType.Transient) || seg.localRefs?.has(refPos)) {
			if (
				seg !== this.startOfTree &&
				seg !== this.endOfTree &&
				!isSegmentPresent(seg, { refSeq, localSeq })
			) {
				const forward = refPos.slidingPreference === SlidingPreference.FORWARD;
				const slideSeq =
					seg.movedSeq !== UnassignedSequenceNumber && seg.movedSeq !== undefined
						? seg.movedSeq
						: seg.removedSeq !== UnassignedSequenceNumber && seg.removedSeq !== undefined
							? seg.removedSeq
							: refSeq;
				const slideLocalSeq = seg.localMovedSeq ?? seg.localRemovedSeq;
				const perspective = new PerspectiveImpl(this, {
					refSeq: slideSeq,
					localSeq: slideLocalSeq,
				});
				const slidSegment = perspective.nextSegment(seg, forward);
				return (
					this.getPosition(slidSegment, refSeq, clientId, localSeq) +
					(forward ? 0 : slidSegment.cachedLength === 0 ? 0 : slidSegment.cachedLength - 1)
				);
			}
			return this.getPosition(seg, refSeq, clientId, localSeq) + refPos.getOffset();
		}
		return DetachedReferencePosition;
	}

	/**
	 * Finds the nearest reference with ReferenceType.Tile to `startPos` in the direction dictated by `forwards`.
	 * Uses depthFirstNodeWalk in addition to block-accelerated functionality. The search position will be included in
	 * the nodes to walk, so searching on all positions, including the endpoints, can be considered inclusive.
	 * Any out of bound search positions will return undefined, so in order to search the whole string, a forward
	 * search can begin at 0, or a backward search can begin at length-1.
	 *
	 * @param startPos - Position at which to start the search
	 * @param clientId - clientId dictating the perspective to search from
	 * @param markerLabel - Label of the marker to search for
	 * @param forwards - Whether the string should be searched in the forward or backward direction
	 */
	public searchForMarker(
		startPos: number,
		clientId: number,
		markerLabel: string,
		forwards = true,
	): Marker | undefined {
		let foundMarker: Marker | undefined;

		const { segment } = this.getContainingSegment(startPos, UniversalSequenceNumber, clientId);
		const segWithParent: ISegmentLeaf | undefined = segment;
		if (segWithParent?.parent === undefined) {
			return undefined;
		}

		depthFirstNodeWalk(
			segWithParent.parent,
			segWithParent,
			(node) => {
				if (node.isLeaf()) {
					if (Marker.is(node) && refHasTileLabel(node, markerLabel)) {
						foundMarker = node;
					}
				} else {
					const marker = forwards
						? node.leftmostTiles[markerLabel]
						: node.rightmostTiles[markerLabel];
					if (marker !== undefined) {
						assert(
							marker.isLeaf() && Marker.is(marker),
							0x751 /* Object returned is not a valid marker */,
						);
						foundMarker = marker;
					}
				}
				return foundMarker === undefined ? NodeAction.Skip : NodeAction.Exit;
			},
			undefined,
			undefined,
			forwards,
		);

		return foundMarker;
	}

	private updateRoot(splitNode: MergeBlock | undefined): void {
		if (splitNode !== undefined) {
			const newRoot = this.makeBlock(2);
			newRoot.assignChild(this.root, 0, false);
			newRoot.assignChild(splitNode, 1, false);
			this.root = newRoot;
			this.nodeUpdateOrdinals(this.root);
			this.nodeUpdateLengthNewStructure(this.root);
		}
	}

	/**
	 * Assign sequence number to existing segment; update partial lengths to reflect the change
	 * @param seq - sequence number given by server to pending segment
	 */
	public ackPendingSegment(opArgs: IMergeTreeDeltaOpArgs): void {
		const seq = opArgs.sequencedMessage!.sequenceNumber;
		const pendingSegmentGroup = this.pendingSegments.shift()?.data;
		const nodesToUpdate: MergeBlock[] = [];
		let overwrite = false;
		if (pendingSegmentGroup !== undefined) {
			const deltaSegments: IMergeTreeSegmentDelta[] = [];
			const overlappingRemoves: boolean[] = [];
			pendingSegmentGroup.segments.map((pendingSegment: ISegmentLeaf) => {
				const overlappingRemove = !pendingSegment.ack(pendingSegmentGroup, opArgs);

				overwrite = overlappingRemove || overwrite;

				overlappingRemoves.push(overlappingRemove);
				if (MergeTree.options.zamboniSegments) {
					this.addToLRUSet(pendingSegment, seq);
				}
				if (!nodesToUpdate.includes(pendingSegment.parent!)) {
					nodesToUpdate.push(pendingSegment.parent!);
				}
				deltaSegments.push({
					segment: pendingSegment,
				});
			});

			if (opArgs.op.type === MergeTreeDeltaType.OBLITERATE) {
				this.obliterates.addOrUpdate(pendingSegmentGroup.obliterateInfo!);
			}

			// Perform slides after all segments have been acked, so that
			// positions after slide are final
			if (
				opArgs.op.type === MergeTreeDeltaType.REMOVE ||
				opArgs.op.type === MergeTreeDeltaType.OBLITERATE
			) {
				this.slideAckedRemovedSegmentReferences(pendingSegmentGroup.segments);
			}

			this.mergeTreeMaintenanceCallback?.(
				{
					deltaSegments,
					operation: MergeTreeMaintenanceType.ACKNOWLEDGED,
				},
				opArgs,
			);
			const clientId = this.collabWindow.clientId;
			for (const node of nodesToUpdate) {
				this.blockUpdatePathLengths(node, seq, clientId, overwrite);
			}
		}
		if (MergeTree.options.zamboniSegments) {
			zamboniSegments(this);
		}
	}

	private addToPendingList(
		segment: ISegment,
		// eslint-disable-next-line import/no-deprecated
		segmentGroup?: SegmentGroup,
		localSeq?: number,
		previousProps?: PropertySet,
		// eslint-disable-next-line import/no-deprecated
	): SegmentGroup {
		let _segmentGroup = segmentGroup;
		if (_segmentGroup === undefined) {
			_segmentGroup = {
				segments: [],
				localSeq,
				refSeq: this.collabWindow.currentSeq,
			};
			if (previousProps) {
				_segmentGroup.previousProps = [];
			}
			this.pendingSegments.push(_segmentGroup);
		}

		if (
			(!_segmentGroup.previousProps && !!previousProps) ||
			(!!_segmentGroup.previousProps && !previousProps)
		) {
			throw new Error("All segments in group should have previousProps or none");
		}
		if (previousProps) {
			_segmentGroup.previousProps!.push(previousProps);
		}

		segment.segmentGroups.enqueue(_segmentGroup);
		return _segmentGroup;
	}

	// TODO: error checking
	public getMarkerFromId(id: string): Marker | undefined {
		const marker = this.idToMarker.get(id);
		return marker === undefined ||
			isRemoved(marker) ||
			(isMoved(marker) && marker.moveDst === undefined)
			? undefined
			: marker;
	}

	/**
	 * Given a position specified relative to a marker id, lookup the marker
	 * and convert the position to a character position.
	 * @param relativePos - Id of marker (may be indirect) and whether position is before or after marker.
	 * @param refseq - The reference sequence number at which to compute the position.
	 * @param clientId - The client id with which to compute the position.
	 */
	public posFromRelativePos(
		relativePos: IRelativePosition,
		refseq = this.collabWindow.currentSeq,
		clientId = this.collabWindow.clientId,
	): number {
		let pos = -1;
		let marker: Marker | undefined;
		if (relativePos.id) {
			marker = this.getMarkerFromId(relativePos.id);
		}
		if (marker) {
			pos = this.getPosition(marker, refseq, clientId);
			if (relativePos.before) {
				if (relativePos.offset !== undefined) {
					pos -= relativePos.offset;
				}
			} else {
				pos += marker.cachedLength;
				if (relativePos.offset !== undefined) {
					pos += relativePos.offset;
				}
			}
		}
		return pos;
	}

	public insertSegments(
		pos: number,
		segments: ISegment[],
		refSeq: number,
		clientId: number,
		seq: number,
		opArgs: IMergeTreeDeltaOpArgs | undefined,
	): void {
		this.ensureIntervalBoundary(pos, refSeq, clientId);

		const localSeq =
			seq === UnassignedSequenceNumber ? ++this.collabWindow.localSeq : undefined;

		this.blockInsert(pos, refSeq, clientId, seq, localSeq, segments);

		// opArgs == undefined => loading snapshot or test code
		if (opArgs !== undefined) {
			const deltaSegments = segments
				.filter((segment) => !toMoveInfo(segment))
				.map((segment) => ({ segment }));

			if (deltaSegments.length > 0) {
				this.mergeTreeDeltaCallback?.(opArgs, {
					operation: MergeTreeDeltaType.INSERT,
					deltaSegments,
				});
			}
		}

		if (
			this.collabWindow.collaborating &&
			MergeTree.options.zamboniSegments &&
			seq !== UnassignedSequenceNumber
		) {
			zamboniSegments(this);
		}
	}

	/**
	 * Resolves a remote client's position against the local sequence
	 * and returns the remote client's position relative to the local
	 * sequence. The client ref seq must be above the minimum sequence number
	 * or the return value will be undefined.
	 * Generally this method is used in conjunction with signals which provide
	 * point in time values for the below parameters, and is useful for things
	 * like displaying user position. It should not be used with persisted values
	 * as persisted values will quickly become invalid as the remoteClientRefSeq
	 * moves below the minimum sequence number
	 * @param remoteClientPosition - The remote client's position to resolve
	 * @param remoteClientRefSeq - The reference sequence number of the remote client
	 * @param remoteClientId - The client id of the remote client
	 */
	public resolveRemoteClientPosition(
		remoteClientPosition: number,
		remoteClientRefSeq: number,
		remoteClientId: number,
	): number | undefined {
		if (remoteClientRefSeq < this.collabWindow.minSeq) {
			return undefined;
		}

		const segmentInfo = this.getContainingSegment(
			remoteClientPosition,
			remoteClientRefSeq,
			remoteClientId,
		);

		const { currentSeq, clientId } = this.collabWindow;

		if (segmentInfo?.segment) {
			const segmentPosition = this.getPosition(segmentInfo.segment, currentSeq, clientId);
			return segmentPosition + segmentInfo.offset!;
		} else {
			if (remoteClientPosition === this.getLength(remoteClientRefSeq, remoteClientId)) {
				return this.getLength(currentSeq, clientId);
			}
		}
	}

	private blockInsert<T extends ISegmentLeaf>(
		pos: number,
		refSeq: number,
		clientId: number,
		seq: number,
		localSeq: number | undefined,
		newSegments: T[],
	): void {
		// Keeping this function within the scope of blockInsert for readability.
		// eslint-disable-next-line unicorn/consistent-function-scoping
		const continueFrom = (node: MergeBlock): boolean => {
			let siblingExists = false;
			forwardExcursion(node, () => {
				siblingExists = true;
				return false;
			});
			return siblingExists;
		};
		// eslint-disable-next-line import/no-deprecated
		let segmentGroup: SegmentGroup;
		const saveIfLocal = (locSegment: ISegment): void => {
			// Save segment so we can assign sequence number when acked by server
			if (this.collabWindow.collaborating) {
				if (
					locSegment.seq === UnassignedSequenceNumber &&
					clientId === this.collabWindow.clientId
				) {
					segmentGroup = this.addToPendingList(locSegment, segmentGroup, localSeq);
				}
				// LocSegment.seq === 0 when coming from SharedSegmentSequence.loadBody()
				// In all other cases this has to be true (checked by addToLRUSet):
				// locSegment.seq > this.collabWindow.currentSeq
				else if (
					locSegment.seq! > this.collabWindow.minSeq &&
					MergeTree.options.zamboniSegments
				) {
					this.addToLRUSet(locSegment, locSegment.seq!);
				}
			}
		};
		const onLeaf = (
			segment: ISegment | undefined,
			_pos: number,
			context: InsertContext,
			// Keeping this function within the scope of blockInsert for readability.
			// eslint-disable-next-line unicorn/consistent-function-scoping
		): ISegmentChanges => {
			const segmentChanges: ISegmentChanges = {};
			if (segment) {
				// Insert before segment
				segmentChanges.replaceCurrent = context.candidateSegment;
				segmentChanges.next = segment;
			} else {
				segmentChanges.next = context.candidateSegment;
			}
			return segmentChanges;
		};

		// TODO: build tree from segs and insert all at once
		let insertPos = pos;
		for (const newSegment of newSegments) {
			if (newSegment.cachedLength > 0) {
				newSegment.seq = seq;
				newSegment.localSeq = localSeq;
				newSegment.clientId = clientId;
				if (Marker.is(newSegment)) {
					const markerId = newSegment.getId();
					if (markerId) {
						this.idToMarker.set(markerId, newSegment);
					}
				}

				const splitNode = this.insertingWalk(this.root, insertPos, refSeq, clientId, seq, {
					leaf: onLeaf,
					candidateSegment: newSegment,
					continuePredicate: continueFrom,
				});

				if (newSegment.parent === undefined) {
					// Indicates an attempt to insert past the end of the merge-tree's content.
					const errorConstructor = localSeq === undefined ? DataProcessingError : UsageError;
					throw new errorConstructor("MergeTree insert failed", {
						currentSeq: this.collabWindow.currentSeq,
						minSeq: this.collabWindow.minSeq,
						segSeq: newSegment.seq,
					});
				}

				this.updateRoot(splitNode);

				insertPos += newSegment.cachedLength;

				if (!this.options?.mergeTreeEnableObliterate || this.obliterates.empty()) {
					saveIfLocal(newSegment);
					continue;
				}

				// eslint-disable-next-line import/no-deprecated
				let oldest: ObliterateInfo | undefined;
				let normalizedOldestSeq: number = 0;
				// eslint-disable-next-line import/no-deprecated
				let newest: ObliterateInfo | undefined;
				let normalizedNewestSeq: number = 0;
				const movedClientIds: number[] = [];
				const movedSeqs: number[] = [];
				for (const ob of this.obliterates.findOverlapping(newSegment)) {
					// compute a normalized seq that takes into account local seqs
					// but is still comparable to remote seqs to keep the checks below easy
					// REMOTE SEQUENCE NUMBERS                                     LOCAL SEQUENCE NUMBERS
					// [0, 1, 2, 3, ..., 100, ..., 1000, ..., (MAX - MaxLocalSeq), L1, L2, L3, L4, ..., L100, ..., L1000, ...(MAX)]
					const normalizedObSeq =
						ob.seq === UnassignedSequenceNumber
							? Number.MAX_SAFE_INTEGER - this.collabWindow.localSeq + ob.localSeq!
							: ob.seq;
					if (normalizedObSeq > refSeq) {
						if (oldest === undefined || normalizedOldestSeq > normalizedObSeq) {
							normalizedOldestSeq = normalizedObSeq;
							oldest = ob;
							movedClientIds.unshift(ob.clientId);
							movedSeqs.unshift(ob.seq);
						} else {
							movedClientIds.push(ob.clientId);
							movedSeqs.push(ob.seq);
						}
						if (newest === undefined || normalizedNewestSeq < normalizedObSeq) {
							normalizedNewestSeq = normalizedObSeq;
							newest = ob;
						}
					}
				}

				if (oldest && newest?.clientId !== clientId) {
					const moveInfo: IMoveInfo = {
						movedClientIds,
						movedSeq: oldest.seq,
						movedSeqs,
						localMovedSeq: oldest.localSeq,
						wasMovedOnInsert: oldest.seq !== UnassignedSequenceNumber,
					};

					markSegmentMoved(newSegment, moveInfo);

					if (moveInfo.localMovedSeq !== undefined) {
						assert(
							oldest.segmentGroup !== undefined,
							0x86c /* expected segment group to exist */,
						);

						this.addToPendingList(newSegment, oldest.segmentGroup);
					}

					if (newSegment.parent) {
						this.blockUpdatePathLengths(newSegment.parent, seq, clientId);
					}
				} else if (oldest && newest?.clientId === clientId) {
					newSegment.prevObliterateByInserter = newest;
				}

				saveIfLocal(newSegment);
			}
		}
	}

	private readonly splitLeafSegment = (
		segment: ISegment | undefined,
		pos: number,
	): ISegmentChanges => {
		if (!(pos > 0 && segment)) {
			return {};
		}

		const next = segment.splitAt(pos)!;
		this.mergeTreeMaintenanceCallback?.(
			{
				operation: MergeTreeMaintenanceType.SPLIT,
				deltaSegments: [{ segment }, { segment: next }],
			},
			undefined,
		);

		return { next };
	};

	private ensureIntervalBoundary(pos: number, refSeq: number, clientId: number): void {
		const splitNode = this.insertingWalk(
			this.root,
			pos,
			refSeq,
			clientId,
			TreeMaintenanceSequenceNumber,
			{ leaf: this.splitLeafSegment },
		);
		this.updateRoot(splitNode);
	}

	// Assume called only when pos == len
	private breakTie(pos: number, node: IMergeNode, seq: number): boolean {
		if (node.isLeaf()) {
			if (pos !== 0) {
				return false;
			}

			// normalize the seq numbers
			// if the new seg is local (UnassignedSequenceNumber) give it the highest possible
			// seq for comparison, as it will get a seq higher than any other seq once sequences
			// if the current seg is local (UnassignedSequenceNumber) give it the second highest
			// possible seq, as the highest is reserved for the previous.
			const newSeq = seq === UnassignedSequenceNumber ? Number.MAX_SAFE_INTEGER : seq;
			const segSeq =
				node.seq === UnassignedSequenceNumber ? Number.MAX_SAFE_INTEGER - 1 : node.seq ?? 0;

			return (
				newSeq > segSeq ||
				(node.movedSeq !== undefined &&
					node.movedSeq !== UnassignedSequenceNumber &&
					node.movedSeq > seq) ||
				(node.removedSeq !== undefined &&
					node.removedSeq !== UnassignedSequenceNumber &&
					node.removedSeq > seq)
			);
		} else {
			return true;
		}
	}

	private insertingWalk(
		block: MergeBlock,
		pos: number,
		refSeq: number,
		clientId: number,
		seq: number,
		context: InsertContext,
		isLastChildBlock: boolean = true,
	): MergeBlock | undefined {
		let _pos: number = pos;

		const children = block.children;
		let childIndex: number;
		let child: IMergeNode;
		let newNode: IMergeNode | undefined;
		let fromSplit: MergeBlock | undefined;
		for (childIndex = 0; childIndex < block.childCount; childIndex++) {
			child = children[childIndex];
			// ensure we walk down the far edge of the tree, even if all sub-tree is eligible for zamboni
			const isLastNonLeafBlock =
				isLastChildBlock && !child.isLeaf() && childIndex === block.childCount - 1;
			const len =
				this.nodeLength(child, refSeq, clientId) ?? (isLastChildBlock ? 0 : undefined);

			if (len === undefined) {
				// if the seg len is undefined, the segment
				// will be removed, so should just be skipped for now
				continue;
			}

			assert(len >= 0, 0x4bc /* Length should not be negative */);

			if (_pos < len || (_pos === len && this.breakTie(_pos, child, seq))) {
				// Found entry containing pos
				if (child.isLeaf()) {
					const segment = child;
					const segmentChanges = context.leaf(segment, _pos, context);
					if (segmentChanges.replaceCurrent) {
						block.assignChild(segmentChanges.replaceCurrent, childIndex, false);
						segmentChanges.replaceCurrent.ordinal = child.ordinal;
					}
					if (segmentChanges.next) {
						newNode = segmentChanges.next;
						childIndex++; // Insert after
					} else {
						// No change
						return undefined;
					}
				} else {
					const childBlock = child;
					// Internal node
					const splitNode = this.insertingWalk(
						childBlock,
						_pos,
						refSeq,
						clientId,
						seq,
						context,
						isLastNonLeafBlock,
					);
					if (splitNode === undefined) {
						this.blockUpdateLength(block, seq, clientId);
						return undefined;
					} else if (splitNode === MergeTree.theUnfinishedNode) {
						_pos -= len; // Act as if shifted segment
						continue;
					} else {
						newNode = splitNode;
						fromSplit = splitNode;
						childIndex++; // Insert after
					}
				}
				break;
			} else {
				_pos -= len;
			}
		}
		if (!newNode && _pos === 0) {
			if (context.continuePredicate?.(block)) {
				return MergeTree.theUnfinishedNode;
			} else {
				const segmentChanges = context.leaf(undefined, _pos, context);
				newNode = segmentChanges.next;
				// Assert segmentChanges.replaceCurrent === undefined
			}
		}
		if (newNode) {
			for (let i = block.childCount; i > childIndex; i--) {
				block.children[i] = block.children[i - 1];
				block.children[i].index = i;
			}
			block.assignChild(newNode, childIndex, false);
			block.childCount++;
			block.setOrdinal(newNode, childIndex);
			if (block.childCount < MaxNodesInBlock) {
				if (fromSplit) {
					this.nodeUpdateOrdinals(fromSplit);
				}
				this.blockUpdateLength(block, seq, clientId);
				return undefined;
			} else {
				// Don't update ordinals because higher block will do it
				const newNodeFromSplit = this.split(block);

				PartialSequenceLengths.options.verifyExpected?.(this, block, refSeq, clientId);
				PartialSequenceLengths.options.verifyExpected?.(
					this,
					newNodeFromSplit,
					refSeq,
					clientId,
				);

				return newNodeFromSplit;
			}
		} else {
			return undefined;
		}
	}

	private split(node: MergeBlock): MergeBlock {
		const halfCount = MaxNodesInBlock / 2;
		const newNode = this.makeBlock(halfCount);
		node.childCount = halfCount;
		// Update ordinals to reflect lowered child count
		this.nodeUpdateOrdinals(node);
		for (let i = 0; i < halfCount; i++) {
			newNode.assignChild(node.children[halfCount + i], i, false);
			node.children[halfCount + i] = undefined!;
		}
		this.nodeUpdateLengthNewStructure(node);
		this.nodeUpdateLengthNewStructure(newNode);
		return newNode;
	}

	public nodeUpdateOrdinals(block: MergeBlock): void {
		for (let i = 0; i < block.childCount; i++) {
			const child = block.children[i];
			block.setOrdinal(child, i);
			if (!child.isLeaf()) {
				this.nodeUpdateOrdinals(child);
			}
		}
	}

	/**
	 * Annotate a range with properties
	 * @param start - The inclusive start position of the range to annotate
	 * @param end - The exclusive end position of the range to annotate
	 * @param props - The properties to annotate the range with
	 * @param refSeq - The reference sequence number to use to apply the annotate
	 * @param clientId - The id of the client making the annotate
	 * @param seq - The sequence number of the annotate operation
	 * @param opArgs - The op args for the annotate op. this is passed to the merge tree callback if there is one
	 * @param rollback - Whether this is for a local rollback and what kind
	 */
	public annotateRange(
		start: number,
		end: number,
		props: PropertySet,
		refSeq: number,
		clientId: number,
		seq: number,
		opArgs: IMergeTreeDeltaOpArgs,
		// eslint-disable-next-line import/no-deprecated
		rollback: PropertiesRollback = PropertiesRollback.None,
	): void {
		this.ensureIntervalBoundary(start, refSeq, clientId);
		this.ensureIntervalBoundary(end, refSeq, clientId);
		const deltaSegments: IMergeTreeSegmentDelta[] = [];
		const localSeq =
			seq === UnassignedSequenceNumber ? ++this.collabWindow.localSeq : undefined;
		// eslint-disable-next-line import/no-deprecated
		let segmentGroup: SegmentGroup | undefined;
		const annotateSegment = (segment: ISegment): boolean => {
			assert(
				!Marker.is(segment) ||
					!(reservedMarkerIdKey in props) ||
					props.markerId === segment.properties?.markerId,
				0x5ad /* Cannot change the markerId of an existing marker */,
			);
			const propertyDeltas = segment.addProperties(
				props,
				seq,
				this.collabWindow.collaborating,
				rollback,
			);
			if (!isRemovedOrMoved(segment)) {
				deltaSegments.push({ segment, propertyDeltas });
			}
			if (this.collabWindow.collaborating) {
				if (seq === UnassignedSequenceNumber) {
					segmentGroup = this.addToPendingList(
						segment,
						segmentGroup,
						localSeq,
						propertyDeltas,
					);
				} else {
					if (MergeTree.options.zamboniSegments) {
						this.addToLRUSet(segment, seq);
					}
				}
			}
			return true;
		};

		this.nodeMap(refSeq, clientId, annotateSegment, undefined, undefined, start, end);

		// OpArgs == undefined => test code
		if (deltaSegments.length > 0) {
			this.mergeTreeDeltaCallback?.(opArgs, {
				operation: MergeTreeDeltaType.ANNOTATE,
				deltaSegments,
			});
		}
		if (
			this.collabWindow.collaborating &&
			seq !== UnassignedSequenceNumber &&
			MergeTree.options.zamboniSegments
		) {
			zamboniSegments(this);
		}
	}

<<<<<<< HEAD
	private obliterateRangeSided(
		start: SequencePlace,
		end: SequencePlace,
=======
	public obliterateRange(
		start: number,
		end: number,
>>>>>>> d96f2970
		refSeq: number,
		clientId: number,
		seq: number,
		overwrite: boolean = false,
		opArgs: IMergeTreeDeltaOpArgs,
	): void {
		const startPlace = normalizePlace(start);
		const endPlace = normalizePlace(end);
		const startPos = startPlace.side === Side.Before ? startPlace.pos : startPlace.pos + 1;
		const endPos = endPlace.side === Side.Before ? endPlace.pos : endPlace.pos + 1;

<<<<<<< HEAD
		this.ensureIntervalBoundary(startPos, refSeq, clientId);
		this.ensureIntervalBoundary(endPos, refSeq, clientId);

		let _overwrite = overwrite;
		const localOverlapWithRefs: ISegment[] = [];
		const movedSegments: IMergeTreeSegmentDelta[] = [];
		const localSeq =
			seq === UnassignedSequenceNumber ? ++this.collabWindow.localSeq : undefined;
		// eslint-disable-next-line import/no-deprecated
		const obliterate: ObliterateInfo = {
			clientId,
			end: createDetachedLocalReferencePosition(undefined),
			refSeq,
			seq,
			start: createDetachedLocalReferencePosition(undefined),
			localSeq,
			segmentGroup: undefined,
		};

		const { segment: startSeg } =
			startPlace.pos === -1
				? { segment: startPlace.side === Side.After ? this.startOfTree : this.endOfTree }
				: this.getContainingSegment(startPlace.pos, refSeq, clientId);
		const { segment: endSeg } =
			endPlace.pos === -1
				? { segment: endPlace.side === Side.After ? this.startOfTree : this.endOfTree }
				: this.getContainingSegment(endPlace.pos, refSeq, clientId);
		assert(
			startSeg !== undefined && endSeg !== undefined,
			0xa3f /* segments cannot be undefined */,
		);

		obliterate.start = this.createLocalReferencePosition(
			startSeg,
			startPlace.side === Side.Before ? 0 : Math.max(startSeg.cachedLength - 1, 0),
			ReferenceType.StayOnRemove,
			{
				obliterate,
			},
		);

		obliterate.end = this.createLocalReferencePosition(
			endSeg,
			endPlace.side === Side.Before ? 0 : Math.max(endSeg.cachedLength - 1, 0),
			ReferenceType.StayOnRemove,
			{
				obliterate,
			},
		);

		const markMoved = (
			segment: ISegment,
			pos: number,
			_start: number,
			_end: number,
		): boolean => {
			if (
				(startPlace.side === Side.After && startPos === pos + segment.cachedLength) || // exclusive start segment
				(endPlace.side === Side.Before &&
					endPos === pos &&
					isSegmentPresent(segment, { refSeq, localSeq })) // exclusive end segment
			) {
				// We walk these segments because we want to also walk any concurrently inserted segments between here and the obliterated segments.
				// These segments are outside of the obliteration range though, so return true to keep walking.
				return true;
			}
			const existingMoveInfo = toMoveInfo(segment);
			// TODO: if segment was inserted inside of a later local obliteration range
			// then it shouldn't be considered obliterated for other clients
			// for refSeqs between the insertion's seq and the obliterate's seq.

			if (segment.prevObliterateByInserter?.seq === UnassignedSequenceNumber) {
				// We chose to not obliterate this segment because we are aware of an unacked local obliteration.
				// Other clients will also choose not to obliterate this segment because the most recent obliteration has the same clientId
				return true;
			}

			if (
				clientId !== segment.clientId &&
				segment.seq !== undefined &&
				seq !== UnassignedSequenceNumber &&
				(refSeq < segment.seq || segment.seq === UnassignedSequenceNumber)
			) {
				segment.wasMovedOnInsert = true;
			}

			if (existingMoveInfo === undefined) {
				segment.movedClientIds = [clientId];
				segment.movedSeq = seq;
				segment.localMovedSeq = localSeq;
				segment.movedSeqs = [seq];

				if (!toRemovalInfo(segment)) {
					movedSegments.push({ segment });
				}
			} else {
				_overwrite = true;
				if (existingMoveInfo.movedSeq === UnassignedSequenceNumber) {
					// we moved this locally, but someone else moved it first
					// so put them at the head of the list
					// The list isn't ordered, but we keep the first move at the head
					// for partialLengths bookkeeping purposes
					existingMoveInfo.movedClientIds.unshift(clientId);

					existingMoveInfo.movedSeq = seq;
					existingMoveInfo.movedSeqs.unshift(seq);
					if (segment.localRefs?.empty === false) {
						localOverlapWithRefs.push(segment);
					}
				} else {
					// Do not replace earlier sequence number for move
					existingMoveInfo.movedClientIds.push(clientId);
					existingMoveInfo.movedSeqs.push(seq);
				}
			}

			// Save segment so can assign moved sequence number when acked by server
			if (this.collabWindow.collaborating) {
				if (
					segment.movedSeq === UnassignedSequenceNumber &&
					clientId === this.collabWindow.clientId
				) {
					obliterate.segmentGroup = this.addToPendingList(
						segment,
						obliterate.segmentGroup,
						localSeq,
					);
					obliterate.segmentGroup.obliterateInfo ??= obliterate;
				} else {
					if (MergeTree.options.zamboniSegments) {
						this.addToLRUSet(segment, seq);
					}
				}
			}
			return true;
		};

		const afterMarkMoved = (
			node: MergeBlock,
			pos: number,
			_start: number,
			_end: number,
		): boolean => {
			if (_overwrite) {
				this.nodeUpdateLengthNewStructure(node);
			} else {
				this.blockUpdateLength(node, seq, clientId);
			}
			return true;
		};

		this.nodeMap(
			refSeq,
			clientId,
			markMoved,
			undefined,
			afterMarkMoved,
			startPlace.pos,
			endPlace.pos + 1, // include the segment containing the end reference
			undefined,
			seq === UnassignedSequenceNumber ? undefined : seq,
		);

		this.obliterates.addOrUpdate(obliterate);

		this.slideAckedRemovedSegmentReferences(localOverlapWithRefs);
		// opArgs == undefined => test code
		if (movedSegments.length > 0) {
			this.mergeTreeDeltaCallback?.(opArgs, {
				operation: MergeTreeDeltaType.OBLITERATE,
				deltaSegments: movedSegments,
			});
		}

		// these events are newly removed
		// so we slide after eventing in case the consumer wants to make reference
		// changes at remove time, like add a ref to track undo redo.
		if (!this.collabWindow.collaborating || clientId !== this.collabWindow.clientId) {
			this.slideAckedRemovedSegmentReferences(movedSegments.map(({ segment }) => segment));
		}

		if (
			this.collabWindow.collaborating &&
			seq !== UnassignedSequenceNumber &&
			MergeTree.options.zamboniSegments
		) {
			zamboniSegments(this);
		}
	}

	private obliterateRangeLegacy(
		start: SequencePlace,
		end: SequencePlace,
		refSeq: number,
		clientId: number,
		seq: number,
		overwrite: boolean = false,
		opArgs: IMergeTreeDeltaOpArgs,
	): void {
		const startPlace = normalizePlace(start);
		const endPlace = normalizePlace(end);
		const startPos = startPlace.side === Side.Before ? startPlace.pos : startPlace.pos + 1;
		const endPos = endPlace.side === Side.Before ? endPlace.pos : endPlace.pos + 1;

		this.ensureIntervalBoundary(startPos, refSeq, clientId);
		this.ensureIntervalBoundary(endPos, refSeq, clientId);
=======
		this.ensureIntervalBoundary(start, refSeq, clientId);
		this.ensureIntervalBoundary(end, refSeq, clientId);
>>>>>>> d96f2970

		let _overwrite = overwrite;
		const localOverlapWithRefs: ISegment[] = [];
		const movedSegments: IMergeTreeSegmentDelta[] = [];
		const localSeq =
			seq === UnassignedSequenceNumber ? ++this.collabWindow.localSeq : undefined;
		// eslint-disable-next-line import/no-deprecated
		const obliterate: ObliterateInfo = {
			clientId,
			end: createDetachedLocalReferencePosition(undefined),
			refSeq,
			seq,
			start: createDetachedLocalReferencePosition(undefined),
			localSeq,
			segmentGroup: undefined,
		};
<<<<<<< HEAD
		const normalizedStartPos = start === "start" ? 0 : startPos;
		const normalizedEndPos = end === "end" ? this.getLength(refSeq, clientId) : endPos;
=======
>>>>>>> d96f2970

		const { segment: startSeg } = this.getContainingSegment(start, refSeq, clientId);
		const { segment: endSeg } = this.getContainingSegment(end - 1, refSeq, clientId);
		assert(
			startSeg !== undefined && endSeg !== undefined,
			0xa3f /* segments cannot be undefined */,
		);

		obliterate.start = this.createLocalReferencePosition(
			startSeg,
			0,
			ReferenceType.StayOnRemove,
			{
				obliterate,
			},
		);

		obliterate.end = this.createLocalReferencePosition(
			endSeg,
			endSeg.cachedLength - 1,
			ReferenceType.StayOnRemove,
			{
				obliterate,
			},
		);

		const markMoved = (
			segment: ISegment,
			pos: number,
			_start: number,
			_end: number,
		): boolean => {
			const existingMoveInfo = toMoveInfo(segment);
			if (
				clientId !== segment.clientId &&
				segment.seq !== undefined &&
				seq !== UnassignedSequenceNumber &&
				(refSeq < segment.seq || segment.seq === UnassignedSequenceNumber)
			) {
				segment.wasMovedOnInsert = true;
			}

			if (existingMoveInfo === undefined) {
				segment.movedClientIds = [clientId];
				segment.movedSeq = seq;
				segment.localMovedSeq = localSeq;
				segment.movedSeqs = [seq];

				if (!toRemovalInfo(segment)) {
					movedSegments.push({ segment });
				}
			} else {
				_overwrite = true;
				if (existingMoveInfo.movedSeq === UnassignedSequenceNumber) {
					// we moved this locally, but someone else moved it first
					// so put them at the head of the list
					// The list isn't ordered, but we keep the first move at the head
					// for partialLengths bookkeeping purposes
					existingMoveInfo.movedClientIds.unshift(clientId);

					existingMoveInfo.movedSeq = seq;
					existingMoveInfo.movedSeqs.unshift(seq);
					if (segment.localRefs?.empty === false) {
						localOverlapWithRefs.push(segment);
					}
				} else {
					// Do not replace earlier sequence number for move
					existingMoveInfo.movedClientIds.push(clientId);
					existingMoveInfo.movedSeqs.push(seq);
				}
			}

			// Save segment so can assign moved sequence number when acked by server
			if (this.collabWindow.collaborating) {
				if (
					segment.movedSeq === UnassignedSequenceNumber &&
					clientId === this.collabWindow.clientId
				) {
					obliterate.segmentGroup = this.addToPendingList(
						segment,
						obliterate.segmentGroup,
						localSeq,
					);
					obliterate.segmentGroup.obliterateInfo ??= obliterate;
				} else {
					if (MergeTree.options.zamboniSegments) {
						this.addToLRUSet(segment, seq);
					}
				}
			}
			return true;
		};

		const afterMarkMoved = (
			node: MergeBlock,
			pos: number,
			_start: number,
			_end: number,
		): boolean => {
			if (_overwrite) {
				this.nodeUpdateLengthNewStructure(node);
			} else {
				this.blockUpdateLength(node, seq, clientId);
			}
			return true;
		};

		this.nodeMap(
			refSeq,
			clientId,
			markMoved,
			undefined,
			afterMarkMoved,
			startPos,
			endPos,
			undefined,
			seq === UnassignedSequenceNumber ? undefined : seq,
		);

		this.obliterates.addOrUpdate(obliterate);

		this.slideAckedRemovedSegmentReferences(localOverlapWithRefs);
		// opArgs == undefined => test code
		if (movedSegments.length > 0) {
			this.mergeTreeDeltaCallback?.(opArgs, {
				operation: MergeTreeDeltaType.OBLITERATE,
				deltaSegments: movedSegments,
			});
		}

		// these events are newly removed
		// so we slide after eventing in case the consumer wants to make reference
		// changes at remove time, like add a ref to track undo redo.
		if (!this.collabWindow.collaborating || clientId !== this.collabWindow.clientId) {
			this.slideAckedRemovedSegmentReferences(movedSegments.map(({ segment }) => segment));
		}

		if (
			this.collabWindow.collaborating &&
			seq !== UnassignedSequenceNumber &&
			MergeTree.options.zamboniSegments
		) {
			zamboniSegments(this);
		}
	}

	public obliterateRange(
		start: SequencePlace,
		end: SequencePlace,
		refSeq: number,
		clientId: number,
		seq: number,
		overwrite: boolean = false,
		opArgs: IMergeTreeDeltaOpArgs,
	): void {
		errorIfOptionNotTrue(this.options, "mergeTreeEnableObliterate");
		if (this.options?.mergeTreeEnableSidedObliterate) {
			this.obliterateRangeSided(start, end, refSeq, clientId, seq, overwrite, opArgs);
		} else {
			this.obliterateRangeLegacy(start, end, refSeq, clientId, seq, overwrite, opArgs);
		}
	}

	public markRangeRemoved(
		start: number,
		end: number,
		refSeq: number,
		clientId: number,
		seq: number,
		overwrite = false,
		opArgs: IMergeTreeDeltaOpArgs,
	): void {
		let _overwrite = overwrite;
		this.ensureIntervalBoundary(start, refSeq, clientId);
		this.ensureIntervalBoundary(end, refSeq, clientId);
		// eslint-disable-next-line import/no-deprecated
		let segmentGroup: SegmentGroup;
		const removedSegments: IMergeTreeSegmentDelta[] = [];
		const localOverlapWithRefs: ISegment[] = [];
		const localSeq =
			seq === UnassignedSequenceNumber ? ++this.collabWindow.localSeq : undefined;
		const markRemoved = (
			segment: ISegment,
			pos: number,
			_start: number,
			_end: number,
		): boolean => {
			const existingRemovalInfo = toRemovalInfo(segment);

			if (existingRemovalInfo === undefined) {
				segment.removedClientIds = [clientId];
				segment.removedSeq = seq;
				segment.localRemovedSeq = localSeq;

				if (!toMoveInfo(segment)) {
					removedSegments.push({ segment });
				}
			} else {
				_overwrite = true;
				if (existingRemovalInfo.removedSeq === UnassignedSequenceNumber) {
					// we removed this locally, but someone else removed it first
					// so put them at the head of the list
					// The list isn't ordered, but we keep the first removal at the head
					// for partialLengths bookkeeping purposes
					existingRemovalInfo.removedClientIds.unshift(clientId);

					existingRemovalInfo.removedSeq = seq;
					if (segment.localRefs?.empty === false) {
						localOverlapWithRefs.push(segment);
					}
				} else {
					// Do not replace earlier sequence number for remove
					existingRemovalInfo.removedClientIds.push(clientId);
				}
			}

			// Save segment so we can assign removed sequence number when acked by server
			if (this.collabWindow.collaborating) {
				if (
					segment.removedSeq === UnassignedSequenceNumber &&
					clientId === this.collabWindow.clientId
				) {
					segmentGroup = this.addToPendingList(segment, segmentGroup, localSeq);
				} else {
					if (MergeTree.options.zamboniSegments) {
						this.addToLRUSet(segment, seq);
					}
				}
			}
			return true;
		};
		const afterMarkRemoved = (
			node: MergeBlock,
			pos: number,
			_start: number,
			_end: number,
		): boolean => {
			if (_overwrite) {
				this.nodeUpdateLengthNewStructure(node);
			} else {
				this.blockUpdateLength(node, seq, clientId);
			}
			return true;
		};
		this.nodeMap(refSeq, clientId, markRemoved, undefined, afterMarkRemoved, start, end);
		// these segments are already viewed as being removed locally and are not event-ed
		// so can slide non-StayOnRemove refs immediately
		this.slideAckedRemovedSegmentReferences(localOverlapWithRefs);
		// opArgs == undefined => test code
		if (removedSegments.length > 0) {
			this.mergeTreeDeltaCallback?.(opArgs, {
				operation: MergeTreeDeltaType.REMOVE,
				deltaSegments: removedSegments,
			});
		}
		// these events are newly removed
		// so we slide after eventing in case the consumer wants to make reference
		// changes at remove time, like add a ref to track undo redo.
		if (!this.collabWindow.collaborating || clientId !== this.collabWindow.clientId) {
			this.slideAckedRemovedSegmentReferences(removedSegments.map(({ segment }) => segment));
		}

		if (
			this.collabWindow.collaborating &&
			seq !== UnassignedSequenceNumber &&
			MergeTree.options.zamboniSegments
		) {
			zamboniSegments(this);
		}
	}

	/**
	 * Revert an unacked local op
	 */
	// eslint-disable-next-line import/no-deprecated
	public rollback(op: IMergeTreeDeltaOp, localOpMetadata: SegmentGroup): void {
		if (op.type === MergeTreeDeltaType.REMOVE) {
			const pendingSegmentGroup = this.pendingSegments.pop?.()?.data;
			if (pendingSegmentGroup === undefined || pendingSegmentGroup !== localOpMetadata) {
				throw new Error("Rollback op doesn't match last edit");
			}
			// Disabling because a for of loop causes the type of segment to be ISegment, which does not have parent information stored
			// eslint-disable-next-line unicorn/no-array-for-each
			pendingSegmentGroup.segments.forEach((segment: ISegmentLeaf) => {
				const segmentSegmentGroup = segment.segmentGroups?.pop?.();
				assert(
					segmentSegmentGroup === pendingSegmentGroup,
					0x3ee /* Unexpected segmentGroup in segment */,
				);

				assert(
					segment.removedClientIds !== undefined &&
						segment.removedClientIds[0] === this.collabWindow.clientId,
					0x39d /* Rollback segment removedClientId does not match local client */,
				);
				segment.removedClientIds = undefined;
				segment.removedSeq = undefined;
				segment.localRemovedSeq = undefined;

				// Note: optional chaining short-circuits:
				// https://developer.mozilla.org/en-US/docs/Web/JavaScript/Reference/Operators/Optional_chaining#short-circuiting
				this.mergeTreeDeltaCallback?.(
					{ op: createInsertSegmentOp(this.findRollbackPosition(segment), segment) },
					{
						operation: MergeTreeDeltaType.INSERT,
						deltaSegments: [{ segment }],
					},
				);

				for (
					let updateNode = segment.parent;
					updateNode !== undefined;
					updateNode = updateNode.parent
				) {
					this.blockUpdateLength(
						updateNode,
						UnassignedSequenceNumber,
						this.collabWindow.clientId,
					);
				}
			});
		} else if (
			op.type === MergeTreeDeltaType.INSERT ||
			op.type === MergeTreeDeltaType.ANNOTATE
		) {
			const pendingSegmentGroup = this.pendingSegments.pop?.()?.data;
			if (
				pendingSegmentGroup === undefined ||
				pendingSegmentGroup !== localOpMetadata ||
				(op.type === MergeTreeDeltaType.ANNOTATE && !pendingSegmentGroup.previousProps)
			) {
				throw new Error("Rollback op doesn't match last edit");
			}
			let i = 0;
			for (const segment of pendingSegmentGroup.segments) {
				const segmentSegmentGroup = segment.segmentGroups.pop?.();
				assert(
					segmentSegmentGroup === pendingSegmentGroup,
					0x3ef /* Unexpected segmentGroup in segment */,
				);

				const start = this.findRollbackPosition(segment);
				if (op.type === MergeTreeDeltaType.INSERT) {
					segment.seq = UniversalSequenceNumber;
					segment.localSeq = undefined;
					const removeOp = createRemoveRangeOp(start, start + segment.cachedLength);
					this.markRangeRemoved(
						start,
						start + segment.cachedLength,
						UniversalSequenceNumber,
						this.collabWindow.clientId,
						UniversalSequenceNumber,
						false,
						{ op: removeOp },
					);
				} /* op.type === MergeTreeDeltaType.ANNOTATE */ else {
					const props = pendingSegmentGroup.previousProps![i];
					const annotateOp = createAnnotateRangeOp(start, start + segment.cachedLength, props);
					this.annotateRange(
						start,
						start + segment.cachedLength,
						props,
						UniversalSequenceNumber,
						this.collabWindow.clientId,
						UniversalSequenceNumber,
						{ op: annotateOp },
						// eslint-disable-next-line import/no-deprecated
						PropertiesRollback.Rollback,
					);
					i++;
				}
			}
		} else {
			throw new Error("Unsupported op type for rollback");
		}
	}

	/**
	 * Walk the segments up to the current segment and calculate its position
	 */
	private findRollbackPosition(segment: ISegment): number {
		let segmentPosition = 0;
		walkAllChildSegments(this.root, (seg) => {
			// If we've found the desired segment, terminate the walk and return 'segmentPosition'.
			if (seg === segment) {
				return false;
			}

			// If not removed, increase position
			if (seg.removedSeq === undefined) {
				segmentPosition += seg.cachedLength;
			}

			return true;
		});

		return segmentPosition;
	}

	public nodeUpdateLengthNewStructure(node: MergeBlock, recur = false): void {
		this.blockUpdate(node);
		if (this.collabWindow.collaborating) {
			this.localPartialsComputed = false;
			node.partialLengths = PartialSequenceLengths.combine(node, this.collabWindow, recur);
		}
	}

	public removeLocalReferencePosition(
		lref: LocalReferencePosition,
	): LocalReferencePosition | undefined {
		const segment: ISegmentLeaf | undefined = lref.getSegment();
		return segment?.localRefs?.removeLocalRef(lref);
	}

	startOfTree = new StartOfTreeSegment(this);
	endOfTree = new EndOfTreeSegment(this);

	public createLocalReferencePosition(
		_segment: ISegmentLeaf | "start" | "end",
		offset: number,
		refType: ReferenceType,
		properties: PropertySet | undefined,
		slidingPreference?: SlidingPreference,
		canSlideToEndpoint?: boolean,
	): LocalReferencePosition {
		if (
			_segment !== "start" &&
			_segment !== "end" &&
			isRemovedAndAckedOrMovedAndAcked(_segment) &&
			!refTypeIncludesFlag(
				refType,
				ReferenceType.SlideOnRemove | ReferenceType.Transient | ReferenceType.StayOnRemove,
			) &&
			_segment.endpointType === undefined
		) {
			throw new UsageError(
				"Can only create SlideOnRemove or Transient local reference position on a removed or obliterated segment",
			);
		}

		let segment: ISegmentLeaf;

		if (_segment === "start") {
			segment = this.startOfTree;
		} else if (_segment === "end") {
			segment = this.endOfTree;
		} else {
			segment = _segment;
		}

		const localRefs = LocalReferenceCollection.setOrGet(segment);

		const segRef = localRefs.createLocalRef(
			offset,
			refType,
			properties,
			slidingPreference,
			canSlideToEndpoint,
		);

		return segRef;
	}

	// Segments should either be removed remotely, removed locally, or inserted locally
	private normalizeAdjacentSegments(affectedSegments: DoublyLinkedList<ISegmentLeaf>): void {
		// Eagerly demand this since we're about to shift elements in the list around
		const currentOrder = Array.from(affectedSegments, ({ data: seg }) => ({
			parent: seg.parent,
			index: seg.index,
			ordinal: seg.ordinal,
		}));

		// Last segment which was not affected locally.
		let lastLocalSegment = affectedSegments.last;
		while (lastLocalSegment !== undefined && isRemovedAndAcked(lastLocalSegment.data)) {
			lastLocalSegment = lastLocalSegment.prev;
		}

		if (!lastLocalSegment) {
			return;
		}

		for (
			let segmentToSlide: ListNode<ISegment> | undefined = lastLocalSegment,
				nearerSegment = lastLocalSegment?.prev;
			segmentToSlide !== undefined;
			segmentToSlide = nearerSegment, nearerSegment = nearerSegment?.prev
		) {
			// Slide iterCur forward as far as possible
			if (isRemovedAndAcked(segmentToSlide.data)) {
				// Slide past all segments that are not also remotely removed
				affectedSegments.remove(segmentToSlide);
				affectedSegments.insertAfter(lastLocalSegment, segmentToSlide.data);
			} else if (isRemoved(segmentToSlide.data)) {
				assert(
					segmentToSlide.data.localRemovedSeq !== undefined,
					0x54d /* Removed segment that hasnt had its removal acked should be locally removed */,
				);
				// Slide each locally removed item past all segments that have localSeq > lremoveItem.localSeq
				// but not past remotely removed segments;
				let cur = segmentToSlide;
				let scan = cur.next;
				while (
					scan !== undefined &&
					!isRemovedAndAcked(scan.data) &&
					scan.data.localSeq !== undefined &&
					scan.data.localSeq > segmentToSlide.data.localRemovedSeq
				) {
					cur = scan;
					scan = scan.next;
				}
				if (cur !== segmentToSlide) {
					affectedSegments.remove(segmentToSlide);
					affectedSegments.insertAfter(cur, segmentToSlide.data);
				}
			}
		}

		const newOrder = Array.from(affectedSegments, ({ data }) => data);
		for (const seg of newOrder)
			seg.localRefs?.walkReferences((lref) => lref.callbacks?.beforeSlide?.(lref));
		const perSegmentTrackingGroups = new Map<ISegment, TrackingGroup[]>();
		for (const segment of newOrder) {
			const { trackingCollection } = segment;
			const trackingGroups = [...trackingCollection.trackingGroups];
			perSegmentTrackingGroups.set(segment, trackingGroups);
			for (const group of trackingCollection.trackingGroups) {
				trackingCollection.unlink(group);
			}
		}

		for (let i = 0; i < newOrder.length; i++) {
			const seg = newOrder[i];
			const { parent, index, ordinal } = currentOrder[i];
			parent?.assignChild(seg, index, false);
			seg.ordinal = ordinal;
		}

		for (const [segment, groups] of perSegmentTrackingGroups.entries()) {
			for (const group of groups) {
				segment.trackingCollection.link(group);
			}
		}

		// Finally, update internal node bookkeeping on ancestors of the swapped nodes.
		// Toposort would improve this by a log factor, but probably not worth the added code size
		const depths = new Map<IMergeNode, number>();
		const computeDepth = (block: IMergeNode): number => {
			if (!depths.has(block)) {
				depths.set(block, block.parent === undefined ? 0 : 1 + computeDepth(block.parent));
			}
			return depths.get(block)!;
		};
		for (const element of newOrder) {
			computeDepth(element);
		}
		for (const [node] of [...depths.entries()].sort((a, b) => b[1] - a[1])) {
			if (!node.isLeaf()) {
				this.nodeUpdateLengthNewStructure(node);
			}
		}
		for (const seg of newOrder)
			seg.localRefs?.walkReferences((lref) => lref.callbacks?.afterSlide?.(lref));
	}

	/**
	 * Normalizes the segments nearby `segmentGroup` to be ordered as they would if the op submitting `segmentGroup`
	 * is rebased to the current sequence number.
	 * This primarily affects the ordering of adjacent segments that were removed between the original submission of
	 * the local ops and now.
	 * Consider the following sequence of events:
	 * Initial state: "hi my friend" (seq: 0)
	 * - Client 1 inserts "good " to make "hi my good friend" (op1, refSeq: 0)
	 * - Client 2 deletes "my " to make "hi friend" (op2, refSeq: 0)
	 * - op2 is sequenced giving seq 1
	 * - Client 1 disconnects and reconnects at seq: 1.
	 *
	 * At this point in time, client 1 will have segments ["hi ", Removed"my ", Local"good ", "friend"].
	 * However, the rebased op that it submits will cause client 2 to have segments
	 * ["hi ", Local"good ", Removed"my ", "friend"].
	 *
	 * The difference in ordering can be problematic for tie-breaking concurrently inserted segments in some scenarios.
	 * Rather than incur extra work tie-breaking these scenarios for all clients, when client 1 rebases its operation,
	 * it can fix up its local state to align with what would be expected of the op it resubmits.
	 */
	public normalizeSegmentsOnRebase(): void {
		let currentRangeToNormalize = new DoublyLinkedList<ISegment>();
		let rangeContainsLocalSegs = false;
		let rangeContainsRemoteRemovedSegs = false;
		const normalize = (): void => {
			if (
				rangeContainsLocalSegs &&
				rangeContainsRemoteRemovedSegs &&
				currentRangeToNormalize.length > 1
			) {
				this.normalizeAdjacentSegments(currentRangeToNormalize);
			}
		};
		walkAllChildSegments(this.root, (seg) => {
			if (isRemoved(seg) || seg.seq === UnassignedSequenceNumber) {
				if (isRemovedAndAcked(seg)) {
					rangeContainsRemoteRemovedSegs = true;
				}
				if (seg.seq === UnassignedSequenceNumber) {
					rangeContainsLocalSegs = true;
				}
				currentRangeToNormalize.push(seg);
			} else {
				normalize();
				currentRangeToNormalize = new DoublyLinkedList<ISegment>();
				rangeContainsLocalSegs = false;
				rangeContainsRemoteRemovedSegs = false;
			}

			return true;
		});

		normalize();
	}
	private blockUpdate(block: MergeBlock): void {
		let len: number | undefined;

		const rightmostTiles = createMap<Marker>();
		const leftmostTiles = createMap<Marker>();

		for (let i = 0; i < block.childCount; i++) {
			const node = block.children[i];
			const nodeLength = nodeTotalLength(this, node);
			if (nodeLength !== undefined) {
				len ??= 0;
				len += nodeLength;
			}
			if (node.isLeaf()) {
				const segment = node;
				if ((this.localNetLength(segment) ?? 0) > 0 && Marker.is(segment)) {
					const markerId = segment.getId();
					// Also in insertMarker but need for reload segs case
					// can add option for this only from reload segs
					if (markerId) {
						this.idToMarker.set(markerId, segment);
					}

					if (refTypeIncludesFlag(segment, ReferenceType.Tile)) {
						const tileLabels = refGetTileLabels(segment);
						if (tileLabels) {
							for (const tileLabel of tileLabels) {
								// this depends on walking children in order
								// The later, and right most children overwrite
								// whereas early, and left most do not overwrite
								rightmostTiles[tileLabel] = segment;
								leftmostTiles[tileLabel] ??= segment;
							}
						}
					}
				}
			} else {
				extend(rightmostTiles, node.rightmostTiles);
				extendIfUndefined(leftmostTiles, node.leftmostTiles);
			}
		}
		block.leftmostTiles = leftmostTiles;
		block.rightmostTiles = rightmostTiles;
		block.cachedLength = len;
	}

	public blockUpdatePathLengths(
		startBlock: MergeBlock | undefined,
		seq: number,
		clientId: number,
		newStructure = false,
	): void {
		let block: MergeBlock | undefined = startBlock;
		while (block !== undefined) {
			if (newStructure) {
				this.nodeUpdateLengthNewStructure(block);
			} else {
				this.blockUpdateLength(block, seq, clientId);
			}
			block = block.parent;
		}
	}

	private blockUpdateLength(node: MergeBlock, seq: number, clientId: number): void {
		this.blockUpdate(node);
		this.localPartialsComputed = false;
		if (
			this.collabWindow.collaborating &&
			seq !== UnassignedSequenceNumber &&
			seq !== TreeMaintenanceSequenceNumber
		) {
			if (
				node.partialLengths !== undefined &&
				MergeTree.options.incrementalUpdate &&
				clientId !== NonCollabClient
			) {
				node.partialLengths.update(node, seq, clientId, this.collabWindow);
			} else {
				node.partialLengths = PartialSequenceLengths.combine(node, this.collabWindow);
			}

			PartialSequenceLengths.options.verifyExpected?.(this, node, seq, clientId);
		}
	}

	/**
	 * Map over all visible segments in a given range
	 *
	 * A segment is visible if its length is greater than 0
	 *
	 * See `this.nodeMap` for additional documentation
	 */
	public mapRange<TClientData>(
		handler: ISegmentAction<TClientData>,
		refSeq: number,
		clientId: number,
		accum: TClientData,
		start?: number,
		end?: number,
		splitRange: boolean = false,
		visibilitySeq: number = refSeq,
	): void {
		if (splitRange) {
			if (start) {
				this.ensureIntervalBoundary(start, refSeq, clientId);
			}
			if (end) {
				this.ensureIntervalBoundary(end, refSeq, clientId);
			}
		}
		this.nodeMap(
			refSeq,
			clientId,
			handler,
			accum,
			undefined,
			start,
			end,
			undefined,
			visibilitySeq,
		);
	}

	/**
	 * Map over all visible segments in a given range
	 *
	 * A segment is visible if its length is greater than 0
	 *
	 * @param refSeq - The sequence number used to determine the range (start
	 * and end positions) of segments to iterate over.
	 *
	 * @param visibilitySeq - An additional sequence number to further configure
	 * segment visibility during traversal. This is the same as refSeq, except
	 * in the case of obliterate.
	 *
	 * In the case where `refSeq == visibilitySeq`, mapping is done on all
	 * visible segments from `start` to `end`.
	 *
	 * If a segment is invisible at both `visibilitySeq` and `refSeq`, then it
	 * will not be traversed and mapped. Otherwise, if the segment is visible at
	 * either seq, it will be mapped.
	 *
	 * If a segment is only visible at `visibilitySeq`, it will still be mapped,
	 * but it will not count as a segment within the range. That is, it will be
	 * ignored for the purposes of tracking when traversal should end.
	 */
	private nodeMap<TClientData>(
		refSeq: number,
		clientId: number,
		leaf: ISegmentAction<TClientData>,
		accum: TClientData,
		post?: BlockAction<TClientData>,
		start: number = 0,
		end?: number,
		localSeq?: number,
		visibilitySeq: number = refSeq,
	): void {
		const endPos = end ?? this.nodeLength(this.root, refSeq, clientId, localSeq) ?? 0;
		if (endPos === start) {
			return;
		}

		let pos = 0;

		depthFirstNodeWalk(
			this.root,
			this.root.children[0],
			(node) => {
				if (endPos <= pos) {
					return NodeAction.Exit;
				}

				const len = this.nodeLength(node, visibilitySeq, clientId, localSeq);
				const lenAtRefSeq =
					(visibilitySeq === refSeq
						? len
						: this.nodeLength(node, refSeq, clientId, localSeq)) ?? 0;

				const isUnackedAndInObliterate =
					visibilitySeq !== refSeq &&
					(!node.isLeaf() || node.seq === UnassignedSequenceNumber);

				if (
					(len === undefined && lenAtRefSeq === 0) ||
					(len === 0 && !isUnackedAndInObliterate && lenAtRefSeq === 0)
				) {
					return NodeAction.Skip;
				}

				const nextPos = pos + lenAtRefSeq;
				// start is beyond the current node, so we can skip it
				if (start >= nextPos) {
					pos = nextPos;
					return NodeAction.Skip;
				}

				if (node.isLeaf()) {
					if (leaf(node, pos, refSeq, clientId, start - pos, endPos - pos, accum) === false) {
						return NodeAction.Exit;
					}
					pos = nextPos;
				}
			},
			undefined,
			post === undefined
				? undefined
				: (block): boolean =>
						post(block, pos, refSeq, clientId, start - pos, endPos - pos, accum),
		);
	}
}<|MERGE_RESOLUTION|>--- conflicted
+++ resolved
@@ -90,10 +90,7 @@
 } from "./referencePositions.js";
 // eslint-disable-next-line import/no-deprecated
 import { PropertiesRollback } from "./segmentPropertiesManager.js";
-<<<<<<< HEAD
 import { normalizePlace, Side, type SequencePlace } from "./sequencePlace.js";
-=======
->>>>>>> d96f2970
 import { SortedSegmentSet } from "./sortedSegmentSet.js";
 import { zamboniSegments } from "./zamboni.js";
 
@@ -1892,15 +1889,9 @@
 		}
 	}
 
-<<<<<<< HEAD
 	private obliterateRangeSided(
 		start: SequencePlace,
 		end: SequencePlace,
-=======
-	public obliterateRange(
-		start: number,
-		end: number,
->>>>>>> d96f2970
 		refSeq: number,
 		clientId: number,
 		seq: number,
@@ -1912,7 +1903,6 @@
 		const startPos = startPlace.side === Side.Before ? startPlace.pos : startPlace.pos + 1;
 		const endPos = endPlace.side === Side.Before ? endPlace.pos : endPlace.pos + 1;
 
-<<<<<<< HEAD
 		this.ensureIntervalBoundary(startPos, refSeq, clientId);
 		this.ensureIntervalBoundary(endPos, refSeq, clientId);
 
@@ -2119,10 +2109,6 @@
 
 		this.ensureIntervalBoundary(startPos, refSeq, clientId);
 		this.ensureIntervalBoundary(endPos, refSeq, clientId);
-=======
-		this.ensureIntervalBoundary(start, refSeq, clientId);
-		this.ensureIntervalBoundary(end, refSeq, clientId);
->>>>>>> d96f2970
 
 		let _overwrite = overwrite;
 		const localOverlapWithRefs: ISegment[] = [];
@@ -2139,14 +2125,19 @@
 			localSeq,
 			segmentGroup: undefined,
 		};
-<<<<<<< HEAD
 		const normalizedStartPos = start === "start" ? 0 : startPos;
 		const normalizedEndPos = end === "end" ? this.getLength(refSeq, clientId) : endPos;
-=======
->>>>>>> d96f2970
-
-		const { segment: startSeg } = this.getContainingSegment(start, refSeq, clientId);
-		const { segment: endSeg } = this.getContainingSegment(end - 1, refSeq, clientId);
+
+		const { segment: startSeg } = this.getContainingSegment(
+			normalizedStartPos,
+			refSeq,
+			clientId,
+		);
+		const { segment: endSeg } = this.getContainingSegment(
+			normalizedEndPos - 1,
+			refSeq,
+			clientId,
+		);
 		assert(
 			startSeg !== undefined && endSeg !== undefined,
 			0xa3f /* segments cannot be undefined */,
