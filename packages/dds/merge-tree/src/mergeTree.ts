/*!
 * Copyright (c) Microsoft Corporation and contributors. All rights reserved.
 * Licensed under the MIT License.
 */

/* eslint-disable @typescript-eslint/no-non-null-assertion */
/* eslint-disable no-bitwise */

import { assert, Heap, IComparer } from "@fluidframework/core-utils/internal";
import { DataProcessingError, UsageError } from "@fluidframework/telemetry-utils/internal";

import { IAttributionCollectionSerializer } from "./attributionCollection.js";
import { Client } from "./client.js";
import { DoublyLinkedList, ListNode } from "./collections/index.js";
import {
	NonCollabClient,
	TreeMaintenanceSequenceNumber,
	UnassignedSequenceNumber,
	UniversalSequenceNumber,
} from "./constants.js";
import { EndOfTreeSegment, StartOfTreeSegment } from "./endOfTreeSegment.js";
import {
	LocalReferenceCollection,
	LocalReferencePosition,
	SlidingPreference,
	anyLocalReferencePosition,
	createDetachedLocalReferencePosition,
	filterLocalReferencePositions,
} from "./localReference.js";
import {
	IMergeTreeDeltaOpArgs,
	IMergeTreeSegmentDelta,
	MergeTreeDeltaCallback,
	MergeTreeMaintenanceCallback,
	MergeTreeMaintenanceType,
} from "./mergeTreeDeltaCallback.js";
import {
	NodeAction,
	backwardExcursion,
	depthFirstNodeWalk,
	forwardExcursion,
	walkAllChildSegments,
} from "./mergeTreeNodeWalk.js";
import {
	CollaborationWindow,
	IMergeNode,
	ISegmentAction,
	ISegmentChanges,
	InsertContext,
	Marker,
	MaxNodesInBlock,
	MergeBlock,
	SegmentGroup,
	assertSegmentLeaf,
	assignChild,
	getMinSeqPerspective,
	getMinSeqStamp,
	isSegmentLeaf,
	reservedMarkerIdKey,
	type IMergeNodeBuilder,
	type ISegmentInternal,
	type ISegmentLeaf,
	type ISegmentPrivate,
	type ObliterateInfo,
} from "./mergeTreeNodes.js";
import type { TrackingGroup } from "./mergeTreeTracking.js";
import {
	createAnnotateRangeOp,
	createInsertSegmentOp,
	createRemoveRangeOp,
} from "./opBuilder.js";
import {
	IMergeTreeDeltaOp,
	IRelativePosition,
	MergeTreeDeltaType,
	ReferenceType,
} from "./ops.js";
import { PartialSequenceLengths } from "./partialLengths.js";
import {
<<<<<<< HEAD
	PriorPerspective,
	LocalReconnectingPerspective,
	type Perspective,
	LocalDefaultPerspective,
	RemoteObliteratePerspective,
=======
	LocalDefaultPerspective,
	LocalReconnectingPerspective,
	PriorPerspective,
	type Perspective,
>>>>>>> 6c276daf
} from "./perspective.js";
import { PropertySet, createMap, extend, extendIfUndefined } from "./properties.js";
import {
	DetachedReferencePosition,
	ReferencePosition,
	refGetTileLabels,
	refHasTileLabel,
	refTypeIncludesFlag,
} from "./referencePositions.js";
import { SegmentGroupCollection } from "./segmentGroupCollection.js";
import {
	assertRemoved,
	isMergeNodeInfo,
	isRemoved,
	overwriteInfo,
	removeRemovalInfo,
	toRemovalInfo,
	type IHasInsertionInfo,
	type IHasRemovalInfo,
	type SegmentWithInfo,
} from "./segmentInfos.js";
import {
	copyPropertiesAndManager,
	PropertiesManager,
	PropertiesRollback,
	type PropsOrAdjust,
} from "./segmentPropertiesManager.js";
import { Side, type InteriorSequencePlace } from "./sequencePlace.js";
import { SortedSegmentSet } from "./sortedSegmentSet.js";
import type {
	OperationStamp,
	InsertOperationStamp,
	RemoveOperationStamp,
	SetRemoveOperationStamp,
	SliceRemoveOperationStamp,
} from "./stamps.js";
import * as opstampUtils from "./stamps.js";
import { zamboniSegments } from "./zamboni.js";

export function isRemovedAndAcked(
	segment: ISegmentPrivate,
): segment is ISegmentLeaf & IHasRemovalInfo {
	const removalInfo = toRemovalInfo(segment);
	return removalInfo !== undefined && opstampUtils.isAcked(removalInfo.removes[0]);
}

function nodeTotalLength(mergeTree: MergeTree, node: IMergeNode): number | undefined {
	if (!node.isLeaf()) {
		return node.cachedLength;
	}
	return mergeTree.leafLength(node);
}

const LRUSegmentComparer: IComparer<LRUSegment> = {
	min: { maxSeq: -2 },
	compare: (a, b) => a.maxSeq - b.maxSeq,
};

function ackSegment(
	segment: ISegmentLeaf,
	segmentGroup: SegmentGroup,
	opArgs: IMergeTreeDeltaOpArgs,
	stamp: OperationStamp,
): boolean {
	const currentSegmentGroup = segment.segmentGroups?.dequeue();
	assert(currentSegmentGroup === segmentGroup, 0x043 /* "On ack, unexpected segmentGroup!" */);
	assert(opArgs.sequencedMessage !== undefined, 0xa6e /* must have sequencedMessage */);
	const {
		op,
		sequencedMessage: { sequenceNumber, minimumSequenceNumber },
	} = opArgs;
	let allowIncrementalPartialLengthsUpdate = true;
	switch (op.type) {
		case MergeTreeDeltaType.ANNOTATE: {
			assert(
				!!segment.propertyManager,
				0x044 /* "On annotate ack, missing segment property manager!" */,
			);
			segment.propertyManager.ack(sequenceNumber, minimumSequenceNumber, op);
			break;
		}

		case MergeTreeDeltaType.INSERT: {
			assert(
				opstampUtils.isLocal(segment.insert),
				0x045 /* "On insert, seq number already assigned!" */,
			);

			segment.insert = {
				...stamp,
				type: "insert",
			};
			break;
		}
		case MergeTreeDeltaType.REMOVE:
		case MergeTreeDeltaType.OBLITERATE:
		case MergeTreeDeltaType.OBLITERATE_SIDED: {
			assertRemoved(segment);
			const latestRemove = segment.removes[segment.removes.length - 1];
			assert(opstampUtils.isLocal(latestRemove), "Expected last remove to be unacked");
			assert(
				segment.removes.length === 1 ||
					opstampUtils.isAcked(segment.removes[segment.removes.length - 2]),
				"Expected prior remove to be acked",
			);

			allowIncrementalPartialLengthsUpdate = segment.removes.length === 1;
			const removeStamp: RemoveOperationStamp = {
				...stamp,
				type: op.type === MergeTreeDeltaType.REMOVE ? "setRemove" : "sliceRemove",
			};
			segment.removes[segment.removes.length - 1] = removeStamp;

			const { obliterateInfo } = segmentGroup;
			assert(
				(obliterateInfo !== undefined) === (op.type !== MergeTreeDeltaType.REMOVE),
				0xa40 /* must have obliterate info */,
			);
			if (obliterateInfo !== undefined) {
				obliterateInfo.stamp = removeStamp as SliceRemoveOperationStamp;
			}
			break;
		}

		default: {
			throw new Error(`${op.type} is in unrecognized operation type`);
		}
	}

	return allowIncrementalPartialLengthsUpdate;
}

/**
 * @legacy
 * @alpha
 */
export interface IMergeTreeOptions {
	catchUpBlobName?: string;
	/**
	 * Whether or not reference positions can slide to special endpoint segments
	 * denoting the positions immediately before the start and immediately after
	 * the end of the string.
	 *
	 * This is primarily useful in the case of interval stickiness.
	 */
	mergeTreeReferencesCanSlideToEndpoint?: boolean;
	mergeTreeSnapshotChunkSize?: number;
	/**
	 * Whether to use the SnapshotV1 format over SnapshotLegacy.
	 *
	 * SnapshotV1 stores a view of the merge-tree at the current sequence number, preserving merge metadata
	 * (e.g. clientId, seq, etc.) only for segment changes within the collab window.
	 *
	 * SnapshotLegacy stores a view of the merge-tree at the minimum sequence number along with the ops between
	 * the minimum sequence number and the current sequence number.
	 *
	 * Both formats merge segments where possible (see {@link ISegment.canAppend})
	 *
	 * default: false
	 *
	 * @remarks
	 * Despite the "legacy"/"V1" naming, both formats are actively used at the time of writing. SharedString
	 * uses legacy and Matrix uses V1.
	 */
	newMergeTreeSnapshotFormat?: boolean;

	/**
	 * Enables support for the obliterate operation -- a stronger form of remove
	 * which deletes concurrently inserted segments
	 *
	 * Obliterate is currently experimental and may not work in all scenarios.
	 *
	 * Default value: false
	 */
	mergeTreeEnableObliterate?: boolean;

	/**
	 * Enables support for reconnecting when obliterate operations are present
	 *
	 * Obliterate is currently experimental and may not work in all scenarios.
	 *
	 * @defaultValue `false`
	 */
	mergeTreeEnableObliterateReconnect?: boolean;

	/**
	 * Enables support for obliterate endpoint expansion.
	 * When enabled, obliterate operations can have sidedness specified for their endpoints.
	 * If an endpoint is externally anchored
	 * (aka the start is after a given position, or the end is before a given position),
	 * then concurrent inserts adjacent to the exclusive endpoint of an obliterated range will be included in the obliteration
	 *
	 * @defaultValue `false`
	 */
	mergeTreeEnableSidedObliterate?: boolean;

	/**
	 * Enables support for annotate adjust operations, which allow for specifying
	 * a summand which is summed with the current value to compute the new value.
	 *
	 * @defaultValue `false`
	 */
	mergeTreeEnableAnnotateAdjust?: boolean;
}

/**
 * @internal
 */
export interface IMergeTreeOptionsInternal extends IMergeTreeOptions {
	/**
	 * Options related to attribution
	 */
	attribution?: IMergeTreeAttributionOptions;
}

export function errorIfOptionNotTrue(
	options: IMergeTreeOptions | undefined,
	option: keyof IMergeTreeOptions,
): void {
	if (options?.[option] !== true) {
		throw new Error(`${option} is not enabled.`);
	}
}

/**
 * @internal
 */
export interface IMergeTreeAttributionOptions {
	/**
	 * If enabled, segments will store attribution keys which can be used with the runtime to determine
	 * attribution information (i.e. who created the content and when it was created).
	 *
	 * This flag only applied to new documents: if a snapshot is loaded, whether or not attribution keys
	 * are tracked is determined by the presence of existing attribution keys in the snapshot.
	 *
	 * default: false
	 */
	track?: boolean;

	/**
	 * Provides a policy for how to track attribution data on segments.
	 * This option must be provided if either:
	 * - `track` is set to true
	 * - a document containing existing attribution information is loaded
	 */
	policyFactory?: () => AttributionPolicy;
}

/**
 * Implements policy dictating which kinds of operations should be attributed and how.
 * @sealed
 * @internal
 */
export interface AttributionPolicy {
	/**
	 * Enables tracking attribution information for operations on this merge-tree.
	 * This function is expected to subscribe to appropriate change events in order
	 * to manage any attribution data it stores on segments.
	 *
	 * This must be done in an eventually consistent fashion.
	 */
	attach: (client: Client) => void;
	/**
	 * Disables tracking attribution information on segments.
	 */
	detach: () => void;
	/***/
	isAttached: boolean;
	/**
	 * Serializer capable of serializing any attribution data this policy stores on segments.
	 */
	serializer: IAttributionCollectionSerializer;
}

/**
 * @internal
 */
export interface LRUSegment {
	segment?: ISegmentLeaf;
	maxSeq: number;
}

export interface IRootMergeBlock extends MergeBlock {
	mergeTree?: MergeTree;
}

export function findRootMergeBlock(
	segmentOrNode: IMergeNode | undefined,
): IRootMergeBlock | undefined {
	if (segmentOrNode === undefined) {
		return undefined;
	}
	let maybeRoot: IRootMergeBlock | undefined = segmentOrNode.isLeaf()
		? segmentOrNode.parent
		: segmentOrNode;
	while (maybeRoot?.parent !== undefined) {
		maybeRoot = maybeRoot.parent;
	}

	return maybeRoot?.mergeTree === undefined ? undefined : maybeRoot;
}

/**
 * Find the segment to which a reference will slide if it needs to slide, or undefined if there
 * is no valid segment (i.e. the tree is empty).
 *
 * @param segment - The segment to slide from.
 * @param cache - Optional cache mapping segments to their sliding destinations.
 * Excursions will be avoided for segments in the cache, and the cache will be populated with
 * entries for all segments visited during excursion.
 * This can reduce the number of times the tree needs to be scanned if a range containing many
 * SlideOnRemove references is removed.
 */
function getSlideToSegment(
	segment: ISegmentLeaf | undefined,
	slidingPreference: SlidingPreference = SlidingPreference.FORWARD,
	cache?: Map<ISegmentLeaf, { seg?: ISegmentLeaf }>,
	useNewSlidingBehavior: boolean = false,
): [ISegmentLeaf | undefined, "start" | "end" | undefined] {
	if (!segment || !isRemovedAndAcked(segment) || segment.endpointType !== undefined) {
		return [segment, undefined];
	}

	const cachedSegment = cache?.get(segment);
	if (cachedSegment !== undefined) {
		return [cachedSegment.seg, undefined];
	}
	const result: { seg?: ISegmentLeaf } = {};
	cache?.set(segment, result);
	const goFurtherToFindSlideToSegment = (seg: ISegmentLeaf): boolean => {
		if (opstampUtils.isAcked(seg.insert) && !isRemovedAndAcked(seg)) {
			result.seg = seg;
			return false;
		}
		if (
			cache !== undefined &&
			toRemovalInfo(seg)?.removes[0].seq === toRemovalInfo(segment)?.removes[0].seq
		) {
			cache.set(seg, result);
		}
		return true;
	};

	if (slidingPreference === SlidingPreference.BACKWARD) {
		backwardExcursion(segment, goFurtherToFindSlideToSegment);
	} else {
		forwardExcursion(segment, goFurtherToFindSlideToSegment);
	}
	if (result.seg !== undefined) {
		return [result.seg, undefined];
	}

	// in the new sliding behavior, we don't look in the opposite direction
	// if we fail to find a segment to slide to in the right direction.
	//
	// in other words, rather than going `forward ?? backward ?? detached` (or
	// `backward ?? forward ?? detached`), we would slide `forward ?? detached`
	// or `backward ?? detached`
	//
	// in both of these cases detached may be substituted for one of the special
	// endpoint segments, if such behavior is enabled
	if (!useNewSlidingBehavior) {
		if (slidingPreference === SlidingPreference.BACKWARD) {
			forwardExcursion(segment, goFurtherToFindSlideToSegment);
		} else {
			backwardExcursion(segment, goFurtherToFindSlideToSegment);
		}
	}

	let maybeEndpoint: "start" | "end" | undefined;

	if (slidingPreference === SlidingPreference.BACKWARD) {
		maybeEndpoint = "start";
	} else if (slidingPreference === SlidingPreference.FORWARD) {
		maybeEndpoint = "end";
	}

	return [result.seg, maybeEndpoint];
}

/**
 * Returns the position to slide a reference to if a slide is required.
 * @param segoff - The segment and offset to slide from
 * @returns segment and offset to slide the reference to
 * @internal
 */
export function getSlideToSegoff(
	segoff: { segment: ISegmentInternal | undefined; offset: number | undefined },
	slidingPreference: SlidingPreference = SlidingPreference.FORWARD,
	useNewSlidingBehavior: boolean = false,
): {
	segment: ISegmentInternal | undefined;
	offset: number | undefined;
} {
	if (!isSegmentLeaf(segoff.segment)) {
		return segoff;
	}
	const [segment, _] = getSlideToSegment(
		segoff.segment,
		slidingPreference,
		undefined,
		useNewSlidingBehavior,
	);
	if (segment === segoff.segment) {
		return segoff;
	}
	const offset =
		segment && segment.ordinal < segoff.segment.ordinal ? segment.cachedLength - 1 : 0;
	return {
		segment,
		offset,
	};
}

const forwardPred = (ref: LocalReferencePosition): boolean =>
	ref.slidingPreference !== SlidingPreference.BACKWARD;
const backwardPred = (ref: LocalReferencePosition): boolean =>
	ref.slidingPreference === SlidingPreference.BACKWARD;

class Obliterates {
	/**
	 * Array containing the all obliterate operations within the
	 * collab window.
	 *
	 * The obliterates are stored in sequence order which accelerates clean up in setMinSeq
	 *
	 * See https://github.com/microsoft/FluidFramework/blob/main/packages/dds/merge-tree/docs/Obliterate.md#remote-perspective
	 * for additional context
	 */

	private readonly seqOrdered = new DoublyLinkedList<ObliterateInfo>();

	/**
	 * This contains a sorted lists of all obliterate starts
	 * and is used to accelerate finding overlapping obliterates
	 * as well as determining if there are any obliterates at all.
	 */
	private readonly startOrdered = new SortedSegmentSet<LocalReferencePosition>();

	constructor(private readonly mergeTree: MergeTree) {}

	public setMinSeq(minSeq: number): void {
		// eslint-disable-next-line @typescript-eslint/no-non-null-asserted-optional-chain
		while (!this.seqOrdered.empty && this.seqOrdered.first?.data.stamp.seq! <= minSeq) {
			const ob = this.seqOrdered.shift()!;
			this.startOrdered.remove(ob.data.start);
			this.mergeTree.removeLocalReferencePosition(ob.data.start);
			this.mergeTree.removeLocalReferencePosition(ob.data.end);
		}
	}

	public addOrUpdate(obliterateInfo: ObliterateInfo): void {
		const {
			stamp: { seq },
			start,
		} = obliterateInfo;
		if (seq !== UnassignedSequenceNumber) {
			this.seqOrdered.push(obliterateInfo);
		}
		this.startOrdered.addOrUpdate(start);
	}

	public empty(): boolean {
		return this.startOrdered.size === 0;
	}

	public findOverlapping(seg: ISegmentLeaf): Iterable<ObliterateInfo> {
		const overlapping: ObliterateInfo[] = [];
		for (const start of this.startOrdered.items) {
			const startSeg = start.getSegment();
			if (isMergeNodeInfo(startSeg) && startSeg.ordinal <= seg.ordinal) {
				const ob = start.properties?.obliterate as ObliterateInfo;
				const endSeg = ob.end.getSegment();
				if (isMergeNodeInfo(endSeg) && endSeg.ordinal >= seg.ordinal) {
					overlapping.push(ob);
				}
			} else {
				// the start is past the seg, so exit
				break;
			}
		}
		return overlapping;
	}
}

/**
 * @internal
 */
export class MergeTree {
	public static readonly options = {
		incrementalUpdate: true,
		insertAfterRemovedSegs: true,
		zamboniSegments: true,
	};

	private static readonly theUnfinishedNode = { childCount: -1 } as unknown as MergeBlock;

	public readonly collabWindow = new CollaborationWindow();

	public readonly pendingSegments = new DoublyLinkedList<SegmentGroup>();

	public readonly segmentsToScour = new Heap<LRUSegment>(LRUSegmentComparer);

	public readonly attributionPolicy: AttributionPolicy | undefined;

	public localPerspective: Perspective = new LocalDefaultPerspective(
		this.collabWindow.clientId,
	);

	/**
	 * Whether or not all blocks in the mergeTree currently have information about local partial lengths computed.
	 * This information is only necessary on reconnect, and otherwise costly to bookkeep.
	 * This field enables tracking whether partials need to be recomputed using localSeq information.
	 */
	private localPartialsComputed = false;
	// for now assume only markers have ids and so point directly at the Segment
	// if we need to have pointers to non-markers, we can change to point at local refs
	private readonly idToMarker = new Map<string, Marker>();
	public mergeTreeDeltaCallback?: MergeTreeDeltaCallback;
	public mergeTreeMaintenanceCallback?: MergeTreeMaintenanceCallback;

	// TODO:AB#29553: This property doesn't seem to be adequately round-tripped through summarization.
	// Specifically, it seems like we drop information about obliterates within the collab window for at least V1 summaries.
	private readonly obliterates = new Obliterates(this);

	public constructor(public options?: IMergeTreeOptionsInternal) {
		this._root = this.makeBlock(0);
		this._root.mergeTree = this;
		this.attributionPolicy = options?.attribution?.policyFactory?.();
	}

	public mintNextLocalOperationStamp(): OperationStamp {
		if (this.collabWindow.collaborating) {
			this.collabWindow.localSeq++;
		}

		return {
			seq: this.collabWindow.collaborating
				? UnassignedSequenceNumber
				: UniversalSequenceNumber,
			clientId: this.collabWindow.clientId,
			localSeq: this.collabWindow.localSeq,
		};
	}

	private _root: IRootMergeBlock;
	public get root(): IRootMergeBlock {
		return this._root;
	}

	public set root(value: IRootMergeBlock) {
		this._root = value;
		value.mergeTree = this;
	}

	public makeBlock(childCount: number): MergeBlock {
		const block = new MergeBlock(childCount);
		block.ordinal = "";
		return block;
	}

	/**
	 * Compute the net length of this segment leaf from some perspective.
	 * @returns - Undefined if the segment has been removed and its removal is common knowledge to all collaborators (and therefore
	 * may not even be present on clients that have loaded from a summary beyond this point). Otherwise, the length of the segment.
	 */
	public leafLength(
		segment: ISegmentLeaf,
		perspective: Perspective = this.localPerspective,
	): number | undefined {
		const removalInfo = toRemovalInfo(segment);
		if (
			removalInfo &&
			getMinSeqPerspective(this.collabWindow).hasOccurred(removalInfo.removes[0])
		) {
			// this segment's removal has already moved outside the collab window which means it is zamboni eligible
			// this also means the segment could be completely absent from other client's in-memory merge trees,
			// so we should not consider it when making decisions about conflict resolutions
			return undefined;
		}

		return perspective.isSegmentPresent(segment) ? segment.cachedLength : 0;
	}

	public unlinkMarker(marker: Marker): void {
		const id = marker.getId();
		if (id) {
			this.idToMarker.delete(id);
		}
	}

	private addNode(block: MergeBlock, node: IMergeNodeBuilder): number {
		const index = block.childCount++;
		assignChild(block, node, index, false);
		return index;
	}

	public reloadFromSegments(segments: SegmentWithInfo<IHasInsertionInfo>[]): void {
		// This code assumes that a later call to `startCollaboration()` will initialize partial lengths.
		assert(
			!this.collabWindow.collaborating,
			0x049 /* "Trying to reload from segments while collaborating!" */,
		);

		const maxChildren = MaxNodesInBlock - 1;

		// Starting with the leaf segments, recursively builds the B-Tree layer by layer from the bottom up.
		const buildMergeBlock = (nodes: IMergeNodeBuilder[]): IRootMergeBlock => {
			const blockCount = Math.ceil(nodes.length / maxChildren); // Compute # blocks require for this level of B-Tree
			const blocks: MergeBlock[] = Array.from({ length: blockCount }); // Pre-alloc array to collect nodes

			// For each block in this level of the B-Tree...
			for (
				let nodeIndex = 0, blockIndex = 0; // Start with the first block and first node
				blockIndex < blockCount; // If we have more blocks, we also have more nodes to insert
				blockIndex++ // Advance to next block in this layer.
			) {
				const block = (blocks[blockIndex] = this.makeBlock(0));

				// For each child of the current block, insert a node (while we have nodes left)
				// and update the block's info.
				for (
					let childIndex = 0;
					childIndex < maxChildren && nodeIndex < nodes.length; // While we still have children & nodes left
					childIndex++, nodeIndex++ // Advance to next child & node
				) {
					// Insert the next node into the current block
					this.addNode(block, nodes[nodeIndex]);
				}

				// Calculate this block's info.  Previously this was inlined into the above loop as a micro-optimization,
				// but it turns out to be negligible in practice since `reloadFromSegments()` is only invoked for the
				// snapshot header.  The bulk of the segments in long documents are inserted via `insertSegments()`.
				this.blockUpdate(block);
			}

			return blocks.length === 1 // If there is only one block at this layer...
				? blocks[0] // ...then we're done.  Return the root.
				: buildMergeBlock(blocks); // ...otherwise recursively build the next layer above blocks.
		};
		if (segments.length > 0) {
			this.root = buildMergeBlock(segments);
			this.nodeUpdateOrdinals(this.root);
		} else {
			this.root = this.makeBlock(0);
		}
	}

	// For now assume min starts at zero
	public startCollaboration(localClientId: number, minSeq: number, currentSeq: number): void {
		this.collabWindow.clientId = localClientId;
		this.collabWindow.minSeq = minSeq;
		this.collabWindow.collaborating = true;
		this.collabWindow.currentSeq = currentSeq;
		this.localPerspective = new LocalDefaultPerspective(localClientId);
		this.nodeUpdateLengthNewStructure(this.root, true);
	}

	private addToLRUSet(leaf: ISegmentLeaf, seq: number): void {
		// If the parent node has not yet been marked for scour (i.e., needsScour is not false or undefined),
		// add the segment and mark the mark the node now.

		// TODO: 'seq' may be less than the current sequence number when inserting pre-ACKed
		//       segments from a snapshot.  We currently skip these for now.
		if (leaf.parent.needsScour !== true && seq > this.collabWindow.currentSeq) {
			leaf.parent.needsScour = true;
			this.segmentsToScour.add({ segment: leaf, maxSeq: seq });
		}
	}

	public getLength(perspective: Perspective): number {
		return this.nodeLength(this.root, perspective) ?? 0;
	}

	/**
	 * Returns the current length of the MergeTree for the local client.
	 */
	public get length(): number | undefined {
		return this.root.cachedLength;
	}

	public getPosition(node: IMergeNode, perspective: Perspective): number {
		if (node.isLeaf() && node.endpointType === "start") {
			return 0;
		}

		let totalOffset = 0;
		let parent = node.parent;
		let prevParent: MergeBlock | undefined;
		while (parent) {
			const children = parent.children;
			for (let childIndex = 0; childIndex < parent.childCount; childIndex++) {
				const child = children[childIndex];
				if ((!!prevParent && child === prevParent) || child === node) {
					break;
				}
				totalOffset += this.nodeLength(child, perspective) ?? 0;
			}
			prevParent = parent;
			parent = parent.parent;
		}
		return totalOffset;
	}

	public getContainingSegment(
		pos: number,
		perspective: Perspective,
	): {
		segment: ISegmentLeaf | undefined;
		offset: number | undefined;
	} {
		assert(
			perspective.localSeq === undefined ||
				perspective.clientId === this.collabWindow.clientId,
			0x39b /* localSeq provided for non-local client */,
		);

		let segment: ISegmentLeaf | undefined;
		let offset: number | undefined;

		const leaf = (leafSeg: ISegmentLeaf, _: number, start: number): boolean => {
			segment = leafSeg;
			offset = start;
			return false;
		};
		this.nodeMap(perspective, leaf, undefined, pos, pos + 1);
		return { segment, offset };
	}

	/**
	 * Slides or removes references from the provided list of segments.
	 *
	 * The order of the references is preserved for references of the same sliding
	 * preference. Relative order between references that slide backward and those
	 * that slide forward is not preserved, even in the case when they slide to
	 * the same segment.
	 *
	 * @remarks
	 *
	 * 1. Preserving the order of the references is a useful property for reference-based undo/redo
	 * (see revertibles.ts).
	 *
	 * 2. For use cases which necessitate eventual consistency across clients,
	 * this method should only be called with segments for which the current client sequence number is
	 * max(remove segment sequence number, add reference sequence number).
	 * See `packages\dds\merge-tree\REFERENCEPOSITIONS.md`
	 *
	 * @param segments - An array of (not necessarily contiguous) segments with increasing ordinals.
	 */
	private slideAckedRemovedSegmentReferences(segments: ISegmentLeaf[]): void {
		// References are slid in groups to preserve their order.
		let currentForwardSlideGroup: LocalReferenceCollection[] = [];
		let currentBackwardSlideGroup: LocalReferenceCollection[] = [];

		let currentForwardMaybeEndpoint: "start" | "end" | undefined;
		let currentForwardSlideDestination: ISegmentLeaf | undefined;
		let currentForwardSlideIsForward: boolean | undefined;

		let currentBackwardMaybeEndpoint: "start" | "end" | undefined;
		let currentBackwardSlideDestination: ISegmentLeaf | undefined;
		let currentBackwardSlideIsForward: boolean | undefined;

		const slideGroup = (
			currentSlideDestination: ISegmentLeaf | undefined,
			currentSlideIsForward: boolean | undefined,
			currentSlideGroup: LocalReferenceCollection[],
			pred: (ref: LocalReferencePosition) => boolean,
			maybeEndpoint: "start" | "end" | undefined,
		): void => {
			if (currentSlideIsForward === undefined) {
				return;
			}

			const nonEndpointRefsToAdd = currentSlideGroup.map((collection) =>
				filterLocalReferencePositions(
					collection,
					(ref) => pred(ref) && (maybeEndpoint ? !ref.canSlideToEndpoint : true),
				),
			);

			const endpointRefsToAdd = currentSlideGroup.map((collection) =>
				filterLocalReferencePositions(
					collection,
					(ref) => pred(ref) && !!ref.canSlideToEndpoint,
				),
			);

			if (maybeEndpoint) {
				const endpoint = maybeEndpoint === "start" ? this.startOfTree : this.endOfTree;
				const localRefs = LocalReferenceCollection.setOrGet(endpoint);
				if (currentSlideIsForward) {
					localRefs.addBeforeTombstones(...endpointRefsToAdd);
				} else {
					localRefs.addAfterTombstones(...endpointRefsToAdd);
				}
			}

			if (currentSlideDestination === undefined) {
				for (const collection of currentSlideGroup) {
					for (const ref of collection) {
						if (pred(ref) && !refTypeIncludesFlag(ref, ReferenceType.StayOnRemove)) {
							ref.callbacks?.beforeSlide?.(ref);
							collection.removeLocalRef(ref);
							ref.callbacks?.afterSlide?.(ref);
						}
					}
				}
			} else {
				const localRefs = LocalReferenceCollection.setOrGet(currentSlideDestination);
				if (currentSlideIsForward) {
					localRefs.addBeforeTombstones(...nonEndpointRefsToAdd);
				} else {
					localRefs.addAfterTombstones(...nonEndpointRefsToAdd);
				}
			}
		};

		const trySlideSegment = (
			segment: ISegmentLeaf,
			currentSlideDestination: ISegmentLeaf | undefined,
			currentSlideIsForward: boolean | undefined,
			currentSlideGroup: LocalReferenceCollection[],
			pred: (ref: LocalReferencePosition) => boolean,
			slidingPreference: SlidingPreference,
			currentMaybeEndpoint: "start" | "end" | undefined,
			reassign: (
				localRefs: LocalReferenceCollection,
				slideToSegment: ISegmentLeaf | undefined,
				slideIsForward: boolean,
				maybeEndpoint: "start" | "end" | undefined,
			) => void,
		): void => {
			// avoid sliding logic if this segment doesn't have any references
			// with the given sliding preference
			if (!segment.localRefs || !anyLocalReferencePosition(segment.localRefs, pred)) {
				return;
			}

			const [slideToSegment, maybeEndpoint] = getSlideToSegment(
				segment,
				slidingPreference,
				slidingPreference === SlidingPreference.FORWARD
					? forwardSegmentCache
					: backwardSegmentCache,
				this.options?.mergeTreeReferencesCanSlideToEndpoint,
			);
			const slideIsForward =
				slideToSegment === undefined ? false : slideToSegment.ordinal > segment.ordinal;

			if (
				slideToSegment !== currentSlideDestination ||
				slideIsForward !== currentSlideIsForward ||
				maybeEndpoint !== currentMaybeEndpoint
			) {
				slideGroup(
					currentSlideDestination,
					currentSlideIsForward,
					currentSlideGroup,
					pred,
					this.options?.mergeTreeReferencesCanSlideToEndpoint ? maybeEndpoint : undefined,
				);
				reassign(
					segment.localRefs,
					slideToSegment,
					slideIsForward,
					this.options?.mergeTreeReferencesCanSlideToEndpoint ? maybeEndpoint : undefined,
				);
			} else {
				currentSlideGroup.push(segment.localRefs);
			}
		};

		const forwardSegmentCache = new Map<ISegmentLeaf, { seg?: ISegmentLeaf }>();
		const backwardSegmentCache = new Map<ISegmentLeaf, { seg?: ISegmentLeaf }>();
		for (const segment of segments) {
			assert(
				isRemovedAndAcked(segment),
				0x2f1 /* slideReferences from a segment which has not been removed and acked */,
			);
			if (segment.localRefs === undefined || segment.localRefs.empty) {
				continue;
			}

			trySlideSegment(
				segment,
				currentForwardSlideDestination,
				currentForwardSlideIsForward,
				currentForwardSlideGroup,
				forwardPred,
				SlidingPreference.FORWARD,
				currentForwardMaybeEndpoint,
				(localRefs, slideToSegment, slideIsForward, maybeEndpoint) => {
					currentForwardSlideGroup = [localRefs];
					currentForwardSlideDestination = slideToSegment;
					currentForwardSlideIsForward = slideIsForward;
					currentForwardMaybeEndpoint = maybeEndpoint;
				},
			);

			trySlideSegment(
				segment,
				currentBackwardSlideDestination,
				currentBackwardSlideIsForward,
				currentBackwardSlideGroup,
				backwardPred,
				SlidingPreference.BACKWARD,
				currentBackwardMaybeEndpoint,
				(localRefs, slideToSegment, slideIsForward, maybeEndpoint) => {
					currentBackwardSlideGroup = [localRefs];
					currentBackwardSlideDestination = slideToSegment;
					currentBackwardSlideIsForward = slideIsForward;
					currentBackwardMaybeEndpoint = maybeEndpoint;
				},
			);
		}

		slideGroup(
			currentForwardSlideDestination,
			currentForwardSlideIsForward,
			currentForwardSlideGroup,
			forwardPred,
			currentForwardMaybeEndpoint,
		);
		slideGroup(
			currentBackwardSlideDestination,
			currentBackwardSlideIsForward,
			currentBackwardSlideGroup,
			backwardPred,
			currentBackwardMaybeEndpoint,
		);
	}

	/**
	 * Compute local partial length information
	 *
	 * Public only for use by internal tests
	 */
	public computeLocalPartials(refSeq: number): void {
		if (this.localPartialsComputed) {
			return;
		}

		const rebaseCollabWindow = new CollaborationWindow();
		rebaseCollabWindow.loadFrom(this.collabWindow);
		if (refSeq < this.collabWindow.minSeq) {
			rebaseCollabWindow.minSeq = refSeq;
		}
		this.root.partialLengths = PartialSequenceLengths.combine(
			this.root,
			rebaseCollabWindow,
			true,
			true,
		);
		this.localPartialsComputed = true;
	}

	private nodeLength(node: IMergeNode, perspective: Perspective): number | undefined {
		if (node.isLeaf()) {
			return this.leafLength(node, perspective);
		}

		const { refSeq, clientId, localSeq } = perspective;

		const isLocalPerspective =
			!this.collabWindow.collaborating || this.collabWindow.clientId === clientId;
		if (
			isLocalPerspective &&
			(localSeq === undefined ||
				(localSeq === this.collabWindow.localSeq && refSeq >= this.collabWindow.currentSeq))
		) {
			// All changes are visible. Small note on why we allow refSeq >= this.collabWindow.currentSeq rather than just equality:
			// merge-tree eventing occurs before the collab window is updated to account for whatever op it is processing, and we want
			// to support resolving positions from within the event handler which account for that op. e.g. undo-redo relies on this
			// behavior with local references.
			return node.cachedLength;
		}

		if (localSeq !== undefined) {
			this.computeLocalPartials(refSeq);
		}

		const length = node.partialLengths!.getPartialLength(refSeq, clientId, localSeq);

		PartialSequenceLengths.options.verifyExpected?.(this, node, refSeq, clientId, localSeq);
		return length;
	}

	public setMinSeq(minSeq: number): void {
		assert(
			minSeq <= this.collabWindow.currentSeq,
			0x04e /* "Trying to set minSeq above currentSeq of collab window!" */,
		);

		// Only move forward
		assert(
			this.collabWindow.minSeq <= minSeq,
			0x04f /* "minSeq of collab window > target minSeq!" */,
		);

		if (minSeq > this.collabWindow.minSeq) {
			this.collabWindow.minSeq = minSeq;
			this.obliterates.setMinSeq(minSeq);
			if (MergeTree.options.zamboniSegments) {
				zamboniSegments(this);
			}
		}
	}

	/**
	 * Returns the count of elements before the given reference position from the given perspective.
	 *
	 * @param refPos - The reference position to resolve.
	 * @param refSeq - The number of the latest sequenced change to consider.
	 * Defaults to including all edits which have been applied.
	 * @param clientId - The ID of the client from whose perspective to resolve this reference. Defaults to the current client.
	 * @param localSeq - The local sequence number to consider. Defaults to including all local edits.
	 */
	public referencePositionToLocalPosition(
		refPos: ReferencePosition,
		// Note: this is not `this.collabWindow.currentSeq` because we want to support resolving local reference positions to positions
		// from within event handlers, and the collab window's sequence numbers are not updated in time in all of those cases.
		refSeq = Number.MAX_SAFE_INTEGER,
		clientId = this.collabWindow.clientId,
		localSeq: number | undefined = undefined,
	): number {
		const perspective =
			clientId === this.collabWindow.clientId
				? localSeq === undefined
					? this.localPerspective
					: new LocalReconnectingPerspective(refSeq, clientId, localSeq)
				: new PriorPerspective(refSeq, clientId);
		const seg = refPos.getSegment();
		if (seg === undefined || !isSegmentLeaf(seg)) {
			// We have no idea where this reference is, because it refers to a segment which is not in the tree.
			return DetachedReferencePosition;
		}
		if (refPos.isLeaf()) {
			return this.getPosition(seg, perspective);
		}
		if (refTypeIncludesFlag(refPos, ReferenceType.Transient) || seg.localRefs?.has(refPos)) {
			if (
				seg !== this.startOfTree &&
				seg !== this.endOfTree &&
				!perspective.isSegmentPresent(seg)
			) {
				const forward = refPos.slidingPreference === SlidingPreference.FORWARD;
				const removeInfo = toRemovalInfo(seg);
				const firstRemove = removeInfo?.removes[0];
				const slideSeq =
<<<<<<< HEAD
					firstRemove !== undefined && opstampUtils.isAcked(firstRemove)
						? firstRemove.seq
						: refSeq;

				const slidePerspective =
					firstRemove?.localSeq === undefined
=======
					moveInfo !== undefined && moveInfo.movedSeq !== UnassignedSequenceNumber
						? moveInfo.movedSeq
						: removeInfo !== undefined && removeInfo.removedSeq !== UnassignedSequenceNumber
							? removeInfo.removedSeq
							: refSeq;
				const slideLocalSeq = moveInfo?.localMovedSeq ?? removeInfo?.localRemovedSeq;
				const slidePerspective =
					slideLocalSeq === undefined
>>>>>>> 6c276daf
						? new PriorPerspective(slideSeq, this.collabWindow.clientId)
						: new LocalReconnectingPerspective(
								slideSeq,
								this.collabWindow.clientId,
<<<<<<< HEAD
								firstRemove.localSeq,
							);

=======
								slideLocalSeq,
							);
>>>>>>> 6c276daf
				const slidSegment = slidePerspective.nextSegment(this, seg, forward);
				return (
					this.getPosition(slidSegment, perspective) +
					(forward ? 0 : slidSegment.cachedLength === 0 ? 0 : slidSegment.cachedLength - 1)
				);
			}
			return this.getPosition(seg, perspective) + refPos.getOffset();
		}
		return DetachedReferencePosition;
	}

	/**
	 * Finds the nearest reference with ReferenceType.Tile to `startPos` in the direction dictated by `forwards`.
	 * Uses depthFirstNodeWalk in addition to block-accelerated functionality. The search position will be included in
	 * the nodes to walk, so searching on all positions, including the endpoints, can be considered inclusive.
	 * Any out of bound search positions will return undefined, so in order to search the whole string, a forward
	 * search can begin at 0, or a backward search can begin at length-1.
	 *
	 * @param startPos - Position at which to start the search
	 * @param clientId - clientId dictating the perspective to search from
	 * @param markerLabel - Label of the marker to search for
	 * @param forwards - Whether the string should be searched in the forward or backward direction
	 */
	public searchForMarker(
		startPos: number,
		perspective: Perspective,
		markerLabel: string,
		forwards = true,
	): Marker | undefined {
		let foundMarker: Marker | undefined;

		const { segment } = this.getContainingSegment(startPos, perspective);
		if (!isSegmentLeaf(segment)) {
			return undefined;
		}

		depthFirstNodeWalk(
			segment.parent,
			segment,
			(node) => {
				if (node.isLeaf()) {
					if (Marker.is(node) && refHasTileLabel(node, markerLabel)) {
						foundMarker = node;
					}
				} else {
					const marker = forwards
						? node.leftmostTiles[markerLabel]
						: node.rightmostTiles[markerLabel];
					if (marker !== undefined) {
						assert(
							marker.isLeaf() && Marker.is(marker),
							0x751 /* Object returned is not a valid marker */,
						);
						foundMarker = marker;
					}
				}
				return foundMarker === undefined ? NodeAction.Skip : NodeAction.Exit;
			},
			undefined,
			undefined,
			forwards,
		);

		return foundMarker;
	}

	private updateRoot(splitNode: MergeBlock | undefined): void {
		if (splitNode !== undefined) {
			const newRoot = this.makeBlock(2);
			assignChild(newRoot, this.root, 0, false);
			assignChild(newRoot, splitNode, 1, false);
			this.root = newRoot;
			this.nodeUpdateOrdinals(this.root);
			this.nodeUpdateLengthNewStructure(this.root);
		}
	}

	/**
	 * Assign sequence number to existing segment; update partial lengths to reflect the change
	 * @param seq - sequence number given by server to pending segment
	 */
	public ackPendingSegment(opArgs: IMergeTreeDeltaOpArgs): void {
		const seq = opArgs.sequencedMessage!.sequenceNumber;
		const stamp: OperationStamp = {
			seq,
			clientId: this.collabWindow.clientId,
		};
		const pendingSegmentGroup = this.pendingSegments.shift()?.data;
		const nodesToUpdate: MergeBlock[] = [];
		let overwrite = false;
		if (pendingSegmentGroup !== undefined) {
			const deltaSegments: IMergeTreeSegmentDelta[] = [];
			const overlappingRemoves: boolean[] = [];
			pendingSegmentGroup.segments.map((pendingSegment: ISegmentLeaf) => {
				const overlappingRemove = !ackSegment(
					pendingSegment,
					pendingSegmentGroup,
					opArgs,
					stamp,
				);

				overwrite ||= overlappingRemove;

				overlappingRemoves.push(overlappingRemove);
				if (MergeTree.options.zamboniSegments) {
					this.addToLRUSet(pendingSegment, seq);
				}
				if (!nodesToUpdate.includes(pendingSegment.parent)) {
					nodesToUpdate.push(pendingSegment.parent);
				}
				deltaSegments.push({
					segment: pendingSegment,
				});
			});

			if (pendingSegmentGroup.obliterateInfo !== undefined) {
				pendingSegmentGroup.obliterateInfo.stamp = { type: "sliceRemove", ...stamp };
				this.obliterates.addOrUpdate(pendingSegmentGroup.obliterateInfo);
			}

			// Perform slides after all segments have been acked, so that
			// positions after slide are final
			if (
				opArgs.op.type === MergeTreeDeltaType.REMOVE ||
				opArgs.op.type === MergeTreeDeltaType.OBLITERATE ||
				opArgs.op.type === MergeTreeDeltaType.OBLITERATE_SIDED
			) {
				this.slideAckedRemovedSegmentReferences(pendingSegmentGroup.segments);
			}

			this.mergeTreeMaintenanceCallback?.(
				{
					deltaSegments,
					operation: MergeTreeMaintenanceType.ACKNOWLEDGED,
				},
				opArgs,
			);

			for (const node of nodesToUpdate) {
				this.blockUpdatePathLengths(node, stamp, overwrite);
			}
		}
		if (MergeTree.options.zamboniSegments) {
			zamboniSegments(this);
		}
	}

	private addToPendingList(
		segment: ISegmentLeaf,

		segmentGroup?: SegmentGroup,
		localSeq?: number,
		previousProps?: PropertySet,
	): SegmentGroup {
		let _segmentGroup = segmentGroup;
		if (_segmentGroup === undefined) {
			_segmentGroup = {
				segments: [],
				localSeq,
				refSeq: this.collabWindow.currentSeq,
			};
			if (previousProps) {
				_segmentGroup.previousProps = [];
			}
			this.pendingSegments.push(_segmentGroup);
		}

		if (
			(!_segmentGroup.previousProps && !!previousProps) ||
			(!!_segmentGroup.previousProps && !previousProps)
		) {
			throw new Error("All segments in group should have previousProps or none");
		}
		if (previousProps) {
			_segmentGroup.previousProps!.push(previousProps);
		}

		const segmentGroups = (segment.segmentGroups ??= new SegmentGroupCollection(segment));
		segmentGroups.enqueue(_segmentGroup);
		return _segmentGroup;
	}

	// TODO: error checking
	public getMarkerFromId(id: string): Marker | undefined {
		const marker = this.idToMarker.get(id);
		return marker === undefined || isRemoved(marker) ? undefined : marker;
	}

	/**
	 * Given a position specified relative to a marker id, lookup the marker
	 * and convert the position to a character position.
	 * @param relativePos - Id of marker (may be indirect) and whether position is before or after marker.
	 * @param refseq - The reference sequence number at which to compute the position.
	 * @param clientId - The client id with which to compute the position.
	 */
	public posFromRelativePos(relativePos: IRelativePosition, perspective: Perspective): number {
		let pos = -1;
		let marker: Marker | undefined;
		if (relativePos.id) {
			marker = this.getMarkerFromId(relativePos.id);
		}
		if (isSegmentLeaf(marker)) {
			pos = this.getPosition(marker, perspective);
			if (relativePos.before) {
				if (relativePos.offset !== undefined) {
					pos -= relativePos.offset;
				}
			} else {
				pos += marker.cachedLength;
				if (relativePos.offset !== undefined) {
					pos += relativePos.offset;
				}
			}
		}
		return pos;
	}

	public insertSegments(
		pos: number,
		segments: ISegmentPrivate[],
		perspective: Perspective,
		stampArg: OperationStamp,
		opArgs: IMergeTreeDeltaOpArgs | undefined,
	): void {
		const stamp: InsertOperationStamp = { ...stampArg, type: "insert" };
		this.ensureIntervalBoundary(pos, perspective);

		this.blockInsert(pos, perspective, stamp, segments);

		// opArgs == undefined => loading snapshot or test code
		if (opArgs !== undefined) {
			const deltaSegments = segments
				.filter((segment) => !isRemoved(segment))
				.map((segment) => ({ segment }));

			if (deltaSegments.length > 0) {
				this.mergeTreeDeltaCallback?.(opArgs, {
					operation: MergeTreeDeltaType.INSERT,
					deltaSegments,
				});
			}
		}

		if (
			this.collabWindow.collaborating &&
			MergeTree.options.zamboniSegments &&
			opstampUtils.isAcked(stamp)
		) {
			zamboniSegments(this);
		}
	}

	/**
	 * Resolves a remote client's position against the local sequence
	 * and returns the remote client's position relative to the local
	 * sequence. The client ref seq must be above the minimum sequence number
	 * or the return value will be undefined.
	 * Generally this method is used in conjunction with signals which provide
	 * point in time values for the below parameters, and is useful for things
	 * like displaying user position. It should not be used with persisted values
	 * as persisted values will quickly become invalid as the remoteClientRefSeq
	 * moves below the minimum sequence number
	 * @param remoteClientPosition - The remote client's position to resolve
	 * @param remoteClientRefSeq - The reference sequence number of the remote client
	 * @param remoteClientId - The client id of the remote client
	 */
	public resolveRemoteClientPosition(
		remoteClientPosition: number,
		remoteClientRefSeq: number,
		remoteClientId: number,
	): number | undefined {
		if (remoteClientRefSeq < this.collabWindow.minSeq) {
			return undefined;
		}

		const remotePerspective = new PriorPerspective(remoteClientRefSeq, remoteClientId);
		const segmentInfo = this.getContainingSegment(remoteClientPosition, remotePerspective);

		if (isSegmentLeaf(segmentInfo?.segment)) {
			const segmentPosition = this.getPosition(segmentInfo.segment, this.localPerspective);
			return segmentPosition + segmentInfo.offset!;
		} else {
			if (remoteClientPosition === this.getLength(remotePerspective)) {
				return this.getLength(this.localPerspective);
			}
		}
	}

	private blockInsert<T extends ISegmentPrivate>(
		pos: number,
		perspective: Perspective,
		stamp: InsertOperationStamp,
		newSegments: T[],
	): void {
		// Keeping this function within the scope of blockInsert for readability.
		// eslint-disable-next-line unicorn/consistent-function-scoping
		const continueFrom = (node: MergeBlock): boolean => {
			let siblingExists = false;
			forwardExcursion(node, () => {
				siblingExists = true;
				return false;
			});
			return siblingExists;
		};

		let segmentGroup: SegmentGroup;
		const saveIfLocal = (locSegment: ISegmentLeaf): void => {
			// Save segment so we can assign sequence number when acked by server
			if (this.collabWindow.collaborating) {
				if (
					opstampUtils.isLocal(locSegment.insert) &&
					stamp.clientId === this.collabWindow.clientId
				) {
					segmentGroup = this.addToPendingList(locSegment, segmentGroup, stamp.localSeq);
				}
				// LocSegment.seq === 0 when coming from SharedSegmentSequence.loadBody()
				// In all other cases this has to be true (checked by addToLRUSet):
				// locSegment.seq > this.collabWindow.currentSeq
				else if (
					MergeTree.options.zamboniSegments &&
					opstampUtils.greaterThan(locSegment.insert, getMinSeqStamp(this.collabWindow))
				) {
					this.addToLRUSet(locSegment, locSegment.insert.seq);
				}
			}
		};
		const onLeaf = (
			segment: ISegmentLeaf | undefined,
			_pos: number,
			context: InsertContext,
			// Keeping this function within the scope of blockInsert for readability.
			// eslint-disable-next-line unicorn/consistent-function-scoping
		): ISegmentChanges => {
			const segmentChanges: ISegmentChanges = {};
			if (segment) {
				// Insert before segment
				segmentChanges.replaceCurrent = context.candidateSegment;
				segmentChanges.next = segment;
			} else {
				segmentChanges.next = context.candidateSegment;
			}
			return segmentChanges;
		};

		// TODO: build tree from segs and insert all at once
		let insertPos = pos;
		for (const newSegment of newSegments
			.filter((s) => s.cachedLength > 0)
			.map((s) => overwriteInfo(s, { insert: stamp }))) {
			if (Marker.is(newSegment)) {
				const markerId = newSegment.getId();
				if (markerId) {
					this.idToMarker.set(markerId, newSegment);
				}
			}

			const splitNode = this.insertingWalk(this.root, insertPos, perspective, stamp, {
				leaf: onLeaf,
				candidateSegment: newSegment,
				continuePredicate: continueFrom,
			});

			if (!isSegmentLeaf(newSegment)) {
				// Indicates an attempt to insert past the end of the merge-tree's content.
				const errorConstructor =
					stamp.localSeq === undefined ? DataProcessingError : UsageError;
				throw new errorConstructor("MergeTree insert failed", {
					currentSeq: this.collabWindow.currentSeq,
					minSeq: this.collabWindow.minSeq,
					segSeq: stamp.seq,
				});
			}

			this.updateRoot(splitNode);

			insertPos += newSegment.cachedLength;

			if (!this.options?.mergeTreeEnableObliterate || this.obliterates.empty()) {
				saveIfLocal(newSegment);
				continue;
			}

			const overlappingAckedObliterates: RemoveOperationStamp[] = [];
			let oldest: ObliterateInfo | undefined;
			let newest: ObliterateInfo | undefined;
			let newestAcked: ObliterateInfo | undefined;
			let oldestUnacked: ObliterateInfo | undefined;
			const refSeqStamp: OperationStamp = {
				seq: perspective.refSeq,
				clientId: stamp.clientId,
				localSeq: stamp.localSeq,
			};
			for (const ob of this.obliterates.findOverlapping(newSegment)) {
				if (opstampUtils.greaterThan(ob.stamp, refSeqStamp)) {
					// Any obliterate from the same client that's inserting this segment cannot cause the segment to be marked as
					// obliterated (since that client must have performed the obliterate before this insertion).
					// We still need to consider such obliterates when determining the winning obliterate for the insertion point,
					// see `obliteratePrecedingInsertion` docs.
					if (stamp.clientId !== ob.stamp.clientId) {
						if (opstampUtils.isAcked(ob.stamp)) {
							overlappingAckedObliterates.push(ob.stamp);
						}

						if (oldest === undefined || opstampUtils.lessThan(ob.stamp, oldest.stamp)) {
							oldest = ob;
						}
					}

					if (newest === undefined || opstampUtils.greaterThan(ob.stamp, newest.stamp)) {
						newest = ob;
					}

					if (
						opstampUtils.isAcked(ob.stamp) &&
						(newestAcked === undefined ||
							opstampUtils.greaterThan(ob.stamp, newestAcked.stamp))
					) {
						newestAcked = ob;
					}

					if (
						opstampUtils.isLocal(ob.stamp) &&
						(oldestUnacked === undefined ||
							opstampUtils.greaterThan(oldestUnacked.stamp, ob.stamp))
					) {
						// There can be one local obliterate surrounding a segment if a client repeatedly obliterates
						// a region (ex: in the text ABCDEFG, obliterate D, then obliterate CE, then BF). In this case,
						// the first one that's applied will be the one that actually removes the segment.
						oldestUnacked = ob;
					}
				}
			}

			newSegment.obliteratePrecedingInsertion = newest;
			// See doc comment on obliteratePrecedingInsertion for more details: if the newest obliterate was performed
			// by the same client that's inserting this segment, we let them insert into this range and therefore don't
			// mark it obliterated.
			if (oldest && newest?.stamp.clientId !== stamp.clientId) {
				const removeInfo: IHasRemovalInfo = { removes: [] };
				if (newestAcked === newest || newestAcked?.stamp.clientId !== stamp.clientId) {
					removeInfo.removes = overlappingAckedObliterates;
					// Because we found these by looking at overlapping obliterates, they are not necessarily currently sorted by seq.
					// Address that now.
					removeInfo.removes.sort(opstampUtils.compare);
				}

				// Note that we don't need to worry about preserving any existing remove information since the segment is new.
				overwriteInfo(newSegment, removeInfo);

				if (oldestUnacked !== undefined) {
					removeInfo.removes.push(oldestUnacked.stamp);

					assert(
						oldestUnacked.segmentGroup !== undefined,
						0x86c /* expected segment group to exist */,
					);

					this.addToPendingList(newSegment, oldestUnacked.segmentGroup);
				}

				if (newSegment.parent) {
					// The incremental update codepath in theory can handle most cases where segments are obliterated upon insertion,
					// but it's not idempotent with respect to segment insertion in the first place. Since we already update partial
					// lengths inside the inserting walk, we'd be at risk of double-counting the insertion in any case if we allow
					// incremental updates here.
					const newStructure = true;
					this.blockUpdatePathLengths(newSegment.parent, removeInfo.removes[0], newStructure);
				}
			}

			saveIfLocal(newSegment);
		}
	}

	private readonly splitLeafSegment = (
		segment: ISegmentLeaf | undefined,
		pos: number,
	): ISegmentChanges => {
		if (!(pos > 0 && segment)) {
			return {};
		}

		const next = segment.splitAt(pos)!;
		assertSegmentLeaf(next);

		if (segment?.segmentGroups) {
			next.segmentGroups ??= new SegmentGroupCollection(next);
			segment.segmentGroups.copyTo(next.segmentGroups);
		}

		if (segment.obliteratePrecedingInsertion) {
			next.obliteratePrecedingInsertion = segment.obliteratePrecedingInsertion;
		}
		copyPropertiesAndManager(segment, next);
		if (segment.localRefs) {
			segment.localRefs.split(pos, next);
		}

		this.mergeTreeMaintenanceCallback?.(
			{
				operation: MergeTreeMaintenanceType.SPLIT,
				deltaSegments: [{ segment }, { segment: next }],
			},
			undefined,
		);

		return { next };
	};

	private ensureIntervalBoundary(pos: number, perspective: Perspective): void {
		const splitNode = this.insertingWalk(
			this.root,
			pos,
			perspective,
			{ seq: TreeMaintenanceSequenceNumber, clientId: perspective.clientId },
			{ leaf: this.splitLeafSegment },
		);
		this.updateRoot(splitNode);
	}

	// Assume called only when pos == len
	private breakTie(pos: number, node: IMergeNode, insertStamp: OperationStamp): boolean {
		if (node.isLeaf()) {
			if (pos !== 0) {
				return false;
			}

			return (
				opstampUtils.greaterThan(insertStamp, node.insert) ||
				(isRemoved(node) &&
					opstampUtils.isAcked(node.removes[0]) &&
					opstampUtils.greaterThan(node.removes[0], insertStamp))
			);
		} else {
			return true;
		}
	}

	private insertingWalk(
		block: MergeBlock,
		pos: number,
		perspective: Perspective,
		stamp: OperationStamp,
		context: InsertContext,
		isLastChildBlock: boolean = true,
	): MergeBlock | undefined {
		let _pos: number = pos;

		const children = block.children;
		let childIndex: number;
		let child: IMergeNode;
		let newNode: IMergeNodeBuilder | undefined;
		let fromSplit: MergeBlock | undefined;
		for (childIndex = 0; childIndex < block.childCount; childIndex++) {
			child = children[childIndex];
			// ensure we walk down the far edge of the tree, even if all sub-tree is eligible for zamboni
			const isLastNonLeafBlock =
				isLastChildBlock && !child.isLeaf() && childIndex === block.childCount - 1;
			const len = this.nodeLength(child, perspective) ?? (isLastChildBlock ? 0 : undefined);

			if (len === undefined) {
				// if the seg len is undefined, the segment
				// will be removed, so should just be skipped for now
				continue;
			}

			assert(len >= 0, 0x4bc /* Length should not be negative */);

			if (_pos < len || (_pos === len && this.breakTie(_pos, child, stamp))) {
				// Found entry containing pos
				if (child.isLeaf()) {
					const segment = child;
					const segmentChanges = context.leaf(segment, _pos, context);
					if (segmentChanges.replaceCurrent) {
						assignChild(block, segmentChanges.replaceCurrent, childIndex, false);
						segmentChanges.replaceCurrent.ordinal = child.ordinal;
					}
					if (segmentChanges.next) {
						newNode = segmentChanges.next;
						childIndex++; // Insert after
					} else {
						// No change
						return undefined;
					}
				} else {
					const childBlock = child;
					// Internal node
					const splitNode = this.insertingWalk(
						childBlock,
						_pos,
						perspective,
						stamp,
						context,
						isLastNonLeafBlock,
					);
					if (splitNode === undefined) {
						this.blockUpdateLength(block, stamp);
						return undefined;
					} else if (splitNode === MergeTree.theUnfinishedNode) {
						_pos -= len; // Act as if shifted segment
						continue;
					} else {
						newNode = splitNode;
						fromSplit = splitNode;
						childIndex++; // Insert after
					}
				}
				break;
			} else {
				_pos -= len;
			}
		}
		if (!newNode && _pos === 0) {
			if (context.continuePredicate?.(block)) {
				return MergeTree.theUnfinishedNode;
			} else {
				const segmentChanges = context.leaf(undefined, _pos, context);
				newNode = segmentChanges.next;
				// Assert segmentChanges.replaceCurrent === undefined
			}
		}
		if (newNode) {
			for (let i = block.childCount; i > childIndex; i--) {
				block.children[i] = block.children[i - 1];
				block.children[i].index = i;
			}
			assignChild(block, newNode, childIndex, false);
			block.childCount++;
			block.setOrdinal(newNode, childIndex);
			if (block.childCount < MaxNodesInBlock) {
				if (fromSplit) {
					this.nodeUpdateOrdinals(fromSplit);
				}
				this.blockUpdateLength(block, stamp);
				return undefined;
			} else {
				// Don't update ordinals because higher block will do it
				const newNodeFromSplit = this.split(block);

				PartialSequenceLengths.options.verifyExpected?.(
					this,
					block,
					perspective.refSeq,
					stamp.clientId,
				);
				PartialSequenceLengths.options.verifyExpected?.(
					this,
					newNodeFromSplit,
					perspective.refSeq,
					stamp.clientId,
				);

				return newNodeFromSplit;
			}
		} else {
			return undefined;
		}
	}

	private split(node: MergeBlock): MergeBlock {
		const halfCount = MaxNodesInBlock / 2;
		const newNode = this.makeBlock(halfCount);
		node.childCount = halfCount;
		// Update ordinals to reflect lowered child count
		this.nodeUpdateOrdinals(node);
		for (let i = 0; i < halfCount; i++) {
			assignChild(newNode, node.children[halfCount + i], i, false);
			node.children[halfCount + i] = undefined!;
		}
		this.nodeUpdateLengthNewStructure(node);
		this.nodeUpdateLengthNewStructure(newNode);
		return newNode;
	}

	public nodeUpdateOrdinals(block: MergeBlock): void {
		for (let i = 0; i < block.childCount; i++) {
			const child = block.children[i];
			block.setOrdinal(child, i);
			if (!child.isLeaf()) {
				this.nodeUpdateOrdinals(child);
			}
		}
	}

	/**
	 * Annotate a range with properties
	 * @param start - The inclusive start position of the range to annotate
	 * @param end - The exclusive end position of the range to annotate
	 * @param propsOrAdjust - The properties or adjustments to annotate the range with
	 * @param refSeq - The reference sequence number to use to apply the annotate
	 * @param clientId - The id of the client making the annotate
	 * @param seq - The sequence number of the annotate operation
	 * @param opArgs - The op args for the annotate op. this is passed to the merge tree callback if there is one
	 * @param rollback - Whether this is for a local rollback and what kind
	 */
	public annotateRange(
		start: number,
		end: number,
		propsOrAdjust: PropsOrAdjust,
		perspective: Perspective,
		stamp: OperationStamp,
		opArgs: IMergeTreeDeltaOpArgs,
		rollback: PropertiesRollback = PropertiesRollback.None,
	): void {
		if (propsOrAdjust.adjust !== undefined) {
			errorIfOptionNotTrue(this.options, "mergeTreeEnableAnnotateAdjust");
		}

		this.ensureIntervalBoundary(start, perspective);
		this.ensureIntervalBoundary(end, perspective);
		const deltaSegments: IMergeTreeSegmentDelta[] = [];

		let segmentGroup: SegmentGroup | undefined;
		const opObj = propsOrAdjust.props ?? propsOrAdjust.adjust;
		const annotateSegment = (segment: ISegmentLeaf): boolean => {
			assert(
				!Marker.is(segment) ||
					!(reservedMarkerIdKey in opObj) ||
					opObj.markerId === segment.properties?.markerId,
				0x5ad /* Cannot change the markerId of an existing marker */,
			);

			const propertyManager = (segment.propertyManager ??= new PropertiesManager());
			const propertyDeltas = propertyManager.handleProperties(
				propsOrAdjust,
				segment,
				stamp.seq,
				this.collabWindow.minSeq,
				this.collabWindow.collaborating,
				rollback,
			);

			if (!isRemoved(segment)) {
				deltaSegments.push({ segment, propertyDeltas });
			}
			if (this.collabWindow.collaborating) {
				if (opstampUtils.isLocal(stamp)) {
					segmentGroup = this.addToPendingList(
						segment,
						segmentGroup,
						stamp.localSeq,
						propertyDeltas,
					);
				} else {
					if (MergeTree.options.zamboniSegments) {
						this.addToLRUSet(segment, stamp.seq);
					}
				}
			}
			return true;
		};

		this.nodeMap(perspective, annotateSegment, undefined, start, end);

		// OpArgs == undefined => test code
		if (deltaSegments.length > 0) {
			this.mergeTreeDeltaCallback?.(opArgs, {
				operation: MergeTreeDeltaType.ANNOTATE,
				deltaSegments,
			});
		}
		if (
			this.collabWindow.collaborating &&
			opstampUtils.isAcked(stamp) &&
			MergeTree.options.zamboniSegments
		) {
			zamboniSegments(this);
		}
	}

	private obliterateRangeSided(
		start: InteriorSequencePlace,
		end: InteriorSequencePlace,
		perspective: Perspective,
		stamp: SliceRemoveOperationStamp,
		opArgs: IMergeTreeDeltaOpArgs,
	): void {
		const startPos = start.side === Side.Before ? start.pos : start.pos + 1;
		const endPos = end.side === Side.Before ? end.pos : end.pos + 1;

		this.ensureIntervalBoundary(startPos, perspective);
		this.ensureIntervalBoundary(endPos, perspective);

		let _overwrite = false;
		const localOverlapWithRefs: ISegmentLeaf[] = [];
		const removedSegments: SegmentWithInfo<IHasRemovalInfo, ISegmentLeaf>[] = [];

		const perspective =
			seq === UnassignedSequenceNumber
				? this.localPerspective
				: new PriorPerspective(refSeq, clientId);

		const obliterate: ObliterateInfo = {
			start: createDetachedLocalReferencePosition(undefined),
			end: createDetachedLocalReferencePosition(undefined),
			refSeq: perspective.refSeq,
			stamp,
			segmentGroup: undefined,
		};

		const { segment: startSeg } = this.getContainingSegment(start.pos, perspective);
		const { segment: endSeg } = this.getContainingSegment(end.pos, perspective);
		assert(
			isSegmentLeaf(startSeg) && isSegmentLeaf(endSeg),
			0xa3f /* segments cannot be undefined */,
		);

		obliterate.start = this.createLocalReferencePosition(
			startSeg,
			start.side === Side.Before ? 0 : Math.max(startSeg.cachedLength - 1, 0),
			ReferenceType.StayOnRemove,
			{
				obliterate,
			},
		);

		obliterate.end = this.createLocalReferencePosition(
			endSeg,
			end.side === Side.Before ? 0 : Math.max(endSeg.cachedLength - 1, 0),
			ReferenceType.StayOnRemove,
			{
				obliterate,
			},
		);

		// Always create a segment group for obliterate,
		// even if there are no segments currently in the obliteration range.
		// Segments may be concurrently inserted into the obliteration range,
		// at which point they are added to the segment group.
		obliterate.segmentGroup = {
			segments: [],
			localSeq: stamp.localSeq,
			refSeq: this.collabWindow.currentSeq,
			obliterateInfo: obliterate,
		};
		if (this.collabWindow.collaborating && stamp.clientId === this.collabWindow.clientId) {
			this.pendingSegments.push(obliterate.segmentGroup);
		}
		this.obliterates.addOrUpdate(obliterate);

		const markRemoved = (segment: ISegmentLeaf, pos: number): boolean => {
			if (
				(start.side === Side.After && startPos === pos + segment.cachedLength) || // exclusive start segment
				(end.side === Side.Before && endPos === pos && perspective.isSegmentPresent(segment)) // exclusive end segment
			) {
				// We walk these segments because we want to also walk any concurrently inserted segments between here and the obliterated segments.
				// These segments are outside of the obliteration range though, so return true to keep walking.
				return true;
			}
			const existingRemoveInfo = toRemovalInfo(segment);

			// The "last-to-obliterate-gets-to-insert" policy described by the doc comment on `obliteratePrecedingInsertion`
			// is mostly handled by logic at insertion time, but we need a small bit of handling here.
			// Specifically, we want to avoid marking a local-only segment as obliterated when we know one of our own local obliterates
			// will win against the obliterate we're processing, hence the early exit.
			if (
				opstampUtils.isLocal(segment.insert) &&
				segment.obliteratePrecedingInsertion?.stamp.seq === UnassignedSequenceNumber &&
				opstampUtils.isAcked(stamp)
			) {
				// We chose to not obliterate this segment because we are aware of an unacked local obliteration.
				// The local obliterate has not been sequenced yet, so it is still the newest obliterate we are aware of.
				// Other clients will also choose not to obliterate this segment because the most recent obliteration has the same clientId
				return true;
			}

			// Partial lengths incrementality is not supported for overlapping obliterate/removes.
			_overwrite ||= existingRemoveInfo !== undefined;

			// - Record the segment as removed
			// - If this was the first thing to remove the segment from the local view, add it to removedSegments
			// - Otherwise, if it was the first thing to remove the segment from the acked view, add it to localOverlapWithRefs (so we can slide them)
			if (existingRemoveInfo === undefined) {
				const removed = overwriteInfo<IHasRemovalInfo, ISegmentLeaf>(segment, {
					removes: [stamp],
				});

				removedSegments.push(removed);
			} else {
				// The segment has already been removed, so we don't need to add it to removedSegments. However,
				// if it's only been removed locally, we still need to slide any references that may exist on it.
				if (
					!opstampUtils.hasAnyAckedOperation(existingRemoveInfo.removes) &&
					segment.localRefs?.empty === false
				) {
					localOverlapWithRefs.push(segment);
				}
				opstampUtils.spliceIntoList(existingRemoveInfo.removes, stamp);
			}
			assertRemoved(segment);
			// Save segment so can assign sequence number when acked by server
			if (this.collabWindow.collaborating) {
				if (
					opstampUtils.isLocal(segment.removes[0]) &&
					stamp.clientId === this.collabWindow.clientId
				) {
					obliterate.segmentGroup = this.addToPendingList(
						segment,
						obliterate.segmentGroup,
						stamp.localSeq,
					);
				} else {
					if (MergeTree.options.zamboniSegments) {
						this.addToLRUSet(segment, stamp.seq);
					}
				}
			}
			return true;
		};

		const afterMarkRemoved = (node: MergeBlock): boolean => {
			if (_overwrite) {
				this.nodeUpdateLengthNewStructure(node);
			} else {
				this.blockUpdateLength(node, stamp);
			}
			return true;
		};

		this.nodeMap(
			perspective,
			markRemoved,
			afterMarkRemoved,
			start.pos,
			end.pos + 1, // include the segment containing the end reference
			// Use a visibilityPerspective which includes all segments (including local ones) which are in the obliteration range.
			// This ensures that concurrently inserted segments will also be marked obliterated.
			opstampUtils.isLocal(stamp)
				? perspective
				: new RemoteObliteratePerspective(stamp.clientId),
		);

		this.slideAckedRemovedSegmentReferences(localOverlapWithRefs);
		// opArgs == undefined => test code
		if (start.pos !== end.pos || start.side !== end.side) {
			this.mergeTreeDeltaCallback?.(opArgs, {
				operation: MergeTreeDeltaType.OBLITERATE,
				deltaSegments: removedSegments.map((segment) => ({ segment })),
			});
		}

		// these events are newly removed
		// so we slide after eventing in case the consumer wants to make reference
		// changes at remove time, like add a ref to track undo redo.
		if (!this.collabWindow.collaborating || stamp.clientId !== this.collabWindow.clientId) {
			this.slideAckedRemovedSegmentReferences(removedSegments);
		}

		if (
			this.collabWindow.collaborating &&
			opstampUtils.isAcked(stamp) &&
			MergeTree.options.zamboniSegments
		) {
			zamboniSegments(this);
		}
	}

	public obliterateRange(
		start: number | InteriorSequencePlace,
		end: number | InteriorSequencePlace,
		perspective: Perspective,
		stampArg: OperationStamp,
		opArgs: IMergeTreeDeltaOpArgs,
	): void {
		errorIfOptionNotTrue(this.options, "mergeTreeEnableObliterate");
		const stamp: SliceRemoveOperationStamp = { ...stampArg, type: "sliceRemove" };
		if (this.options?.mergeTreeEnableSidedObliterate) {
			assert(
				typeof start === "object" && typeof end === "object",
				0xa45 /* Start and end must be of type InteriorSequencePlace if mergeTreeEnableSidedObliterate is enabled. */,
			);
			this.obliterateRangeSided(start, end, perspective, stamp, opArgs);
		} else {
			assert(
				typeof start === "number" && typeof end === "number",
				0xa46 /* Start and end must be numbers if mergeTreeEnableSidedObliterate is not enabled. */,
			);
			this.obliterateRangeSided(
				{ pos: start, side: Side.Before },
				{ pos: end - 1, side: Side.After },
				perspective,
				stamp,
				opArgs,
			);
		}
	}

	public markRangeRemoved(
		start: number,
		end: number,
		perspective: Perspective,
		stampArg: OperationStamp,
		opArgs: IMergeTreeDeltaOpArgs,
	): void {
		let _overwrite = false;
		const stamp: SetRemoveOperationStamp = { ...stampArg, type: "setRemove" };
		this.ensureIntervalBoundary(start, perspective);
		this.ensureIntervalBoundary(end, perspective);

		let segmentGroup: SegmentGroup;
		const removedSegments: SegmentWithInfo<IHasRemovalInfo, ISegmentLeaf>[] = [];
		const localOverlapWithRefs: ISegmentLeaf[] = [];

		const markRemoved = (
			segment: ISegmentLeaf,
			pos: number,
			_start: number,
			_end: number,
		): boolean => {
			const existingRemovalInfo = toRemovalInfo(segment);

			// Partial lengths incrementality is not supported for overlapping obliterate/removes.
			_overwrite ||= existingRemovalInfo !== undefined;
			if (existingRemovalInfo === undefined) {
				const removed = overwriteInfo<IHasRemovalInfo, ISegmentLeaf>(segment, {
					removes: [stamp],
				});

				removedSegments.push(removed);
			} else {
				if (
					!opstampUtils.hasAnyAckedOperation(existingRemovalInfo.removes) &&
					segment.localRefs?.empty === false
				) {
					localOverlapWithRefs.push(segment);
				}
				opstampUtils.spliceIntoList(existingRemovalInfo.removes, stamp);
			}
			assertRemoved(segment);

			// Save segment so we can assign removed sequence number when acked by server
			if (this.collabWindow.collaborating) {
				if (
					opstampUtils.isLocal(segment.removes[0]) &&
					stamp.clientId === this.collabWindow.clientId
				) {
					segmentGroup = this.addToPendingList(segment, segmentGroup, stamp.localSeq);
				} else {
					if (MergeTree.options.zamboniSegments) {
						this.addToLRUSet(segment, stamp.seq);
					}
				}
			}
			return true;
		};
		const afterMarkRemoved = (node: MergeBlock): boolean => {
			if (_overwrite) {
				this.nodeUpdateLengthNewStructure(node);
			} else {
				this.blockUpdateLength(node, stamp);
			}
			return true;
		};
		this.nodeMap(perspective, markRemoved, afterMarkRemoved, start, end);
		// these segments are already viewed as being removed locally and are not event-ed
		// so can slide non-StayOnRemove refs immediately
		this.slideAckedRemovedSegmentReferences(localOverlapWithRefs);
		// opArgs == undefined => test code
		if (removedSegments.length > 0) {
			this.mergeTreeDeltaCallback?.(opArgs, {
				operation: MergeTreeDeltaType.REMOVE,
				deltaSegments: removedSegments.map((segment) => ({ segment })),
			});
		}
		// these events are newly removed
		// so we slide after eventing in case the consumer wants to make reference
		// changes at remove time, like add a ref to track undo redo.
		if (!this.collabWindow.collaborating || stamp.clientId !== this.collabWindow.clientId) {
			this.slideAckedRemovedSegmentReferences(removedSegments);
		}

		if (
			this.collabWindow.collaborating &&
			opstampUtils.isAcked(stamp) &&
			MergeTree.options.zamboniSegments
		) {
			zamboniSegments(this);
		}
	}

	/**
	 * Revert an unacked local op
	 */
	public rollback(op: IMergeTreeDeltaOp, localOpMetadata: SegmentGroup): void {
		if (op.type === MergeTreeDeltaType.REMOVE) {
			const pendingSegmentGroup = this.pendingSegments.pop()?.data;
			if (pendingSegmentGroup === undefined || pendingSegmentGroup !== localOpMetadata) {
				throw new Error("Rollback op doesn't match last edit");
			}
			// Disabling because a for of loop causes the type of segment to be ISegmentLeaf, which does not have parent information stored
			// eslint-disable-next-line unicorn/no-array-for-each
			pendingSegmentGroup.segments.forEach((segment: ISegmentLeaf) => {
				const segmentSegmentGroup = segment?.segmentGroups?.pop();
				assert(
					segmentSegmentGroup === pendingSegmentGroup,
					0x3ee /* Unexpected segmentGroup in segment */,
				);

				assert(
					isRemoved(segment) &&
						segment.removes[0].clientId === this.collabWindow.clientId &&
						segment.removes[0].type === "setRemove",
					0x39d /* Rollback segment removedClientId does not match local client */,
				);
				let updateNode: MergeBlock | undefined = segment.parent;
				// This also removes obliterates, but that should be ok as we can only remove a segment once.
				// If we were able to remove it locally, that also means there are no remote removals (since rollback is synchronous).
				removeRemovalInfo(segment);

				for (updateNode; updateNode !== undefined; updateNode = updateNode.parent) {
					this.blockUpdateLength(updateNode, {
						seq: UnassignedSequenceNumber,
						clientId: this.collabWindow.clientId,
					});
				}

				// Note: optional chaining short-circuits:
				// https://developer.mozilla.org/en-US/docs/Web/JavaScript/Reference/Operators/Optional_chaining#short-circuiting
				this.mergeTreeDeltaCallback?.(
					{ op: createInsertSegmentOp(this.findRollbackPosition(segment), segment) },
					{
						operation: MergeTreeDeltaType.INSERT,
						deltaSegments: [{ segment }],
					},
				);
			});
		} else if (
			op.type === MergeTreeDeltaType.INSERT ||
			op.type === MergeTreeDeltaType.ANNOTATE
		) {
			const pendingSegmentGroup = this.pendingSegments.pop()?.data;
			if (
				pendingSegmentGroup === undefined ||
				pendingSegmentGroup !== localOpMetadata ||
				(op.type === MergeTreeDeltaType.ANNOTATE && !pendingSegmentGroup.previousProps)
			) {
				throw new Error("Rollback op doesn't match last edit");
			}
			let i = 0;
			for (const segment of pendingSegmentGroup.segments) {
				const segmentSegmentGroup = segment?.segmentGroups?.pop();
				assert(
					segmentSegmentGroup === pendingSegmentGroup,
					0x3ef /* Unexpected segmentGroup in segment */,
				);

				const start = this.findRollbackPosition(segment);
				if (op.type === MergeTreeDeltaType.INSERT) {
					segment.insert = {
						type: "insert",
						seq: UniversalSequenceNumber,
						clientId: this.collabWindow.clientId,
					};
					const removeOp = createRemoveRangeOp(start, start + segment.cachedLength);
					const removeStamp: SetRemoveOperationStamp = {
						type: "setRemove",
						seq: UniversalSequenceNumber,
						clientId: this.collabWindow.clientId,
					};
					this.markRangeRemoved(
						start,
						start + segment.cachedLength,
						this.localPerspective,
						removeStamp,
						{ op: removeOp },
					);
				} /* op.type === MergeTreeDeltaType.ANNOTATE */ else {
					const props = pendingSegmentGroup.previousProps![i];
					const annotateOp = createAnnotateRangeOp(start, start + segment.cachedLength, props);
					const annotateStamp: OperationStamp = {
						seq: UniversalSequenceNumber,
						clientId: this.collabWindow.clientId,
					};
					this.annotateRange(
						start,
						start + segment.cachedLength,
						{ props },
						this.localPerspective,
						annotateStamp,
						{ op: annotateOp },
						PropertiesRollback.Rollback,
					);
					i++;
				}
			}
		} else {
			throw new Error("Unsupported op type for rollback");
		}
	}

	/**
	 * Walk the segments up to the current segment and calculate its position
	 */
	private findRollbackPosition(segment: ISegmentLeaf): number {
		let segmentPosition = 0;
		walkAllChildSegments(this.root, (seg) => {
			// If we've found the desired segment, terminate the walk and return 'segmentPosition'.
			if (seg === segment) {
				return false;
			}

			// If not removed, increase position
			if (!isRemoved(seg)) {
				segmentPosition += seg.cachedLength;
			}

			return true;
		});

		return segmentPosition;
	}

	public nodeUpdateLengthNewStructure(node: MergeBlock, recur = false): void {
		this.blockUpdate(node);
		if (this.collabWindow.collaborating) {
			this.localPartialsComputed = false;
			node.partialLengths = PartialSequenceLengths.combine(node, this.collabWindow, recur);
		}
	}

	public removeLocalReferencePosition(
		lref: LocalReferencePosition,
	): LocalReferencePosition | undefined {
		const segment: ISegmentPrivate | undefined = lref.getSegment();
		return segment?.localRefs?.removeLocalRef(lref);
	}

	startOfTree = new StartOfTreeSegment(this);
	endOfTree = new EndOfTreeSegment(this);

	public createLocalReferencePosition(
		_segment: ISegmentPrivate | "start" | "end",
		offset: number,
		refType: ReferenceType,
		properties: PropertySet | undefined,
		slidingPreference?: SlidingPreference,
		canSlideToEndpoint?: boolean,
	): LocalReferencePosition {
		if (
			_segment !== "start" &&
			_segment !== "end" &&
			isRemovedAndAcked(_segment) &&
			!refTypeIncludesFlag(
				refType,
				ReferenceType.SlideOnRemove | ReferenceType.Transient | ReferenceType.StayOnRemove,
			) &&
			_segment.endpointType === undefined
		) {
			throw new UsageError(
				"Can only create SlideOnRemove or Transient local reference position on a removed or obliterated segment",
			);
		}
		let segment: ISegmentLeaf;

		if (_segment === "start") {
			segment = this.startOfTree;
		} else if (_segment === "end") {
			segment = this.endOfTree;
		} else {
			assertSegmentLeaf(_segment);
			segment = _segment;
		}

		const localRefs = LocalReferenceCollection.setOrGet(segment);

		const segRef = localRefs.createLocalRef(
			offset,
			refType,
			properties,
			slidingPreference,
			canSlideToEndpoint,
		);

		return segRef;
	}

	// Segments should either be removed remotely, removed locally, or inserted locally
	private normalizeAdjacentSegments(affectedSegments: DoublyLinkedList<ISegmentLeaf>): void {
		// Eagerly demand this since we're about to shift elements in the list around
		const currentOrder = Array.from(affectedSegments, ({ data: seg }) => ({
			parent: seg.parent,
			index: seg.index,
			ordinal: seg.ordinal,
		}));

		// Last segment which was not affected locally.
		let lastLocalSegment = affectedSegments.last;
		while (lastLocalSegment !== undefined && isRemovedAndAcked(lastLocalSegment.data)) {
			lastLocalSegment = lastLocalSegment.prev;
		}

		if (!lastLocalSegment) {
			return;
		}

		for (
			let segmentToSlide: ListNode<ISegmentLeaf> | undefined = lastLocalSegment,
				nearerSegment = lastLocalSegment?.prev;
			segmentToSlide !== undefined;
			segmentToSlide = nearerSegment, nearerSegment = nearerSegment?.prev
		) {
			// Slide iterCur forward as far as possible
			if (isRemovedAndAcked(segmentToSlide.data)) {
				// Slide past all segments that are not also remotely removed
				affectedSegments.remove(segmentToSlide);
				affectedSegments.insertAfter(lastLocalSegment, segmentToSlide.data);
			} else if (isRemoved(segmentToSlide.data)) {
				assert(
					segmentToSlide.data.removes[0].seq !== undefined,
					0x54d /* Removed segment that hasnt had its removal acked should be locally removed */,
				);
				// Slide each locally removed item past all segments that have localSeq > lremoveItem.localSeq
				// but not past remotely removed segments;
				let cur = segmentToSlide;
				let scan = cur.next;
				while (
					scan !== undefined &&
					!isRemovedAndAcked(scan.data) &&
					scan.data.insert.localSeq !== undefined &&
					opstampUtils.greaterThan(scan.data.insert, segmentToSlide.data.removes[0])
				) {
					cur = scan;
					scan = scan.next;
				}
				if (cur !== segmentToSlide) {
					affectedSegments.remove(segmentToSlide);
					affectedSegments.insertAfter(cur, segmentToSlide.data);
				}
			}
		}

		const newOrder = Array.from(affectedSegments, ({ data }) => data);
		for (const seg of newOrder)
			seg.localRefs?.walkReferences((lref) => lref.callbacks?.beforeSlide?.(lref));
		const perSegmentTrackingGroups = new Map<ISegmentLeaf, TrackingGroup[]>();
		for (const segment of newOrder) {
			const { trackingCollection } = segment;
			const trackingGroups = [...trackingCollection.trackingGroups];
			perSegmentTrackingGroups.set(segment, trackingGroups);
			for (const group of trackingCollection.trackingGroups) {
				trackingCollection.unlink(group);
			}
		}

		for (let i = 0; i < newOrder.length; i++) {
			const seg = newOrder[i];
			const { parent, index, ordinal } = currentOrder[i];
			assignChild(parent, seg, index, false);
			seg.ordinal = ordinal;
		}

		for (const [segment, groups] of perSegmentTrackingGroups.entries()) {
			for (const group of groups) {
				segment.trackingCollection.link(group);
			}
		}

		// Finally, update internal node bookkeeping on ancestors of the swapped nodes.
		// Toposort would improve this by a log factor, but probably not worth the added code size
		const depths = new Map<IMergeNode, number>();
		const computeDepth = (block: IMergeNode): number => {
			if (!depths.has(block)) {
				depths.set(block, block.parent === undefined ? 0 : 1 + computeDepth(block.parent));
			}
			return depths.get(block)!;
		};
		for (const element of newOrder) {
			computeDepth(element);
		}
		for (const [node] of [...depths.entries()].sort((a, b) => b[1] - a[1])) {
			if (!node.isLeaf()) {
				this.nodeUpdateLengthNewStructure(node);
			}
		}
		for (const seg of newOrder)
			seg.localRefs?.walkReferences((lref) => lref.callbacks?.afterSlide?.(lref));
	}

	/**
	 * Normalizes the segments nearby `segmentGroup` to be ordered as they would if the op submitting `segmentGroup`
	 * is rebased to the current sequence number.
	 * This primarily affects the ordering of adjacent segments that were removed between the original submission of
	 * the local ops and now.
	 * Consider the following sequence of events:
	 * Initial state: "hi my friend" (seq: 0)
	 * - Client 1 inserts "good " to make "hi my good friend" (op1, refSeq: 0)
	 * - Client 2 deletes "my " to make "hi friend" (op2, refSeq: 0)
	 * - op2 is sequenced giving seq 1
	 * - Client 1 disconnects and reconnects at seq: 1.
	 *
	 * At this point in time, client 1 will have segments ["hi ", Removed"my ", Local"good ", "friend"].
	 * However, the rebased op that it submits will cause client 2 to have segments
	 * ["hi ", Local"good ", Removed"my ", "friend"].
	 *
	 * The difference in ordering can be problematic for tie-breaking concurrently inserted segments in some scenarios.
	 * Rather than incur extra work tie-breaking these scenarios for all clients, when client 1 rebases its operation,
	 * it can fix up its local state to align with what would be expected of the op it resubmits.
	 */
	public normalizeSegmentsOnRebase(): void {
		let currentRangeToNormalize = new DoublyLinkedList<ISegmentLeaf>();
		let rangeContainsLocalSegs = false;
		let rangeContainsRemoteRemovedSegs = false;
		const normalize = (): void => {
			if (
				rangeContainsLocalSegs &&
				rangeContainsRemoteRemovedSegs &&
				currentRangeToNormalize.length > 1
			) {
				this.normalizeAdjacentSegments(currentRangeToNormalize);
			}
		};
		walkAllChildSegments(this.root, (seg) => {
			if (isRemoved(seg) || opstampUtils.isLocal(seg.insert)) {
				if (isRemovedAndAcked(seg)) {
					rangeContainsRemoteRemovedSegs = true;
				}
				if (opstampUtils.isLocal(seg.insert)) {
					rangeContainsLocalSegs = true;
				}
				currentRangeToNormalize.push(seg);
			} else {
				normalize();
				currentRangeToNormalize = new DoublyLinkedList<ISegmentLeaf>();
				rangeContainsLocalSegs = false;
				rangeContainsRemoteRemovedSegs = false;
			}

			return true;
		});

		normalize();
	}
	private blockUpdate(block: MergeBlock): void {
		let len: number | undefined;

		const rightmostTiles = createMap<Marker>();
		const leftmostTiles = createMap<Marker>();

		for (let i = 0; i < block.childCount; i++) {
			const node = block.children[i];
			const nodeLength = nodeTotalLength(this, node);
			if (nodeLength !== undefined) {
				len ??= 0;
				len += nodeLength;
			}
			if (node.isLeaf()) {
				const segment = node;
				if ((this.leafLength(segment) ?? 0) > 0 && Marker.is(segment)) {
					const markerId = segment.getId();
					// Also in insertMarker but need for reload segs case
					// can add option for this only from reload segs
					if (markerId) {
						this.idToMarker.set(markerId, segment);
					}

					if (refTypeIncludesFlag(segment, ReferenceType.Tile)) {
						const tileLabels = refGetTileLabels(segment);
						if (tileLabels) {
							for (const tileLabel of tileLabels) {
								// this depends on walking children in order
								// The later, and right most children overwrite
								// whereas early, and left most do not overwrite
								rightmostTiles[tileLabel] = segment;
								leftmostTiles[tileLabel] ??= segment;
							}
						}
					}
				}
			} else {
				extend(rightmostTiles, node.rightmostTiles);
				extendIfUndefined(leftmostTiles, node.leftmostTiles);
			}
		}
		block.leftmostTiles = leftmostTiles;
		block.rightmostTiles = rightmostTiles;
		block.cachedLength = len;
	}

	public blockUpdatePathLengths(
		startBlock: MergeBlock | undefined,
		stamp: OperationStamp,
		newStructure = false,
	): void {
		let block: MergeBlock | undefined = startBlock;
		while (block !== undefined) {
			if (newStructure) {
				this.nodeUpdateLengthNewStructure(block);
			} else {
				this.blockUpdateLength(block, stamp);
			}
			block = block.parent;
		}
	}

	private blockUpdateLength(node: MergeBlock, stamp: OperationStamp): void {
		this.blockUpdate(node);
		this.localPartialsComputed = false;
		if (
			this.collabWindow.collaborating &&
			opstampUtils.isAcked(stamp) &&
			stamp.seq !== TreeMaintenanceSequenceNumber
		) {
			if (
				node.partialLengths !== undefined &&
				MergeTree.options.incrementalUpdate &&
				stamp.clientId !== NonCollabClient
			) {
				node.partialLengths.update(node, stamp.seq, stamp.clientId, this.collabWindow);
			} else {
				node.partialLengths = PartialSequenceLengths.combine(node, this.collabWindow);
			}

			PartialSequenceLengths.options.verifyExpected?.(this, node, stamp.seq, stamp.clientId);
		}
	}

	/**
	 * Map over all visible segments in a given range
	 *
	 * A segment is visible if its length is greater than 0
	 *
	 * See `this.nodeMap` for additional documentation
	 */
	public mapRange<TClientData>(
		handler: ISegmentAction<TClientData>,
		perspective: Perspective,
		accum: TClientData,
		start?: number,
		end?: number,
		splitRange: boolean = false,
		visibilityPerspective: Perspective = perspective,
	): void {
		if (splitRange) {
			if (start) {
				this.ensureIntervalBoundary(start, perspective);
			}
			if (end) {
				this.ensureIntervalBoundary(end, perspective);
			}
		}
		this.nodeMap(
			perspective,
			(seg, pos, _start, _end) =>
				handler(seg, pos, perspective.refSeq, perspective.clientId, _start, _end, accum),
			undefined,
			start,
			end,
			visibilityPerspective,
		);
	}

	/**
	 * Map over all visible segments in a given range
	 *
	 * A segment is visible if its length is greater than 0
	 *
	 * @param refSeq - The sequence number used to determine the range (start
	 * and end positions) of segments to iterate over.
	 *
	 * @param visibilitySeq - An additional sequence number to further configure
	 * segment visibility during traversal. This is the same as refSeq, except
	 * in the case of obliterate.
	 *
	 * In the case where `refSeq == visibilitySeq`, mapping is done on all
	 * visible segments from `start` to `end`.
	 *
	 * If a segment is invisible at both `visibilitySeq` and `refSeq`, then it
	 * will not be traversed and mapped. Otherwise, if the segment is visible at
	 * either seq, it will be mapped.
	 *
	 * If a segment is only visible at `visibilitySeq`, it will still be mapped,
	 * but it will not count as a segment within the range. That is, it will be
	 * ignored for the purposes of tracking when traversal should end.
	 */
	private nodeMap(
		perspective: Perspective,
		leaf: (segment: ISegmentLeaf, pos: number, start: number, end: number) => boolean,
		post?: (block: MergeBlock) => boolean,
		start: number = 0,
		end?: number,
		visibilityPerspective: Perspective = perspective,
	): void {
		const endPos = end ?? this.nodeLength(this.root, perspective) ?? 0;
		if (endPos === start) {
			return;
		}

		let pos = 0;

		depthFirstNodeWalk(
			this.root,
			this.root.children[0],
			(node) => {
				if (endPos <= pos) {
					return NodeAction.Exit;
				}

				const len = this.nodeLength(node, visibilityPerspective);
				const lenAtRefSeq =
					(visibilityPerspective === perspective ? len : this.nodeLength(node, perspective)) ??
					0;

				// NOTE: This code ensures that obliterates have a chance to mark segments which have been inserted locally
				// as also having been obliterated on the local client. With the introduction of RemoteObliteratePerspective,
				// it's feasible we could remove it if the `nodeLength` calculation also respects that perspective for blocks
				// and not just leaves.
				const isUnackedAndInObliterate =
					visibilityPerspective !== perspective &&
					(!node.isLeaf() || opstampUtils.isLocal(node.insert));
				if (
					(len === undefined && lenAtRefSeq === 0) ||
					(len === 0 && !isUnackedAndInObliterate && lenAtRefSeq === 0)
				) {
					return NodeAction.Skip;
				}

				const nextPos = pos + lenAtRefSeq;
				// start is beyond the current node, so we can skip it
				if (start >= nextPos) {
					pos = nextPos;
					return NodeAction.Skip;
				}

				if (node.isLeaf()) {
					if (leaf(node, pos, start - pos, endPos - pos) === false) {
						return NodeAction.Exit;
					}
					pos = nextPos;
				}
			},
			undefined,
			post,
		);
	}
}<|MERGE_RESOLUTION|>--- conflicted
+++ resolved
@@ -77,18 +77,11 @@
 } from "./ops.js";
 import { PartialSequenceLengths } from "./partialLengths.js";
 import {
-<<<<<<< HEAD
 	PriorPerspective,
 	LocalReconnectingPerspective,
 	type Perspective,
 	LocalDefaultPerspective,
 	RemoteObliteratePerspective,
-=======
-	LocalDefaultPerspective,
-	LocalReconnectingPerspective,
-	PriorPerspective,
-	type Perspective,
->>>>>>> 6c276daf
 } from "./perspective.js";
 import { PropertySet, createMap, extend, extendIfUndefined } from "./properties.js";
 import {
@@ -1138,35 +1131,19 @@
 				const removeInfo = toRemovalInfo(seg);
 				const firstRemove = removeInfo?.removes[0];
 				const slideSeq =
-<<<<<<< HEAD
 					firstRemove !== undefined && opstampUtils.isAcked(firstRemove)
 						? firstRemove.seq
 						: refSeq;
 
 				const slidePerspective =
 					firstRemove?.localSeq === undefined
-=======
-					moveInfo !== undefined && moveInfo.movedSeq !== UnassignedSequenceNumber
-						? moveInfo.movedSeq
-						: removeInfo !== undefined && removeInfo.removedSeq !== UnassignedSequenceNumber
-							? removeInfo.removedSeq
-							: refSeq;
-				const slideLocalSeq = moveInfo?.localMovedSeq ?? removeInfo?.localRemovedSeq;
-				const slidePerspective =
-					slideLocalSeq === undefined
->>>>>>> 6c276daf
 						? new PriorPerspective(slideSeq, this.collabWindow.clientId)
 						: new LocalReconnectingPerspective(
 								slideSeq,
 								this.collabWindow.clientId,
-<<<<<<< HEAD
 								firstRemove.localSeq,
 							);
 
-=======
-								slideLocalSeq,
-							);
->>>>>>> 6c276daf
 				const slidSegment = slidePerspective.nextSegment(this, seg, forward);
 				return (
 					this.getPosition(slidSegment, perspective) +
