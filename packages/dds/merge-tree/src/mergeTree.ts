--- conflicted
+++ resolved
@@ -1649,27 +1649,6 @@
 				}
 			}
 
-<<<<<<< HEAD
-				if (oldest && newest?.clientId !== clientId) {
-					// eslint-disable-next-line import/no-deprecated
-					const moveInfo: IMoveInfo = {
-						movedClientIds,
-						movedSeq: oldest.seq,
-						movedSeqs,
-						localMovedSeq: oldest.localSeq,
-						wasMovedOnInsert: oldest.seq !== UnassignedSequenceNumber,
-					};
-					overwriteInfo(newSegment, moveInfo);
-
-					if (moveInfo.localMovedSeq !== undefined) {
-						assert(
-							oldest.segmentGroup !== undefined,
-							0x86c /* expected segment group to exist */,
-						);
-
-						this.addToPendingList(newSegment, oldest.segmentGroup);
-					}
-=======
 			if (oldest && newest?.clientId !== clientId) {
 				// eslint-disable-next-line import/no-deprecated
 				const moveInfo: IMoveInfo = {
@@ -1687,7 +1666,6 @@
 						oldest.segmentGroup !== undefined,
 						0x86c /* expected segment group to exist */,
 					);
->>>>>>> 42fe7768
 
 					this.addToPendingList(newSegment, oldest.segmentGroup);
 				}
@@ -2129,27 +2107,22 @@
 				_overwrite = true;
 				// never move wasMovedOnInsert from true to false
 				existingMoveInfo.wasMovedOnInsert ||= wasMovedOnInsert;
-<<<<<<< HEAD
-				const { movedSeq, movedClientIds, movedSeqs } = existingMoveInfo;
-				if (movedSeq === UnassignedSequenceNumber) {
-=======
 				if (existingMoveInfo.movedSeq === UnassignedSequenceNumber) {
->>>>>>> 42fe7768
 					// we moved this locally, but someone else moved it first
 					// so put them at the head of the list
 					// The list isn't ordered, but we keep the first move at the head
 					// for partialLengths bookkeeping purposes
-					movedClientIds.unshift(clientId);
+					existingMoveInfo.movedClientIds.unshift(clientId);
 
 					existingMoveInfo.movedSeq = seq;
-					movedSeqs.unshift(seq);
+					existingMoveInfo.movedSeqs.unshift(seq);
 					if (segment.localRefs?.empty === false) {
 						localOverlapWithRefs.push(segment);
 					}
 				} else {
 					// Do not replace earlier sequence number for move
-					movedClientIds.push(clientId);
-					movedSeqs.push(seq);
+					existingMoveInfo.movedClientIds.push(clientId);
+					existingMoveInfo.movedSeqs.push(seq);
 				}
 			}
 			assertMoved(segment);
@@ -2389,10 +2362,7 @@
 					0x39d /* Rollback segment removedClientId does not match local client */,
 				);
 				removeRemovalInfo(segment);
-<<<<<<< HEAD
-=======
-
->>>>>>> 42fe7768
+
 				for (
 					let updateNode = segment.parent;
 					updateNode !== undefined;
