--- conflicted
+++ resolved
@@ -2510,12 +2510,8 @@
         }
     }
     public createLocalReferencePosition(
-<<<<<<< HEAD
-        segment: ISegment, offset: number, refType: ReferenceType, properties: PropertySet | undefined,
-=======
         segment: ISegment, offset: number | undefined, refType: ReferenceType, properties: PropertySet | undefined,
         client: Client,
->>>>>>> d9cbb3b3
     ): LocalReferencePosition {
         if (isRemoved(segment)) {
             if (!refTypeIncludesFlag(refType, ReferenceType.SlideOnRemove | ReferenceType.Transient)) {
