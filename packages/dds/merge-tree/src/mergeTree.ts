/*!
 * Copyright (c) Microsoft Corporation and contributors. All rights reserved.
 * Licensed under the MIT License.
 */

/* eslint-disable @typescript-eslint/no-non-null-assertion */

/* eslint-disable @typescript-eslint/prefer-optional-chain, no-bitwise */

import { assert } from "@fluidframework/core-utils";
import { DataProcessingError, UsageError } from "@fluidframework/telemetry-utils";
import { IAttributionCollectionSerializer } from "./attributionCollection";
import { Comparer, Heap, List, ListNode, Stack } from "./collections";
import {
	LocalClientId,
	NonCollabClient,
	TreeMaintenanceSequenceNumber,
	UnassignedSequenceNumber,
	UniversalSequenceNumber,
} from "./constants";
import {
	anyLocalReferencePosition,
	filterLocalReferencePositions,
	LocalReferenceCollection,
	LocalReferencePosition,
	SlidingPreference,
} from "./localReference";
import {
	BaseSegment,
	BlockAction,
	CollaborationWindow,
	IHierBlock,
	IMergeBlock,
	IMergeLeaf,
	IMergeNode,
	IncrementalExecOp,
	IncrementalMapState,
	InsertContext,
	IRemovalInfo,
	ISegment,
	ISegmentAction,
	ISegmentChanges,
	Marker,
	MaxNodesInBlock,
	MergeBlock,
	MinListener,
	reservedMarkerIdKey,
	SegmentActions,
	SegmentGroup,
	seqLTE,
	toRemovalInfo,
} from "./mergeTreeNodes";
import {
	IMergeTreeDeltaOpArgs,
	IMergeTreeSegmentDelta,
	MergeTreeDeltaCallback,
	MergeTreeMaintenanceCallback,
	MergeTreeMaintenanceType,
} from "./mergeTreeDeltaCallback";
import { createAnnotateRangeOp, createInsertSegmentOp, createRemoveRangeOp } from "./opBuilder";
import {
	ICombiningOp,
	IMergeTreeDeltaOp,
	IRelativePosition,
	MergeTreeDeltaType,
	ReferenceType,
} from "./ops";
import { PartialSequenceLengths } from "./partialLengths";
import { createMap, extend, MapLike, PropertySet } from "./properties";
import {
	refTypeIncludesFlag,
	ReferencePosition,
	DetachedReferencePosition,
	refGetTileLabels,
	refHasTileLabel,
} from "./referencePositions";
import { PropertiesRollback } from "./segmentPropertiesManager";
import {
	backwardExcursion,
	depthFirstNodeWalk,
	forwardExcursion,
	NodeAction,
	walkAllChildSegments,
} from "./mergeTreeNodeWalk";
import type { TrackingGroup } from "./mergeTreeTracking";
import { zamboniSegments } from "./zamboni";
import { Client } from "./client";
import { EndOfTreeSegment, StartOfTreeSegment } from "./endOfTreeSegment";

/**
 * someday we may split tree leaves from segments, but for now they are the same
 * this is just a convenience type that makes it clear that we need something that is both a segment and a leaf node
 */
export type ISegmentLeaf = ISegment & IMergeLeaf;

const minListenerComparer: Comparer<MinListener> = {
	min: {
		minRequired: Number.MIN_VALUE,
		onMinGE: () => {
			assert(false, 0x048 /* "onMinGE()" */);
		},
	},
	compare: (a, b) => a.minRequired - b.minRequired,
};

function isRemoved(segment: ISegment): boolean {
	return toRemovalInfo(segment) !== undefined;
}

function isRemovedAndAcked(segment: ISegment): segment is ISegment & IRemovalInfo {
	const removalInfo = toRemovalInfo(segment);
	return removalInfo !== undefined && removalInfo.removedSeq !== UnassignedSequenceNumber;
}

function nodeTotalLength(mergeTree: MergeTree, node: IMergeNode): number | undefined {
	if (!node.isLeaf()) {
		return node.cachedLength;
	}
	return mergeTree.localNetLength(node);
}

const LRUSegmentComparer: Comparer<LRUSegment> = {
	min: { maxSeq: -2 },
	compare: (a, b) => a.maxSeq - b.maxSeq,
};

interface IReferenceSearchInfo {
	mergeTree: MergeTree;
	tileLabel: string;
	tilePrecedesPos?: boolean;
	tile?: ReferencePosition;
}

<<<<<<< HEAD
interface IMarkerSearchRangeInfo {
	mergeTree: MergeTree;
	rangeLabels: string[];
	// eslint-disable-next-line import/no-deprecated
	stacks: RangeStackMap;
}

function applyLeafRangeMarker(marker: Marker, searchInfo: IMarkerSearchRangeInfo) {
	for (const rangeLabel of searchInfo.rangeLabels) {
		// eslint-disable-next-line import/no-deprecated
		if (refHasRangeLabel(marker, rangeLabel)) {
			let currentStack = searchInfo.stacks[rangeLabel];
			if (currentStack === undefined) {
				currentStack = new Stack<Marker>();
				searchInfo.stacks[rangeLabel] = currentStack;
			}
			applyRangeReference(currentStack, marker);
		}
	}
}

function recordRangeLeaf(
	segment: ISegment,
	segpos: number,
	refSeq: number,
	clientId: number,
	start: number | undefined,
	end: number | undefined,
	searchInfo: IMarkerSearchRangeInfo,
) {
	if (Marker.is(segment)) {
		if (segment.refType & (ReferenceType.NestBegin | ReferenceType.NestEnd)) {
			applyLeafRangeMarker(segment, searchInfo);
		}
	}
	return false;
}

function rangeShift(
	node: IMergeNode,
	segpos: number,
	refSeq: number,
	clientId: number,
	offset: number | undefined,
	end: number | undefined,
	searchInfo: IMarkerSearchRangeInfo,
) {
	if (node.isLeaf()) {
		const seg = node;
		if ((searchInfo.mergeTree.localNetLength(seg) ?? 0) > 0 && Marker.is(seg)) {
			if (seg.refType & (ReferenceType.NestBegin | ReferenceType.NestEnd)) {
				applyLeafRangeMarker(seg, searchInfo);
			}
		}
	} else {
		const block = node as IHierBlock;
		applyStackDelta(searchInfo.stacks, block.rangeStacks);
	}
	return true;
}

=======
>>>>>>> 7fde01a4
function recordTileStart(
	segment: ISegment,
	segpos: number,
	refSeq: number,
	clientId: number,
	start: number,
	end: number,
	searchInfo: IReferenceSearchInfo,
) {
	if (Marker.is(segment)) {
		if (refHasTileLabel(segment, searchInfo.tileLabel)) {
			searchInfo.tile = segment;
		}
	}
	return false;
}

function tileShift(
	node: IMergeNode,
	segpos: number,
	refSeq: number,
	clientId: number,
	offset: number | undefined,
	end: number | undefined,
	searchInfo: IReferenceSearchInfo,
) {
	if (node.isLeaf()) {
		const seg = node;
		if ((searchInfo.mergeTree.localNetLength(seg) ?? 0) > 0 && Marker.is(seg)) {
			if (refHasTileLabel(seg, searchInfo.tileLabel)) {
				searchInfo.tile = seg;
			}
		}
	} else {
		const block = node as IHierBlock;
		const marker = searchInfo.tilePrecedesPos
			? block.rightmostTiles[searchInfo.tileLabel]
			: block.leftmostTiles[searchInfo.tileLabel];
		if (marker !== undefined) {
			assert(marker.isLeaf() && Marker.is(marker), "Object returned is not a valid marker");
			searchInfo.tile = marker;
		}
	}
	return true;
}

function addTile(tile: ReferencePosition, tiles: object) {
	const tileLabels = refGetTileLabels(tile);
	if (tileLabels) {
		for (const tileLabel of tileLabels) {
			tiles[tileLabel] = tile;
		}
	}
}

function addTileIfNotPresent(tile: ReferencePosition, tiles: object) {
	const tileLabels = refGetTileLabels(tile);
	if (tileLabels) {
		for (const tileLabel of tileLabels) {
			if (tiles[tileLabel] === undefined) {
				tiles[tileLabel] = tile;
			}
		}
	}
}

/**
 * Reference types which have special bookkeeping within the merge tree (in {@link HierMergeBlock}s)
 * and thus require updating path lengths when changed.
 *
 * TODO:AB#4069: This functionality is old and not well-tested. It's not clear how much of it is needed--
 * we should better test the parts that are necessary and remove the rest.
 */
const hierRefTypes = ReferenceType.Tile;

function addNodeReferences(
	mergeTree: MergeTree,
	node: IMergeNode,
	rightmostTiles: MapLike<ReferencePosition>,
	leftmostTiles: MapLike<ReferencePosition>,
) {
	if (node.isLeaf()) {
		const segment = node;
		if ((mergeTree.localNetLength(segment) ?? 0) > 0) {
			if (Marker.is(segment)) {
				const markerId = segment.getId();
				// Also in insertMarker but need for reload segs case
				// can add option for this only from reload segs
				if (markerId) {
					mergeTree.mapIdToSegment(markerId, segment);
				}
				if (refTypeIncludesFlag(segment, ReferenceType.Tile)) {
					addTile(segment, rightmostTiles);
					addTileIfNotPresent(segment, leftmostTiles);
				}
			} else {
				const baseSegment = node as BaseSegment;
				if (
					baseSegment.localRefs &&
					baseSegment.localRefs.hierRefCount !== undefined &&
					baseSegment.localRefs.hierRefCount > 0
				) {
					for (const lref of baseSegment.localRefs) {
						if (refTypeIncludesFlag(lref, ReferenceType.Tile)) {
							addTile(lref, rightmostTiles);
							addTileIfNotPresent(lref, leftmostTiles);
						}
					}
				}
			}
		}
	} else {
		const block = node as IHierBlock;
<<<<<<< HEAD
		applyStackDelta(rangeStacks, block.rangeStacks);
=======
>>>>>>> 7fde01a4
		extend(rightmostTiles, block.rightmostTiles);
		extendIfUndefined(leftmostTiles, block.leftmostTiles);
	}
}

function extendIfUndefined<T>(base: MapLike<T>, extension: MapLike<T> | undefined) {
	if (extension !== undefined) {
		// eslint-disable-next-line no-restricted-syntax
		for (const key in extension) {
			if (base[key] === undefined) {
				base[key] = extension[key];
			}
		}
	}
	return base;
}
class HierMergeBlock extends MergeBlock implements IHierBlock {
	public rightmostTiles: MapLike<ReferencePosition>;
	public leftmostTiles: MapLike<ReferencePosition>;

	constructor(childCount: number) {
		super(childCount);
		this.rightmostTiles = createMap<ReferencePosition>();
		this.leftmostTiles = createMap<ReferencePosition>();
	}

	public hierBlock() {
		return this;
	}
<<<<<<< HEAD

	public hierToString(indentCount: number) {
		let strbuf = "";
		// eslint-disable-next-line guard-for-in, no-restricted-syntax
		for (const key in this.rangeStacks) {
			const stack = this.rangeStacks[key];
			// eslint-disable-next-line import/no-deprecated
			strbuf += internedSpaces(indentCount);
			strbuf += `${key}: `;
			for (const item of stack.items) {
				strbuf += `${item.toString()} `;
			}
			strbuf += "\n";
		}
		return strbuf;
	}
=======
>>>>>>> 7fde01a4
}

/**
 * @internal
 */
export interface ClientSeq {
	refSeq: number;
	clientId: string;
}

export interface IMergeTreeOptions {
	catchUpBlobName?: string;
	/**
	 * Whether or not reference positions can slide to special endpoint segments
	 * denoting the positions immediately before the start and immediately after
	 * the end of the string.
	 *
	 * This is primarily useful in the case of interval stickiness.
	 *
	 * @alpha
	 */
	mergeTreeReferencesCanSlideToEndpoint?: boolean;
	mergeTreeSnapshotChunkSize?: number;
	/**
	 * Whether to use the SnapshotV1 format over SnapshotLegacy.
	 *
	 * SnapshotV1 stores a view of the merge-tree at the current sequence number, preserving merge metadata
	 * (e.g. clientId, seq, etc.) only for segment changes within the collab window.
	 *
	 * SnapshotLegacy stores a view of the merge-tree at the minimum sequence number along with the ops between
	 * the minimum sequence number and the current sequence number.
	 *
	 * Both formats merge segments where possible (see {@link ISegment.canAppend})
	 *
	 * default: false
	 *
	 * @remarks
	 * Despite the "legacy"/"V1" naming, both formats are actively used at the time of writing. SharedString
	 * uses legacy and Matrix uses V1.
	 */
	newMergeTreeSnapshotFormat?: boolean;

	/**
	 * Options related to attribution
	 */
	attribution?: IMergeTreeAttributionOptions;
}

export interface IMergeTreeAttributionOptions {
	/**
	 * If enabled, segments will store attribution keys which can be used with the runtime to determine
	 * attribution information (i.e. who created the content and when it was created).
	 *
	 * This flag only applied to new documents: if a snapshot is loaded, whether or not attribution keys
	 * are tracked is determined by the presence of existing attribution keys in the snapshot.
	 *
	 * default: false
	 * @alpha
	 */
	track?: boolean;

	/**
	 * Provides a policy for how to track attribution data on segments.
	 * This option must be provided if either:
	 * - `track` is set to true
	 * - a document containing existing attribution information is loaded
	 * @alpha
	 */
	policyFactory?: () => AttributionPolicy;
}

/**
 * Implements policy dictating which kinds of operations should be attributed and how.
 * @alpha
 * @sealed
 */
export interface AttributionPolicy {
	/**
	 * Enables tracking attribution information for operations on this merge-tree.
	 * This function is expected to subscribe to appropriate change events in order
	 * to manage any attribution data it stores on segments.
	 *
	 * This must be done in an eventually consistent fashion.
	 * @internal
	 */
	attach: (client: Client) => void;
	/**
	 * Disables tracking attribution information on segments.
	 * @internal
	 */
	detach: () => void;
	/**
	 * @internal
	 */
	isAttached: boolean;
	/**
	 * Serializer capable of serializing any attribution data this policy stores on segments.
	 * @internal
	 */
	serializer: IAttributionCollectionSerializer;
}

/**
 * @internal
 */
export const clientSeqComparer: Comparer<ClientSeq> = {
	min: { refSeq: -1, clientId: "" },
	compare: (a, b) => a.refSeq - b.refSeq,
};

/**
 * @internal
 */
export interface LRUSegment {
	segment?: ISegmentLeaf;
	maxSeq: number;
}

export interface IRootMergeBlock extends IMergeBlock {
	mergeTree?: MergeTree;
}

export function findRootMergeBlock(
	segmentOrNode: IMergeNode | undefined,
): IRootMergeBlock | undefined {
	if (segmentOrNode === undefined) {
		return undefined;
	}
	let maybeRoot: IRootMergeBlock | undefined = segmentOrNode.isLeaf()
		? segmentOrNode.parent
		: segmentOrNode;
	while (maybeRoot?.parent !== undefined) {
		maybeRoot = maybeRoot.parent;
	}

	return maybeRoot?.mergeTree !== undefined ? maybeRoot : undefined;
}

/**
 * @param segment - The segment to slide from.
 * @param cache - Optional cache mapping segments to their sliding destinations.
 * Excursions will be avoided for segments in the cache, and the cache will be populated with
 * entries for all segments visited during excursion.
 * This can reduce the number of times the tree needs to be scanned if a range containing many
 * SlideOnRemove references is removed.
 * @returns The segment a SlideOnRemove reference should slide to, or undefined if there is no
 * valid segment (i.e. the tree is empty).
 * @internal
 */
function getSlideToSegment(
	segment: ISegment | undefined,
	slidingPreference: SlidingPreference = SlidingPreference.FORWARD,
	cache?: Map<ISegment, { seg?: ISegment }>,
	useNewSlidingBehavior: boolean = false,
): [ISegment | undefined, "start" | "end" | undefined] {
	if (!segment || !isRemovedAndAcked(segment) || segment.endpointType !== undefined) {
		return [segment, undefined];
	}

	const cachedSegment = cache?.get(segment);
	if (cachedSegment !== undefined) {
		return [cachedSegment.seg, undefined];
	}
	const result: { seg?: ISegment } = {};
	cache?.set(segment, result);
	const goFurtherToFindSlideToSegment = (seg) => {
		if (seg.seq !== UnassignedSequenceNumber && !isRemovedAndAcked(seg)) {
			result.seg = seg;
			return false;
		}
		if (cache !== undefined && seg.removedSeq === segment.removedSeq) {
			cache.set(seg, result);
		}
		return true;
	};

	if (slidingPreference === SlidingPreference.BACKWARD) {
		backwardExcursion(segment, goFurtherToFindSlideToSegment);
	} else {
		forwardExcursion(segment, goFurtherToFindSlideToSegment);
	}
	if (result.seg !== undefined) {
		return [result.seg, undefined];
	}

	// in the new sliding behavior, we don't look in the opposite direction
	// if we fail to find a segment to slide to in the right direction.
	//
	// in other words, rather than going `forward ?? backward ?? detached` (or
	// `backward ?? forward ?? detached`), we would slide `forward ?? detached`
	// or `backward ?? detached`
	//
	// in both of these cases detached may be substituted for one of the special
	// endpoint segments, if such behavior is enabled
	if (!useNewSlidingBehavior) {
		if (slidingPreference === SlidingPreference.BACKWARD) {
			forwardExcursion(segment, goFurtherToFindSlideToSegment);
		} else {
			backwardExcursion(segment, goFurtherToFindSlideToSegment);
		}
	}

	let maybeEndpoint: "start" | "end" | undefined;

	if (slidingPreference === SlidingPreference.BACKWARD) {
		maybeEndpoint = "start";
	} else if (slidingPreference === SlidingPreference.FORWARD) {
		maybeEndpoint = "end";
	}

	return [result.seg, maybeEndpoint];
}

/**
 * Returns the position to slide a reference to if a slide is required.
 * @param segoff - The segment and offset to slide from
 * @returns segment and offset to slide the reference to
 * @internal
 */
export function getSlideToSegoff(
	segoff: { segment: ISegment | undefined; offset: number | undefined },
	slidingPreference: SlidingPreference = SlidingPreference.FORWARD,
	useNewSlidingBehavior: boolean = false,
) {
	if (segoff.segment === undefined) {
		return segoff;
	}
	const [segment, _] = getSlideToSegment(
		segoff.segment,
		slidingPreference,
		undefined,
		useNewSlidingBehavior,
	);
	if (segment === segoff.segment) {
		return segoff;
	}
	const offset =
		segment && segment.ordinal < segoff.segment.ordinal ? segment.cachedLength - 1 : 0;
	return {
		segment,
		offset,
	};
}

/**
 * @internal
 */
export class MergeTree {
	public static readonly options = {
		incrementalUpdate: true,
		insertAfterRemovedSegs: true,
		zamboniSegments: true,
	};

	private static readonly theUnfinishedNode = { childCount: -1 } as unknown as IMergeBlock;

	public readonly collabWindow = new CollaborationWindow();

	public readonly pendingSegments = new List<SegmentGroup>();
	public readonly segmentsToScour = new Heap<LRUSegment>([], LRUSegmentComparer);

	public readonly attributionPolicy: AttributionPolicy | undefined;

	/**
	 * Whether or not all blocks in the mergeTree currently have information about local partial lengths computed.
	 * This information is only necessary on reconnect, and otherwise costly to bookkeep.
	 * This field enables tracking whether partials need to be recomputed using localSeq information.
	 */
	private localPartialsComputed = false;
	// TODO: add remove on segment remove
	// for now assume only markers have ids and so point directly at the Segment
	// if we need to have pointers to non-markers, we can change to point at local refs
	private readonly idToSegment = new Map<string, ISegment>();
	private minSeqListeners: Heap<MinListener> | undefined;
	public mergeTreeDeltaCallback?: MergeTreeDeltaCallback;
	public mergeTreeMaintenanceCallback?: MergeTreeMaintenanceCallback;

	public constructor(public options?: IMergeTreeOptions) {
		this._root = this.makeBlock(0);
		this._root.mergeTree = this;
		this.attributionPolicy = options?.attribution?.policyFactory?.();
	}

	private _root: IRootMergeBlock;
	public get root(): IRootMergeBlock {
		return this._root;
	}

	public set root(value) {
		this._root = value;
		value.mergeTree = this;
	}

	public makeBlock(childCount: number) {
		const block: MergeBlock = new HierMergeBlock(childCount);
		block.ordinal = "";
		return block;
	}

	public clone() {
		const b = new MergeTree(this.options);
		// For now assume that b will not collaborate
		b.root = b.blockClone(this.root);
	}

	public blockClone(block: IMergeBlock, segments?: ISegment[]) {
		const bBlock = this.makeBlock(block.childCount);
		for (let i = 0; i < block.childCount; i++) {
			const child = block.children[i];
			if (child.isLeaf()) {
				const segment = child.clone();
				bBlock.assignChild(segment, i);
				segments?.push(segment);
			} else {
				bBlock.assignChild(this.blockClone(child, segments), i);
			}
		}
		this.nodeUpdateLengthNewStructure(bBlock);
		this.nodeUpdateOrdinals(bBlock);
		return bBlock;
	}

	/**
	 * Compute the net length of this segment from a local perspective.
	 * @param segment - Segment whose length to find
	 * @param localSeq - localSeq at which to find the length of this segment. If not provided,
	 * default is to consider the local client's current perspective. Only local sequence
	 * numbers corresponding to un-acked operations give valid results.
	 */
	public localNetLength(
		segment: ISegment,
		refSeq?: number,
		localSeq?: number,
	): number | undefined {
		const removalInfo = toRemovalInfo(segment);
		if (localSeq === undefined) {
			if (removalInfo !== undefined) {
				if (!seqLTE(removalInfo.removedSeq, this.collabWindow.minSeq)) {
					return 0;
				}
				// this segment removed and outside the collab window which means it is zamboni eligible
				// this also means the segment could not exist, so we should not consider it
				// when making decisions about conflict resolutions
				return undefined;
			} else {
				return segment.cachedLength;
			}
		}

		assert(refSeq !== undefined, 0x398 /* localSeq provided for local length without refSeq */);
		assert(segment.seq !== undefined, 0x399 /* segment with no seq in mergeTree */);
		const { seq, removedSeq, localRemovedSeq } = segment;
		if (seq !== UnassignedSequenceNumber) {
			// inserted remotely
			if (
				seq > refSeq ||
				(removedSeq !== undefined &&
					removedSeq !== UnassignedSequenceNumber &&
					removedSeq <= refSeq) ||
				(localRemovedSeq !== undefined && localRemovedSeq <= localSeq)
			) {
				return 0;
			}
			return segment.cachedLength;
		} else {
			assert(
				segment.localSeq !== undefined,
				0x39a /* unacked segment with undefined localSeq */,
			);
			// inserted locally, still un-acked
			if (
				segment.localSeq > localSeq ||
				(localRemovedSeq !== undefined && localRemovedSeq <= localSeq)
			) {
				return 0;
			}
			return segment.cachedLength;
		}
	}

	// TODO: remove id when segment removed
	public mapIdToSegment(id: string, segment: ISegment) {
		this.idToSegment.set(id, segment);
	}

	private addNode(block: IMergeBlock, node: IMergeNode) {
		const index = block.childCount++;
		block.assignChild(node, index, false);
		return index;
	}

	public reloadFromSegments(segments: ISegment[]) {
		// This code assumes that a later call to `startCollaboration()` will initialize partial lengths.
		assert(
			!this.collabWindow.collaborating,
			0x049 /* "Trying to reload from segments while collaborating!" */,
		);

		const maxChildren = MaxNodesInBlock - 1;

		// Starting with the leaf segments, recursively builds the B-Tree layer by layer from the bottom up.
		const buildMergeBlock = (nodes: IMergeNode[]) => {
			const blockCount = Math.ceil(nodes.length / maxChildren); // Compute # blocks require for this level of B-Tree
			const blocks: IMergeBlock[] = new Array(blockCount); // Pre-alloc array to collect nodes

			// For each block in this level of the B-Tree...
			for (
				let nodeIndex = 0, blockIndex = 0; // Start with the first block and first node
				blockIndex < blockCount; // If we have more blocks, we also have more nodes to insert
				blockIndex++ // Advance to next block in this layer.
			) {
				const block = (blocks[blockIndex] = this.makeBlock(0));

				// For each child of the current block, insert a node (while we have nodes left)
				// and update the block's info.
				for (
					let childIndex = 0;
					childIndex < maxChildren && nodeIndex < nodes.length; // While we still have children & nodes left
					childIndex++, nodeIndex++ // Advance to next child & node
				) {
					// Insert the next node into the current block
					this.addNode(block, nodes[nodeIndex]);
				}

				// Calculate this block's info.  Previously this was inlined into the above loop as a micro-optimization,
				// but it turns out to be negligible in practice since `reloadFromSegments()` is only invoked for the
				// snapshot header.  The bulk of the segments in long documents are inserted via `insertSegments()`.
				this.blockUpdate(block);
			}

			// eslint-disable-next-line @typescript-eslint/no-unsafe-return
			return blocks.length === 1 // If there is only one block at this layer...
				? blocks[0] // ...then we're done.  Return the root.
				: buildMergeBlock(blocks); // ...otherwise recursively build the next layer above blocks.
		};
		if (segments.length > 0) {
			this.root = buildMergeBlock(segments);
			this.nodeUpdateOrdinals(this.root);
		} else {
			this.root = this.makeBlock(0);
		}
	}

	// For now assume min starts at zero
	public startCollaboration(localClientId: number, minSeq: number, currentSeq: number) {
		this.collabWindow.clientId = localClientId;
		this.collabWindow.minSeq = minSeq;
		this.collabWindow.collaborating = true;
		this.collabWindow.currentSeq = currentSeq;
		this.nodeUpdateLengthNewStructure(this.root, true);
	}

	private addToLRUSet(leaf: IMergeLeaf, seq: number) {
		// If the parent node has not yet been marked for scour (i.e., needsScour is not false or undefined),
		// add the segment and mark the mark the node now.

		// TODO: 'seq' may be less than the current sequence number when inserting pre-ACKed
		//       segments from a snapshot.  We currently skip these for now.
		if (leaf.parent!.needsScour !== true && seq > this.collabWindow.currentSeq) {
			leaf.parent!.needsScour = true;
			this.segmentsToScour.add({ segment: leaf, maxSeq: seq });
		}
	}

	public getCollabWindow() {
		return this.collabWindow;
	}

	public getLength(refSeq: number, clientId: number): number {
		return this.blockLength(this.root, refSeq, clientId);
	}

	/**
	 * Returns the current length of the MergeTree for the local client.
	 */
	public get length() {
		return this.root.cachedLength;
	}

	public getPosition(
		node: IMergeNode,
		refSeq: number,
		clientId: number,
		localSeq?: number,
	): number {
		if (node.isLeaf() && node.endpointType === "start") {
			return 0;
		}

		let totalOffset = 0;
		let parent = node.parent;
		let prevParent: IMergeBlock | undefined;
		while (parent) {
			const children = parent.children;
			for (let childIndex = 0; childIndex < parent.childCount; childIndex++) {
				const child = children[childIndex];
				if ((prevParent && child === prevParent) || child === node) {
					break;
				}
				totalOffset += this.nodeLength(child, refSeq, clientId, localSeq) ?? 0;
			}
			prevParent = parent;
			parent = parent.parent;
		}
		return totalOffset;
	}

	public getContainingSegment<T extends ISegment>(
		pos: number,
		refSeq: number,
		clientId: number,
		localSeq?: number,
	) {
		assert(
			localSeq === undefined || clientId === this.collabWindow.clientId,
			0x39b /* localSeq provided for non-local client */,
		);
		let segment: T | undefined;
		let offset: number | undefined;

		const leaf = (
			leafSeg: ISegment,
			segpos: number,
			_refSeq: number,
			_clientId: number,
			start: number,
		) => {
			segment = leafSeg as T;
			offset = start;
			return false;
		};
		this.nodeMap(refSeq, clientId, leaf, undefined, undefined, pos, pos + 1, localSeq);
		return { segment, offset };
	}

	/**
	 * Slides or removes references from the provided list of segments.
	 *
	 * The order of the references is preserved for references of the same sliding
	 * preference. Relative order between references that slide backward and those
	 * that slide forward is not preserved, even in the case when they slide to
	 * the same segment.
	 *
	 * @remarks
	 *
	 * 1. Preserving the order of the references is a useful property for reference-based undo/redo
	 * (see revertibles.ts).
	 *
	 * 2. For use cases which necessitate eventual consistency across clients,
	 * this method should only be called with segments for which the current client sequence number is
	 * max(remove segment sequence number, add reference sequence number).
	 * See `packages\dds\merge-tree\REFERENCEPOSITIONS.md`
	 *
	 * @param segments - An array of (not necessarily contiguous) segments with increasing ordinals.
	 */
	private slideAckedRemovedSegmentReferences(segments: ISegment[]) {
		// References are slid in groups to preserve their order.
		let currentForwardSlideGroup: LocalReferenceCollection[] = [];
		let currentBackwardSlideGroup: LocalReferenceCollection[] = [];

		let currentForwardMaybeEndpoint: "start" | "end" | undefined;
		let currentForwardSlideDestination: ISegment | undefined;
		let currentForwardSlideIsForward: boolean | undefined;
		const forwardPred = (ref: LocalReferencePosition) =>
			ref.slidingPreference !== SlidingPreference.BACKWARD;

		let currentBackwardMaybeEndpoint: "start" | "end" | undefined;
		let currentBackwardSlideDestination: ISegment | undefined;
		let currentBackwardSlideIsForward: boolean | undefined;
		const backwardPred = (ref: LocalReferencePosition) =>
			ref.slidingPreference === SlidingPreference.BACKWARD;

		const slideGroup = (
			currentSlideDestination: ISegmentLeaf | undefined,
			currentSlideIsForward: boolean | undefined,
			currentSlideGroup: LocalReferenceCollection[],
			pred: (ref: LocalReferencePosition) => boolean,
			maybeEndpoint: "start" | "end" | undefined,
		) => {
			if (currentSlideIsForward === undefined) {
				return;
			}

			const nonEndpointRefsToAdd = currentSlideGroup.map((collection) =>
				filterLocalReferencePositions(
					collection,
					(ref) => pred(ref) && (maybeEndpoint ? !ref.canSlideToEndpoint : true),
				),
			);

			const endpointRefsToAdd = currentSlideGroup.map((collection) =>
				filterLocalReferencePositions(
					collection,
					(ref) => pred(ref) && !!ref.canSlideToEndpoint,
				),
			);

			if (maybeEndpoint) {
				const endpoint = maybeEndpoint === "start" ? this.startOfTree : this.endOfTree;
				const localRefs = (endpoint.localRefs ??= new LocalReferenceCollection(endpoint));
				if (currentSlideIsForward) {
					localRefs.addBeforeTombstones(...endpointRefsToAdd);
				} else {
					localRefs.addAfterTombstones(...endpointRefsToAdd);
				}
			}

			if (currentSlideDestination !== undefined) {
				const localRefs = (currentSlideDestination.localRefs ??=
					new LocalReferenceCollection(currentSlideDestination));
				if (currentSlideIsForward) {
					localRefs.addBeforeTombstones(...nonEndpointRefsToAdd);
				} else {
					localRefs.addAfterTombstones(...nonEndpointRefsToAdd);
				}
			} else {
				for (const collection of currentSlideGroup) {
					for (const ref of collection) {
						if (pred(ref) && !refTypeIncludesFlag(ref, ReferenceType.StayOnRemove)) {
							ref.callbacks?.beforeSlide?.(ref);
							collection.removeLocalRef(ref);
							ref.callbacks?.afterSlide?.(ref);
						}
					}
				}
			}

			// TODO:AB#4069: This update might be avoidable by checking if the old segment
			// had hierarchical refs before sliding using `segment.localRefs?.hierRefCount`.
			if (currentSlideDestination) {
				this.blockUpdatePathLengths(
					currentSlideDestination.parent,
					TreeMaintenanceSequenceNumber,
					LocalClientId,
				);
			}
		};

		const trySlideSegment = (
			segment: ISegment,
			currentSlideDestination: ISegment | undefined,
			currentSlideIsForward: boolean | undefined,
			currentSlideGroup: LocalReferenceCollection[],
			pred: (ref: LocalReferencePosition) => boolean,
			slidingPreference: SlidingPreference,
			currentMaybeEndpoint: "start" | "end" | undefined,
			reassign: (
				localRefs: LocalReferenceCollection,
				slideToSegment: ISegment | undefined,
				slideIsForward: boolean,
				maybeEndpoint: "start" | "end" | undefined,
			) => void,
		) => {
			// avoid sliding logic if this segment doesn't have any references
			// with the given sliding preference
			if (!segment.localRefs || !anyLocalReferencePosition(segment.localRefs, pred)) {
				return;
			}

			const [slideToSegment, maybeEndpoint] = getSlideToSegment(
				segment,
				slidingPreference,
				slidingPreference === SlidingPreference.FORWARD
					? forwardSegmentCache
					: backwardSegmentCache,
				this.options?.mergeTreeReferencesCanSlideToEndpoint,
			);
			const slideIsForward =
				slideToSegment === undefined ? false : slideToSegment.ordinal > segment.ordinal;

			if (
				slideToSegment !== currentSlideDestination ||
				slideIsForward !== currentSlideIsForward ||
				maybeEndpoint !== currentMaybeEndpoint
			) {
				slideGroup(
					currentSlideDestination,
					currentSlideIsForward,
					currentSlideGroup,
					pred,
					this.options?.mergeTreeReferencesCanSlideToEndpoint ? maybeEndpoint : undefined,
				);
				reassign(
					segment.localRefs,
					slideToSegment,
					slideIsForward,
					this.options?.mergeTreeReferencesCanSlideToEndpoint ? maybeEndpoint : undefined,
				);
			} else {
				currentSlideGroup.push(segment.localRefs);
			}
		};

		const forwardSegmentCache = new Map<ISegment, { seg?: ISegment }>();
		const backwardSegmentCache = new Map<ISegment, { seg?: ISegment }>();
		for (const segment of segments) {
			assert(
				isRemovedAndAcked(segment),
				0x2f1 /* slideReferences from a segment which has not been removed and acked */,
			);
			if (segment.localRefs === undefined || segment.localRefs.empty) {
				continue;
			}

			trySlideSegment(
				segment,
				currentForwardSlideDestination,
				currentForwardSlideIsForward,
				currentForwardSlideGroup,
				forwardPred,
				SlidingPreference.FORWARD,
				currentForwardMaybeEndpoint,
				(localRefs, slideToSegment, slideIsForward, maybeEndpoint) => {
					currentForwardSlideGroup = [localRefs];
					currentForwardSlideDestination = slideToSegment;
					currentForwardSlideIsForward = slideIsForward;
					currentForwardMaybeEndpoint = maybeEndpoint;
				},
			);

			trySlideSegment(
				segment,
				currentBackwardSlideDestination,
				currentBackwardSlideIsForward,
				currentBackwardSlideGroup,
				backwardPred,
				SlidingPreference.BACKWARD,
				currentBackwardMaybeEndpoint,
				(localRefs, slideToSegment, slideIsForward, maybeEndpoint) => {
					currentBackwardSlideGroup = [localRefs];
					currentBackwardSlideDestination = slideToSegment;
					currentBackwardSlideIsForward = slideIsForward;
					currentBackwardMaybeEndpoint = maybeEndpoint;
				},
			);
		}

		slideGroup(
			currentForwardSlideDestination,
			currentForwardSlideIsForward,
			currentForwardSlideGroup,
			forwardPred,
			currentForwardMaybeEndpoint,
		);
		slideGroup(
			currentBackwardSlideDestination,
			currentBackwardSlideIsForward,
			currentBackwardSlideGroup,
			backwardPred,
			currentBackwardMaybeEndpoint,
		);
	}

	private blockLength(node: IMergeBlock, refSeq: number, clientId: number): number {
		return this.collabWindow.collaborating && clientId !== this.collabWindow.clientId
			? node.partialLengths!.getPartialLength(refSeq, clientId)
			: node.cachedLength ?? 0;
	}

	/**
	 * Compute local partial length information
	 *
	 * Public only for use by internal tests
	 */
	public computeLocalPartials(refSeq: number) {
		if (this.localPartialsComputed) {
			return;
		}

		const rebaseCollabWindow = new CollaborationWindow();
		rebaseCollabWindow.loadFrom(this.collabWindow);
		if (refSeq < this.collabWindow.minSeq) {
			rebaseCollabWindow.minSeq = refSeq;
		}
		this.root.partialLengths = PartialSequenceLengths.combine(
			this.root,
			rebaseCollabWindow,
			true,
			true,
		);
		this.localPartialsComputed = true;
	}

	private nodeLength(
		node: IMergeNode,
		refSeq: number,
		clientId: number,
		localSeq?: number,
	): number | undefined {
		if (!this.collabWindow.collaborating || this.collabWindow.clientId === clientId) {
			if (node.isLeaf()) {
				return this.localNetLength(node, refSeq, localSeq);
			} else if (localSeq === undefined) {
				// Local client sees all segments, even when collaborating
				return node.cachedLength;
			} else {
				this.computeLocalPartials(refSeq);
				// Local client should see all segments except those after localSeq.
				return node.partialLengths!.getPartialLength(refSeq, clientId, localSeq);
			}
		} else {
			// Sequence number within window
			if (!node.isLeaf()) {
				return node.partialLengths!.getPartialLength(refSeq, clientId);
			} else {
				const segment = node;
				const removalInfo = toRemovalInfo(segment);
				if (removalInfo !== undefined) {
					if (seqLTE(removalInfo.removedSeq, this.collabWindow.minSeq)) {
						return undefined;
					}
					if (
						seqLTE(removalInfo.removedSeq, refSeq) ||
						removalInfo.removedClientIds.includes(clientId)
					) {
						return 0;
					}
				}

				return seqLTE(node.seq ?? 0, refSeq) || segment.clientId === clientId
					? segment.cachedLength
					: 0;
			}
		}
	}

	public addMinSeqListener(minRequired: number, onMinGE: (minSeq: number) => void) {
		this.minSeqListeners ??= new Heap<MinListener>([], minListenerComparer);
		this.minSeqListeners.add({ minRequired, onMinGE });
	}

	private notifyMinSeqListeners() {
		if (this.minSeqListeners) {
			while (
				this.minSeqListeners.count() > 0 &&
				this.minSeqListeners.peek().minRequired <= this.collabWindow.minSeq
			) {
				const minListener = this.minSeqListeners.get()!;
				minListener.onMinGE(this.collabWindow.minSeq);
			}
		}
	}

	public setMinSeq(minSeq: number) {
		assert(
			minSeq <= this.collabWindow.currentSeq,
			0x04e /* "Trying to set minSeq above currentSeq of collab window!" */,
		);

		// Only move forward
		assert(
			this.collabWindow.minSeq <= minSeq,
			0x04f /* "minSeq of collab window > target minSeq!" */,
		);

		if (minSeq > this.collabWindow.minSeq) {
			this.collabWindow.minSeq = minSeq;
			if (MergeTree.options.zamboniSegments) {
				zamboniSegments(this);
			}
			this.notifyMinSeqListeners();
		}
	}

	public referencePositionToLocalPosition(
		refPos: ReferencePosition,
		refSeq = this.collabWindow.currentSeq,
		clientId = this.collabWindow.clientId,
	): number {
		const seg: ISegmentLeaf | undefined = refPos.getSegment();
		if (seg?.parent === undefined) {
			return DetachedReferencePosition;
		}
		if (refPos.isLeaf()) {
			return this.getPosition(refPos, refSeq, clientId);
		}
		if (refTypeIncludesFlag(refPos, ReferenceType.Transient) || seg.localRefs?.has(refPos)) {
			const offset = isRemoved(seg) ? 0 : refPos.getOffset();
			return offset + this.getPosition(seg, refSeq, clientId);
		}
		return DetachedReferencePosition;
	}

	// TODO: filter function
	/**
	 * Finds the nearest reference with ReferenceType.Tile to `startPos` in the direction dictated by `tilePrecedesPos`.
	 * @deprecated - Use searchForMarker instead.
	 *
	 * @param startPos - Position at which to start the search
	 * @param clientId - clientId dictating the perspective to search from
	 * @param tileLabel - Label of the tile to search for
	 * @param tilePrecedesPos - Whether the desired tile comes before (true) or after (false) `startPos`
	 */
	public findTile(startPos: number, clientId: number, tileLabel: string, tilePrecedesPos = true) {
		const searchInfo: IReferenceSearchInfo = {
			mergeTree: this,
			tilePrecedesPos,
			tileLabel,
		};

		if (tilePrecedesPos) {
			this.search(
				startPos,
				UniversalSequenceNumber,
				clientId,
				{ leaf: recordTileStart, shift: tileShift },
				searchInfo,
			);
		} else {
			this.backwardSearch(
				startPos,
				UniversalSequenceNumber,
				clientId,
				{ leaf: recordTileStart, shift: tileShift },
				searchInfo,
			);
		}

		if (searchInfo.tile) {
			let pos: number;
			if (searchInfo.tile.isLeaf()) {
				const marker = searchInfo.tile as Marker;
				pos = this.getPosition(marker, UniversalSequenceNumber, clientId);
			} else {
				const localRef = searchInfo.tile;
				pos = this.referencePositionToLocalPosition(
					localRef,
					UniversalSequenceNumber,
					clientId,
				);
			}
			return { tile: searchInfo.tile, pos };
		}

		return undefined;
	}

	/**
	 * Finds the nearest reference with ReferenceType.Tile to `startPos` in the direction dictated by `forwards`.
	 * Uses depthFirstNodeWalk in addition to block-accelerated functionality. The search position will be included in
	 * the nodes to walk, so searching on all positions, including the endpoints, can be considered inclusive.
	 * Any out of bound search positions will return undefined, so in order to search the whole string, a forward
	 * search can begin at 0, or a backward search can begin at length-1.
	 *
	 * @param startPos - Position at which to start the search
	 * @param clientId - clientId dictating the perspective to search from
	 * @param markerLabel - Label of the marker to search for
	 * @param forwards - Whether the string should be searched in the forward or backward direction
	 */
	public searchForMarker(
		startPos: number,
		clientId: number,
		markerLabel: string,
		forwards = true,
	): Marker | undefined {
		let foundMarker: Marker | undefined;

		const { segment } = this.getContainingSegment(startPos, UniversalSequenceNumber, clientId);
		const segWithParent: IMergeLeaf | undefined = segment;
		if (segWithParent?.parent === undefined) {
			return undefined;
		}

		depthFirstNodeWalk(
			segWithParent.parent,
			segWithParent,
			(seg) => {
				if (seg.isLeaf()) {
					if (Marker.is(seg) && refHasTileLabel(seg, markerLabel)) {
						foundMarker = seg;
					}
				} else {
					const block = seg as IHierBlock;
					const marker = forwards
						? block.leftmostTiles[markerLabel]
						: block.rightmostTiles[markerLabel];
					if (marker !== undefined) {
						assert(
							marker.isLeaf() && Marker.is(marker),
							0x751 /* Object returned is not a valid marker */,
						);
						foundMarker = marker;
					}
				}
				return foundMarker !== undefined ? NodeAction.Exit : NodeAction.Skip;
			},
			undefined,
			undefined,
			forwards,
		);

		return foundMarker;
	}

	private search<TClientData>(
		pos: number,
		refSeq: number,
		clientId: number,
		actions: SegmentActions<TClientData> | undefined,
		clientData: TClientData,
	): ISegment | undefined {
		return this.searchBlock(this.root, pos, 0, refSeq, clientId, actions, clientData);
	}

	private searchBlock<TClientData>(
		block: IMergeBlock,
		pos: number,
		segpos: number,
		refSeq: number,
		clientId: number,
		actions: SegmentActions<TClientData> | undefined,
		clientData: TClientData,
		localSeq?: number,
	): ISegment | undefined {
		const { pre, post, contains, leaf, shift } = actions ?? {};
		let _pos = pos;
		let _segpos = segpos;
		const children = block.children;
		pre?.(block, _segpos, refSeq, clientId, undefined, undefined, clientData);
		for (let childIndex = 0; childIndex < block.childCount; childIndex++) {
			const child = children[childIndex];
			const len = this.nodeLength(child, refSeq, clientId, localSeq) ?? 0;
			if (
				(!contains && _pos < len) ||
				contains?.(child, _pos, refSeq, clientId, undefined, undefined, clientData)
			) {
				// Found entry containing pos
				if (!child.isLeaf()) {
					return this.searchBlock(
						child,
						_pos,
						_segpos,
						refSeq,
						clientId,
						actions,
						clientData,
						localSeq,
					);
				} else {
					leaf?.(child, _segpos, refSeq, clientId, _pos, -1, clientData);
					return child;
				}
			} else {
				shift?.(child, _segpos, refSeq, clientId, _pos, undefined, clientData);
				_pos -= len;
				_segpos += len;
			}
		}
		post?.(block, _segpos, refSeq, clientId, undefined, undefined, clientData);
	}

	private backwardSearch<TClientData>(
		pos: number,
		refSeq: number,
		clientId: number,
		actions: SegmentActions<TClientData> | undefined,
		clientData: TClientData,
	): ISegment | undefined {
		const len = this.getLength(refSeq, clientId);
		if (pos > len) {
			return undefined;
		}
		return this.backwardSearchBlock(this.root, pos, len, refSeq, clientId, actions, clientData);
	}

	private backwardSearchBlock<TClientData>(
		block: IMergeBlock,
		pos: number,
		segEnd: number,
		refSeq: number,
		clientId: number,
		actions: SegmentActions<TClientData> | undefined,
		clientData: TClientData,
	): ISegment | undefined {
		const { pre, post, contains, leaf, shift } = actions ?? {};
		let _segEnd = segEnd;
		const children = block.children;
		pre?.(block, _segEnd, refSeq, clientId, undefined, undefined, clientData);
		for (let childIndex = block.childCount - 1; childIndex >= 0; childIndex--) {
			const child = children[childIndex];
			const len = this.nodeLength(child, refSeq, clientId) ?? 0;
			const segpos = _segEnd - len;
			if (
				(!contains && pos >= segpos) ||
				contains?.(child, pos, refSeq, clientId, undefined, undefined, clientData)
			) {
				// Found entry containing pos
				if (!child.isLeaf()) {
					return this.backwardSearchBlock(
						child,
						pos,
						_segEnd,
						refSeq,
						clientId,
						actions,
						clientData,
					);
				} else {
					leaf?.(child, segpos, refSeq, clientId, pos, -1, clientData);
					return child;
				}
			} else {
				shift?.(child, segpos, refSeq, clientId, pos, undefined, clientData);
				_segEnd = segpos;
			}
		}
		post?.(block, _segEnd, refSeq, clientId, undefined, undefined, clientData);
	}

	private updateRoot(splitNode: IMergeBlock | undefined) {
		if (splitNode !== undefined) {
			const newRoot = this.makeBlock(2);
			newRoot.assignChild(this.root, 0, false);
			newRoot.assignChild(splitNode, 1, false);
			this.root = newRoot;
			this.nodeUpdateOrdinals(this.root);
			this.nodeUpdateLengthNewStructure(this.root);
		}
	}

	/**
	 * Assign sequence number to existing segment; update partial lengths to reflect the change
	 * @param seq - sequence number given by server to pending segment
	 */
	public ackPendingSegment(opArgs: IMergeTreeDeltaOpArgs) {
		const seq = opArgs.sequencedMessage!.sequenceNumber;
		const pendingSegmentGroup = this.pendingSegments.shift()?.data;
		const nodesToUpdate: IMergeBlock[] = [];
		let overwrite = false;
		if (pendingSegmentGroup !== undefined) {
			const deltaSegments: IMergeTreeSegmentDelta[] = [];
			const overlappingRemoves: boolean[] = [];
			pendingSegmentGroup.segments.map((pendingSegment: ISegmentLeaf) => {
				const overlappingRemove = !pendingSegment.ack(pendingSegmentGroup, opArgs);
				overwrite = overlappingRemove || overwrite;
				overlappingRemoves.push(overlappingRemove);
				if (MergeTree.options.zamboniSegments) {
					this.addToLRUSet(pendingSegment, seq);
				}
				if (!nodesToUpdate.includes(pendingSegment.parent!)) {
					nodesToUpdate.push(pendingSegment.parent!);
				}
				deltaSegments.push({
					segment: pendingSegment,
				});
			});

			// Perform slides after all segments have been acked, so that
			// positions after slide are final
			if (opArgs.op.type === MergeTreeDeltaType.REMOVE) {
				this.slideAckedRemovedSegmentReferences(pendingSegmentGroup.segments);
			}

			this.mergeTreeMaintenanceCallback?.(
				{
					deltaSegments,
					operation: MergeTreeMaintenanceType.ACKNOWLEDGED,
				},
				opArgs,
			);
			const clientId = this.collabWindow.clientId;
			for (const node of nodesToUpdate) {
				this.blockUpdatePathLengths(node, seq, clientId, overwrite);
			}
		}
		if (MergeTree.options.zamboniSegments) {
			zamboniSegments(this);
		}
	}

	private addToPendingList(
		segment: ISegment,
		segmentGroup?: SegmentGroup,
		localSeq?: number,
		previousProps?: PropertySet,
	) {
		let _segmentGroup = segmentGroup;
		if (_segmentGroup === undefined) {
			// TODO: review the cast
			_segmentGroup = {
				segments: [],
				localSeq,
				refSeq: this.collabWindow.currentSeq,
			} as any as SegmentGroup;
			if (previousProps) {
				_segmentGroup.previousProps = [];
			}
			this.pendingSegments.push(_segmentGroup);
		}

		if (
			(!_segmentGroup.previousProps && previousProps) ||
			(_segmentGroup.previousProps && !previousProps)
		) {
			throw new Error("All segments in group should have previousProps or none");
		}
		if (previousProps) {
			_segmentGroup.previousProps!.push(previousProps);
		}

		segment.segmentGroups.enqueue(_segmentGroup);
		return _segmentGroup;
	}

	// TODO: error checking
	public getMarkerFromId(id: string): ISegment | undefined {
		return this.idToSegment.get(id);
	}

	/**
	 * Given a position specified relative to a marker id, lookup the marker
	 * and convert the position to a character position.
	 * @param relativePos - Id of marker (may be indirect) and whether position is before or after marker.
	 * @param refseq - The reference sequence number at which to compute the position.
	 * @param clientId - The client id with which to compute the position.
	 */
	public posFromRelativePos(
		relativePos: IRelativePosition,
		refseq = this.collabWindow.currentSeq,
		clientId = this.collabWindow.clientId,
	) {
		let pos = -1;
		let marker: Marker | undefined;
		if (relativePos.id) {
			marker = this.getMarkerFromId(relativePos.id) as Marker;
		}
		if (marker) {
			pos = this.getPosition(marker, refseq, clientId);
			if (!relativePos.before) {
				pos += marker.cachedLength;
				if (relativePos.offset !== undefined) {
					pos += relativePos.offset;
				}
			} else {
				if (relativePos.offset !== undefined) {
					pos -= relativePos.offset;
				}
			}
		}
		return pos;
	}

	public insertSegments(
		pos: number,
		segments: ISegment[],
		refSeq: number,
		clientId: number,
		seq: number,
		opArgs: IMergeTreeDeltaOpArgs | undefined,
	) {
		this.ensureIntervalBoundary(pos, refSeq, clientId);

		const localSeq =
			seq === UnassignedSequenceNumber ? ++this.collabWindow.localSeq : undefined;

		this.blockInsert(pos, refSeq, clientId, seq, localSeq, segments);

		// opArgs == undefined => loading snapshot or test code
		if (opArgs !== undefined) {
			this.mergeTreeDeltaCallback?.(opArgs, {
				operation: MergeTreeDeltaType.INSERT,
				deltaSegments: segments.map((segment) => ({ segment })),
			});
		}

		if (
			this.collabWindow.collaborating &&
			MergeTree.options.zamboniSegments &&
			seq !== UnassignedSequenceNumber
		) {
			zamboniSegments(this);
		}
	}

	/**
	 * Resolves a remote client's position against the local sequence
	 * and returns the remote client's position relative to the local
	 * sequence. The client ref seq must be above the minimum sequence number
	 * or the return value will be undefined.
	 * Generally this method is used in conjunction with signals which provide
	 * point in time values for the below parameters, and is useful for things
	 * like displaying user position. It should not be used with persisted values
	 * as persisted values will quickly become invalid as the remoteClientRefSeq
	 * moves below the minimum sequence number
	 * @param remoteClientPosition - The remote client's position to resolve
	 * @param remoteClientRefSeq - The reference sequence number of the remote client
	 * @param remoteClientId - The client id of the remote client
	 */
	public resolveRemoteClientPosition(
		remoteClientPosition: number,
		remoteClientRefSeq: number,
		remoteClientId: number,
	): number | undefined {
		if (remoteClientRefSeq < this.collabWindow.minSeq) {
			return undefined;
		}

		const segmentInfo = this.getContainingSegment(
			remoteClientPosition,
			remoteClientRefSeq,
			remoteClientId,
		);

		const { currentSeq, clientId } = this.collabWindow;

		if (segmentInfo && segmentInfo.segment) {
			const segmentPosition = this.getPosition(segmentInfo.segment, currentSeq, clientId);
			return segmentPosition + segmentInfo.offset!;
		} else {
			if (remoteClientPosition === this.getLength(remoteClientRefSeq, remoteClientId)) {
				return this.getLength(currentSeq, clientId);
			}
		}
	}

	private blockInsert<T extends ISegmentLeaf>(
		pos: number,
		refSeq: number,
		clientId: number,
		seq: number,
		localSeq: number | undefined,
		newSegments: T[],
	) {
		const continueFrom = (node: IMergeBlock) => {
			let siblingExists = false;
			forwardExcursion(node, () => {
				siblingExists = true;
				return false;
			});
			return siblingExists;
		};

		let segmentGroup: SegmentGroup;
		const saveIfLocal = (locSegment: ISegment) => {
			// Save segment so can assign sequence number when acked by server
			if (this.collabWindow.collaborating) {
				if (
					locSegment.seq === UnassignedSequenceNumber &&
					clientId === this.collabWindow.clientId
				) {
					segmentGroup = this.addToPendingList(locSegment, segmentGroup, localSeq);
				}
				// LocSegment.seq === 0 when coming from SharedSegmentSequence.loadBody()
				// In all other cases this has to be true (checked by addToLRUSet):
				// locSegment.seq > this.collabWindow.currentSeq
				else if (
					locSegment.seq! > this.collabWindow.minSeq &&
					MergeTree.options.zamboniSegments
				) {
					this.addToLRUSet(locSegment, locSegment.seq!);
				}
			}
		};
		const onLeaf = (segment: ISegment | undefined, _pos: number, context: InsertContext) => {
			const segmentChanges: ISegmentChanges = {};
			if (segment) {
				// Insert before segment
				segmentChanges.replaceCurrent = context.candidateSegment;
				segmentChanges.next = segment;
			} else {
				segmentChanges.next = context.candidateSegment;
			}
			return segmentChanges;
		};

		// TODO: build tree from segs and insert all at once
		let insertPos = pos;
		for (const newSegment of newSegments) {
			if (newSegment.cachedLength > 0) {
				newSegment.seq = seq;
				newSegment.localSeq = localSeq;
				newSegment.clientId = clientId;
				if (Marker.is(newSegment)) {
					const markerId = newSegment.getId();
					if (markerId) {
						this.mapIdToSegment(markerId, newSegment);
					}
				}

				const splitNode = this.insertingWalk(this.root, insertPos, refSeq, clientId, seq, {
					leaf: onLeaf,
					candidateSegment: newSegment,
					continuePredicate: continueFrom,
				});

				if (newSegment.parent === undefined) {
					// Indicates an attempt to insert past the end of the merge-tree's content.
					const errorConstructor =
						localSeq !== undefined ? UsageError : DataProcessingError;
					throw new errorConstructor("MergeTree insert failed", {
						currentSeq: this.collabWindow.currentSeq,
						minSeq: this.collabWindow.minSeq,
						segSeq: newSegment.seq,
					});
				}

				this.updateRoot(splitNode);
				saveIfLocal(newSegment);

				insertPos += newSegment.cachedLength;
			}
		}
	}

	private readonly splitLeafSegment = (
		segment: ISegment | undefined,
		pos: number,
	): ISegmentChanges => {
		if (!(pos > 0 && segment)) {
			return {};
		}

		const next = segment.splitAt(pos)!;
		this.mergeTreeMaintenanceCallback?.(
			{
				operation: MergeTreeMaintenanceType.SPLIT,
				deltaSegments: [{ segment }, { segment: next }],
			},
			undefined,
		);

		return { next };
	};

	private ensureIntervalBoundary(pos: number, refSeq: number, clientId: number) {
		const splitNode = this.insertingWalk(
			this.root,
			pos,
			refSeq,
			clientId,
			TreeMaintenanceSequenceNumber,
			{ leaf: this.splitLeafSegment },
		);
		this.updateRoot(splitNode);
	}

	// Assume called only when pos == len
	private breakTie(pos: number, node: IMergeNode, seq: number) {
		if (node.isLeaf()) {
			if (pos === 0) {
				// normalize the seq numbers
				// if the new seg is local (UnassignedSequenceNumber) give it the highest possible
				// seq for comparison, as it will get a seq higher than any other seq once sequences
				// if the current seg is local (UnassignedSequenceNumber) give it the second highest
				// possible seq, as the highest is reserved for the previous.
				const newSeq = seq === UnassignedSequenceNumber ? Number.MAX_SAFE_INTEGER : seq;
				const segSeq =
					node.seq === UnassignedSequenceNumber
						? Number.MAX_SAFE_INTEGER - 1
						: node.seq ?? 0;
				return newSeq > segSeq;
			}
			return false;
		} else {
			return true;
		}
	}

	private insertingWalk(
		block: IMergeBlock,
		pos: number,
		refSeq: number,
		clientId: number,
		seq: number,
		context: InsertContext,
		isLastChildBlock: boolean = true,
	) {
		let _pos = pos;
		const children = block.children;
		let childIndex: number;
		let child: IMergeNode;
		let newNode: IMergeNode | undefined;
		let fromSplit: IMergeBlock | undefined;
		for (childIndex = 0; childIndex < block.childCount; childIndex++) {
			child = children[childIndex];
			// ensure we walk down the far edge of the tree, even if all sub-tree is eligible for zamboni
			const isLastNonLeafBlock =
				isLastChildBlock && !child.isLeaf() && childIndex === block.childCount - 1;
			const len =
				this.nodeLength(child, refSeq, clientId) ?? (isLastChildBlock ? 0 : undefined);
			if (len === undefined) {
				// if the seg len in undefined, the segment
				// will be removed, so should just be skipped for now
				continue;
			} else {
				assert(len >= 0, 0x4bc /* Length should not be negative */);
			}

			if (_pos < len || (_pos === len && this.breakTie(_pos, child, seq))) {
				// Found entry containing pos
				if (!child.isLeaf()) {
					const childBlock = child;
					// Internal node
					const splitNode = this.insertingWalk(
						childBlock,
						_pos,
						refSeq,
						clientId,
						seq,
						context,
						isLastNonLeafBlock,
					);
					if (splitNode === undefined) {
						if (context.structureChange) {
							this.nodeUpdateLengthNewStructure(block);
						} else {
							this.blockUpdateLength(block, seq, clientId);
						}
						return undefined;
					} else if (splitNode === MergeTree.theUnfinishedNode) {
						_pos -= len; // Act as if shifted segment
						continue;
					} else {
						newNode = splitNode;
						fromSplit = splitNode;
						childIndex++; // Insert after
					}
				} else {
					const segment = child;
					const segmentChanges = context.leaf(segment, _pos, context);
					if (segmentChanges.replaceCurrent) {
						block.assignChild(segmentChanges.replaceCurrent, childIndex, false);
						segmentChanges.replaceCurrent.ordinal = child.ordinal;
					}
					if (segmentChanges.next) {
						newNode = segmentChanges.next;
						childIndex++; // Insert after
					} else {
						// No change
						if (context.structureChange) {
							this.nodeUpdateLengthNewStructure(block);
						}
						return undefined;
					}
				}
				break;
			} else {
				_pos -= len;
			}
		}
		if (!newNode) {
			if (_pos === 0) {
				if (context.continuePredicate?.(block)) {
					return MergeTree.theUnfinishedNode;
				} else {
					const segmentChanges = context.leaf(undefined, _pos, context);
					newNode = segmentChanges.next;
					// Assert segmentChanges.replaceCurrent === undefined
				}
			}
		}
		if (newNode) {
			for (let i = block.childCount; i > childIndex; i--) {
				block.children[i] = block.children[i - 1];
				block.children[i].index = i;
			}
			block.assignChild(newNode, childIndex, false);
			block.childCount++;
			block.setOrdinal(newNode, childIndex);
			if (block.childCount < MaxNodesInBlock) {
				if (fromSplit) {
					this.nodeUpdateOrdinals(fromSplit);
				}
				if (context.structureChange) {
					this.nodeUpdateLengthNewStructure(block);
				} else {
					this.blockUpdateLength(block, seq, clientId);
				}
				return undefined;
			} else {
				// Don't update ordinals because higher block will do it
				return this.split(block);
			}
		} else {
			return undefined;
		}
	}

	private split(node: IMergeBlock) {
		const halfCount = MaxNodesInBlock / 2;
		const newNode = this.makeBlock(halfCount);
		node.childCount = halfCount;
		// Update ordinals to reflect lowered child count
		this.nodeUpdateOrdinals(node);
		for (let i = 0; i < halfCount; i++) {
			newNode.assignChild(node.children[halfCount + i], i, false);
			node.children[halfCount + i] = undefined!;
		}
		this.nodeUpdateLengthNewStructure(node);
		this.nodeUpdateLengthNewStructure(newNode);
		return newNode;
	}

	public nodeUpdateOrdinals(block: IMergeBlock) {
		for (let i = 0; i < block.childCount; i++) {
			const child = block.children[i];
			block.setOrdinal(child, i);
			if (!child.isLeaf()) {
				this.nodeUpdateOrdinals(child);
			}
		}
	}

	/**
	 * Annotate a range with properties
	 * @param start - The inclusive start position of the range to annotate
	 * @param end - The exclusive end position of the range to annotate
	 * @param props - The properties to annotate the range with
	 * @param combiningOp - Optional. Specifies how to combine values for the property, such as "incr" for increment.
	 * @param refSeq - The reference sequence number to use to apply the annotate
	 * @param clientId - The id of the client making the annotate
	 * @param seq - The sequence number of the annotate operation
	 * @param opArgs - The op args for the annotate op. this is passed to the merge tree callback if there is one
	 * @param rollback - Whether this is for a local rollback and what kind
	 */
	public annotateRange(
		start: number,
		end: number,
		props: PropertySet,
		combiningOp: ICombiningOp | undefined,
		refSeq: number,
		clientId: number,
		seq: number,
		opArgs: IMergeTreeDeltaOpArgs,
		rollback: PropertiesRollback = PropertiesRollback.None,
	) {
		this.ensureIntervalBoundary(start, refSeq, clientId);
		this.ensureIntervalBoundary(end, refSeq, clientId);
		const deltaSegments: IMergeTreeSegmentDelta[] = [];
		const localSeq =
			seq === UnassignedSequenceNumber ? ++this.collabWindow.localSeq : undefined;
		let segmentGroup: SegmentGroup | undefined;
		const annotateSegment = (segment: ISegment) => {
			assert(
				!Marker.is(segment) ||
					!(reservedMarkerIdKey in props) ||
					props.markerId === segment.properties?.markerId,
				0x5ad /* Cannot change the markerId of an existing marker */,
			);
			const propertyDeltas = segment.addProperties(
				props,
				combiningOp,
				seq,
				this.collabWindow,
				rollback,
			);
			deltaSegments.push({ segment, propertyDeltas });
			if (this.collabWindow.collaborating) {
				if (seq === UnassignedSequenceNumber) {
					segmentGroup = this.addToPendingList(
						segment,
						segmentGroup,
						localSeq,
						propertyDeltas ? propertyDeltas : {},
					);
				} else {
					if (MergeTree.options.zamboniSegments) {
						this.addToLRUSet(segment, seq);
					}
				}
			}
			return true;
		};

		this.nodeMap(refSeq, clientId, annotateSegment, undefined, undefined, start, end);

		// OpArgs == undefined => test code
		if (deltaSegments.length > 0) {
			this.mergeTreeDeltaCallback?.(opArgs, {
				operation: MergeTreeDeltaType.ANNOTATE,
				deltaSegments,
			});
		}
		if (this.collabWindow.collaborating && seq !== UnassignedSequenceNumber) {
			if (MergeTree.options.zamboniSegments) {
				zamboniSegments(this);
			}
		}
	}

	public markRangeRemoved(
		start: number,
		end: number,
		refSeq: number,
		clientId: number,
		seq: number,
		overwrite = false,
		opArgs: IMergeTreeDeltaOpArgs,
	): void {
		let _overwrite = overwrite;
		this.ensureIntervalBoundary(start, refSeq, clientId);
		this.ensureIntervalBoundary(end, refSeq, clientId);
		let segmentGroup: SegmentGroup;
		const removedSegments: IMergeTreeSegmentDelta[] = [];
		const localOverlapWithRefs: ISegment[] = [];
		const localSeq =
			seq === UnassignedSequenceNumber ? ++this.collabWindow.localSeq : undefined;
		const markRemoved = (segment: ISegment, pos: number, _start: number, _end: number) => {
			const existingRemovalInfo = toRemovalInfo(segment);
			if (existingRemovalInfo !== undefined) {
				_overwrite = true;
				if (existingRemovalInfo.removedSeq === UnassignedSequenceNumber) {
					// we removed this locally, but someone else removed it first
					// so put them at the head of the list
					// The list isn't ordered, but we keep the first removal at the head
					// for partialLengths bookkeeping purposes
					existingRemovalInfo.removedClientIds.unshift(clientId);

					existingRemovalInfo.removedSeq = seq;
					if (segment.localRefs?.empty === false) {
						localOverlapWithRefs.push(segment);
					}
				} else {
					// Do not replace earlier sequence number for remove
					existingRemovalInfo.removedClientIds.push(clientId);
				}
			} else {
				segment.removedClientIds = [clientId];
				segment.removedSeq = seq;
				segment.localRemovedSeq = localSeq;

				removedSegments.push({ segment });
			}

			// Save segment so can assign removed sequence number when acked by server
			if (this.collabWindow.collaborating) {
				if (
					segment.removedSeq === UnassignedSequenceNumber &&
					clientId === this.collabWindow.clientId
				) {
					segmentGroup = this.addToPendingList(segment, segmentGroup, localSeq);
				} else {
					if (MergeTree.options.zamboniSegments) {
						this.addToLRUSet(segment, seq);
					}
				}
			}
			return true;
		};
		const afterMarkRemoved = (node: IMergeBlock, pos: number, _start: number, _end: number) => {
			if (_overwrite) {
				this.nodeUpdateLengthNewStructure(node);
			} else {
				this.blockUpdateLength(node, seq, clientId);
			}
			return true;
		};
		this.nodeMap(refSeq, clientId, markRemoved, undefined, afterMarkRemoved, start, end);
		// these segments are already viewed as being removed locally and are not event-ed
		// so can slide non-StayOnRemove refs immediately
		this.slideAckedRemovedSegmentReferences(localOverlapWithRefs);
		// opArgs == undefined => test code
		if (removedSegments.length > 0) {
			this.mergeTreeDeltaCallback?.(opArgs, {
				operation: MergeTreeDeltaType.REMOVE,
				deltaSegments: removedSegments,
			});
		}
		// these events are newly removed
		// so we slide after eventing in case the consumer wants to make reference
		// changes at remove time, like add a ref to track undo redo.
		if (!this.collabWindow.collaborating || clientId !== this.collabWindow.clientId) {
			this.slideAckedRemovedSegmentReferences(removedSegments.map(({ segment }) => segment));
		}

		if (this.collabWindow.collaborating && seq !== UnassignedSequenceNumber) {
			if (MergeTree.options.zamboniSegments) {
				zamboniSegments(this);
			}
		}
	}

	/**
	 * Revert an unacked local op
	 */
	public rollback(op: IMergeTreeDeltaOp, localOpMetadata: SegmentGroup) {
		if (op.type === MergeTreeDeltaType.REMOVE) {
			const pendingSegmentGroup = this.pendingSegments.pop?.()?.data;
			if (pendingSegmentGroup === undefined || pendingSegmentGroup !== localOpMetadata) {
				throw new Error("Rollback op doesn't match last edit");
			}
			pendingSegmentGroup.segments.forEach((segment: ISegmentLeaf) => {
				const segmentSegmentGroup = segment.segmentGroups?.pop?.();
				assert(
					segmentSegmentGroup === pendingSegmentGroup,
					0x3ee /* Unexpected segmentGroup in segment */,
				);

				assert(
					segment.removedClientIds !== undefined &&
						segment.removedClientIds[0] === this.collabWindow.clientId,
					0x39d /* Rollback segment removedClientId does not match local client */,
				);
				segment.removedClientIds = undefined;
				segment.removedSeq = undefined;
				segment.localRemovedSeq = undefined;

				// Note: optional chaining short-circuits:
				// https://developer.mozilla.org/en-US/docs/Web/JavaScript/Reference/Operators/Optional_chaining#short-circuiting
				this.mergeTreeDeltaCallback?.(
					{ op: createInsertSegmentOp(this.findRollbackPosition(segment), segment) },
					{
						operation: MergeTreeDeltaType.INSERT,
						deltaSegments: [{ segment }],
					},
				);

				for (
					let updateNode = segment.parent;
					updateNode !== undefined;
					updateNode = updateNode.parent
				) {
					this.blockUpdateLength(
						updateNode,
						UnassignedSequenceNumber,
						this.collabWindow.clientId,
					);
				}
			});
		} else if (
			op.type === MergeTreeDeltaType.INSERT ||
			op.type === MergeTreeDeltaType.ANNOTATE
		) {
			const pendingSegmentGroup = this.pendingSegments.pop?.()?.data;
			if (
				pendingSegmentGroup === undefined ||
				pendingSegmentGroup !== localOpMetadata ||
				(op.type === MergeTreeDeltaType.ANNOTATE && !pendingSegmentGroup.previousProps)
			) {
				throw new Error("Rollback op doesn't match last edit");
			}
			let i = 0;
			for (const segment of pendingSegmentGroup.segments) {
				const segmentSegmentGroup = segment.segmentGroups.pop?.();
				assert(
					segmentSegmentGroup === pendingSegmentGroup,
					0x3ef /* Unexpected segmentGroup in segment */,
				);

				const start = this.findRollbackPosition(segment);
				if (op.type === MergeTreeDeltaType.INSERT) {
					segment.seq = UniversalSequenceNumber;
					segment.localSeq = undefined;
					const removeOp = createRemoveRangeOp(start, start + segment.cachedLength);
					this.markRangeRemoved(
						start,
						start + segment.cachedLength,
						UniversalSequenceNumber,
						this.collabWindow.clientId,
						UniversalSequenceNumber,
						false,
						{ op: removeOp },
					);
				} /* op.type === MergeTreeDeltaType.ANNOTATE */ else {
					const props = pendingSegmentGroup.previousProps![i];
					const rollbackType =
						op.combiningOp?.name === "rewrite"
							? PropertiesRollback.Rewrite
							: PropertiesRollback.Rollback;
					const annotateOp = createAnnotateRangeOp(
						start,
						start + segment.cachedLength,
						props,
						undefined,
					);
					this.annotateRange(
						start,
						start + segment.cachedLength,
						props,
						undefined,
						UniversalSequenceNumber,
						this.collabWindow.clientId,
						UniversalSequenceNumber,
						{ op: annotateOp },
						rollbackType,
					);
					i++;
				}
			}
		} else {
			throw new Error("Unsupported op type for rollback");
		}
	}

	/**
	 * Walk the segments up to the current segment and calculate its position
	 */
	private findRollbackPosition(segment: ISegment) {
		let segmentPosition = 0;
		walkAllChildSegments(this.root, (seg) => {
			// If we've found the desired segment, terminate the walk and return 'segmentPosition'.
			if (seg === segment) {
				return false;
			}

			// If not removed, increase position
			if (seg.removedSeq === undefined) {
				segmentPosition += seg.cachedLength;
			}

			return true;
		});

		return segmentPosition;
	}

	public nodeUpdateLengthNewStructure(node: IMergeBlock, recur = false) {
		this.blockUpdate(node);
		if (this.collabWindow.collaborating) {
			this.localPartialsComputed = false;
			node.partialLengths = PartialSequenceLengths.combine(node, this.collabWindow, recur);
		}
	}

	public removeLocalReferencePosition(
		lref: LocalReferencePosition,
	): LocalReferencePosition | undefined {
		const segment: ISegmentLeaf | undefined = lref.getSegment();
		if (segment) {
			const removedRefs = segment?.localRefs?.removeLocalRef(lref);
			if (removedRefs !== undefined && refTypeIncludesFlag(lref, hierRefTypes)) {
				this.blockUpdatePathLengths(
					segment.parent,
					TreeMaintenanceSequenceNumber,
					LocalClientId,
				);
			}
			return removedRefs;
		}
	}

	startOfTree = new StartOfTreeSegment(this);
	endOfTree = new EndOfTreeSegment(this);

	public createLocalReferencePosition(
		_segment: ISegmentLeaf | "start" | "end",
		offset: number,
		refType: ReferenceType,
		properties: PropertySet | undefined,
		slidingPreference?: SlidingPreference,
		canSlideToEndpoint?: boolean,
	): LocalReferencePosition {
		if (
			_segment !== "start" &&
			_segment !== "end" &&
			isRemovedAndAcked(_segment) &&
			!refTypeIncludesFlag(refType, ReferenceType.SlideOnRemove | ReferenceType.Transient) &&
			_segment.endpointType === undefined
		) {
			throw new UsageError(
				"Can only create SlideOnRemove or Transient local reference position on a removed segment",
			);
		}

		let segment: ISegmentLeaf;

		if (_segment === "start") {
			segment = this.startOfTree;
		} else if (_segment === "end") {
			segment = this.endOfTree;
		} else {
			segment = _segment;
		}

		const localRefs = segment.localRefs ?? new LocalReferenceCollection(segment);
		segment.localRefs = localRefs;

		const segRef = localRefs.createLocalRef(
			offset,
			refType,
			properties,
			slidingPreference,
			canSlideToEndpoint,
		);

		if (refTypeIncludesFlag(refType, hierRefTypes)) {
			this.blockUpdatePathLengths(
				segment.parent,
				TreeMaintenanceSequenceNumber,
				LocalClientId,
			);
		}
		return segRef;
	}

	// Segments should either be removed remotely, removed locally, or inserted locally
	private normalizeAdjacentSegments(affectedSegments: List<ISegmentLeaf>): void {
		// Eagerly demand this since we're about to shift elements in the list around
		const currentOrder = Array.from(affectedSegments, ({ data: seg }) => ({
			parent: seg.parent,
			index: seg.index,
			ordinal: seg.ordinal,
		}));

		// Last segment which was not affected locally.
		let lastLocalSegment = affectedSegments.last;
		while (lastLocalSegment !== undefined && isRemovedAndAcked(lastLocalSegment.data)) {
			lastLocalSegment = lastLocalSegment.prev;
		}

		if (!lastLocalSegment) {
			return;
		}

		for (
			let segmentToSlide: ListNode<ISegment> | undefined = lastLocalSegment,
				nearerSegment = lastLocalSegment?.prev;
			segmentToSlide !== undefined;
			segmentToSlide = nearerSegment, nearerSegment = nearerSegment?.prev
		) {
			// Slide iterCur forward as far as possible
			if (isRemovedAndAcked(segmentToSlide.data)) {
				// Slide past all segments that are not also remotely removed
				affectedSegments.remove(segmentToSlide);
				affectedSegments.insertAfter(lastLocalSegment, segmentToSlide.data);
			} else if (isRemoved(segmentToSlide.data)) {
				assert(
					segmentToSlide.data.localRemovedSeq !== undefined,
					0x54d /* Removed segment that hasnt had its removal acked should be locally removed */,
				);
				// Slide each locally removed item past all segments that have localSeq > lremoveItem.localSeq
				// but not past remotely removed segments;
				let cur = segmentToSlide;
				let scan = cur.next;
				while (
					scan !== undefined &&
					!isRemovedAndAcked(scan.data) &&
					scan.data.localSeq !== undefined &&
					scan.data.localSeq > segmentToSlide.data.localRemovedSeq
				) {
					cur = scan;
					scan = scan.next;
				}
				if (cur !== segmentToSlide) {
					affectedSegments.remove(segmentToSlide);
					affectedSegments.insertAfter(cur, segmentToSlide.data);
				}
			}
		}

		const newOrder = Array.from(affectedSegments.map(({ data }) => data));
		newOrder.forEach((seg) =>
			seg.localRefs?.walkReferences((lref) => lref.callbacks?.beforeSlide?.(lref)),
		);
		const perSegmentTrackingGroups = new Map<ISegment, TrackingGroup[]>();
		for (const segment of newOrder) {
			const { trackingCollection } = segment;
			const trackingGroups = Array.from(trackingCollection.trackingGroups);
			perSegmentTrackingGroups.set(segment, trackingGroups);
			for (const group of trackingCollection.trackingGroups) {
				trackingCollection.unlink(group);
			}
		}

		for (let i = 0; i < newOrder.length; i++) {
			const seg = newOrder[i];
			const { parent, index, ordinal } = currentOrder[i];
			parent?.assignChild(seg, index, false);
			seg.ordinal = ordinal;
		}

		for (const [segment, groups] of perSegmentTrackingGroups.entries()) {
			for (const group of groups) {
				segment.trackingCollection.link(group);
			}
		}

		// Finally, update internal node bookkeeping on ancestors of the swapped nodes.
		// Toposort would improve this by a log factor, but probably not worth the added code size
		const depths = new Map<IMergeNode, number>();
		const computeDepth = (block: IMergeNode): number => {
			if (!depths.has(block)) {
				depths.set(block, block.parent === undefined ? 0 : 1 + computeDepth(block.parent));
			}
			return depths.get(block)!;
		};
		newOrder.forEach(computeDepth);
		for (const [node] of Array.from(depths.entries()).sort((a, b) => b[1] - a[1])) {
			if (!node.isLeaf()) {
				this.nodeUpdateLengthNewStructure(node, false);
			}
		}
		newOrder.forEach((seg) =>
			seg.localRefs?.walkReferences((lref) => lref.callbacks?.afterSlide?.(lref)),
		);
	}

	/**
	 * Normalizes the segments nearby `segmentGroup` to be ordered as they would if the op submitting `segmentGroup`
	 * is rebased to the current sequence number.
	 * This primarily affects the ordering of adjacent segments that were removed between the original submission of
	 * the local ops and now.
	 * Consider the following sequence of events:
	 * Initial state: "hi my friend" (seq: 0)
	 * - Client 1 inserts "good " to make "hi my good friend" (op1, refSeq: 0)
	 * - Client 2 deletes "my " to make "hi friend" (op2, refSeq: 0)
	 * - op2 is sequenced giving seq 1
	 * - Client 1 disconnects and reconnects at seq: 1.
	 *
	 * At this point in time, client 1 will have segments ["hi ", Removed"my ", Local"good ", "friend"].
	 * However, the rebased op that it submits will cause client 2 to have segments
	 * ["hi ", Local"good ", Removed"my ", "friend"].
	 *
	 * The difference in ordering can be problematic for tie-breaking concurrently inserted segments in some scenarios.
	 * Rather than incur extra work tie-breaking these scenarios for all clients, when client 1 rebases its operation,
	 * it can fix up its local state to align with what would be expected of the op it resubmits.
	 */
	public normalizeSegmentsOnRebase(): void {
		let currentRangeToNormalize = new List<ISegment>();
		let rangeContainsLocalSegs = false;
		let rangeContainsRemoteRemovedSegs = false;
		const normalize = () => {
			if (
				rangeContainsLocalSegs &&
				rangeContainsRemoteRemovedSegs &&
				currentRangeToNormalize.length > 1
			) {
				this.normalizeAdjacentSegments(currentRangeToNormalize);
			}
		};
		walkAllChildSegments(this.root, (seg) => {
			if (isRemoved(seg) || seg.seq === UnassignedSequenceNumber) {
				if (isRemovedAndAcked(seg)) {
					rangeContainsRemoteRemovedSegs = true;
				}
				if (seg.seq === UnassignedSequenceNumber) {
					rangeContainsLocalSegs = true;
				}
				currentRangeToNormalize.push(seg);
			} else {
				normalize();
				currentRangeToNormalize = new List<ISegment>();
				rangeContainsLocalSegs = false;
				rangeContainsRemoteRemovedSegs = false;
			}

			return true;
		});

		normalize();
	}

	private blockUpdate(block: IMergeBlock) {
		let len: number | undefined;
		const hierBlock = block.hierBlock();
		if (hierBlock) {
			hierBlock.rightmostTiles = createMap<Marker>();
			hierBlock.leftmostTiles = createMap<Marker>();
		}
		for (let i = 0; i < block.childCount; i++) {
			const child = block.children[i];
			const nodeLength = nodeTotalLength(this, child);
			if (nodeLength !== undefined) {
				len ??= 0;
				len += nodeLength;
			}
			if (hierBlock) {
				addNodeReferences(this, child, hierBlock.rightmostTiles, hierBlock.leftmostTiles);
			}
		}

		block.cachedLength = len;
	}

	public blockUpdatePathLengths(
		startBlock: IMergeBlock | undefined,
		seq: number,
		clientId: number,
		newStructure = false,
	) {
		let block: IMergeBlock | undefined = startBlock;
		while (block !== undefined) {
			if (newStructure) {
				this.nodeUpdateLengthNewStructure(block);
			} else {
				this.blockUpdateLength(block, seq, clientId);
			}
			block = block.parent;
		}
	}

	private blockUpdateLength(node: IMergeBlock, seq: number, clientId: number) {
		this.blockUpdate(node);
		this.localPartialsComputed = false;
		if (
			this.collabWindow.collaborating &&
			seq !== UnassignedSequenceNumber &&
			seq !== TreeMaintenanceSequenceNumber
		) {
			if (
				node.partialLengths !== undefined &&
				MergeTree.options.incrementalUpdate &&
				clientId !== NonCollabClient
			) {
				node.partialLengths.update(node, seq, clientId, this.collabWindow);
			} else {
				node.partialLengths = PartialSequenceLengths.combine(node, this.collabWindow);
			}
		}
	}

	public mapRange<TClientData>(
		handler: ISegmentAction<TClientData>,
		refSeq: number,
		clientId: number,
		accum: TClientData,
		start?: number,
		end?: number,
		splitRange: boolean = false,
	) {
		if (splitRange) {
			if (start) {
				this.ensureIntervalBoundary(start, refSeq, clientId);
			}
			if (end) {
				this.ensureIntervalBoundary(end, refSeq, clientId);
			}
		}
		this.nodeMap(refSeq, clientId, handler, accum, undefined, start, end);
	}

	public incrementalBlockMap<TContext>(stateStack: Stack<IncrementalMapState<TContext>>) {
		while (!stateStack.empty()) {
			// We already check the stack is not empty
			const state = stateStack.top()!;
			if (state.op !== IncrementalExecOp.Go) {
				return;
			}
			if (state.childIndex === 0) {
				state.start ??= 0;
				state.end ??= this.blockLength(state.block, state.refSeq, state.clientId);
				state.actions.pre?.(state);
			}
			if (state.op === IncrementalExecOp.Go && state.childIndex < state.block.childCount) {
				const child = state.block.children[state.childIndex];
				const len = this.nodeLength(child, state.refSeq, state.clientId) ?? 0;
				if (len > 0 && state.start < len && state.end > 0) {
					if (!child.isLeaf()) {
						const childState = new IncrementalMapState(
							child,
							state.actions,
							state.pos,
							state.refSeq,
							state.clientId,
							state.context,
							state.start,
							state.end,
							0,
						);
						stateStack.push(childState);
					} else {
						state.actions.leaf(child, state);
					}
				}
				state.pos += len;
				state.start -= len;
				state.end -= len;
				state.childIndex++;
			} else {
				if (state.childIndex === state.block.childCount) {
					if (state.op === IncrementalExecOp.Go) {
						state.actions.post?.(state);
					}
					stateStack.pop();
				}
			}
		}
	}

	private nodeMap<TClientData>(
		refSeq: number,
		clientId: number,
		leaf: ISegmentAction<TClientData>,
		accum: TClientData,
		post?: BlockAction<TClientData>,
		start: number = 0,
		end?: number,
		localSeq?: number,
	): void {
		const endPos = end ?? this.nodeLength(this.root, refSeq, clientId, localSeq) ?? 0;
		if (endPos === start) {
			return;
		}

		let pos = 0;

		depthFirstNodeWalk(
			this.root,
			this.root.children[0],
			(node) => {
				if (endPos <= pos) {
					return NodeAction.Exit;
				}
				const len = this.nodeLength(node, refSeq, clientId, localSeq);
				if (len === undefined || len === 0) {
					return NodeAction.Skip;
				}

				const nextPos = pos + len;
				// start is beyond the current node, so we can skip it
				if (start >= nextPos) {
					pos = nextPos;
					return NodeAction.Skip;
				}

				if (node.isLeaf()) {
					if (
						leaf(node, pos, refSeq, clientId, start - pos, endPos - pos, accum) ===
						false
					) {
						return NodeAction.Exit;
					}
					pos = nextPos;
				}
			},
			undefined,
			post === undefined
				? undefined
				: (block) => post(block, pos, refSeq, clientId, start - pos, endPos - pos, accum),
		);
	}
}<|MERGE_RESOLUTION|>--- conflicted
+++ resolved
@@ -131,70 +131,6 @@
 	tile?: ReferencePosition;
 }
 
-<<<<<<< HEAD
-interface IMarkerSearchRangeInfo {
-	mergeTree: MergeTree;
-	rangeLabels: string[];
-	// eslint-disable-next-line import/no-deprecated
-	stacks: RangeStackMap;
-}
-
-function applyLeafRangeMarker(marker: Marker, searchInfo: IMarkerSearchRangeInfo) {
-	for (const rangeLabel of searchInfo.rangeLabels) {
-		// eslint-disable-next-line import/no-deprecated
-		if (refHasRangeLabel(marker, rangeLabel)) {
-			let currentStack = searchInfo.stacks[rangeLabel];
-			if (currentStack === undefined) {
-				currentStack = new Stack<Marker>();
-				searchInfo.stacks[rangeLabel] = currentStack;
-			}
-			applyRangeReference(currentStack, marker);
-		}
-	}
-}
-
-function recordRangeLeaf(
-	segment: ISegment,
-	segpos: number,
-	refSeq: number,
-	clientId: number,
-	start: number | undefined,
-	end: number | undefined,
-	searchInfo: IMarkerSearchRangeInfo,
-) {
-	if (Marker.is(segment)) {
-		if (segment.refType & (ReferenceType.NestBegin | ReferenceType.NestEnd)) {
-			applyLeafRangeMarker(segment, searchInfo);
-		}
-	}
-	return false;
-}
-
-function rangeShift(
-	node: IMergeNode,
-	segpos: number,
-	refSeq: number,
-	clientId: number,
-	offset: number | undefined,
-	end: number | undefined,
-	searchInfo: IMarkerSearchRangeInfo,
-) {
-	if (node.isLeaf()) {
-		const seg = node;
-		if ((searchInfo.mergeTree.localNetLength(seg) ?? 0) > 0 && Marker.is(seg)) {
-			if (seg.refType & (ReferenceType.NestBegin | ReferenceType.NestEnd)) {
-				applyLeafRangeMarker(seg, searchInfo);
-			}
-		}
-	} else {
-		const block = node as IHierBlock;
-		applyStackDelta(searchInfo.stacks, block.rangeStacks);
-	}
-	return true;
-}
-
-=======
->>>>>>> 7fde01a4
 function recordTileStart(
 	segment: ISegment,
 	segpos: number,
@@ -308,10 +244,6 @@
 		}
 	} else {
 		const block = node as IHierBlock;
-<<<<<<< HEAD
-		applyStackDelta(rangeStacks, block.rangeStacks);
-=======
->>>>>>> 7fde01a4
 		extend(rightmostTiles, block.rightmostTiles);
 		extendIfUndefined(leftmostTiles, block.leftmostTiles);
 	}
@@ -341,25 +273,6 @@
 	public hierBlock() {
 		return this;
 	}
-<<<<<<< HEAD
-
-	public hierToString(indentCount: number) {
-		let strbuf = "";
-		// eslint-disable-next-line guard-for-in, no-restricted-syntax
-		for (const key in this.rangeStacks) {
-			const stack = this.rangeStacks[key];
-			// eslint-disable-next-line import/no-deprecated
-			strbuf += internedSpaces(indentCount);
-			strbuf += `${key}: `;
-			for (const item of stack.items) {
-				strbuf += `${item.toString()} `;
-			}
-			strbuf += "\n";
-		}
-		return strbuf;
-	}
-=======
->>>>>>> 7fde01a4
 }
 
 /**
