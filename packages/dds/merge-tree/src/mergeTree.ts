--- conflicted
+++ resolved
@@ -1459,12 +1459,7 @@
         if (!segment.localRefs || segment.localRefs.empty) {
             return;
         }
-<<<<<<< HEAD
-        const refsToSlide: LocalReferencePosition[] = [];
-        const refsToStay: LocalReferencePosition[] = [];
-=======
         const refsToSlide: ReferencePosition[] = [];
->>>>>>> b239b9bc
         for (const lref of segment.localRefs) {
             if (refTypeIncludesFlag(lref, ReferenceType.StayOnRemove)) {
                 continue;
