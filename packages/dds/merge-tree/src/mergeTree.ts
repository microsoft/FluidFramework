--- conflicted
+++ resolved
@@ -1612,17 +1612,12 @@
 					props.markerId === segment.properties?.markerId,
 				0x5ad /* Cannot change the markerId of an existing marker */,
 			);
-<<<<<<< HEAD
-			const propertyDeltas = segment.addProperties(props, seq, this.collabWindow, rollback);
-=======
 			const propertyDeltas = segment.addProperties(
 				props,
-				combiningOp,
 				seq,
 				this.collabWindow.collaborating,
 				rollback,
 			);
->>>>>>> aa122474
 			deltaSegments.push({ segment, propertyDeltas });
 			if (this.collabWindow.collaborating) {
 				if (seq === UnassignedSequenceNumber) {
