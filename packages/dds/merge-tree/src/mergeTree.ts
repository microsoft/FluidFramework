--- conflicted
+++ resolved
@@ -596,15 +596,13 @@
 	segment: ISegment | undefined,
 	slidingPreference: SlidingPreference = SlidingPreference.FORWARD,
 	cache?: Map<ISegment, { seg?: ISegment }>,
-<<<<<<< HEAD
-): ISegment | undefined {
-	if (!segment || !isRemovedAndAckedOrMovedAndAcked(segment)) {
-		return segment;
-=======
 ): [ISegment | undefined, "start" | "end" | undefined] {
-	if (!segment || !isRemovedAndAcked(segment) || segment.endpointType !== undefined) {
+	if (
+		!segment ||
+		!isRemovedAndAckedOrMovedAndAcked(segment) ||
+		segment.endpointType !== undefined
+	) {
 		return [segment, undefined];
->>>>>>> bdd1f139
 	}
 
 	const cachedSegment = cache?.get(segment);
@@ -2784,16 +2782,11 @@
 		canSlideToEndpoint?: boolean,
 	): LocalReferencePosition {
 		if (
-<<<<<<< HEAD
-			isRemovedAndAckedOrMovedAndAcked(segment) &&
-			!refTypeIncludesFlag(refType, ReferenceType.SlideOnRemove | ReferenceType.Transient)
-=======
 			_segment !== "start" &&
 			_segment !== "end" &&
-			isRemovedAndAcked(_segment) &&
+			isRemovedAndAckedOrMovedAndAcked(_segment) &&
 			!refTypeIncludesFlag(refType, ReferenceType.SlideOnRemove | ReferenceType.Transient) &&
 			_segment.endpointType === undefined
->>>>>>> bdd1f139
 		) {
 			throw new UsageError(
 				"Can only create SlideOnRemove or Transient local reference position on a removed segment",
