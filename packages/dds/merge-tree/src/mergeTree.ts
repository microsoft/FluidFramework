/*!
 * Copyright (c) Microsoft Corporation and contributors. All rights reserved.
 * Licensed under the MIT License.
 */

/* eslint-disable @typescript-eslint/no-non-null-assertion */
/* eslint-disable @typescript-eslint/consistent-type-assertions */

/* eslint-disable @typescript-eslint/prefer-optional-chain, no-bitwise */

import { assert } from "@fluidframework/common-utils";
import { UsageError } from "@fluidframework/container-utils";
import {
    Comparer,
    Heap,
    List,
    ListMakeHead,
    Stack,
} from "./collections";
import {
    LocalClientId,
    NonCollabClient,
    TreeMaintenanceSequenceNumber,
    UnassignedSequenceNumber,
    UniversalSequenceNumber,
} from "./constants";
import {
     LocalReferenceCollection,
     LocalReferencePosition,
} from "./localReference";
import {
	BaseSegment,
	BlockUpdateActions,
	CollaborationWindow,
	IHierBlock,
	IMergeBlock,
	IMergeNode,
	IncrementalExecOp,
	IncrementalMapState,
	InsertContext,
	internedSpaces,
	ISegment,
	ISegmentAction,
	ISegmentChanges,
	Marker,
	MaxNodesInBlock,
	MergeBlock,
	MergeNode,
	MergeTreeStats,
	MinListener,
	SegmentActions,
	SegmentGroup,
	toRemovalInfo,
 } from "./mergeTreeNodes";
import {
    IMergeTreeDeltaOpArgs,
    IMergeTreeSegmentDelta,
    MergeTreeDeltaCallback,
    MergeTreeMaintenanceCallback,
    MergeTreeMaintenanceType,
} from "./mergeTreeDeltaCallback";
import {
    ICombiningOp,
    IRelativePosition,
    MergeTreeDeltaType,
    ReferenceType,
} from "./ops";
import { PartialSequenceLengths } from "./partialLengths";
import {
    createMap,
    extend,
    MapLike,
    matchProperties,
    PropertySet,
} from "./properties";
import {
    refTypeIncludesFlag,
    ReferencePosition,
    DetachedReferencePosition,
	RangeStackMap,
	refHasRangeLabel,
	refGetRangeLabels,
	refGetTileLabels,
	refHasTileLabel,
 } from "./referencePositions";

const minListenerComparer: Comparer<MinListener> = {
    min: { minRequired: Number.MIN_VALUE, onMinGE: () => { assert(false, 0x048 /* "onMinGE()" */); } },
    compare: (a, b) => a.minRequired - b.minRequired,
};

function isRemoved(segment: ISegment): boolean {
    return toRemovalInfo(segment) !== undefined;
}

function isRemovedAndAcked(segment: ISegment): boolean {
    const removalInfo = toRemovalInfo(segment);
    return removalInfo !== undefined && removalInfo.removedSeq !== UnassignedSequenceNumber;
}

<<<<<<< HEAD
/**
 * A segment representing a portion of the merge tree.
 */
export interface ISegment extends IMergeNodeCommon, Partial<IRemovalInfo> {
    readonly type: string;
    readonly segmentGroups: SegmentGroupCollection;
    readonly trackingCollection: TrackingGroupCollection;
    propertyManager?: PropertiesManager;
    localSeq?: number;
    localRemovedSeq?: number;
    seq?: number;  // If not present assumed to be previous to window min
    clientId: number;
    localRefs?: LocalReferenceCollection;
    properties?: PropertySet;
    addProperties(
        newProps: PropertySet,
        op?: ICombiningOp,
        seq?: number,
        collabWindow?: CollaborationWindow,
    ): PropertySet | undefined;
    clone(): ISegment;
    canAppend(segment: ISegment): boolean;
    append(segment: ISegment): void;
    splitAt(pos: number): ISegment | undefined;
    toJSONObject(): any;
    /**
     * Acks the current segment against the segment group, op, and merge tree.
     *
     * Throws error if the segment state doesn't match segment group or op.
     * E.g. Segment group not first is pending queue.
     * Inserted segment does not have unassigned sequence number.
     *
     * Returns true if the op modifies the segment, otherwise false.
     * The only current false case is overlapping remove, where a segment is removed
     * by a previously sequenced operation before the current operation is acked.
     */
    ack(segmentGroup: SegmentGroup, opArgs: IMergeTreeDeltaOpArgs, mergeTree: MergeTree): boolean;
}

export interface IMarkerModifiedAction {
    // eslint-disable-next-line @typescript-eslint/prefer-function-type
    (marker: Marker): void;
}

export interface ISegmentAction<TClientData> {
    // eslint-disable-next-line @typescript-eslint/prefer-function-type
    (segment: ISegment, pos: number, refSeq: number, clientId: number, start: number,
        end: number, accum: TClientData): boolean;
}

export interface ISegmentChanges {
    next?: ISegment;
    replaceCurrent?: ISegment;
}

export interface BlockAction<TClientData> {
    // eslint-disable-next-line @typescript-eslint/prefer-function-type
    (
        block: IMergeBlock,
        pos: number,
        refSeq: number,
        clientId: number,
        start: number | undefined,
        end: number | undefined,
        accum: TClientData,
    ): boolean;
}

export interface NodeAction<TClientData> {
    // eslint-disable-next-line @typescript-eslint/prefer-function-type
    (
        node: IMergeNode,
        pos: number,
        refSeq: number,
        clientId: number,
        start: number | undefined,
        end: number | undefined,
        clientData: TClientData,
    ): boolean;
}

export interface IncrementalSegmentAction<TContext> {
    (segment: ISegment, state: IncrementalMapState<TContext>);
}

export interface IncrementalBlockAction<TContext> {
    (state: IncrementalMapState<TContext>);
=======
function nodeTotalLength(mergeTree: MergeTree, node: IMergeNode) {
    if (!node.isLeaf()) {
        return node.cachedLength;
    }
    return mergeTree.localNetLength(node);
>>>>>>> 55b898b1
}

const LRUSegmentComparer: Comparer<LRUSegment> = {
    min: { maxSeq: -2 },
    compare: (a, b) => a.maxSeq - b.maxSeq,
};

interface IReferenceSearchInfo {
    mergeTree: MergeTree;
    tileLabel: string;
    posPrecedesTile?: boolean;
    tile?: ReferencePosition;
}

interface IMarkerSearchRangeInfo {
    mergeTree: MergeTree;
    rangeLabels: string[];
    stacks: RangeStackMap;
}

function applyLeafRangeMarker(marker: Marker, searchInfo: IMarkerSearchRangeInfo) {
    for (const rangeLabel of searchInfo.rangeLabels) {
        if (refHasRangeLabel(marker, rangeLabel)) {
            let currentStack = searchInfo.stacks[rangeLabel];
            if (currentStack === undefined) {
                currentStack = new Stack<Marker>();
                searchInfo.stacks[rangeLabel] = currentStack;
            }
            applyRangeReference(currentStack, marker);
        }
    }
}

function recordRangeLeaf(
    segment: ISegment, segpos: number,
    refSeq: number, clientId: number, start: number | undefined, end: number | undefined,
    searchInfo: IMarkerSearchRangeInfo) {
    if (Marker.is(segment)) {
        if (segment.refType &
            (ReferenceType.NestBegin | ReferenceType.NestEnd)) {
            applyLeafRangeMarker(segment, searchInfo);
        }
    }
    return false;
}

function rangeShift(
    node: IMergeNode, segpos: number, refSeq: number, clientId: number,
    offset: number | undefined, end: number | undefined, searchInfo: IMarkerSearchRangeInfo) {
    if (node.isLeaf()) {
        const seg = node;
        if (((searchInfo.mergeTree.localNetLength(seg) ?? 0) > 0) && Marker.is(seg)) {
            if (seg.refType &
                (ReferenceType.NestBegin | ReferenceType.NestEnd)) {
                applyLeafRangeMarker(seg, searchInfo);
            }
        }
    } else {
        const block = <IHierBlock>node;
        applyStackDelta(searchInfo.stacks, block.rangeStacks);
    }
    return true;
}

function recordTileStart(
    segment: ISegment,
    segpos: number,
    refSeq: number,
    clientId: number,
    start: number,
    end: number,
    searchInfo: IReferenceSearchInfo) {
    if (Marker.is(segment)) {
        if (refHasTileLabel(segment, searchInfo.tileLabel)) {
            searchInfo.tile = segment;
        }
    }
    return false;
}

function tileShift(
    node: IMergeNode, segpos: number, refSeq: number, clientId: number,
    offset: number | undefined, end: number | undefined, searchInfo: IReferenceSearchInfo) {
    if (node.isLeaf()) {
        const seg = node;
        if ((searchInfo.mergeTree.localNetLength(seg) > 0) && Marker.is(seg)) {
            if (refHasTileLabel(seg, searchInfo.tileLabel)) {
                searchInfo.tile = seg;
            }
        }
    } else {
        const block = <IHierBlock>node;
        let marker: Marker;
        if (searchInfo.posPrecedesTile) {
            marker = <Marker>block.rightmostTiles[searchInfo.tileLabel];
        } else {
            marker = <Marker>block.leftmostTiles[searchInfo.tileLabel];
        }
        if (marker !== undefined) {
            searchInfo.tile = marker;
        }
    }
    return true;
}

function addTile(tile: ReferencePosition, tiles: object) {
    const tileLabels = refGetTileLabels(tile);
    if (tileLabels) {
        for (const tileLabel of tileLabels) {
            tiles[tileLabel] = tile;
        }
    }
}

function addTileIfNotPresent(tile: ReferencePosition, tiles: object) {
    const tileLabels = refGetTileLabels(tile);
    if (tileLabels) {
        for (const tileLabel of tileLabels) {
            if (tiles[tileLabel] === undefined) {
                tiles[tileLabel] = tile;
            }
        }
    }
}

function applyStackDelta(currentStackMap: RangeStackMap, deltaStackMap: RangeStackMap) {
    // eslint-disable-next-line guard-for-in, no-restricted-syntax
    for (const label in deltaStackMap) {
        const deltaStack = deltaStackMap[label];
        if (!deltaStack.empty()) {
            let currentStack = currentStackMap[label];
            if (currentStack === undefined) {
                currentStack = new Stack<ReferencePosition>();
                currentStackMap[label] = currentStack;
            }
            for (const delta of deltaStack.items) {
                applyRangeReference(currentStack, delta);
            }
        }
    }
}

function applyRangeReference(stack: Stack<ReferencePosition>, delta: ReferencePosition) {
    if (refTypeIncludesFlag(delta, ReferenceType.NestBegin)) {
        stack.push(delta);
        return true;
    } else {
        // Assume delta is end reference
        const top = stack.top();
        // TODO: match end with begin
        if (top && (refTypeIncludesFlag(top, ReferenceType.NestBegin))) {
            stack.pop();
        } else {
            stack.push(delta);
        }
        return false;
    }
}

function addNodeReferences(
    mergeTree: MergeTree, node: IMergeNode,
    rightmostTiles: MapLike<ReferencePosition>,
    leftmostTiles: MapLike<ReferencePosition>, rangeStacks: RangeStackMap) {
    function updateRangeInfo(label: string, refPos: ReferencePosition) {
        let stack = rangeStacks[label];
        if (stack === undefined) {
            stack = new Stack<ReferencePosition>();
            rangeStacks[label] = stack;
        }
        applyRangeReference(stack, refPos);
    }
    if (node.isLeaf()) {
        const segment = node;
        if ((mergeTree.localNetLength(segment) ?? 0) > 0) {
            if (Marker.is(segment)) {
                const markerId = segment.getId();
                // Also in insertMarker but need for reload segs case
                // can add option for this only from reload segs
                if (markerId) {
                    mergeTree.mapIdToSegment(markerId, segment);
                }
                if (refTypeIncludesFlag(segment, ReferenceType.Tile)) {
                    addTile(segment, rightmostTiles);
                    addTileIfNotPresent(segment, leftmostTiles);
                }
                if (segment.refType & (ReferenceType.NestBegin | ReferenceType.NestEnd)) {
                    const rangeLabels = refGetRangeLabels(segment);
                    if (rangeLabels) {
                        for (const label of rangeLabels) {
                            updateRangeInfo(label, segment);
                        }
                    }
                }
            } else {
                const baseSegment = node as BaseSegment;
                if (baseSegment.localRefs && (baseSegment.localRefs.hierRefCount !== undefined) &&
                    (baseSegment.localRefs.hierRefCount > 0)) {
                    for (const lref of baseSegment.localRefs) {
                        if (refTypeIncludesFlag(lref, ReferenceType.Tile)) {
                            addTile(lref, rightmostTiles);
                            addTileIfNotPresent(lref, leftmostTiles);
                        }
                        if (lref.refType & (ReferenceType.NestBegin | ReferenceType.NestEnd)) {
                            for (const label of refGetRangeLabels(lref)!) {
                                updateRangeInfo(label, lref);
                            }
                        }
                    }
                }
            }
        }
    } else {
        const block = <IHierBlock>node;
        applyStackDelta(rangeStacks, block.rangeStacks);
        extend(rightmostTiles, block.rightmostTiles);
        extendIfUndefined(leftmostTiles, block.leftmostTiles);
    }
}

function extendIfUndefined<T>(base: MapLike<T>, extension: MapLike<T> | undefined) {
    if (extension !== undefined) {
        // eslint-disable-next-line no-restricted-syntax
        for (const key in extension) {
            if (base[key] === undefined) {
                base[key] = extension[key];
            }
        }
    }
    return base;
}

class HierMergeBlock extends MergeBlock implements IHierBlock {
    public rightmostTiles: MapLike<ReferencePosition>;
    public leftmostTiles: MapLike<ReferencePosition>;
    public rangeStacks: MapLike<Stack<ReferencePosition>>;

    constructor(childCount: number) {
        super(childCount);
        this.rightmostTiles = createMap<ReferencePosition>();
        this.leftmostTiles = createMap<ReferencePosition>();
        this.rangeStacks = createMap<Stack<ReferencePosition>>();
    }

    /**
     * @deprecated  for internal use only. public export will be removed.
     * @internal
     */
    public addNodeReferences(mergeTree: MergeTree, node: IMergeNode) {
        addNodeReferences(mergeTree, node, this.rightmostTiles, this.leftmostTiles,
            this.rangeStacks);
    }

    public hierBlock() {
        return this;
    }

    public hierToString(indentCount: number) {
        let strbuf = "";
        // eslint-disable-next-line guard-for-in, no-restricted-syntax
        for (const key in this.rangeStacks) {
            const stack = this.rangeStacks[key];
            strbuf += internedSpaces(indentCount);
            strbuf += `${key}: `;
            for (const item of stack.items) {
                strbuf += `${item.toString()} `;
            }
            strbuf += "\n";
        }
        return strbuf;
    }
}

/**
 * @deprecated  for internal use only. public export will be removed.
 * @internal
 */
 export interface ClientSeq {
    refSeq: number;
    clientId: string;
}

/**
 * @deprecated  for internal use only. public export will be removed.
 * @internal
 */
 export const clientSeqComparer: Comparer<ClientSeq> = {
    min: { refSeq: -1, clientId: "" },
    compare: (a, b) => a.refSeq - b.refSeq,
};

/**
 * @deprecated  for internal use only. public export will be removed.
 * @internal
 */
export interface LRUSegment {
    segment?: ISegment;
    maxSeq: number;
}

/**
 * @deprecated  for internal use only. public export will be removed.
 * @internal
 */
export class MergeTree {
    private static readonly zamboniSegmentsMaxCount = 2;
    public static readonly options = {
        incrementalUpdate: true,
        insertAfterRemovedSegs: true,
        zamboniSegments: true,
    };

    private static readonly initBlockUpdateActions: BlockUpdateActions;
    private static readonly theUnfinishedNode = <IMergeBlock>{ childCount: -1 };

    root: IMergeBlock;
    private readonly blockUpdateActions: BlockUpdateActions = MergeTree.initBlockUpdateActions;
    public readonly collabWindow = new CollaborationWindow();

    /**
     * @deprecated  for internal use only. public export will be removed.
     * @internal
     */
    public pendingSegments: List<SegmentGroup> | undefined;
    private segmentsToScour: Heap<LRUSegment> | undefined;
    // TODO: add remove on segment remove
    // for now assume only markers have ids and so point directly at the Segment
    // if we need to have pointers to non-markers, we can change to point at local refs
    private readonly idToSegment = new Map<string, ISegment>();
    private minSeqListeners: Heap<MinListener> | undefined;
    public mergeTreeDeltaCallback?: MergeTreeDeltaCallback;
    public mergeTreeMaintenanceCallback?: MergeTreeMaintenanceCallback;

    // TODO: make and use interface describing options
    public constructor(public options?: PropertySet) {
        this.root = this.makeBlock(0);
    }

    private makeBlock(childCount: number) {
        const block: MergeBlock = new HierMergeBlock(childCount);
        block.ordinal = "";
        return block;
    }

    public clone() {
        const b = new MergeTree(this.options);
        // For now assume that b will not collaborate
        b.root = b.blockClone(this.root);
    }

    public blockClone(block: IMergeBlock, segments?: ISegment[]) {
        const bBlock = this.makeBlock(block.childCount);
        for (let i = 0; i < block.childCount; i++) {
            const child = block.children[i];
            if (child.isLeaf()) {
                const segment = this.segmentClone(child);
                bBlock.assignChild(segment, i);
                if (segments) {
                    segments.push(segment);
                }
            } else {
                bBlock.assignChild(this.blockClone(child, segments), i);
            }
        }
        this.nodeUpdateLengthNewStructure(bBlock);
        this.nodeUpdateOrdinals(bBlock);
        return bBlock;
    }

    private segmentClone(segment: ISegment) {
        const b = segment.clone();
        return b;
    }

    public localNetLength(segment: ISegment) {
        const removalInfo = toRemovalInfo(segment);
        if (removalInfo !== undefined) {
            return 0;
        } else {
            return segment.cachedLength;
        }
    }

    // TODO: remove id when segment removed
    public mapIdToSegment(id: string, segment: ISegment) {
        this.idToSegment.set(id, segment);
    }

    private addNode(block: IMergeBlock, node: IMergeNode) {
        const index = block.childCount++;
        block.assignChild(node, index, false);
        return index;
    }

    /* eslint-disable max-len */
    public reloadFromSegments(segments: ISegment[]) {
        // This code assumes that a later call to `startCollaboration()` will initialize partial lengths.
        assert(!this.collabWindow.collaborating, 0x049 /* "Trying to reload from segments while collaborating!" */);

        const maxChildren = MaxNodesInBlock - 1;

        // Starting with the leaf segments, recursively builds the B-Tree layer by layer from the bottom up.
        const buildMergeBlock = (nodes: IMergeNode[]) => {
            const blockCount = Math.ceil(nodes.length / maxChildren);   // Compute # blocks require for this level of B-Tree
            const blocks: IMergeBlock[] = new Array(blockCount);        // Pre-alloc array to collect nodes

            // For each block in this level of the B-Tree...
            for (let nodeIndex = 0, blockIndex = 0;     // Start with the first block and first node
                blockIndex < blockCount;                // If we have more blocks, we also have more nodes to insert
                blockIndex++                            // Advance to next block in this layer.
            ) {
                const block = blocks[blockIndex] = this.makeBlock(0);

                // For each child of the current block, insert a node (while we have nodes left)
                // and update the block's info.
                for (let childIndex = 0;
                    childIndex < maxChildren && nodeIndex < nodes.length;   // While we still have children & nodes left
                    childIndex++, nodeIndex++                               // Advance to next child & node
                ) {
                    // Insert the next node into the current block
                    this.addNode(block, nodes[nodeIndex]);
                }

                // Calculate this block's info.  Previously this was inlined into the above loop as a micro-optimization,
                // but it turns out to be negligible in practice since `reloadFromSegments()` is only invoked for the
                // snapshot header.  The bulk of the segments in long documents are inserted via `insertSegments()`.
                this.blockUpdate(block);
            }

            // eslint-disable-next-line @typescript-eslint/no-unsafe-return
            return blocks.length === 1          // If there is only one block at this layer...
                ? blocks[0]                     // ...then we're done.  Return the root.
                : buildMergeBlock(blocks);      // ...otherwise recursively build the next layer above blocks.
        };
        if (segments.length > 0) {
            this.root = buildMergeBlock(segments);
            this.nodeUpdateOrdinals(this.root);
        } else {
            this.root = this.makeBlock(0);
        }
    }
    /* eslint-enable max-len */

    // For now assume min starts at zero
    public startCollaboration(localClientId: number, minSeq: number, currentSeq: number) {
        this.collabWindow.clientId = localClientId;
        this.collabWindow.minSeq = minSeq;
        this.collabWindow.collaborating = true;
        this.collabWindow.currentSeq = currentSeq;
        this.segmentsToScour = new Heap<LRUSegment>([], LRUSegmentComparer);
        this.pendingSegments = ListMakeHead<SegmentGroup>();
        this.nodeUpdateLengthNewStructure(this.root, true);
    }

    private addToLRUSet(segment: ISegment, seq: number) {
        // If the parent node has not yet been marked for scour (i.e., needsScour is not false or undefined),
        // add the segment and mark the mark the node now.

        // TODO: 'seq' may be less than the current sequence number when inserting pre-ACKed
        //       segments from a snapshot.  We currently skip these for now.
        if (segment.parent!.needsScour !== true && seq > this.collabWindow.currentSeq) {
            segment.parent!.needsScour = true;
            this.segmentsToScour!.add({ segment, maxSeq: seq });
        }
    }

    private underflow(node: IMergeBlock) {
        return node.childCount < (MaxNodesInBlock / 2);
    }

    private scourNode(node: IMergeBlock, holdNodes: IMergeNode[]) {
        let prevSegment: ISegment | undefined;
        for (let k = 0; k < node.childCount; k++) {
            const childNode = node.children[k];
            if (childNode.isLeaf()) {
                const segment = childNode;
                if (segment.segmentGroups.empty) {
                    if (segment.removedSeq !== undefined) {
                        if (segment.removedSeq > this.collabWindow.minSeq) {
                            holdNodes.push(segment);
                        } else if (!segment.trackingCollection.empty) {
                            holdNodes.push(segment);
                        } else {
                            // Notify maintenance event observers that the segment is being unlinked from the MergeTree
                            if (this.mergeTreeMaintenanceCallback) {
                                this.mergeTreeMaintenanceCallback(
                                    {
                                        operation: MergeTreeMaintenanceType.UNLINK,
                                        deltaSegments: [{ segment }],
                                    },
                                    undefined,
                                );
                            }

                            segment.parent = undefined;
                        }
                        prevSegment = undefined;
                    } else {
                        if (segment.seq! <= this.collabWindow.minSeq) {
                            const canAppend = prevSegment
                                && prevSegment.canAppend(segment)
                                && matchProperties(prevSegment.properties, segment.properties)
                                && prevSegment.trackingCollection.matches(segment.trackingCollection)
                                && this.localNetLength(segment) > 0;

                            if (canAppend) {
                                prevSegment!.append(segment);
                                if (this.mergeTreeMaintenanceCallback) {
                                    this.mergeTreeMaintenanceCallback(
                                        {
                                            operation: MergeTreeMaintenanceType.APPEND,
                                            deltaSegments: [{ segment: prevSegment! }, { segment }],
                                        },
                                        undefined,
                                    );
                                }
                                segment.parent = undefined;
                                segment.trackingCollection.trackingGroups.forEach((tg) => tg.unlink(segment));
                            } else {
                                holdNodes.push(segment);
                                if (this.localNetLength(segment) > 0) {
                                    prevSegment = segment;
                                } else {
                                    prevSegment = undefined;
                                }
                            }
                        } else {
                            holdNodes.push(segment);
                            prevSegment = undefined;
                        }
                    }
                } else {
                    holdNodes.push(segment);
                    prevSegment = undefined;
                }
            } else {
                holdNodes.push(childNode);
                prevSegment = undefined;
            }
        }
    }

    // Interior node with all node children
    private packParent(parent: IMergeBlock) {
        const children = parent.children;
        let childIndex: number;
        let childBlock: IMergeBlock;
        const holdNodes: IMergeNode[] = [];
        for (childIndex = 0; childIndex < parent.childCount; childIndex++) {
            // Debug assert not isLeaf()
            childBlock = <IMergeBlock>children[childIndex];
            this.scourNode(childBlock, holdNodes);
            // Will replace this block with a packed block
            childBlock.parent = undefined;
        }
        const totalNodeCount = holdNodes.length;
        const halfCount = MaxNodesInBlock / 2;
        let childCount = Math.min(MaxNodesInBlock - 1, Math.floor(totalNodeCount / halfCount));
        if (childCount < 1) {
            childCount = 1;
        }
        const baseCount = Math.floor(totalNodeCount / childCount);
        let extraCount = totalNodeCount % childCount;
        const packedBlocks = new Array<IMergeBlock>(MaxNodesInBlock);
        let readCount = 0;
        for (let nodeIndex = 0; nodeIndex < childCount; nodeIndex++) {
            let nodeCount = baseCount;
            if (extraCount > 0) {
                nodeCount++;
                extraCount--;
            }
            const packedBlock = this.makeBlock(nodeCount);
            for (let packedNodeIndex = 0; packedNodeIndex < nodeCount; packedNodeIndex++) {
                const nodeToPack = holdNodes[readCount++];
                packedBlock.assignChild(nodeToPack, packedNodeIndex, false);
            }
            packedBlock.parent = parent;
            packedBlocks[nodeIndex] = packedBlock;
            this.nodeUpdateLengthNewStructure(packedBlock);
        }
        parent.children = packedBlocks;
        for (let j = 0; j < childCount; j++) {
            parent.assignChild(packedBlocks[j], j, false);
        }
        parent.childCount = childCount;
        if (this.underflow(parent) && (parent.parent)) {
            this.packParent(parent.parent);
        } else {
            this.nodeUpdateOrdinals(parent);
            this.blockUpdatePathLengths(parent, UnassignedSequenceNumber, -1, true);
        }
    }

    private zamboniSegments(zamboniSegmentsMaxCount = MergeTree.zamboniSegmentsMaxCount) {
        if (!this.collabWindow.collaborating) {
            return;
        }

        for (let i = 0; i < zamboniSegmentsMaxCount; i++) {
            let segmentToScour = this.segmentsToScour!.peek();
            if (!segmentToScour || segmentToScour.maxSeq > this.collabWindow.minSeq) {
                break;
            }
            segmentToScour = this.segmentsToScour!.get();
            // Only skip scouring if needs scour is explicitly false, not true or undefined
            if (segmentToScour.segment!.parent && segmentToScour.segment!.parent.needsScour !== false) {
                const block = segmentToScour.segment!.parent;
                const childrenCopy: IMergeNode[] = [];
                this.scourNode(block, childrenCopy);
                // This will avoid the cost of re-scouring nodes
                // that have recently been scoured
                block.needsScour = false;

                const newChildCount = childrenCopy.length;

                if (newChildCount < block.childCount) {
                    block.childCount = newChildCount;
                    block.children = childrenCopy;
                    for (let j = 0; j < newChildCount; j++) {
                        block.assignChild(childrenCopy[j], j, false);
                    }

                    if (this.underflow(block) && block.parent) {
                        this.packParent(block.parent);
                    } else {
                        this.nodeUpdateOrdinals(block);
                        this.blockUpdatePathLengths(block, UnassignedSequenceNumber, -1, true);
                    }
                }
            }
        }
    }

    public getCollabWindow() {
        return this.collabWindow;
    }

    public getStats() {
        const nodeGetStats = (block: IMergeBlock): MergeTreeStats => {
            const stats: MergeTreeStats = {
                maxHeight: 0,
                nodeCount: 0,
                leafCount: 0,
                removedLeafCount: 0,
                liveCount: 0,
                histo: [],
            };
            for (let k = 0; k < MaxNodesInBlock; k++) {
                stats.histo[k] = 0;
            }
            for (let i = 0; i < block.childCount; i++) {
                const child = block.children[i];
                let height = 1;
                if (!child.isLeaf()) {
                    const childStats = nodeGetStats(child);
                    height = 1 + childStats.maxHeight;
                    stats.nodeCount += childStats.nodeCount;
                    stats.leafCount += childStats.leafCount;
                    stats.removedLeafCount += childStats.removedLeafCount;
                    stats.liveCount += childStats.liveCount;
                    for (let j = 0; j < MaxNodesInBlock; j++) {
                        stats.histo[j] += childStats.histo[j];
                    }
                } else {
                    stats.leafCount++;
                    const segment = child;
                    if (segment.removedSeq !== undefined) {
                        stats.removedLeafCount++;
                    }
                }
                if (height > stats.maxHeight) {
                    stats.maxHeight = height;
                }
            }
            stats.histo[block.childCount]++;
            stats.nodeCount++;
            stats.liveCount += block.childCount;
            return stats;
        };
        const rootStats = nodeGetStats(this.root);
        return rootStats;
    }

    public getLength(refSeq: number, clientId: number) {
        return this.blockLength(this.root, refSeq, clientId);
    }

    /**
     * Returns the current length of the MergeTree for the local client.
     */
    public get length() { return this.root.cachedLength; }

    public getPosition(node: MergeNode, refSeq: number, clientId: number) {
        let totalOffset = 0;
        let parent = node.parent;
        let prevParent: IMergeBlock | undefined;
        while (parent) {
            const children = parent.children;
            for (let childIndex = 0; childIndex < parent.childCount; childIndex++) {
                const child = children[childIndex];
                if ((prevParent && (child === prevParent)) || (child === node)) {
                    break;
                }
                totalOffset += this.nodeLength(child, refSeq, clientId) ?? 0;
            }
            prevParent = parent;
            parent = parent.parent;
        }
        return totalOffset;
    }

    public getContainingSegment<T extends ISegment>(pos: number, refSeq: number, clientId: number) {
        let segment: T | undefined;
        let offset: number | undefined;

        const leaf = (leafSeg: ISegment, segpos: number, _refSeq: number, _clientId: number, start: number) => {
            segment = leafSeg as T;
            offset = start;
            return false;
        };
        this.searchBlock(this.root, pos, 0, refSeq, clientId, { leaf }, undefined);
        return { segment, offset };
    }

    /**
     * @internal must only be used by client
     * @param segment - The segment to slide from
     * @returns The segment to
     */
    public _getSlideToSegment(segment: ISegment | undefined): ISegment | undefined {
        if (!segment || !isRemovedAndAcked(segment)) {
            return segment;
        }
        let slideToSegment: ISegment | undefined;
        const goFurtherToFindSlideToSegment = (seg) => {
            if (seg.seq !== UnassignedSequenceNumber && !isRemovedAndAcked(seg)) {
                slideToSegment = seg;
                return false;
            }
            return true;
        };
        // Slide to the next farthest valid segment in the tree.
        this.rightExcursion(segment, goFurtherToFindSlideToSegment);
        if (slideToSegment) {
            return slideToSegment;
        }
        // If no such segment is found, slide to the last valid segment.
        this.leftExcursion(segment, goFurtherToFindSlideToSegment);
        return slideToSegment;
    }

    /**
     * This method should only be called when the current client sequence number is
     * max(remove segment sequence number, add reference sequence number).
     * Otherwise eventual consistency is not guaranteed.
     * See `packages\dds\merge-tree\REFERENCEPOSITIONS.md`
     */
    private slideReferences(segment: ISegment, refsToSlide: Iterable<LocalReferencePosition>) {
        assert(
            isRemovedAndAcked(segment),
            0x2f1 /* slideReferences from a segment which has not been removed and acked */);
        assert(!!segment.localRefs, 0x2f2 /* Ref not in the segment localRefs */);
        const newSegment = this._getSlideToSegment(segment);
        if (newSegment) {
            const localRefs = newSegment.localRefs ??= new LocalReferenceCollection(newSegment);
            if (newSegment.ordinal < segment.ordinal) {
                localRefs.addAfterTombstones(refsToSlide);
            } else {
                localRefs.addBeforeTombstones(refsToSlide);
            }
        } else {
            for (const ref of refsToSlide) {
                ref.callbacks?.beforeSlide?.();
                segment.localRefs.removeLocalRef(ref);
                ref.callbacks?.afterSlide?.();
            }
        }
        // TODO is it required to update the path lengths?
        if (newSegment) {
            this.blockUpdatePathLengths(newSegment.parent, TreeMaintenanceSequenceNumber,
                LocalClientId);
        }
    }

    private updateSegmentRefsAfterMarkRemoved(segment: ISegment, pending: boolean) {
        if (!segment.localRefs || segment.localRefs.empty) {
            return;
        }
        const refsToSlide: ReferencePosition[] = [];
        for (const lref of segment.localRefs) {
            if (refTypeIncludesFlag(lref, ReferenceType.StayOnRemove)) {
                continue;
            } if (refTypeIncludesFlag(lref, ReferenceType.SlideOnRemove)) {
                if (!pending) {
                    refsToSlide.push(lref);
                }
            } else {
                segment.localRefs.removeLocalRef(lref);
            }
        }
        // Rethink implementation of keeping and sliding refs once other reference
        // changes are complete. This works but is fragile and possibly slow.
        if (!pending) {
            this.slideReferences(segment, refsToSlide);
        }
    }

    private blockLength(node: IMergeBlock, refSeq: number, clientId: number) {
        if ((this.collabWindow.collaborating) && (clientId !== this.collabWindow.clientId)) {
            return node.partialLengths!.getPartialLength(refSeq, clientId);
        } else {
            return node.cachedLength;
        }
    }

    private nodeLength(node: IMergeNode, refSeq: number, clientId: number) {
        if ((!this.collabWindow.collaborating) || (this.collabWindow.clientId === clientId)) {
            // Local client sees all segments, even when collaborating
            if (!node.isLeaf()) {
                return node.cachedLength;
            } else {
                return this.localNetLength(node);
            }
        } else {
            // Sequence number within window
            if (!node.isLeaf()) {
                return node.partialLengths!.getPartialLength(refSeq, clientId);
            } else {
                const segment = node;
                const removalInfo = toRemovalInfo(segment);

                if (removalInfo !== undefined
                    && removalInfo.removedSeq !== UnassignedSequenceNumber
                    && removalInfo.removedSeq <= refSeq) {
                    // this segment is a tombstone eligible for zamboni
                    // so should never be considered, as it may not exist
                    // on other clients
                    return undefined;
                }
                if (((segment.clientId === clientId) ||
                    ((segment.seq !== UnassignedSequenceNumber) && (segment.seq! <= refSeq)))) {
                    // Segment happened by reference sequence number or segment from requesting client
                    if (removalInfo !== undefined) {
                        if (removalInfo.removedClientIds.includes(clientId)) {
                            return 0;
                        } else {
                            return segment.cachedLength;
                        }
                    } else {
                        return segment.cachedLength;
                    }
                } else {
                    // the segment was inserted and removed before the
                    // this context, so it will never exist for this
                    // context
                    if (removalInfo !== undefined
                        && removalInfo.removedSeq !== UnassignedSequenceNumber) {
                        return undefined;
                    }
                    // Segment invisible to client at reference sequence number/branch id/client id of op
                    return 0;
                }
            }
        }
    }

    public addMinSeqListener(minRequired: number, onMinGE: (minSeq: number) => void) {
        if (!this.minSeqListeners) {
            this.minSeqListeners = new Heap<MinListener>([],
                minListenerComparer);
        }
        this.minSeqListeners.add({ minRequired, onMinGE });
    }

    private notifyMinSeqListeners() {
        if (this.minSeqListeners) {
            while ((this.minSeqListeners.count() > 0) &&
                (this.minSeqListeners.peek().minRequired <= this.collabWindow.minSeq)) {
                const minListener = this.minSeqListeners.get()!;
                minListener.onMinGE(this.collabWindow.minSeq);
            }
        }
    }

    public setMinSeq(minSeq: number) {
        assert(
            minSeq <= this.collabWindow.currentSeq,
            0x04e, /* "Trying to set minSeq above currentSeq of collab window!" */
        );

        // Only move forward
        assert(this.collabWindow.minSeq <= minSeq, 0x04f /* "minSeq of collab window > target minSeq!" */);

        if (minSeq > this.collabWindow.minSeq) {
            this.collabWindow.minSeq = minSeq;
            if (MergeTree.options.zamboniSegments) {
                this.zamboniSegments();
            }
            this.notifyMinSeqListeners();
        }
    }

    public referencePositionToLocalPosition(
        refPos: ReferencePosition,
        refSeq = this.collabWindow.currentSeq,
        clientId = this.collabWindow.clientId) {
        const seg = refPos.getSegment();
        if (seg?.parent === undefined) {
            return DetachedReferencePosition;
        }
        if (refPos.isLeaf()) {
            return this.getPosition(refPos, refSeq, clientId);
        }
        if (refTypeIncludesFlag(refPos, ReferenceType.Transient)
            || seg.localRefs?.has(refPos)) {
                const offset = isRemoved(seg) ? 0 : refPos.getOffset();
                return offset + this.getPosition(seg, refSeq, clientId);
        }
        return DetachedReferencePosition;
    }
    /**
     * @deprecated  for internal use only. public export will be removed.
     * @internal
     */
    public getStackContext(startPos: number, clientId: number, rangeLabels: string[]) {
        const searchInfo: IMarkerSearchRangeInfo = {
            mergeTree: this,
            stacks: createMap<Stack<Marker>>(),
            rangeLabels,
        };

        this.search(startPos, UniversalSequenceNumber, clientId,
            { leaf: recordRangeLeaf, shift: rangeShift }, searchInfo);
        return searchInfo.stacks;
    }

    // TODO: filter function
    public findTile(startPos: number, clientId: number, tileLabel: string, posPrecedesTile = true) {
        const searchInfo: IReferenceSearchInfo = {
            mergeTree: this,
            posPrecedesTile,
            tileLabel,
        };

        if (posPrecedesTile) {
            this.search(startPos, UniversalSequenceNumber, clientId,
                { leaf: recordTileStart, shift: tileShift }, searchInfo);
        } else {
            this.backwardSearch(startPos, UniversalSequenceNumber, clientId,
                { leaf: recordTileStart, shift: tileShift }, searchInfo);
        }

        if (searchInfo.tile) {
            let pos: number;
            if (searchInfo.tile.isLeaf()) {
                const marker = <Marker>searchInfo.tile;
                pos = this.getPosition(marker, UniversalSequenceNumber, clientId);
            } else {
                const localRef = searchInfo.tile;
                pos = this.referencePositionToLocalPosition(localRef, UniversalSequenceNumber, clientId);
            }
            return { tile: searchInfo.tile, pos };
        }
    }

    private search<TClientData>(
        pos: number, refSeq: number, clientId: number,
        actions: SegmentActions<TClientData> | undefined, clientData: TClientData): ISegment | undefined {
        return this.searchBlock(this.root, pos, 0, refSeq, clientId, actions, clientData);
    }

    private searchBlock<TClientData>(
        block: IMergeBlock, pos: number, segpos: number, refSeq: number, clientId: number,
        actions: SegmentActions<TClientData> | undefined, clientData: TClientData): ISegment | undefined {
        let _pos = pos;
        let _segpos = segpos;
        const children = block.children;
        if (actions && actions.pre) {
            actions.pre(block, _segpos, refSeq, clientId, undefined, undefined, clientData);
        }
        const contains = actions && actions.contains;
        for (let childIndex = 0; childIndex < block.childCount; childIndex++) {
            const child = children[childIndex];
            const len = this.nodeLength(child, refSeq, clientId) ?? 0;
            if (
                (!contains && _pos < len)
                || (contains && contains(child, _pos, refSeq, clientId, undefined, undefined, clientData))
            ) {
                // Found entry containing pos
                if (!child.isLeaf()) {
                    return this.searchBlock(child, _pos, _segpos, refSeq, clientId, actions, clientData);
                } else {
                    if (actions && actions.leaf) {
                        actions.leaf(child, _segpos, refSeq, clientId, _pos, -1, clientData);
                    }
                    return child;
                }
            } else {
                if (actions && actions.shift) {
                    actions.shift(child, _segpos, refSeq, clientId, _pos, undefined, clientData);
                }
                _pos -= len;
                _segpos += len;
            }
        }
        if (actions && actions.post) {
            actions.post(block, _segpos, refSeq, clientId, undefined, undefined, clientData);
        }
    }

    private backwardSearch<TClientData>(
        pos: number, refSeq: number, clientId: number,
        actions: SegmentActions<TClientData> | undefined, clientData: TClientData): ISegment | undefined {
        const len = this.getLength(refSeq, clientId);
        if (pos > len) {
            return undefined;
        }
        return this.backwardSearchBlock(this.root, pos, len, refSeq, clientId, actions, clientData);
    }

    private backwardSearchBlock<TClientData>(
        block: IMergeBlock, pos: number, segEnd: number, refSeq: number, clientId: number,
        actions: SegmentActions<TClientData> | undefined, clientData: TClientData): ISegment | undefined {
        let _segEnd = segEnd;
        const children = block.children;
        if (actions && actions.pre) {
            actions.pre(block, _segEnd, refSeq, clientId, undefined, undefined, clientData);
        }
        const contains = actions && actions.contains;
        for (let childIndex = block.childCount - 1; childIndex >= 0; childIndex--) {
            const child = children[childIndex];
            const len = this.nodeLength(child, refSeq, clientId) ?? 0;
            const segpos = _segEnd - len;
            if (((!contains) && (pos >= segpos)) ||
                (contains && contains(child, pos, refSeq, clientId, undefined, undefined, clientData))) {
                // Found entry containing pos
                if (!child.isLeaf()) {
                    return this.backwardSearchBlock(child, pos, _segEnd, refSeq, clientId, actions, clientData);
                } else {
                    if (actions && actions.leaf) {
                        actions.leaf(child, segpos, refSeq, clientId, pos, -1, clientData);
                    }
                    return child;
                }
            } else {
                if (actions && actions.shift) {
                    actions.shift(child, segpos, refSeq, clientId, pos, undefined, clientData);
                }
                _segEnd = segpos;
            }
        }
        if (actions && actions.post) {
            actions.post(block, _segEnd, refSeq, clientId, undefined, undefined, clientData);
        }
    }

    private updateRoot(splitNode: IMergeBlock | undefined) {
        if (splitNode !== undefined) {
            const newRoot = this.makeBlock(2);
            newRoot.assignChild(this.root, 0, false);
            newRoot.assignChild(splitNode, 1, false);
            this.root = newRoot;
            this.nodeUpdateOrdinals(this.root);
            this.nodeUpdateLengthNewStructure(this.root);
        }
    }

    /**
     * Assign sequence number to existing segment; update partial lengths to reflect the change
     * @param seq - sequence number given by server to pending segment
     */
    public ackPendingSegment(opArgs: IMergeTreeDeltaOpArgs) {
        const seq = opArgs.sequencedMessage!.sequenceNumber;
        const pendingSegmentGroup = this.pendingSegments!.dequeue();
        const nodesToUpdate: IMergeBlock[] = [];
        let overwrite = false;
        if (pendingSegmentGroup !== undefined) {
            const deltaSegments: IMergeTreeSegmentDelta[] = [];
            pendingSegmentGroup.segments.map((pendingSegment) => {
                const overlappingRemove = !pendingSegment.ack(pendingSegmentGroup, opArgs, this);
                overwrite = overlappingRemove || overwrite;

                if (!overlappingRemove && opArgs.op.type === MergeTreeDeltaType.REMOVE) {
                    this.updateSegmentRefsAfterMarkRemoved(pendingSegment, false);
                }
                if (MergeTree.options.zamboniSegments) {
                    this.addToLRUSet(pendingSegment, seq);
                }
                if (!nodesToUpdate.includes(pendingSegment.parent!)) {
                    nodesToUpdate.push(pendingSegment.parent!);
                }
                deltaSegments.push({
                    segment: pendingSegment,
                });
            });
            if (this.mergeTreeMaintenanceCallback) {
                this.mergeTreeMaintenanceCallback(
                    {
                        deltaSegments,
                        operation: MergeTreeMaintenanceType.ACKNOWLEDGED,
                    },
                    opArgs,
                );
            }
            const clientId = this.collabWindow.clientId;
            for (const node of nodesToUpdate) {
                this.blockUpdatePathLengths(node, seq, clientId, overwrite);
                // NodeUpdatePathLengths(node, seq, clientId, true);
            }
        }
        if (MergeTree.options.zamboniSegments) {
            this.zamboniSegments();
        }
    }

    private addToPendingList(segment: ISegment, segmentGroup?: SegmentGroup, localSeq?: number) {
        let _segmentGroup = segmentGroup;
        if (_segmentGroup === undefined) {
            // TODO: review the cast
            _segmentGroup = { segments: [], localSeq } as SegmentGroup;
            this.pendingSegments!.enqueue(_segmentGroup);
        }
        segment.segmentGroups.enqueue(_segmentGroup);
        return _segmentGroup;
    }

    // TODO: error checking
    public getMarkerFromId(id: string) {
        return this.idToSegment.get(id);
    }

    /**
     * Given a position specified relative to a marker id, lookup the marker
     * and convert the position to a character position.
     * @param relativePos - Id of marker (may be indirect) and whether position is before or after marker.
     * @param refseq - The reference sequence number at which to compute the position.
     * @param clientId - The client id with which to compute the position.
     */
    public posFromRelativePos(
        relativePos: IRelativePosition,
        refseq = this.collabWindow.currentSeq,
        clientId = this.collabWindow.clientId) {
        let pos = -1;
        let marker: Marker | undefined;
        if (relativePos.id) {
            marker = this.getMarkerFromId(relativePos.id) as Marker;
        }
        if (marker) {
            pos = this.getPosition(marker, refseq, clientId);
            if (!relativePos.before) {
                pos += marker.cachedLength;
                if (relativePos.offset !== undefined) {
                    pos += relativePos.offset;
                }
            } else {
                if (relativePos.offset !== undefined) {
                    pos -= relativePos.offset;
                }
            }
        }
        return pos;
    }

    public insertSegments(
        pos: number,
        segments: ISegment[],
        refSeq: number,
        clientId: number,
        seq: number,
        opArgs: IMergeTreeDeltaOpArgs | undefined,
    ) {
        this.ensureIntervalBoundary(pos, refSeq, clientId);

        const localSeq = seq === UnassignedSequenceNumber ? ++this.collabWindow.localSeq : undefined;

        this.blockInsert(pos, refSeq, clientId, seq, localSeq, segments);

        // opArgs == undefined => loading snapshot or test code
        if (this.mergeTreeDeltaCallback && opArgs !== undefined) {
            this.mergeTreeDeltaCallback(
                opArgs,
                {
                    operation: MergeTreeDeltaType.INSERT,
                    deltaSegments: segments.map((segment) => ({ segment })),
                });
        }

        if (this.collabWindow.collaborating && MergeTree.options.zamboniSegments &&
            (seq !== UnassignedSequenceNumber)) {
            this.zamboniSegments();
        }
    }

    public insertAtReferencePosition(
        referencePosition: ReferencePosition,
        insertSegment: ISegment,
        opArgs: IMergeTreeDeltaOpArgs,
    ): void {
        if (insertSegment.cachedLength === 0) {
            return;
        }
        if (insertSegment.parent
            || insertSegment.removedSeq
            || insertSegment.seq !== UniversalSequenceNumber) {
            throw new Error("Cannot insert segment that has already been inserted.");
        }

        const rebalanceTree = (segment: ISegment) => {
            // Blocks should never be left full
            // if the inserts makes the block full
            // then we need to walk up the chain of parents
            // and split the blocks until we find a block with
            // room
            let block = segment.parent;
            let ordinalUpdateNode: IMergeBlock | undefined = block;
            while (block !== undefined) {
                if (block.childCount >= MaxNodesInBlock) {
                    const splitNode = this.split(block);
                    if (block === this.root) {
                        this.updateRoot(splitNode);
                        // Update root already updates all it's children ordinals
                        ordinalUpdateNode = undefined;
                    } else {
                        this.insertChildNode(block.parent!, splitNode, block.index + 1);
                        ordinalUpdateNode = splitNode.parent;
                        this.blockUpdateLength(block.parent!, UnassignedSequenceNumber, clientId);
                    }
                } else {
                    this.blockUpdateLength(block, UnassignedSequenceNumber, clientId);
                }
                block = block.parent;
            }
            // Only update ordinals once, for all children,
            // on the path
            if (ordinalUpdateNode) {
                this.nodeUpdateOrdinals(ordinalUpdateNode);
            }
        };

        const clientId = this.collabWindow.clientId;
        const refSegment = referencePosition.getSegment()!;
        const refOffset = referencePosition.getOffset();
        const refSegLen = this.nodeLength(refSegment, this.collabWindow.currentSeq, clientId);
        let startSeg = refSegment;
        // if the change isn't at a boundary, we need to split the segment
        if (refOffset !== 0 && refSegLen !== undefined && refSegLen !== 0) {
            const splitSeg = this.splitLeafSegment(refSegment, refOffset);
            assert(!!splitSeg.next, 0x050 /* "Next segment changes are undefined!" */);
            this.insertChildNode(refSegment.parent!, splitSeg.next, refSegment.index + 1);
            rebalanceTree(splitSeg.next);
            startSeg = splitSeg.next;
        }
        // walk back from the segment, to see if there is a previous tie break seg
        this.leftExcursion(startSeg, (backSeg) => {
            if (!backSeg.isLeaf()) {
                return true;
            }
            const backLen = this.nodeLength(backSeg, this.collabWindow.currentSeq, clientId);
            // ignore removed segments
            if (backLen === undefined) {
                return true;
            }
            // Find the nearest 0 length seg we can insert over, as all other inserts
            // go near to far
            if (backLen === 0) {
                if (this.breakTie(0, backSeg, UnassignedSequenceNumber)) {
                    startSeg = backSeg;
                }
                return true;
            }
            return false;
        });

        if (this.collabWindow.collaborating) {
            insertSegment.localSeq = ++this.collabWindow.localSeq;
            insertSegment.seq = UnassignedSequenceNumber;
        } else {
            insertSegment.seq = UniversalSequenceNumber;
        }

        insertSegment.clientId = clientId;

        if (Marker.is(insertSegment)) {
            const markerId = insertSegment.getId();
            if (markerId) {
                this.mapIdToSegment(markerId, insertSegment);
            }
        }

        this.insertChildNode(startSeg.parent!, insertSegment, startSeg.index);

        rebalanceTree(insertSegment);

        if (this.mergeTreeDeltaCallback) {
            this.mergeTreeDeltaCallback(
                opArgs,
                {
                    deltaSegments: [{ segment: insertSegment }],
                    operation: MergeTreeDeltaType.INSERT,
                });
        }

        if (this.collabWindow.collaborating) {
            this.addToPendingList(insertSegment, undefined, insertSegment.localSeq);
        }
    }

    /**
     * Resolves a remote client's position against the local sequence
     * and returns the remote client's position relative to the local
     * sequence. The client ref seq must be above the minimum sequence number
     * or the return value will be undefined.
     * Generally this method is used in conjunction with signals which provide
     * point in time values for the below parameters, and is useful for things
     * like displaying user position. It should not be used with persisted values
     * as persisted values will quickly become invalid as the remoteClientRefSeq
     * moves below the minimum sequence number
     * @param remoteClientPosition - The remote client's position to resolve
     * @param remoteClientRefSeq - The reference sequence number of the remote client
     * @param remoteClientId - The client id of the remote client
     */
    public resolveRemoteClientPosition(
        remoteClientPosition: number,
        remoteClientRefSeq: number,
        remoteClientId: number): number | undefined {
        if (remoteClientRefSeq < this.collabWindow.minSeq) {
            return undefined;
        }

        const segmentInfo = this.getContainingSegment(
            remoteClientPosition,
            remoteClientRefSeq,
            remoteClientId);

        const segwindow = this.getCollabWindow();

        if (segmentInfo && segmentInfo.segment) {
            const segmentPosition = this.getPosition(segmentInfo.segment, segwindow.currentSeq, segwindow.clientId);

            return segmentPosition + segmentInfo.offset!;
        } else {
            if (remoteClientPosition === this.getLength(remoteClientRefSeq, remoteClientId)) {
                return this.getLength(segwindow.currentSeq, segwindow.clientId);
            }
        }
    }

    private insertChildNode(block: IMergeBlock, child: IMergeNode, childIndex: number) {
        assert(block.childCount < MaxNodesInBlock, 0x051 /* "Too many children on merge block!" */);

        for (let i = block.childCount; i > childIndex; i--) {
            block.children[i] = block.children[i - 1];
            block.children[i].index = i;
        }

        block.childCount++;
        block.assignChild(child, childIndex, false);
    }

    private blockInsert<T extends ISegment>(
        pos: number,
        refSeq: number,
        clientId: number,
        seq: number,
        localSeq: number | undefined,
        newSegments: T[],
    ) {
        let segIsLocal = false;
        const checkSegmentIsLocal = (segment: ISegment) => {
            if (segment.seq === UnassignedSequenceNumber) {
                segIsLocal = true;
            }
            // Only need to look at first segment that follows finished node
            return false;
        };

        const continueFrom = (node: IMergeBlock) => {
            segIsLocal = false;
            this.rightExcursion(node, checkSegmentIsLocal);
            return segIsLocal;
        };

        let segmentGroup: SegmentGroup;
        const saveIfLocal = (locSegment: ISegment) => {
            // Save segment so can assign sequence number when acked by server
            if (this.collabWindow.collaborating) {
                if ((locSegment.seq === UnassignedSequenceNumber) && (clientId === this.collabWindow.clientId)) {
                    segmentGroup = this.addToPendingList(locSegment, segmentGroup, localSeq);
                    // eslint-disable-next-line @typescript-eslint/brace-style
                }
                // LocSegment.seq === 0 when coming from SharedSegmentSequence.loadBody()
                // In all other cases this has to be true (checked by addToLRUSet):
                // locSegment.seq > this.collabWindow.currentSeq
                else if ((locSegment.seq! > this.collabWindow.minSeq) &&
                    MergeTree.options.zamboniSegments) {
                    this.addToLRUSet(locSegment, locSegment.seq!);
                }
            }
        };
        const onLeaf = (segment: ISegment | undefined, _pos: number, context: InsertContext) => {
            const segmentChanges: ISegmentChanges = {};
            if (segment) {
                // Insert before segment
                segmentChanges.replaceCurrent = context.candidateSegment;
                segmentChanges.next = segment;
            } else {
                segmentChanges.next = context.candidateSegment;
            }
            return segmentChanges;
        };

        // TODO: build tree from segs and insert all at once
        let insertPos = pos;
        for (const newSegment of newSegments) {
            segIsLocal = false;
            if (newSegment.cachedLength > 0) {
                newSegment.seq = seq;
                newSegment.localSeq = localSeq;
                newSegment.clientId = clientId;
                if (Marker.is(newSegment)) {
                    const markerId = newSegment.getId();
                    if (markerId) {
                        this.mapIdToSegment(markerId, newSegment);
                    }
                }

                const splitNode = this.insertingWalk(this.root, insertPos, refSeq, clientId, seq,
                    { leaf: onLeaf, candidateSegment: newSegment, continuePredicate: continueFrom });

                if (newSegment.parent === undefined) {
                    throw new Error(`MergeTree insert failed: ${JSON.stringify({
                        currentSeq: this.collabWindow.currentSeq,
                        minSeq: this.collabWindow.minSeq,
                        segSeq: newSegment.seq,
                    })}`);
                }

                this.updateRoot(splitNode);
                saveIfLocal(newSegment);

                insertPos += newSegment.cachedLength;
            }
        }
    }
    private readonly splitLeafSegment = (segment: ISegment | undefined, pos: number): ISegmentChanges => {
        if (!(pos > 0 && segment)) {
            return {};
        }

        const next = segment.splitAt(pos)!;
        if (this.mergeTreeMaintenanceCallback) {
            this.mergeTreeMaintenanceCallback({
                operation: MergeTreeMaintenanceType.SPLIT,
                deltaSegments: [{ segment }, { segment: next }],
            },
                undefined);
        }

        return { next };
    };

    private ensureIntervalBoundary(pos: number, refSeq: number, clientId: number) {
        const splitNode = this.insertingWalk(this.root, pos, refSeq, clientId, TreeMaintenanceSequenceNumber,
            { leaf: this.splitLeafSegment });
        this.updateRoot(splitNode);
    }

    // Assume called only when pos == len
    private breakTie(pos: number, node: IMergeNode, seq: number) {
        if (node.isLeaf()) {
            if (pos === 0) {
                // normalize the seq numbers
                // if the new seg is local (UnassignedSequenceNumber) give it the highest possible
                // seq for comparison, as it will get a seq higher than any other seq once sequences
                // if the current seg is local (UnassignedSequenceNumber) give it the second highest
                // possible seq, as the highest is reserved for the previous.
                const newSeq = seq === UnassignedSequenceNumber ? Number.MAX_SAFE_INTEGER : seq;
                const segSeq = node.seq === UnassignedSequenceNumber ? Number.MAX_SAFE_INTEGER - 1 : node.seq ?? 0;
                return newSeq > segSeq;
            }
            return false;
        } else {
            return true;
        }
    }

    // Visit segments starting from node's left siblings, then up to node's parent
    private leftExcursion(node: IMergeNode, leafAction: ISegmentAction<undefined>) {
        let go = true;
        let startNode = node;
        let parent = startNode.parent;
        while (parent) {
            const children = parent.children;
            let childIndex: number;
            let _node: IMergeNode;
            let matchedStart = false;
            for (childIndex = parent.childCount - 1; childIndex >= 0; childIndex--) {
                _node = children[childIndex];
                if (matchedStart) {
                    if (!_node.isLeaf()) {
                        const childBlock = _node;
                        go = this.nodeMapReverse(childBlock, leafAction, 0, UniversalSequenceNumber,
                            this.collabWindow.clientId);
                    } else {
                        go = leafAction(_node, 0, UniversalSequenceNumber, this.collabWindow.clientId, 0, 0, undefined);
                    }
                    if (!go) {
                        return;
                    }
                } else {
                    matchedStart = (startNode === _node);
                }
            }
            startNode = parent;
            parent = parent.parent;
        }
    }

    /**
     * Visit segments starting from node's right siblings, then up to node's parent.
     * All segments past `node` are visited, regardless of their visibility.
     */
    private rightExcursion(node: IMergeNode, leafAction: (seg: ISegment) => boolean) {
        let go = true;
        let startNode = node;
        let parent = startNode.parent;
        while (parent) {
            const children = parent.children;
            let childIndex: number;
            let _node: IMergeNode;
            let matchedStart = false;
            for (childIndex = 0; childIndex < parent.childCount; childIndex++) {
                _node = children[childIndex];
                if (matchedStart) {
                    if (!_node.isLeaf()) {
                        const childBlock = _node;
                        go = this.walkAllSegments(childBlock, leafAction);
                    } else {
                        go = leafAction(_node);
                    }
                    if (!go) {
                        return;
                    }
                } else {
                    matchedStart = (startNode === _node);
                }
            }
            startNode = parent;
            parent = parent.parent;
        }
    }

    private insertingWalk(
        block: IMergeBlock, pos: number, refSeq: number, clientId: number, seq: number,
        context: InsertContext) {
        let _pos = pos;
        const children = block.children;
        let childIndex: number;
        let child: IMergeNode;
        let newNode: IMergeNode | undefined;
        let fromSplit: IMergeBlock | undefined;
        for (childIndex = 0; childIndex < block.childCount; childIndex++) {
            child = children[childIndex];
            const len = this.nodeLength(child, refSeq, clientId);
            if (len === undefined) {
                // if the seg len in undefined, the segment
                // will be removed, so should just be skipped for now
                continue;
            }

            if ((_pos < len) || ((_pos === len) && this.breakTie(_pos, child, seq))) {
                // Found entry containing pos
                if (!child.isLeaf()) {
                    const childBlock = child;
                    // Internal node
                    const splitNode = this.insertingWalk(childBlock, _pos, refSeq, clientId,
                        seq, context);
                    if (splitNode === undefined) {
                        if (context.structureChange) {
                            this.nodeUpdateLengthNewStructure(block);
                        } else {
                            this.blockUpdateLength(block, seq, clientId);
                        }
                        return undefined;
                    } else if (splitNode === MergeTree.theUnfinishedNode) {
                        _pos -= len; // Act as if shifted segment
                        continue;
                    } else {
                        newNode = splitNode;
                        fromSplit = splitNode;
                        childIndex++; // Insert after
                    }
                } else {
                    const segment = child;
                    const segmentChanges = context.leaf(segment, _pos, context);
                    if (segmentChanges.replaceCurrent) {
                        block.assignChild(segmentChanges.replaceCurrent, childIndex, false);
                        segmentChanges.replaceCurrent.ordinal = child.ordinal;
                    }
                    if (segmentChanges.next) {
                        newNode = segmentChanges.next;
                        childIndex++; // Insert after
                    } else {
                        // No change
                        if (context.structureChange) {
                            this.nodeUpdateLengthNewStructure(block);
                        }
                        return undefined;
                    }
                }
                break;
            } else {
                _pos -= len;
            }
        }
        if (!newNode) {
            if (_pos === 0) {
                if ((seq !== UnassignedSequenceNumber) && context.continuePredicate &&
                    context.continuePredicate(block)) {
                    return MergeTree.theUnfinishedNode;
                } else {
                    const segmentChanges = context.leaf(undefined, _pos, context);
                    newNode = segmentChanges.next;
                    // Assert segmentChanges.replaceCurrent === undefined
                }
            }
        }
        if (newNode) {
            for (let i = block.childCount; i > childIndex; i--) {
                block.children[i] = block.children[i - 1];
                block.children[i].index = i;
            }
            block.assignChild(newNode, childIndex, false);
            block.childCount++;
            block.setOrdinal(newNode, childIndex);
            if (block.childCount < MaxNodesInBlock) {
                if (fromSplit) {
                    this.nodeUpdateOrdinals(fromSplit);
                }
                if (context.structureChange) {
                    this.nodeUpdateLengthNewStructure(block);
                } else {
                    this.blockUpdateLength(block, seq, clientId);
                }
                return undefined;
            } else {
                // Don't update ordinals because higher block will do it
                return this.split(block);
            }
        } else {
            return undefined;
        }
    }

    private split(node: IMergeBlock) {
        const halfCount = MaxNodesInBlock / 2;
        const newNode = this.makeBlock(halfCount);
        node.childCount = halfCount;
        // Update ordinals to reflect lowered child count
        this.nodeUpdateOrdinals(node);
        for (let i = 0; i < halfCount; i++) {
            newNode.assignChild(node.children[halfCount + i], i, false);
            node.children[halfCount + i] = undefined!;
        }
        this.nodeUpdateLengthNewStructure(node);
        this.nodeUpdateLengthNewStructure(newNode);
        return newNode;
    }

    private nodeUpdateOrdinals(block: IMergeBlock) {
        for (let i = 0; i < block.childCount; i++) {
            const child = block.children[i];
            block.setOrdinal(child, i);
            if (!child.isLeaf()) {
                this.nodeUpdateOrdinals(child);
            }
        }
    }

    /**
     * Annotate a range with properties
     * @param start - The inclusive start position of the range to annotate
     * @param end - The exclusive end position of the range to annotate
     * @param props - The properties to annotate the range with
     * @param combiningOp - Optional. Specifies how to combine values for the property, such as "incr" for increment.
     * @param refSeq - The reference sequence number to use to apply the annotate
     * @param clientId - The id of the client making the annotate
     * @param seq - The sequence number of the annotate operation
     * @param opArgs - The op args for the annotate op. this is passed to the merge tree callback if there is one
     */
    public annotateRange(
        start: number, end: number, props: PropertySet, combiningOp: ICombiningOp | undefined, refSeq: number,
        clientId: number, seq: number, opArgs: IMergeTreeDeltaOpArgs) {
        this.ensureIntervalBoundary(start, refSeq, clientId);
        this.ensureIntervalBoundary(end, refSeq, clientId);
        const deltaSegments: IMergeTreeSegmentDelta[] = [];
        const localSeq = seq === UnassignedSequenceNumber ? ++this.collabWindow.localSeq : undefined;
        let segmentGroup: SegmentGroup | undefined;

        const annotateSegment = (segment: ISegment) => {
            const propertyDeltas = segment.addProperties(props, combiningOp, seq, this.collabWindow);
            deltaSegments.push({ segment, propertyDeltas });
            if (this.collabWindow.collaborating) {
                if (seq === UnassignedSequenceNumber) {
                    segmentGroup = this.addToPendingList(segment, segmentGroup, localSeq);
                } else {
                    if (MergeTree.options.zamboniSegments) {
                        this.addToLRUSet(segment, seq);
                    }
                }
            }
            return true;
        };

        this.mapRange({ leaf: annotateSegment }, refSeq, clientId, undefined, start, end);

        // OpArgs == undefined => test code
        if (this.mergeTreeDeltaCallback && deltaSegments.length > 0) {
            this.mergeTreeDeltaCallback(
                opArgs,
                {
                    operation: MergeTreeDeltaType.ANNOTATE,
                    deltaSegments,
                });
        }
        if (this.collabWindow.collaborating && (seq !== UnassignedSequenceNumber)) {
            if (MergeTree.options.zamboniSegments) {
                this.zamboniSegments();
            }
        }
    }

    public markRangeRemoved(
        start: number,
        end: number,
        refSeq: number,
        clientId: number,
        seq: number,
        overwrite = false,
        opArgs: IMergeTreeDeltaOpArgs,
    ) {
        let _overwrite = overwrite;
        this.ensureIntervalBoundary(start, refSeq, clientId);
        this.ensureIntervalBoundary(end, refSeq, clientId);
        let segmentGroup: SegmentGroup;
        const removedSegments: IMergeTreeSegmentDelta[] = [];
        const localOverlapWithRefs: ISegment[] = [];
        const localSeq = seq === UnassignedSequenceNumber ? ++this.collabWindow.localSeq : undefined;
        const markRemoved = (segment: ISegment, pos: number, _start: number, _end: number) => {
            const existingRemovalInfo = toRemovalInfo(segment);
            if (existingRemovalInfo !== undefined) {
                _overwrite = true;
                if (existingRemovalInfo.removedSeq === UnassignedSequenceNumber) {
                    // we removed this locally, but someone else removed it first
                    // so put them at the head of the list
                    // the list isn't ordered, but we
                    // keep first removal at the head.
                    existingRemovalInfo.removedClientIds.unshift(clientId);
                    existingRemovalInfo.removedSeq = seq;
                    segment.localRemovedSeq = undefined;
                    if (segment.localRefs?.empty === false) {
                        localOverlapWithRefs.push(segment);
                    }
                } else {
                    // Do not replace earlier sequence number for remove
                    existingRemovalInfo.removedClientIds.push(clientId);
                }
            } else {
                segment.removedClientIds = [clientId];
                segment.removedSeq = seq;
                segment.localRemovedSeq = localSeq;

                removedSegments.push({ segment });
            }

            // Save segment so can assign removed sequence number when acked by server
            if (this.collabWindow.collaborating) {
                if (segment.removedSeq === UnassignedSequenceNumber && clientId === this.collabWindow.clientId) {
                    segmentGroup = this.addToPendingList(segment, segmentGroup, localSeq);
                } else {
                    if (MergeTree.options.zamboniSegments) {
                        this.addToLRUSet(segment, seq);
                    }
                }
            }
            return true;
        };
        const afterMarkRemoved = (node: IMergeBlock, pos: number, _start: number, _end: number) => {
            if (_overwrite) {
                this.nodeUpdateLengthNewStructure(node);
            } else {
                this.blockUpdateLength(node, seq, clientId);
            }
            return true;
        };
        this.mapRange({ leaf: markRemoved, post: afterMarkRemoved }, refSeq, clientId, undefined, start, end);
        // these segments are already viewed as being removed locally and are not event-ed
        // so can slide immediately
        localOverlapWithRefs.forEach((s) => this.slideReferences(s, s.localRefs!));
        // opArgs == undefined => test code
        if (this.mergeTreeDeltaCallback && removedSegments.length > 0) {
            this.mergeTreeDeltaCallback(
                opArgs,
                {
                    operation: MergeTreeDeltaType.REMOVE,
                    deltaSegments: removedSegments,
                });
        }
        const pending = this.collabWindow.collaborating && clientId === this.collabWindow.clientId;
        // these events are newly removed
        // so we slide after eventing in case the consumer wants to make reference
        // changes at remove time, like add a ref to track undo redo.
        removedSegments.forEach(
            (rSeg) => this.updateSegmentRefsAfterMarkRemoved(rSeg.segment, pending));

        if (this.collabWindow.collaborating && (seq !== UnassignedSequenceNumber)) {
            if (MergeTree.options.zamboniSegments) {
                this.zamboniSegments();
            }
        }
    }

    private nodeUpdateLengthNewStructure(node: IMergeBlock, recur = false) {
        this.blockUpdate(node);
        if (this.collabWindow.collaborating) {
            node.partialLengths = PartialSequenceLengths.combine(this, node, this.collabWindow, recur);
        }
    }

    public removeLocalReferencePosition(lref: LocalReferencePosition): LocalReferencePosition | undefined {
        const segment = lref.getSegment();
        if (segment) {
            const removedRefs = segment?.localRefs?.removeLocalRef(lref);
            if (removedRefs !== undefined) {
                this.blockUpdatePathLengths(segment.parent, TreeMaintenanceSequenceNumber,
                    LocalClientId);
            }
            return removedRefs;
        }
    }
    public createLocalReferencePosition(
        segment: ISegment, offset: number, refType: ReferenceType, properties: PropertySet | undefined,
    ): LocalReferencePosition {
        if (isRemoved(segment)) {
            if (!refTypeIncludesFlag(refType, ReferenceType.SlideOnRemove | ReferenceType.Transient)) {
                throw new UsageError(
                    "Can only create SlideOnRemove or Transient local reference position on a removed segment");
            }
        }
        const localRefs = segment.localRefs ?? new LocalReferenceCollection(segment);
        segment.localRefs = localRefs;

        const segRef = localRefs.createLocalRef(offset, refType, properties);

        this.blockUpdatePathLengths(segment.parent, TreeMaintenanceSequenceNumber,
            LocalClientId);
        return segRef;
    }

    private blockUpdate(block: IMergeBlock) {
        let len = 0;
        const hierBlock = block.hierBlock();
        if (hierBlock) {
            hierBlock.rightmostTiles = createMap<Marker>();
            hierBlock.leftmostTiles = createMap<Marker>();
            hierBlock.rangeStacks = {};
        }
        for (let i = 0; i < block.childCount; i++) {
            const child = block.children[i];
            len += nodeTotalLength(this, child) ?? 0;
            if (hierBlock) {
                addNodeReferences(
                    this,
                    child,
                    hierBlock.rightmostTiles,
                    hierBlock.leftmostTiles,
                    hierBlock.rangeStacks);
                }
            if (this.blockUpdateActions) {
                this.blockUpdateActions.child(block, i);
            }
        }
        block.cachedLength = len;
    }

    private blockUpdatePathLengths(
        startBlock: IMergeBlock | undefined,
        seq: number,
        clientId: number,
        newStructure = false,
    ) {
        let block: IMergeBlock | undefined = startBlock;
        while (block !== undefined) {
            if (newStructure) {
                this.nodeUpdateLengthNewStructure(block);
            } else {
                this.blockUpdateLength(block, seq, clientId);
            }
            block = block.parent;
        }
    }

    private blockUpdateLength(node: IMergeBlock, seq: number, clientId: number) {
        this.blockUpdate(node);
        if (
            this.collabWindow.collaborating
            && seq !== UnassignedSequenceNumber
            && seq !== TreeMaintenanceSequenceNumber
        ) {
            if (
                node.partialLengths !== undefined
                && MergeTree.options.incrementalUpdate
                && clientId !== NonCollabClient
            ) {
                node.partialLengths.update(this, node, seq, clientId, this.collabWindow);
            } else {
                node.partialLengths = PartialSequenceLengths.combine(this, node, this.collabWindow);
            }
        }
    }

    public map<TClientData>(
        actions: SegmentActions<TClientData>,
        refSeq: number,
        clientId: number,
        accum: TClientData,
    ) {
        // TODO: optimize to avoid comparisons
        this.nodeMap(this.root, actions, 0, refSeq, clientId, accum);
    }

    public mapRange<TClientData>(
        actions: SegmentActions<TClientData>,
        refSeq: number,
        clientId: number,
        accum: TClientData,
        start?: number,
        end?: number,
        splitRange: boolean = false,
    ) {
        if (splitRange) {
            if (start) {
                this.ensureIntervalBoundary(start, refSeq, clientId);
            }
            if (end) {
                this.ensureIntervalBoundary(end, refSeq, clientId);
            }
        }
        this.nodeMap(this.root, actions, 0, refSeq, clientId, accum, start, end);
    }

    /**
     * @deprecated  for internal use only. public export will be removed.
     * @internal
     */
    public incrementalBlockMap<TContext>(stateStack: Stack<IncrementalMapState<TContext>>) {
        while (!stateStack.empty()) {
            // We already check the stack is not empty
            const state = stateStack.top()!;
            if (state.op !== IncrementalExecOp.Go) {
                return;
            }
            if (state.childIndex === 0) {
                if (state.start === undefined) {
                    state.start = 0;
                }
                if (state.end === undefined) {
                    state.end = this.blockLength(state.block, state.refSeq, state.clientId);
                }

                if (state.actions.pre) {
                    state.actions.pre(state);
                }
            }
            if ((state.op === IncrementalExecOp.Go) && (state.childIndex < state.block.childCount)) {
                const child = state.block.children[state.childIndex];
                const len = this.nodeLength(child, state.refSeq, state.clientId) ?? 0;
                if ((len > 0) && (state.start < len) && (state.end > 0)) {
                    if (!child.isLeaf()) {
                        const childState = new IncrementalMapState(child, state.actions, state.pos,
                            state.refSeq, state.clientId, state.context, state.start, state.end, 0);
                        stateStack.push(childState);
                    } else {
                        state.actions.leaf(child, state);
                    }
                }
                state.pos += len;
                state.start -= len;
                state.end -= len;
                state.childIndex++;
            } else {
                if (state.childIndex === state.block.childCount) {
                    if ((state.op === IncrementalExecOp.Go) && state.actions.post) {
                        state.actions.post(state);
                    }
                    stateStack.pop();
                }
            }
        }
    }

    private nodeMap<TClientData>(
        node: IMergeBlock, actions: SegmentActions<TClientData>, pos: number, refSeq: number,
        clientId: number, accum: TClientData, start?: number, end?: number) {
        let _start = start;
        let _end = end;
        let _pos = pos;
        if (_start === undefined) {
            _start = 0;
        }
        if (_end === undefined) {
            _end = this.blockLength(node, refSeq, clientId);
        }
        let go = true;
        if (actions.pre) {
            go = actions.pre(node, _pos, refSeq, clientId, _start, _end, accum);
            if (!go) {
                // Cancel this node but not entire traversal
                return true;
            }
        }
        const children = node.children;
        for (let childIndex = 0; childIndex < node.childCount; childIndex++) {
            const child = children[childIndex];
            const len = this.nodeLength(child, refSeq, clientId) ?? 0;
            if (go && (_end > 0) && (len > 0) && (_start < len)) {
                // Found entry containing pos
                if (!child.isLeaf()) {
                    if (go) {
                        go = this.nodeMap(child, actions, _pos, refSeq, clientId, accum, _start, _end);
                    }
                } else {
                    if (actions.leaf) {
                        go = actions.leaf(child, _pos, refSeq, clientId, _start, _end, accum);
                    }
                }
            }
            if (!go) {
                break;
            }
            if (actions.shift) {
                actions.shift(child, _pos, refSeq, clientId, _start, _end, accum);
            }
            _pos += len;
            _start -= len;
            _end -= len;
        }
        if (go && actions.post) {
            go = actions.post(node, _pos, refSeq, clientId, _start, _end, accum);
        }

        return go;
    }

    // Invokes the leaf action for all segments.  Note that *all* segments are visited
    // regardless of if they would be visible to the current `clientId` and `refSeq`.
    public walkAllSegments<TClientData>(
        block: IMergeBlock,
        action: (segment: ISegment, accum?: TClientData) => boolean,
        accum?: TClientData,
    ): boolean {
        let go = true;
        const children = block.children;
        for (let childIndex = 0; go && childIndex < block.childCount; childIndex++) {
            const child = children[childIndex];
            go = child.isLeaf()
                ? action(child, accum)
                : this.walkAllSegments(child, action, accum);
        }
        return go;
    }

    // Straight call every segment; goes until leaf action returns false
    private nodeMapReverse(
        block: IMergeBlock, leafAction: ISegmentAction<undefined>, pos: number, refSeq: number,
        clientId: number) {
        let go = true;
        const children = block.children;
        for (let childIndex = block.childCount - 1; childIndex >= 0; childIndex--) {
            const child = children[childIndex];
            if (go) {
                // Found entry containing pos
                if (!child.isLeaf()) {
                    if (go) {
                        go = this.nodeMapReverse(child, leafAction, pos, refSeq, clientId);
                    }
                } else {
                    go = leafAction(child, pos, refSeq, clientId, 0, 0, undefined);
                }
            }
            if (!go) {
                break;
            }
        }
        return go;
    }
}<|MERGE_RESOLUTION|>--- conflicted
+++ resolved
@@ -98,101 +98,11 @@
     return removalInfo !== undefined && removalInfo.removedSeq !== UnassignedSequenceNumber;
 }
 
-<<<<<<< HEAD
-/**
- * A segment representing a portion of the merge tree.
- */
-export interface ISegment extends IMergeNodeCommon, Partial<IRemovalInfo> {
-    readonly type: string;
-    readonly segmentGroups: SegmentGroupCollection;
-    readonly trackingCollection: TrackingGroupCollection;
-    propertyManager?: PropertiesManager;
-    localSeq?: number;
-    localRemovedSeq?: number;
-    seq?: number;  // If not present assumed to be previous to window min
-    clientId: number;
-    localRefs?: LocalReferenceCollection;
-    properties?: PropertySet;
-    addProperties(
-        newProps: PropertySet,
-        op?: ICombiningOp,
-        seq?: number,
-        collabWindow?: CollaborationWindow,
-    ): PropertySet | undefined;
-    clone(): ISegment;
-    canAppend(segment: ISegment): boolean;
-    append(segment: ISegment): void;
-    splitAt(pos: number): ISegment | undefined;
-    toJSONObject(): any;
-    /**
-     * Acks the current segment against the segment group, op, and merge tree.
-     *
-     * Throws error if the segment state doesn't match segment group or op.
-     * E.g. Segment group not first is pending queue.
-     * Inserted segment does not have unassigned sequence number.
-     *
-     * Returns true if the op modifies the segment, otherwise false.
-     * The only current false case is overlapping remove, where a segment is removed
-     * by a previously sequenced operation before the current operation is acked.
-     */
-    ack(segmentGroup: SegmentGroup, opArgs: IMergeTreeDeltaOpArgs, mergeTree: MergeTree): boolean;
-}
-
-export interface IMarkerModifiedAction {
-    // eslint-disable-next-line @typescript-eslint/prefer-function-type
-    (marker: Marker): void;
-}
-
-export interface ISegmentAction<TClientData> {
-    // eslint-disable-next-line @typescript-eslint/prefer-function-type
-    (segment: ISegment, pos: number, refSeq: number, clientId: number, start: number,
-        end: number, accum: TClientData): boolean;
-}
-
-export interface ISegmentChanges {
-    next?: ISegment;
-    replaceCurrent?: ISegment;
-}
-
-export interface BlockAction<TClientData> {
-    // eslint-disable-next-line @typescript-eslint/prefer-function-type
-    (
-        block: IMergeBlock,
-        pos: number,
-        refSeq: number,
-        clientId: number,
-        start: number | undefined,
-        end: number | undefined,
-        accum: TClientData,
-    ): boolean;
-}
-
-export interface NodeAction<TClientData> {
-    // eslint-disable-next-line @typescript-eslint/prefer-function-type
-    (
-        node: IMergeNode,
-        pos: number,
-        refSeq: number,
-        clientId: number,
-        start: number | undefined,
-        end: number | undefined,
-        clientData: TClientData,
-    ): boolean;
-}
-
-export interface IncrementalSegmentAction<TContext> {
-    (segment: ISegment, state: IncrementalMapState<TContext>);
-}
-
-export interface IncrementalBlockAction<TContext> {
-    (state: IncrementalMapState<TContext>);
-=======
 function nodeTotalLength(mergeTree: MergeTree, node: IMergeNode) {
     if (!node.isLeaf()) {
         return node.cachedLength;
     }
     return mergeTree.localNetLength(node);
->>>>>>> 55b898b1
 }
 
 const LRUSegmentComparer: Comparer<LRUSegment> = {
