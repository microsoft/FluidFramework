--- conflicted
+++ resolved
@@ -1844,19 +1844,12 @@
 		for (childIndex = 0; childIndex < block.childCount; childIndex++) {
 			child = children[childIndex];
 			// removed blocks below the min seq will have an undefined length, and be skipped
-<<<<<<< HEAD
-			// however if it is the last block in the tree we don't want to skip it, so we correctly
-			// walk down the far edge of the tree.
-			const isLastChild = childIndex === block.childCount - 1;
-			const len =
-				this.nodeLength(child, perspective) ?? (isLastBlock && isLastChild ? 0 : undefined);
-=======
 			// however if it is the last block in the layer of the tree we don't want to skip it, so we correctly
 			// walk down the far edge of the tree.
 			const isLastChildOfLastBlock = isLastBlock && childIndex === block.childCount - 1;
 			const len =
 				this.nodeLength(child, perspective) ?? (isLastChildOfLastBlock ? 0 : undefined);
->>>>>>> 6bfd2589
+
 
 			if (len === undefined) {
 				// if the seg len is undefined, the segment
@@ -1891,11 +1884,7 @@
 						perspective,
 						stamp,
 						context,
-<<<<<<< HEAD
-						isLastBlock && isLastChild,
-=======
 						isLastChildOfLastBlock,
->>>>>>> 6bfd2589
 					);
 					hadChanges ||= insertResult.hadChanges;
 					if (insertResult.remainder === undefined) {
