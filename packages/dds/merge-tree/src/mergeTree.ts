--- conflicted
+++ resolved
@@ -10,6 +10,7 @@
 
 import { assert } from "@fluidframework/common-utils";
 import { UsageError } from "@fluidframework/container-utils";
+import { AttributionKey } from "@fluidframework/runtime-definitions";
 import { IAttributionCollectionSerializer } from "./attributionCollection";
 import { Comparer, Heap, List, ListNode, Stack } from "./collections";
 import {
@@ -21,7 +22,6 @@
 } from "./constants";
 import { LocalReferenceCollection, LocalReferencePosition } from "./localReference";
 import {
-	AttributionKey,
 	BaseSegment,
 	BlockAction,
 	BlockUpdateActions,
@@ -452,9 +452,6 @@
 	 */
 	track?: boolean;
 
-<<<<<<< HEAD
-	interpreter?: IAttributionInterpreter;
-=======
 	/**
 	 * Provides a policy for how to track attribution data on segments.
 	 * This option must be provided if either:
@@ -494,7 +491,6 @@
 	 * @internal
 	 */
 	serializer: IAttributionCollectionSerializer;
->>>>>>> 1984887c
 }
 
 /**
@@ -528,8 +524,6 @@
 		insertAfterRemovedSegs: true,
 		zamboniSegments: true,
 	};
-
-	private readonly interpreter: IAttributionInterpreter;
 
 	private static readonly initBlockUpdateActions: BlockUpdateActions;
 	private static readonly theUnfinishedNode = <IMergeBlock>{ childCount: -1 };
@@ -562,11 +556,7 @@
 	public constructor(public options?: IMergeTreeOptions) {
 		this._root = this.makeBlock(0);
 		this._root.mergeTree = this;
-<<<<<<< HEAD
-		this.interpreter = options?.attribution?.interpreter ?? defaultInterpreter;
-=======
 		this.attributionPolicy = options?.attribution?.policyFactory?.();
->>>>>>> 1984887c
 	}
 
 	private _root: IRootMergeBlock;
@@ -1300,19 +1290,7 @@
 		if (pendingSegmentGroup !== undefined) {
 			const deltaSegments: IMergeTreeSegmentDelta[] = [];
 			pendingSegmentGroup.segments.map((pendingSegment) => {
-<<<<<<< HEAD
-				const attributionDeltas = this.options?.attribution?.track
-					? this.interpreter.getAttributionChanges(pendingSegment, opArgs.op, seq)
-					: undefined;
-				const overlappingRemove = !pendingSegment.ack(
-					pendingSegmentGroup,
-					opArgs,
-					attributionDeltas,
-				);
-
-=======
 				const overlappingRemove = !pendingSegment.ack(pendingSegmentGroup, opArgs);
->>>>>>> 1984887c
 				overwrite = overlappingRemove || overwrite;
 
 				if (!overlappingRemove && opArgs.op.type === MergeTreeDeltaType.REMOVE) {
@@ -1432,21 +1410,21 @@
 			seq === UnassignedSequenceNumber ? ++this.collabWindow.localSeq : undefined;
 
 		this.blockInsert(pos, refSeq, clientId, seq, localSeq, segments);
-		for (const newSegment of segments) {
-			if (this.options?.attribution?.track && seq !== UnassignedSequenceNumber) {
-				if (!newSegment.attribution && opArgs !== undefined) {
-					newSegment.attribution = new AttributionCollection(newSegment.cachedLength);
-					const deltas = this.interpreter.getAttributionChanges(
-						newSegment,
-						opArgs.op,
-						seq,
-					);
-					if (deltas) {
-						newSegment.attribution.ackDeltas(deltas, newSegment.propertyManager);
-					}
-				}
-			}
-		}
+		// for (const newSegment of segments) {
+		// 	if (this.options?.attribution?.track && seq !== UnassignedSequenceNumber) {
+		// 		if (!newSegment.attribution && opArgs !== undefined) {
+		// 			newSegment.attribution = new AttributionCollection(newSegment.cachedLength);
+		// 			const deltas = this.interpreter.getAttributionChanges(
+		// 				newSegment,
+		// 				opArgs.op,
+		// 				seq,
+		// 			);
+		// 			if (deltas) {
+		// 				newSegment.attribution.ackDeltas(deltas, newSegment.propertyManager);
+		// 			}
+		// 		}
+		// 	}
+		// }
 
 		// opArgs == undefined => loading snapshot or test code
 		if (opArgs !== undefined) {
@@ -1970,18 +1948,18 @@
 					if (MergeTree.options.zamboniSegments) {
 						this.addToLRUSet(segment, seq);
 					}
-					if (this.options?.attribution?.track && seq !== UnassignedSequenceNumber) {
-						if (segment.attribution && opArgs !== undefined) {
-							const deltas = this.interpreter.getAttributionChanges(
-								segment,
-								opArgs.op,
-								seq,
-							);
-							if (deltas) {
-								segment.attribution.ackDeltas(deltas, segment.propertyManager);
-							}
-						}
-					}
+					// if (this.options?.attribution?.track && seq !== UnassignedSequenceNumber) {
+					// 	if (segment.attribution && opArgs !== undefined) {
+					// 		const deltas = this.interpreter.getAttributionChanges(
+					// 			segment,
+					// 			opArgs.op,
+					// 			seq,
+					// 		);
+					// 		if (deltas) {
+					// 			segment.attribution.ackDeltas(deltas, segment.propertyManager);
+					// 		}
+					// 	}
+					// }
 				}
 			}
 			return true;
