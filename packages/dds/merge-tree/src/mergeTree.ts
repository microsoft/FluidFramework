--- conflicted
+++ resolved
@@ -492,12 +492,7 @@
     public mergeTreeDeltaCallback?: MergeTreeDeltaCallback;
     public mergeTreeMaintenanceCallback?: MergeTreeMaintenanceCallback;
 
-<<<<<<< HEAD
     public constructor(public options?: IMergeTreeOptions) {
-        this.root = this.makeBlock(0);
-=======
-    // TODO: make and use interface describing options
-    public constructor(public options?: PropertySet) {
         this._root = this.makeBlock(0);
         this._root.mergeTree = this;
     }
@@ -510,7 +505,6 @@
     public set root(value) {
         this._root = value;
         value.mergeTree = this;
->>>>>>> 36ce8564
     }
 
     private makeBlock(childCount: number) {
