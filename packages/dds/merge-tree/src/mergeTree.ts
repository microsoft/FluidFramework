/*!
 * Copyright (c) Microsoft Corporation and contributors. All rights reserved.
 * Licensed under the MIT License.
 */

/* eslint-disable @typescript-eslint/no-non-null-assertion */
/* eslint-disable no-bitwise */

import { assert } from "@fluidframework/core-utils";
import { DataProcessingError, UsageError } from "@fluidframework/telemetry-utils";
import { IAttributionCollectionSerializer } from "./attributionCollection";
import { Comparer, Heap, DoublyLinkedList, ListNode } from "./collections";
import {
	NonCollabClient,
	TreeMaintenanceSequenceNumber,
	UnassignedSequenceNumber,
	UniversalSequenceNumber,
} from "./constants";
import {
	anyLocalReferencePosition,
	filterLocalReferencePositions,
	LocalReferenceCollection,
	LocalReferencePosition,
	SlidingPreference,
} from "./localReference";
import {
	BlockAction,
	CollaborationWindow,
	IHierBlock,
	IMergeBlock,
	IMergeLeaf,
	IMergeNode,
	IMoveInfo,
	InsertContext,
	IRemovalInfo,
	ISegment,
	ISegmentAction,
	ISegmentChanges,
	Marker,
	MaxNodesInBlock,
	MergeBlock,
	MinListener,
	reservedMarkerIdKey,
	SegmentGroup,
	toMoveInfo,
	seqLTE,
	toRemovalInfo,
} from "./mergeTreeNodes";
import {
	IMergeTreeDeltaOpArgs,
	IMergeTreeSegmentDelta,
	MergeTreeDeltaCallback,
	MergeTreeMaintenanceCallback,
	MergeTreeMaintenanceType,
} from "./mergeTreeDeltaCallback";
import { createAnnotateRangeOp, createInsertSegmentOp, createRemoveRangeOp } from "./opBuilder";
import {
	ICombiningOp,
	IMergeTreeDeltaOp,
	IRelativePosition,
	MergeTreeDeltaType,
	ReferenceType,
} from "./ops";
import { PartialSequenceLengths } from "./partialLengths";
import { createMap, extend, extendIfUndefined, MapLike, PropertySet } from "./properties";
import {
	refTypeIncludesFlag,
	ReferencePosition,
	DetachedReferencePosition,
	refGetTileLabels,
	refHasTileLabel,
} from "./referencePositions";
import { PropertiesRollback } from "./segmentPropertiesManager";
import {
	backwardExcursion,
	depthFirstNodeWalk,
	forwardExcursion,
	NodeAction,
	walkAllChildSegments,
} from "./mergeTreeNodeWalk";
import type { TrackingGroup } from "./mergeTreeTracking";
import { zamboniSegments } from "./zamboni";
import { Client } from "./client";
import { EndOfTreeSegment, StartOfTreeSegment } from "./endOfTreeSegment";

/**
 * someday we may split tree leaves from segments, but for now they are the same
 * this is just a convenience type that makes it clear that we need something that is both a segment and a leaf node
 */
export type ISegmentLeaf = ISegment & IMergeLeaf;

const minListenerComparer: Comparer<MinListener> = {
	min: {
		minRequired: Number.MIN_VALUE,
		onMinGE: () => {
			assert(false, 0x048 /* "onMinGE()" */);
		},
	},
	compare: (a, b) => a.minRequired - b.minRequired,
};

function wasRemovedAfter(seg: ISegment, seq: number): boolean {
	return (
		seg.removedSeq !== UnassignedSequenceNumber &&
		(seg.removedSeq === undefined || seg.removedSeq > seq)
	);
}

function markSegmentMoved(seg: ISegment, moveInfo: IMoveInfo): void {
	seg.moveDst = moveInfo.moveDst;
	seg.movedClientIds = moveInfo.movedClientIds.slice();
	seg.movedSeqs = [moveInfo.movedSeq];
	seg.movedSeq = moveInfo.movedSeq;
	seg.localMovedSeq = moveInfo.localMovedSeq;
	seg.wasMovedOnInsert = moveInfo.wasMovedOnInsert;
}

function isMoved(segment: ISegment): boolean {
	return toMoveInfo(segment) !== undefined;
}

function isRemoved(segment: ISegment): boolean {
	return toRemovalInfo(segment) !== undefined;
}

function isRemovedAndAcked(segment: ISegment): segment is ISegment & IRemovalInfo {
	const removalInfo = toRemovalInfo(segment);
	return removalInfo !== undefined && removalInfo.removedSeq !== UnassignedSequenceNumber;
}

function isMovedAndAcked(segment: ISegment): boolean {
	const moveInfo = toMoveInfo(segment);
	return moveInfo !== undefined && moveInfo.movedSeq !== UnassignedSequenceNumber;
}

function isRemovedAndAckedOrMovedAndAcked(segment: ISegment): boolean {
	return isRemovedAndAcked(segment) || isMovedAndAcked(segment);
}

function nodeTotalLength(mergeTree: MergeTree, node: IMergeNode): number | undefined {
	if (!node.isLeaf()) {
		return node.cachedLength;
	}
	return mergeTree.localNetLength(node);
}

const LRUSegmentComparer: Comparer<LRUSegment> = {
	min: { maxSeq: -2 },
	compare: (a, b) => a.maxSeq - b.maxSeq,
};

function addTile(tile: ReferencePosition, tiles: object) {
	const tileLabels = refGetTileLabels(tile);
	if (tileLabels) {
		for (const tileLabel of tileLabels) {
			tiles[tileLabel] = tile;
		}
	}
}

function addTileIfNotPresent(tile: ReferencePosition, tiles: object) {
	const tileLabels = refGetTileLabels(tile);
	if (tileLabels) {
		for (const tileLabel of tileLabels) {
			if (tiles[tileLabel] === undefined) {
				tiles[tileLabel] = tile;
			}
		}
	}
}

function addNodeReferences(
	mergeTree: MergeTree,
	node: IMergeNode,
	rightmostTiles: MapLike<ReferencePosition>,
	leftmostTiles: MapLike<ReferencePosition>,
) {
	if (node.isLeaf()) {
		const segment = node;
		if ((mergeTree.localNetLength(segment) ?? 0) > 0 && Marker.is(segment)) {
			const markerId = segment.getId();
			// Also in insertMarker but need for reload segs case
			// can add option for this only from reload segs
			if (markerId) {
				mergeTree.mapIdToSegment(markerId, segment);
			}
			if (refTypeIncludesFlag(segment, ReferenceType.Tile)) {
				addTile(segment, rightmostTiles);
				addTileIfNotPresent(segment, leftmostTiles);
			}
		}
	} else {
		const block = node as IHierBlock;
		extend(rightmostTiles, block.rightmostTiles);
		extendIfUndefined(leftmostTiles, block.leftmostTiles);
	}
}

class HierMergeBlock extends MergeBlock implements IHierBlock {
	public rightmostTiles: MapLike<ReferencePosition>;
	public leftmostTiles: MapLike<ReferencePosition>;

	constructor(childCount: number) {
		super(childCount);
		this.rightmostTiles = createMap<ReferencePosition>();
		this.leftmostTiles = createMap<ReferencePosition>();
	}

	public hierBlock() {
		return this;
	}
}

export interface IMergeTreeOptions {
	catchUpBlobName?: string;
	/**
	 * Whether or not reference positions can slide to special endpoint segments
	 * denoting the positions immediately before the start and immediately after
	 * the end of the string.
	 *
	 * This is primarily useful in the case of interval stickiness.
	 *
	 * @alpha
	 */
	mergeTreeReferencesCanSlideToEndpoint?: boolean;
	mergeTreeSnapshotChunkSize?: number;
	/**
	 * Whether to use the SnapshotV1 format over SnapshotLegacy.
	 *
	 * SnapshotV1 stores a view of the merge-tree at the current sequence number, preserving merge metadata
	 * (e.g. clientId, seq, etc.) only for segment changes within the collab window.
	 *
	 * SnapshotLegacy stores a view of the merge-tree at the minimum sequence number along with the ops between
	 * the minimum sequence number and the current sequence number.
	 *
	 * Both formats merge segments where possible (see {@link ISegment.canAppend})
	 *
	 * default: false
	 *
	 * @remarks
	 * Despite the "legacy"/"V1" naming, both formats are actively used at the time of writing. SharedString
	 * uses legacy and Matrix uses V1.
	 */
	newMergeTreeSnapshotFormat?: boolean;

	/**
	 * Options related to attribution
	 */
	attribution?: IMergeTreeAttributionOptions;

	mergeTreeEnableObliterate?: boolean;
}

export interface IMergeTreeAttributionOptions {
	/**
	 * If enabled, segments will store attribution keys which can be used with the runtime to determine
	 * attribution information (i.e. who created the content and when it was created).
	 *
	 * This flag only applied to new documents: if a snapshot is loaded, whether or not attribution keys
	 * are tracked is determined by the presence of existing attribution keys in the snapshot.
	 *
	 * default: false
	 * @alpha
	 */
	track?: boolean;

	/**
	 * Provides a policy for how to track attribution data on segments.
	 * This option must be provided if either:
	 * - `track` is set to true
	 * - a document containing existing attribution information is loaded
	 * @alpha
	 */
	policyFactory?: () => AttributionPolicy;
}

/**
 * Implements policy dictating which kinds of operations should be attributed and how.
 * @alpha
 * @sealed
 */
export interface AttributionPolicy {
	/**
	 * Enables tracking attribution information for operations on this merge-tree.
	 * This function is expected to subscribe to appropriate change events in order
	 * to manage any attribution data it stores on segments.
	 *
	 * This must be done in an eventually consistent fashion.
	 * @internal
	 */
	attach: (client: Client) => void;
	/**
	 * Disables tracking attribution information on segments.
	 * @internal
	 */
	detach: () => void;
	/**
	 * @internal
	 */
	isAttached: boolean;
	/**
	 * Serializer capable of serializing any attribution data this policy stores on segments.
	 * @internal
	 */
	serializer: IAttributionCollectionSerializer;
}

/**
 * @internal
 */
export interface LRUSegment {
	segment?: ISegmentLeaf;
	maxSeq: number;
}

export interface IRootMergeBlock extends IMergeBlock {
	mergeTree?: MergeTree;
}

export function findRootMergeBlock(
	segmentOrNode: IMergeNode | undefined,
): IRootMergeBlock | undefined {
	if (segmentOrNode === undefined) {
		return undefined;
	}
	let maybeRoot: IRootMergeBlock | undefined = segmentOrNode.isLeaf()
		? segmentOrNode.parent
		: segmentOrNode;
	while (maybeRoot?.parent !== undefined) {
		maybeRoot = maybeRoot.parent;
	}

	return maybeRoot?.mergeTree !== undefined ? maybeRoot : undefined;
}

/**
 * @param segment - The segment to slide from.
 * @param cache - Optional cache mapping segments to their sliding destinations.
 * Excursions will be avoided for segments in the cache, and the cache will be populated with
 * entries for all segments visited during excursion.
 * This can reduce the number of times the tree needs to be scanned if a range containing many
 * SlideOnRemove references is removed.
 * @returns The segment a SlideOnRemove reference should slide to, or undefined if there is no
 * valid segment (i.e. the tree is empty).
 * @internal
 */
function getSlideToSegment(
	segment: ISegment | undefined,
	slidingPreference: SlidingPreference = SlidingPreference.FORWARD,
	cache?: Map<ISegment, { seg?: ISegment }>,
	useNewSlidingBehavior: boolean = false,
): [ISegment | undefined, "start" | "end" | undefined] {
	if (
		!segment ||
		!isRemovedAndAckedOrMovedAndAcked(segment) ||
		segment.endpointType !== undefined
	) {
		return [segment, undefined];
	}

	const cachedSegment = cache?.get(segment);
	if (cachedSegment !== undefined) {
		return [cachedSegment.seg, undefined];
	}
	const result: { seg?: ISegment } = {};
	cache?.set(segment, result);
	const goFurtherToFindSlideToSegment = (seg) => {
		if (seg.seq !== UnassignedSequenceNumber && !isRemovedAndAckedOrMovedAndAcked(seg)) {
			result.seg = seg;
			return false;
		}
		// TODO: moveSeq should be taken into account here
		if (cache !== undefined && seg.removedSeq === segment.removedSeq) {
			cache.set(seg, result);
		}
		return true;
	};

	if (slidingPreference === SlidingPreference.BACKWARD) {
		backwardExcursion(segment, goFurtherToFindSlideToSegment);
	} else {
		forwardExcursion(segment, goFurtherToFindSlideToSegment);
	}
	if (result.seg !== undefined) {
		return [result.seg, undefined];
	}

	// in the new sliding behavior, we don't look in the opposite direction
	// if we fail to find a segment to slide to in the right direction.
	//
	// in other words, rather than going `forward ?? backward ?? detached` (or
	// `backward ?? forward ?? detached`), we would slide `forward ?? detached`
	// or `backward ?? detached`
	//
	// in both of these cases detached may be substituted for one of the special
	// endpoint segments, if such behavior is enabled
	if (!useNewSlidingBehavior) {
		if (slidingPreference === SlidingPreference.BACKWARD) {
			forwardExcursion(segment, goFurtherToFindSlideToSegment);
		} else {
			backwardExcursion(segment, goFurtherToFindSlideToSegment);
		}
	}

	let maybeEndpoint: "start" | "end" | undefined;

	if (slidingPreference === SlidingPreference.BACKWARD) {
		maybeEndpoint = "start";
	} else if (slidingPreference === SlidingPreference.FORWARD) {
		maybeEndpoint = "end";
	}

	return [result.seg, maybeEndpoint];
}

/**
 * Returns the position to slide a reference to if a slide is required.
 * @param segoff - The segment and offset to slide from
 * @returns segment and offset to slide the reference to
 * @internal
 */
export function getSlideToSegoff(
	segoff: { segment: ISegment | undefined; offset: number | undefined },
	slidingPreference: SlidingPreference = SlidingPreference.FORWARD,
	useNewSlidingBehavior: boolean = false,
) {
	if (segoff.segment === undefined) {
		return segoff;
	}
	const [segment, _] = getSlideToSegment(
		segoff.segment,
		slidingPreference,
		undefined,
		useNewSlidingBehavior,
	);
	if (segment === segoff.segment) {
		return segoff;
	}
	const offset =
		segment && segment.ordinal < segoff.segment.ordinal ? segment.cachedLength - 1 : 0;
	return {
		segment,
		offset,
	};
}

/**
 * @internal
 */
export class MergeTree {
	public static readonly options = {
		incrementalUpdate: true,
		insertAfterRemovedSegs: true,
		zamboniSegments: true,
	};

	private static readonly theUnfinishedNode = { childCount: -1 } as unknown as IMergeBlock;

	public readonly collabWindow = new CollaborationWindow();

	public readonly pendingSegments = new DoublyLinkedList<SegmentGroup>();
	public readonly segmentsToScour = new Heap<LRUSegment>([], LRUSegmentComparer);

	public readonly attributionPolicy: AttributionPolicy | undefined;

	/**
	 * Whether or not all blocks in the mergeTree currently have information about local partial lengths computed.
	 * This information is only necessary on reconnect, and otherwise costly to bookkeep.
	 * This field enables tracking whether partials need to be recomputed using localSeq information.
	 */
	private localPartialsComputed = false;
	// TODO: add remove on segment remove
	// for now assume only markers have ids and so point directly at the Segment
	// if we need to have pointers to non-markers, we can change to point at local refs
	private readonly idToSegment = new Map<string, ISegment>();
	private minSeqListeners: Heap<MinListener> | undefined;
	public mergeTreeDeltaCallback?: MergeTreeDeltaCallback;
	public mergeTreeMaintenanceCallback?: MergeTreeMaintenanceCallback;

	/**
	 * Array containing the sequence number of all move operations within the
	 * collab window
	 *
	 * When a segment is inserted, we must traverse to the left and right of it
	 * to determine whether the segment was inserted into an obliterated range.
	 * By keeping track of all move seqs, we can significantly reduce the search
	 * space we must traverse.
	 *
	 * See https://github.com/microsoft/FluidFramework/blob/main/packages/dds/merge-tree/docs/Obliterate.md#remote-perspective
	 * for additional context
	 */
	private moveSeqs: number[] = [];

	/**
	 * Similar to moveSeqs, but tracks local moves. These are not the move
	 * operations within the collab window, but rather local moves that have
	 * not been acked.
	 */
	private readonly localMoveSeqs: Set<number> = new Set();

	/**
	 * Groups of segments moved by local moves/obliterates
	 *
	 * When a local obliterate is acked, we must also ack segments that were
	 * concurrently obliterated on insert. We check this segment group to find
	 * such segments
	 */
	private readonly locallyMovedSegments: Map<number, SegmentGroup> = new Map();

	public constructor(public options?: IMergeTreeOptions) {
		this._root = this.makeBlock(0);
		this._root.mergeTree = this;
		this.attributionPolicy = options?.attribution?.policyFactory?.();
	}

	private _root: IRootMergeBlock;
	public get root(): IRootMergeBlock {
		return this._root;
	}

	public set root(value) {
		this._root = value;
		value.mergeTree = this;
	}

	public makeBlock(childCount: number) {
		const block: MergeBlock = new HierMergeBlock(childCount);
		block.ordinal = "";
		return block;
	}

	public clone() {
		const b = new MergeTree(this.options);
		// For now assume that b will not collaborate
		b.root = b.blockClone(this.root);
	}

	public blockClone(block: IMergeBlock, segments?: ISegment[]) {
		const bBlock = this.makeBlock(block.childCount);
		for (let i = 0; i < block.childCount; i++) {
			const child = block.children[i];
			if (child.isLeaf()) {
				const segment = child.clone();
				bBlock.assignChild(segment, i);
				segments?.push(segment);
			} else {
				bBlock.assignChild(this.blockClone(child, segments), i);
			}
		}
		this.nodeUpdateLengthNewStructure(bBlock);
		this.nodeUpdateOrdinals(bBlock);
		return bBlock;
	}

	/**
	 * Compute the net length of this segment from a local perspective.
	 * @param segment - Segment whose length to find
	 * @param localSeq - localSeq at which to find the length of this segment. If not provided,
	 * default is to consider the local client's current perspective. Only local sequence
	 * numbers corresponding to un-acked operations give valid results.
	 */
	public localNetLength(
		segment: ISegment,
		refSeq?: number,
		localSeq?: number,
	): number | undefined {
		const removalInfo = toRemovalInfo(segment);
		const moveInfo = toMoveInfo(segment);
		if (localSeq === undefined) {
			if (removalInfo !== undefined || moveInfo !== undefined) {
				if (
					(!!removalInfo && !seqLTE(removalInfo.removedSeq, this.collabWindow.minSeq)) ||
					(!!moveInfo && !seqLTE(moveInfo.movedSeq, this.collabWindow.minSeq))
				) {
					return 0;
				}
				// this segment removed and outside the collab window which means it is zamboni eligible
				// this also means the segment could not exist, so we should not consider it
				// when making decisions about conflict resolutions
				return undefined;
			} else {
				return segment.cachedLength;
			}
		}

		assert(refSeq !== undefined, 0x398 /* localSeq provided for local length without refSeq */);
		assert(segment.seq !== undefined, 0x399 /* segment with no seq in mergeTree */);
		const { seq, removedSeq, localRemovedSeq, movedSeq, localMovedSeq } = segment;
		if (seq !== UnassignedSequenceNumber) {
			// inserted remotely
			if (
				seq > refSeq ||
				(removedSeq !== undefined &&
					removedSeq !== UnassignedSequenceNumber &&
					removedSeq <= refSeq) ||
				(movedSeq !== undefined &&
					movedSeq !== UnassignedSequenceNumber &&
					movedSeq <= refSeq) ||
				(localRemovedSeq !== undefined && localRemovedSeq <= localSeq) ||
				(localMovedSeq !== undefined && localMovedSeq <= localSeq)
			) {
				return 0;
			}
			return segment.cachedLength;
		} else {
			assert(
				segment.localSeq !== undefined,
				0x39a /* unacked segment with undefined localSeq */,
			);
			// inserted locally, still un-acked
			if (
				segment.localSeq > localSeq ||
				(localRemovedSeq !== undefined && localRemovedSeq <= localSeq) ||
				(localMovedSeq !== undefined && localMovedSeq <= localSeq)
			) {
				return 0;
			}
			return segment.cachedLength;
		}
	}

	// TODO: remove id when segment removed
	public mapIdToSegment(id: string, segment: ISegment) {
		this.idToSegment.set(id, segment);
	}

	private addNode(block: IMergeBlock, node: IMergeNode) {
		const index = block.childCount++;
		block.assignChild(node, index, false);
		return index;
	}

	public reloadFromSegments(segments: ISegment[]) {
		// This code assumes that a later call to `startCollaboration()` will initialize partial lengths.
		assert(
			!this.collabWindow.collaborating,
			0x049 /* "Trying to reload from segments while collaborating!" */,
		);

		const maxChildren = MaxNodesInBlock - 1;

		// Starting with the leaf segments, recursively builds the B-Tree layer by layer from the bottom up.
		const buildMergeBlock = (nodes: IMergeNode[]) => {
			const blockCount = Math.ceil(nodes.length / maxChildren); // Compute # blocks require for this level of B-Tree
			const blocks: IMergeBlock[] = new Array(blockCount); // Pre-alloc array to collect nodes

			// For each block in this level of the B-Tree...
			for (
				let nodeIndex = 0, blockIndex = 0; // Start with the first block and first node
				blockIndex < blockCount; // If we have more blocks, we also have more nodes to insert
				blockIndex++ // Advance to next block in this layer.
			) {
				const block = (blocks[blockIndex] = this.makeBlock(0));

				// For each child of the current block, insert a node (while we have nodes left)
				// and update the block's info.
				for (
					let childIndex = 0;
					childIndex < maxChildren && nodeIndex < nodes.length; // While we still have children & nodes left
					childIndex++, nodeIndex++ // Advance to next child & node
				) {
					// Insert the next node into the current block
					this.addNode(block, nodes[nodeIndex]);
				}

				// Calculate this block's info.  Previously this was inlined into the above loop as a micro-optimization,
				// but it turns out to be negligible in practice since `reloadFromSegments()` is only invoked for the
				// snapshot header.  The bulk of the segments in long documents are inserted via `insertSegments()`.
				this.blockUpdate(block);
			}

			// eslint-disable-next-line @typescript-eslint/no-unsafe-return
			return blocks.length === 1 // If there is only one block at this layer...
				? blocks[0] // ...then we're done.  Return the root.
				: buildMergeBlock(blocks); // ...otherwise recursively build the next layer above blocks.
		};
		if (segments.length > 0) {
			this.root = buildMergeBlock(segments);
			this.nodeUpdateOrdinals(this.root);
		} else {
			this.root = this.makeBlock(0);
		}
	}

	// For now assume min starts at zero
	public startCollaboration(localClientId: number, minSeq: number, currentSeq: number) {
		this.collabWindow.clientId = localClientId;
		this.collabWindow.minSeq = minSeq;
		this.collabWindow.collaborating = true;
		this.collabWindow.currentSeq = currentSeq;
		this.nodeUpdateLengthNewStructure(this.root, true);
	}

	private addToLRUSet(leaf: IMergeLeaf, seq: number) {
		// If the parent node has not yet been marked for scour (i.e., needsScour is not false or undefined),
		// add the segment and mark the mark the node now.

		// TODO: 'seq' may be less than the current sequence number when inserting pre-ACKed
		//       segments from a snapshot.  We currently skip these for now.
		if (leaf.parent!.needsScour !== true && seq > this.collabWindow.currentSeq) {
			leaf.parent!.needsScour = true;
			this.segmentsToScour.add({ segment: leaf, maxSeq: seq });
		}
	}

	public getCollabWindow() {
		return this.collabWindow;
	}

	public getLength(refSeq: number, clientId: number): number {
		return this.blockLength(this.root, refSeq, clientId);
	}

	/**
	 * Returns the current length of the MergeTree for the local client.
	 */
	public get length() {
		return this.root.cachedLength;
	}

	public getPosition(
		node: IMergeNode,
		refSeq: number,
		clientId: number,
		localSeq?: number,
	): number {
		if (node.isLeaf() && node.endpointType === "start") {
			return 0;
		}

		let totalOffset = 0;
		let parent = node.parent;
		let prevParent: IMergeBlock | undefined;
		while (parent) {
			const children = parent.children;
			for (let childIndex = 0; childIndex < parent.childCount; childIndex++) {
				const child = children[childIndex];
				if ((!!prevParent && child === prevParent) || child === node) {
					break;
				}
				totalOffset += this.nodeLength(child, refSeq, clientId, localSeq) ?? 0;
			}
			prevParent = parent;
			parent = parent.parent;
		}
		return totalOffset;
	}

	public getContainingSegment<T extends ISegment>(
		pos: number,
		refSeq: number,
		clientId: number,
		localSeq?: number,
	) {
		assert(
			localSeq === undefined || clientId === this.collabWindow.clientId,
			0x39b /* localSeq provided for non-local client */,
		);
		let segment: T | undefined;
		let offset: number | undefined;

		const leaf = (
			leafSeg: ISegment,
			segpos: number,
			_refSeq: number,
			_clientId: number,
			start: number,
		) => {
			segment = leafSeg as T;
			offset = start;
			return false;
		};
		this.nodeMap(refSeq, clientId, leaf, undefined, undefined, pos, pos + 1, localSeq);
		return { segment, offset };
	}

	/**
	 * Slides or removes references from the provided list of segments.
	 *
	 * The order of the references is preserved for references of the same sliding
	 * preference. Relative order between references that slide backward and those
	 * that slide forward is not preserved, even in the case when they slide to
	 * the same segment.
	 *
	 * @remarks
	 *
	 * 1. Preserving the order of the references is a useful property for reference-based undo/redo
	 * (see revertibles.ts).
	 *
	 * 2. For use cases which necessitate eventual consistency across clients,
	 * this method should only be called with segments for which the current client sequence number is
	 * max(remove segment sequence number, add reference sequence number).
	 * See `packages\dds\merge-tree\REFERENCEPOSITIONS.md`
	 *
	 * @param segments - An array of (not necessarily contiguous) segments with increasing ordinals.
	 */
	private slideAckedRemovedSegmentReferences(segments: ISegment[]) {
		// References are slid in groups to preserve their order.
		let currentForwardSlideGroup: LocalReferenceCollection[] = [];
		let currentBackwardSlideGroup: LocalReferenceCollection[] = [];

		let currentForwardMaybeEndpoint: "start" | "end" | undefined;
		let currentForwardSlideDestination: ISegment | undefined;
		let currentForwardSlideIsForward: boolean | undefined;
		const forwardPred = (ref: LocalReferencePosition) =>
			ref.slidingPreference !== SlidingPreference.BACKWARD;

		let currentBackwardMaybeEndpoint: "start" | "end" | undefined;
		let currentBackwardSlideDestination: ISegment | undefined;
		let currentBackwardSlideIsForward: boolean | undefined;
		const backwardPred = (ref: LocalReferencePosition) =>
			ref.slidingPreference === SlidingPreference.BACKWARD;

		const slideGroup = (
			currentSlideDestination: ISegmentLeaf | undefined,
			currentSlideIsForward: boolean | undefined,
			currentSlideGroup: LocalReferenceCollection[],
			pred: (ref: LocalReferencePosition) => boolean,
			maybeEndpoint: "start" | "end" | undefined,
		) => {
			if (currentSlideIsForward === undefined) {
				return;
			}

			const nonEndpointRefsToAdd = currentSlideGroup.map((collection) =>
				filterLocalReferencePositions(
					collection,
					(ref) => pred(ref) && (maybeEndpoint ? !ref.canSlideToEndpoint : true),
				),
			);

			const endpointRefsToAdd = currentSlideGroup.map((collection) =>
				filterLocalReferencePositions(
					collection,
					(ref) => pred(ref) && !!ref.canSlideToEndpoint,
				),
			);

			if (maybeEndpoint) {
				const endpoint = maybeEndpoint === "start" ? this.startOfTree : this.endOfTree;
				const localRefs = (endpoint.localRefs ??= new LocalReferenceCollection(endpoint));
				if (currentSlideIsForward) {
					localRefs.addBeforeTombstones(...endpointRefsToAdd);
				} else {
					localRefs.addAfterTombstones(...endpointRefsToAdd);
				}
			}

			if (currentSlideDestination !== undefined) {
				const localRefs = (currentSlideDestination.localRefs ??=
					new LocalReferenceCollection(currentSlideDestination));
				if (currentSlideIsForward) {
					localRefs.addBeforeTombstones(...nonEndpointRefsToAdd);
				} else {
					localRefs.addAfterTombstones(...nonEndpointRefsToAdd);
				}
			} else {
				for (const collection of currentSlideGroup) {
					for (const ref of collection) {
						if (pred(ref) && !refTypeIncludesFlag(ref, ReferenceType.StayOnRemove)) {
							ref.callbacks?.beforeSlide?.(ref);
							collection.removeLocalRef(ref);
							ref.callbacks?.afterSlide?.(ref);
						}
					}
				}
			}
		};

		const trySlideSegment = (
			segment: ISegment,
			currentSlideDestination: ISegment | undefined,
			currentSlideIsForward: boolean | undefined,
			currentSlideGroup: LocalReferenceCollection[],
			pred: (ref: LocalReferencePosition) => boolean,
			slidingPreference: SlidingPreference,
			currentMaybeEndpoint: "start" | "end" | undefined,
			reassign: (
				localRefs: LocalReferenceCollection,
				slideToSegment: ISegment | undefined,
				slideIsForward: boolean,
				maybeEndpoint: "start" | "end" | undefined,
			) => void,
		) => {
			// avoid sliding logic if this segment doesn't have any references
			// with the given sliding preference
			if (!segment.localRefs || !anyLocalReferencePosition(segment.localRefs, pred)) {
				return;
			}

			const [slideToSegment, maybeEndpoint] = getSlideToSegment(
				segment,
				slidingPreference,
				slidingPreference === SlidingPreference.FORWARD
					? forwardSegmentCache
					: backwardSegmentCache,
				this.options?.mergeTreeReferencesCanSlideToEndpoint,
			);
			const slideIsForward =
				slideToSegment === undefined ? false : slideToSegment.ordinal > segment.ordinal;

			if (
				slideToSegment !== currentSlideDestination ||
				slideIsForward !== currentSlideIsForward ||
				maybeEndpoint !== currentMaybeEndpoint
			) {
				slideGroup(
					currentSlideDestination,
					currentSlideIsForward,
					currentSlideGroup,
					pred,
					this.options?.mergeTreeReferencesCanSlideToEndpoint ? maybeEndpoint : undefined,
				);
				reassign(
					segment.localRefs,
					slideToSegment,
					slideIsForward,
					this.options?.mergeTreeReferencesCanSlideToEndpoint ? maybeEndpoint : undefined,
				);
			} else {
				currentSlideGroup.push(segment.localRefs);
			}
		};

		const forwardSegmentCache = new Map<ISegment, { seg?: ISegment }>();
		const backwardSegmentCache = new Map<ISegment, { seg?: ISegment }>();
		for (const segment of segments) {
			assert(
				isRemovedAndAckedOrMovedAndAcked(segment),
				0x2f1 /* slideReferences from a segment which has not been removed and acked */,
			);
			if (segment.localRefs === undefined || segment.localRefs.empty) {
				continue;
			}

			trySlideSegment(
				segment,
				currentForwardSlideDestination,
				currentForwardSlideIsForward,
				currentForwardSlideGroup,
				forwardPred,
				SlidingPreference.FORWARD,
				currentForwardMaybeEndpoint,
				(localRefs, slideToSegment, slideIsForward, maybeEndpoint) => {
					currentForwardSlideGroup = [localRefs];
					currentForwardSlideDestination = slideToSegment;
					currentForwardSlideIsForward = slideIsForward;
					currentForwardMaybeEndpoint = maybeEndpoint;
				},
			);

			trySlideSegment(
				segment,
				currentBackwardSlideDestination,
				currentBackwardSlideIsForward,
				currentBackwardSlideGroup,
				backwardPred,
				SlidingPreference.BACKWARD,
				currentBackwardMaybeEndpoint,
				(localRefs, slideToSegment, slideIsForward, maybeEndpoint) => {
					currentBackwardSlideGroup = [localRefs];
					currentBackwardSlideDestination = slideToSegment;
					currentBackwardSlideIsForward = slideIsForward;
					currentBackwardMaybeEndpoint = maybeEndpoint;
				},
			);
		}

		slideGroup(
			currentForwardSlideDestination,
			currentForwardSlideIsForward,
			currentForwardSlideGroup,
			forwardPred,
			currentForwardMaybeEndpoint,
		);
		slideGroup(
			currentBackwardSlideDestination,
			currentBackwardSlideIsForward,
			currentBackwardSlideGroup,
			backwardPred,
			currentBackwardMaybeEndpoint,
		);
	}

	private blockLength(node: IMergeBlock, refSeq: number, clientId: number): number {
		return this.collabWindow.collaborating && clientId !== this.collabWindow.clientId
			? node.partialLengths!.getPartialLength(refSeq, clientId)
			: node.cachedLength ?? 0;
	}

	/**
	 * Compute local partial length information
	 *
	 * Public only for use by internal tests
	 */
	public computeLocalPartials(refSeq: number) {
		if (this.localPartialsComputed) {
			return;
		}

		const rebaseCollabWindow = new CollaborationWindow();
		rebaseCollabWindow.loadFrom(this.collabWindow);
		if (refSeq < this.collabWindow.minSeq) {
			rebaseCollabWindow.minSeq = refSeq;
		}
		this.root.partialLengths = PartialSequenceLengths.combine(
			this.root,
			rebaseCollabWindow,
			true,
			true,
		);
		this.localPartialsComputed = true;
	}

	private nodeLength(
		node: IMergeNode,
		refSeq: number,
		clientId: number,
		localSeq?: number,
	): number | undefined {
		if (!this.collabWindow.collaborating || this.collabWindow.clientId === clientId) {
			if (node.isLeaf()) {
				return this.localNetLength(node, refSeq, localSeq);
			} else if (localSeq === undefined) {
				// Local client sees all segments, even when collaborating
				return node.cachedLength;
			} else {
				this.computeLocalPartials(refSeq);

				// Local client should see all segments except those after localSeq.
				const partialLen = node.partialLengths!.getPartialLength(
					refSeq,
					clientId,
					localSeq,
				);

				PartialSequenceLengths.options.verifyExpected?.(
					this,
					node,
					refSeq,
					clientId,
					localSeq,
				);

				return partialLen;
			}
		} else {
			// Sequence number within window
			if (!node.isLeaf()) {
				const partialLen = node.partialLengths!.getPartialLength(refSeq, clientId);

				PartialSequenceLengths.options.verifyExpected?.(this, node, refSeq, clientId);

				return partialLen;
			} else {
				const segment = node;
				const removalInfo = toRemovalInfo(segment);
				const moveInfo = toMoveInfo(segment);

				if (removalInfo !== undefined) {
					if (seqLTE(removalInfo.removedSeq, this.collabWindow.minSeq)) {
						return undefined;
					}
					if (
						seqLTE(removalInfo.removedSeq, refSeq) ||
						removalInfo.removedClientIds.includes(clientId)
					) {
						return 0;
					}
				}

				if (moveInfo !== undefined) {
					if (seqLTE(moveInfo.movedSeq, this.collabWindow.minSeq)) {
						return undefined;
					}
					if (
						seqLTE(moveInfo.movedSeq, refSeq) ||
						moveInfo.movedClientIds.includes(clientId)
					) {
						return 0;
					}
				}

				return seqLTE(node.seq ?? 0, refSeq) || segment.clientId === clientId
					? segment.cachedLength
					: 0;
			}
		}
	}

	public addMinSeqListener(minRequired: number, onMinGE: (minSeq: number) => void) {
		this.minSeqListeners ??= new Heap<MinListener>([], minListenerComparer);
		this.minSeqListeners.add({ minRequired, onMinGE });
	}

	private notifyMinSeqListeners() {
		if (this.minSeqListeners) {
			while (
				this.minSeqListeners.count() > 0 &&
				this.minSeqListeners.peek().minRequired <= this.collabWindow.minSeq
			) {
				const minListener = this.minSeqListeners.get()!;
				minListener.onMinGE(this.collabWindow.minSeq);
			}
		}
	}

	public setMinSeq(minSeq: number) {
		assert(
			minSeq <= this.collabWindow.currentSeq,
			0x04e /* "Trying to set minSeq above currentSeq of collab window!" */,
		);

		// Only move forward
		assert(
			this.collabWindow.minSeq <= minSeq,
			0x04f /* "minSeq of collab window > target minSeq!" */,
		);

		if (minSeq > this.collabWindow.minSeq) {
			this.collabWindow.minSeq = minSeq;
			this.moveSeqs = this.moveSeqs.filter((seq) => seq > minSeq);
			if (MergeTree.options.zamboniSegments) {
				zamboniSegments(this);
			}
			this.notifyMinSeqListeners();
		}
	}

	public referencePositionToLocalPosition(
		refPos: ReferencePosition,
		refSeq = this.collabWindow.currentSeq,
		clientId = this.collabWindow.clientId,
	): number {
		const seg: ISegmentLeaf | undefined = refPos.getSegment();
		if (seg?.parent === undefined) {
			return DetachedReferencePosition;
		}
		if (refPos.isLeaf()) {
			return this.getPosition(refPos, refSeq, clientId);
		}
		if (refTypeIncludesFlag(refPos, ReferenceType.Transient) || seg.localRefs?.has(refPos)) {
			const offset = isRemoved(seg) || isMoved(seg) ? 0 : refPos.getOffset();
			return offset + this.getPosition(seg, refSeq, clientId);
		}
		return DetachedReferencePosition;
	}

	/**
	 * Finds the nearest reference with ReferenceType.Tile to `startPos` in the direction dictated by `forwards`.
	 * Uses depthFirstNodeWalk in addition to block-accelerated functionality. The search position will be included in
	 * the nodes to walk, so searching on all positions, including the endpoints, can be considered inclusive.
	 * Any out of bound search positions will return undefined, so in order to search the whole string, a forward
	 * search can begin at 0, or a backward search can begin at length-1.
	 *
	 * @param startPos - Position at which to start the search
	 * @param clientId - clientId dictating the perspective to search from
	 * @param markerLabel - Label of the marker to search for
	 * @param forwards - Whether the string should be searched in the forward or backward direction
	 */
	public searchForMarker(
		startPos: number,
		clientId: number,
		markerLabel: string,
		forwards = true,
	): Marker | undefined {
		let foundMarker: Marker | undefined;

		const { segment } = this.getContainingSegment(startPos, UniversalSequenceNumber, clientId);
		const segWithParent: IMergeLeaf | undefined = segment;
		if (segWithParent?.parent === undefined) {
			return undefined;
		}

		depthFirstNodeWalk(
			segWithParent.parent,
			segWithParent,
			(seg) => {
				if (seg.isLeaf()) {
					if (Marker.is(seg) && refHasTileLabel(seg, markerLabel)) {
						foundMarker = seg;
					}
				} else {
					const block = seg as IHierBlock;
					const marker = forwards
						? block.leftmostTiles[markerLabel]
						: block.rightmostTiles[markerLabel];
					if (marker !== undefined) {
						assert(
							marker.isLeaf() && Marker.is(marker),
							0x751 /* Object returned is not a valid marker */,
						);
						foundMarker = marker;
					}
				}
				return foundMarker !== undefined ? NodeAction.Exit : NodeAction.Skip;
			},
			undefined,
			undefined,
			forwards,
		);

		return foundMarker;
	}

	private updateRoot(splitNode: IMergeBlock | undefined) {
		if (splitNode !== undefined) {
			const newRoot = this.makeBlock(2);
			newRoot.assignChild(this.root, 0, false);
			newRoot.assignChild(splitNode, 1, false);
			this.root = newRoot;
			this.nodeUpdateOrdinals(this.root);
			this.nodeUpdateLengthNewStructure(this.root);
		}
	}

	/**
	 * Assign sequence number to existing segment; update partial lengths to reflect the change
	 * @param seq - sequence number given by server to pending segment
	 */
	public ackPendingSegment(opArgs: IMergeTreeDeltaOpArgs) {
		const seq = opArgs.sequencedMessage!.sequenceNumber;
		const pendingSegmentGroup = this.pendingSegments.shift()?.data;
		const nodesToUpdate: IMergeBlock[] = [];
		let overwrite = false;
		if (pendingSegmentGroup !== undefined) {
			const deltaSegments: IMergeTreeSegmentDelta[] = [];
			const overlappingRemoves: boolean[] = [];
			pendingSegmentGroup.segments.map((pendingSegment: ISegmentLeaf) => {
				const localMovedSeq = pendingSegment.localMovedSeq;
				const overlappingRemove = !pendingSegment.ack(pendingSegmentGroup, opArgs);

				if (
					opArgs.op.type === MergeTreeDeltaType.OBLITERATE &&
					localMovedSeq !== undefined
				) {
					const locallyMovedSegments = this.locallyMovedSegments.get(localMovedSeq);

					if (locallyMovedSegments) {
						for (const segment of locallyMovedSegments.segments) {
							segment.localMovedSeq = undefined;

							if (!nodesToUpdate.includes(segment.parent!)) {
								nodesToUpdate.push(segment.parent!);
							}

							if (segment.movedSeq === UnassignedSequenceNumber) {
								segment.movedSeq = seq;
							}
						}

						this.locallyMovedSegments.delete(localMovedSeq);
					}
				}

				overwrite = overlappingRemove || overwrite;

				if (opArgs.op.type === MergeTreeDeltaType.OBLITERATE) {
					if (seq !== this.moveSeqs[this.moveSeqs.length - 1]) {
						this.moveSeqs.push(seq);
					}
					if (localMovedSeq !== undefined) {
						this.localMoveSeqs.delete(localMovedSeq);
					}
				}

				overlappingRemoves.push(overlappingRemove);
				if (MergeTree.options.zamboniSegments) {
					this.addToLRUSet(pendingSegment, seq);
				}
				if (!nodesToUpdate.includes(pendingSegment.parent!)) {
					nodesToUpdate.push(pendingSegment.parent!);
				}
				deltaSegments.push({
					segment: pendingSegment,
				});
			});

			// Perform slides after all segments have been acked, so that
			// positions after slide are final
			if (
				opArgs.op.type === MergeTreeDeltaType.REMOVE ||
				opArgs.op.type === MergeTreeDeltaType.OBLITERATE
			) {
				this.slideAckedRemovedSegmentReferences(pendingSegmentGroup.segments);
			}

			this.mergeTreeMaintenanceCallback?.(
				{
					deltaSegments,
					operation: MergeTreeMaintenanceType.ACKNOWLEDGED,
				},
				opArgs,
			);
			const clientId = this.collabWindow.clientId;
			for (const node of nodesToUpdate) {
				this.blockUpdatePathLengths(node, seq, clientId, overwrite);
			}
		}
		if (MergeTree.options.zamboniSegments) {
			zamboniSegments(this);
		}
	}

	private addToPendingList(
		segment: ISegment,
		segmentGroup?: SegmentGroup,
		localSeq?: number,
		previousProps?: PropertySet,
	) {
		let _segmentGroup = segmentGroup;
		if (_segmentGroup === undefined) {
			// TODO: review the cast
			_segmentGroup = {
				segments: [],
				localSeq,
				refSeq: this.collabWindow.currentSeq,
			} as any as SegmentGroup;
			if (previousProps) {
				_segmentGroup.previousProps = [];
			}
			this.pendingSegments.push(_segmentGroup);
		}

		if (
			(!_segmentGroup.previousProps && !!previousProps) ||
			(!!_segmentGroup.previousProps && !previousProps)
		) {
			throw new Error("All segments in group should have previousProps or none");
		}
		if (previousProps) {
			_segmentGroup.previousProps!.push(previousProps);
		}

		segment.segmentGroups.enqueue(_segmentGroup);
		return _segmentGroup;
	}

	// TODO: error checking
	public getMarkerFromId(id: string): ISegment | undefined {
		return this.idToSegment.get(id);
	}

	/**
	 * Given a position specified relative to a marker id, lookup the marker
	 * and convert the position to a character position.
	 * @param relativePos - Id of marker (may be indirect) and whether position is before or after marker.
	 * @param refseq - The reference sequence number at which to compute the position.
	 * @param clientId - The client id with which to compute the position.
	 */
	public posFromRelativePos(
		relativePos: IRelativePosition,
		refseq = this.collabWindow.currentSeq,
		clientId = this.collabWindow.clientId,
	) {
		let pos = -1;
		let marker: Marker | undefined;
		if (relativePos.id) {
			marker = this.getMarkerFromId(relativePos.id) as Marker;
		}
		if (marker) {
			pos = this.getPosition(marker, refseq, clientId);
			if (!relativePos.before) {
				pos += marker.cachedLength;
				if (relativePos.offset !== undefined) {
					pos += relativePos.offset;
				}
			} else {
				if (relativePos.offset !== undefined) {
					pos -= relativePos.offset;
				}
			}
		}
		return pos;
	}

	public insertSegments(
		pos: number,
		segments: ISegment[],
		refSeq: number,
		clientId: number,
		seq: number,
		opArgs: IMergeTreeDeltaOpArgs | undefined,
	) {
		this.ensureIntervalBoundary(pos, refSeq, clientId);

		const localSeq =
			seq === UnassignedSequenceNumber ? ++this.collabWindow.localSeq : undefined;

		this.blockInsert(pos, refSeq, clientId, seq, localSeq, segments);

		// opArgs == undefined => loading snapshot or test code
		if (opArgs !== undefined) {
			this.mergeTreeDeltaCallback?.(opArgs, {
				operation: MergeTreeDeltaType.INSERT,
				deltaSegments: segments.map((segment) => ({ segment })),
			});
		}

		if (
			this.collabWindow.collaborating &&
			MergeTree.options.zamboniSegments &&
			seq !== UnassignedSequenceNumber
		) {
			zamboniSegments(this);
		}
	}

	/**
	 * Resolves a remote client's position against the local sequence
	 * and returns the remote client's position relative to the local
	 * sequence. The client ref seq must be above the minimum sequence number
	 * or the return value will be undefined.
	 * Generally this method is used in conjunction with signals which provide
	 * point in time values for the below parameters, and is useful for things
	 * like displaying user position. It should not be used with persisted values
	 * as persisted values will quickly become invalid as the remoteClientRefSeq
	 * moves below the minimum sequence number
	 * @param remoteClientPosition - The remote client's position to resolve
	 * @param remoteClientRefSeq - The reference sequence number of the remote client
	 * @param remoteClientId - The client id of the remote client
	 */
	public resolveRemoteClientPosition(
		remoteClientPosition: number,
		remoteClientRefSeq: number,
		remoteClientId: number,
	): number | undefined {
		if (remoteClientRefSeq < this.collabWindow.minSeq) {
			return undefined;
		}

		const segmentInfo = this.getContainingSegment(
			remoteClientPosition,
			remoteClientRefSeq,
			remoteClientId,
		);

		const { currentSeq, clientId } = this.collabWindow;

		if (segmentInfo?.segment) {
			const segmentPosition = this.getPosition(segmentInfo.segment, currentSeq, clientId);
			return segmentPosition + segmentInfo.offset!;
		} else {
			if (remoteClientPosition === this.getLength(remoteClientRefSeq, remoteClientId)) {
				return this.getLength(currentSeq, clientId);
			}
		}
	}

	private blockInsert<T extends ISegmentLeaf>(
		pos: number,
		refSeq: number,
		clientId: number,
		seq: number,
		localSeq: number | undefined,
		newSegments: T[],
	) {
		const continueFrom = (node: IMergeBlock) => {
			let siblingExists = false;
			forwardExcursion(node, () => {
				siblingExists = true;
				return false;
			});
			return siblingExists;
		};

		let segmentGroup: SegmentGroup;
		const saveIfLocal = (locSegment: ISegment) => {
			// Save segment so we can assign sequence number when acked by server
			if (this.collabWindow.collaborating) {
				if (
					locSegment.seq === UnassignedSequenceNumber &&
					clientId === this.collabWindow.clientId
				) {
					segmentGroup = this.addToPendingList(locSegment, segmentGroup, localSeq);
				}
				// LocSegment.seq === 0 when coming from SharedSegmentSequence.loadBody()
				// In all other cases this has to be true (checked by addToLRUSet):
				// locSegment.seq > this.collabWindow.currentSeq
				else if (
					locSegment.seq! > this.collabWindow.minSeq &&
					MergeTree.options.zamboniSegments
				) {
					this.addToLRUSet(locSegment, locSegment.seq!);
				}
			}
		};
		const onLeaf = (segment: ISegment | undefined, _pos: number, context: InsertContext) => {
			const segmentChanges: ISegmentChanges = {};
			if (segment) {
				// Insert before segment
				segmentChanges.replaceCurrent = context.candidateSegment;
				segmentChanges.next = segment;
			} else {
				segmentChanges.next = context.candidateSegment;
			}
			return segmentChanges;
		};

		// TODO: build tree from segs and insert all at once
		let insertPos = pos;
		for (const newSegment of newSegments) {
			if (newSegment.cachedLength > 0) {
				newSegment.seq = seq;
				newSegment.localSeq = localSeq;
				newSegment.clientId = clientId;
				if (Marker.is(newSegment)) {
					const markerId = newSegment.getId();
					if (markerId) {
						this.mapIdToSegment(markerId, newSegment);
					}
				}

				const splitNode = this.insertingWalk(this.root, insertPos, refSeq, clientId, seq, {
					leaf: onLeaf,
					candidateSegment: newSegment,
					continuePredicate: continueFrom,
				});

				if (newSegment.parent === undefined) {
					// Indicates an attempt to insert past the end of the merge-tree's content.
					const errorConstructor =
						localSeq !== undefined ? UsageError : DataProcessingError;
					throw new errorConstructor("MergeTree insert failed", {
						currentSeq: this.collabWindow.currentSeq,
						minSeq: this.collabWindow.minSeq,
						segSeq: newSegment.seq,
					});
				}

				this.updateRoot(splitNode);
				saveIfLocal(newSegment);

				insertPos += newSegment.cachedLength;

				if (!this.options?.mergeTreeEnableObliterate) {
					continue;
				}

				let moveUpperBound = Number.POSITIVE_INFINITY;
				const smallestSeqMoveOp = this.getSmallestSeqMoveOp();

				if (smallestSeqMoveOp === undefined) {
					continue;
				}

				const leftAckedSegments: Record<number, ISegment> = {};
				const leftLocalSegments: Record<number, ISegment> = {};

				let _localMovedSeq: number | undefined;
				let _movedSeq: number | undefined;
				let movedClientIds: number[] | undefined;

				const findLeftMovedSegment = (seg: ISegment) => {
					const movedSeqs = seg.movedSeqs?.filter((movedSeq) => movedSeq >= refSeq) ?? [];
					const localMovedSeqs = seg.localMovedSeq ? [seg.localMovedSeq] : [];
					for (const movedSeq of movedSeqs) {
						leftAckedSegments[movedSeq] = seg;
					}

					for (const localMovedSeq of localMovedSeqs) {
						leftLocalSegments[localMovedSeq] = seg;
					}

					if ((seg.movedSeqs?.length ?? 0) > 0 || localMovedSeqs.length > 0) {
						return true;
					}

					if (!isRemoved(seg) || wasRemovedAfter(seg, moveUpperBound)) {
						moveUpperBound = Math.min(
							moveUpperBound,
							seg.seq ?? Number.POSITIVE_INFINITY,
						);
					}
					// If we've reached a segment that existed before any of our in-collab-window move ops
					// happened, no need to continue.
					return moveUpperBound >= smallestSeqMoveOp;
				};

				const findRightMovedSegment = (seg: ISegment) => {
					const movedSeqs = seg.movedSeqs?.filter((movedSeq) => movedSeq >= refSeq) ?? [];
					const localMovedSeqs = seg.localMovedSeq ? [seg.localMovedSeq] : [];

					for (const movedSeq of movedSeqs) {
						const left = leftAckedSegments[movedSeq];
						if (left) {
							_movedSeq = movedSeq;
							const clientIdIdx = left.movedSeqs?.indexOf(movedSeq) ?? -1;
							const movedClientId = left.movedClientIds?.[clientIdIdx];
							assert(movedClientId !== undefined, "expected client id to exist");
							movedClientIds = [movedClientId];
							return false;
						}
					}

					for (const localMovedSeq of localMovedSeqs) {
						const left = leftLocalSegments[localMovedSeq];
						if (left) {
							_localMovedSeq = localMovedSeq;
							const clientIdIdx =
								left.movedSeqs?.indexOf(UnassignedSequenceNumber) ?? -1;
							const movedClientId = left.movedClientIds?.[clientIdIdx];
							assert(movedClientId !== undefined, "expected client id to exist");
							movedClientIds = [movedClientId];
							return false;
						}
					}

					if ((seg.movedSeqs?.length ?? 0) || localMovedSeqs.length > 0) {
						return true;
					}

					if (!isRemoved(seg) || wasRemovedAfter(seg, moveUpperBound)) {
						moveUpperBound = Math.min(
							moveUpperBound,
							seg.seq ?? Number.POSITIVE_INFINITY,
						);
					}
					// If we've reached a segment that existed before any of our in-collab-window move ops
					// happened, no need to continue.
					return moveUpperBound >= smallestSeqMoveOp;
				};

				backwardExcursion(newSegment, findLeftMovedSegment);
				moveUpperBound = Number.POSITIVE_INFINITY;
				forwardExcursion(newSegment, findRightMovedSegment);

				if (_localMovedSeq !== undefined || _movedSeq !== undefined) {
					assert(
						movedClientIds !== undefined,
						"movedClientIds should be set if local/moved seq is set",
					);
					const moveInfo = {
						movedClientIds,
						movedSeq: _movedSeq ?? UnassignedSequenceNumber,
						movedSeqs:
							_movedSeq === undefined ? [UnassignedSequenceNumber] : [_movedSeq],
						localMovedSeq: _localMovedSeq,
						wasMovedOnInsert: (_movedSeq ?? -1) !== UnassignedSequenceNumber,
					};

					markSegmentMoved(newSegment, moveInfo);

					if (moveInfo.localMovedSeq !== undefined) {
						const movedSegmentGroup = this.locallyMovedSegments.get(
							moveInfo.localMovedSeq,
						);

						assert(movedSegmentGroup !== undefined, "expected segment group to exist");

						this.addToPendingList(newSegment, movedSegmentGroup, localSeq);
					}

					if (newSegment.parent) {
						this.blockUpdatePathLengths(newSegment.parent, seq, clientId);
					}
				}
			}
		}
	}

	private readonly splitLeafSegment = (
		segment: ISegment | undefined,
		pos: number,
	): ISegmentChanges => {
		if (!(pos > 0 && segment)) {
			return {};
		}

		const next = segment.splitAt(pos)!;
		this.mergeTreeMaintenanceCallback?.(
			{
				operation: MergeTreeMaintenanceType.SPLIT,
				deltaSegments: [{ segment }, { segment: next }],
			},
			undefined,
		);

		return { next };
	};

	private ensureIntervalBoundary(pos: number, refSeq: number, clientId: number) {
		const splitNode = this.insertingWalk(
			this.root,
			pos,
			refSeq,
			clientId,
			TreeMaintenanceSequenceNumber,
			{ leaf: this.splitLeafSegment },
		);
		this.updateRoot(splitNode);
	}

	// Assume called only when pos == len
	private breakTie(pos: number, node: IMergeNode, seq: number) {
		if (node.isLeaf()) {
			if (pos !== 0) {
				return false;
			}
<<<<<<< HEAD
=======

>>>>>>> a3300743
			// normalize the seq numbers
			// if the new seg is local (UnassignedSequenceNumber) give it the highest possible
			// seq for comparison, as it will get a seq higher than any other seq once sequences
			// if the current seg is local (UnassignedSequenceNumber) give it the second highest
			// possible seq, as the highest is reserved for the previous.
			const newSeq = seq === UnassignedSequenceNumber ? Number.MAX_SAFE_INTEGER : seq;
			const segSeq =
				node.seq === UnassignedSequenceNumber ? Number.MAX_SAFE_INTEGER - 1 : node.seq ?? 0;
<<<<<<< HEAD
			return (
				newSeq > segSeq ||
				(node.movedSeq !== undefined &&
					node.movedSeq !== UnassignedSequenceNumber &&
					node.movedSeq > seq) ||
				(node.removedSeq !== undefined &&
					node.removedSeq !== UnassignedSequenceNumber &&
					node.removedSeq > seq)
			);
=======
			return newSeq > segSeq;
>>>>>>> a3300743
		} else {
			return true;
		}
	}

	private getSmallestSeqMoveOp(): number | undefined {
		return (
			this.moveSeqs.find((seq) => seq > this.collabWindow.minSeq) ??
			(this.localMoveSeqs.size > 0 ? -1 : undefined)
		);
	}

	private insertingWalk(
		block: IMergeBlock,
		pos: number,
		refSeq: number,
		clientId: number,
		seq: number,
		context: InsertContext,
		isLastChildBlock: boolean = true,
	) {
		let _pos = pos;
		const children = block.children;
		let childIndex: number;
		let child: IMergeNode;
		let newNode: IMergeNode | undefined;
		let fromSplit: IMergeBlock | undefined;
		for (childIndex = 0; childIndex < block.childCount; childIndex++) {
			child = children[childIndex];
			// ensure we walk down the far edge of the tree, even if all sub-tree is eligible for zamboni
			const isLastNonLeafBlock =
				isLastChildBlock && !child.isLeaf() && childIndex === block.childCount - 1;
			let len =
				this.nodeLength(child, refSeq, clientId) ?? (isLastChildBlock ? 0 : undefined);

			if (len === undefined) {
				if (this.breakTie(_pos, child, seq)) {
					len = 0;
				} else {
					// if the seg len is undefined, the segment
					// will be removed, so should just be skipped for now
					continue;
				}
			}

			assert(len >= 0, 0x4bc /* Length should not be negative */);

			if (_pos < len || (_pos === len && this.breakTie(_pos, child, seq))) {
				// Found entry containing pos
				if (!child.isLeaf()) {
					const childBlock = child;
					// Internal node
					const splitNode = this.insertingWalk(
						childBlock,
						_pos,
						refSeq,
						clientId,
						seq,
						context,
						isLastNonLeafBlock,
					);
					if (splitNode === undefined) {
						if (context.structureChange) {
							this.nodeUpdateLengthNewStructure(block);
						} else {
							this.blockUpdateLength(block, seq, clientId);
						}
						return undefined;
					} else if (splitNode === MergeTree.theUnfinishedNode) {
						_pos -= len; // Act as if shifted segment
						continue;
					} else {
						newNode = splitNode;
						fromSplit = splitNode;
						childIndex++; // Insert after
					}
				} else {
					const segment = child;
					const segmentChanges = context.leaf(segment, _pos, context);
					if (segmentChanges.replaceCurrent) {
						block.assignChild(segmentChanges.replaceCurrent, childIndex, false);
						segmentChanges.replaceCurrent.ordinal = child.ordinal;
					}
					if (segmentChanges.next) {
						newNode = segmentChanges.next;
						childIndex++; // Insert after
					} else {
						// No change
						if (context.structureChange) {
							this.nodeUpdateLengthNewStructure(block);
						}
						return undefined;
					}
				}
				break;
			} else {
				_pos -= len;
			}
		}
		if (!newNode) {
			if (_pos === 0) {
				if (context.continuePredicate?.(block)) {
					return MergeTree.theUnfinishedNode;
				} else {
					const segmentChanges = context.leaf(undefined, _pos, context);
					newNode = segmentChanges.next;
					// Assert segmentChanges.replaceCurrent === undefined
				}
			}
		}
		if (newNode) {
			for (let i = block.childCount; i > childIndex; i--) {
				block.children[i] = block.children[i - 1];
				block.children[i].index = i;
			}
			block.assignChild(newNode, childIndex, false);
			block.childCount++;
			block.setOrdinal(newNode, childIndex);
			if (block.childCount < MaxNodesInBlock) {
				if (fromSplit) {
					this.nodeUpdateOrdinals(fromSplit);
				}
				if (context.structureChange) {
					this.nodeUpdateLengthNewStructure(block);
				} else {
					this.blockUpdateLength(block, seq, clientId);
				}
				return undefined;
			} else {
				// Don't update ordinals because higher block will do it
				const newNodeFromSplit = this.split(block);

				PartialSequenceLengths.options.verifyExpected?.(this, block, refSeq, clientId);
				PartialSequenceLengths.options.verifyExpected?.(
					this,
					newNodeFromSplit,
					refSeq,
					clientId,
				);

				return newNodeFromSplit;
			}
		} else {
			return undefined;
		}
	}

	private split(node: IMergeBlock) {
		const halfCount = MaxNodesInBlock / 2;
		const newNode = this.makeBlock(halfCount);
		node.childCount = halfCount;
		// Update ordinals to reflect lowered child count
		this.nodeUpdateOrdinals(node);
		for (let i = 0; i < halfCount; i++) {
			newNode.assignChild(node.children[halfCount + i], i, false);
			node.children[halfCount + i] = undefined!;
		}
		this.nodeUpdateLengthNewStructure(node);
		this.nodeUpdateLengthNewStructure(newNode);
		return newNode;
	}

	public nodeUpdateOrdinals(block: IMergeBlock) {
		for (let i = 0; i < block.childCount; i++) {
			const child = block.children[i];
			block.setOrdinal(child, i);
			if (!child.isLeaf()) {
				this.nodeUpdateOrdinals(child);
			}
		}
	}

	/**
	 * Annotate a range with properties
	 * @param start - The inclusive start position of the range to annotate
	 * @param end - The exclusive end position of the range to annotate
	 * @param props - The properties to annotate the range with
	 * @param combiningOp - Optional. Specifies how to combine values for the property, such as "incr" for increment.
	 * @param refSeq - The reference sequence number to use to apply the annotate
	 * @param clientId - The id of the client making the annotate
	 * @param seq - The sequence number of the annotate operation
	 * @param opArgs - The op args for the annotate op. this is passed to the merge tree callback if there is one
	 * @param rollback - Whether this is for a local rollback and what kind
	 */
	public annotateRange(
		start: number,
		end: number,
		props: PropertySet,
		combiningOp: ICombiningOp | undefined,
		refSeq: number,
		clientId: number,
		seq: number,
		opArgs: IMergeTreeDeltaOpArgs,
		rollback: PropertiesRollback = PropertiesRollback.None,
	) {
		this.ensureIntervalBoundary(start, refSeq, clientId);
		this.ensureIntervalBoundary(end, refSeq, clientId);
		const deltaSegments: IMergeTreeSegmentDelta[] = [];
		const localSeq =
			seq === UnassignedSequenceNumber ? ++this.collabWindow.localSeq : undefined;
		let segmentGroup: SegmentGroup | undefined;
		const annotateSegment = (segment: ISegment) => {
			assert(
				!Marker.is(segment) ||
					!(reservedMarkerIdKey in props) ||
					props.markerId === segment.properties?.markerId,
				0x5ad /* Cannot change the markerId of an existing marker */,
			);
			const propertyDeltas = segment.addProperties(
				props,
				combiningOp,
				seq,
				this.collabWindow,
				rollback,
			);
			deltaSegments.push({ segment, propertyDeltas });
			if (this.collabWindow.collaborating) {
				if (seq === UnassignedSequenceNumber) {
					segmentGroup = this.addToPendingList(
						segment,
						segmentGroup,
						localSeq,
						propertyDeltas ? propertyDeltas : {},
					);
				} else {
					if (MergeTree.options.zamboniSegments) {
						this.addToLRUSet(segment, seq);
					}
				}
			}
			return true;
		};

		this.nodeMap(refSeq, clientId, annotateSegment, undefined, undefined, start, end);

		// OpArgs == undefined => test code
		if (deltaSegments.length > 0) {
			this.mergeTreeDeltaCallback?.(opArgs, {
				operation: MergeTreeDeltaType.ANNOTATE,
				deltaSegments,
			});
		}
		if (this.collabWindow.collaborating && seq !== UnassignedSequenceNumber) {
			if (MergeTree.options.zamboniSegments) {
				zamboniSegments(this);
			}
		}
	}

	/**
	 * @alpha
	 */
	public obliterateRange(
		start: number,
		end: number,
		refSeq: number,
		clientId: number,
		seq: number,
		overwrite: boolean = false,
		opArgs: IMergeTreeDeltaOpArgs,
	): void {
		if (!this.options?.mergeTreeEnableObliterate) {
			throw new UsageError("Attempted to send obliterate op without enabling feature flag.");
		}

		this.ensureIntervalBoundary(start, refSeq, clientId);
		this.ensureIntervalBoundary(end, refSeq, clientId);

		let _overwrite = overwrite;
		const localOverlapWithRefs: ISegment[] = [];
		const movedSegments: IMergeTreeSegmentDelta[] = [];
		const localSeq =
			seq === UnassignedSequenceNumber ? ++this.collabWindow.localSeq : undefined;
		if (seq !== UnassignedSequenceNumber && seq !== this.moveSeqs[this.moveSeqs.length - 1]) {
			this.moveSeqs.push(seq);
		} else if (seq === UnassignedSequenceNumber && localSeq !== undefined) {
			this.localMoveSeqs.add(localSeq);
		}
		let segmentGroup: SegmentGroup;
		const markMoved = (segment: ISegment, pos: number, _start: number, _end: number) => {
			const existingMoveInfo = toMoveInfo(segment);

			if (
				clientId !== segment.clientId &&
				segment.seq !== undefined &&
				seq !== UnassignedSequenceNumber &&
				(refSeq < segment.seq || segment.seq === UnassignedSequenceNumber)
			) {
				segment.wasMovedOnInsert = true;
			}

			if (existingMoveInfo !== undefined) {
				_overwrite = true;
				if (existingMoveInfo.movedSeq === UnassignedSequenceNumber) {
					// we moved this locally, but someone else moved it first
					// so put them at the head of the list
					// The list isn't ordered, but we keep the first move at the head
					// for partialLengths bookkeeping purposes
					existingMoveInfo.movedClientIds.unshift(clientId);

					existingMoveInfo.movedSeq = seq;
					existingMoveInfo.movedSeqs.unshift(seq);
					if (segment.localRefs?.empty === false) {
						localOverlapWithRefs.push(segment);
					}
				} else {
					// Do not replace earlier sequence number for move
					existingMoveInfo.movedClientIds.push(clientId);
					existingMoveInfo.movedSeqs.push(seq);
				}
			} else {
				segment.movedClientIds = [clientId];
				segment.movedSeq = seq;
				segment.localMovedSeq = localSeq;
				segment.movedSeqs = [seq];

				movedSegments.push({ segment });
			}

			// Save segment so can assign moved sequence number when acked by server
			if (this.collabWindow.collaborating) {
				if (
					segment.movedSeq === UnassignedSequenceNumber &&
					clientId === this.collabWindow.clientId
				) {
					segmentGroup = this.addToPendingList(segment, segmentGroup, localSeq);
				} else {
					if (MergeTree.options.zamboniSegments) {
						this.addToLRUSet(segment, seq);
					}
				}
			}
			return true;
		};

		const afterMarkMoved = (node: IMergeBlock, pos: number, _start: number, _end: number) => {
			if (_overwrite) {
				this.nodeUpdateLengthNewStructure(node);
			} else {
				this.blockUpdateLength(node, seq, clientId);
			}
			return true;
		};

		this.nodeMap(
			refSeq,
			clientId,
			markMoved,
			undefined,
			afterMarkMoved,
			start,
			end,
			undefined,
			seq !== UnassignedSequenceNumber ? seq : undefined,
		);

		this.slideAckedRemovedSegmentReferences(localOverlapWithRefs);
		// opArgs == undefined => test code
		if (movedSegments.length > 0) {
			this.mergeTreeDeltaCallback?.(opArgs, {
				operation: MergeTreeDeltaType.OBLITERATE,
				deltaSegments: movedSegments,
			});
		}

		if (segmentGroup! && localSeq !== undefined) {
			this.locallyMovedSegments.set(localSeq, segmentGroup);
		}

		// these events are newly removed
		// so we slide after eventing in case the consumer wants to make reference
		// changes at remove time, like add a ref to track undo redo.
		if (!this.collabWindow.collaborating || clientId !== this.collabWindow.clientId) {
			this.slideAckedRemovedSegmentReferences(movedSegments.map(({ segment }) => segment));
		}

		if (this.collabWindow.collaborating && seq !== UnassignedSequenceNumber) {
			if (MergeTree.options.zamboniSegments) {
				zamboniSegments(this);
			}
		}
	}

	public markRangeRemoved(
		start: number,
		end: number,
		refSeq: number,
		clientId: number,
		seq: number,
		overwrite = false,
		opArgs: IMergeTreeDeltaOpArgs,
	): void {
		let _overwrite = overwrite;
		this.ensureIntervalBoundary(start, refSeq, clientId);
		this.ensureIntervalBoundary(end, refSeq, clientId);
		let segmentGroup: SegmentGroup;
		const removedSegments: IMergeTreeSegmentDelta[] = [];
		const localOverlapWithRefs: ISegment[] = [];
		const localSeq =
			seq === UnassignedSequenceNumber ? ++this.collabWindow.localSeq : undefined;
		const markRemoved = (segment: ISegment, pos: number, _start: number, _end: number) => {
			const existingRemovalInfo = toRemovalInfo(segment);

			if (existingRemovalInfo !== undefined) {
				_overwrite = true;
				if (existingRemovalInfo.removedSeq === UnassignedSequenceNumber) {
					// we removed this locally, but someone else removed it first
					// so put them at the head of the list
					// The list isn't ordered, but we keep the first removal at the head
					// for partialLengths bookkeeping purposes
					existingRemovalInfo.removedClientIds.unshift(clientId);

					existingRemovalInfo.removedSeq = seq;
					if (segment.localRefs?.empty === false) {
						localOverlapWithRefs.push(segment);
					}
				} else {
					// Do not replace earlier sequence number for remove
					existingRemovalInfo.removedClientIds.push(clientId);
				}
			} else {
				segment.removedClientIds = [clientId];
				segment.removedSeq = seq;
				segment.localRemovedSeq = localSeq;

				removedSegments.push({ segment });
			}

			// Save segment so we can assign removed sequence number when acked by server
			if (this.collabWindow.collaborating) {
				if (
					segment.removedSeq === UnassignedSequenceNumber &&
					clientId === this.collabWindow.clientId
				) {
					segmentGroup = this.addToPendingList(segment, segmentGroup, localSeq);
				} else {
					if (MergeTree.options.zamboniSegments) {
						this.addToLRUSet(segment, seq);
					}
				}
			}
			return true;
		};
		const afterMarkRemoved = (node: IMergeBlock, pos: number, _start: number, _end: number) => {
			if (_overwrite) {
				this.nodeUpdateLengthNewStructure(node);
			} else {
				this.blockUpdateLength(node, seq, clientId);
			}
			return true;
		};
		this.nodeMap(refSeq, clientId, markRemoved, undefined, afterMarkRemoved, start, end);
		// these segments are already viewed as being removed locally and are not event-ed
		// so can slide non-StayOnRemove refs immediately
		this.slideAckedRemovedSegmentReferences(localOverlapWithRefs);
		// opArgs == undefined => test code
		if (removedSegments.length > 0) {
			this.mergeTreeDeltaCallback?.(opArgs, {
				operation: MergeTreeDeltaType.REMOVE,
				deltaSegments: removedSegments,
			});
		}
		// these events are newly removed
		// so we slide after eventing in case the consumer wants to make reference
		// changes at remove time, like add a ref to track undo redo.
		if (!this.collabWindow.collaborating || clientId !== this.collabWindow.clientId) {
			this.slideAckedRemovedSegmentReferences(removedSegments.map(({ segment }) => segment));
		}

		if (this.collabWindow.collaborating && seq !== UnassignedSequenceNumber) {
			if (MergeTree.options.zamboniSegments) {
				zamboniSegments(this);
			}
		}
	}

	/**
	 * Revert an unacked local op
	 */
	public rollback(op: IMergeTreeDeltaOp, localOpMetadata: SegmentGroup) {
		if (op.type === MergeTreeDeltaType.REMOVE) {
			const pendingSegmentGroup = this.pendingSegments.pop?.()?.data;
			if (pendingSegmentGroup === undefined || pendingSegmentGroup !== localOpMetadata) {
				throw new Error("Rollback op doesn't match last edit");
			}
			pendingSegmentGroup.segments.forEach((segment: ISegmentLeaf) => {
				const segmentSegmentGroup = segment.segmentGroups?.pop?.();
				assert(
					segmentSegmentGroup === pendingSegmentGroup,
					0x3ee /* Unexpected segmentGroup in segment */,
				);

				assert(
					segment.removedClientIds !== undefined &&
						segment.removedClientIds[0] === this.collabWindow.clientId,
					0x39d /* Rollback segment removedClientId does not match local client */,
				);
				segment.removedClientIds = undefined;
				segment.removedSeq = undefined;
				segment.localRemovedSeq = undefined;

				// Note: optional chaining short-circuits:
				// https://developer.mozilla.org/en-US/docs/Web/JavaScript/Reference/Operators/Optional_chaining#short-circuiting
				this.mergeTreeDeltaCallback?.(
					{ op: createInsertSegmentOp(this.findRollbackPosition(segment), segment) },
					{
						operation: MergeTreeDeltaType.INSERT,
						deltaSegments: [{ segment }],
					},
				);

				for (
					let updateNode = segment.parent;
					updateNode !== undefined;
					updateNode = updateNode.parent
				) {
					this.blockUpdateLength(
						updateNode,
						UnassignedSequenceNumber,
						this.collabWindow.clientId,
					);
				}
			});
		} else if (
			op.type === MergeTreeDeltaType.INSERT ||
			op.type === MergeTreeDeltaType.ANNOTATE
		) {
			const pendingSegmentGroup = this.pendingSegments.pop?.()?.data;
			if (
				pendingSegmentGroup === undefined ||
				pendingSegmentGroup !== localOpMetadata ||
				(op.type === MergeTreeDeltaType.ANNOTATE && !pendingSegmentGroup.previousProps)
			) {
				throw new Error("Rollback op doesn't match last edit");
			}
			let i = 0;
			for (const segment of pendingSegmentGroup.segments) {
				const segmentSegmentGroup = segment.segmentGroups.pop?.();
				assert(
					segmentSegmentGroup === pendingSegmentGroup,
					0x3ef /* Unexpected segmentGroup in segment */,
				);

				const start = this.findRollbackPosition(segment);
				if (op.type === MergeTreeDeltaType.INSERT) {
					segment.seq = UniversalSequenceNumber;
					segment.localSeq = undefined;
					const removeOp = createRemoveRangeOp(start, start + segment.cachedLength);
					this.markRangeRemoved(
						start,
						start + segment.cachedLength,
						UniversalSequenceNumber,
						this.collabWindow.clientId,
						UniversalSequenceNumber,
						false,
						{ op: removeOp },
					);
				} /* op.type === MergeTreeDeltaType.ANNOTATE */ else {
					const props = pendingSegmentGroup.previousProps![i];
					const rollbackType =
						op.combiningOp?.name === "rewrite"
							? PropertiesRollback.Rewrite
							: PropertiesRollback.Rollback;
					const annotateOp = createAnnotateRangeOp(
						start,
						start + segment.cachedLength,
						props,
						undefined,
					);
					this.annotateRange(
						start,
						start + segment.cachedLength,
						props,
						undefined,
						UniversalSequenceNumber,
						this.collabWindow.clientId,
						UniversalSequenceNumber,
						{ op: annotateOp },
						rollbackType,
					);
					i++;
				}
			}
		} else {
			throw new Error("Unsupported op type for rollback");
		}
	}

	/**
	 * Walk the segments up to the current segment and calculate its position
	 */
	private findRollbackPosition(segment: ISegment) {
		let segmentPosition = 0;
		walkAllChildSegments(this.root, (seg) => {
			// If we've found the desired segment, terminate the walk and return 'segmentPosition'.
			if (seg === segment) {
				return false;
			}

			// If not removed, increase position
			if (seg.removedSeq === undefined) {
				segmentPosition += seg.cachedLength;
			}

			return true;
		});

		return segmentPosition;
	}

	public nodeUpdateLengthNewStructure(node: IMergeBlock, recur = false) {
		this.blockUpdate(node);
		if (this.collabWindow.collaborating) {
			this.localPartialsComputed = false;
			node.partialLengths = PartialSequenceLengths.combine(node, this.collabWindow, recur);
		}
	}

	public removeLocalReferencePosition(
		lref: LocalReferencePosition,
	): LocalReferencePosition | undefined {
		const segment: ISegmentLeaf | undefined = lref.getSegment();
		return segment?.localRefs?.removeLocalRef(lref);
	}

	startOfTree = new StartOfTreeSegment(this);
	endOfTree = new EndOfTreeSegment(this);

	public createLocalReferencePosition(
		_segment: ISegmentLeaf | "start" | "end",
		offset: number,
		refType: ReferenceType,
		properties: PropertySet | undefined,
		slidingPreference?: SlidingPreference,
		canSlideToEndpoint?: boolean,
	): LocalReferencePosition {
		if (
			_segment !== "start" &&
			_segment !== "end" &&
			isRemovedAndAckedOrMovedAndAcked(_segment) &&
			!refTypeIncludesFlag(refType, ReferenceType.SlideOnRemove | ReferenceType.Transient) &&
			_segment.endpointType === undefined
		) {
			throw new UsageError(
				"Can only create SlideOnRemove or Transient local reference position on a removed segment",
			);
		}

		let segment: ISegmentLeaf;

		if (_segment === "start") {
			segment = this.startOfTree;
		} else if (_segment === "end") {
			segment = this.endOfTree;
		} else {
			segment = _segment;
		}

		const localRefs = segment.localRefs ?? new LocalReferenceCollection(segment);
		segment.localRefs = localRefs;

		const segRef = localRefs.createLocalRef(
			offset,
			refType,
			properties,
			slidingPreference,
			canSlideToEndpoint,
		);

		return segRef;
	}

	// Segments should either be removed remotely, removed locally, or inserted locally
	private normalizeAdjacentSegments(affectedSegments: DoublyLinkedList<ISegmentLeaf>): void {
		// Eagerly demand this since we're about to shift elements in the list around
		const currentOrder = Array.from(affectedSegments, ({ data: seg }) => ({
			parent: seg.parent,
			index: seg.index,
			ordinal: seg.ordinal,
		}));

		// Last segment which was not affected locally.
		let lastLocalSegment = affectedSegments.last;
		while (lastLocalSegment !== undefined && isRemovedAndAcked(lastLocalSegment.data)) {
			lastLocalSegment = lastLocalSegment.prev;
		}

		if (!lastLocalSegment) {
			return;
		}

		for (
			let segmentToSlide: ListNode<ISegment> | undefined = lastLocalSegment,
				nearerSegment = lastLocalSegment?.prev;
			segmentToSlide !== undefined;
			segmentToSlide = nearerSegment, nearerSegment = nearerSegment?.prev
		) {
			// Slide iterCur forward as far as possible
			if (isRemovedAndAcked(segmentToSlide.data)) {
				// Slide past all segments that are not also remotely removed
				affectedSegments.remove(segmentToSlide);
				affectedSegments.insertAfter(lastLocalSegment, segmentToSlide.data);
			} else if (isRemoved(segmentToSlide.data)) {
				assert(
					segmentToSlide.data.localRemovedSeq !== undefined,
					0x54d /* Removed segment that hasnt had its removal acked should be locally removed */,
				);
				// Slide each locally removed item past all segments that have localSeq > lremoveItem.localSeq
				// but not past remotely removed segments;
				let cur = segmentToSlide;
				let scan = cur.next;
				while (
					scan !== undefined &&
					!isRemovedAndAcked(scan.data) &&
					scan.data.localSeq !== undefined &&
					scan.data.localSeq > segmentToSlide.data.localRemovedSeq
				) {
					cur = scan;
					scan = scan.next;
				}
				if (cur !== segmentToSlide) {
					affectedSegments.remove(segmentToSlide);
					affectedSegments.insertAfter(cur, segmentToSlide.data);
				}
			}
		}

		const newOrder = Array.from(affectedSegments.map(({ data }) => data));
		newOrder.forEach(
			(seg) => seg.localRefs?.walkReferences((lref) => lref.callbacks?.beforeSlide?.(lref)),
		);
		const perSegmentTrackingGroups = new Map<ISegment, TrackingGroup[]>();
		for (const segment of newOrder) {
			const { trackingCollection } = segment;
			const trackingGroups = Array.from(trackingCollection.trackingGroups);
			perSegmentTrackingGroups.set(segment, trackingGroups);
			for (const group of trackingCollection.trackingGroups) {
				trackingCollection.unlink(group);
			}
		}

		for (let i = 0; i < newOrder.length; i++) {
			const seg = newOrder[i];
			const { parent, index, ordinal } = currentOrder[i];
			parent?.assignChild(seg, index, false);
			seg.ordinal = ordinal;
		}

		for (const [segment, groups] of perSegmentTrackingGroups.entries()) {
			for (const group of groups) {
				segment.trackingCollection.link(group);
			}
		}

		// Finally, update internal node bookkeeping on ancestors of the swapped nodes.
		// Toposort would improve this by a log factor, but probably not worth the added code size
		const depths = new Map<IMergeNode, number>();
		const computeDepth = (block: IMergeNode): number => {
			if (!depths.has(block)) {
				depths.set(block, block.parent === undefined ? 0 : 1 + computeDepth(block.parent));
			}
			return depths.get(block)!;
		};
		newOrder.forEach(computeDepth);
		for (const [node] of Array.from(depths.entries()).sort((a, b) => b[1] - a[1])) {
			if (!node.isLeaf()) {
				this.nodeUpdateLengthNewStructure(node);
			}
		}
		newOrder.forEach(
			(seg) => seg.localRefs?.walkReferences((lref) => lref.callbacks?.afterSlide?.(lref)),
		);
	}

	/**
	 * Normalizes the segments nearby `segmentGroup` to be ordered as they would if the op submitting `segmentGroup`
	 * is rebased to the current sequence number.
	 * This primarily affects the ordering of adjacent segments that were removed between the original submission of
	 * the local ops and now.
	 * Consider the following sequence of events:
	 * Initial state: "hi my friend" (seq: 0)
	 * - Client 1 inserts "good " to make "hi my good friend" (op1, refSeq: 0)
	 * - Client 2 deletes "my " to make "hi friend" (op2, refSeq: 0)
	 * - op2 is sequenced giving seq 1
	 * - Client 1 disconnects and reconnects at seq: 1.
	 *
	 * At this point in time, client 1 will have segments ["hi ", Removed"my ", Local"good ", "friend"].
	 * However, the rebased op that it submits will cause client 2 to have segments
	 * ["hi ", Local"good ", Removed"my ", "friend"].
	 *
	 * The difference in ordering can be problematic for tie-breaking concurrently inserted segments in some scenarios.
	 * Rather than incur extra work tie-breaking these scenarios for all clients, when client 1 rebases its operation,
	 * it can fix up its local state to align with what would be expected of the op it resubmits.
	 */
	public normalizeSegmentsOnRebase(): void {
		let currentRangeToNormalize = new DoublyLinkedList<ISegment>();
		let rangeContainsLocalSegs = false;
		let rangeContainsRemoteRemovedSegs = false;
		const normalize = () => {
			if (
				rangeContainsLocalSegs &&
				rangeContainsRemoteRemovedSegs &&
				currentRangeToNormalize.length > 1
			) {
				this.normalizeAdjacentSegments(currentRangeToNormalize);
			}
		};
		walkAllChildSegments(this.root, (seg) => {
			if (isRemoved(seg) || seg.seq === UnassignedSequenceNumber) {
				if (isRemovedAndAcked(seg)) {
					rangeContainsRemoteRemovedSegs = true;
				}
				if (seg.seq === UnassignedSequenceNumber) {
					rangeContainsLocalSegs = true;
				}
				currentRangeToNormalize.push(seg);
			} else {
				normalize();
				currentRangeToNormalize = new DoublyLinkedList<ISegment>();
				rangeContainsLocalSegs = false;
				rangeContainsRemoteRemovedSegs = false;
			}

			return true;
		});

		normalize();
	}

	private blockUpdate(block: IMergeBlock) {
		let len: number | undefined;
		const hierBlock = block.hierBlock();
		if (hierBlock) {
			hierBlock.rightmostTiles = createMap<Marker>();
			hierBlock.leftmostTiles = createMap<Marker>();
		}
		for (let i = 0; i < block.childCount; i++) {
			const child = block.children[i];
			const nodeLength = nodeTotalLength(this, child);
			if (nodeLength !== undefined) {
				len ??= 0;
				len += nodeLength;
			}
			if (hierBlock) {
				addNodeReferences(this, child, hierBlock.rightmostTiles, hierBlock.leftmostTiles);
			}
		}

		block.cachedLength = len;
	}

	public blockUpdatePathLengths(
		startBlock: IMergeBlock | undefined,
		seq: number,
		clientId: number,
		newStructure = false,
	) {
		let block: IMergeBlock | undefined = startBlock;
		while (block !== undefined) {
			if (newStructure) {
				this.nodeUpdateLengthNewStructure(block);
			} else {
				this.blockUpdateLength(block, seq, clientId);
			}
			block = block.parent;
		}
	}

	private blockUpdateLength(node: IMergeBlock, seq: number, clientId: number) {
		this.blockUpdate(node);
		this.localPartialsComputed = false;
		if (
			this.collabWindow.collaborating &&
			seq !== UnassignedSequenceNumber &&
			seq !== TreeMaintenanceSequenceNumber
		) {
			if (
				node.partialLengths !== undefined &&
				MergeTree.options.incrementalUpdate &&
				clientId !== NonCollabClient
			) {
				node.partialLengths.update(node, seq, clientId, this.collabWindow);
			} else {
				node.partialLengths = PartialSequenceLengths.combine(
					node,
					this.collabWindow,
					undefined,
					undefined,
				);
			}

			PartialSequenceLengths.options.verifyExpected?.(this, node, seq, clientId);
		}
	}

	/**
	 * Map over all visible segments in a given range
	 *
	 * A segment is visible if its length is greater than 0
	 *
	 * See `this.nodeMap` for additional documentation
	 */
	public mapRange<TClientData>(
		handler: ISegmentAction<TClientData>,
		refSeq: number,
		clientId: number,
		accum: TClientData,
		start?: number,
		end?: number,
		splitRange: boolean = false,
		visibilitySeq: number = refSeq,
	) {
		if (splitRange) {
			if (start) {
				this.ensureIntervalBoundary(start, refSeq, clientId);
			}
			if (end) {
				this.ensureIntervalBoundary(end, refSeq, clientId);
			}
		}
		this.nodeMap(
			refSeq,
			clientId,
			handler,
			accum,
			undefined,
			start,
			end,
			undefined,
			visibilitySeq,
		);
	}

	/**
	 * Map over all visible segments in a given range
	 *
	 * A segment is visible if its length is greater than 0
	 *
	 * @param refSeq - The sequence number used to determine the range of segments
	 * to iterate over.
	 *
	 * @param visibilitySeq - An additional sequence number to further configure
	 * segment visibility during traversal. This is the same as refSeq, except
	 * in the case of obliterate.
	 *
	 * In the case where `refSeq == visibilitySeq`, mapping is done on all
	 * visible segments from `start` to `end`.
	 *
	 * If a segment is invisible at both `visibilitySeq` and `refSeq`, then it
	 * will not be traversed and mapped. Otherwise, if the segment is visible at
	 * either seq, it will be mapped.
	 *
	 * If a segment is only visible at `visibilitySeq`, it will still be mapped,
	 * but it will not count as a segment within the range. That is, it will be
	 * ignored for the purposes of tracking when traversal should end.
	 */
	private nodeMap<TClientData>(
		refSeq: number,
		clientId: number,
		leaf: ISegmentAction<TClientData>,
		accum: TClientData,
		post?: BlockAction<TClientData>,
		start: number = 0,
		end?: number,
		localSeq?: number,
		visibilitySeq: number = refSeq,
	): void {
		const endPos = end ?? this.nodeLength(this.root, refSeq, clientId, localSeq) ?? 0;
		if (endPos === start) {
			return;
		}

		let pos = 0;

		depthFirstNodeWalk(
			this.root,
			this.root.children[0],
			(node) => {
				if (endPos <= pos) {
					return NodeAction.Exit;
				}

				const len = this.nodeLength(node, visibilitySeq, clientId, localSeq);
				const lenAtRefSeq =
					(visibilitySeq === refSeq
						? len
						: this.nodeLength(node, refSeq, clientId, localSeq)) ?? 0;

				const isUnackedAndInObliterate =
					visibilitySeq !== refSeq &&
					(!node.isLeaf() || node.seq === UnassignedSequenceNumber);

				if (
					(len === undefined && lenAtRefSeq === 0) ||
					(len === 0 && !isUnackedAndInObliterate && lenAtRefSeq === 0)
				) {
					return NodeAction.Skip;
				}

				const nextPos = pos + lenAtRefSeq;
				// start is beyond the current node, so we can skip it
				if (start >= nextPos) {
					pos = nextPos;
					return NodeAction.Skip;
				}

				if (node.isLeaf()) {
					if (
						leaf(node, pos, refSeq, clientId, start - pos, endPos - pos, accum) ===
						false
					) {
						return NodeAction.Exit;
					}
					pos = nextPos;
				}
			},
			undefined,
			post === undefined
				? undefined
				: (block) => post(block, pos, refSeq, clientId, start - pos, endPos - pos, accum),
		);
	}
}<|MERGE_RESOLUTION|>--- conflicted
+++ resolved
@@ -1697,10 +1697,7 @@
 			if (pos !== 0) {
 				return false;
 			}
-<<<<<<< HEAD
-=======
-
->>>>>>> a3300743
+
 			// normalize the seq numbers
 			// if the new seg is local (UnassignedSequenceNumber) give it the highest possible
 			// seq for comparison, as it will get a seq higher than any other seq once sequences
@@ -1709,7 +1706,7 @@
 			const newSeq = seq === UnassignedSequenceNumber ? Number.MAX_SAFE_INTEGER : seq;
 			const segSeq =
 				node.seq === UnassignedSequenceNumber ? Number.MAX_SAFE_INTEGER - 1 : node.seq ?? 0;
-<<<<<<< HEAD
+
 			return (
 				newSeq > segSeq ||
 				(node.movedSeq !== undefined &&
@@ -1719,9 +1716,6 @@
 					node.removedSeq !== UnassignedSequenceNumber &&
 					node.removedSeq > seq)
 			);
-=======
-			return newSeq > segSeq;
->>>>>>> a3300743
 		} else {
 			return true;
 		}
