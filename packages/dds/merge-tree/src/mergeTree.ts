--- conflicted
+++ resolved
@@ -933,7 +933,7 @@
             if (!node.isLeaf()) {
                 const partialLen = node.partialLengths!.getPartialLength(refSeq, clientId);
 
-                if (PartialSequenceLengths.options.verify) {
+                if (PartialSequenceLengths.options.verifier) {
                     let expected = 0;
                     for (let i = 0; i < node.childCount; i++) {
                         expected += this.nodeLength(node.children[i], refSeq, clientId) ?? 0;
@@ -1886,7 +1886,6 @@
             child = children[childIndex];
             let len = this.nodeLength(child, refSeq, clientId);
             if (len === undefined) {
-<<<<<<< HEAD
                 if (this.breakTie(_pos, child, seq)) {
                     len = 0;
                 } else {
@@ -1894,16 +1893,9 @@
                     // will be removed, so should just be skipped for now
                     continue;
                 }
-=======
-                // if the seg len in undefined, the segment
-                // will be removed, so should just be skipped for now
-                continue;
-            } else {
-                assert(len >= 0, 0x4bc /* Length should not be negative */);
->>>>>>> fe33990f
-            }
-
-            assert(len >= 0, "Length should not be negative");
+            }
+
+            assert(len >= 0, 0x4bc /* Length should not be negative */);
 
             if ((_pos < len) || ((_pos === len) && this.breakTie(_pos, child, seq))) {
                 // Found entry containing pos
@@ -1984,7 +1976,7 @@
                 // Don't update ordinals because higher block will do it
                 const newNodeFromSplit = this.split(block);
 
-                if (PartialSequenceLengths.options.verify) {
+                if (PartialSequenceLengths.options.verifier) {
                     this.nodeLength(block, refSeq, clientId);
                     this.nodeLength(newNodeFromSplit, refSeq, clientId);
                 }
@@ -2006,8 +1998,8 @@
             newNode.assignChild(node.children[halfCount + i], i, false);
             node.children[halfCount + i] = undefined!;
         }
-        this.nodeUpdateLengthNewStructure(node, undefined, false);
-        this.nodeUpdateLengthNewStructure(newNode, undefined, false);
+        this.nodeUpdateLengthNewStructure(node, false);
+        this.nodeUpdateLengthNewStructure(newNode, false);
         return newNode;
     }
 
@@ -2160,7 +2152,7 @@
 
         const afterMarkMoved = (node: IMergeBlock, pos: number, _start: number, _end: number) => {
             if (_overwrite) {
-                this.nodeUpdateLengthNewStructure(node, undefined, false);
+                this.nodeUpdateLengthNewStructure(node, false);
             } else {
                 this.blockUpdateLength(node, seq, clientId);
             }
@@ -2201,7 +2193,7 @@
 
         if (this.collabWindow.collaborating && (seq !== UnassignedSequenceNumber)) {
             if (MergeTree.options.zamboniSegments) {
-                this.zamboniSegments();
+                zamboniSegments(this);
             }
         }
     }
@@ -2407,12 +2399,7 @@
         this.blockUpdate(node);
         if (this.collabWindow.collaborating) {
             this.localPartialsComputed = false;
-<<<<<<< HEAD
-            node.partialLengths = PartialSequenceLengths.combine(
-                node, this.collabWindow, recur, computeLocalPartials);
-=======
             node.partialLengths = PartialSequenceLengths.combine(node, this.collabWindow, recur);
->>>>>>> fe33990f
         }
     }
 
@@ -2632,7 +2619,7 @@
         let block: IMergeBlock | undefined = startBlock;
         while (block !== undefined) {
             if (newStructure) {
-                this.nodeUpdateLengthNewStructure(block, undefined, false);
+                this.nodeUpdateLengthNewStructure(block, false);
             } else {
                 this.blockUpdateLength(block, seq, clientId);
             }
@@ -2659,7 +2646,7 @@
                     undefined, undefined);
             }
 
-            if (PartialSequenceLengths.options.verify) {
+            if (PartialSequenceLengths.options.verifier) {
                 this.nodeLength(node, seq, clientId);
             }
         }
