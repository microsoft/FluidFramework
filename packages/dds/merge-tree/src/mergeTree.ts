--- conflicted
+++ resolved
@@ -89,15 +89,10 @@
 	refTypeIncludesFlag,
 } from "./referencePositions.js";
 // eslint-disable-next-line import/no-deprecated
-<<<<<<< HEAD
-import { PropertiesRollback } from "./segmentPropertiesManager.js";
-import { normalizePlace, Side, type SequencePlace } from "./sequencePlace.js";
-=======
 import { SegmentGroupCollection } from "./segmentGroupCollection.js";
 // eslint-disable-next-line import/no-deprecated
 import { PropertiesManager, PropertiesRollback } from "./segmentPropertiesManager.js";
 import { Side, type InteriorSequencePlace } from "./sequencePlace.js";
->>>>>>> 46fd11b7
 import { SortedSegmentSet } from "./sortedSegmentSet.js";
 import { zamboniSegments } from "./zamboni.js";
 
@@ -1604,12 +1599,7 @@
 						this.blockUpdatePathLengths(newSegment.parent, seq, clientId);
 					}
 				} else if (oldest && newest?.clientId === clientId) {
-<<<<<<< HEAD
-					// eslint-disable-next-line @typescript-eslint/no-unsafe-member-access, @typescript-eslint/no-explicit-any
-					(newSegment as any).prevObliterateByInserter = newest;
-=======
 					newSegment.prevObliterateByInserter = newest;
->>>>>>> 46fd11b7
 				}
 
 				saveIfLocal(newSegment);
@@ -1939,37 +1929,17 @@
 		}
 	}
 
-<<<<<<< HEAD
-	public obliterateRange(
-		start: SequencePlace,
-		end: SequencePlace,
-=======
 	private obliterateRangeSided(
 		start: InteriorSequencePlace,
 		end: InteriorSequencePlace,
->>>>>>> 46fd11b7
 		refSeq: number,
 		clientId: number,
 		seq: number,
 		overwrite: boolean = false,
 		opArgs: IMergeTreeDeltaOpArgs,
 	): void {
-<<<<<<< HEAD
-		errorIfOptionNotTrue(this.options, "mergeTreeEnableObliterate");
-		const startPlace = normalizePlace(start);
-		const endPlace = normalizePlace(end);
-		const startPos =
-			startPlace.side === Side.Before || startPlace.pos === this.getLength(refSeq, clientId)
-				? startPlace.pos
-				: startPlace.pos + 1;
-		const endPos =
-			endPlace.side === Side.Before || endPlace.pos === this.getLength(refSeq, clientId)
-				? endPlace.pos
-				: endPlace.pos + 1;
-=======
 		const startPos = start.side === Side.Before ? start.pos : start.pos + 1;
 		const endPos = end.side === Side.Before ? end.pos : end.pos + 1;
->>>>>>> 46fd11b7
 
 		this.ensureIntervalBoundary(startPos, refSeq, clientId);
 		this.ensureIntervalBoundary(endPos, refSeq, clientId);
@@ -1991,13 +1961,8 @@
 			segmentGroup: undefined,
 		};
 
-<<<<<<< HEAD
-		const { segment: startSeg } = this.getContainingSegment(startPos, refSeq, clientId);
-		const { segment: endSeg } = this.getContainingSegment(endPos - 1, refSeq, clientId);
-=======
 		const { segment: startSeg } = this.getContainingSegment(start.pos, refSeq, clientId);
 		const { segment: endSeg } = this.getContainingSegment(end.pos, refSeq, clientId);
->>>>>>> 46fd11b7
 		assert(
 			startSeg !== undefined && endSeg !== undefined,
 			0xa3f /* segments cannot be undefined */,
@@ -2053,18 +2018,10 @@
 				return true;
 			}
 			const existingMoveInfo = toMoveInfo(segment);
-<<<<<<< HEAD
-			// TODO: if segment was inserted inside of a later local obliteration range
-			// then it shouldn't be obliterated.
-			// eslint-disable-next-line @typescript-eslint/no-unsafe-member-access, @typescript-eslint/no-explicit-any
-			if ((segment as any).prevObliterateByInserter?.seq === UnassignedSequenceNumber) {
-				// We chose to not obliterate this segment because we are aware of an unacked local obliteration.
-=======
 
 			if (segment.prevObliterateByInserter?.seq === UnassignedSequenceNumber) {
 				// We chose to not obliterate this segment because we are aware of an unacked local obliteration.
 				// The local obliterate has not been sequenced yet, so it is still the newest obliterate we are aware of.
->>>>>>> 46fd11b7
 				// Other clients will also choose not to obliterate this segment because the most recent obliteration has the same clientId
 				return true;
 			}
@@ -2151,13 +2108,8 @@
 			markMoved,
 			undefined,
 			afterMarkMoved,
-<<<<<<< HEAD
-			startPlace.pos,
-			endPlace.pos + 1, // include the segment containing the end reference
-=======
 			start.pos,
 			end.pos + 1, // include the segment containing the end reference
->>>>>>> 46fd11b7
 			undefined,
 			seq === UnassignedSequenceNumber ? undefined : seq,
 		);
