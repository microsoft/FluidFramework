/*!
 * Copyright (c) Microsoft Corporation. All rights reserved.
 * Licensed under the MIT License.
 */

/* eslint-disable @typescript-eslint/no-non-null-assertion */
/* eslint-disable @typescript-eslint/consistent-type-assertions, @typescript-eslint/no-shadow, max-len, no-bitwise, no-param-reassign */

import { assert, Trace } from "@fluidframework/common-utils";
import * as Base from "./base";
import * as Collections from "./collections";
import {
    LocalClientId,
    NonCollabClient,
    TreeMaintenanceSequenceNumber,
    UnassignedSequenceNumber,
    UniversalSequenceNumber,
} from "./constants";
import { LocalReference, LocalReferenceCollection } from "./localReference";
import {
    IMergeTreeDeltaOpArgs,
    IMergeTreeSegmentDelta,
    MergeTreeDeltaCallback,
    MergeTreeMaintenanceCallback,
    MergeTreeMaintenanceType,
} from "./mergeTreeDeltaCallback";
import { TrackingGroupCollection } from "./mergeTreeTracking";
import * as ops from "./ops";
import { PartialSequenceLengths } from "./partialLengths";
import * as Properties from "./properties";
import { SegmentGroupCollection } from "./segmentGroupCollection";
import { SegmentPropertiesManager } from "./segmentPropertiesManager";

export interface ReferencePosition {
    properties?: Properties.PropertySet;
    refType: ops.ReferenceType;
    // True if this reference is a segment.
    isLeaf(): boolean;
    getSegment(): ISegment | undefined;
    getOffset(): number;
    addProperties(newProps: Properties.PropertySet, op?: ops.ICombiningOp);
    hasTileLabels(): boolean;
    hasRangeLabels(): boolean;
    hasTileLabel(label: string): boolean;
    hasRangeLabel(label: string): boolean;
    getTileLabels(): string[] | undefined;
    getRangeLabels(): string[] | undefined;
}

export type RangeStackMap = Properties.MapLike<Collections.Stack<ReferencePosition>>;

export interface IMergeNodeCommon {
    parent?: IMergeBlock;
    cachedLength: number;
    index: number;
    ordinal: string;
    isLeaf(): this is ISegment;
}

export type IMergeNode = IMergeBlock | ISegment;

// Node with segments as children
export interface IMergeBlock extends IMergeNodeCommon {
    needsScour?: boolean;
    childCount: number;
    children: IMergeNode[];
    partialLengths?: PartialSequenceLengths;
    hierBlock(): IHierBlock | undefined;
    assignChild(child: IMergeNode, index: number, updateOrdinal?: boolean);
    setOrdinal(child: IMergeNode, index: number);
}

export interface IHierBlock extends IMergeBlock {
    hierToString(indentCount: number);
    addNodeReferences(mergeTree: MergeTree, node: IMergeNode);
    rightmostTiles: Properties.MapLike<ReferencePosition>;
    leftmostTiles: Properties.MapLike<ReferencePosition>;
    rangeStacks: RangeStackMap;
}

export interface IRemovalInfo {
    removedSeq?: number;
    removedClientId?: number;
    removedClientOverlap?: number[];
}

export interface ISegment extends IMergeNodeCommon, IRemovalInfo {
    readonly type: string;
    readonly segmentGroups: SegmentGroupCollection;
    readonly trackingCollection: TrackingGroupCollection;
    propertyManager?: SegmentPropertiesManager;
    localSeq?: number;
    localRemovedSeq?: number;
    seq?: number;  // If not present assumed to be previous to window min
    clientId: number;
    localRefs?: LocalReferenceCollection;
    removalsByBranch?: IRemovalInfo[];
    properties?: Properties.PropertySet;
    addProperties(
        newProps: Properties.PropertySet,
        op?: ops.ICombiningOp,
        seq?: number,
        collabWindow?: CollaborationWindow,
    ): Properties.PropertySet | undefined;
    clone(): ISegment;
    canAppend(segment: ISegment): boolean;
    append(segment: ISegment): void;
    splitAt(pos: number): ISegment | undefined;
    toJSONObject(): any;
    /**
     * Acks the current segment against the segment group, op, and merge tree.
     *
     * Throws error if the segment state doesn't match segment group or op.
     * E.g. Segment group not first is pending queue.
     * Inserted segment does not have unassigned sequence number.
     *
     * Returns true if the op  modifies the segment, otherwise false.
     * The only current false case is overlapping remove, where a segment is removed
     * by a previously sequenced operation before the current operation is acked.
     */
    ack(segmentGroup: SegmentGroup, opArgs: IMergeTreeDeltaOpArgs, mergeTree: MergeTree): boolean;
}

export interface IMarkerModifiedAction {
    // eslint-disable-next-line @typescript-eslint/prefer-function-type
    (marker: Marker): void;
}

export interface ISegmentAction<TClientData> {
    // eslint-disable-next-line @typescript-eslint/prefer-function-type
    (segment: ISegment, pos: number, refSeq: number, clientId: number, start: number,
        end: number, accum: TClientData): boolean;
}

export interface ISegmentChanges {
    next?: ISegment;
    replaceCurrent?: ISegment;
}

export interface BlockAction<TClientData> {
    // eslint-disable-next-line @typescript-eslint/prefer-function-type
    (block: IMergeBlock, pos: number, refSeq: number, clientId: number, start: number | undefined, end: number | undefined,
        accum: TClientData): boolean;
}

export interface NodeAction<TClientData> {
    // eslint-disable-next-line @typescript-eslint/prefer-function-type
    (node: IMergeNode, pos: number, refSeq: number, clientId: number, start: number | undefined, end: number | undefined,
        clientData: TClientData): boolean;
}

export interface IncrementalSegmentAction<TContext> {
    (segment: ISegment, state: IncrementalMapState<TContext>);
}

export interface IncrementalBlockAction<TContext> {
    (state: IncrementalMapState<TContext>);
}

export interface BlockUpdateActions {
    child: (block: IMergeBlock, index: number) => void;
}

export interface InsertContext {
    candidateSegment?: ISegment;
    prepareEvents?: boolean;
    structureChange?: boolean;
    leaf: (segment: ISegment | undefined, pos: number, ic: InsertContext) => ISegmentChanges;
    continuePredicate?: (continueFromBlock: IMergeBlock) => boolean;
}

export interface SegmentActions<TClientData> {
    leaf?: ISegmentAction<TClientData>;
    shift?: NodeAction<TClientData>;
    contains?: NodeAction<TClientData>;
    pre?: BlockAction<TClientData>;
    post?: BlockAction<TClientData>;
}

export interface IncrementalSegmentActions<TContext> {
    leaf: IncrementalSegmentAction<TContext>;
    pre?: IncrementalBlockAction<TContext>;
    post?: IncrementalBlockAction<TContext>;
}

export interface SearchResult {
    text: string;
    pos: number;
}

export interface MergeTreeStats {
    maxHeight: number;
    nodeCount: number;
    leafCount: number;
    removedLeafCount: number;
    liveCount: number;
    histo: number[];
    windowTime?: number;
    packTime?: number;
    ordTime?: number;
    maxOrdTime?: number;
}

export interface SegmentGroup {
    segments: ISegment[];
    localSeq: number;
}

export class MergeNode implements IMergeNodeCommon {
    index: number = 0;
    ordinal: string = "";
    parent?: IMergeBlock;
    cachedLength: number = 0;

    isLeaf() {
        return false;
    }
}

// eslint-disable-next-line @typescript-eslint/ban-types
function addTile(tile: ReferencePosition, tiles: object) {
    const tileLabels = tile.getTileLabels();
    if (tileLabels) {
        for (const tileLabel of tileLabels) {
            tiles[tileLabel] = tile;
        }
    }
}

// eslint-disable-next-line @typescript-eslint/ban-types
function addTileIfNotPresent(tile: ReferencePosition, tiles: object) {
    const tileLabels = tile.getTileLabels();
    if (tileLabels) {
        for (const tileLabel of tileLabels) {
            if (tiles[tileLabel] === undefined) {
                tiles[tileLabel] = tile;
            }
        }
    }
}

function applyStackDelta(currentStackMap: RangeStackMap, deltaStackMap: RangeStackMap) {
    // eslint-disable-next-line guard-for-in, no-restricted-syntax
    for (const label in deltaStackMap) {
        const deltaStack = deltaStackMap[label];
        if (!deltaStack.empty()) {
            let currentStack = currentStackMap[label];
            if (currentStack === undefined) {
                currentStack = new Collections.Stack<ReferencePosition>();
                currentStackMap[label] = currentStack;
            }
            for (const delta of deltaStack.items) {
                applyRangeReference(currentStack, delta);
            }
        }
    }
}

function applyRangeReference(stack: Collections.Stack<ReferencePosition>, delta: ReferencePosition) {
    if (delta.refType & ops.ReferenceType.NestBegin) {
        stack.push(delta);
        return true;
    } else {
        // Assume delta is end reference
        const top = stack.top();
        // TODO: match end with begin
        if (top && (top.refType & ops.ReferenceType.NestBegin)) {
            stack.pop();
        } else {
            stack.push(delta);
        }
        return false;
    }
}

function addNodeReferences(
    mergeTree: MergeTree, node: IMergeNode,
    rightmostTiles: Properties.MapLike<ReferencePosition>,
    leftmostTiles: Properties.MapLike<ReferencePosition>, rangeStacks: RangeStackMap) {
    function updateRangeInfo(label: string, refPos: ReferencePosition) {
        let stack = rangeStacks[label];
        if (stack === undefined) {
            stack = new Collections.Stack<ReferencePosition>();
            rangeStacks[label] = stack;
        }
        applyRangeReference(stack, refPos);
    }
    if (node.isLeaf()) {
        const segment = node;
        if (mergeTree.localNetLength(segment) > 0) {
            if (Marker.is(segment)) {
                const markerId = segment.getId();
                // Also in insertMarker but need for reload segs case
                // can add option for this only from reload segs
                if (markerId) {
                    mergeTree.mapIdToSegment(markerId, segment);
                }
                if (segment.refType & ops.ReferenceType.Tile) {
                    addTile(segment, rightmostTiles);
                    addTileIfNotPresent(segment, leftmostTiles);
                }
                if (segment.refType & (ops.ReferenceType.NestBegin | ops.ReferenceType.NestEnd)) {
                    const rangeLabels = segment.getRangeLabels();
                    if (rangeLabels) {
                        for (const label of segment.getRangeLabels()) {
                            updateRangeInfo(label, segment);
                        }
                    }
                }
            } else {
                const baseSegment = node as BaseSegment;
                if (baseSegment.localRefs && (baseSegment.localRefs.hierRefCount !== undefined) &&
                    (baseSegment.localRefs.hierRefCount > 0)) {
                    for (const lref of baseSegment.localRefs) {
                        if (lref.refType & ops.ReferenceType.Tile) {
                            addTile(lref, rightmostTiles);
                            addTileIfNotPresent(lref, leftmostTiles);
                        }
                        if (lref.refType & (ops.ReferenceType.NestBegin | ops.ReferenceType.NestEnd)) {
                            for (const label of lref.getRangeLabels()) {
                                updateRangeInfo(label, lref);
                            }
                        }
                    }
                }
            }
        }
    } else {
        const block = <IHierBlock>node;
        applyStackDelta(rangeStacks, block.rangeStacks);
        Properties.extend(rightmostTiles, block.rightmostTiles);
        Properties.extendIfUndefined(leftmostTiles, block.leftmostTiles);
    }
}

export function ordinalToArray(ord: string) {
    const a: number[] = [];
    if (ord) {
        for (let i = 0, len = ord.length; i < len; i++) {
            a.push(ord.charCodeAt(i));
        }
    }
    return a;
}

// Note that the actual branching factor of the MergeTree is `MaxNodesInBlock - 1`.  This is because
// the MergeTree always inserts first, then checks for overflow and splits if the child count equals
// `MaxNodesInBlock`.  (i.e., `MaxNodesInBlock` contains 1 extra slot for temporary storage to
// facilitate splits.)
export const MaxNodesInBlock = 8;

export class MergeBlock extends MergeNode implements IMergeBlock {
    static traceOrdinals = false;
    children: IMergeNode[];
    constructor(public childCount: number) {
        super();
        this.children = new Array<IMergeNode>(MaxNodesInBlock);
    }

    hierBlock(): HierMergeBlock | undefined {
        return undefined;
    }

    setOrdinal(child: IMergeNode, index: number) {
        let childCount = this.childCount;
        if (childCount === 8) {
            childCount = 7;
        }
        assert((childCount >= 1) && (childCount <= 7));
        let localOrdinal: number;
        const ordinalWidth = 1 << (MaxNodesInBlock - (childCount + 1));
        if (index === 0) {
            localOrdinal = ordinalWidth - 1;
        } else {
            const prevOrd = this.children[index - 1].ordinal;
            const prevOrdCode = prevOrd.charCodeAt(prevOrd.length - 1);
            localOrdinal = prevOrdCode + ordinalWidth;
        }
        child.ordinal = this.ordinal + String.fromCharCode(localOrdinal);
        if (MergeBlock.traceOrdinals) {
            console.log(`so: prnt chld prev ${ordinalToArray(this.ordinal)} ${ordinalToArray(child.ordinal)} ${(index > 0) ? ordinalToArray(this.children[index - 1].ordinal) : "NA"}`);
        }
        assert(child.ordinal.length === (this.ordinal.length + 1));
        if (index > 0) {
            assert(child.ordinal > this.children[index - 1].ordinal);
            // console.log(`${ordinalToArray(this.ordinal)} ${ordinalToArray(child.ordinal)} ${ordinalToArray(this.children[index - 1].ordinal)}`);
            // console.log(`ord width ${ordinalWidth}`);
        }
    }

    assignChild(child: IMergeNode, index: number, updateOrdinal = true) {
        child.parent = this;
        child.index = index;
        if (updateOrdinal) {
            this.setOrdinal(child, index);
        }
        this.children[index] = child;
    }
}

class HierMergeBlock extends MergeBlock implements IMergeBlock {
    rightmostTiles: Properties.MapLike<ReferencePosition>;
    leftmostTiles: Properties.MapLike<ReferencePosition>;
    rangeStacks: Properties.MapLike<Collections.Stack<ReferencePosition>>;

    constructor(childCount: number) {
        super(childCount);
        this.rightmostTiles = Properties.createMap<ReferencePosition>();
        this.leftmostTiles = Properties.createMap<ReferencePosition>();
        this.rangeStacks = Properties.createMap<Collections.Stack<ReferencePosition>>();
    }

    addNodeReferences(mergeTree: MergeTree, node: IMergeNode) {
        addNodeReferences(mergeTree, node, this.rightmostTiles, this.leftmostTiles,
            this.rangeStacks);
    }

    hierBlock() {
        return this;
    }

    hierToString(indentCount: number) {
        let strbuf = "";
        // eslint-disable-next-line guard-for-in, no-restricted-syntax
        for (const key in this.rangeStacks) {
            const stack = this.rangeStacks[key];
            strbuf += internedSpaces(indentCount);
            strbuf += `${key}: `;
            for (const item of stack.items) {
                strbuf += `${item.toString()} `;
            }
            strbuf += "\n";
        }
        return strbuf;
    }
}

function nodeTotalLength(mergeTree: MergeTree, node: IMergeNode) {
    if (!node.isLeaf()) {
        return node.cachedLength;
    }
    return mergeTree.localNetLength(node);
}

export abstract class BaseSegment extends MergeNode implements ISegment {
    constructor() {
        super();
    }
    public clientId: number = LocalClientId;
    public seq: number = UniversalSequenceNumber;
    removedSeq?: number;
    removedClientId?: number;
    removedClientOverlap?: number[];
    removalsByBranch?: IRemovalInfo[];
    readonly segmentGroups: SegmentGroupCollection = new SegmentGroupCollection(this);
    readonly trackingCollection: TrackingGroupCollection = new TrackingGroupCollection(this);
    propertyManager?: SegmentPropertiesManager;
    properties?: Properties.PropertySet;
    localRefs?: LocalReferenceCollection;
    abstract readonly type: string;
    localSeq?: number;
    localRemovedSeq?: number;

    addProperties(newProps: Properties.PropertySet, op?: ops.ICombiningOp, seq?: number, collabWindow?: CollaborationWindow) {
        if (!this.propertyManager) {
            this.propertyManager = new SegmentPropertiesManager(this);
        }
        return this.propertyManager.addProperties(newProps, op, seq, collabWindow);
    }

    hasProperty(key: string): boolean {
        return !!this.properties && (this.properties[key] !== undefined);
    }

    isLeaf() {
        return true;
    }

    cloneInto(b: ISegment) {
        b.clientId = this.clientId;
        // TODO: deep clone properties
        b.properties = Properties.clone(this.properties);
        b.removedClientId = this.removedClientId;
        // TODO: copy removed client overlap and branch removal info
        b.removedSeq = this.removedSeq;
        b.seq = this.seq;
    }

    canAppend(segment: ISegment) {
        return false;
    }

    addSerializedProps(jseg: ops.IJSONSegment) {
        if (this.properties) {
            jseg.props = this.properties;
        }
    }

    abstract toJSONObject(): any;

    public ack(segmentGroup: SegmentGroup, opArgs: IMergeTreeDeltaOpArgs, mergeTree: MergeTree): boolean {
        const currentSegmentGroup = this.segmentGroups.dequeue();
        assert(currentSegmentGroup === segmentGroup);
        switch (opArgs.op.type) {
            case ops.MergeTreeDeltaType.ANNOTATE:
                assert(!!this.propertyManager);
                this.propertyManager.ackPendingProperties(opArgs.op);
                return true;

            case ops.MergeTreeDeltaType.INSERT:
                assert(this.seq === UnassignedSequenceNumber);
                this.seq = opArgs.sequencedMessage!.sequenceNumber;
                this.localSeq = undefined;
                return true;

            case ops.MergeTreeDeltaType.REMOVE:
                const segBranchId = mergeTree.getBranchId(this.clientId);
                const removalInfo = mergeTree.getRemovalInfo(mergeTree.localBranchId, segBranchId, this);
                assert(!!removalInfo);
                assert(!!removalInfo.removedSeq);
                this.localRemovedSeq = undefined;
                if (removalInfo.removedSeq === UnassignedSequenceNumber) {
                    removalInfo.removedSeq = opArgs.sequencedMessage!.sequenceNumber;
                    return true;
                }
                if (MergeTree.diagOverlappingRemove) {
                    console.log(`grump @seq ${opArgs.sequencedMessage!.sequenceNumber} ` +
                        `cli ${glc(mergeTree, mergeTree.collabWindow.clientId)} ` +
                        `from ${removalInfo.removedSeq} text ${mergeTree.toString()}`);
                }
                return false;

            default:
                throw new Error(`${opArgs.op.type} is in unrecognized operation type`);
        }
    }

    public splitAt(pos: number): ISegment | undefined {
        if (pos > 0) {
            const leafSegment = this.createSplitSegmentAt(pos);
            if (leafSegment) {
                if (this.propertyManager) {
                    this.propertyManager.copyTo(leafSegment);
                }
                leafSegment.parent = this.parent;

                // Give the leaf a temporary yet valid ordinal.
                // when this segment is put in the tree, it will get it's real ordinal,
                // but this ordinal meets all the necessary invariants for now.
                leafSegment.ordinal = this.ordinal + String.fromCharCode(0);

                leafSegment.removedClientId = this.removedClientId;
                leafSegment.removedSeq = this.removedSeq;
                leafSegment.localRemovedSeq = this.localRemovedSeq;
                if (this.removalsByBranch) {
                    leafSegment.removalsByBranch = [];
                    for (let i = 0, len = this.removalsByBranch.length; i < len; i++) {
                        const fromRemovalInfo = this.removalsByBranch[i];
                        if (fromRemovalInfo) {
                            leafSegment.removalsByBranch[i] = {
                                removedClientId: fromRemovalInfo.removedClientId,
                                removedSeq: fromRemovalInfo.removedSeq,
                                removedClientOverlap: fromRemovalInfo.removedClientOverlap ? [...fromRemovalInfo.removedClientOverlap] : undefined,
                            };
                        }
                    }
                }
                leafSegment.seq = this.seq;
                leafSegment.localSeq = this.localSeq;
                leafSegment.clientId = this.clientId;
                if (this.removedClientOverlap) {
                    leafSegment.removedClientOverlap = [...this.removedClientOverlap];
                }
                this.segmentGroups.copyTo(leafSegment);
                this.trackingCollection.copyTo(leafSegment);
                if (this.localRefs) {
                    this.localRefs.split(pos, leafSegment);
                }
            }
            return leafSegment;
        }
    }

    abstract clone(): ISegment;
    abstract append(segment: ISegment): void;
    protected abstract createSplitSegmentAt(pos: number): BaseSegment | undefined;
}

export const reservedTileLabelsKey = "referenceTileLabels";
export const reservedRangeLabelsKey = "referenceRangeLabels";
export const reservedMarkerIdKey = "markerId";
export const reservedMarkerSimpleTypeKey = "markerSimpleType";

export const refGetTileLabels = (refPos: ReferencePosition) => (refPos.refType & ops.ReferenceType.Tile) &&
    refPos.properties ? refPos.properties[reservedTileLabelsKey] as string[] : undefined;

export const refGetRangeLabels = (refPos: ReferencePosition) => (refPos.refType & (ops.ReferenceType.NestBegin | ops.ReferenceType.NestEnd)) &&
    refPos.properties ? refPos.properties[reservedRangeLabelsKey] as string[] : undefined;

export function refHasTileLabel(refPos: ReferencePosition, label: string) {
    const tileLabels = refPos.getTileLabels();
    if (tileLabels) {
        for (const refLabel of tileLabels) {
            if (label === refLabel) {
                return true;
            }
        }
    }
    return false;
}

export function refHasRangeLabel(refPos: ReferencePosition, label: string) {
    const rangeLabels = refPos.getRangeLabels();
    if (rangeLabels) {
        for (const refLabel of rangeLabels) {
            if (label === refLabel) {
                return true;
            }
        }
    }
    return false;
}

export interface IJSONMarkerSegment extends ops.IJSONSegment {
    marker: ops.IMarkerDef;
}

export class Marker extends BaseSegment implements ReferencePosition {
    public static readonly type = "Marker";
    public static is(segment: ISegment): segment is Marker {
        return segment.type === Marker.type;
    }
    public readonly type = Marker.type;

    public static make(
        refType: ops.ReferenceType, props?: Properties.PropertySet) {
        const marker = new Marker(refType);
        if (props) {
            marker.addProperties(props);
        }
        return marker;
    }

    constructor(public refType: ops.ReferenceType) {
        super();
        this.cachedLength = 1;
    }

    toJSONObject() {
        const obj: IJSONMarkerSegment = { marker: { refType: this.refType } };
        super.addSerializedProps(obj);
        return obj;
    }

    static fromJSONObject(spec: any) {
        if (spec && typeof spec === "object" && "marker" in spec) {
            return Marker.make(
                spec.marker.refType,
                spec.props as Properties.PropertySet);
        }
        return undefined;
    }

    clone() {
        const b = Marker.make(this.refType, this.properties);
        this.cloneInto(b);
        return b;
    }

    getSegment() {
        return this;
    }

    getOffset() {
        return 0;
    }

    hasSimpleType(simpleTypeName: string) {
        return !!this.properties &&
            this.properties[reservedMarkerSimpleTypeKey] === simpleTypeName;
    }

    getProperties() {
        return this.properties;
    }

    getId(): string | undefined {
        if (this.properties && this.properties[reservedMarkerIdKey]) {
            return this.properties[reservedMarkerIdKey] as string;
        }
    }

    hasTileLabels() {
        return !!this.getTileLabels();
    }

    hasRangeLabels() {
        return !!this.getRangeLabels();
    }

    hasTileLabel(label: string): boolean {
        return refHasTileLabel(this, label);
    }

    hasRangeLabel(label: string): boolean {
        return refHasRangeLabel(this, label);
    }

    getTileLabels() {
        return refGetTileLabels(this);
    }

    getRangeLabels() {
        return refGetRangeLabels(this);
    }

    toString() {
        let bbuf = "";
        if (this.refType & ops.ReferenceType.Tile) {
            bbuf += "Tile";
        }
        if (this.refType & ops.ReferenceType.NestBegin) {
            if (bbuf.length > 0) {
                bbuf += "; ";
            }
            bbuf += "RangeBegin";
        }
        if (this.refType & ops.ReferenceType.NestEnd) {
            if (bbuf.length > 0) {
                bbuf += "; ";
            }
            bbuf += "RangeEnd";
        }
        let lbuf = "";
        const id = this.getId();
        if (id) {
            bbuf += ` (${id}) `;
        }
        const tileLabels = this.getTileLabels();
        if (tileLabels) {
            lbuf += "tile -- ";
            for (let i = 0, len = tileLabels.length; i < len; i++) {
                const tileLabel = tileLabels[i];
                if (i > 0) {
                    lbuf += "; ";
                }
                lbuf += tileLabel;
            }
        }
        const rangeLabels = this.getRangeLabels();
        if (rangeLabels) {
            let rangeKind = "begin";
            if (this.refType & ops.ReferenceType.NestEnd) {
                rangeKind = "end";
            }
            if (tileLabels) {
                lbuf += " ";
            }
            lbuf += `range ${rangeKind} -- `;
            const labels = rangeLabels;
            for (let i = 0, len = labels.length; i < len; i++) {
                const rangeLabel = labels[i];
                if (i > 0) {
                    lbuf += "; ";
                }
                lbuf += rangeLabel;
            }
        }
        let pbuf = "";
        if (this.properties) {
            pbuf += JSON.stringify(this.properties, (key, value) => {
                // Avoid circular reference when stringifying makers containing handles.
                // (Substitute a debug string instead.)
                const handle = !!value && value.IFluidHandle;
                // eslint-disable-next-line @typescript-eslint/no-unsafe-return
                return handle
                    ? `#Handle(${handle.routeContext.path}/${handle.path})`
                    : value;
            });
        }
        return `M ${bbuf}: ${lbuf} ${pbuf}`;
    }

    protected createSplitSegmentAt(pos: number) {
        return undefined;
    }

    canAppend(segment: ISegment) {
        return false;
    }

    append() { throw new Error("Can not append to marker"); }
}

export enum IncrementalExecOp {
    Go,
    Stop,
    Yield,
}

export class IncrementalMapState<TContext> {
    op = IncrementalExecOp.Go;
    constructor(
        public block: IMergeBlock,
        public actions: IncrementalSegmentActions<TContext>,
        public pos: number,
        public refSeq: number,
        public clientId: number,
        public context: TContext,
        public start: number,
        public end: number,
        public childIndex = 0,
    ) {
    }
}

export class CollaborationWindow {
    clientId = LocalClientId;
    collaborating = false;
    // Lowest-numbered segment in window; no client can reference a state before this one
    minSeq = 0;
    // Highest-numbered segment in window and current
    // reference segment for this client
    currentSeq = 0;

    localSeq = 0;

    loadFrom(a: CollaborationWindow) {
        this.clientId = a.clientId;
        this.collaborating = a.collaborating;
        this.minSeq = a.minSeq;
        this.currentSeq = a.currentSeq;
    }
}

export const compareNumbers = (a: number, b: number) => a - b;

export const compareStrings = (a: string, b: string) => a.localeCompare(b);

export function clock() {
    return Trace.start();
}

export function elapsedMicroseconds(trace: Trace) {
    return trace.trace().duration * 1000;
}

const indentStrings = ["", " ", "  "];
export function internedSpaces(n: number) {
    if (indentStrings[n] === undefined) {
        indentStrings[n] = "";
        for (let i = 0; i < n; i++) {
            indentStrings[n] += " ";
        }
    }
    return indentStrings[n];
}

export interface ClientIds {
    clientId: number;
    branchId: number;
}

export class RegisterCollection {
    clientCollections: Properties.MapLike<Properties.MapLike<ISegment[]> | undefined> = Properties.createMap();
    set(clientId: string, id: string, segments: ISegment[]) {
        let clientCollection = this.clientCollections[clientId];
        if (!clientCollection) {
            clientCollection = Properties.createMap();
            this.clientCollections[clientId] = clientCollection;
        }
        clientCollection[id] = segments;
    }

    get(clientId: string, id: string) {
        const clientCollection = this.clientCollections[clientId];
        if (clientCollection) {
            return clientCollection[id];
        }
    }

    getLength(clientId: string, id: string) {
        const segs = this.get(clientId, id);
        let len = 0;
        if (segs) {
            for (const seg of segs) {
                len += seg.cachedLength;
            }
        }
        return len;
    }

    removeClient(clientId: string) {
        this.clientCollections[clientId] = undefined;
    }

    // TODO: snapshot
}

export interface IConsensusInfo {
    marker: Marker;
    callback: (m: Marker) => void;
}

export interface ClientSeq {
    refSeq: number;
    clientId: string;
}

export const clientSeqComparer: Collections.Comparer<ClientSeq> = {
    min: { refSeq: -1, clientId: "" },
    compare: (a, b) => a.refSeq - b.refSeq,
};

export interface LRUSegment {
    segment?: ISegment;
    maxSeq: number;
}

const LRUSegmentComparer: Collections.Comparer<LRUSegment> = {
    min: { maxSeq: -2 },
    compare: (a, b) => a.maxSeq - b.maxSeq,
};

export function glc(mergeTree: MergeTree, id: number) {
    if (mergeTree.getLongClientId) {
        return mergeTree.getLongClientId(id);
    } else {
        return id.toString();
    }
}

export interface SegmentAccumulator {
    segments: ISegment[];
}

interface IReferenceSearchInfo {
    mergeTree: MergeTree;
    tileLabel: string;
    posPrecedesTile?: boolean;
    tile?: ReferencePosition;
}

interface IMarkerSearchRangeInfo {
    mergeTree: MergeTree;
    rangeLabels: string[];
    stacks: RangeStackMap;
}

function applyLeafRangeMarker(marker: Marker, searchInfo: IMarkerSearchRangeInfo) {
    for (const rangeLabel of searchInfo.rangeLabels) {
        if (marker.hasRangeLabel(rangeLabel)) {
            let currentStack = searchInfo.stacks[rangeLabel];
            if (currentStack === undefined) {
                currentStack = new Collections.Stack<Marker>();
                searchInfo.stacks[rangeLabel] = currentStack;
            }
            applyRangeReference(currentStack, marker);
        }
    }
}
function recordRangeLeaf(
    segment: ISegment, segpos: number,
    refSeq: number, clientId: number, start: number | undefined, end: number | undefined,
    searchInfo: IMarkerSearchRangeInfo) {
    if (Marker.is(segment)) {
        if (segment.refType &
            (ops.ReferenceType.NestBegin | ops.ReferenceType.NestEnd)) {
            applyLeafRangeMarker(segment, searchInfo);
        }
    }
    return false;
}

function rangeShift(
    node: IMergeNode, segpos: number, refSeq: number, clientId: number,
    offset: number | undefined, end: number | undefined, searchInfo: IMarkerSearchRangeInfo) {
    if (node.isLeaf()) {
        const seg = node;
        if ((searchInfo.mergeTree.localNetLength(seg) > 0) && Marker.is(seg)) {
            if (seg.refType &
                (ops.ReferenceType.NestBegin | ops.ReferenceType.NestEnd)) {
                applyLeafRangeMarker(seg, searchInfo);
            }
        }
    } else {
        const block = <IHierBlock>node;
        applyStackDelta(searchInfo.stacks, block.rangeStacks);
    }
    return true;
}

function recordTileStart(
    segment: ISegment,
    segpos: number,
    refSeq: number,
    clientId: number,
    start: number,
    end: number,
    searchInfo: IReferenceSearchInfo) {
    if (Marker.is(segment)) {
        if (segment.hasTileLabel(searchInfo.tileLabel)) {
            searchInfo.tile = segment;
        }
    }
    return false;
}

function tileShift(
    node: IMergeNode, segpos: number, refSeq: number, clientId: number,
    offset: number | undefined, end: number | undefined, searchInfo: IReferenceSearchInfo) {
    if (node.isLeaf()) {
        const seg = node;
        if ((searchInfo.mergeTree.localNetLength(seg) > 0) && Marker.is(seg)) {
            if (seg.hasTileLabel(searchInfo.tileLabel)) {
                searchInfo.tile = seg;
            }
        }
    } else {
        const block = <IHierBlock>node;
        let marker: Marker;
        if (searchInfo.posPrecedesTile) {
            marker = <Marker>block.rightmostTiles[searchInfo.tileLabel];
        } else {
            marker = <Marker>block.leftmostTiles[searchInfo.tileLabel];
        }
        if (marker !== undefined) {
            searchInfo.tile = marker;
        }
    }
    return true;
}

export interface MinListener {
    minRequired: number;
    onMinGE(minSeq: number);
}

const minListenerComparer: Collections.Comparer<MinListener> = {
    min: { minRequired: Number.MIN_VALUE, onMinGE: () => { assert(false); } },
    compare: (a, b) => a.minRequired - b.minRequired,
};

export type LocalReferenceMapper = (id: string) => LocalReference;

// Represents a sequence of text segments
export class MergeTree {
    // Maximum length of text segment to be considered to be merged with other segment.
    // Maximum segment length is at least 2x of it (not taking into account initial segment creation).
    // The bigger it is, the more expensive it is to break segment into sub-segments (on edits)
    // The smaller it is, the more segments we have in snapshots (and in memory) - it's more expensive to load snapshots.
    // Small number also makes ReplayTool produce false positives ("same" snapshots have slightly different binary representations).
    // More measurements needs to be done, but it's very likely the right spot is somewhere between 1K-2K mark.
    // That said, we also break segments on newline and there are very few segments that are longer than 256 because of it.
    // must be an even number
    static TextSegmentGranularity = 256;

    static zamboniSegmentsMaxCount = 2;
    static options = {
        incrementalUpdate: true,
        insertAfterRemovedSegs: true,
        measureOrdinalTime: true,
        measureWindowTime: true,
        zamboniSegments: true,
    };
    static traceAppend = false;
    static traceZRemove = false;
    static traceOrdinals = false;
    static traceGatherText = false;
    static diagInsertTie = false;
    static skipLeftShift = true;
    static diagOverlappingRemove = false;
    static traceTraversal = false;
    static traceIncrTraversal = false;
    static initBlockUpdateActions: BlockUpdateActions;
    static theUnfinishedNode = <IMergeBlock>{ childCount: -1 };
    // WARNING:
    // Setting blockUpdateMarkers to false will result in eventual consistency issues
    // for property updates on markers when loading from snapshots
    static readonly blockUpdateMarkers = true;

    windowTime = 0;
    packTime = 0;
    ordTime = 0;
    maxOrdTime = 0;

    root: IMergeBlock;
    blockUpdateActions: BlockUpdateActions;
    collabWindow = new CollaborationWindow();
    pendingSegments: Collections.List<SegmentGroup> | undefined;
    segmentsToScour: Collections.Heap<LRUSegment> | undefined;
    // TODO: change this to ES6 map; add remove on segment remove
    // for now assume only markers have ids and so point directly at the Segment
    // if we need to have pointers to non-markers, we can change to point at local refs
    idToSegment = Properties.createMap<ISegment>();
    clientIdToBranchId: number[] = [];
    localBranchId = 0;
    minSeqListeners: Collections.Heap<MinListener> | undefined;
    // For diagnostics
    getLongClientId?: (id: number) => string;
    mergeTreeDeltaCallback?: MergeTreeDeltaCallback;
    mergeTreeMaintenanceCallback?: MergeTreeMaintenanceCallback;

    // TODO: make and use interface describing options
    constructor(public options?: Properties.PropertySet) {
        this.blockUpdateActions = MergeTree.initBlockUpdateActions;
        this.root = this.makeBlock(0);
    }

    private makeBlock(childCount: number) {
        let block: MergeBlock;
        if (MergeTree.blockUpdateMarkers) {
            block = new HierMergeBlock(childCount);
        } else {
            block = new MergeBlock(childCount);
        }
        block.ordinal = "";
        return block;
    }

    clone() {
        const b = new MergeTree(this.options);
        // For now assume that b will not collaborate
        b.root = b.blockClone(this.root);
    }

    blockClone(block: IMergeBlock, segments?: ISegment[]) {
        const bBlock = this.makeBlock(block.childCount);
        for (let i = 0; i < block.childCount; i++) {
            const child = block.children[i];
            if (child.isLeaf()) {
                const segment = this.segmentClone(child);
                bBlock.assignChild(segment, i);
                if (segments) {
                    segments.push(segment);
                }
            } else {
                bBlock.assignChild(this.blockClone(child, segments), i);
            }
        }
        this.nodeUpdateLengthNewStructure(bBlock);
        this.nodeUpdateOrdinals(bBlock);
        return bBlock;
    }

    private segmentClone(segment: ISegment) {
        const b = segment.clone();
        return b;
    }

    localNetLength(segment: ISegment) {
        const segBranchId = this.getBranchId(segment.clientId);
        let removalInfo = <IRemovalInfo>segment;
        if (this.localBranchId > segBranchId) {
            removalInfo = this.getRemovalInfo(this.localBranchId, segBranchId, segment);
        }
        if (removalInfo.removedSeq !== undefined) {
            return 0;
        } else {
            return segment.cachedLength;
        }
    }

    getBranchId(clientId: number) {
        if ((this.clientIdToBranchId.length > clientId) && (clientId >= 0)) {
            return this.clientIdToBranchId[clientId];
        } else if (clientId === LocalClientId) {
            return 0;
        } else {
            return this.localBranchId;
        }
    }

    // TODO: remove id when segment removed
    mapIdToSegment(id: string, segment: ISegment) {
        this.idToSegment[id] = segment;
    }

    private addNode(block: IMergeBlock, node: IMergeNode) {
        const index = block.childCount++;
        block.assignChild(node, index, false);
        return index;
    }

    reloadFromSegments(segments: ISegment[]) {
        // This code assumes that a later call to `startCollaboration()` will initialize partial lengths.
        assert(!this.collabWindow.collaborating);

        const maxChildren = MaxNodesInBlock - 1;
        const measureReloadTime = false;

        // Starting with the leaf segments, recursively builds the B-Tree layer by layer from the bottom up.
        const buildMergeBlock = (nodes: IMergeNode[]) => {
            const blockCount = Math.ceil(nodes.length / maxChildren);   // Compute # blocks require for this level of B-Tree
            const blocks: IMergeBlock[] = new Array(blockCount);        // Pre-alloc array to collect nodes

            // For each block in this level of the B-Tree...
            for (let nodeIndex = 0, blockIndex = 0;     // Start with the first block and first node
                blockIndex < blockCount;                // If we have more blocks, we also have more nodes to insert
                blockIndex++                            // Advance to next block in this layer.
            ) {
                const block = blocks[blockIndex] = this.makeBlock(0);

                // For each child of the current block, insert a node (while we have nodes left)
                // and update the block's info.
                for (let childIndex = 0;
                    childIndex < maxChildren && nodeIndex < nodes.length;   // While we still have children & nodes left
                    childIndex++ , nodeIndex++                               // Advance to next child & node
                ) {
                    // Insert the next node into the current block
                    this.addNode(block, nodes[nodeIndex]);
                }

                // Calculate this block's info.  Previously this was inlined into the above loop as a micro-optimization,
                // but it turns out to be negligible in practice since `reloadFromSegments()` is only invoked for the
                // snapshot header.  The bulk of the segments in long documents are inserted via `insertSegments()`.
                this.blockUpdate(block);
            }

            // eslint-disable-next-line @typescript-eslint/no-unsafe-return
            return blocks.length === 1          // If there is only one block at this layer...
                ? blocks[0]                     // ...then we're done.  Return the root.
                : buildMergeBlock(blocks);      // ...otherwise recursively build the next layer above blocks.
        };

        let clockStart: Trace | undefined;
        if (measureReloadTime) {
            clockStart = clock();
        }
        if (segments.length > 0) {
            this.root = buildMergeBlock(segments);
            this.nodeUpdateOrdinals(this.root);
        } else {
            this.root = this.makeBlock(0);
        }

        if (clockStart) {
            console.log(`reload time ${elapsedMicroseconds(clockStart)}`);
        }
    }

    // For now assume min starts at zero
    startCollaboration(localClientId: number, minSeq: number, currentSeq: number, branchId: number) {
        this.collabWindow.clientId = localClientId;
        this.collabWindow.minSeq = minSeq;
        this.collabWindow.collaborating = true;
        this.collabWindow.currentSeq = currentSeq;
        this.localBranchId = branchId;
        this.segmentsToScour = new Collections.Heap<LRUSegment>([], LRUSegmentComparer);
        this.pendingSegments = Collections.ListMakeHead<SegmentGroup>();
        const measureFullCollab = false;
        let clockStart: Trace | undefined;
        if (measureFullCollab) {
            clockStart = clock();
        }
        this.nodeUpdateLengthNewStructure(this.root, true);
        if (clockStart) {
            console.log(`update partial lengths at start ${elapsedMicroseconds(clockStart)}`);
        }
    }

    private addToLRUSet(segment: ISegment, seq: number) {
        // If the parent node has not yet been marked for scour (i.e., needsScour is not false or undefined),
        // add the segment and mark the mark the node now.

        // TODO: 'seq' may be less than the current sequence number when inserting pre-ACKed
        //       segments from a snapshot.  We currently skip these for now.
        if (segment.parent!.needsScour !== true && seq > this.collabWindow.currentSeq) {
            segment.parent!.needsScour = true;
            this.segmentsToScour!.add({ segment, maxSeq: seq });
        }
    }

    private underflow(node: IMergeBlock) {
        return node.childCount < (MaxNodesInBlock / 2);
    }

    private scourNode(node: IMergeBlock, holdNodes: IMergeNode[]) {
        let prevSegment: ISegment | undefined;
        for (let k = 0; k < node.childCount; k++) {
            const childNode = node.children[k];
            if (childNode.isLeaf()) {
                const segment = childNode;
                if (segment.segmentGroups.empty) {
                    if (segment.removedSeq !== undefined) {
                        const createBrid = this.getBranchId(segment.clientId);
                        const removeBrid = this.getBranchId(segment.removedClientId!);
                        if ((removeBrid !== createBrid) || (segment.removedSeq > this.collabWindow.minSeq)) {
                            holdNodes.push(segment);
                        } else if (!segment.trackingCollection.empty) {
                            holdNodes.push(segment);
                        } else {
                            if (MergeTree.traceZRemove) {
                                // eslint-disable-next-line @typescript-eslint/dot-notation
                                console.log(`${this.getLongClientId!(this.collabWindow.clientId)}: Zremove ${segment["text"]}; cli ${this.getLongClientId!(segment.clientId)}`);
                            }

                            // Notify maintenance event observers that the segment is being unlinked from the MergeTree.
                            if (this.mergeTreeMaintenanceCallback) {
                                this.mergeTreeMaintenanceCallback({
                                    operation: MergeTreeMaintenanceType.UNLINK,
                                    deltaSegments: [{ segment }],
                                }, undefined);
                            }

                            segment.parent = undefined;
                        }
                        prevSegment = undefined;
                    } else {
                        if (segment.seq! <= this.collabWindow.minSeq) {
                            const canAppend = prevSegment
                                && prevSegment.canAppend(segment)
                                && Properties.matchProperties(prevSegment.properties, segment.properties)
                                && prevSegment.trackingCollection.matches(segment.trackingCollection)
                                && this.getBranchId(prevSegment.clientId) === this.getBranchId(segment.clientId)
                                && this.localNetLength(segment) > 0;

                            if (canAppend) {
                                if (MergeTree.traceAppend) {
                                    // eslint-disable-next-line @typescript-eslint/dot-notation
                                    console.log(`${this.getLongClientId!(this.collabWindow.clientId)}: append ${prevSegment!["text"]} + ${segment["text"]}; cli ${this.getLongClientId!(prevSegment!.clientId)} + cli ${this.getLongClientId!(segment.clientId)}`);
                                }
                                prevSegment!.append(segment);
                                if (this.mergeTreeMaintenanceCallback) {
                                    this.mergeTreeMaintenanceCallback({
                                        operation: MergeTreeMaintenanceType.APPEND,
<<<<<<< HEAD
                                        deltaSegments: [{ segment: prevSegment }, { segment }],
                                    }, undefined);
=======
                                        deltaSegments: [{ segment: prevSegment! }, { segment }],
                                    });
>>>>>>> b70eaa8d
                                }
                                segment.parent = undefined;
                                segment.trackingCollection.trackingGroups.forEach((tg) => tg.unlink(segment));
                            } else {
                                holdNodes.push(segment);
                                if (this.localNetLength(segment) > 0) {
                                    prevSegment = segment;
                                } else {
                                    prevSegment = undefined;
                                }
                            }
                        } else {
                            holdNodes.push(segment);
                            prevSegment = undefined;
                        }
                    }
                } else {
                    holdNodes.push(segment);
                    prevSegment = undefined;
                }
            } else {
                holdNodes.push(childNode);
                prevSegment = undefined;
            }
        }
    }

    // Interior node with all node children
    private packParent(parent: IMergeBlock) {
        const children = parent.children;
        let childIndex: number;
        let childBlock: IMergeBlock;
        const holdNodes: IMergeNode[] = [];
        for (childIndex = 0; childIndex < parent.childCount; childIndex++) {
            // Debug assert not isLeaf()
            childBlock = <IMergeBlock>children[childIndex];
            this.scourNode(childBlock, holdNodes);
            // Will replace this block with a packed block
            childBlock.parent = undefined;
        }
        const totalNodeCount = holdNodes.length;
        const halfCount = MaxNodesInBlock / 2;
        let childCount = Math.min(MaxNodesInBlock - 1, Math.floor(totalNodeCount / halfCount));
        if (childCount < 1) {
            childCount = 1;
        }
        const baseCount = Math.floor(totalNodeCount / childCount);
        let extraCount = totalNodeCount % childCount;
        const packedBlocks = new Array<IMergeBlock>(MaxNodesInBlock);
        let readCount = 0;
        for (let nodeIndex = 0; nodeIndex < childCount; nodeIndex++) {
            let nodeCount = baseCount;
            if (extraCount > 0) {
                nodeCount++;
                extraCount--;
            }
            const packedBlock = this.makeBlock(nodeCount);
            for (let packedNodeIndex = 0; packedNodeIndex < nodeCount; packedNodeIndex++) {
                const nodeToPack = holdNodes[readCount++];
                packedBlock.assignChild(nodeToPack, packedNodeIndex, false);
            }
            packedBlock.parent = parent;
            packedBlocks[nodeIndex] = packedBlock;
            this.nodeUpdateLengthNewStructure(packedBlock);
        }
        if (readCount !== totalNodeCount) {
            console.log(`total count ${totalNodeCount} readCount ${readCount}`);
        }
        parent.children = packedBlocks;
        for (let j = 0; j < childCount; j++) {
            parent.assignChild(packedBlocks[j], j, false);
        }
        parent.childCount = childCount;
        if (this.underflow(parent) && (parent.parent)) {
            this.packParent(parent.parent);
        } else {
            this.nodeUpdateOrdinals(parent);
            this.blockUpdatePathLengths(parent, UnassignedSequenceNumber, -1, true);
        }
    }

    private zamboniSegments(zamboniSegmentsMaxCount = MergeTree.zamboniSegmentsMaxCount) {
        if (!this.collabWindow.collaborating) {
            return;
        }
        let clockStart;
        if (MergeTree.options.measureWindowTime) {
            clockStart = clock();
        }

        for (let i = 0; i < zamboniSegmentsMaxCount; i++) {
            let segmentToScour = this.segmentsToScour!.peek();
            if (!segmentToScour || segmentToScour.maxSeq > this.collabWindow.minSeq) {
                break;
            }
            segmentToScour = this.segmentsToScour!.get();
            // Only skip scouring if needs scour is explicitly false, not true or undefined
            if (segmentToScour.segment!.parent && segmentToScour.segment!.parent.needsScour !== false) {
                const block = segmentToScour.segment!.parent;
                const childrenCopy: IMergeNode[] = [];
                // console.log(`scouring from ${segmentToScour.segment.seq}`);
                this.scourNode(block, childrenCopy);
                // This will avoid the cost of re-scouring nodes
                // that have recently been scoured
                block.needsScour = false;

                const newChildCount = childrenCopy.length;

                if (newChildCount < block.childCount) {
                    block.childCount = newChildCount;
                    block.children = childrenCopy;
                    for (let j = 0; j < newChildCount; j++) {
                        block.assignChild(childrenCopy[j], j, false);
                    }

                    if (this.underflow(block) && block.parent) {
                        // nodeUpdatePathLengths(node, UnassignedSequenceNumber, -1, true);
                        let packClockStart;
                        if (MergeTree.options.measureWindowTime) {
                            packClockStart = clock();
                        }
                        this.packParent(block.parent);

                        if (MergeTree.options.measureWindowTime) {
                            this.packTime += elapsedMicroseconds(packClockStart);
                        }
                    } else {
                        this.nodeUpdateOrdinals(block);
                        this.blockUpdatePathLengths(block, UnassignedSequenceNumber, -1, true);
                    }
                }
            }
        }

        if (MergeTree.options.measureWindowTime) {
            this.windowTime += elapsedMicroseconds(clockStart);
        }
    }

    getCollabWindow() {
        return this.collabWindow;
    }

    getStats() {
        const nodeGetStats = (block: IMergeBlock): MergeTreeStats => {
            const stats: MergeTreeStats = { maxHeight: 0, nodeCount: 0, leafCount: 0, removedLeafCount: 0, liveCount: 0, histo: [] };
            for (let k = 0; k < MaxNodesInBlock; k++) {
                stats.histo[k] = 0;
            }
            for (let i = 0; i < block.childCount; i++) {
                const child = block.children[i];
                let height = 1;
                if (!child.isLeaf()) {
                    const childStats = nodeGetStats(child);
                    height = 1 + childStats.maxHeight;
                    stats.nodeCount += childStats.nodeCount;
                    stats.leafCount += childStats.leafCount;
                    stats.removedLeafCount += childStats.removedLeafCount;
                    stats.liveCount += childStats.liveCount;
                    for (let i = 0; i < MaxNodesInBlock; i++) {
                        stats.histo[i] += childStats.histo[i];
                    }
                } else {
                    stats.leafCount++;
                    const segment = child;
                    if (segment.removedSeq !== undefined) {
                        stats.removedLeafCount++;
                    }
                }
                if (height > stats.maxHeight) {
                    stats.maxHeight = height;
                }
            }
            stats.histo[block.childCount]++;
            stats.nodeCount++;
            stats.liveCount += block.childCount;
            return stats;
        };
        const rootStats = nodeGetStats(this.root);
        if (MergeTree.options.measureWindowTime) {
            rootStats.windowTime = this.windowTime;
            rootStats.packTime = this.packTime;
            rootStats.ordTime = this.ordTime;
            rootStats.maxOrdTime = this.maxOrdTime;
        }
        return rootStats;
    }

    findHistorialPosition(pos: number, fromSeq: number, toSeq: number, clientId: number) {
        return this.findHistorialPositionFromClient(pos, fromSeq, toSeq, clientId);
    }

    findHistorialPositionFromClient(pos: number, fromSeq: number, toSeq: number, clientId: number) {
        assert(fromSeq < toSeq);
        if (pos < this.getLength(fromSeq, clientId)) {
            assert(toSeq <= this.collabWindow.currentSeq);
            const segoff = this.getContainingSegment(pos, fromSeq, clientId);
            assert(segoff.segment !== undefined);
            const toPos = this.getPosition(segoff.segment, toSeq, clientId);
            const ret = toPos + segoff.offset!;
            assert(ret !== undefined);
            return ret;
        } else {
            return pos;
        }
    }

    findHistorialRangeFromClient(rangeStart: number, rangeEnd: number, fromSeq: number, toSeq: number, clientId: number) {
        const ranges: Base.IIntegerRange[] = [];
        const recordRange = (
            segment: ISegment,
            pos: number,
            refSeq: number,
            clientId: number,
            segStart: number,
            segEnd: number) => {
            if (this.nodeLength(segment, toSeq, clientId) > 0) {
                const position = this.getPosition(segment, toSeq, clientId);
                if (segStart < 0) {
                    segStart = 0;
                }
                if (segEnd > segment.cachedLength) {
                    segEnd = segment.cachedLength;
                }
                ranges.push({ start: position + segStart, end: position + segEnd });
            }
            return true;
        };
        this.mapRange({ leaf: recordRange }, fromSeq, clientId, undefined, rangeStart, rangeEnd);
        return ranges;
    }

    findHistorialRange(rangeStart: number, rangeEnd: number, fromSeq: number, toSeq: number, clientId: number) {
        return this.findHistorialRangeFromClient(rangeStart, rangeEnd, fromSeq, toSeq, clientId);
    }

    getLength(refSeq: number, clientId: number) {
        return this.blockLength(this.root, refSeq, clientId);
    }

    /**
     * Returns the current length of the MergeTree for the local client.
     */
    public get length() { return this.root.cachedLength; }

    getPosition(node: MergeNode, refSeq: number, clientId: number) {
        let totalOffset = 0;
        let parent = node.parent;
        let prevParent: IMergeBlock | undefined;
        while (parent) {
            const children = parent.children;
            for (let childIndex = 0; childIndex < parent.childCount; childIndex++) {
                const child = children[childIndex];
                if ((prevParent && (child === prevParent)) || (child === node)) {
                    break;
                }
                totalOffset += this.nodeLength(child, refSeq, clientId);
            }
            prevParent = parent;
            parent = parent.parent;
        }
        return totalOffset;
    }

    cloneSegments(refSeq: number, clientId: number, start = 0, end?: number) {
        const gatherSegment = (
            segment: ISegment, pos: number, refSeq: number, clientId: number, start: number,
            end: number, accumSegments: SegmentAccumulator) => {
            accumSegments.segments.push(segment.clone());
            return true;
        };

        if (end === undefined) {
            end = this.blockLength(this.root, refSeq, clientId);
        }
        const accum: SegmentAccumulator = {
            segments: [],
        };
        this.mapRange<SegmentAccumulator>({ leaf: gatherSegment }, refSeq, clientId, accum, start, end);
        return accum.segments;
    }

    getContainingSegment<T extends ISegment>(pos: number, refSeq: number, clientId: number) {
        let segment: T | undefined;
        let offset: number | undefined;

        const leaf = (leafSeg: ISegment, segpos: number, refSeq: number, clientId: number, start: number) => {
            segment = leafSeg as T;
            offset = start;
            return false;
        };
        this.searchBlock(this.root, pos, 0, refSeq, clientId, { leaf }, undefined);
        return { segment, offset };
    }

    private blockLength(node: IMergeBlock, refSeq: number, clientId: number) {
        if ((this.collabWindow.collaborating) && (clientId !== this.collabWindow.clientId)) {
            return node.partialLengths!.getPartialLength(this, refSeq, clientId);
        } else {
            return node.cachedLength;
        }
    }

    getRemovalInfo(branchId: number, segBranchId: number, segment: ISegment) {
        if (branchId > segBranchId) {
            const index = (branchId - segBranchId) - 1;
            if (!segment.removalsByBranch) {
                segment.removalsByBranch = [];
            }
            if (!segment.removalsByBranch[index]) {
                segment.removalsByBranch[index] = {};
            }
            return segment.removalsByBranch[index];
        } else {
            return segment as IRemovalInfo;
        }
    }

    private nodeLength(node: IMergeNode, refSeq: number, clientId: number) {
        if ((!this.collabWindow.collaborating) || (this.collabWindow.clientId === clientId)) {
            // Local client sees all segments, even when collaborating
            if (!node.isLeaf()) {
                return node.cachedLength;
            } else {
                return this.localNetLength(node);
            }
        } else {
            // Sequence number within window
            const branchId = this.getBranchId(clientId);
            if (!node.isLeaf()) {
                return node.partialLengths!.getPartialLength(this, refSeq, clientId);
            } else {
                const segment = node;
                const segBranchId = this.getBranchId(segment.clientId);
                if ((segBranchId <= branchId) && ((segment.clientId === clientId) ||
                    ((segment.seq !== UnassignedSequenceNumber) && (segment.seq! <= refSeq)))) {
                    let removalInfo = <IRemovalInfo>segment;
                    if (branchId > segBranchId) {
                        removalInfo = this.getRemovalInfo(branchId, segBranchId, segment);
                    }
                    // Segment happened by reference sequence number or segment from requesting client
                    if (removalInfo.removedSeq !== undefined) {
                        if ((removalInfo.removedClientId === clientId) ||
                            (removalInfo.removedClientOverlap && (removalInfo.removedClientOverlap.includes(clientId))) ||
                            ((removalInfo.removedSeq !== UnassignedSequenceNumber) && (removalInfo.removedSeq <= refSeq))) {
                            return 0;
                        } else {
                            return segment.cachedLength;
                        }
                    } else {
                        return segment.cachedLength;
                    }
                } else {
                    // Segment invisible to client at reference sequence number/branch id/client id of op
                    return 0;
                }
            }
        }
    }

    addMinSeqListener(minRequired: number, onMinGE: (minSeq: number) => void) {
        if (!this.minSeqListeners) {
            this.minSeqListeners = new Collections.Heap<MinListener>([],
                minListenerComparer);
        }
        this.minSeqListeners.add({ minRequired, onMinGE });
    }

    private notifyMinSeqListeners() {
        if (this.minSeqListeners) {
            while ((this.minSeqListeners.count() > 0) &&
                (this.minSeqListeners.peek().minRequired <= this.collabWindow.minSeq)) {
                const minListener = this.minSeqListeners.get()!;
                minListener.onMinGE(this.collabWindow.minSeq);
            }
        }
    }

    setMinSeq(minSeq: number) {
        assert(minSeq <= this.collabWindow.currentSeq);

        // Only move forward
        assert(this.collabWindow.minSeq <= minSeq);

        if (minSeq > this.collabWindow.minSeq) {
            this.collabWindow.minSeq = minSeq;
            if (MergeTree.options.zamboniSegments) {
                this.zamboniSegments();
            }
            this.notifyMinSeqListeners();
        }
    }

    public referencePositionToLocalPosition(
        refPos: ReferencePosition,
        refSeq = this.collabWindow.currentSeq,
        clientId = this.collabWindow.clientId) {
        const seg = refPos.getSegment();
        if (seg && seg.parent) {
            const offset = !seg.removedSeq ? refPos.getOffset() : 0;
            return offset + this.getPosition(seg, refSeq, clientId);
        }
        return LocalReference.DetachedPosition;
    }

    getStackContext(startPos: number, clientId: number, rangeLabels: string[]) {
        const searchInfo: IMarkerSearchRangeInfo = {
            mergeTree: this,
            stacks: Properties.createMap<Collections.Stack<Marker>>(),
            rangeLabels,
        };

        this.search(startPos, UniversalSequenceNumber, clientId,
            { leaf: recordRangeLeaf, shift: rangeShift }, searchInfo);
        return searchInfo.stacks;
    }

    // TODO: filter function
    findTile(startPos: number, clientId: number, tileLabel: string, posPrecedesTile = true) {
        const searchInfo: IReferenceSearchInfo = {
            mergeTree: this,
            posPrecedesTile,
            tileLabel,
        };

        if (posPrecedesTile) {
            this.search(startPos, UniversalSequenceNumber, clientId,
                { leaf: recordTileStart, shift: tileShift }, searchInfo);
        } else {
            this.backwardSearch(startPos, UniversalSequenceNumber, clientId,
                { leaf: recordTileStart, shift: tileShift }, searchInfo);
        }

        if (searchInfo.tile) {
            let pos: number;
            if (searchInfo.tile.isLeaf()) {
                const marker = <Marker>searchInfo.tile;
                pos = this.getPosition(marker, UniversalSequenceNumber, clientId);
            } else {
                const localRef = <LocalReference>searchInfo.tile;
                pos = localRef.toPosition();
            }
            return { tile: searchInfo.tile, pos };
        }
    }

    private search<TClientData>(
        pos: number, refSeq: number, clientId: number,
        actions: SegmentActions<TClientData> | undefined, clientData: TClientData): ISegment | undefined {
        return this.searchBlock(this.root, pos, 0, refSeq, clientId, actions, clientData);
    }

    private searchBlock<TClientData>(
        block: IMergeBlock, pos: number, segpos: number, refSeq: number, clientId: number,
        actions: SegmentActions<TClientData> | undefined, clientData: TClientData): ISegment | undefined {
        const children = block.children;
        if (actions && actions.pre) {
            actions.pre(block, segpos, refSeq, clientId, undefined, undefined, clientData);
        }
        const contains = actions && actions.contains;
        for (let childIndex = 0; childIndex < block.childCount; childIndex++) {
            const child = children[childIndex];
            const len = this.nodeLength(child, refSeq, clientId);
            if (((!contains) && (pos < len)) || (contains && contains(child, pos, refSeq, clientId, undefined, undefined, clientData))) {
                // Found entry containing pos
                if (!child.isLeaf()) {
                    return this.searchBlock(child, pos, segpos, refSeq, clientId, actions, clientData);
                } else {
                    if (actions && actions.leaf) {
                        actions.leaf(child, segpos, refSeq, clientId, pos, -1, clientData);
                    }
                    return child;
                }
            } else {
                if (actions && actions.shift) {
                    actions.shift(child, segpos, refSeq, clientId, pos, undefined, clientData);
                }
                pos -= len;
                segpos += len;
            }
        }
        if (actions && actions.post) {
            actions.post(block, segpos, refSeq, clientId, undefined, undefined, clientData);
        }
    }

    private backwardSearch<TClientData>(
        pos: number, refSeq: number, clientId: number,
        actions: SegmentActions<TClientData> | undefined, clientData: TClientData): ISegment | undefined {
        const len = this.getLength(refSeq, clientId);
        if (pos > len) {
            return undefined;
        }
        return this.backwardSearchBlock(this.root, pos, len, refSeq, clientId, actions, clientData);
    }

    private backwardSearchBlock<TClientData>(
        block: IMergeBlock, pos: number, segEnd: number, refSeq: number, clientId: number,
        actions: SegmentActions<TClientData> | undefined, clientData: TClientData): ISegment | undefined {
        const children = block.children;
        if (actions && actions.pre) {
            actions.pre(block, segEnd, refSeq, clientId, undefined, undefined, clientData);
        }
        const contains = actions && actions.contains;
        for (let childIndex = block.childCount - 1; childIndex >= 0; childIndex--) {
            const child = children[childIndex];
            const len = this.nodeLength(child, refSeq, clientId);
            const segpos = segEnd - len;
            if (((!contains) && (pos >= segpos)) ||
                (contains && contains(child, pos, refSeq, clientId, undefined, undefined, clientData))) {
                // Found entry containing pos
                if (!child.isLeaf()) {
                    return this.backwardSearchBlock(child, pos, segEnd, refSeq, clientId, actions, clientData);
                } else {
                    if (actions && actions.leaf) {
                        actions.leaf(child, segpos, refSeq, clientId, pos, -1, clientData);
                    }
                    return child;
                }
            } else {
                if (actions && actions.shift) {
                    actions.shift(child, segpos, refSeq, clientId, pos, undefined, clientData);
                }
                segEnd = segpos;
            }
        }
        if (actions && actions.post) {
            actions.post(block, segEnd, refSeq, clientId, undefined, undefined, clientData);
        }
    }

    private updateRoot(splitNode: IMergeBlock | undefined) {
        if (splitNode !== undefined) {
            const newRoot = this.makeBlock(2);
            newRoot.assignChild(this.root, 0, false);
            newRoot.assignChild(splitNode, 1, false);
            this.root = newRoot;
            this.nodeUpdateOrdinals(this.root);
            this.nodeUpdateLengthNewStructure(this.root);
        }
    }

    /**
     * Assign sequence number to existing segment; update partial lengths to reflect the change
     * @param seq - sequence number given by server to pending segment
     */
    ackPendingSegment(opArgs: IMergeTreeDeltaOpArgs, verboseOps = false) {
        const seq = opArgs.sequencedMessage!.sequenceNumber;
        const pendingSegmentGroup = this.pendingSegments!.dequeue();
        const nodesToUpdate: IMergeBlock[] = [];
        let overwrite = false;
        if (pendingSegmentGroup !== undefined) {
            if (verboseOps) {
                console.log(`segment group has ${pendingSegmentGroup.segments.length} segments`);
            }
            const deltaSegments: IMergeTreeSegmentDelta[] = [];
            pendingSegmentGroup.segments.map((pendingSegment) => {
                overwrite = !pendingSegment.ack(pendingSegmentGroup, opArgs, this) || overwrite;
                if (MergeTree.options.zamboniSegments) {
                    this.addToLRUSet(pendingSegment, seq);
                }
                if (!nodesToUpdate.includes(pendingSegment.parent!)) {
                    nodesToUpdate.push(pendingSegment.parent!);
                }
                deltaSegments.push({
                    segment:pendingSegment,
                });
            });
            if(this.mergeTreeMaintenanceCallback) {
                this.mergeTreeMaintenanceCallback(
                    {
                        deltaSegments,
                        operation: MergeTreeMaintenanceType.ACKNOWLEDGED,
                    },
                    opArgs,
                );
            }
            const clientId = this.collabWindow.clientId;
            for (const node of nodesToUpdate) {
                this.blockUpdatePathLengths(node, seq, clientId, overwrite);
                // NodeUpdatePathLengths(node, seq, clientId, true);
            }
        }
        if (MergeTree.options.zamboniSegments) {
            this.zamboniSegments();
        }
    }

    private addToPendingList(segment: ISegment, segmentGroup?: SegmentGroup, localSeq?: number) {
        if (segmentGroup === undefined) {
            // TODO: review the cast
            segmentGroup = { segments: [], localSeq } as SegmentGroup;
            this.pendingSegments!.enqueue(segmentGroup);
        }
        segment.segmentGroups.enqueue(segmentGroup);
        return segmentGroup;
    }

    // TODO: error checking
    getMarkerFromId(id: string) {
        return this.idToSegment[id];
    }

    /**
     * Given a position specified relative to a marker id, lookup the marker
     * and convert the position to a character position.
     * @param relativePos - Id of marker (may be indirect) and whether position is before or after marker.
     * @param refseq - The reference sequence number at which to compute the position.
     * @param clientId - The client id with which to compute the position.
     */
    posFromRelativePos(
        relativePos: ops.IRelativePosition,
        refseq = this.collabWindow.currentSeq,
        clientId = this.collabWindow.clientId) {
        let pos = -1;
        let marker: Marker | undefined;
        if (relativePos.id) {
            marker = this.getMarkerFromId(relativePos.id) as Marker;
        }
        if (marker) {
            pos = this.getPosition(marker, refseq, clientId);
            if (!relativePos.before) {
                pos += marker.cachedLength;
                if (relativePos.offset !== undefined) {
                    pos += relativePos.offset;
                }
            } else {
                if (relativePos.offset !== undefined) {
                    pos -= relativePos.offset;
                }
            }
        }
        return pos;
    }

    public insertSegments(
        pos: number,
        segments: ISegment[],
        refSeq: number,
        clientId: number,
        seq: number,
        opArgs: IMergeTreeDeltaOpArgs | undefined,
    ) {
        // const tt = MergeTree.traceTraversal;
        // MergeTree.traceTraversal = true;
        this.ensureIntervalBoundary(pos, refSeq, clientId);

        if (MergeTree.traceOrdinals) {
            this.ordinalIntegrity();
        }
        const localSeq = seq === UnassignedSequenceNumber ? ++this.collabWindow.localSeq : undefined;

        this.blockInsert(pos, refSeq, clientId, seq, localSeq, segments);

        // opArgs == undefined => loading snapshot or test code
        if (this.mergeTreeDeltaCallback && opArgs !== undefined) {
            this.mergeTreeDeltaCallback(
                opArgs,
                {
                    operation: ops.MergeTreeDeltaType.INSERT,
                    deltaSegments: segments.map((segment) => ({ segment })),
                });
        }

        // MergeTree.traceTraversal = tt;
        if (MergeTree.traceOrdinals) {
            this.ordinalIntegrity();
        }
        if (this.collabWindow.collaborating && MergeTree.options.zamboniSegments &&
            (seq !== UnassignedSequenceNumber)) {
            this.zamboniSegments();
        }
    }

    public insertAtReferencePosition(referencePosition: ReferencePosition, insertSegment: ISegment, opArgs: IMergeTreeDeltaOpArgs): void {
        if (insertSegment.cachedLength === 0) {
            return;
        }
        if (insertSegment.parent
            || insertSegment.removedSeq
            || insertSegment.seq !== UniversalSequenceNumber) {
            throw new Error("Cannot insert segment that has already been inserted.");
        }

        const rebalanceTree = (segment: ISegment) => {
            // Blocks should never be left full
            // if the inserts makes the block full
            // then we need to walk up the chain of parents
            // and split the blocks until we find a block with
            // room
            let block = segment.parent;
            let ordinalUpdateNode: IMergeBlock | undefined = block;
            while (block !== undefined) {
                if (block.childCount >= MaxNodesInBlock) {
                    const splitNode = this.split(block);
                    if (block === this.root) {
                        this.updateRoot(splitNode);
                        // Update root already updates all it's children ordinals
                        ordinalUpdateNode = undefined;
                    } else {
                        this.insertChildNode(block.parent!, splitNode, block.index + 1);
                        ordinalUpdateNode = splitNode.parent;
                        this.blockUpdateLength(block.parent!, UnassignedSequenceNumber, clientId);
                    }
                } else {
                    this.blockUpdateLength(block, UnassignedSequenceNumber, clientId);
                }
                block = block.parent;
            }
            // Only update ordinals once, for all children,
            // on the path
            if (ordinalUpdateNode) {
                this.nodeUpdateOrdinals(ordinalUpdateNode);
            }
        };

        const clientId = this.collabWindow.clientId;
        const refSegment = referencePosition.getSegment()!;
        const refOffset = referencePosition.getOffset();
        const refSegLen = this.nodeLength(refSegment, this.collabWindow.currentSeq, clientId);
        let startSeg = refSegment;
        if (refOffset !== 0 && refSegLen !== 0) {
            const splitSeg = this.splitLeafSegment(refSegment, refOffset);
            assert(!!splitSeg.next);
            this.insertChildNode(refSegment.parent!, splitSeg.next, refSegment.index + 1);
            rebalanceTree(splitSeg.next);
            startSeg = splitSeg.next;
        }
        this.leftExcursion(startSeg, (backSeg) => {
            if (!backSeg.isLeaf()) {
                return true;
            }
            const backLen = this.nodeLength(backSeg, this.collabWindow.currentSeq, clientId);
            // Find the nearest 0 length seg we can insert over, as all other inserts
            // go near to far
            if (backLen === 0) {
                if (this.breakTie(0, 0, backSeg, this.collabWindow.currentSeq, clientId)) {
                    startSeg = backSeg;
                }
                return true;
            }
            return false;
        });

        if (this.collabWindow.collaborating) {
            insertSegment.localSeq = ++this.collabWindow.localSeq;
            insertSegment.seq = UnassignedSequenceNumber;
        } else {
            insertSegment.seq = UniversalSequenceNumber;
        }

        insertSegment.clientId = clientId;

        if (Marker.is(insertSegment)) {
            const markerId = insertSegment.getId();
            if (markerId) {
                this.mapIdToSegment(markerId, insertSegment);
            }
        }

        this.insertChildNode(startSeg.parent!, insertSegment, startSeg.index);

        rebalanceTree(insertSegment);

        if (this.mergeTreeDeltaCallback) {
            this.mergeTreeDeltaCallback(
                opArgs,
                {
                    deltaSegments: [{ segment: insertSegment }],
                    operation: ops.MergeTreeDeltaType.INSERT,
                });
        }

        if (this.collabWindow.collaborating) {
            this.addToPendingList(insertSegment, undefined, insertSegment.localSeq);
        }
    }

    /**
     * Resolves a remote client's position against the local sequence
     * and returns the remote client's position relative to the local
     * sequence
     * @param remoteClientPosition - The remote client's position to resolve
     * @param remoteClientRefSeq - The reference sequence number of the remote client
     * @param remoteClientId - The client id of the remote client
     */
    public resolveRemoteClientPosition(
        remoteClientPosition: number,
        remoteClientRefSeq: number,
        remoteClientId: number): number | undefined {
        const segmentInfo = this.getContainingSegment(
            remoteClientPosition,
            remoteClientRefSeq,
            remoteClientId);

        const segwindow = this.getCollabWindow();

        if (segmentInfo && segmentInfo.segment) {
            const segmentPosition = this.getPosition(segmentInfo.segment, segwindow.currentSeq, segwindow.clientId);

            return segmentPosition + segmentInfo.offset!;
        } else {
            if (remoteClientPosition === this.getLength(remoteClientRefSeq, remoteClientId)) {
                return this.getLength(segwindow.currentSeq, segwindow.clientId);
            }
        }
    }

    private insertChildNode(block: IMergeBlock, child: IMergeNode, childIndex: number) {
        assert(block.childCount < MaxNodesInBlock);

        for (let i = block.childCount; i > childIndex; i--) {
            block.children[i] = block.children[i - 1];
            block.children[i].index = i;
        }

        block.childCount++;
        block.assignChild(child, childIndex, false);
    }

    private blockInsert<T extends ISegment>(pos: number, refSeq: number, clientId: number, seq: number, localSeq: number | undefined, newSegments: T[]) {
        let segIsLocal = false;
        const checkSegmentIsLocal = (segment: ISegment, pos: number, refSeq: number, clientId: number) => {
            if (segment.seq === UnassignedSequenceNumber) {
                if (MergeTree.diagInsertTie) {
                    console.log(`@cli ${glc(this, this.collabWindow.clientId)}: promoting continue due to seq ${segment.seq} text ${segment.toString()} ref ${refSeq}`);
                }
                segIsLocal = true;
            }
            // Only need to look at first segment that follows finished node
            return false;
        };

        const continueFrom = (node: IMergeBlock) => {
            segIsLocal = false;
            this.rightExcursion(node, checkSegmentIsLocal);
            if (MergeTree.diagInsertTie && segIsLocal) {
                console.log(`@cli ${glc(this, this.collabWindow.clientId)}: attempting continue with seq ${seq}  ref ${refSeq} `);
            }
            return segIsLocal;
        };

        let segmentGroup: SegmentGroup;
        const saveIfLocal = (locSegment: ISegment) => {
            // Save segment so can assign sequence number when acked by server
            if (this.collabWindow.collaborating) {
                if ((locSegment.seq === UnassignedSequenceNumber) &&
                    (clientId === this.collabWindow.clientId)) {
                    segmentGroup = this.addToPendingList(locSegment, segmentGroup, localSeq);
                }
                // LocSegment.seq === 0 when coming from SharedSegmentSequence.loadBody()
                // In all other cases this has to be true (checked by addToLRUSet):
                // locSegment.seq > this.collabWindow.currentSeq
                else if ((locSegment.seq! > this.collabWindow.minSeq) &&
                    MergeTree.options.zamboniSegments) {
                    this.addToLRUSet(locSegment, locSegment.seq!);
                }
            }
        };
        const onLeaf = (segment: ISegment | undefined, pos: number, context: InsertContext) => {
            const segmentChanges: ISegmentChanges = {};
            if (segment) {
                // Insert before segment
                segmentChanges.replaceCurrent = context.candidateSegment;
                segmentChanges.next = segment;
            } else {
                segmentChanges.next = context.candidateSegment;
            }
            return segmentChanges;
        };

        // TODO: build tree from segs and insert all at once
        let insertPos = pos;
        for (const newSegment of newSegments) {
            segIsLocal = false;
            if (newSegment.cachedLength > 0) {
                newSegment.seq = seq;
                newSegment.localSeq = localSeq;
                newSegment.clientId = clientId;
                if (Marker.is(newSegment)) {
                    const markerId = newSegment.getId();
                    if (markerId) {
                        this.mapIdToSegment(markerId, newSegment);
                    }
                }

                const splitNode = this.insertingWalk(this.root, insertPos, refSeq, clientId, seq,
                    { leaf: onLeaf, candidateSegment: newSegment, continuePredicate: continueFrom });

                if (newSegment.parent === undefined) {
                    throw new Error(`MergeTree insert failed: ${JSON.stringify({
                        currentSeq: this.collabWindow.currentSeq,
                        minSeq: this.collabWindow.minSeq,
                        segSeq: newSegment.seq,
                    })}`);
                }

                this.updateRoot(splitNode);
                saveIfLocal(newSegment);

                insertPos += newSegment.cachedLength;
            }
        }
    }
    private readonly splitLeafSegment = (segment: ISegment | undefined, pos: number): ISegmentChanges => {
        if (!(pos > 0 && segment)) {
            return {};
        }

        const next = segment.splitAt(pos)!;
        if (this.mergeTreeMaintenanceCallback) {
            this.mergeTreeMaintenanceCallback({
                operation: MergeTreeMaintenanceType.SPLIT,
                deltaSegments: [{ segment }, { segment: next }],
            }, undefined);
        }

        return { next };
    };

    private ensureIntervalBoundary(pos: number, refSeq: number, clientId: number) {
        const splitNode = this.insertingWalk(this.root, pos, refSeq, clientId, TreeMaintenanceSequenceNumber,
            { leaf: this.splitLeafSegment });
        this.updateRoot(splitNode);
    }

    // Assume called only when pos == len
    private breakTie(
        pos: number, len: number, node: IMergeNode, refSeq: number,
        clientId: number, candidateSegment?: ISegment) {
        if (node.isLeaf()) {
            if (pos === 0) {
                const segment = node;
                const branchId = this.getBranchId(clientId);
                const segmentBranchId = this.getBranchId(segment.clientId);
                const removalInfo = this.getRemovalInfo(branchId, segmentBranchId, segment);
                if (removalInfo.removedSeq
                    && removalInfo.removedSeq <= refSeq
                    && removalInfo.removedSeq !== UnassignedSequenceNumber) {
                    return false;
                }

                // Local change see everything
                if (clientId === this.collabWindow.clientId) {
                    return true;
                }

                if (node.seq !== UnassignedSequenceNumber) {
                    // Ensure we merge right. newer segments should come before older segments
                    return true;
                }
            }
            return false;
        } else {
            return true;
        }
    }

    // Visit segments starting from node's left siblings, then up to node's parent
    private leftExcursion(node: IMergeNode, leafAction: ISegmentAction<undefined>) {
        let go = true;
        let startNode = node;
        let parent = startNode.parent;
        while (parent) {
            const children = parent.children;
            let childIndex: number;
            let node: IMergeNode;
            let matchedStart = false;
            for (childIndex = parent.childCount - 1; childIndex >= 0; childIndex--) {
                node = children[childIndex];
                if (matchedStart) {
                    if (!node.isLeaf()) {
                        const childBlock = node;
                        go = this.nodeMapReverse(childBlock, leafAction, 0, UniversalSequenceNumber,
                            this.collabWindow.clientId);
                    } else {
                        go = leafAction(node, 0, UniversalSequenceNumber, this.collabWindow.clientId, 0, 0, undefined);
                    }
                    if (!go) {
                        return;
                    }
                } else {
                    matchedStart = (startNode === node);
                }
            }
            startNode = parent;
            parent = parent.parent;
        }
    }

    // Visit segments starting from node's right siblings, then up to node's parent
    private rightExcursion(node: IMergeNode, leafAction: ISegmentAction<undefined>) {
        const actions = { leaf: leafAction };
        let go = true;
        let startNode = node;
        let parent = startNode.parent;
        while (parent) {
            const children = parent.children;
            let childIndex: number;
            let node: IMergeNode;
            let matchedStart = false;
            for (childIndex = 0; childIndex < parent.childCount; childIndex++) {
                node = children[childIndex];
                if (matchedStart) {
                    if (!node.isLeaf()) {
                        const childBlock = node;
                        go = this.nodeMap(childBlock, actions, 0, UniversalSequenceNumber, this.collabWindow.clientId,
                            undefined);
                    } else {
                        go = leafAction(node, 0, UniversalSequenceNumber, this.collabWindow.clientId, 0, 0, undefined);
                    }
                    if (!go) {
                        return;
                    }
                } else {
                    matchedStart = (startNode === node);
                }
            }
            startNode = parent;
            parent = parent.parent;
        }
    }

    private insertingWalk(
        block: IMergeBlock, pos: number, refSeq: number, clientId: number, seq: number,
        context: InsertContext) {
        const children = block.children;
        let childIndex: number;
        let child: IMergeNode;
        let newNode: IMergeNode | undefined;
        let fromSplit: IMergeBlock | undefined;
        let found = false;
        for (childIndex = 0; childIndex < block.childCount; childIndex++) {
            child = children[childIndex];
            const len = this.nodeLength(child, refSeq, clientId);
            if (MergeTree.traceTraversal) {
                let segInfo: string;
                if ((!child.isLeaf()) && this.collabWindow.collaborating) {
                    segInfo = `minLength: ${child.partialLengths!.minLength}`;
                } else {
                    const segment = <ISegment>child;
                    segInfo = `cli: ${glc(this, segment.clientId)} seq: ${segment.seq} text: ${segment.toString()}`;
                    if (segment.removedSeq !== undefined) {
                        segInfo += ` rcli: ${glc(this, segment.removedClientId!)} rseq: ${segment.removedSeq}`;
                    }
                }
                console.log(`@tcli: ${glc(this, this.collabWindow.clientId)} len: ${len} pos: ${pos} ${segInfo}`);
            }

            if ((pos < len) || ((pos === len) && this.breakTie(pos, len, child, refSeq, clientId, context.candidateSegment))) {
                // Found entry containing pos
                found = true;
                if (!child.isLeaf()) {
                    const childBlock = child;
                    // Internal node
                    const splitNode = this.insertingWalk(childBlock, pos, refSeq, clientId,
                        seq, context);
                    if (splitNode === undefined) {
                        if (context.structureChange) {
                            this.nodeUpdateLengthNewStructure(block);
                        } else {
                            this.blockUpdateLength(block, seq, clientId);
                        }
                        return undefined;
                    } else if (splitNode === MergeTree.theUnfinishedNode) {
                        if (MergeTree.traceTraversal) {
                            console.log(`@cli ${glc(this, this.collabWindow.clientId)} unfinished bus pos ${pos} len ${len}`);
                        }
                        pos -= len; // Act as if shifted segment
                        continue;
                    } else {
                        newNode = splitNode;
                        fromSplit = splitNode;
                        childIndex++; // Insert after
                    }
                } else {
                    if (MergeTree.traceTraversal) {
                        console.log(`@tcli: ${glc(this, this.collabWindow.clientId)}: leaf action`);
                    }
                    const segment = child;
                    const segmentChanges = context.leaf(segment, pos, context);
                    if (segmentChanges.replaceCurrent) {
                        if (MergeTree.traceOrdinals) {
                            console.log(`assign from leaf with block ord ${ordinalToArray(block.ordinal)}`);
                        }
                        block.assignChild(segmentChanges.replaceCurrent, childIndex, false);
                        segmentChanges.replaceCurrent.ordinal = child.ordinal;
                    }
                    if (segmentChanges.next) {
                        newNode = segmentChanges.next;
                        childIndex++; // Insert after
                    } else {
                        // No change
                        if (context.structureChange) {
                            this.nodeUpdateLengthNewStructure(block);
                        }
                        return undefined;
                    }
                }
                break;
            } else {
                pos -= len;
            }
        }
        if (MergeTree.traceTraversal) {
            if ((!found) && (pos > 0)) {
                console.log(`inserting walk fell through pos ${pos} len: ${this.blockLength(this.root, refSeq, clientId)}`);
            }
        }
        if (!newNode) {
            if (pos === 0) {
                if ((seq !== UnassignedSequenceNumber) && context.continuePredicate &&
                    context.continuePredicate(block)) {
                    return MergeTree.theUnfinishedNode;
                } else {
                    if (MergeTree.traceTraversal) {
                        console.log(`@tcli: ${glc(this, this.collabWindow.clientId)}: leaf action pos 0`);
                    }
                    const segmentChanges = context.leaf(undefined, pos, context);
                    newNode = segmentChanges.next;
                    // Assert segmentChanges.replaceCurrent === undefined
                }
            }
        }
        if (newNode) {
            for (let i = block.childCount; i > childIndex; i--) {
                block.children[i] = block.children[i - 1];
                block.children[i].index = i;
            }
            block.assignChild(newNode, childIndex, false);
            block.childCount++;
            block.setOrdinal(newNode, childIndex);
            if (block.childCount < MaxNodesInBlock) {
                if (fromSplit) {
                    if (MergeTree.traceOrdinals) {
                        console.log(`split ord ${ordinalToArray(fromSplit.ordinal)}`);
                    }
                    this.nodeUpdateOrdinals(fromSplit);
                }
                if (context.structureChange) {
                    this.nodeUpdateLengthNewStructure(block);
                } else {
                    this.blockUpdateLength(block, seq, clientId);
                }
                return undefined;
            } else {
                // Don't update ordinals because higher block will do it
                return this.split(block);
            }
        } else {
            return undefined;
        }
    }

    private split(node: IMergeBlock) {
        const halfCount = MaxNodesInBlock / 2;
        const newNode = this.makeBlock(halfCount);
        node.childCount = halfCount;
        // Update ordinals to reflect lowered child count
        this.nodeUpdateOrdinals(node);
        for (let i = 0; i < halfCount; i++) {
            newNode.assignChild(node.children[halfCount + i], i, false);
            node.children[halfCount + i] = undefined!;
        }
        this.nodeUpdateLengthNewStructure(node);
        this.nodeUpdateLengthNewStructure(newNode);
        return newNode;
    }

    private ordinalIntegrity() {
        console.log("chk ordnls");
        this.nodeOrdinalIntegrity(this.root);
    }

    private nodeOrdinalIntegrity(block: IMergeBlock) {
        const olen = block.ordinal.length;
        for (let i = 0; i < block.childCount; i++) {
            const child = block.children[i];
            if (child.ordinal) {
                if (olen !== (child.ordinal.length - 1)) {
                    console.log("node integrity issue");
                }
                if (i > 0) {
                    if (child.ordinal <= block.children[i - 1].ordinal) {
                        console.log("node sib integrity issue");
                        console.log(`??: prnt chld prev ${ordinalToArray(block.ordinal)} ${ordinalToArray(child.ordinal)} ${(i > 0) ? ordinalToArray(block.children[i - 1].ordinal) : "NA"}`);
                    }
                }
                if (!child.isLeaf()) {
                    this.nodeOrdinalIntegrity(child);
                }
            } else {
                console.log(`node child ordinal not set ${i}`);
                console.log(`??: prnt ${ordinalToArray(block.ordinal)}`);
            }
        }
    }

    private nodeUpdateOrdinals(block: IMergeBlock) {
        if (MergeTree.traceOrdinals) {
            console.log(`update ordinals for children of node with ordinal ${ordinalToArray(block.ordinal)}`);
        }
        let clockStart: Trace | undefined;
        if (MergeTree.options.measureOrdinalTime) {
            clockStart = clock();
        }
        for (let i = 0; i < block.childCount; i++) {
            const child = block.children[i];
            block.setOrdinal(child, i);
            if (!child.isLeaf()) {
                this.nodeUpdateOrdinals(child);
            }
        }
        if (clockStart) {
            const elapsed = elapsedMicroseconds(clockStart);
            if (elapsed > this.maxOrdTime) {
                this.maxOrdTime = elapsed;
            }
            this.ordTime += elapsed;
        }
    }

    private addOverlappingClient(removalInfo: IRemovalInfo, clientId: number) {
        if (!removalInfo.removedClientOverlap) {
            removalInfo.removedClientOverlap = <number[]>[];
        }
        if (MergeTree.diagOverlappingRemove) {
            console.log(`added cli ${glc(this, clientId)} to rseq: ${removalInfo.removedSeq}`);
        }
        removalInfo.removedClientOverlap.push(clientId);
    }

    /**
     * Annotate a range with properties
     * @param start - The inclusive start postition of the range to annotate
     * @param end - The exclusive end position of the range to annotate
     * @param props - The properties to annotate the range with
     * @param combiningOp - Optional. Specifies how to combine values for the property, such as "incr" for increment.
     * @param refSeq - The reference sequence number to use to apply the annotate
     * @param clientId - The id of the client making the annotate
     * @param seq - The sequence number of the annotate operation
     * @param opArgs - The op args for the annotate op. this is passed to the merge tree callback if there is one
     */
    annotateRange(
        start: number, end: number, props: Properties.PropertySet, combiningOp: ops.ICombiningOp | undefined, refSeq: number,
        clientId: number, seq: number, opArgs: IMergeTreeDeltaOpArgs) {
        this.ensureIntervalBoundary(start, refSeq, clientId);
        this.ensureIntervalBoundary(end, refSeq, clientId);
        const deltaSegments: IMergeTreeSegmentDelta[] = [];
        const localSeq = seq === UnassignedSequenceNumber ? ++this.collabWindow.localSeq : undefined;
        let segmentGroup: SegmentGroup | undefined;

        const annotateSegment = (segment: ISegment) => {
            const propertyDeltas = segment.addProperties(props, combiningOp, seq, this.collabWindow);
            deltaSegments.push({ segment, propertyDeltas });
            if (this.collabWindow.collaborating) {
                if (seq === UnassignedSequenceNumber) {
                    segmentGroup = this.addToPendingList(segment, segmentGroup, localSeq);
                } else {
                    if (MergeTree.options.zamboniSegments) {
                        this.addToLRUSet(segment, seq);
                    }
                }
            }
            return true;
        };

        this.mapRange({ leaf: annotateSegment }, refSeq, clientId, undefined, start, end);

        // OpArgs == undefined => test code
        if (this.mergeTreeDeltaCallback) {
            this.mergeTreeDeltaCallback(
                opArgs,
                {
                    operation: ops.MergeTreeDeltaType.ANNOTATE,
                    deltaSegments,
                });
        }
        if (this.collabWindow.collaborating && (seq !== UnassignedSequenceNumber)) {
            if (MergeTree.options.zamboniSegments) {
                this.zamboniSegments();
            }
        }
    }

    markRangeRemoved(start: number, end: number, refSeq: number, clientId: number, seq: number, overwrite = false, opArgs: IMergeTreeDeltaOpArgs) {
        this.ensureIntervalBoundary(start, refSeq, clientId);
        this.ensureIntervalBoundary(end, refSeq, clientId);
        let segmentGroup: SegmentGroup;
        const removedSegments: IMergeTreeSegmentDelta[] = [];
        const savedLocalRefs: LocalReferenceCollection[] = [];
        const localSeq = seq === UnassignedSequenceNumber ? ++this.collabWindow.localSeq : undefined;
        const markRemoved = (segment: ISegment, pos: number, start: number, end: number) => {
            const branchId = this.getBranchId(clientId);
            const segBranchId = this.getBranchId(segment.clientId);
            for (let brid = branchId; brid <= this.localBranchId; brid++) {
                const removalInfo = this.getRemovalInfo(brid, segBranchId, segment);
                if (removalInfo.removedSeq !== undefined) {
                    if (MergeTree.diagOverlappingRemove) {
                        console.log(`yump @seq ${seq} cli ${glc(this, this.collabWindow.clientId)}: overlaps deleted segment ${removalInfo.removedSeq} text '${segment.toString()}'`);
                    }
                    overwrite = true;
                    if (removalInfo.removedSeq === UnassignedSequenceNumber) {
                        // Will only happen on local branch (brid === this.localBranchId)
                        // replace because comes later
                        removalInfo.removedClientId = clientId;
                        removalInfo.removedSeq = seq;
                        segment.localRemovedSeq = undefined;
                    } else {
                        // Do not replace earlier sequence number for remove
                        this.addOverlappingClient(removalInfo, clientId);
                    }
                } else {
                    removalInfo.removedClientId = clientId;
                    removalInfo.removedSeq = seq;
                    segment.localRemovedSeq = localSeq;

                    removedSegments.push({ segment });
                    if (segment.localRefs && !segment.localRefs.empty && brid === this.localBranchId) {
                        savedLocalRefs.push(segment.localRefs);
                    }
                    segment.localRefs = undefined;
                }
            }
            // Save segment so can assign removed sequence number when acked by server
            if (this.collabWindow.collaborating) {
                // Use removal information
                const removalInfo = this.getRemovalInfo(this.localBranchId, segBranchId, segment);
                if ((removalInfo.removedSeq === UnassignedSequenceNumber) && (clientId === this.collabWindow.clientId)) {
                    segmentGroup = this.addToPendingList(segment, segmentGroup, localSeq);
                } else {
                    if (MergeTree.options.zamboniSegments) {
                        this.addToLRUSet(segment, seq);
                    }
                }
                // console.log(`saved local removed seg with text: ${textSegment.text}`);
            }
            return true;
        };
        const afterMarkRemoved = (node: IMergeBlock, pos: number, start: number, end: number) => {
            if (overwrite) {
                this.nodeUpdateLengthNewStructure(node);
            } else {
                this.blockUpdateLength(node, seq, clientId);
            }
            return true;
        };
        // MergeTree.traceTraversal = true;
        this.mapRange({ leaf: markRemoved, post: afterMarkRemoved }, refSeq, clientId, undefined, start, end);
        if (savedLocalRefs.length > 0) {
            const length = this.getLength(refSeq, clientId);
            let refSegment: ISegment | undefined;
            if (start < length) {
                const afterSegOff = this.getContainingSegment(start, refSeq, clientId);
                refSegment = afterSegOff.segment;
                assert(!!refSegment);
                if (!refSegment.localRefs) {
                    refSegment.localRefs = new LocalReferenceCollection(refSegment);
                }
                refSegment.localRefs.addBeforeTombstones(...savedLocalRefs);
            } else if (length > 0) {
                const beforeSegOff = this.getContainingSegment(length - 1, refSeq, clientId);
                refSegment = beforeSegOff.segment;
                assert(!!refSegment);
                if (!refSegment.localRefs) {
                    refSegment.localRefs = new LocalReferenceCollection(refSegment);
                }
                refSegment.localRefs.addAfterTombstones(...savedLocalRefs);
            } else {
                // TODO: The tree is empty, so there isn't anywhere to put these
                // they should be preserved somehow
                for (const refsCollection of savedLocalRefs) {
                    refsCollection.clear();
                }
            }

            if (refSegment) {
                this.blockUpdatePathLengths(refSegment.parent, TreeMaintenanceSequenceNumber,
                    LocalClientId);
            }
        }

        // opArgs == undefined => test code
        if (this.mergeTreeDeltaCallback) {
            this.mergeTreeDeltaCallback(
                opArgs,
                {
                    operation: ops.MergeTreeDeltaType.REMOVE,
                    deltaSegments: removedSegments,
                });
        }
        if (this.collabWindow.collaborating && (seq !== UnassignedSequenceNumber)) {
            if (MergeTree.options.zamboniSegments) {
                this.zamboniSegments();
            }
        }
        // MergeTree.traceTraversal = false;
    }

    private nodeUpdateLengthNewStructure(node: IMergeBlock, recur = false) {
        this.blockUpdate(node);
        if (this.collabWindow.collaborating) {
            node.partialLengths = PartialSequenceLengths.combine(this, node, this.collabWindow, recur);
        }
    }

    removeLocalReference(segment: ISegment, lref: LocalReference) {
        if (segment.localRefs) {
            const removedRef = segment.localRefs.removeLocalRef(lref);
            if (removedRef) {
                this.blockUpdatePathLengths(segment.parent, TreeMaintenanceSequenceNumber,
                    LocalClientId);
            }
        }
    }

    addLocalReference(lref: LocalReference) {
        const segment = lref.segment!;
        let localRefs = segment.localRefs;
        if (!localRefs) {
            localRefs = new LocalReferenceCollection(segment);
            segment.localRefs = localRefs;
        }
        localRefs.addLocalRef(lref);
        this.blockUpdatePathLengths(segment.parent, TreeMaintenanceSequenceNumber,
            LocalClientId);
    }

    private blockUpdate(block: IMergeBlock) {
        let len = 0;
        const hierBlock = block.hierBlock();
        if (hierBlock) {
            hierBlock.rightmostTiles = Properties.createMap<Marker>();
            hierBlock.leftmostTiles = Properties.createMap<Marker>();
            hierBlock.rangeStacks = {};
        }
        for (let i = 0; i < block.childCount; i++) {
            const child = block.children[i];
            len += nodeTotalLength(this, child);
            if (hierBlock) {
                hierBlock.addNodeReferences(this, child);
            }
            if (this.blockUpdateActions) {
                this.blockUpdateActions.child(block, i);
            }
        }
        block.cachedLength = len;
    }

    private blockUpdatePathLengths(startBlock: IMergeBlock | undefined, seq: number, clientId: number, newStructure = false) {
        let block: IMergeBlock | undefined = startBlock;
        while (block !== undefined) {
            if (newStructure) {
                this.nodeUpdateLengthNewStructure(block);
            } else {
                this.blockUpdateLength(block, seq, clientId);
            }
            block = block.parent;
        }
    }

    private blockUpdateLength(node: IMergeBlock, seq: number, clientId: number) {
        this.blockUpdate(node);
        if (this.collabWindow.collaborating && (seq !== UnassignedSequenceNumber) && (seq !== TreeMaintenanceSequenceNumber)) {
            if (node.partialLengths !== undefined && MergeTree.options.incrementalUpdate && clientId !== NonCollabClient) {
                node.partialLengths.update(this, node, seq, clientId, this.collabWindow);
            } else {
                node.partialLengths = PartialSequenceLengths.combine(this, node, this.collabWindow);
            }
        }
    }

    map<TClientData>(actions: SegmentActions<TClientData>, refSeq: number, clientId: number, accum: TClientData) {
        // TODO: optimize to avoid comparisons
        this.nodeMap(this.root, actions, 0, refSeq, clientId, accum);
    }

    mapRange<TClientData>(actions: SegmentActions<TClientData>, refSeq: number, clientId: number, accum: TClientData, start?: number, end?: number, splitRange: boolean = false) {
        if (splitRange) {
            if (start) {
                this.ensureIntervalBoundary(start, refSeq, clientId);
            }
            if (end) {
                this.ensureIntervalBoundary(end, refSeq, clientId);
            }
        }
        this.nodeMap(this.root, actions, 0, refSeq, clientId, accum, start, end);
    }

    nodeToString(block: IMergeBlock, strbuf: string, indentCount = 0) {
        strbuf += internedSpaces(indentCount);
        strbuf += `Node (len ${block.cachedLength}) p len (${block.parent ? block.parent.cachedLength : 0}) ord ${ordinalToArray(block.ordinal)} with ${block.childCount} segs:\n`;
        if (MergeTree.blockUpdateMarkers) {
            strbuf += internedSpaces(indentCount);
            strbuf += (<IHierBlock>block).hierToString(indentCount);
        }
        if (this.collabWindow.collaborating) {
            strbuf += internedSpaces(indentCount);
            strbuf += `${block.partialLengths!.toString((id) => glc(this, id), indentCount)}\n`;
        }
        const children = block.children;
        for (let childIndex = 0; childIndex < block.childCount; childIndex++) {
            const child = children[childIndex];
            if (!child.isLeaf()) {
                strbuf = this.nodeToString(child, strbuf, indentCount + 4);
            } else {
                const segment = child;
                strbuf += internedSpaces(indentCount + 4);
                strbuf += `cli: ${glc(this, segment.clientId)} seq: ${segment.seq} ord: ${ordinalToArray(segment.ordinal)}`;
                const segBranchId = this.getBranchId(segment.clientId);
                const branchId = this.localBranchId;
                const removalInfo = this.getRemovalInfo(branchId, segBranchId, segment);
                if (removalInfo.removedSeq !== undefined) {
                    strbuf += ` rcli: ${glc(this, removalInfo.removedClientId!)} rseq: ${removalInfo.removedSeq}`;
                }
                strbuf += "\n";
                strbuf += internedSpaces(indentCount + 4);
                strbuf += segment.toString();
                strbuf += "\n";
            }
        }
        return strbuf;
    }

    toString() {
        return this.nodeToString(this.root, "", 0);
    }

    public incrementalBlockMap<TContext>(stateStack: Collections.Stack<IncrementalMapState<TContext>>) {
        while (!stateStack.empty()) {
            // We already check the stack is not empty
            const state = stateStack.top()!;
            if (state.op !== IncrementalExecOp.Go) {
                return;
            }
            if (state.childIndex === 0) {
                if (state.start === undefined) {
                    state.start = 0;
                }
                if (state.end === undefined) {
                    state.end = this.blockLength(state.block, state.refSeq, state.clientId);
                }

                if (state.actions.pre) {
                    state.actions.pre(state);
                }
            }
            if ((state.op === IncrementalExecOp.Go) && (state.childIndex < state.block.childCount)) {
                const child = state.block.children[state.childIndex];
                const len = this.nodeLength(child, state.refSeq, state.clientId);
                if (MergeTree.traceIncrTraversal) {
                    if (child.isLeaf()) {
                        // eslint-disable-next-line @typescript-eslint/dot-notation
                        console.log(`considering (r ${state.refSeq} c ${glc(this, state.clientId)}) seg with text ${child["text"]} len ${len} seq ${child.seq} rseq ${child.removedSeq} cli ${glc(this, child.clientId)}`);
                    }
                }
                if ((len > 0) && (state.start < len) && (state.end > 0)) {
                    if (!child.isLeaf()) {
                        const childState = new IncrementalMapState(child, state.actions, state.pos,
                            state.refSeq, state.clientId, state.context, state.start, state.end, 0);
                        stateStack.push(childState);
                    } else {
                        if (MergeTree.traceIncrTraversal) {
                            // eslint-disable-next-line @typescript-eslint/dot-notation
                            console.log(`action on seg with text ${child["text"]}`);
                        }
                        state.actions.leaf(child, state);
                    }
                }
                state.pos += len;
                state.start -= len;
                state.end -= len;
                state.childIndex++;
            } else {
                if (state.childIndex === state.block.childCount) {
                    if ((state.op === IncrementalExecOp.Go) && state.actions.post) {
                        state.actions.post(state);
                    }
                    stateStack.pop();
                }
            }
        }
    }

    private nodeMap<TClientData>(
        node: IMergeBlock, actions: SegmentActions<TClientData>, pos: number, refSeq: number,
        clientId: number, accum: TClientData, start?: number, end?: number) {
        if (start === undefined) {
            start = 0;
        }
        if (end === undefined) {
            end = this.blockLength(node, refSeq, clientId);
        }
        let go = true;
        if (actions.pre) {
            go = actions.pre(node, pos, refSeq, clientId, start, end, accum);
            if (!go) {
                // Cancel this node but not entire traversal
                return true;
            }
        }
        const children = node.children;
        for (let childIndex = 0; childIndex < node.childCount; childIndex++) {
            const child = children[childIndex];
            const len = this.nodeLength(child, refSeq, clientId);
            if (MergeTree.traceTraversal) {
                let segInfo: string;
                if ((!child.isLeaf()) && this.collabWindow.collaborating) {
                    segInfo = `minLength: ${child.partialLengths!.minLength}`;
                } else {
                    const segment = <ISegment>child;
                    segInfo = `cli: ${glc(this, segment.clientId)} seq: ${segment.seq} text: '${segment.toString()}'`;
                    if (segment.removedSeq !== undefined) {
                        segInfo += ` rcli: ${glc(this, segment.removedClientId!)} rseq: ${segment.removedSeq}`;
                    }
                }
                console.log(`@tcli ${glc(this, this.collabWindow.clientId)}: map len: ${len} start: ${start} end: ${end} ${segInfo}`);
            }
            if (go && (end > 0) && (len > 0) && (start < len)) {
                // Found entry containing pos
                if (!child.isLeaf()) {
                    if (go) {
                        go = this.nodeMap(child, actions, pos, refSeq, clientId, accum, start, end);
                    }
                } else {
                    if (MergeTree.traceTraversal) {
                        console.log(`@tcli ${glc(this, this.collabWindow.clientId)}: map leaf action`);
                    }
                    if (actions.leaf) {
                    go = actions.leaf(child, pos, refSeq, clientId, start, end, accum);
                }
            }
            }
            if (!go) {
                break;
            }
            if (actions.shift) {
                actions.shift(child, pos, refSeq, clientId, start, end, accum);
            }
            pos += len;
            start -= len;
            end -= len;
        }
        if (go && actions.post) {
            go = actions.post(node, pos, refSeq, clientId, start, end, accum);
        }

        return go;
    }

    // Invokes the leaf action for all segments.  Note that *all* segments are visited
    // regardless of if they would be visible to the current `clientId` and `refSeq`.
    walkAllSegments<TClientData>(
        block: IMergeBlock,
        action: (segment: ISegment, accum?: TClientData) => boolean,
        accum?: TClientData,
    ) {
        let go = true;
        const children = block.children;
        for (let childIndex = 0; go && childIndex < block.childCount; childIndex++) {
            const child = children[childIndex];
            go = child.isLeaf()
                ? action(child, accum)
                : this.walkAllSegments(child, action, accum);
        }
        return go;
    }

    // Straight call every segment; goes until leaf action returns false
    private nodeMapReverse(
        block: IMergeBlock, leafAction: ISegmentAction<undefined>, pos: number, refSeq: number,
        clientId: number) {
        let go = true;
        const children = block.children;
        for (let childIndex = block.childCount - 1; childIndex >= 0; childIndex--) {
            const child = children[childIndex];
            if (go) {
                // Found entry containing pos
                if (!child.isLeaf()) {
                    if (go) {
                        go = this.nodeMapReverse(child, leafAction, pos, refSeq, clientId);
                    }
                } else {
                    go = leafAction(child, pos, refSeq, clientId, 0, 0, undefined);
                }
            }
            if (!go) {
                break;
            }
        }
        return go;
    }
}<|MERGE_RESOLUTION|>--- conflicted
+++ resolved
@@ -1324,13 +1324,8 @@
                                 if (this.mergeTreeMaintenanceCallback) {
                                     this.mergeTreeMaintenanceCallback({
                                         operation: MergeTreeMaintenanceType.APPEND,
-<<<<<<< HEAD
-                                        deltaSegments: [{ segment: prevSegment }, { segment }],
+                                        deltaSegments: [{ segment: prevSegment! }, { segment }],
                                     }, undefined);
-=======
-                                        deltaSegments: [{ segment: prevSegment! }, { segment }],
-                                    });
->>>>>>> b70eaa8d
                                 }
                                 segment.parent = undefined;
                                 segment.trackingCollection.trackingGroups.forEach((tg) => tg.unlink(segment));
