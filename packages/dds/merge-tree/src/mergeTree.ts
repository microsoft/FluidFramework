--- conflicted
+++ resolved
@@ -63,10 +63,7 @@
 	seqLTE,
 	toMoveInfo,
 	toRemovalInfo,
-<<<<<<< HEAD
-=======
 	// eslint-disable-next-line import/no-deprecated
->>>>>>> b1bd18cf
 	type ObliterateInfo,
 } from "./mergeTreeNodes.js";
 import type { TrackingGroup } from "./mergeTreeTracking.js";
@@ -93,9 +90,9 @@
 } from "./referencePositions.js";
 // eslint-disable-next-line import/no-deprecated
 import { PropertiesRollback } from "./segmentPropertiesManager.js";
-<<<<<<< HEAD
 import { normalizePlace, Side, type SequencePlace } from "./sequencePlace.js";
 import { zamboniSegments } from "./zamboni.js";
+import { SortedSegmentSet } from "./sortedSegmentSet.js";
 
 export function wasRemovedAfter(seg: ISegment, seq: number): boolean {
 	return (
@@ -104,12 +101,6 @@
 	);
 }
 
-=======
-import { endpointPosAndSide, type SequencePlace } from "./sequencePlace.js";
-import { SortedSegmentSet } from "./sortedSegmentSet.js";
-import { zamboniSegments } from "./zamboni.js";
-
->>>>>>> b1bd18cf
 function markSegmentMoved(seg: ISegment, moveInfo: IMoveInfo): void {
 	seg.moveDst = moveInfo.moveDst;
 	seg.movedClientIds = [...moveInfo.movedClientIds];
@@ -1541,52 +1532,8 @@
 
 				insertPos += newSegment.cachedLength;
 
-<<<<<<< HEAD
-				if (!this.options?.mergeTreeEnableObliterate) {
+				if (!this.options?.mergeTreeEnableObliterate || this.obliterates.empty()) {
 					saveIfLocal(newSegment);
-					continue;
-				}
-
-				const smallestSeqMoveOp = this.getSmallestSeqMoveOp();
-
-				if (smallestSeqMoveOp === undefined) {
-					saveIfLocal(newSegment);
-					continue;
-				}
-
-				const starts = new Set<ObliterateInfo>();
-				const overlapping = new Set<ObliterateInfo>();
-				const findLeftMovedSegment = (seg: ISegment): boolean => {
-					seg.localRefs?.walkReferences(
-						(ref) => {
-							const obliterate = ref.properties?.obliterate as ObliterateInfo | undefined;
-							if (obliterate?.start === ref) {
-								starts.add(obliterate);
-							}
-						},
-						undefined,
-						false,
-					);
-					return true;
-				};
-
-				const findRightMovedSegment = (seg: ISegment): boolean => {
-					seg.localRefs?.walkReferences((ref) => {
-						const obliterate = ref.properties?.obliterate as ObliterateInfo | undefined;
-						if (obliterate?.end === ref && starts.has(obliterate)) {
-							overlapping.add(obliterate);
-						}
-					});
-					return true;
-				};
-
-				backwardExcursion(newSegment, findLeftMovedSegment);
-				forwardExcursion(newSegment, findRightMovedSegment);
-
-				let oldest: ObliterateInfo | undefined;
-				let normalizedOldestSeq: number = 0;
-=======
-				if (!this.options?.mergeTreeEnableObliterate || this.obliterates.empty()) {
 					continue;
 				}
 
@@ -1594,16 +1541,11 @@
 				let oldest: ObliterateInfo | undefined;
 				let normalizedOldestSeq: number = 0;
 				// eslint-disable-next-line import/no-deprecated
->>>>>>> b1bd18cf
 				let newest: ObliterateInfo | undefined;
 				let normalizedNewestSeq: number = 0;
 				const movedClientIds: number[] = [];
 				const movedSeqs: number[] = [];
-<<<<<<< HEAD
-				for (const ob of overlapping) {
-=======
 				for (const ob of this.obliterates.findOverlapping(newSegment)) {
->>>>>>> b1bd18cf
 					// compute a normalized seq that takes into account local seqs
 					// but is still comparable to remote seqs to keep the checks below easy
 					// REMOTE SEQUENCE NUMBERS                                     LOCAL SEQUENCE NUMBERS
@@ -1619,7 +1561,6 @@
 							movedClientIds.unshift(ob.clientId);
 							movedSeqs.unshift(ob.seq);
 						} else {
-<<<<<<< HEAD
 							movedClientIds.push(ob.clientId);
 							movedSeqs.push(ob.seq);
 						}
@@ -1627,15 +1568,6 @@
 							normalizedNewestSeq = normalizedObSeq;
 							newest = ob;
 						}
-=======
-							if (newest === undefined || normalizedNewestSeq < normalizedObSeq) {
-								normalizedNewestSeq = normalizedObSeq;
-								newest = ob;
-							}
-							movedClientIds.push(ob.clientId);
-							movedSeqs.push(ob.seq);
-						}
->>>>>>> b1bd18cf
 					}
 				}
 
@@ -1990,14 +1922,7 @@
 		const movedSegments: IMergeTreeSegmentDelta[] = [];
 		const localSeq =
 			seq === UnassignedSequenceNumber ? ++this.collabWindow.localSeq : undefined;
-		if (seq !== UnassignedSequenceNumber && seq !== this.moveSeqs[this.moveSeqs.length - 1]) {
-			this.moveSeqs.push(seq);
-		} else if (seq === UnassignedSequenceNumber && localSeq !== undefined) {
-			this.localMoveSeqs.add(localSeq);
-		}
 		// eslint-disable-next-line import/no-deprecated
-		let segmentGroup: SegmentGroup;
-
 		const obliterate: ObliterateInfo = {
 			clientId,
 			end: createDetachedLocalReferencePosition(undefined),
@@ -2005,7 +1930,236 @@
 			seq,
 			start: createDetachedLocalReferencePosition(undefined),
 			localSeq,
+			segmentGroup: undefined,
 		};
+
+		const { segment: startSeg } =
+			startPlace.pos === -1
+				? { segment: startPlace.side === Side.After ? this.startOfTree : this.endOfTree }
+				: this.getContainingSegment(startPlace.pos, refSeq, clientId);
+		const { segment: endSeg } =
+			endPlace.pos === -1
+				? { segment: endPlace.side === Side.After ? this.startOfTree : this.endOfTree }
+				: this.getContainingSegment(endPlace.pos, refSeq, clientId);
+		assert(
+			startSeg !== undefined && endSeg !== undefined,
+			0xa3f /* segments cannot be undefined */,
+		);
+
+		obliterate.start = this.createLocalReferencePosition(
+			startSeg,
+			0,
+			ReferenceType.StayOnRemove,
+			{
+				obliterate,
+			},
+		);
+
+		obliterate.end = this.createLocalReferencePosition(
+			endSeg,
+			endSeg.cachedLength - 1,
+			ReferenceType.StayOnRemove,
+			{
+				obliterate,
+			},
+		);
+
+		const markMoved = (
+			segment: ISegment,
+			pos: number,
+			_start: number,
+			_end: number,
+		): boolean => {
+			const existingMoveInfo = toMoveInfo(segment);
+			// TODO: if segment was inserted inside of a later local obliteration range
+			// then it shouldn't be considered obliterated for other clients
+			// for refSeqs between the insertion's seq and the obliterate's seq.
+
+			if (segment.prevObliterateByInserter?.seq === UnassignedSequenceNumber) {
+				// We chose to not obliterate this segment because we are aware of an unacked local obliteration.
+				// Other clients will also choose not to obliterate this segment because the most recent obliteration has the same clientId
+				return true;
+			}
+
+			if (
+				clientId !== segment.clientId &&
+				segment.seq !== undefined &&
+				seq !== UnassignedSequenceNumber &&
+				(refSeq < segment.seq || segment.seq === UnassignedSequenceNumber)
+			) {
+				// why do we need this? we don't need it for the insert + remove case?
+				// there are subtle differences in the visibility of the client doing to remove
+				// however, i'm not aware of invariants in the code that would break due to that
+				segment.wasMovedOnInsert = true;
+			}
+
+			if (existingMoveInfo === undefined) {
+				segment.movedClientIds = [clientId];
+				segment.movedSeq = seq;
+				segment.localMovedSeq = localSeq;
+				segment.movedSeqs = [seq];
+
+				if (!toRemovalInfo(segment)) {
+					movedSegments.push({ segment });
+				}
+			} else {
+				_overwrite = true;
+				if (existingMoveInfo.movedSeq === UnassignedSequenceNumber) {
+					// we moved this locally, but someone else moved it first
+					// so put them at the head of the list
+					// The list isn't ordered, but we keep the first move at the head
+					// for partialLengths bookkeeping purposes
+					existingMoveInfo.movedClientIds.unshift(clientId);
+
+					existingMoveInfo.movedSeq = seq;
+					existingMoveInfo.movedSeqs.unshift(seq);
+					if (segment.localRefs?.empty === false) {
+						localOverlapWithRefs.push(segment);
+					}
+				} else {
+					// Do not replace earlier sequence number for move
+					existingMoveInfo.movedClientIds.push(clientId);
+					existingMoveInfo.movedSeqs.push(seq);
+				}
+			}
+
+			// Save segment so can assign moved sequence number when acked by server
+			if (this.collabWindow.collaborating) {
+				if (
+					segment.movedSeq === UnassignedSequenceNumber &&
+					clientId === this.collabWindow.clientId
+				) {
+					obliterate.segmentGroup = this.addToPendingList(
+						segment,
+						obliterate.segmentGroup,
+						localSeq,
+					);
+					obliterate.segmentGroup.obliterateInfo ??= obliterate;
+				} else {
+					if (MergeTree.options.zamboniSegments) {
+						this.addToLRUSet(segment, seq);
+					}
+				}
+			}
+			return true;
+		};
+
+		const afterMarkMoved = (
+			node: MergeBlock,
+			pos: number,
+			_start: number,
+			_end: number,
+		): boolean => {
+			if (_overwrite) {
+				this.nodeUpdateLengthNewStructure(node);
+			} else {
+				this.blockUpdateLength(node, seq, clientId);
+			}
+			return true;
+		};
+
+		this.nodeMap(
+			refSeq,
+			clientId,
+			markMoved,
+			undefined,
+			afterMarkMoved,
+			startPlace.pos,
+			endPlace.pos + 1, // include the segment containing the end reference
+			undefined,
+			seq === UnassignedSequenceNumber ? undefined : seq,
+		);
+
+		this.obliterates.addOrUpdate(obliterate);
+
+		this.slideAckedRemovedSegmentReferences(localOverlapWithRefs);
+		// opArgs == undefined => test code
+		if (movedSegments.length > 0) {
+			this.mergeTreeDeltaCallback?.(opArgs, {
+				operation: MergeTreeDeltaType.OBLITERATE,
+				deltaSegments: movedSegments,
+			});
+		}
+
+		// these events are newly removed
+		// so we slide after eventing in case the consumer wants to make reference
+		// changes at remove time, like add a ref to track undo redo.
+		if (!this.collabWindow.collaborating || clientId !== this.collabWindow.clientId) {
+			this.slideAckedRemovedSegmentReferences(movedSegments.map(({ segment }) => segment));
+		}
+
+		if (
+			this.collabWindow.collaborating &&
+			seq !== UnassignedSequenceNumber &&
+			MergeTree.options.zamboniSegments
+		) {
+			zamboniSegments(this);
+		}
+	}
+
+	private obliterateRangeLegacy(
+		start: SequencePlace,
+		end: SequencePlace,
+		refSeq: number,
+		clientId: number,
+		seq: number,
+		overwrite: boolean = false,
+		opArgs: IMergeTreeDeltaOpArgs,
+	): void {
+		const startPlace = normalizePlace(start);
+		const endPlace = normalizePlace(end);
+		const startPos = startPlace.side === Side.Before ? startPlace.pos : startPlace.pos + 1;
+		const endPos = endPlace.side === Side.Before ? endPlace.pos : endPlace.pos + 1;
+
+		this.ensureIntervalBoundary(startPos, refSeq, clientId);
+		this.ensureIntervalBoundary(endPos, refSeq, clientId);
+
+		let _overwrite = overwrite;
+		const localOverlapWithRefs: ISegment[] = [];
+		const movedSegments: IMergeTreeSegmentDelta[] = [];
+		const localSeq =
+			seq === UnassignedSequenceNumber ? ++this.collabWindow.localSeq : undefined;
+		// eslint-disable-next-line import/no-deprecated
+		const obliterate: ObliterateInfo = {
+			clientId,
+			end: createDetachedLocalReferencePosition(undefined),
+			refSeq,
+			seq,
+			start: createDetachedLocalReferencePosition(undefined),
+			localSeq,
+			segmentGroup: undefined,
+		};
+
+		const { segment: startSeg } =
+			startPlace.pos === -1
+				? { segment: startPlace.side === Side.After ? this.startOfTree : this.endOfTree }
+				: this.getContainingSegment(startPlace.pos, refSeq, clientId);
+		const { segment: endSeg } =
+			endPlace.pos === -1
+				? { segment: endPlace.side === Side.After ? this.startOfTree : this.endOfTree }
+				: this.getContainingSegment(endPlace.pos, refSeq, clientId);
+		assert(
+			startSeg !== undefined && endSeg !== undefined,
+			0xa3f /* segments cannot be undefined */,
+		);
+
+		obliterate.start = this.createLocalReferencePosition(
+			startSeg,
+			0,
+			ReferenceType.StayOnRemove,
+			{
+				obliterate,
+			},
+		);
+
+		obliterate.end = this.createLocalReferencePosition(
+			endSeg,
+			endSeg.cachedLength - 1,
+			ReferenceType.StayOnRemove,
+			{
+				obliterate,
+			},
+		);
 
 		const markMoved = (
 			segment: ISegment,
@@ -2112,8 +2266,12 @@
 					segment.movedSeq === UnassignedSequenceNumber &&
 					clientId === this.collabWindow.clientId
 				) {
-					segmentGroup = this.addToPendingList(segment, segmentGroup, localSeq);
-					segmentGroup.obliterateInfo ??= obliterate;
+					obliterate.segmentGroup = this.addToPendingList(
+						segment,
+						obliterate.segmentGroup,
+						localSeq,
+					);
+					obliterate.segmentGroup.obliterateInfo ??= obliterate;
 				} else {
 					if (MergeTree.options.zamboniSegments) {
 						this.addToLRUSet(segment, seq);
@@ -2148,269 +2306,6 @@
 			undefined,
 			seq === UnassignedSequenceNumber ? undefined : seq,
 		);
-
-		this.slideAckedRemovedSegmentReferences(localOverlapWithRefs);
-		// opArgs == undefined => test code
-		if (movedSegments.length > 0) {
-			this.mergeTreeDeltaCallback?.(opArgs, {
-				operation: MergeTreeDeltaType.OBLITERATE,
-				deltaSegments: movedSegments,
-			});
-		}
-
-		if (segmentGroup! && localSeq !== undefined) {
-			this.locallyMovedSegments.set(localSeq, segmentGroup);
-		}
-
-		// these events are newly removed
-		// so we slide after eventing in case the consumer wants to make reference
-		// changes at remove time, like add a ref to track undo redo.
-		if (!this.collabWindow.collaborating || clientId !== this.collabWindow.clientId) {
-			this.slideAckedRemovedSegmentReferences(movedSegments.map(({ segment }) => segment));
-		}
-
-		if (
-			this.collabWindow.collaborating &&
-			seq !== UnassignedSequenceNumber &&
-			MergeTree.options.zamboniSegments
-		) {
-			zamboniSegments(this);
-		}
-	}
-
-	private obliterateRangeLegacy(
-		start: SequencePlace,
-		end: SequencePlace,
-		refSeq: number,
-		clientId: number,
-		seq: number,
-		overwrite: boolean = false,
-		opArgs: IMergeTreeDeltaOpArgs,
-	): void {
-		const startPlace = normalizePlace(start);
-		const endPlace = normalizePlace(end);
-		const startPos = startPlace.side === Side.Before ? startPlace.pos : startPlace.pos + 1;
-		const endPos = endPlace.side === Side.Before ? endPlace.pos : endPlace.pos + 1;
-
-		this.ensureIntervalBoundary(startPos, refSeq, clientId);
-		this.ensureIntervalBoundary(endPos, refSeq, clientId);
-
-		let _overwrite = overwrite;
-		const localOverlapWithRefs: ISegment[] = [];
-		const movedSegments: IMergeTreeSegmentDelta[] = [];
-		const localSeq =
-			seq === UnassignedSequenceNumber ? ++this.collabWindow.localSeq : undefined;
-		// eslint-disable-next-line import/no-deprecated
-<<<<<<< HEAD
-		let segmentGroup: SegmentGroup;
-
-=======
->>>>>>> b1bd18cf
-		const obliterate: ObliterateInfo = {
-			clientId,
-			end: createDetachedLocalReferencePosition(undefined),
-			refSeq,
-			seq,
-			start: createDetachedLocalReferencePosition(undefined),
-			localSeq,
-<<<<<<< HEAD
-		};
-=======
-			segmentGroup: undefined,
-		};
-		const normalizedStartPos = startPos === "start" || startPos === undefined ? 0 : startPos;
-		const normalizedEndPos =
-			endPos === "end" || endPos === undefined ? this.getLength(refSeq, clientId) : endPos;
-
-		const { segment: startSeg } = this.getContainingSegment(
-			normalizedStartPos,
-			refSeq,
-			clientId,
-		);
-		const { segment: endSeg } = this.getContainingSegment(
-			normalizedEndPos - 1,
-			refSeq,
-			clientId,
-		);
-		assert(
-			startSeg !== undefined && endSeg !== undefined,
-			0xa3f /* segments cannot be undefined */,
-		);
-
-		obliterate.start = this.createLocalReferencePosition(
-			startSeg,
-			0,
-			ReferenceType.StayOnRemove,
-			{
-				obliterate,
-			},
-		);
-
-		obliterate.end = this.createLocalReferencePosition(
-			endSeg,
-			endSeg.cachedLength - 1,
-			ReferenceType.StayOnRemove,
-			{
-				obliterate,
-			},
-		);
->>>>>>> b1bd18cf
-
-		const markMoved = (
-			segment: ISegment,
-			pos: number,
-			_start: number,
-			_end: number,
-		): boolean => {
-			const existingMoveInfo = toMoveInfo(segment);
-<<<<<<< HEAD
-			if (startPlace.side === Side.Before && startPos === pos) {
-				obliterate.start = this.createLocalReferencePosition(
-					segment,
-					0,
-					ReferenceType.StayOnRemove | ReferenceType.RangeBegin,
-					{ obliterate },
-				);
-			} else if (startPlace.side === Side.After && startPos === pos + segment.cachedLength) {
-				obliterate.start = this.createLocalReferencePosition(
-					segment,
-					segment.cachedLength - 1,
-					ReferenceType.StayOnRemove | ReferenceType.RangeBegin,
-					{ obliterate },
-				);
-				return true; // start is exclusive, don't mark segment moved
-			}
-			if (endPlace.side === Side.Before && endPos === pos) {
-				if (obliterate.end) {
-					this.removeLocalReferencePosition(obliterate.end);
-				}
-				obliterate.end = this.createLocalReferencePosition(
-					segment,
-					0,
-					ReferenceType.StayOnRemove | ReferenceType.RangeEnd,
-					{ obliterate },
-				);
-				return true; // end is exclusive, don't mark segment moved
-			} else if (
-				endPlace.side === Side.After &&
-				segment.cachedLength > 0 && // if the segment is empty we must have already set our reference
-				endPos === pos + segment.cachedLength
-			) {
-				obliterate.end = this.createLocalReferencePosition(
-					segment,
-					segment.cachedLength - 1,
-					ReferenceType.StayOnRemove | ReferenceType.RangeEnd,
-					{ obliterate },
-				);
-			}
-
-			// TODO: if segment was inserted inside of a later local obliteration range
-			// then it shouldn't be considered obliterated for other clients
-			// for refSeqs between the insertion's seq and the obliterate's seq.
-
-			if (segment.prevObliterateByInserter?.seq === UnassignedSequenceNumber) {
-				// We chose to not obliterate this segment because we are aware of an unacked local obliteration.
-				// Other clients will also choose not to obliterate this segment because the most recent obliteration has the same clientId
-				return true;
-			}
-
-=======
->>>>>>> b1bd18cf
-			if (
-				clientId !== segment.clientId &&
-				segment.seq !== undefined &&
-				seq !== UnassignedSequenceNumber &&
-				(refSeq < segment.seq || segment.seq === UnassignedSequenceNumber)
-			) {
-				// why do we need this? we don't need it for the insert + remove case?
-				// there are subtle differences in the visibility of the client doing to remove
-				// however, i'm not aware of invariants in the code that would break due to that
-				segment.wasMovedOnInsert = true;
-			}
-
-			if (existingMoveInfo === undefined) {
-				segment.movedClientIds = [clientId];
-				segment.movedSeq = seq;
-				segment.localMovedSeq = localSeq;
-				segment.movedSeqs = [seq];
-
-				if (!toRemovalInfo(segment)) {
-					movedSegments.push({ segment });
-				}
-			} else {
-				_overwrite = true;
-				if (existingMoveInfo.movedSeq === UnassignedSequenceNumber) {
-					// we moved this locally, but someone else moved it first
-					// so put them at the head of the list
-					// The list isn't ordered, but we keep the first move at the head
-					// for partialLengths bookkeeping purposes
-					existingMoveInfo.movedClientIds.unshift(clientId);
-
-					existingMoveInfo.movedSeq = seq;
-					existingMoveInfo.movedSeqs.unshift(seq);
-					if (segment.localRefs?.empty === false) {
-						localOverlapWithRefs.push(segment);
-					}
-				} else {
-					// Do not replace earlier sequence number for move
-					existingMoveInfo.movedClientIds.push(clientId);
-					existingMoveInfo.movedSeqs.push(seq);
-				}
-			}
-
-			// Save segment so can assign moved sequence number when acked by server
-			if (this.collabWindow.collaborating) {
-				if (
-					segment.movedSeq === UnassignedSequenceNumber &&
-					clientId === this.collabWindow.clientId
-				) {
-<<<<<<< HEAD
-					segmentGroup = this.addToPendingList(segment, segmentGroup, localSeq);
-					segmentGroup.obliterateInfo ??= obliterate;
-=======
-					obliterate.segmentGroup = this.addToPendingList(
-						segment,
-						obliterate.segmentGroup,
-						localSeq,
-					);
-					obliterate.segmentGroup.obliterateInfo ??= obliterate;
->>>>>>> b1bd18cf
-				} else {
-					if (MergeTree.options.zamboniSegments) {
-						this.addToLRUSet(segment, seq);
-					}
-				}
-			}
-			return true;
-		};
-
-		const afterMarkMoved = (
-			node: MergeBlock,
-			pos: number,
-			_start: number,
-			_end: number,
-		): boolean => {
-			if (_overwrite) {
-				this.nodeUpdateLengthNewStructure(node);
-			} else {
-				this.blockUpdateLength(node, seq, clientId);
-			}
-			return true;
-		};
-
-		this.nodeMap(
-			refSeq,
-			clientId,
-			markMoved,
-			undefined,
-			afterMarkMoved,
-			startPlace.pos,
-			endPlace.pos + 1, // include the segment containing the end reference
-			undefined,
-			seq === UnassignedSequenceNumber ? undefined : seq,
-		);
-
-		this.obliterates.addOrUpdate(obliterate);
 
 		this.slideAckedRemovedSegmentReferences(localOverlapWithRefs);
 		// opArgs == undefined => test code
