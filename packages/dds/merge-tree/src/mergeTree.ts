--- conflicted
+++ resolved
@@ -199,7 +199,7 @@
     offset: number | undefined, end: number | undefined, searchInfo: IReferenceSearchInfo) {
     if (node.isLeaf()) {
         const seg = node;
-        if ((searchInfo.mergeTree.localNetLength(seg) > 0) && Marker.is(seg)) {
+        if ((searchInfo.mergeTree.localNetLength(seg) ?? 0) > 0 && Marker.is(seg)) {
             if (refHasTileLabel(seg, searchInfo.tileLabel)) {
                 searchInfo.tile = seg;
             }
@@ -216,7 +216,6 @@
             searchInfo.tile = marker;
         }
     }
-    return true;
 }
 
 function addTile(tile: ReferencePosition, tiles: object) {
@@ -323,7 +322,6 @@
                         }
                     }
                 }
-<<<<<<< HEAD
             }
         }
     } else {
@@ -334,14 +332,16 @@
     }
 }
 
-export function ordinalToArray(ord: string) {
-    const a: number[] = [];
-    if (ord) {
-        for (let i = 0, len = ord.length; i < len; i++) {
-            a.push(ord.charCodeAt(i));
-        }
-    }
-    return a;
+function extendIfUndefined<T>(base: MapLike<T>, extension: MapLike<T> | undefined) {
+    if (extension !== undefined) {
+        // eslint-disable-next-line no-restricted-syntax
+        for (const key in extension) {
+            if (base[key] === undefined) {
+                base[key] = extension[key];
+            }
+        }
+    }
+    return base;
 }
 
 /**
@@ -349,7 +349,7 @@
  * are always local changes that have not been round tripped to the
  * server and assigned a real sequence number yet.
  */
-function isUnassigned(seq: number | undefined): boolean {
+ function isUnassigned(seq: number | undefined): boolean {
     return seq === UnassignedSequenceNumber;
 }
 
@@ -368,639 +368,7 @@
  * greater than the temporary insert sequence.
  */
 function normalizeSequenceNumberIfUnassigned(...seqs: (number | undefined)[]): number[] {
-    return seqs.map((v,i)=>isUnassigned(v) ? Number.MAX_SAFE_INTEGER - i : v ?? 0);
-}
-
-// Note that the actual branching factor of the MergeTree is `MaxNodesInBlock - 1`.  This is because
-// the MergeTree always inserts first, then checks for overflow and splits if the child count equals
-// `MaxNodesInBlock`.  (i.e., `MaxNodesInBlock` contains 1 extra slot for temporary storage to
-// facilitate splits.)
-export const MaxNodesInBlock = 8;
-
-export class MergeBlock extends MergeNode implements IMergeBlock {
-    public children: IMergeNode[];
-    public constructor(public childCount: number) {
-        super();
-        this.children = new Array<IMergeNode>(MaxNodesInBlock);
-    }
-
-    public hierBlock(): HierMergeBlock | undefined {
-        return undefined;
-    }
-
-    public setOrdinal(child: IMergeNode, index: number) {
-        let childCount = this.childCount;
-        if (childCount === 8) {
-            childCount = 7;
-        }
-        assert((childCount >= 1) && (childCount <= 7), 0x040 /* "Child count is not within [1,7] range!" */);
-        let localOrdinal: number;
-        const ordinalWidth = 1 << (MaxNodesInBlock - (childCount + 1));
-        if (index === 0) {
-            localOrdinal = ordinalWidth - 1;
-        } else {
-            const prevOrd = this.children[index - 1].ordinal;
-            const prevOrdCode = prevOrd.charCodeAt(prevOrd.length - 1);
-            localOrdinal = prevOrdCode + ordinalWidth;
-        }
-        child.ordinal = this.ordinal + String.fromCharCode(localOrdinal);
-        assert(child.ordinal.length === (this.ordinal.length + 1), 0x041 /* "Unexpected child ordinal length!" */);
-        if (index > 0) {
-            assert(
-                child.ordinal > this.children[index - 1].ordinal,
-                0x042, /* "Child ordinal <= previous sibling ordinal!" */
-            );
-        }
-    }
-
-    public assignChild(child: IMergeNode, index: number, updateOrdinal = true) {
-        child.parent = this;
-        child.index = index;
-        if (updateOrdinal) {
-            this.setOrdinal(child, index);
-        }
-        this.children[index] = child;
-    }
-}
-
-class HierMergeBlock extends MergeBlock implements IMergeBlock {
-    public rightmostTiles: MapLike<ReferencePosition>;
-    public leftmostTiles: MapLike<ReferencePosition>;
-    public rangeStacks: MapLike<Stack<ReferencePosition>>;
-
-    constructor(childCount: number) {
-        super(childCount);
-        this.rightmostTiles = createMap<ReferencePosition>();
-        this.leftmostTiles = createMap<ReferencePosition>();
-        this.rangeStacks = createMap<Stack<ReferencePosition>>();
-    }
-
-    public addNodeReferences(mergeTree: MergeTree, node: IMergeNode) {
-        addNodeReferences(mergeTree, node, this.rightmostTiles, this.leftmostTiles,
-            this.rangeStacks);
-    }
-
-    public hierBlock() {
-        return this;
-    }
-
-    public hierToString(indentCount: number) {
-        let strbuf = "";
-        // eslint-disable-next-line guard-for-in, no-restricted-syntax
-        for (const key in this.rangeStacks) {
-            const stack = this.rangeStacks[key];
-            strbuf += internedSpaces(indentCount);
-            strbuf += `${key}: `;
-            for (const item of stack.items) {
-                strbuf += `${item.toString()} `;
-            }
-            strbuf += "\n";
-        }
-        return strbuf;
-    }
-}
-
-function nodeTotalLength(mergeTree: MergeTree, node: IMergeNode) {
-    if (!node.isLeaf()) {
-        return node.cachedLength;
-    }
-    return mergeTree.localNetLength(node);
-}
-
-export abstract class BaseSegment extends MergeNode implements ISegment {
-    public clientId: number = LocalClientId;
-    public seq: number = UniversalSequenceNumber;
-    public removedSeq?: number;
-    public removedClientIds?: number[];
-    public readonly segmentGroups: SegmentGroupCollection = new SegmentGroupCollection(this);
-    public readonly trackingCollection: TrackingGroupCollection = new TrackingGroupCollection(this);
-    public propertyManager?: PropertiesManager;
-    public properties?: PropertySet;
-    public localRefs?: LocalReferenceCollection;
-    public abstract readonly type: string;
-    public localSeq?: number;
-    public localRemovedSeq?: number;
-
-    public addProperties(newProps: PropertySet, op?: ICombiningOp, seq?: number, collabWindow?: CollaborationWindow) {
-        if (!this.propertyManager) {
-            this.propertyManager = new PropertiesManager();
-        }
-        if (!this.properties) {
-            this.properties = createMap<any>();
-        }
-        return this.propertyManager.addProperties(
-            this.properties,
-            newProps,
-            op,
-            seq,
-            collabWindow && collabWindow.collaborating,
-        );
-    }
-
-    public hasProperty(key: string): boolean {
-        return !!this.properties && (this.properties[key] !== undefined);
-    }
-
-    public isLeaf() {
-        return true;
-    }
-
-    protected cloneInto(b: ISegment) {
-        b.clientId = this.clientId;
-        // TODO: deep clone properties
-        b.properties = clone(this.properties);
-        b.removedClientIds = this.removedClientIds?.slice();
-        // TODO: copy removed client overlap and branch removal info
-        b.removedSeq = this.removedSeq;
-        b.seq = this.seq;
-    }
-
-    public canAppend(segment: ISegment): boolean {
-        return false;
-    }
-
-    protected addSerializedProps(jseg: IJSONSegment) {
-        if (this.properties) {
-            jseg.props = this.properties;
-        }
-    }
-
-    public abstract toJSONObject(): any;
-
-    public ack(segmentGroup: SegmentGroup, opArgs: IMergeTreeDeltaOpArgs, mergeTree: MergeTree): boolean {
-        const currentSegmentGroup = this.segmentGroups.dequeue();
-        assert(currentSegmentGroup === segmentGroup, 0x043 /* "On ack, unexpected segmentGroup!" */);
-        switch (opArgs.op.type) {
-            case MergeTreeDeltaType.ANNOTATE:
-                assert(!!this.propertyManager, 0x044 /* "On annotate ack, missing segment property manager!" */);
-                this.propertyManager.ackPendingProperties(opArgs.op);
-                return true;
-
-            case MergeTreeDeltaType.INSERT:
-                assert(isUnassigned(this.seq), 0x045 /* "On insert, seq number already assigned!" */);
-                this.seq = opArgs.sequencedMessage!.sequenceNumber;
-                this.localSeq = undefined;
-                return true;
-
-            case MergeTreeDeltaType.REMOVE:
-
-                const removalInfo: IRemovalInfo | undefined = toRemovalInfo(this);
-                assert(removalInfo !== undefined, 0x046 /* "On remove ack, missing removal info!" */);
-                this.localRemovedSeq = undefined;
-                if (isUnassigned(removalInfo.removedSeq)) {
-                    removalInfo.removedSeq = opArgs.sequencedMessage!.sequenceNumber;
-                    return true;
-                }
-
-                return false;
-
-            default:
-                throw new Error(`${opArgs.op.type} is in unrecognized operation type`);
-        }
-    }
-
-    public splitAt(pos: number): ISegment | undefined {
-        if (pos > 0) {
-            const leafSegment = this.createSplitSegmentAt(pos);
-            if (leafSegment) {
-                this.copyPropertiesTo(leafSegment);
-                leafSegment.parent = this.parent;
-
-                // Give the leaf a temporary yet valid ordinal.
-                // when this segment is put in the tree, it will get it's real ordinal,
-                // but this ordinal meets all the necessary invariants for now.
-                leafSegment.ordinal = this.ordinal + String.fromCharCode(0);
-
-                leafSegment.removedClientIds = this.removedClientIds?.slice();
-                leafSegment.removedSeq = this.removedSeq;
-                leafSegment.localRemovedSeq = this.localRemovedSeq;
-                leafSegment.seq = this.seq;
-                leafSegment.localSeq = this.localSeq;
-                leafSegment.clientId = this.clientId;
-                this.segmentGroups.copyTo(leafSegment);
-                this.trackingCollection.copyTo(leafSegment);
-                if (this.localRefs) {
-                    this.localRefs.split(pos, leafSegment);
-                }
-            }
-            return leafSegment;
-        }
-    }
-
-    private copyPropertiesTo(other: ISegment) {
-        if (this.propertyManager) {
-            if (this.properties) {
-                other.propertyManager = new PropertiesManager();
-                other.properties = this.propertyManager.copyTo(
-                    this.properties,
-                    other.properties,
-                    other.propertyManager,
-                );
-            }
-        }
-    }
-
-    public abstract clone(): ISegment;
-    public abstract append(segment: ISegment): void;
-    protected abstract createSplitSegmentAt(pos: number): BaseSegment | undefined;
-}
-
-export const reservedTileLabelsKey = "referenceTileLabels";
-export const reservedRangeLabelsKey = "referenceRangeLabels";
-export const reservedMarkerIdKey = "markerId";
-export const reservedMarkerSimpleTypeKey = "markerSimpleType";
-
-export const refGetTileLabels = (refPos: ReferencePosition) =>
-    (refPos.refType & ReferenceType.Tile)
-        && refPos.properties ? refPos.properties[reservedTileLabelsKey] as string[] : undefined;
-
-export const refGetRangeLabels = (refPos: ReferencePosition) =>
-    (refPos.refType & (ReferenceType.NestBegin | ReferenceType.NestEnd))
-        && refPos.properties ? refPos.properties[reservedRangeLabelsKey] as string[] : undefined;
-
-export function refHasTileLabel(refPos: ReferencePosition, label: string) {
-    const tileLabels = refPos.getTileLabels();
-    if (tileLabels) {
-        for (const refLabel of tileLabels) {
-            if (label === refLabel) {
-                return true;
-            }
-        }
-    }
-    return false;
-}
-
-export function refHasRangeLabel(refPos: ReferencePosition, label: string) {
-    const rangeLabels = refPos.getRangeLabels();
-    if (rangeLabels) {
-        for (const refLabel of rangeLabels) {
-            if (label === refLabel) {
-                return true;
-            }
-        }
-    }
-    return false;
-}
-
-export interface IJSONMarkerSegment extends IJSONSegment {
-    marker: IMarkerDef;
-}
-
-export class Marker extends BaseSegment implements ReferencePosition {
-    public static readonly type = "Marker";
-    public static is(segment: ISegment): segment is Marker {
-        return segment.type === Marker.type;
-    }
-    public readonly type = Marker.type;
-
-    public static make(
-        refType: ReferenceType, props?: PropertySet) {
-        const marker = new Marker(refType);
-        if (props) {
-            marker.addProperties(props);
-        }
-        return marker;
-    }
-
-    constructor(public refType: ReferenceType) {
-        super();
-        this.cachedLength = 1;
-    }
-
-    toJSONObject() {
-        const obj: IJSONMarkerSegment = { marker: { refType: this.refType } };
-        super.addSerializedProps(obj);
-        return obj;
-    }
-
-    static fromJSONObject(spec: any) {
-        if (spec && typeof spec === "object" && "marker" in spec) {
-            return Marker.make(
-                spec.marker.refType,
-                spec.props as PropertySet);
-        }
-        return undefined;
-    }
-
-    clone() {
-        const b = Marker.make(this.refType, this.properties);
-        this.cloneInto(b);
-        return b;
-    }
-
-    getSegment() {
-        return this;
-    }
-
-    getOffset() {
-        return 0;
-    }
-
-    hasSimpleType(simpleTypeName: string) {
-        return !!this.properties &&
-            this.properties[reservedMarkerSimpleTypeKey] === simpleTypeName;
-    }
-
-    getProperties() {
-        return this.properties;
-    }
-
-    getId(): string | undefined {
-        if (this.properties && this.properties[reservedMarkerIdKey]) {
-            return this.properties[reservedMarkerIdKey] as string;
-        }
-    }
-
-    hasTileLabels() {
-        return !!this.getTileLabels();
-    }
-
-    hasRangeLabels() {
-        return !!this.getRangeLabels();
-    }
-
-    hasTileLabel(label: string): boolean {
-        return refHasTileLabel(this, label);
-    }
-
-    hasRangeLabel(label: string): boolean {
-        return refHasRangeLabel(this, label);
-    }
-
-    getTileLabels(): string[] | undefined {
-        return refGetTileLabels(this);
-    }
-
-    getRangeLabels(): string[] | undefined {
-        return refGetRangeLabels(this);
-    }
-
-    toString() {
-        let bbuf = "";
-        if (this.refType & ReferenceType.Tile) {
-            bbuf += "Tile";
-        }
-        if (this.refType & ReferenceType.NestBegin) {
-            if (bbuf.length > 0) {
-                bbuf += "; ";
-            }
-            bbuf += "RangeBegin";
-        }
-        if (this.refType & ReferenceType.NestEnd) {
-            if (bbuf.length > 0) {
-                bbuf += "; ";
-            }
-            bbuf += "RangeEnd";
-        }
-        let lbuf = "";
-        const id = this.getId();
-        if (id) {
-            bbuf += ` (${id}) `;
-        }
-        const tileLabels = this.getTileLabels();
-        if (tileLabels) {
-            lbuf += "tile -- ";
-            for (let i = 0, len = tileLabels.length; i < len; i++) {
-                const tileLabel = tileLabels[i];
-                if (i > 0) {
-                    lbuf += "; ";
-                }
-                lbuf += tileLabel;
-            }
-        }
-        const rangeLabels = this.getRangeLabels();
-        if (rangeLabels) {
-            let rangeKind = "begin";
-            if (this.refType & ReferenceType.NestEnd) {
-                rangeKind = "end";
-            }
-            if (tileLabels) {
-                lbuf += " ";
-            }
-            lbuf += `range ${rangeKind} -- `;
-            const labels = rangeLabels;
-            for (let i = 0, len = labels.length; i < len; i++) {
-                const rangeLabel = labels[i];
-                if (i > 0) {
-                    lbuf += "; ";
-                }
-                lbuf += rangeLabel;
-            }
-        }
-        let pbuf = "";
-        if (this.properties) {
-            pbuf += JSON.stringify(this.properties, (key, value) => {
-                // Avoid circular reference when stringifying makers containing handles.
-                // (Substitute a debug string instead.)
-                const handle = !!value && value.IFluidHandle;
-
-                // eslint-disable-next-line @typescript-eslint/no-unsafe-return
-                return handle
-                    ? `#Handle(${handle.routeContext.path}/${handle.path})`
-                    : value;
-            });
-        }
-        return `M ${bbuf}: ${lbuf} ${pbuf}`;
-    }
-
-    protected createSplitSegmentAt(pos: number) {
-        return undefined;
-    }
-
-    canAppend(segment: ISegment): boolean {
-        return false;
-    }
-
-    append() { throw new Error("Can not append to marker"); }
-}
-
-export enum IncrementalExecOp {
-    Go,
-    Stop,
-    Yield,
-}
-
-export class IncrementalMapState<TContext> {
-    op = IncrementalExecOp.Go;
-    constructor(
-        public block: IMergeBlock,
-        public actions: IncrementalSegmentActions<TContext>,
-        public pos: number,
-        public refSeq: number,
-        public clientId: number,
-        public context: TContext,
-        public start: number,
-        public end: number,
-        public childIndex = 0,
-    ) {
-    }
-}
-
-export class CollaborationWindow {
-    clientId = LocalClientId;
-    collaborating = false;
-    // Lowest-numbered segment in window; no client can reference a state before this one
-    minSeq = 0;
-    // Highest-numbered segment in window and current
-    // reference segment for this client
-    currentSeq = 0;
-
-    localSeq = 0;
-
-    loadFrom(a: CollaborationWindow) {
-        this.clientId = a.clientId;
-        this.collaborating = a.collaborating;
-        this.minSeq = a.minSeq;
-        this.currentSeq = a.currentSeq;
-    }
-}
-
-export const compareNumbers = (a: number, b: number) => a - b;
-
-export const compareStrings = (a: string, b: string) => a.localeCompare(b);
-
-const indentStrings = ["", " ", "  "];
-export function internedSpaces(n: number) {
-    if (indentStrings[n] === undefined) {
-        indentStrings[n] = "";
-        for (let i = 0; i < n; i++) {
-            indentStrings[n] += " ";
-        }
-    }
-    return indentStrings[n];
-}
-
-export interface IConsensusInfo {
-    marker: Marker;
-    callback: (m: Marker) => void;
-}
-
-export interface ClientSeq {
-    refSeq: number;
-    clientId: string;
-}
-
-export const clientSeqComparer: Comparer<ClientSeq> = {
-    min: { refSeq: -1, clientId: "" },
-    compare: (a, b) => a.refSeq - b.refSeq,
-};
-
-export interface LRUSegment {
-    segment?: ISegment;
-    maxSeq: number;
-}
-
-const LRUSegmentComparer: Comparer<LRUSegment> = {
-    min: { maxSeq: -2 },
-    compare: (a, b) => a.maxSeq - b.maxSeq,
-};
-
-export interface SegmentAccumulator {
-    segments: ISegment[];
-}
-
-interface IReferenceSearchInfo {
-    mergeTree: MergeTree;
-    tileLabel: string;
-    posPrecedesTile?: boolean;
-    tile?: ReferencePosition;
-}
-
-interface IMarkerSearchRangeInfo {
-    mergeTree: MergeTree;
-    rangeLabels: string[];
-    stacks: RangeStackMap;
-}
-
-function applyLeafRangeMarker(marker: Marker, searchInfo: IMarkerSearchRangeInfo) {
-    for (const rangeLabel of searchInfo.rangeLabels) {
-        if (marker.hasRangeLabel(rangeLabel)) {
-            let currentStack = searchInfo.stacks[rangeLabel];
-            if (currentStack === undefined) {
-                currentStack = new Stack<Marker>();
-                searchInfo.stacks[rangeLabel] = currentStack;
-            }
-            applyRangeReference(currentStack, marker);
-        }
-    }
-}
-function recordRangeLeaf(
-    segment: ISegment, segpos: number,
-    refSeq: number, clientId: number, start: number | undefined, end: number | undefined,
-    searchInfo: IMarkerSearchRangeInfo) {
-    if (Marker.is(segment)) {
-        if (segment.refType &
-            (ReferenceType.NestBegin | ReferenceType.NestEnd)) {
-            applyLeafRangeMarker(segment, searchInfo);
-        }
-    }
-    return false;
-}
-
-function rangeShift(
-    node: IMergeNode, segpos: number, refSeq: number, clientId: number,
-    offset: number | undefined, end: number | undefined, searchInfo: IMarkerSearchRangeInfo) {
-    if (node.isLeaf()) {
-        const seg = node;
-        if (((searchInfo.mergeTree.localNetLength(seg) ?? 0) > 0) && Marker.is(seg)) {
-            if (seg.refType &
-                (ReferenceType.NestBegin | ReferenceType.NestEnd)) {
-                applyLeafRangeMarker(seg, searchInfo);
-            }
-        }
-    } else {
-        const block = <IHierBlock>node;
-        applyStackDelta(searchInfo.stacks, block.rangeStacks);
-    }
-    return true;
-}
-
-function recordTileStart(
-    segment: ISegment,
-    segpos: number,
-    refSeq: number,
-    clientId: number,
-    start: number,
-    end: number,
-    searchInfo: IReferenceSearchInfo) {
-    if (Marker.is(segment)) {
-        if (segment.hasTileLabel(searchInfo.tileLabel)) {
-            searchInfo.tile = segment;
-        }
-    }
-    return false;
-}
-
-function tileShift(
-    node: IMergeNode, segpos: number, refSeq: number, clientId: number,
-    offset: number | undefined, end: number | undefined, searchInfo: IReferenceSearchInfo) {
-    if (node.isLeaf()) {
-        const seg = node;
-        if ((searchInfo.mergeTree.localNetLength(seg) ?? 0) > 0 && Marker.is(seg)) {
-            if (seg.hasTileLabel(searchInfo.tileLabel)) {
-                searchInfo.tile = seg;
-=======
->>>>>>> 90ad4d8d
-            }
-        }
-    } else {
-        const block = <IHierBlock>node;
-        applyStackDelta(rangeStacks, block.rangeStacks);
-        extend(rightmostTiles, block.rightmostTiles);
-        extendIfUndefined(leftmostTiles, block.leftmostTiles);
-    }
-}
-
-function extendIfUndefined<T>(base: MapLike<T>, extension: MapLike<T> | undefined) {
-    if (extension !== undefined) {
-        // eslint-disable-next-line no-restricted-syntax
-        for (const key in extension) {
-            if (base[key] === undefined) {
-                base[key] = extension[key];
-            }
-        }
-    }
-    return base;
+    return seqs.map((v, i) => isUnassigned(v) ? Number.MAX_SAFE_INTEGER - i : v ?? 0);
 }
 
 class HierMergeBlock extends MergeBlock implements IHierBlock {
@@ -1134,17 +502,13 @@
      */
     public localNetLength(segment: ISegment, refSeq?: number, localSeq?: number) {
         const removalInfo = toRemovalInfo(segment);
-<<<<<<< HEAD
-        if (removalInfo !== undefined) {
-            const [removedSeq] = normalizeSequenceNumberIfUnassigned(removalInfo.removedSeq);
-            if(removedSeq > this.collabWindow.minSeq) {
-                return 0;
-            }
-            return undefined;
-=======
         if (localSeq === undefined) {
             if (removalInfo !== undefined) {
-                return 0;
+                const [rSeq] = normalizeSequenceNumberIfUnassigned(removalInfo.removedSeq);
+                if (rSeq > this.collabWindow.minSeq) {
+                    return 0;
+                }
+                return undefined;
             } else {
                 return segment.cachedLength;
             }
@@ -1161,7 +525,6 @@
                 return 0;
             }
             return segment.cachedLength;
->>>>>>> 90ad4d8d
         } else {
             assert(segment.localSeq !== undefined, "unacked segment with undefined localSeq");
             // inserted locally, still un-acked
@@ -1648,47 +1011,25 @@
                     removalInfo?.removedSeq,
                     segment.seq);
 
-<<<<<<< HEAD
-                if(removalInfo !== undefined) {
-                    if(removedSeq <= this.collabWindow.minSeq) {
-=======
-                if (removalInfo !== undefined
-                    && removalInfo.removedSeq !== UnassignedSequenceNumber
-                    && removalInfo.removedSeq <= refSeq) {
-                    // this segment is a tombstone eligible for zamboni
-                    // so should never be considered, as it may not exist
-                    // on other clients
-                    return undefined;
-                }
-                if (((segment.clientId === clientId) ||
-                    ((segment.seq !== UnassignedSequenceNumber) && (segment.seq! <= refSeq)))) {
-                    // Segment happened by reference sequence number or segment from requesting client
-                    if (removalInfo !== undefined) {
-                        if (removalInfo.removedClientIds.includes(clientId)) {
-                            return 0;
-                        } else {
-                            return segment.cachedLength;
-                        }
-                    } else {
-                        return segment.cachedLength;
-                    }
+                if (removalInfo !== undefined) {
+                    if (removedSeq <= this.collabWindow.minSeq) {
+                        return undefined;
+                    }
+                    if (removedSeq <= refSeq || removalInfo.removedClientIds.includes(clientId)) {
+                        return 0;
+                    }
+                }
+
+                if (seq <= refSeq || segment.clientId === clientId) {
+                    return segment.cachedLength;
                 } else {
                     // the segment was inserted and removed before the
                     // this context, so it will never exist for this
                     // context
                     if (removalInfo !== undefined
                         && removalInfo.removedSeq !== UnassignedSequenceNumber) {
->>>>>>> 90ad4d8d
                         return undefined;
                     }
-                    if(removedSeq <= refSeq || removalInfo.removedClientIds.includes(clientId)) {
-                        return 0;
-                    }
-                }
-
-                if (seq <= refSeq || segment.clientId === clientId) {
-                    return segment.cachedLength;
-                } else {
                     // Segment invisible to client at reference sequence number/branch id/client id of op
                     return 0;
                 }
@@ -2217,13 +1558,8 @@
         newSegments: T[],
     ) {
         let segIsLocal = false;
-<<<<<<< HEAD
-        const checkSegmentIsLocal = (segment: ISegment, _pos: number, _refSeq: number, _clientId: number) => {
+        const checkSegmentIsLocal = (segment: ISegment) => {
             if (isUnassigned(segment.seq)) {
-=======
-        const checkSegmentIsLocal = (segment: ISegment) => {
-            if (segment.seq === UnassignedSequenceNumber) {
->>>>>>> 90ad4d8d
                 segIsLocal = true;
             }
             // Only need to look at first segment that follows finished node
@@ -2240,12 +1576,7 @@
         const saveIfLocal = (locSegment: ISegment) => {
             // Save segment so can assign sequence number when acked by server
             if (this.collabWindow.collaborating) {
-<<<<<<< HEAD
-                if (isUnassigned(locSegment.seq) &&
-                    (clientId === this.collabWindow.clientId)) {
-=======
-                if ((locSegment.seq === UnassignedSequenceNumber) && (clientId === this.collabWindow.clientId)) {
->>>>>>> 90ad4d8d
+                if (isUnassigned(locSegment.seq) && (clientId === this.collabWindow.clientId)) {
                     segmentGroup = this.addToPendingList(locSegment, segmentGroup, localSeq);
                     // eslint-disable-next-line @typescript-eslint/brace-style
                 }
@@ -2497,14 +1828,9 @@
             const propertyDeltas = segment.addProperties(props, combiningOp, seq, this.collabWindow, rollback);
             deltaSegments.push({ segment, propertyDeltas });
             if (this.collabWindow.collaborating) {
-<<<<<<< HEAD
                 if (isUnassigned(seq)) {
-                    segmentGroup = this.addToPendingList(segment, segmentGroup, localSeq);
-=======
-                if (seq === UnassignedSequenceNumber) {
                     segmentGroup = this.addToPendingList(segment, segmentGroup, localSeq,
                         propertyDeltas ? propertyDeltas : {});
->>>>>>> 90ad4d8d
                 } else {
                     if (MergeTree.options.zamboniSegments) {
                         this.addToLRUSet(segment, seq);
@@ -2546,13 +1872,8 @@
         this.ensureIntervalBoundary(end, refSeq, clientId);
         let segmentGroup: SegmentGroup;
         const removedSegments: IMergeTreeSegmentDelta[] = [];
-<<<<<<< HEAD
-        const savedLocalRefs: LocalReferenceCollection[] = [];
+        const localOverlapWithRefs: ISegment[] = [];
         const localSeq = isUnassigned(seq) ? ++this.collabWindow.localSeq : undefined;
-=======
-        const localOverlapWithRefs: ISegment[] = [];
-        const localSeq = seq === UnassignedSequenceNumber ? ++this.collabWindow.localSeq : undefined;
->>>>>>> 90ad4d8d
         const markRemoved = (segment: ISegment, pos: number, _start: number, _end: number) => {
             const existingRemovalInfo = toRemovalInfo(segment);
             if (existingRemovalInfo !== undefined) {
