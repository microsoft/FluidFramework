--- conflicted
+++ resolved
@@ -50,11 +50,8 @@
 	reservedMarkerIdKey,
 	SegmentActions,
 	SegmentGroup,
-<<<<<<< HEAD
 	toMoveInfo,
-=======
 	seqLTE,
->>>>>>> 2a04325e
 	toRemovalInfo,
 } from "./mergeTreeNodes";
 import {
@@ -626,7 +623,7 @@
 	 * See https://github.com/microsoft/FluidFramework/blob/main/packages/dds/merge-tree/docs/Obliterate.md#remote-perspective
 	 * for additional context
 	 */
-	private readonly moveSeqs: number[] = [];
+	private moveSeqs: number[] = [];
 
 	/**
 	 * Similar to moveSeqs, but tracks local moves. These are not the move
@@ -713,15 +710,13 @@
 		const removalInfo = toRemovalInfo(segment);
 		const moveInfo = toMoveInfo(segment);
 		if (localSeq === undefined) {
-<<<<<<< HEAD
-			if (
-				(removalInfo || moveInfo) &&
-				this.options?.mergeTreeUseNewLengthCalculations === true
-			) {
-=======
-			if (removalInfo !== undefined) {
+			if (removalInfo !== undefined || moveInfo !== undefined) {
 				if (this.options?.mergeTreeUseNewLengthCalculations !== true) {
-					if (!seqLTE(removalInfo.removedSeq, this.collabWindow.minSeq)) {
+					if (
+						(removalInfo &&
+							!seqLTE(removalInfo.removedSeq, this.collabWindow.minSeq)) ||
+						(moveInfo && !seqLTE(moveInfo.movedSeq, this.collabWindow.minSeq))
+					) {
 						return 0;
 					}
 					// this segment removed and outside the collab window which means it is zamboni eligible
@@ -729,32 +724,7 @@
 					// when making decisions about conflict resolutions
 					return undefined;
 				}
->>>>>>> 2a04325e
 				return 0;
-			} else if (removalInfo !== undefined) {
-				const normalizedRemovedSeq =
-					removalInfo.removedSeq === UnassignedSequenceNumber
-						? Number.MAX_SAFE_INTEGER
-						: removalInfo.removedSeq;
-				if (normalizedRemovedSeq > this.collabWindow.minSeq) {
-					return 0;
-				}
-				// this segment removed and outside the collab window which means it is zamboni eligible
-				// this also means the segment could not exist, so we should not consider it
-				// when making decisions about conflict resolutions
-				return undefined;
-			} else if (moveInfo !== undefined) {
-				const normalizedMovedSeq =
-					moveInfo.movedSeq === UnassignedSequenceNumber
-						? Number.MAX_SAFE_INTEGER
-						: moveInfo.movedSeq;
-				if (normalizedMovedSeq > this.collabWindow.minSeq) {
-					return 0;
-				}
-				// this segment removed and outside the collab window which means it is zamboni eligible
-				// this also means the segment could not exist, so we should not consider it
-				// when making decisions about conflict resolutions
-				return undefined;
 			} else {
 				return segment.cachedLength;
 			}
@@ -954,17 +924,12 @@
 	 * valid segment (i.e. the tree is empty).
 	 * @internal
 	 */
-<<<<<<< HEAD
-	public _getSlideToSegment(segment: ISegment | undefined): ISegment | undefined {
-		if (!segment || !isRemovedAndAckedOrMovedAndAcked(segment)) {
-=======
 	public _getSlideToSegment(
 		segment: ISegment | undefined,
 		slidingPreference: SlidingPreference = SlidingPreference.FORWARD,
 		cache?: Map<ISegment, { seg?: ISegment }>,
 	): ISegment | undefined {
-		if (!segment || !isRemovedAndAcked(segment)) {
->>>>>>> 2a04325e
+		if (!segment || !isRemovedAndAckedOrMovedAndAcked(segment)) {
 			return segment;
 		}
 
@@ -975,13 +940,8 @@
 		const result: { seg?: ISegment } = {};
 		cache?.set(segment, result);
 		const goFurtherToFindSlideToSegment = (seg) => {
-<<<<<<< HEAD
 			if (seg.seq !== UnassignedSequenceNumber && !isRemovedAndAckedOrMovedAndAcked(seg)) {
-				slideToSegment = seg;
-=======
-			if (seg.seq !== UnassignedSequenceNumber && !isRemovedAndAcked(seg)) {
 				result.seg = seg;
->>>>>>> 2a04325e
 				return false;
 			}
 			if (cache !== undefined && seg.removedSeq === segment.removedSeq) {
@@ -1024,23 +984,6 @@
 	 * See `packages\dds\merge-tree\REFERENCEPOSITIONS.md`
 	 * @param segments - An array of (not necessarily contiguous) segments with increasing ordinals.
 	 */
-<<<<<<< HEAD
-	private slideAckedRemovedSegmentReferences(segment: ISegment) {
-		assert(
-			isRemovedAndAckedOrMovedAndAcked(segment),
-			0x2f1 /* slideReferences from a segment which has not been removed and acked */,
-		);
-		if (segment.localRefs?.empty !== false) {
-			return;
-		}
-		const newSegment = this._getSlideToSegment(segment);
-		if (newSegment) {
-			const localRefs = (newSegment.localRefs ??= new LocalReferenceCollection(newSegment));
-			if (newSegment.ordinal < segment.ordinal) {
-				localRefs.addAfterTombstones(segment.localRefs);
-			} else {
-				localRefs.addBeforeTombstones(segment.localRefs);
-=======
 	private slideAckedRemovedSegmentReferences(segments: ISegment[]) {
 		// References are slid in groups to preserve their order.
 		let currentSlideGroup: LocalReferenceCollection[] = [];
@@ -1062,7 +1005,6 @@
 		) => {
 			if (currentSlideIsForward === undefined) {
 				return;
->>>>>>> 2a04325e
 			}
 
 			if (currentSlideDestination !== undefined) {
@@ -1144,7 +1086,7 @@
 		const segmentCache = new Map<ISegment, { seg?: ISegment }>();
 		for (const segment of segments) {
 			assert(
-				isRemovedAndAcked(segment),
+				isRemovedAndAckedOrMovedAndAcked(segment),
 				0x2f1 /* slideReferences from a segment which has not been removed and acked */,
 			);
 			if (segment.localRefs === undefined || segment.localRefs.empty) {
@@ -1255,15 +1197,7 @@
 
 				if (this.options?.mergeTreeUseNewLengthCalculations === true) {
 					if (removalInfo !== undefined) {
-<<<<<<< HEAD
-						const removedSeq =
-							removalInfo.removedSeq === UnassignedSequenceNumber
-								? Number.MAX_SAFE_INTEGER
-								: removalInfo.removedSeq;
-						if (removedSeq <= this.collabWindow.minSeq) {
-=======
 						if (seqLTE(removalInfo.removedSeq, this.collabWindow.minSeq)) {
->>>>>>> 2a04325e
 							return undefined;
 						}
 						if (
@@ -1274,24 +1208,19 @@
 						}
 					}
 
-<<<<<<< HEAD
 					if (moveInfo !== undefined) {
-						const movedSeq =
-							moveInfo.movedSeq === UnassignedSequenceNumber
-								? Number.MAX_SAFE_INTEGER
-								: moveInfo.movedSeq;
-						if (movedSeq <= this.collabWindow.minSeq) {
+						if (seqLTE(moveInfo.movedSeq, this.collabWindow.minSeq)) {
 							return undefined;
 						}
-						if (movedSeq <= refSeq || moveInfo.movedClientIds.includes(clientId)) {
+						if (
+							seqLTE(moveInfo.movedSeq, refSeq) ||
+							moveInfo.movedClientIds.includes(clientId)
+						) {
 							return 0;
 						}
 					}
 
-					return seq <= refSeq || segment.clientId === clientId
-=======
 					return seqLTE(node.seq ?? 0, refSeq) || segment.clientId === clientId
->>>>>>> 2a04325e
 						? segment.cachedLength
 						: 0;
 				}
@@ -1384,6 +1313,7 @@
 
 		if (minSeq > this.collabWindow.minSeq) {
 			this.collabWindow.minSeq = minSeq;
+			this.moveSeqs = this.moveSeqs.filter((seq) => seq > minSeq);
 			if (MergeTree.options.zamboniSegments) {
 				zamboniSegments(this);
 			}
@@ -1664,15 +1594,7 @@
 				}
 
 				overwrite = overlappingRemove || overwrite;
-<<<<<<< HEAD
-
-				if (
-					!overlappingRemove &&
-					(opArgs.op.type === MergeTreeDeltaType.REMOVE ||
-						opArgs.op.type === MergeTreeDeltaType.OBLITERATE)
-				) {
-					this.slideAckedRemovedSegmentReferences(pendingSegment);
-				}
+
 				if (opArgs.op.type === MergeTreeDeltaType.OBLITERATE) {
 					if (seq !== this.moveSeqs[this.moveSeqs.length - 1]) {
 						this.moveSeqs.push(seq);
@@ -1681,9 +1603,8 @@
 						this.localMoveSeqs.delete(localMovedSeq);
 					}
 				}
-=======
+
 				overlappingRemoves.push(overlappingRemove);
->>>>>>> 2a04325e
 				if (MergeTree.options.zamboniSegments) {
 					this.addToLRUSet(pendingSegment, seq);
 				}
@@ -1697,7 +1618,10 @@
 
 			// Perform slides after all segments have been acked, so that
 			// positions after slide are final
-			if (opArgs.op.type === MergeTreeDeltaType.REMOVE) {
+			if (
+				opArgs.op.type === MergeTreeDeltaType.REMOVE ||
+				opArgs.op.type === MergeTreeDeltaType.OBLITERATE
+			) {
 				this.slideAckedRemovedSegmentReferences(pendingSegmentGroup.segments);
 			}
 
@@ -2615,8 +2539,7 @@
 			seq !== UnassignedSequenceNumber ? seq : undefined,
 		);
 
-		localOverlapWithRefs.forEach((s) => this.slideAckedRemovedSegmentReferences(s));
-
+		this.slideAckedRemovedSegmentReferences(localOverlapWithRefs);
 		// opArgs == undefined => test code
 		if (movedSegments.length > 0) {
 			this.mergeTreeDeltaCallback?.(opArgs, {
@@ -2629,10 +2552,11 @@
 			this.locallyMovedSegments.set(localSeq, segmentGroup);
 		}
 
+		// these events are newly removed
+		// so we slide after eventing in case the consumer wants to make reference
+		// changes at remove time, like add a ref to track undo redo.
 		if (!this.collabWindow.collaborating || clientId !== this.collabWindow.clientId) {
-			movedSegments.forEach((rSeg) => {
-				this.slideAckedRemovedSegmentReferences(rSeg.segment);
-			});
+			this.slideAckedRemovedSegmentReferences(movedSegments.map(({ segment }) => segment));
 		}
 
 		if (this.collabWindow.collaborating && seq !== UnassignedSequenceNumber) {
