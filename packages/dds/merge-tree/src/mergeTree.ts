--- conflicted
+++ resolved
@@ -63,12 +63,7 @@
 	ReferenceType,
 } from "./ops";
 import { PartialSequenceLengths } from "./partialLengths";
-<<<<<<< HEAD
 import { createMap, extend, extendIfUndefined, MapLike, PropertySet } from "./properties";
-=======
-// eslint-disable-next-line import/no-deprecated
-import { createMap, extend, MapLike, PropertySet } from "./properties";
->>>>>>> 2f89641a
 import {
 	refTypeIncludesFlag,
 	ReferencePosition,
@@ -245,7 +240,6 @@
 		}
 	} else {
 		const block = node as IHierBlock;
-		// eslint-disable-next-line import/no-deprecated
 		extend(rightmostTiles, block.rightmostTiles);
 		extendIfUndefined(leftmostTiles, block.leftmostTiles);
 	}
@@ -257,9 +251,7 @@
 
 	constructor(childCount: number) {
 		super(childCount);
-		// eslint-disable-next-line import/no-deprecated
 		this.rightmostTiles = createMap<ReferencePosition>();
-		// eslint-disable-next-line import/no-deprecated
 		this.leftmostTiles = createMap<ReferencePosition>();
 	}
 
@@ -2398,9 +2390,7 @@
 		let len: number | undefined;
 		const hierBlock = block.hierBlock();
 		if (hierBlock) {
-			// eslint-disable-next-line import/no-deprecated
 			hierBlock.rightmostTiles = createMap<Marker>();
-			// eslint-disable-next-line import/no-deprecated
 			hierBlock.leftmostTiles = createMap<Marker>();
 		}
 		for (let i = 0; i < block.childCount; i++) {
