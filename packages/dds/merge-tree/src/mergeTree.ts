--- conflicted
+++ resolved
@@ -41,11 +41,7 @@
 	MaxNodesInBlock,
 	MergeBlock,
 	reservedMarkerIdKey,
-<<<<<<< HEAD
-=======
-	SegmentActions,
 	// eslint-disable-next-line import/no-deprecated
->>>>>>> 256cb846
 	SegmentGroup,
 	toMoveInfo,
 	seqLTE,
@@ -140,67 +136,7 @@
 	compare: (a, b) => a.maxSeq - b.maxSeq,
 };
 
-<<<<<<< HEAD
 function addTile(tile: ReferencePosition, tiles: object) {
-=======
-interface IReferenceSearchInfo {
-	mergeTree: MergeTree;
-	tileLabel: string;
-	tilePrecedesPos?: boolean;
-	tile?: ReferencePosition;
-}
-
-function recordTileStart(
-	segment: ISegment,
-	segpos: number,
-	refSeq: number,
-	clientId: number,
-	start: number,
-	end: number,
-	searchInfo: IReferenceSearchInfo,
-) {
-	if (Marker.is(segment)) {
-		if (refHasTileLabel(segment, searchInfo.tileLabel)) {
-			searchInfo.tile = segment;
-		}
-	}
-	return false;
-}
-
-function tileShift(
-	node: IMergeNode,
-	segpos: number,
-	refSeq: number,
-	clientId: number,
-	offset: number | undefined,
-	end: number | undefined,
-	searchInfo: IReferenceSearchInfo,
-) {
-	if (node.isLeaf()) {
-		const seg = node;
-		if ((searchInfo.mergeTree.localNetLength(seg) ?? 0) > 0 && Marker.is(seg)) {
-			if (refHasTileLabel(seg, searchInfo.tileLabel)) {
-				searchInfo.tile = seg;
-			}
-		}
-	} else {
-		const block = node as IHierBlock;
-		const marker = searchInfo.tilePrecedesPos
-			? block.rightmostTiles[searchInfo.tileLabel]
-			: block.leftmostTiles[searchInfo.tileLabel];
-		if (marker !== undefined) {
-			assert(
-				marker.isLeaf() && Marker.is(marker),
-				0x868 /* Object returned is not a valid marker */,
-			);
-			searchInfo.tile = marker;
-		}
-	}
-	return true;
-}
-
-function addTile(tile: ReferencePosition, tiles: MapLike<ReferencePosition>) {
->>>>>>> 256cb846
 	const tileLabels = refGetTileLabels(tile);
 	if (tileLabels) {
 		for (const tileLabel of tileLabels) {
