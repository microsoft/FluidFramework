--- conflicted
+++ resolved
@@ -83,18 +83,6 @@
  */
 export type ISegmentLeaf = ISegment & IMergeLeaf;
 
-<<<<<<< HEAD
-=======
-const minListenerComparer: IComparer<MinListener> = {
-	min: {
-		minRequired: Number.MIN_VALUE,
-		onMinGE: () => {
-			assert(false, 0x048 /* "onMinGE()" */);
-		},
-	},
-	compare: (a, b) => a.minRequired - b.minRequired,
-};
-
 function wasRemovedAfter(seg: ISegment, seq: number): boolean {
 	return (
 		seg.removedSeq !== UnassignedSequenceNumber &&
@@ -115,7 +103,6 @@
 	return toMoveInfo(segment) !== undefined;
 }
 
->>>>>>> 2c4a9167
 function isRemoved(segment: ISegment): boolean {
 	return toRemovalInfo(segment) !== undefined;
 }
@@ -503,12 +490,7 @@
 	private localPartialsComputed = false;
 	// for now assume only markers have ids and so point directly at the Segment
 	// if we need to have pointers to non-markers, we can change to point at local refs
-<<<<<<< HEAD
-	private readonly idToSegment = new Map<string, ISegment>();
-=======
 	private readonly idToMarker = new Map<string, Marker>();
-	private minSeqListeners: Heap<MinListener> | undefined;
->>>>>>> 2c4a9167
 	public mergeTreeDeltaCallback?: MergeTreeDeltaCallback;
 	public mergeTreeMaintenanceCallback?: MergeTreeMaintenanceCallback;
 
@@ -1099,26 +1081,6 @@
 		}
 	}
 
-<<<<<<< HEAD
-=======
-	public addMinSeqListener(minRequired: number, onMinGE: (minSeq: number) => void) {
-		this.minSeqListeners ??= new Heap<MinListener>(minListenerComparer);
-		this.minSeqListeners.add({ minRequired, onMinGE });
-	}
-
-	private notifyMinSeqListeners() {
-		if (this.minSeqListeners) {
-			while (
-				this.minSeqListeners.count() > 0 &&
-				this.minSeqListeners.peek()!.value.minRequired <= this.collabWindow.minSeq
-			) {
-				const minListener = this.minSeqListeners.get()!;
-				minListener.onMinGE(this.collabWindow.minSeq);
-			}
-		}
-	}
-
->>>>>>> 2c4a9167
 	public setMinSeq(minSeq: number) {
 		assert(
 			minSeq <= this.collabWindow.currentSeq,
