--- conflicted
+++ resolved
@@ -561,16 +561,9 @@
                 return true;
 
             case MergeTreeDeltaType.REMOVE:
-<<<<<<< HEAD
-                // eslint-disable-next-line @typescript-eslint/no-this-alias
-                const removalInfo: IRemovalInfo = this;
-                assert(!!removalInfo, 0x046 /* "On remove ack, missing removal info!" */);
-                assert(!!removalInfo.removedSeq, 0x047 /* "On remove ack, missing removed sequence number!" */);
-=======
 
                 const removalInfo: IRemovalInfo | undefined = toRemovalInfo(this);
                 assert(removalInfo !== undefined, 0x046 /* "On remove ack, missing removal info!" */);
->>>>>>> 0d985146
                 this.localRemovedSeq = undefined;
                 if (removalInfo.removedSeq === UnassignedSequenceNumber) {
                     removalInfo.removedSeq = opArgs.sequencedMessage!.sequenceNumber;
@@ -2379,15 +2372,9 @@
         const removedSegments: IMergeTreeSegmentDelta[] = [];
         const savedLocalRefs: LocalReferenceCollection[] = [];
         const localSeq = seq === UnassignedSequenceNumber ? ++this.collabWindow.localSeq : undefined;
-<<<<<<< HEAD
         const markRemoved = (segment: ISegment, pos: number, _start: number, _end: number) => {
-            const removalInfo: IRemovalInfo = segment;
-            if (removalInfo.removedSeq !== undefined) {
-=======
-        const markRemoved = (segment: ISegment, pos: number, start: number, end: number) => {
             const existingRemovalInfo = toRemovalInfo(segment);
             if (existingRemovalInfo !== undefined) {
->>>>>>> 0d985146
                 _overwrite = true;
                 if (existingRemovalInfo.removedSeq === UnassignedSequenceNumber) {
                     // we removed this locally, but someone else removed it first
@@ -2415,13 +2402,7 @@
 
             // Save segment so can assign removed sequence number when acked by server
             if (this.collabWindow.collaborating) {
-<<<<<<< HEAD
-                // Use removal information
-                const _removalInfo: IRemovalInfo = segment;
-                if (_removalInfo.removedSeq === UnassignedSequenceNumber && clientId === this.collabWindow.clientId) {
-=======
                 if (segment.removedSeq === UnassignedSequenceNumber && clientId === this.collabWindow.clientId) {
->>>>>>> 0d985146
                     segmentGroup = this.addToPendingList(segment, segmentGroup, localSeq);
                 } else {
                     if (MergeTree.options.zamboniSegments) {
