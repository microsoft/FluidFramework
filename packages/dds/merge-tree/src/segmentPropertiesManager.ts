--- conflicted
+++ resolved
@@ -22,163 +22,6 @@
 }
 
 export class PropertiesManager {
-<<<<<<< HEAD
-    private pendingKeyUpdateCount: MapLike<number> | undefined;
-    private pendingRewriteCount: number;
-
-    constructor() {
-        this.pendingRewriteCount = 0;
-    }
-
-    public ackPendingProperties(annotateOp: IMergeTreeAnnotateMsg) {
-        const rewrite = !!annotateOp.combiningOp && annotateOp.combiningOp.name === "rewrite";
-        this.decrementPendingCounts(rewrite, annotateOp.props);
-    }
-
-    private decrementPendingCounts(rewrite: boolean, props: PropertySet) {
-        if (rewrite) {
-            this.pendingRewriteCount--;
-        }
-        for (const key of Object.keys(props)) {
-            if (this.pendingKeyUpdateCount?.[key] !== undefined) {
-                if (rewrite && props[key] === null) {
-                    // We don't track the pending count for this redundant case
-                    continue;
-                }
-                assert(this.pendingKeyUpdateCount[key] > 0,
-                    0x05c /* "Trying to update more annotate props than do exist!" */);
-                this.pendingKeyUpdateCount[key]--;
-                if (this.pendingKeyUpdateCount?.[key] === 0) {
-                    // eslint-disable-next-line @typescript-eslint/no-dynamic-delete
-                    delete this.pendingKeyUpdateCount[key];
-                }
-            }
-        }
-    }
-
-    public addProperties(
-        oldProps: PropertySet,
-        newProps: PropertySet,
-        op?: ICombiningOp,
-        seq?: number,
-        collaborating: boolean = false,
-        rollback: PropertiesRollback = PropertiesRollback.None): PropertySet | undefined {
-        if (!this.pendingKeyUpdateCount) {
-            this.pendingKeyUpdateCount = createMap<number>();
-        }
-
-        // There are outstanding local rewrites, so block all non-local changes
-        if (this.pendingRewriteCount > 0 && seq !== UnassignedSequenceNumber && seq !== UniversalSequenceNumber
-            && collaborating) {
-            return undefined;
-        }
-
-        // Clean up counts for rolled back edits before modifying oldProps
-        if (collaborating) {
-            if (rollback === PropertiesRollback.Rollback) {
-                this.decrementPendingCounts(false, newProps);
-            } else if (rollback === PropertiesRollback.Rewrite) {
-                // oldProps is the correct props for tracking counts on rewrite because the ones in newProps include
-                // those that were implicitly cleared by the rewrite for which we don't track pending counts.
-                this.decrementPendingCounts(true, oldProps);
-            }
-        }
-
-        const rewrite = (op && op.name === "rewrite");
-        const combiningOp = !rewrite ? op ? op : undefined : undefined;
-
-        const shouldModifyKey = (key: string): boolean => {
-            if (seq === UnassignedSequenceNumber
-                || seq === UniversalSequenceNumber
-                || this.pendingKeyUpdateCount?.[key] === undefined
-                || combiningOp) {
-                return true;
-            }
-            return false;
-        };
-
-        const deltas: PropertySet = {};
-        if (rewrite) {
-            if (collaborating && seq === UnassignedSequenceNumber) {
-                this.pendingRewriteCount++;
-            }
-            // We are re-writing so delete all the properties
-            // not in the new props
-            for (const key of Object.keys(oldProps)) {
-                if (!newProps[key] && shouldModifyKey(key)) {
-                    deltas[key] = oldProps[key];
-
-                    // eslint-disable-next-line @typescript-eslint/no-dynamic-delete
-                    delete oldProps[key];
-                }
-            }
-        }
-
-        for (const key of Object.keys(newProps)) {
-            if (collaborating) {
-                if (seq === UnassignedSequenceNumber) {
-                    if (rewrite && newProps[key] === null) {
-                        // This case has already been handled above and
-                        // we don't want to track the pending count for it in case of rollback
-                        continue;
-                    }
-                    if (this.pendingKeyUpdateCount?.[key] === undefined) {
-                        this.pendingKeyUpdateCount[key] = 0;
-                    }
-                    this.pendingKeyUpdateCount[key]++;
-                } else if (!shouldModifyKey(key)) {
-                    continue;
-                }
-            }
-
-            const previousValue: any = oldProps[key];
-            // The delta should be null if undefined, as that's how we encode delete
-            deltas[key] = (previousValue === undefined) ? null : previousValue;
-            const newValue = combiningOp ? combine(combiningOp, previousValue, undefined, seq) : newProps[key];
-            if (newValue === null) {
-                // eslint-disable-next-line @typescript-eslint/no-dynamic-delete
-                delete oldProps[key];
-            } else {
-                oldProps[key] = newValue;
-            }
-        }
-
-        return deltas;
-    }
-
-    public copyTo(
-        oldProps: PropertySet,
-        newProps: PropertySet | undefined,
-        newManager: PropertiesManager,
-    ): PropertySet | undefined {
-        if (oldProps) {
-            if (!newProps) {
-                // eslint-disable-next-line no-param-reassign
-                newProps = createMap<any>();
-            }
-            if (!newManager) {
-                throw new Error("Must provide new PropertyManager");
-            }
-            for (const key of Object.keys(oldProps)) {
-                newProps[key] = oldProps[key];
-            }
-            newManager.pendingRewriteCount = this.pendingRewriteCount;
-            newManager.pendingKeyUpdateCount = createMap<number>();
-            for (const key of Object.keys(this.pendingKeyUpdateCount!)) {
-                newManager.pendingKeyUpdateCount[key] = this.pendingKeyUpdateCount![key];
-            }
-        }
-        return newProps;
-    }
-
-    public hasPendingProperties() {
-        return this.pendingRewriteCount > 0 || Object.keys(this.pendingKeyUpdateCount!).length > 0;
-    }
-
-    public hasPendingProperty(key: string): boolean {
-        return (this.pendingKeyUpdateCount?.[key] ?? 0) > 0;
-    }
-=======
 	private pendingKeyUpdateCount: MapLike<number> | undefined;
 	private pendingRewriteCount: number;
 
@@ -338,8 +181,11 @@
 		return newProps;
 	}
 
-	public hasPendingProperties() {
-		return this.pendingRewriteCount > 0 || Object.keys(this.pendingKeyUpdateCount!).length > 0;
-	}
->>>>>>> 1aa7ab52
+    public hasPendingProperties() {
+        return this.pendingRewriteCount > 0 || Object.keys(this.pendingKeyUpdateCount!).length > 0;
+    }
+
+    public hasPendingProperty(key: string): boolean {
+        return (this.pendingKeyUpdateCount?.[key] ?? 0) > 0;
+    }
 }