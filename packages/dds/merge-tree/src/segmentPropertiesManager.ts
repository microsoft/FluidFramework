--- conflicted
+++ resolved
@@ -41,30 +41,16 @@
 
 	private decrementPendingCounts(props: PropertySet): void {
 		for (const [key, value] of Object.entries(props)) {
-<<<<<<< HEAD
 			if (value !== undefined && this.pendingKeyUpdateCount?.[key] !== undefined) {
 				assert(
-					this.pendingKeyUpdateCount[key] > 0,
+					// TODO Non null asserting, why is this not null?
+					this.pendingKeyUpdateCount[key]! > 0,
 					0x05c /* "Trying to update more annotate props than do exist!" */,
 				);
 				this.pendingKeyUpdateCount[key]--;
 				if (this.pendingKeyUpdateCount?.[key] === 0) {
 					// eslint-disable-next-line @typescript-eslint/no-dynamic-delete
 					delete this.pendingKeyUpdateCount[key];
-=======
-			if (value !== undefined) {
-				if (this.pendingKeyUpdateCount?.[key] !== undefined) {
-					assert(
-						// TODO Non null asserting, why is this not null?
-						this.pendingKeyUpdateCount[key]! > 0,
-						0x05c /* "Trying to update more annotate props than do exist!" */,
-					);
-					this.pendingKeyUpdateCount[key]--;
-					if (this.pendingKeyUpdateCount?.[key] === 0) {
-						// eslint-disable-next-line @typescript-eslint/no-dynamic-delete
-						delete this.pendingKeyUpdateCount[key];
-					}
->>>>>>> c1602f38
 				}
 			}
 		}
