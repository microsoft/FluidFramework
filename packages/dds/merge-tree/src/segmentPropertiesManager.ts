/*!
 * Copyright (c) Microsoft Corporation and contributors. All rights reserved.
 * Licensed under the MIT License.
 */

/* eslint-disable @typescript-eslint/no-non-null-assertion */

import { assert } from "@fluidframework/core-utils/internal";

import { UnassignedSequenceNumber, UniversalSequenceNumber } from "./constants.js";
import { IMergeTreeAnnotateMsg } from "./ops.js";
// eslint-disable-next-line import/no-deprecated
import { MapLike, PropertySet, createMap } from "./properties.js";

/**
 * @legacy
 * @alpha
 */
export enum PropertiesRollback {
	/**
	 * Not in a rollback
	 */
	None,

	/**
	 * Rollback
	 */
	Rollback,
}

/**
 * @legacy
 * @alpha
 */
export class PropertiesManager {
	private pendingKeyUpdateCount: MapLike<number> | undefined;

	public ackPendingProperties(annotateOp: IMergeTreeAnnotateMsg): void {
		this.decrementPendingCounts(annotateOp.props);
	}

<<<<<<< HEAD
	private decrementPendingCounts(props: PropertySet): void {
		for (const key of Object.keys(props)) {
			if (this.pendingKeyUpdateCount?.[key] !== undefined) {
				assert(
					this.pendingKeyUpdateCount[key] > 0,
					0x05c /* "Trying to update more annotate props than do exist!" */,
				);
				this.pendingKeyUpdateCount[key]--;
				if (this.pendingKeyUpdateCount?.[key] === 0) {
					// eslint-disable-next-line @typescript-eslint/no-dynamic-delete
					delete this.pendingKeyUpdateCount[key];
=======
	private decrementPendingCounts(props: PropertySet) {
		for (const [key, value] of Object.entries(props)) {
			if (value !== undefined) {
				if (this.pendingKeyUpdateCount?.[key] !== undefined) {
					assert(
						this.pendingKeyUpdateCount[key] > 0,
						0x05c /* "Trying to update more annotate props than do exist!" */,
					);
					this.pendingKeyUpdateCount[key]--;
					if (this.pendingKeyUpdateCount?.[key] === 0) {
						// eslint-disable-next-line @typescript-eslint/no-dynamic-delete
						delete this.pendingKeyUpdateCount[key];
					}
>>>>>>> 357d30e1
				}
			}
		}
	}

	public addProperties(
		oldProps: PropertySet,
		newProps: PropertySet,
		seq?: number,
		collaborating: boolean = false,
		rollback: PropertiesRollback = PropertiesRollback.None,
	): PropertySet {
		// eslint-disable-next-line import/no-deprecated
		this.pendingKeyUpdateCount ??= createMap<number>();

		// Clean up counts for rolled back edits before modifying oldProps
		if (collaborating && rollback === PropertiesRollback.Rollback) {
			this.decrementPendingCounts(newProps);
		}

		const shouldModifyKey = (key: string): boolean => {
			if (
				seq === UnassignedSequenceNumber ||
				seq === UniversalSequenceNumber ||
				this.pendingKeyUpdateCount?.[key] === undefined
			) {
				return true;
			}
			return false;
		};

		const deltas: PropertySet = {};

		for (const [key, newValue] of Object.entries(newProps)) {
			if (newValue === undefined) {
				continue;
			}

			if (collaborating) {
				if (seq === UnassignedSequenceNumber) {
					if (this.pendingKeyUpdateCount?.[key] === undefined) {
						this.pendingKeyUpdateCount[key] = 0;
					}
					this.pendingKeyUpdateCount[key]++;
				} else if (!shouldModifyKey(key)) {
					continue;
				}
			}

			const previousValue: unknown = oldProps[key];
			// The delta should be null if undefined, as that's how we encode delete
			// eslint-disable-next-line unicorn/no-null
			deltas[key] = previousValue === undefined ? null : previousValue;
<<<<<<< HEAD
			const newValue: unknown = newProps[key];
=======
>>>>>>> 357d30e1
			if (newValue === null) {
				// eslint-disable-next-line @typescript-eslint/no-dynamic-delete
				delete oldProps[key];
			} else {
				oldProps[key] = newValue;
			}
		}

		return deltas;
	}

	public copyTo(
		oldProps: PropertySet,
		newProps: PropertySet | undefined,
		newManager: PropertiesManager,
	): PropertySet | undefined {
		if (oldProps) {
			// eslint-disable-next-line no-param-reassign, import/no-deprecated
			newProps ??= createMap<unknown>();
			if (!newManager) {
				throw new Error("Must provide new PropertyManager");
			}
			for (const key of Object.keys(oldProps)) {
				// eslint-disable-next-line @typescript-eslint/no-unsafe-assignment
				newProps[key] = oldProps[key];
			}
			// eslint-disable-next-line import/no-deprecated
			newManager.pendingKeyUpdateCount = createMap<number>();
			for (const key of Object.keys(this.pendingKeyUpdateCount!)) {
				newManager.pendingKeyUpdateCount[key] = this.pendingKeyUpdateCount![key];
			}
		}
		return newProps;
	}

<<<<<<< HEAD
	public hasPendingProperties(): boolean {
		return Object.keys(this.pendingKeyUpdateCount!).length > 0;
=======
	/**
	 * @returns whether all valid (i.e. defined) entries of the property bag are pending
	 */
	public hasPendingProperties(props: PropertySet) {
		for (const [key, value] of Object.entries(props)) {
			if (value !== undefined && this.pendingKeyUpdateCount?.[key] === undefined) {
				return false;
			}
		}
		return true;
>>>>>>> 357d30e1
	}

	public hasPendingProperty(key: string): boolean {
		return (this.pendingKeyUpdateCount?.[key] ?? 0) > 0;
	}
}<|MERGE_RESOLUTION|>--- conflicted
+++ resolved
@@ -39,19 +39,6 @@
 		this.decrementPendingCounts(annotateOp.props);
 	}
 
-<<<<<<< HEAD
-	private decrementPendingCounts(props: PropertySet): void {
-		for (const key of Object.keys(props)) {
-			if (this.pendingKeyUpdateCount?.[key] !== undefined) {
-				assert(
-					this.pendingKeyUpdateCount[key] > 0,
-					0x05c /* "Trying to update more annotate props than do exist!" */,
-				);
-				this.pendingKeyUpdateCount[key]--;
-				if (this.pendingKeyUpdateCount?.[key] === 0) {
-					// eslint-disable-next-line @typescript-eslint/no-dynamic-delete
-					delete this.pendingKeyUpdateCount[key];
-=======
 	private decrementPendingCounts(props: PropertySet) {
 		for (const [key, value] of Object.entries(props)) {
 			if (value !== undefined) {
@@ -65,7 +52,6 @@
 						// eslint-disable-next-line @typescript-eslint/no-dynamic-delete
 						delete this.pendingKeyUpdateCount[key];
 					}
->>>>>>> 357d30e1
 				}
 			}
 		}
@@ -119,10 +105,6 @@
 			// The delta should be null if undefined, as that's how we encode delete
 			// eslint-disable-next-line unicorn/no-null
 			deltas[key] = previousValue === undefined ? null : previousValue;
-<<<<<<< HEAD
-			const newValue: unknown = newProps[key];
-=======
->>>>>>> 357d30e1
 			if (newValue === null) {
 				// eslint-disable-next-line @typescript-eslint/no-dynamic-delete
 				delete oldProps[key];
@@ -158,10 +140,6 @@
 		return newProps;
 	}
 
-<<<<<<< HEAD
-	public hasPendingProperties(): boolean {
-		return Object.keys(this.pendingKeyUpdateCount!).length > 0;
-=======
 	/**
 	 * @returns whether all valid (i.e. defined) entries of the property bag are pending
 	 */
@@ -172,7 +150,6 @@
 			}
 		}
 		return true;
->>>>>>> 357d30e1
 	}
 
 	public hasPendingProperty(key: string): boolean {
