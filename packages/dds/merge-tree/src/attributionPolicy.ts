/*!
 * Copyright (c) Microsoft Corporation and contributors. All rights reserved.
 * Licensed under the MIT License.
 */

import { assert } from "@fluidframework/core-utils/internal";
import { ISequencedDocumentMessage } from "@fluidframework/driver-definitions/internal";
import { AttributionKey } from "@fluidframework/runtime-definitions/internal";

import { AttributionCollection } from "./attributionCollection.js";
// eslint-disable-next-line import/no-deprecated
import { Client } from "./client.js";
import { AttributionPolicy } from "./mergeTree.js";
import {
	IMergeTreeDeltaCallbackArgs,
	IMergeTreeDeltaOpArgs,
	IMergeTreeMaintenanceCallbackArgs,
	IMergeTreeSegmentDelta,
	MergeTreeMaintenanceType,
} from "./mergeTreeDeltaCallback.js";
import { MergeTreeDeltaType } from "./ops.js";

// Note: these thinly wrap MergeTreeDeltaCallback and MergeTreeMaintenanceCallback to provide the client.
// This is because the base callbacks don't always have enough information to infer whether the op being
// processed is in a detached or attached state, which may affect the attribution key.
interface AttributionCallbacks {
	delta: (
		opArgs: IMergeTreeDeltaOpArgs,
		deltaArgs: IMergeTreeDeltaCallbackArgs,
		// eslint-disable-next-line import/no-deprecated
		client: Client,
	) => void;
	maintenance: (
		maintenanceArgs: IMergeTreeMaintenanceCallbackArgs,
		opArgs: IMergeTreeDeltaOpArgs | undefined,
		// eslint-disable-next-line import/no-deprecated
		client: Client,
	) => void;
}

function createAttributionPolicyFromCallbacks({
	delta,
	maintenance,
}: AttributionCallbacks): AttributionPolicy {
	let unsubscribe: undefined | (() => void);
	return {
		// eslint-disable-next-line import/no-deprecated
<<<<<<< HEAD
		attach: (client: Client): void => {
			assert(
				unsubscribe === undefined,
				0x557 /* cannot attach to multiple clients at once */,
			);
=======
		attach: (client: Client) => {
			assert(unsubscribe === undefined, 0x557 /* cannot attach to multiple clients at once */);
>>>>>>> 357d30e1

			const deltaSubscribed: AttributionCallbacks["delta"] = (opArgs, deltaArgs) =>
				delta(opArgs, deltaArgs, client);
			const maintenanceSubscribed: AttributionCallbacks["maintenance"] = (args, opArgs) =>
				maintenance(args, opArgs, client);

			client.on("delta", deltaSubscribed);
			client.on("maintenance", maintenanceSubscribed);

			unsubscribe = (): void => {
				client.off("delta", deltaSubscribed);
				client.off("maintenance", maintenanceSubscribed);
			};
		},
		detach: (): void => {
			unsubscribe?.();
			unsubscribe = undefined;
		},
		get isAttached(): boolean {
			return unsubscribe !== undefined;
		},
		serializer: AttributionCollection,
	};
}

const ensureAttributionCollectionCallbacks: AttributionCallbacks = {
	delta: ({ op }, { deltaSegments }) => {
		if (op.type === MergeTreeDeltaType.INSERT) {
			for (const { segment } of deltaSegments) {
				segment.attribution = new AttributionCollection(segment.cachedLength);
			}
		}
	},
	maintenance: () => {},
};

const getAttributionKey = (
	// eslint-disable-next-line import/no-deprecated
	client: Client,
	msg: ISequencedDocumentMessage | undefined,
): AttributionKey => {
	if (msg) {
		return { type: "op", seq: msg.sequenceNumber };
	}
	const collabWindow = client.getCollabWindow();
	return collabWindow.collaborating ? { type: "local" } : { type: "detached", id: 0 };
};

const attributeInsertionOnSegments = (
	deltaSegments: IMergeTreeSegmentDelta[],
	key: AttributionKey,
): void => {
	for (const { segment } of deltaSegments) {
		if (segment.seq !== undefined) {
			segment.attribution?.update(
				undefined,
				new AttributionCollection(segment.cachedLength, key),
			);
		}
	}
};

const insertOnlyAttributionPolicyCallbacks: AttributionCallbacks = {
	delta: (opArgs, { deltaSegments, operation }, client) => {
		if (operation === MergeTreeDeltaType.INSERT) {
			attributeInsertionOnSegments(
				deltaSegments,
				getAttributionKey(client, opArgs.sequencedMessage),
			);
		}
	},
	maintenance: ({ deltaSegments, operation }, opArgs, client) => {
		if (
			operation === MergeTreeMaintenanceType.ACKNOWLEDGED &&
			opArgs?.op.type === MergeTreeDeltaType.INSERT
		) {
			attributeInsertionOnSegments(
				deltaSegments,
				getAttributionKey(client, opArgs.sequencedMessage),
			);
		}
	},
};

function createPropertyTrackingMergeTreeCallbacks(
	...propNames: string[]
): AttributionCallbacks {
	const toTrack = propNames.map((entry) => ({ propName: entry, channelName: entry }));
	const attributeAnnotateOnSegments = (
		deltaSegments: IMergeTreeSegmentDelta[],
		{ op, sequencedMessage }: IMergeTreeDeltaOpArgs,
		key: AttributionKey,
	): void => {
		for (const { segment } of deltaSegments) {
			for (const { propName, channelName } of toTrack) {
				const shouldAttributeInsert =
					op.type === MergeTreeDeltaType.INSERT &&
					segment.properties?.[propName] !== undefined;

				const isLocal = sequencedMessage === undefined;
				const shouldAttributeAnnotate =
					op.type === MergeTreeDeltaType.ANNOTATE &&
					// Only attribute annotations which change the tracked property
					op.props[propName] !== undefined &&
					// Local changes to the tracked property always take effect
					(isLocal ||
						// Acked changes only take effect if there isn't a pending local change
						(!isLocal && !segment.propertyManager?.hasPendingProperty(propName)));

				if (shouldAttributeInsert || shouldAttributeAnnotate) {
					segment.attribution?.update(
						channelName,
						new AttributionCollection(segment.cachedLength, key),
					);
				}
			}
		}
	};
	return {
		delta: (opArgs, { deltaSegments }, client): void => {
			const { op, sequencedMessage } = opArgs;
			if (op.type === MergeTreeDeltaType.ANNOTATE || op.type === MergeTreeDeltaType.INSERT) {
				attributeAnnotateOnSegments(
					deltaSegments,
					opArgs,
					getAttributionKey(client, sequencedMessage),
				);
			}
		},
		maintenance: ({ deltaSegments, operation }, opArgs, client): void => {
			if (operation === MergeTreeMaintenanceType.ACKNOWLEDGED && opArgs !== undefined) {
				attributeAnnotateOnSegments(
					deltaSegments,
					opArgs,
					getAttributionKey(client, opArgs.sequencedMessage),
				);
			}
		},
	};
}

function combineMergeTreeCallbacks(callbacks: AttributionCallbacks[]): AttributionCallbacks {
	return {
		delta: (...args): void => {
			for (const { delta } of callbacks) delta(...args);
		},
		maintenance: (...args): void => {
			for (const { maintenance } of callbacks) maintenance(...args);
		},
	};
}

/**
 * Creates an AttributionPolicy for inserted content only.
 * @returns An {@link AttributionPolicy} which tracks only insertion of content.
 * @internal
 */
export function createInsertOnlyAttributionPolicy(): AttributionPolicy {
	return createAttributionPolicyFromCallbacks(
		combineMergeTreeCallbacks([
			ensureAttributionCollectionCallbacks,
			insertOnlyAttributionPolicyCallbacks,
		]),
	);
}

/**
 * Creates an AttributionPolicy for tracking annotation of specific properties.
 * @param propNames - List of property names for which attribution should be tracked.
 * @returns A policy which only attributes annotation of the properties specified.
 * Keys for each property are stored under attribution channels of the same name--see example below.
 *
 * @example
 *
 * ```typescript
 * // Use this policy when creating your merge-tree:
 * const policy = createPropertyTrackingAttributionPolicyFactory("bold", "italic");
 * // ... later, you can get attribution keys for the last time the "bold" and "italic"
 * // properties were changed on a segment using `getAtOffset`:
 * const lastBoldedAttributionKey = segment.attribution?.getAtOffset(0, "bold");
 * const lastItalicizedAttributionKey = segment.attribution?.getAtOffset(0, "italic");
 * ```
 * @internal
 */
export function createPropertyTrackingAttributionPolicyFactory(
	...propNames: string[]
): () => AttributionPolicy {
	return () =>
		createAttributionPolicyFromCallbacks(
			combineMergeTreeCallbacks([
				ensureAttributionCollectionCallbacks,
				createPropertyTrackingMergeTreeCallbacks(...propNames),
			]),
		);
}

/**
 * Creates an attribution policy which tracks insertion as well as annotation of certain property names.
 * This combines the policies creatable using {@link createPropertyTrackingAttributionPolicyFactory} and
 * {@link createInsertOnlyAttributionPolicy}: see there for more details.
 * @internal
 */
export function createPropertyTrackingAndInsertionAttributionPolicyFactory(
	...propNames: string[]
): () => AttributionPolicy {
	return () =>
		createAttributionPolicyFromCallbacks(
			combineMergeTreeCallbacks([
				ensureAttributionCollectionCallbacks,
				insertOnlyAttributionPolicyCallbacks,
				createPropertyTrackingMergeTreeCallbacks(...propNames),
			]),
		);
}<|MERGE_RESOLUTION|>--- conflicted
+++ resolved
@@ -45,16 +45,11 @@
 	let unsubscribe: undefined | (() => void);
 	return {
 		// eslint-disable-next-line import/no-deprecated
-<<<<<<< HEAD
 		attach: (client: Client): void => {
 			assert(
 				unsubscribe === undefined,
 				0x557 /* cannot attach to multiple clients at once */,
 			);
-=======
-		attach: (client: Client) => {
-			assert(unsubscribe === undefined, 0x557 /* cannot attach to multiple clients at once */);
->>>>>>> 357d30e1
 
 			const deltaSubscribed: AttributionCallbacks["delta"] = (opArgs, deltaArgs) =>
 				delta(opArgs, deltaArgs, client);
