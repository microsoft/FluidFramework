/*!
 * Copyright (c) Microsoft Corporation and contributors. All rights reserved.
 * Licensed under the MIT License.
 */

/* eslint-disable @typescript-eslint/no-non-null-assertion */

import { assert } from "@fluidframework/core-utils/internal";
import { AttributionKey } from "@fluidframework/runtime-definitions/internal";

import { IAttributionCollection } from "./attributionCollection.js";
import {
	LocalClientId,
	UnassignedSequenceNumber,
	UniversalSequenceNumber,
} from "./constants.js";
import { LocalReferenceCollection, type LocalReferencePosition } from "./localReference.js";
import { IMergeTreeDeltaOpArgs } from "./mergeTreeDeltaCallback.js";
import { TrackingGroupCollection } from "./mergeTreeTracking.js";
import { IJSONSegment, IMarkerDef, MergeTreeDeltaType, ReferenceType } from "./ops.js";
import { computeHierarchicalOrdinal } from "./ordinal.js";
import type { PartialSequenceLengths } from "./partialLengths.js";
import { PropertySet, clone, createMap, type MapLike } from "./properties.js";
import {
	ReferencePosition,
	refGetTileLabels,
	refTypeIncludesFlag,
} from "./referencePositions.js";
// eslint-disable-next-line import/no-deprecated
import { SegmentGroupCollection } from "./segmentGroupCollection.js";
// eslint-disable-next-line import/no-deprecated
import { PropertiesManager, PropertiesRollback } from "./segmentPropertiesManager.js";

/**
 * Common properties for a node in a merge tree.
 * @legacy
 * @alpha
 */
export interface IMergeNodeCommon {
	/**
	 * The index of this node in its parent's list of children.
	 */
	index: number;
	/**
	 * A string that can be used for comparing the location of this node to other `MergeNode`s in the same tree.
	 * `a.ordinal < b.ordinal` if and only if `a` comes before `b` in a pre-order traversal of the tree.
	 */
	ordinal: string;
	isLeaf(): this is ISegment;
}
/**
 * someday we may split tree leaves from segments, but for now they are the same
 * this is just a convenience type that makes it clear that we need something that is both a segment and a leaf node
 */
export type ISegmentLeaf = ISegment & { parent?: MergeBlock };
export type IMergeNode = MergeBlock | ISegmentLeaf;

/**
 * Contains removal information associated to an {@link ISegment}.
 * @legacy
 * @alpha
 */
export interface IRemovalInfo {
	/**
	 * Local seq at which this segment was removed, if the removal is yet-to-be acked.
	 */
	localRemovedSeq?: number;
	/**
	 * Seq at which this segment was removed.
	 */
	removedSeq: number;
	/**
	 * List of client IDs that have removed this segment.
	 * The client that actually removed the segment (i.e. whose removal op was sequenced first) is stored as the first
	 * client in this list. Other clients in the list have all issued concurrent ops to remove the segment.
	 * @remarks When this list has length \> 1, this is referred to as the "overlapping remove" case.
	 */
	removedClientIds: number[];
}

/**
 * Returns the removal information for a segment.
 *
 * @internal
 */
export function toRemovalInfo(
	maybe: Partial<IRemovalInfo> | undefined,
): IRemovalInfo | undefined {
	if (maybe?.removedClientIds !== undefined && maybe?.removedSeq !== undefined) {
		return maybe as IRemovalInfo;
	}
	assert(
		maybe?.removedClientIds === undefined && maybe?.removedSeq === undefined,
		0x2bf /* "both removedClientIds and removedSeq should be set or not set" */,
	);
}

/**
 * Tracks information about when and where this segment was moved to.
 *
 * Note that merge-tree does not currently support moving and only supports
 * obliterate. The fields below include "move" in their names to avoid renaming
 * in the future, when moves _are_ supported.
 * @legacy
 * @alpha
 */
export interface IMoveInfo {
	/**
	 * Local seq at which this segment was moved if the move is yet-to-be
	 * acked.
	 */
	localMovedSeq?: number;

	/**
	 * The first seq at which this segment was moved.
	 */
	movedSeq: number;

	/**
	 * All seqs at which this segment was moved. In the case of overlapping,
	 * concurrent moves this array will contain multiple seqs.
	 *
	 * The seq at  `movedSeqs[i]` corresponds to the client id at `movedClientIds[i]`.
	 *
	 * The first element corresponds to the seq of the first move
	 */
	movedSeqs: number[];

	/**
	 * A reference to the inserted destination segment corresponding to this
	 * segment's move.
	 *
	 * If undefined, the move was an obliterate.
	 *
	 * Currently this field is unused, as we only support obliterate operations
	 */
	moveDst?: ReferencePosition;

	/**
	 * List of client IDs that have moved this segment.
	 *
	 * The client that actually moved the segment (i.e. whose move op was sequenced
	 * first) is stored as the first client in this list. Other clients in the
	 * list have all issued concurrent ops to move the segment.
	 */
	movedClientIds: number[];

	/**
	 * If this segment was inserted into a concurrently moved range and
	 * the move op was sequenced before the insertion op. In this case,
	 * the segment is visible only to the inserting client
	 *
	 * `wasMovedOnInsert` only applies for acked obliterates. That is, if
	 * a segment inserted by a remote client is moved on insertion by a local
	 * and unacked obliterate, we do not consider it as having been moved
	 * on insert
	 *
	 * If a segment is moved on insertion, its length is only ever visible to
	 * the client that inserted the segment. This is relevant in partial length
	 * calculations
	 */
	wasMovedOnInsert: boolean;

	/**
	 * If a segment is inserted into an obliterated range,
	 * but the newest obliteration of that range was by the inserting client,
	 * then the segment is not obliterated because it is aware of the latest obliteration.
	 */
	prevObliterateByInserter?: ObliterateInfo;
}

export function toMoveInfo(maybe: Partial<IMoveInfo> | undefined): IMoveInfo | undefined {
	if (maybe?.movedClientIds !== undefined && maybe?.movedSeq !== undefined) {
		return maybe as IMoveInfo;
	}
	assert(
		maybe?.movedClientIds === undefined &&
			maybe?.movedSeq === undefined &&
			maybe?.movedSeqs === undefined &&
			maybe?.wasMovedOnInsert === undefined,
		0x86d /* movedClientIds, movedSeq, wasMovedOnInsert, and movedSeqs should all be either set or not set */,
	);
}

/**
 * A segment representing a portion of the merge tree.
 * Segments are leaf nodes of the merge tree and contain data.
 * @legacy
 * @alpha
 */
export interface ISegment extends IMergeNodeCommon, Partial<IRemovalInfo>, Partial<IMoveInfo> {
	readonly type: string;
	/**
	 * @deprecated - This property should not be used externally and will be removed in a subsequent release.
	 */
	// eslint-disable-next-line import/no-deprecated
	readonly segmentGroups: SegmentGroupCollection;
	readonly trackingCollection: TrackingGroupCollection;
	/**
	 * Whether or not this segment is a special segment denoting the start or
	 * end of the tree
	 *
	 * Endpoint segments are imaginary segments positioned immediately before or
	 * after the tree. These segments cannot be referenced by regular operations
	 * and exist primarily as a bucket for local references to slide onto during
	 * deletion of regular segments.
	 */
	readonly endpointType?: "start" | "end";

	/**
	 * The length of the contents of the node.
	 */
	cachedLength: number;
	/**
	 * Stores attribution keys associated with offsets of this segment.
	 * This data is only persisted if MergeTree's `attributions.track` flag is set to true.
	 * Pending segments (i.e. ones that only exist locally and haven't been acked by the server) also have
	 * `attribution === undefined` until ack.
	 *
	 * Keys can be used opaquely with an IAttributor or a container runtime that provides attribution.
	 * @remarks There are plans to make the shape of the data stored extensible in a couple ways:
	 *
	 * 1. Injection of custom attribution information associated with the segment (ex: copy-paste of
	 * content but keeping the old attribution information).
	 *
	 * 2. Storage of multiple "channels" of information (ex: track property changes separately from insertion,
	 * or only attribute certain property modifications, etc.)
	 */
	attribution?: IAttributionCollection<AttributionKey>;

	/**
	 * Manages pending local state for properties on this segment.
	 *
	 * @deprecated - This property should not be used externally and will be removed in a subsequent release.
	 */
	// eslint-disable-next-line import/no-deprecated
	propertyManager?: PropertiesManager;
	/**
	 * Local seq at which this segment was inserted.
	 * This is defined if and only if the insertion of the segment is pending ack, i.e. `seq` is UnassignedSequenceNumber.
	 * Once the segment is acked, this field is cleared.
	 *
	 * See {@link CollaborationWindow.localSeq} for more information on the semantics of localSeq.
	 */
	localSeq?: number;
	/**
	 * Local seq at which this segment was removed. If this is defined, `removedSeq` will initially be set to
	 * UnassignedSequenceNumber. However, if another client concurrently removes the same segment, `removedSeq`
	 * will be updated to the seq at which that client removed this segment.
	 *
	 * Like {@link ISegment.localSeq}, this field is cleared once the local removal of the segment is acked.
	 * See {@link CollaborationWindow.localSeq} for more information on the semantics of localSeq.
	 */
	localRemovedSeq?: number;
	/**
	 * Seq at which this segment was inserted.
	 * If undefined, it is assumed the segment was inserted prior to the collab window's minimum sequence number.
	 */
	seq?: number;
	/**
	 * Short clientId for the client that inserted this segment.
	 */
	clientId: number;
	/**
	 * Local references added to this segment.
	 */
	localRefs?: LocalReferenceCollection;
	/**
	 * Properties that have been added to this segment via annotation.
	 */
	properties?: PropertySet;

	/**
	 * Add properties to this segment via annotation.
	 *
	 * @deprecated - This function should not be used externally and will be removed in a subsequent release.
	 *
	 * @remarks This function should not be called directly. Properties should
	 * be added through the `annotateRange` functions.
	 */
	addProperties(
		newProps: PropertySet,
		seq?: number,
		collaborating?: boolean,
		// eslint-disable-next-line import/no-deprecated
		rollback?: PropertiesRollback,
	): PropertySet;
	clone(): ISegment;
	canAppend(segment: ISegment): boolean;
	append(segment: ISegment): void;
	splitAt(pos: number): ISegment | undefined;
	// Changing this to something other than any would break consumers.
	// eslint-disable-next-line @typescript-eslint/no-explicit-any
	toJSONObject(): any;
	/**
	 * @deprecated - This function should not be used externally and will be removed in a subsequent release.
	 * Acks the current segment against the segment group, op, and merge tree.
	 *
	 * @param segmentGroup - Pending segment group associated with this op.
	 * @param opArgs - Information about the op that was acked
	 * @returns `true` if the op modifies the segment, otherwise `false`.
	 * The only current false case is overlapping remove, where a segment is removed
	 * by a previously sequenced operation before the current operation is acked.
	 * @throws - error if the segment state doesn't match segment group or op.
	 * E.g. if the segment group is not first in the pending queue, or
	 * an inserted segment does not have unassigned sequence number.
	 */
	ack(segmentGroup: SegmentGroup, opArgs: IMergeTreeDeltaOpArgs): boolean;
}

/**
 * @internal
 */
export interface IMarkerModifiedAction {
	// eslint-disable-next-line @typescript-eslint/prefer-function-type
	(marker: Marker): void;
}

/**
 * @legacy
 * @alpha
 */
export interface ISegmentAction<TClientData> {
	// eslint-disable-next-line @typescript-eslint/prefer-function-type
	(
		segment: ISegment,
		pos: number,
		refSeq: number,
		clientId: number,
		start: number,
		end: number,
		accum: TClientData,
	): boolean;
}
/**
 * @internal
 */
export interface ISegmentChanges {
	next?: ISegment;
	replaceCurrent?: ISegment;
}
/**
 * @internal
 */
export interface BlockAction<TClientData> {
	// eslint-disable-next-line @typescript-eslint/prefer-function-type
	(
		block: MergeBlock,
		pos: number,
		refSeq: number,
		clientId: number,
		start: number | undefined,
		end: number | undefined,
		accum: TClientData,
	): boolean;
}

/**
 * @internal
 */
export interface NodeAction<TClientData> {
	// eslint-disable-next-line @typescript-eslint/prefer-function-type
	(
		node: MergeNode,
		pos: number,
		refSeq: number,
		clientId: number,
		start: number | undefined,
		end: number | undefined,
		clientData: TClientData,
	): boolean;
}

/**
 * @internal
 */
export interface InsertContext {
	candidateSegment?: ISegment;
	leaf: (segment: ISegment | undefined, pos: number, ic: InsertContext) => ISegmentChanges;
	continuePredicate?: (continueFromBlock: MergeBlock) => boolean;
}

/**
 * @internal
 */
export interface SegmentActions<TClientData> {
	leaf?: ISegmentAction<TClientData>;
	shift?: NodeAction<TClientData>;
	contains?: NodeAction<TClientData>;
	pre?: BlockAction<TClientData>;
	post?: BlockAction<TClientData>;
}

/**
 * @legacy
 * @alpha
 */
export interface ObliterateInfo {
	start: LocalReferencePosition;
	end: LocalReferencePosition;
	refSeq: number;
	clientId: number;
	seq: number;
	localSeq: number | undefined;
}

/**
 * @deprecated This functionality was not meant to be exported and will be removed in a future release
 * @legacy
 * @alpha
 */
export interface ObliterateInfo {
	start: LocalReferencePosition;
	end: LocalReferencePosition;
	refSeq: number;
	clientId: number;
	seq: number;
	localSeq: number | undefined;
	segmentGroup: SegmentGroup | undefined;
}

/**
 * @deprecated This functionality was not meant to be exported and will be removed in a future release
 * @legacy
 * @alpha
 */
export interface SegmentGroup {
	segments: ISegment[];
	previousProps?: PropertySet[];
	localSeq?: number;
	refSeq: number;
	obliterateInfo?: ObliterateInfo;
}

/**
 * @legacy
 * @alpha
 * @deprecated - unused and will be removed
 */
export class MergeNode implements IMergeNodeCommon {
	index: number = 0;
	ordinal: string = "";
	cachedLength: number = 0;

	isLeaf(): this is ISegment {
		return false;
	}
}

/**
 * Note that the actual branching factor of the MergeTree is `MaxNodesInBlock - 1`.  This is because
 * the MergeTree always inserts first, then checks for overflow and splits if the child count equals
 * `MaxNodesInBlock`.  (i.e., `MaxNodesInBlock` contains 1 extra slot for temporary storage to
 * facilitate splits.)
 * @internal
 */
export const MaxNodesInBlock = 8;
/**
 * @internal
 */
export class MergeBlock implements IMergeNodeCommon {
	public children: IMergeNode[];
	public needsScour?: boolean;
	public parent?: MergeBlock;
	public index: number = 0;
	public ordinal: string = "";
	public cachedLength: number | undefined = 0;

	/**
	 * Maps each tile label in this block to the rightmost (i.e. furthest) marker associated with that tile label.
	 * When combined with the tree structure of MergeBlocks, this allows accelerated queries for nearest tile
	 * with a certain label before a given position
	 */
	public rightmostTiles: Readonly<MapLike<Marker>>;
	/**
	 * Maps each tile label in this block to the leftmost (i.e. nearest) marker associated with that tile label.
	 * When combined with the tree structure of MergeBlocks, this allows accelerated queries for nearest tile
	 * with a certain label before a given position
	 */
	public leftmostTiles: Readonly<MapLike<Marker>>;

	isLeaf(): this is ISegment {
		return false;
	}

	/**
	 * Supports querying the total length of all descendants of this IMergeBlock from the perspective of any
	 * (clientId, seq) within the collab window.
	 *
	 * @remarks This is only optional for implementation reasons (internal nodes can be created/moved without
	 * immediately initializing the partial lengths). Aside from mid-update on tree operations, these lengths
	 * objects are always defined.
	 */
	partialLengths?: PartialSequenceLengths;

	public constructor(public childCount: number) {
		// Suppression needed due to the way the merge tree children are initalized - we
		// allocate 8 children blocks, but any unused blocks are not counted in the childCount.
		// Using Array.from leads to unused children being undefined, which are counted in childCount.
		// eslint-disable-next-line unicorn/no-new-array
		this.children = new Array<IMergeNode>(MaxNodesInBlock);
		this.rightmostTiles = createMap<Marker>();
		this.leftmostTiles = createMap<Marker>();
	}

	public setOrdinal(child: IMergeNode, index: number): void {
		const childCount = this.childCount;
		assert(
			childCount >= 1 && childCount <= MaxNodesInBlock,
			0x040 /* "Child count is not within [1,8] range!" */,
		);
		child.ordinal = computeHierarchicalOrdinal(
			MaxNodesInBlock,
			childCount,
			this.ordinal,
			index === 0 ? undefined : this.children[index - 1]?.ordinal,
		);
	}

	public assignChild(child: IMergeNode, index: number, updateOrdinal = true): void {
		child.parent = this;
		child.index = index;
		if (updateOrdinal) {
			this.setOrdinal(child, index);
		}
		this.children[index] = child;
	}
}

export function seqLTE(seq: number, minOrRefSeq: number): boolean {
	return seq !== UnassignedSequenceNumber && seq <= minOrRefSeq;
}

/**
 * @legacy
 * @alpha
 */
export abstract class BaseSegment implements ISegment {
	public clientId: number = LocalClientId;
	public seq: number = UniversalSequenceNumber;
	public removedSeq?: number;
	public removedClientIds?: number[];
	public movedSeq?: number;
	public movedSeqs?: number[];
	public movedClientIds?: number[];
	public wasMovedOnInsert?: boolean | undefined;
	public index: number = 0;
	public ordinal: string = "";
	public cachedLength: number = 0;

	/**
	 * {@inheritdoc ISegment.segmentGroups}
	 * @deprecated - This property should not be used externally and will be removed in a subsequent release.
	 */
	// eslint-disable-next-line import/no-deprecated
	public readonly segmentGroups: SegmentGroupCollection = new SegmentGroupCollection(this);
	public readonly trackingCollection: TrackingGroupCollection = new TrackingGroupCollection(
		this,
	);
	/***/
	public attribution?: IAttributionCollection<AttributionKey>;
	/**
	 * {@inheritdoc ISegment.propertyManager}
	 * @deprecated - This property should not be used externally and will be removed in a subsequent release.
	 */
	// eslint-disable-next-line import/no-deprecated
	public propertyManager?: PropertiesManager;
	public properties?: PropertySet;
	public localRefs?: LocalReferenceCollection;
	public abstract readonly type: string;
	public localSeq?: number;
	public localRemovedSeq?: number;
	public localMovedSeq?: number;

	public constructor(properties?: PropertySet) {
		if (properties !== undefined) {
			this.properties = clone(properties);
		}
	}

	/**
	 * {@inheritdoc ISegment.addProperties}
	 * @deprecated - This function should not be used externally and will be removed in a subsequent release.
	 */
	public addProperties(
		newProps: PropertySet,
		seq?: number,
		collaborating?: boolean,
		// eslint-disable-next-line import/no-deprecated
		rollback: PropertiesRollback = PropertiesRollback.None,
	): PropertySet {
		// eslint-disable-next-line import/no-deprecated
		this.propertyManager ??= new PropertiesManager();
		// A property set must be able to hold properties of any type, so the any is needed.
		// eslint-disable-next-line @typescript-eslint/no-explicit-any
		this.properties ??= createMap<any>();
		return this.propertyManager.addProperties(
			this.properties,
			newProps,
			seq,
			collaborating,
			rollback,
		);
	}

	public hasProperty(key: string): boolean {
		return !!this.properties && this.properties[key] !== undefined;
	}

	public isLeaf(): this is ISegment {
		return true;
	}

	protected cloneInto(b: ISegment): void {
		b.clientId = this.clientId;
		// TODO: deep clone properties
		b.properties = clone(this.properties);
		b.removedClientIds = this.removedClientIds?.slice();
		// TODO: copy removed client overlap and branch removal info
		b.removedSeq = this.removedSeq;
		b.movedClientIds = this.movedClientIds?.slice();
		b.movedSeq = this.movedSeq;
		b.movedSeqs = this.movedSeqs;
		b.wasMovedOnInsert = this.wasMovedOnInsert;
		b.seq = this.seq;
		b.attribution = this.attribution?.clone();
	}

	public canAppend(segment: ISegment): boolean {
		return false;
	}

	protected addSerializedProps(jseg: IJSONSegment): void {
		if (this.properties) {
			jseg.props = { ...this.properties };
		}
	}
	// This has to return any type because the return type is different for different segment types.
	// TODO: If possible, change the return type to match what should be returned for each segment type.
	// eslint-disable-next-line @typescript-eslint/no-explicit-any
	public abstract toJSONObject(): any;

	/**
	 * {@inheritdoc ISegment.ack}
	 * @deprecated - This function should not be used externally and will be removed in a subsequent release.
	 */
	public ack(segmentGroup: SegmentGroup, opArgs: IMergeTreeDeltaOpArgs): boolean {
		const currentSegmentGroup = this.segmentGroups.dequeue();
		assert(
			currentSegmentGroup === segmentGroup,
			0x043 /* "On ack, unexpected segmentGroup!" */,
		);
		switch (opArgs.op.type) {
			case MergeTreeDeltaType.ANNOTATE: {
				assert(
					!!this.propertyManager,
					0x044 /* "On annotate ack, missing segment property manager!" */,
				);
				this.propertyManager.ackPendingProperties(opArgs.op);
				return true;
			}

			case MergeTreeDeltaType.INSERT: {
				assert(
					this.seq === UnassignedSequenceNumber,
					0x045 /* "On insert, seq number already assigned!" */,
				);
				this.seq = opArgs.sequencedMessage!.sequenceNumber;
				this.localSeq = undefined;
				return true;
			}

			case MergeTreeDeltaType.REMOVE: {
				const removalInfo: IRemovalInfo | undefined = toRemovalInfo(this);
				assert(removalInfo !== undefined, 0x046 /* "On remove ack, missing removal info!" */);
				this.localRemovedSeq = undefined;
				if (removalInfo.removedSeq === UnassignedSequenceNumber) {
					removalInfo.removedSeq = opArgs.sequencedMessage!.sequenceNumber;
					return true;
				}
				return false;
			}

			case MergeTreeDeltaType.OBLITERATE: {
				const moveInfo: IMoveInfo | undefined = toMoveInfo(this);
				assert(moveInfo !== undefined, 0x86e /* On obliterate ack, missing move info! */);
				const obliterateInfo = segmentGroup.obliterateInfo;
<<<<<<< HEAD
				assert(obliterateInfo !== undefined, "must have obliterate info");
=======
				assert(obliterateInfo !== undefined, 0xa40 /* must have obliterate info */);
>>>>>>> fbda4c0a
				this.localMovedSeq = obliterateInfo.localSeq = undefined;
				const seqIdx = moveInfo.movedSeqs.indexOf(UnassignedSequenceNumber);
				assert(seqIdx !== -1, 0x86f /* expected movedSeqs to contain unacked seq */);
				moveInfo.movedSeqs[seqIdx] = obliterateInfo.seq =
					opArgs.sequencedMessage!.sequenceNumber;

				if (moveInfo.movedSeq === UnassignedSequenceNumber) {
					moveInfo.movedSeq = opArgs.sequencedMessage!.sequenceNumber;
					return true;
				}

				return false;
			}

			default: {
				throw new Error(`${opArgs.op.type} is in unrecognized operation type`);
			}
		}
	}

	public splitAt(pos: number): ISegment | undefined {
		if (pos <= 0) {
			return undefined;
		}

		const leafSegment: ISegmentLeaf | undefined = this.createSplitSegmentAt(pos);

		if (!leafSegment) {
			return undefined;
		}

		this.copyPropertiesTo(leafSegment);
		// eslint-disable-next-line @typescript-eslint/no-this-alias, unicorn/no-this-assignment
		const thisAsMergeSegment: ISegmentLeaf = this;
		leafSegment.parent = thisAsMergeSegment.parent;

		// Give the leaf a temporary yet valid ordinal.
		// when this segment is put in the tree, it will get its real ordinal,
		// but this ordinal meets all the necessary invariants for now.
		// Ordinals exist purely for lexicographical sort order and use a small set of valid bytes for each string character.
		// The extra handling fromCodePoint has for things like surrogate pairs is therefore unnecessary.
		// eslint-disable-next-line unicorn/prefer-code-point
		leafSegment.ordinal = this.ordinal + String.fromCharCode(0);

		leafSegment.removedClientIds = this.removedClientIds?.slice();
		leafSegment.removedSeq = this.removedSeq;
		leafSegment.localRemovedSeq = this.localRemovedSeq;
		leafSegment.seq = this.seq;
		leafSegment.localSeq = this.localSeq;
		leafSegment.clientId = this.clientId;
		leafSegment.movedClientIds = this.movedClientIds?.slice();
		leafSegment.movedSeq = this.movedSeq;
		leafSegment.movedSeqs = this.movedSeqs?.slice();
		leafSegment.localMovedSeq = this.localMovedSeq;
		leafSegment.wasMovedOnInsert = this.wasMovedOnInsert;
		this.segmentGroups.copyTo(leafSegment);
		this.trackingCollection.copyTo(leafSegment);
		if (this.localRefs) {
			this.localRefs.split(pos, leafSegment);
		}
		if (this.attribution) {
			leafSegment.attribution = this.attribution.splitAt(pos);
		}

		return leafSegment;
	}

	private copyPropertiesTo(other: ISegment): void {
		if (this.properties !== undefined) {
			if (this.propertyManager) {
				// eslint-disable-next-line import/no-deprecated
				other.propertyManager = new PropertiesManager();
				other.properties = this.propertyManager.copyTo(
					this.properties,
					other.properties,
					other.propertyManager,
				);
			} else {
				other.properties = clone(this.properties);
			}
		}
	}

	public abstract clone(): ISegment;

	public append(other: ISegment): void {
		// Note: Must call 'appendLocalRefs' before modifying this segment's length as
		//       'this.cachedLength' is used to adjust the offsets of the local refs.
		LocalReferenceCollection.append(this, other);
		if (this.attribution) {
			assert(
				other.attribution !== undefined,
				0x4bd /* attribution should be set on appendee */,
			);
			this.attribution.append(other.attribution);
		} else {
			assert(
				other.attribution === undefined,
				0x4be /* attribution should not be set on appendee */,
			);
		}

		this.cachedLength ??= 0;
		this.cachedLength += other.cachedLength;
	}

	protected abstract createSplitSegmentAt(pos: number): BaseSegment | undefined;
}

/**
 * The special-cased property key that tracks the id of a {@link Marker}.
 *
 * @remarks In general, marker ids should be accessed using the inherent method
 * {@link Marker.getId}. Marker ids should not be updated after creation.
 * @legacy
 * @alpha
 */
export const reservedMarkerIdKey = "markerId";

/**
 * @internal
 */
export const reservedMarkerSimpleTypeKey = "markerSimpleType";

/**
 * @legacy
 * @alpha
 */
export interface IJSONMarkerSegment extends IJSONSegment {
	marker: IMarkerDef;
}

/**
 * Markers are a special kind of segment that do not hold any content.
 *
 * Markers with a reference type of {@link ReferenceType.Tile} support spatially
 * accelerated queries for finding the next marker to the left or right of it in
 * sub-linear time. This is useful, for example, in the case of jumping from the
 * start of a paragraph to the end, assuming a paragraph is bound by markers at
 * the start and end.
 *
 * @legacy
 * @alpha
 */
export class Marker extends BaseSegment implements ReferencePosition, ISegment {
	public static readonly type = "Marker";
	public static is(segment: ISegment): segment is Marker {
		return segment.type === Marker.type;
	}
	public readonly type = Marker.type;

	public static make(refType: ReferenceType, props?: PropertySet): Marker {
		return new Marker(refType, props);
	}

	constructor(
		public refType: ReferenceType,
		props?: PropertySet,
	) {
		super(props);
		this.cachedLength = 1;
	}

	toJSONObject(): IJSONMarkerSegment {
		const obj: IJSONMarkerSegment = { marker: { refType: this.refType } };
		super.addSerializedProps(obj);
		return obj;
	}

	static fromJSONObject(spec: IJSONSegment): Marker | undefined {
		if (spec && typeof spec === "object" && "marker" in spec) {
			return Marker.make((spec.marker as Marker).refType, spec.props as PropertySet);
		}
		return undefined;
	}

	clone(): Marker {
		const b = Marker.make(this.refType, this.properties);
		this.cloneInto(b);
		return b;
	}

	getSegment(): Marker {
		return this;
	}

	getOffset(): number {
		return 0;
	}

	getProperties(): PropertySet | undefined {
		return this.properties;
	}

	getId(): string | undefined {
		return this.properties?.[reservedMarkerIdKey] as string;
	}

	toString(): string {
		return `M${this.getId()}`;
	}

	protected createSplitSegmentAt(pos: number): undefined {
		return undefined;
	}

	canAppend(segment: ISegment): boolean {
		return false;
	}

	append(): void {
		throw new Error("Can not append to marker");
	}
}

/**
 * @deprecated This functionality was not meant to be exported and will be removed in a future release
 * @legacy
 * @alpha
 */
export class CollaborationWindow {
	clientId = LocalClientId;
	collaborating = false;

	/**
	 * Lowest-numbered segment in window; no client can reference a state before this one
	 */
	minSeq = 0;
	/**
	 * Highest-numbered segment in window and current reference sequence number for this client.
	 */
	currentSeq = 0;

	/**
	 * Highest-numbered localSeq used for a pending segment.
	 * Semantically, `localSeq`s provide an ordering on in-flight merge-tree operations:
	 * for operations stamped with localSeqs `a` and `b`, `a < b` if and only if `a` was submitted before `b`.
	 *
	 * @remarks - This field is analogous to the `clientSequenceNumber` field on ops, but it's accessible to merge-tree
	 * at op submission time rather than only at ack time. This enables more natural state tracking for in-flight ops.
	 *
	 * It's useful to stamp ops with such an incrementing counter because it enables reasoning about which segments existed from
	 * the perspective of the local client at a given point in 'un-acked' time, which is necessary to support the reconnect flow.
	 *
	 * For example, imagine a client with initial state "123456" submits some ops to create the text "123456ABC".
	 * If they insert the "C" first, then "B", then "A", their local segment state might look like this:
	 * ```js
	 * [
	 *     { seq: 0, text: "1234" },
	 *     { seq: 5, text: "56" },
	 *     { localSeq: 3, seq: UnassignedSequenceNumber, text: "A" },
	 *     { localSeq: 2, seq: UnassignedSequenceNumber, text: "B" },
	 *     { localSeq: 1, seq: UnassignedSequenceNumber, text: "C" },
	 * ]
	 * ```
	 * (note that {@link ISegment.localSeq} tracks the localSeq at which a segment was inserted)
	 *
	 * Suppose the client then disconnects and reconnects before any of its insertions are acked. The reconnect flow will necessitate
	 * that the client regenerates and resubmits ops based on its current segment state as well as the original op that was sent.
	 *
	 * It will generate the ops
	 * 1. \{ pos: 6, text: "C" \}
	 * 2. \{ pos: 6, text: "B" \}
	 * 3. \{ pos: 6, text: "A" \}
	 *
	 * since when submitting the first op, remote clients don't know that this client is about to submit the "A" and "B".
	 *
	 * On the other hand, imagine if the client had originally submitted the ops in the order "A", "B", "C"
	 * such that the segments' local state was instead:
	 *
	 * ```js
	 * [
	 *     { seq: 0, text: "1234" },
	 *     { seq: 5, text: "56" },
	 *     { localSeq: 1, seq: UnassignedSequenceNumber, text: "A" },
	 *     { localSeq: 2, seq: UnassignedSequenceNumber, text: "B" },
	 *     { localSeq: 3, seq: UnassignedSequenceNumber, text: "C" },
	 * ]
	 * ```
	 *
	 * The resubmitted ops should instead be:
	 * 1. \{ pos: 6, text: "A" \}
	 * 2. \{ pos: 7, text: "B" \}
	 * 3. \{ pos: 8, text: "C" \}
	 *
	 * since remote clients will have seen the "A" when processing the "B" as well as both the "A" and "B" when processing the "C".
	 * As can be seen, the list of resubmitted ops is different in the two cases despite the merge-tree's segment state only differing
	 * in `localSeq`.
	 *
	 * This example is a bit simplified from the general scenario: since no remote clients modified the merge-tree while the client
	 * was disconnected, the resubmitted ops end up matching the original ops exactly.
	 * However, this is not generally true: the production reconnect code takes into account visibility of segments based on both acked
	 * and local information as appropriate.
	 * Nonetheless, this simple scenario is enough to understand why it's useful to be able to determine if a segment should be visible
	 * from a given (seq, localSeq) perspective.
	 */
	localSeq = 0;

	loadFrom(a: CollaborationWindow): void {
		this.clientId = a.clientId;
		this.collaborating = a.collaborating;
		this.minSeq = a.minSeq;
		this.currentSeq = a.currentSeq;
	}
}

/**
 * Compares two numbers.
 */
export const compareNumbers = (a: number, b: number): number => a - b;

/**
 * Compares two strings.
 */
export const compareStrings = (a: string, b: string): number => a.localeCompare(b);

/**
 * Get a human-readable string for a given {@link Marker}.
 *
 * @remarks This function is intended for debugging only. The exact format of
 * this string should not be relied upon between versions.
 * @internal
 */
export function debugMarkerToString(marker: Marker): string {
	let bbuf = "";
	if (refTypeIncludesFlag(marker, ReferenceType.Tile)) {
		bbuf += "Tile";
	}
	let lbuf = "";
	const id = marker.getId();
	if (id) {
		bbuf += ` (${id}) `;
	}
	const tileLabels = refGetTileLabels(marker);
	if (tileLabels) {
		lbuf += "tile -- ";
		for (let i = 0, len = tileLabels.length; i < len; i++) {
			const tileLabel = tileLabels[i];
			if (i > 0) {
				lbuf += "; ";
			}
			lbuf += tileLabel;
		}
	}

	let pbuf = "";
	if (marker.properties) {
		pbuf += JSON.stringify(marker.properties, (key, value) => {
			// Avoid circular reference when stringifying makers containing handles.
			// (Substitute a debug string instead.)
			// eslint-disable-next-line @typescript-eslint/no-unsafe-assignment, @typescript-eslint/no-unsafe-member-access
			const handle = !!value && value.IFluidHandle;

			// eslint-disable-next-line @typescript-eslint/no-unsafe-return, @typescript-eslint/no-unsafe-member-access
			return handle ? `#Handle(${handle.routeContext.path}/${handle.path})` : value;
		});
	}
	return `M ${bbuf}: ${lbuf} ${pbuf}`;
}<|MERGE_RESOLUTION|>--- conflicted
+++ resolved
@@ -685,11 +685,7 @@
 				const moveInfo: IMoveInfo | undefined = toMoveInfo(this);
 				assert(moveInfo !== undefined, 0x86e /* On obliterate ack, missing move info! */);
 				const obliterateInfo = segmentGroup.obliterateInfo;
-<<<<<<< HEAD
-				assert(obliterateInfo !== undefined, "must have obliterate info");
-=======
 				assert(obliterateInfo !== undefined, 0xa40 /* must have obliterate info */);
->>>>>>> fbda4c0a
 				this.localMovedSeq = obliterateInfo.localSeq = undefined;
 				const seqIdx = moveInfo.movedSeqs.indexOf(UnassignedSequenceNumber);
 				assert(seqIdx !== -1, 0x86f /* expected movedSeqs to contain unacked seq */);
