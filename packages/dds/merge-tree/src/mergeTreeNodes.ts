/*!
 * Copyright (c) Microsoft Corporation and contributors. All rights reserved.
 * Licensed under the MIT License.
 */

/* eslint-disable @typescript-eslint/no-non-null-assertion */

import { assert } from "@fluidframework/core-utils/internal";
import { AttributionKey } from "@fluidframework/runtime-definitions/internal";

import { IAttributionCollection } from "./attributionCollection.js";
import {
	LocalClientId,
	UnassignedSequenceNumber,
	UniversalSequenceNumber,
} from "./constants.js";
import { LocalReferenceCollection, type LocalReferencePosition } from "./localReference.js";
import { TrackingGroupCollection } from "./mergeTreeTracking.js";
import { IJSONSegment, IMarkerDef, ReferenceType } from "./ops.js";
import { computeHierarchicalOrdinal } from "./ordinal.js";
import type { PartialSequenceLengths } from "./partialLengths.js";
import { PropertySet, clone, createMap, type MapLike } from "./properties.js";
import {
	ReferencePosition,
	refGetTileLabels,
	refTypeIncludesFlag,
} from "./referencePositions.js";
// eslint-disable-next-line import/no-deprecated
import { SegmentGroupCollection } from "./segmentGroupCollection.js";
// eslint-disable-next-line import/no-deprecated
import { PropertiesManager } from "./segmentPropertiesManager.js";

/**
 * Common properties for a node in a merge tree.
 * @legacy
 * @alpha
 */
export interface IMergeNodeCommon {
	/**
	 * The index of this node in its parent's list of children.
	 */
	index: number;
	/**
	 * A string that can be used for comparing the location of this node to other `MergeNode`s in the same tree.
	 * `a.ordinal < b.ordinal` if and only if `a` comes before `b` in a pre-order traversal of the tree.
	 */
	ordinal: string;
	isLeaf(): this is ISegment;
}

<<<<<<< HEAD
/**
 * This interface exposes internal things to dds that leverage merge tree,
 * like sequence and matrix.
 *
 * We use tiered interface to control visibility of segment properties.
 * This sits between ISegment and ISegmentLeaf. It should only expose
 * things tagged internal.
 *
 * @internal
 */
export type ISegmentInternal = ISegment & {
	localRefs?: LocalReferenceCollection;
};

/**
=======
/**
 * This interface exposes internal things to dds that leverage merge tree,
 * like sequence and matrix.
 *
 * We use tiered interface to control visibility of segment properties.
 * This sits between ISegment and ISegmentLeaf. It should only expose
 * things tagged internal.
 *
 * @internal
 */
export type ISegmentInternal = ISegment & {
	localRefs?: LocalReferenceCollection;
};

/**
>>>>>>> 27353c95
 * We use tiered interface to control visibility of segment properties.
 * This is the lowest interface and is not exported, it site below ISegment and ISegmentInternal.
 * It should only expose unexported things.
 *
 * someday we may split tree leaves from segments, but for now they are the same
 * this is just a convenience type that makes it clear that we need something that is both a segment and a leaf node
 */
export type ISegmentLeaf = ISegmentInternal & {
	parent?: MergeBlock;
	// eslint-disable-next-line import/no-deprecated
	segmentGroups?: SegmentGroupCollection;
	// eslint-disable-next-line import/no-deprecated
	propertyManager?: PropertiesManager;
<<<<<<< HEAD
=======

>>>>>>> 27353c95
	/**
	 * If a segment is inserted into an obliterated range,
	 * but the newest obliteration of that range was by the inserting client,
	 * then the segment is not obliterated because it is aware of the latest obliteration.
	 */
	prevObliterateByInserter?: ObliterateInfo;
};
export type IMergeNode = MergeBlock | ISegmentLeaf;

/**
 * Contains removal information associated to an {@link ISegment}.
 * @legacy
 * @alpha
 */
export interface IRemovalInfo {
	/**
	 * Local seq at which this segment was removed, if the removal is yet-to-be acked.
	 */
	localRemovedSeq?: number;
	/**
	 * Seq at which this segment was removed.
	 */
	removedSeq: number;
	/**
	 * List of client IDs that have removed this segment.
	 * The client that actually removed the segment (i.e. whose removal op was sequenced first) is stored as the first
	 * client in this list. Other clients in the list have all issued concurrent ops to remove the segment.
	 * @remarks When this list has length \> 1, this is referred to as the "overlapping remove" case.
	 */
	removedClientIds: number[];
}

/**
 * Returns the removal information for a segment.
 *
 * @internal
 */
export function toRemovalInfo(
	maybe: Partial<IRemovalInfo> | undefined,
): IRemovalInfo | undefined {
	if (maybe?.removedClientIds !== undefined && maybe?.removedSeq !== undefined) {
		return maybe as IRemovalInfo;
	}
	assert(
		maybe?.removedClientIds === undefined && maybe?.removedSeq === undefined,
		0x2bf /* "both removedClientIds and removedSeq should be set or not set" */,
	);
}

/**
 * Tracks information about when and where this segment was moved to.
 *
 * Note that merge-tree does not currently support moving and only supports
 * obliterate. The fields below include "move" in their names to avoid renaming
 * in the future, when moves _are_ supported.
 * @legacy
 * @alpha
 */
export interface IMoveInfo {
	/**
	 * Local seq at which this segment was moved if the move is yet-to-be
	 * acked.
	 */
	localMovedSeq?: number;

	/**
	 * The first seq at which this segment was moved.
	 */
	movedSeq: number;

	/**
	 * All seqs at which this segment was moved. In the case of overlapping,
	 * concurrent moves this array will contain multiple seqs.
	 *
	 * The seq at  `movedSeqs[i]` corresponds to the client id at `movedClientIds[i]`.
	 *
	 * The first element corresponds to the seq of the first move
	 */
	movedSeqs: number[];

	/**
	 * A reference to the inserted destination segment corresponding to this
	 * segment's move.
	 *
	 * If undefined, the move was an obliterate.
	 *
	 * Currently this field is unused, as we only support obliterate operations
	 */
	moveDst?: ReferencePosition;

	/**
	 * List of client IDs that have moved this segment.
	 *
	 * The client that actually moved the segment (i.e. whose move op was sequenced
	 * first) is stored as the first client in this list. Other clients in the
	 * list have all issued concurrent ops to move the segment.
	 */
	movedClientIds: number[];

	/**
	 * If this segment was inserted into a concurrently moved range and
	 * the move op was sequenced before the insertion op. In this case,
	 * the segment is visible only to the inserting client
	 *
	 * `wasMovedOnInsert` only applies for acked obliterates. That is, if
	 * a segment inserted by a remote client is moved on insertion by a local
	 * and unacked obliterate, we do not consider it as having been moved
	 * on insert
	 *
	 * If a segment is moved on insertion, its length is only ever visible to
	 * the client that inserted the segment. This is relevant in partial length
	 * calculations
	 */
	wasMovedOnInsert: boolean;
}

export function toMoveInfo(maybe: Partial<IMoveInfo> | undefined): IMoveInfo | undefined {
	if (maybe?.movedClientIds !== undefined && maybe?.movedSeq !== undefined) {
		return maybe as IMoveInfo;
	}
	assert(
		maybe?.movedClientIds === undefined &&
			maybe?.movedSeq === undefined &&
			maybe?.movedSeqs === undefined &&
			maybe?.wasMovedOnInsert === undefined,
		0x86d /* movedClientIds, movedSeq, wasMovedOnInsert, and movedSeqs should all be either set or not set */,
	);
}

/**
 * A segment representing a portion of the merge tree.
 * Segments are leaf nodes of the merge tree and contain data.
 * @legacy
 * @alpha
 */
export interface ISegment extends IMergeNodeCommon, Partial<IRemovalInfo>, Partial<IMoveInfo> {
	readonly type: string;

	readonly trackingCollection: TrackingGroupCollection;
	/**
	 * Whether or not this segment is a special segment denoting the start or
	 * end of the tree
	 *
	 * Endpoint segments are imaginary segments positioned immediately before or
	 * after the tree. These segments cannot be referenced by regular operations
	 * and exist primarily as a bucket for local references to slide onto during
	 * deletion of regular segments.
	 */
	readonly endpointType?: "start" | "end";

	/**
	 * The length of the contents of the node.
	 */
	cachedLength: number;
	/**
	 * Stores attribution keys associated with offsets of this segment.
	 * This data is only persisted if MergeTree's `attributions.track` flag is set to true.
	 * Pending segments (i.e. ones that only exist locally and haven't been acked by the server) also have
	 * `attribution === undefined` until ack.
	 *
	 * Keys can be used opaquely with an IAttributor or a container runtime that provides attribution.
	 * @remarks There are plans to make the shape of the data stored extensible in a couple ways:
	 *
	 * 1. Injection of custom attribution information associated with the segment (ex: copy-paste of
	 * content but keeping the old attribution information).
	 *
	 * 2. Storage of multiple "channels" of information (ex: track property changes separately from insertion,
	 * or only attribute certain property modifications, etc.)
	 */
	attribution?: IAttributionCollection<AttributionKey>;

	/**
	 * Local seq at which this segment was inserted.
	 * This is defined if and only if the insertion of the segment is pending ack, i.e. `seq` is UnassignedSequenceNumber.
	 * Once the segment is acked, this field is cleared.
	 *
	 * See {@link CollaborationWindow.localSeq} for more information on the semantics of localSeq.
	 */
	localSeq?: number;
	/**
	 * Local seq at which this segment was removed. If this is defined, `removedSeq` will initially be set to
	 * UnassignedSequenceNumber. However, if another client concurrently removes the same segment, `removedSeq`
	 * will be updated to the seq at which that client removed this segment.
	 *
	 * Like {@link ISegment.localSeq}, this field is cleared once the local removal of the segment is acked.
	 * See {@link CollaborationWindow.localSeq} for more information on the semantics of localSeq.
	 */
	localRemovedSeq?: number;
	/**
	 * Seq at which this segment was inserted.
	 * If undefined, it is assumed the segment was inserted prior to the collab window's minimum sequence number.
	 */
	seq?: number;
	/**
	 * Short clientId for the client that inserted this segment.
	 */
	clientId: number;
	/**
	 * Local references added to this segment.
	 */
	localRefs?: LocalReferenceCollection;
	/**
	 * Properties that have been added to this segment via annotation.
	 */
	properties?: PropertySet;

	clone(): ISegment;
	canAppend(segment: ISegment): boolean;
	append(segment: ISegment): void;
	splitAt(pos: number): ISegment | undefined;
	// Changing this to something other than any would break consumers.
	// eslint-disable-next-line @typescript-eslint/no-explicit-any
	toJSONObject(): any;
}

/**
 * @internal
 */
export interface IMarkerModifiedAction {
	// eslint-disable-next-line @typescript-eslint/prefer-function-type
	(marker: Marker): void;
}

/**
 * @legacy
 * @alpha
 */
export interface ISegmentAction<TClientData> {
	// eslint-disable-next-line @typescript-eslint/prefer-function-type
	(
		segment: ISegment,
		pos: number,
		refSeq: number,
		clientId: number,
		start: number,
		end: number,
		accum: TClientData,
	): boolean;
}
/**
 * @internal
 */
export interface ISegmentChanges {
	next?: ISegment;
	replaceCurrent?: ISegment;
}
/**
 * @internal
 */
export interface BlockAction<TClientData> {
	// eslint-disable-next-line @typescript-eslint/prefer-function-type
	(
		block: MergeBlock,
		pos: number,
		refSeq: number,
		clientId: number,
		start: number | undefined,
		end: number | undefined,
		accum: TClientData,
	): boolean;
}

/**
 * @internal
 */
export interface NodeAction<TClientData> {
	// eslint-disable-next-line @typescript-eslint/prefer-function-type
	(
		node: IMergeNode,
		pos: number,
		refSeq: number,
		clientId: number,
		start: number | undefined,
		end: number | undefined,
		clientData: TClientData,
	): boolean;
}

/**
 * @internal
 */
export interface InsertContext {
	candidateSegment?: ISegment;
	leaf: (segment: ISegment | undefined, pos: number, ic: InsertContext) => ISegmentChanges;
	continuePredicate?: (continueFromBlock: MergeBlock) => boolean;
}

/**
 * @internal
 */
export interface SegmentActions<TClientData> {
	leaf?: ISegmentAction<TClientData>;
	shift?: NodeAction<TClientData>;
	contains?: NodeAction<TClientData>;
	pre?: BlockAction<TClientData>;
	post?: BlockAction<TClientData>;
}

/**
<<<<<<< HEAD
 * @internal
=======
 * @deprecated This functionality was not meant to be exported and will be removed in a future release
 * @legacy
 * @alpha
 * @privateRemarks After deprecation period this interface should be made internal
>>>>>>> 27353c95
 */
export interface ObliterateInfo {
	start: LocalReferencePosition;
	end: LocalReferencePosition;
	refSeq: number;
	clientId: number;
	seq: number;
	localSeq: number | undefined;
	segmentGroup: SegmentGroup | undefined;
}

/**
 * @internal
 */
export interface SegmentGroup {
	segments: ISegmentInternal[];
	previousProps?: PropertySet[];
	localSeq?: number;
	refSeq: number;
	obliterateInfo?: ObliterateInfo;
}

/**
 * Note that the actual branching factor of the MergeTree is `MaxNodesInBlock - 1`.  This is because
 * the MergeTree always inserts first, then checks for overflow and splits if the child count equals
 * `MaxNodesInBlock`.  (i.e., `MaxNodesInBlock` contains 1 extra slot for temporary storage to
 * facilitate splits.)
 * @internal
 */
export const MaxNodesInBlock = 8;
/**
 * @internal
 */
export class MergeBlock implements IMergeNodeCommon {
	public children: IMergeNode[];
	public needsScour?: boolean;
	public parent?: MergeBlock;
	public index: number = 0;
	public ordinal: string = "";
	public cachedLength: number | undefined = 0;

	/**
	 * Maps each tile label in this block to the rightmost (i.e. furthest) marker associated with that tile label.
	 * When combined with the tree structure of MergeBlocks, this allows accelerated queries for nearest tile
	 * with a certain label before a given position
	 */
	public rightmostTiles: Readonly<MapLike<Marker>>;
	/**
	 * Maps each tile label in this block to the leftmost (i.e. nearest) marker associated with that tile label.
	 * When combined with the tree structure of MergeBlocks, this allows accelerated queries for nearest tile
	 * with a certain label before a given position
	 */
	public leftmostTiles: Readonly<MapLike<Marker>>;

	isLeaf(): this is ISegment {
		return false;
	}

	/**
	 * Supports querying the total length of all descendants of this IMergeBlock from the perspective of any
	 * (clientId, seq) within the collab window.
	 *
	 * @remarks This is only optional for implementation reasons (internal nodes can be created/moved without
	 * immediately initializing the partial lengths). Aside from mid-update on tree operations, these lengths
	 * objects are always defined.
	 */
	partialLengths?: PartialSequenceLengths;

	public constructor(public childCount: number) {
		// Suppression needed due to the way the merge tree children are initalized - we
		// allocate 8 children blocks, but any unused blocks are not counted in the childCount.
		// Using Array.from leads to unused children being undefined, which are counted in childCount.
		// eslint-disable-next-line unicorn/no-new-array
		this.children = new Array<IMergeNode>(MaxNodesInBlock);
		this.rightmostTiles = createMap<Marker>();
		this.leftmostTiles = createMap<Marker>();
	}

	public setOrdinal(child: IMergeNode, index: number): void {
		const childCount = this.childCount;
		assert(
			childCount >= 1 && childCount <= MaxNodesInBlock,
			0x040 /* "Child count is not within [1,8] range!" */,
		);
		child.ordinal = computeHierarchicalOrdinal(
			MaxNodesInBlock,
			childCount,
			this.ordinal,
			index === 0 ? undefined : this.children[index - 1]?.ordinal,
		);
	}

	public assignChild(child: IMergeNode, index: number, updateOrdinal = true): void {
		child.parent = this;
		child.index = index;
		if (updateOrdinal) {
			this.setOrdinal(child, index);
		}
		this.children[index] = child;
	}
}

export function seqLTE(seq: number, minOrRefSeq: number): boolean {
	return seq !== UnassignedSequenceNumber && seq <= minOrRefSeq;
}

/**
 * @legacy
 * @alpha
 */
export abstract class BaseSegment implements ISegment {
	public clientId: number = LocalClientId;
	public seq: number = UniversalSequenceNumber;
	public removedSeq?: number;
	public removedClientIds?: number[];
	public movedSeq?: number;
	public movedSeqs?: number[];
	public movedClientIds?: number[];
	public wasMovedOnInsert?: boolean | undefined;
	public index: number = 0;
	public ordinal: string = "";
	public cachedLength: number = 0;

	public readonly trackingCollection: TrackingGroupCollection = new TrackingGroupCollection(
		this,
	);
	/***/
	public attribution?: IAttributionCollection<AttributionKey>;

	public properties?: PropertySet;
	public localRefs?: LocalReferenceCollection;
	public abstract readonly type: string;
	public localSeq?: number;
	public localRemovedSeq?: number;
	public localMovedSeq?: number;

	public constructor(properties?: PropertySet) {
		if (properties !== undefined) {
			this.properties = clone(properties);
		}
	}

	public hasProperty(key: string): boolean {
		return !!this.properties && this.properties[key] !== undefined;
	}

	public isLeaf(): this is ISegment {
		return true;
	}

	protected cloneInto(b: ISegment): void {
		b.clientId = this.clientId;
		// TODO: deep clone properties
		b.properties = clone(this.properties);
		b.removedClientIds = this.removedClientIds?.slice();
		// TODO: copy removed client overlap and branch removal info
		b.removedSeq = this.removedSeq;
		b.movedClientIds = this.movedClientIds?.slice();
		b.movedSeq = this.movedSeq;
		b.movedSeqs = this.movedSeqs;
		b.wasMovedOnInsert = this.wasMovedOnInsert;
		b.seq = this.seq;
		b.attribution = this.attribution?.clone();
	}

	public canAppend(segment: ISegment): boolean {
		return false;
	}

	protected addSerializedProps(jseg: IJSONSegment): void {
		if (this.properties) {
			jseg.props = { ...this.properties };
		}
	}
	// This has to return any type because the return type is different for different segment types.
	// TODO: If possible, change the return type to match what should be returned for each segment type.
	// eslint-disable-next-line @typescript-eslint/no-explicit-any
	public abstract toJSONObject(): any;

	public splitAt(pos: number): ISegment | undefined {
		if (pos <= 0) {
			return undefined;
		}

		const leafSegment: ISegmentLeaf | undefined = this.createSplitSegmentAt(pos);

		if (!leafSegment) {
			return undefined;
		}

		// eslint-disable-next-line @typescript-eslint/no-this-alias, unicorn/no-this-assignment
		const thisAsMergeSegment: ISegmentLeaf = this;
		leafSegment.parent = thisAsMergeSegment.parent;

		// Give the leaf a temporary yet valid ordinal.
		// when this segment is put in the tree, it will get its real ordinal,
		// but this ordinal meets all the necessary invariants for now.
		// Ordinals exist purely for lexicographical sort order and use a small set of valid bytes for each string character.
		// The extra handling fromCodePoint has for things like surrogate pairs is therefore unnecessary.
		// eslint-disable-next-line unicorn/prefer-code-point
		leafSegment.ordinal = this.ordinal + String.fromCharCode(0);

		leafSegment.removedClientIds = this.removedClientIds?.slice();
		leafSegment.removedSeq = this.removedSeq;
		leafSegment.localRemovedSeq = this.localRemovedSeq;
		leafSegment.seq = this.seq;
		leafSegment.localSeq = this.localSeq;
		leafSegment.clientId = this.clientId;
		leafSegment.movedClientIds = this.movedClientIds?.slice();
		leafSegment.movedSeq = this.movedSeq;
		leafSegment.movedSeqs = this.movedSeqs?.slice();
		leafSegment.localMovedSeq = this.localMovedSeq;
		leafSegment.wasMovedOnInsert = this.wasMovedOnInsert;

		this.trackingCollection.copyTo(leafSegment);
		if (this.attribution) {
			leafSegment.attribution = this.attribution.splitAt(pos);
		}

		return leafSegment;
	}

	public abstract clone(): ISegment;

	public append(other: ISegment): void {
		// Note: Must call 'appendLocalRefs' before modifying this segment's length as
		//       'this.cachedLength' is used to adjust the offsets of the local refs.
		LocalReferenceCollection.append(this, other);
		if (this.attribution) {
			assert(
				other.attribution !== undefined,
				0x4bd /* attribution should be set on appendee */,
			);
			this.attribution.append(other.attribution);
		} else {
			assert(
				other.attribution === undefined,
				0x4be /* attribution should not be set on appendee */,
			);
		}

		this.cachedLength ??= 0;
		this.cachedLength += other.cachedLength;
	}

	protected abstract createSplitSegmentAt(pos: number): BaseSegment | undefined;
}

/**
 * The special-cased property key that tracks the id of a {@link Marker}.
 *
 * @remarks In general, marker ids should be accessed using the inherent method
 * {@link Marker.getId}. Marker ids should not be updated after creation.
 * @legacy
 * @alpha
 */
export const reservedMarkerIdKey = "markerId";

/**
 * @internal
 */
export const reservedMarkerSimpleTypeKey = "markerSimpleType";

/**
 * @legacy
 * @alpha
 */
export interface IJSONMarkerSegment extends IJSONSegment {
	marker: IMarkerDef;
}

/**
 * Markers are a special kind of segment that do not hold any content.
 *
 * Markers with a reference type of {@link ReferenceType.Tile} support spatially
 * accelerated queries for finding the next marker to the left or right of it in
 * sub-linear time. This is useful, for example, in the case of jumping from the
 * start of a paragraph to the end, assuming a paragraph is bound by markers at
 * the start and end.
 *
 * @legacy
 * @alpha
 */
export class Marker extends BaseSegment implements ReferencePosition, ISegment {
	public static readonly type = "Marker";
	public static is(segment: ISegment): segment is Marker {
		return segment.type === Marker.type;
	}
	public readonly type = Marker.type;

	public static make(refType: ReferenceType, props?: PropertySet): Marker {
		return new Marker(refType, props);
	}

	constructor(
		public refType: ReferenceType,
		props?: PropertySet,
	) {
		super(props);
		this.cachedLength = 1;
	}

	toJSONObject(): IJSONMarkerSegment {
		const obj: IJSONMarkerSegment = { marker: { refType: this.refType } };
		super.addSerializedProps(obj);
		return obj;
	}

	static fromJSONObject(spec: IJSONSegment): Marker | undefined {
		if (spec && typeof spec === "object" && "marker" in spec) {
			return Marker.make((spec.marker as Marker).refType, spec.props as PropertySet);
		}
		return undefined;
	}

	clone(): Marker {
		const b = Marker.make(this.refType, this.properties);
		this.cloneInto(b);
		return b;
	}

	getSegment(): Marker {
		return this;
	}

	getOffset(): number {
		return 0;
	}

	getProperties(): PropertySet | undefined {
		return this.properties;
	}

	getId(): string | undefined {
		return this.properties?.[reservedMarkerIdKey] as string;
	}

	toString(): string {
		return `M${this.getId()}`;
	}

	protected createSplitSegmentAt(pos: number): undefined {
		return undefined;
	}

	canAppend(segment: ISegment): boolean {
		return false;
	}

	append(): void {
		throw new Error("Can not append to marker");
	}
}

/**
 * @deprecated This functionality was not meant to be exported and will be removed in a future release
 * @legacy
 * @alpha
 */
export class CollaborationWindow {
	clientId = LocalClientId;
	collaborating = false;

	/**
	 * Lowest-numbered segment in window; no client can reference a state before this one
	 */
	minSeq = 0;
	/**
	 * Highest-numbered segment in window and current reference sequence number for this client.
	 */
	currentSeq = 0;

	/**
	 * Highest-numbered localSeq used for a pending segment.
	 * Semantically, `localSeq`s provide an ordering on in-flight merge-tree operations:
	 * for operations stamped with localSeqs `a` and `b`, `a < b` if and only if `a` was submitted before `b`.
	 *
	 * @remarks - This field is analogous to the `clientSequenceNumber` field on ops, but it's accessible to merge-tree
	 * at op submission time rather than only at ack time. This enables more natural state tracking for in-flight ops.
	 *
	 * It's useful to stamp ops with such an incrementing counter because it enables reasoning about which segments existed from
	 * the perspective of the local client at a given point in 'un-acked' time, which is necessary to support the reconnect flow.
	 *
	 * For example, imagine a client with initial state "123456" submits some ops to create the text "123456ABC".
	 * If they insert the "C" first, then "B", then "A", their local segment state might look like this:
	 * ```js
	 * [
	 *     { seq: 0, text: "1234" },
	 *     { seq: 5, text: "56" },
	 *     { localSeq: 3, seq: UnassignedSequenceNumber, text: "A" },
	 *     { localSeq: 2, seq: UnassignedSequenceNumber, text: "B" },
	 *     { localSeq: 1, seq: UnassignedSequenceNumber, text: "C" },
	 * ]
	 * ```
	 * (note that {@link ISegment.localSeq} tracks the localSeq at which a segment was inserted)
	 *
	 * Suppose the client then disconnects and reconnects before any of its insertions are acked. The reconnect flow will necessitate
	 * that the client regenerates and resubmits ops based on its current segment state as well as the original op that was sent.
	 *
	 * It will generate the ops
	 * 1. \{ pos: 6, text: "C" \}
	 * 2. \{ pos: 6, text: "B" \}
	 * 3. \{ pos: 6, text: "A" \}
	 *
	 * since when submitting the first op, remote clients don't know that this client is about to submit the "A" and "B".
	 *
	 * On the other hand, imagine if the client had originally submitted the ops in the order "A", "B", "C"
	 * such that the segments' local state was instead:
	 *
	 * ```js
	 * [
	 *     { seq: 0, text: "1234" },
	 *     { seq: 5, text: "56" },
	 *     { localSeq: 1, seq: UnassignedSequenceNumber, text: "A" },
	 *     { localSeq: 2, seq: UnassignedSequenceNumber, text: "B" },
	 *     { localSeq: 3, seq: UnassignedSequenceNumber, text: "C" },
	 * ]
	 * ```
	 *
	 * The resubmitted ops should instead be:
	 * 1. \{ pos: 6, text: "A" \}
	 * 2. \{ pos: 7, text: "B" \}
	 * 3. \{ pos: 8, text: "C" \}
	 *
	 * since remote clients will have seen the "A" when processing the "B" as well as both the "A" and "B" when processing the "C".
	 * As can be seen, the list of resubmitted ops is different in the two cases despite the merge-tree's segment state only differing
	 * in `localSeq`.
	 *
	 * This example is a bit simplified from the general scenario: since no remote clients modified the merge-tree while the client
	 * was disconnected, the resubmitted ops end up matching the original ops exactly.
	 * However, this is not generally true: the production reconnect code takes into account visibility of segments based on both acked
	 * and local information as appropriate.
	 * Nonetheless, this simple scenario is enough to understand why it's useful to be able to determine if a segment should be visible
	 * from a given (seq, localSeq) perspective.
	 */
	localSeq = 0;

	loadFrom(a: CollaborationWindow): void {
		this.clientId = a.clientId;
		this.collaborating = a.collaborating;
		this.minSeq = a.minSeq;
		this.currentSeq = a.currentSeq;
	}
}

/**
 * Compares two numbers.
 */
export const compareNumbers = (a: number, b: number): number => a - b;

/**
 * Compares two strings.
 */
export const compareStrings = (a: string, b: string): number => a.localeCompare(b);

/**
 * Get a human-readable string for a given {@link Marker}.
 *
 * @remarks This function is intended for debugging only. The exact format of
 * this string should not be relied upon between versions.
 * @internal
 */
export function debugMarkerToString(marker: Marker): string {
	let bbuf = "";
	if (refTypeIncludesFlag(marker, ReferenceType.Tile)) {
		bbuf += "Tile";
	}
	let lbuf = "";
	const id = marker.getId();
	if (id) {
		bbuf += ` (${id}) `;
	}
	const tileLabels = refGetTileLabels(marker);
	if (tileLabels) {
		lbuf += "tile -- ";
		for (let i = 0, len = tileLabels.length; i < len; i++) {
			const tileLabel = tileLabels[i];
			if (i > 0) {
				lbuf += "; ";
			}
			lbuf += tileLabel;
		}
	}

	let pbuf = "";
	if (marker.properties) {
		pbuf += JSON.stringify(marker.properties, (key, value) => {
			// Avoid circular reference when stringifying makers containing handles.
			// (Substitute a debug string instead.)
			// eslint-disable-next-line @typescript-eslint/no-unsafe-assignment, @typescript-eslint/no-unsafe-member-access
			const handle = !!value && value.IFluidHandle;

			// eslint-disable-next-line @typescript-eslint/no-unsafe-return, @typescript-eslint/no-unsafe-member-access
			return handle ? `#Handle(${handle.routeContext.path}/${handle.path})` : value;
		});
	}
	return `M ${bbuf}: ${lbuf} ${pbuf}`;
}<|MERGE_RESOLUTION|>--- conflicted
+++ resolved
@@ -48,7 +48,6 @@
 	isLeaf(): this is ISegment;
 }
 
-<<<<<<< HEAD
 /**
  * This interface exposes internal things to dds that leverage merge tree,
  * like sequence and matrix.
@@ -64,23 +63,6 @@
 };
 
 /**
-=======
-/**
- * This interface exposes internal things to dds that leverage merge tree,
- * like sequence and matrix.
- *
- * We use tiered interface to control visibility of segment properties.
- * This sits between ISegment and ISegmentLeaf. It should only expose
- * things tagged internal.
- *
- * @internal
- */
-export type ISegmentInternal = ISegment & {
-	localRefs?: LocalReferenceCollection;
-};
-
-/**
->>>>>>> 27353c95
  * We use tiered interface to control visibility of segment properties.
  * This is the lowest interface and is not exported, it site below ISegment and ISegmentInternal.
  * It should only expose unexported things.
@@ -94,10 +76,6 @@
 	segmentGroups?: SegmentGroupCollection;
 	// eslint-disable-next-line import/no-deprecated
 	propertyManager?: PropertiesManager;
-<<<<<<< HEAD
-=======
-
->>>>>>> 27353c95
 	/**
 	 * If a segment is inserted into an obliterated range,
 	 * but the newest obliteration of that range was by the inserting client,
@@ -274,7 +252,6 @@
 	 * This is defined if and only if the insertion of the segment is pending ack, i.e. `seq` is UnassignedSequenceNumber.
 	 * Once the segment is acked, this field is cleared.
 	 *
-	 * See {@link CollaborationWindow.localSeq} for more information on the semantics of localSeq.
 	 */
 	localSeq?: number;
 	/**
@@ -283,7 +260,6 @@
 	 * will be updated to the seq at which that client removed this segment.
 	 *
 	 * Like {@link ISegment.localSeq}, this field is cleared once the local removal of the segment is acked.
-	 * See {@link CollaborationWindow.localSeq} for more information on the semantics of localSeq.
 	 */
 	localRemovedSeq?: number;
 	/**
@@ -295,10 +271,6 @@
 	 * Short clientId for the client that inserted this segment.
 	 */
 	clientId: number;
-	/**
-	 * Local references added to this segment.
-	 */
-	localRefs?: LocalReferenceCollection;
 	/**
 	 * Properties that have been added to this segment via annotation.
 	 */
@@ -397,14 +369,7 @@
 }
 
 /**
-<<<<<<< HEAD
- * @internal
-=======
- * @deprecated This functionality was not meant to be exported and will be removed in a future release
- * @legacy
- * @alpha
- * @privateRemarks After deprecation period this interface should be made internal
->>>>>>> 27353c95
+ * @internal
  */
 export interface ObliterateInfo {
 	start: LocalReferencePosition;
@@ -535,7 +500,6 @@
 	public attribution?: IAttributionCollection<AttributionKey>;
 
 	public properties?: PropertySet;
-	public localRefs?: LocalReferenceCollection;
 	public abstract readonly type: string;
 	public localSeq?: number;
 	public localRemovedSeq?: number;
@@ -760,9 +724,7 @@
 }
 
 /**
- * @deprecated This functionality was not meant to be exported and will be removed in a future release
- * @legacy
- * @alpha
+ * @internal
  */
 export class CollaborationWindow {
 	clientId = LocalClientId;
