/*!
 * Copyright (c) Microsoft Corporation and contributors. All rights reserved.
 * Licensed under the MIT License.
 */

/* eslint-disable @typescript-eslint/no-non-null-assertion */

/* eslint-disable @typescript-eslint/prefer-optional-chain */

import { assert } from "@fluidframework/common-utils";
import { AttributionKey } from "@fluidframework/runtime-definitions";
import { IAttributionCollection } from "./attributionCollection";
import { LocalClientId, UnassignedSequenceNumber, UniversalSequenceNumber } from "./constants";
import { LocalReferenceCollection } from "./localReference";
import { IMergeTreeDeltaOpArgs } from "./mergeTreeDeltaCallback";
import { TrackingGroupCollection } from "./mergeTreeTracking";
import { ICombiningOp, IJSONSegment, IMarkerDef, MergeTreeDeltaType, ReferenceType } from "./ops";
import { computeHierarchicalOrdinal } from "./ordinal";
import { PartialSequenceLengths } from "./partialLengths";
import { clone, createMap, MapLike, PropertySet } from "./properties";
import {
	refTypeIncludesFlag,
	RangeStackMap,
	ReferencePosition,
	refGetRangeLabels,
	refGetTileLabels,
} from "./referencePositions";
import { SegmentGroupCollection } from "./segmentGroupCollection";
import { PropertiesManager, PropertiesRollback } from "./segmentPropertiesManager";

<<<<<<< HEAD
=======
// TODO: this should reference a shared interface in @fluidframework/runtime-definitions so it's usable from
// here and @fluidframework/attributor
/**
 * @alpha
 * @remarks - This will eventually be exported by a different package. Its export will be removed.
 */
export interface AttributionKey {
	/**
	 * The type of attribution this key corresponds to.
	 *
	 * Keys currently all represent op-based attribution, so have the form `{ type: "op", key: sequenceNumber }`.
	 * Thus, they can be used with an `OpStreamAttributor` to recover timestamp/user information.
	 *
	 * @remarks - If we want to support different types of attribution, a reasonable extensibility point is to make
	 * AttributionKey a discriminated union on the 'type' field. This would empower
	 * consumers with the ability to implement different attribution policies.
	 */
	type: "op";

	seq: number;
}

>>>>>>> ad3ea055
/**
 * Common properties for a node in a merge tree.
 */
export interface IMergeNodeCommon {
	parent?: IMergeBlock;
	/**
	 * The length of the contents of the node.
	 */
	cachedLength: number;
	/**
	 * The index of this node in its parent's list of children.
	 */
	index: number;
	/**
	 * A string that can be used for comparing the location of this node to other `MergeNode`s in the same tree.
	 * `a.ordinal < b.ordinal` if and only if `a` comes before `b` in a pre-order traversal of the tree.
	 */
	ordinal: string;
	isLeaf(): this is ISegment;
}

export type IMergeNode = IMergeBlock | ISegment;

/**
 * Internal (i.e. non-leaf) node in a merge tree.
 */
export interface IMergeBlock extends IMergeNodeCommon {
	needsScour?: boolean;
	/**
	 * Number of direct children of this node
	 */
	childCount: number;
	/**
	 * Array of child nodes.
	 *
	 * @remarks To avoid reallocation, this is always initialized to have maximum length as deemed by
	 * the merge tree's branching factor. Use `childCount` to determine how many children this node actually has.
	 */
	children: IMergeNode[];
	/**
	 * Supports querying the total length of all descendants of this IMergeBlock from the perspective of any
	 * (clientId, seq) within the collab window.
	 *
	 * @remarks This is only optional for implementation reasons (internal nodes can be created/moved without
	 * immediately initializing the partial lengths). Aside from mid-update on tree operations, these lengths
	 * objects are always defined.
	 */
	partialLengths?: PartialSequenceLengths;
	hierBlock(): IHierBlock | undefined;
	assignChild(child: IMergeNode, index: number, updateOrdinal?: boolean): void;
	setOrdinal(child: IMergeNode, index: number): void;
}

export interface IHierBlock extends IMergeBlock {
	hierToString(indentCount: number): string;
	rightmostTiles: MapLike<ReferencePosition>;
	leftmostTiles: MapLike<ReferencePosition>;
	rangeStacks: RangeStackMap;
}

/**
 * Contains removal information associated to an {@link ISegment}.
 */
export interface IRemovalInfo {
	/**
	 * Local seq at which this segment was removed, if the removal is yet-to-be acked.
	 */
	localRemovedSeq?: number;
	/**
	 * Seq at which this segment was removed.
	 */
	removedSeq: number;
	/**
	 * List of client IDs that have removed this segment.
	 * The client that actually removed the segment (i.e. whose removal op was sequenced first) is stored as the first
	 * client in this list. Other clients in the list have all issued concurrent ops to remove the segment.
	 * @remarks When this list has length \> 1, this is referred to as the "overlapping remove" case.
	 */
	removedClientIds: number[];
}

export function toRemovalInfo(maybe: Partial<IRemovalInfo> | undefined): IRemovalInfo | undefined {
	if (maybe?.removedClientIds !== undefined && maybe?.removedSeq !== undefined) {
		return maybe as IRemovalInfo;
	}
	assert(
		maybe?.removedClientIds === undefined && maybe?.removedSeq === undefined,
		0x2bf /* "both removedClientIds and removedSeq should be set or not set" */,
	);
}

/**
 * A segment representing a portion of the merge tree.
 * Segments are leaf nodes of the merge tree and contain data.
 */
export interface ISegment extends IMergeNodeCommon, Partial<IRemovalInfo> {
	readonly type: string;
	readonly segmentGroups: SegmentGroupCollection;
	readonly trackingCollection: TrackingGroupCollection;

	/**
	 * Stores attribution keys associated with offsets of this segment.
	 * This data is only persisted if MergeTree's `attributions.track` flag is set to true.
	 * Pending segments (i.e. ones that only exist locally and haven't been acked by the server) also have
	 * `attribution === undefined` until ack.
	 *
	 * Keys can be used opaquely with an IAttributor or a container runtime that provides attribution.
	 *
	 * @alpha
	 *
	 * @remarks - There are plans to make the shape of the data stored extensible in a couple ways:
	 *
	 * 1. Injection of custom attribution information associated with the segment (ex: copy-paste of
	 * content but keeping the old attribution information).
	 * 2. Storage of multiple "channels" of information (ex: track property changes separately from insertion,
	 * or only attribute certain property modifications, etc.)
	 */
	attribution?: IAttributionCollection<AttributionKey>;

	/**
	 * Manages pending local state for properties on this segment.
	 */
	propertyManager?: PropertiesManager;
	/**
	 * Local seq at which this segment was inserted. If this is defined, `seq` will be UnassignedSequenceNumber.
	 * Once the segment is acked, this field is cleared.
	 */
	localSeq?: number;
	/**
	 * Local seq at which this segment was removed. If this is defined, `removedSeq` will initially be set to
	 * UnassignedSequenceNumber. However, if another client concurrently removes the same segment, `removedSeq`
	 * will be updated to the seq at which that client removed this segment.
	 *
	 * Like `localSeq`, this field is cleared once the local removal of the segment is acked.
	 */
	localRemovedSeq?: number;
	/**
	 * Seq at which this segment was inserted.
	 * If undefined, it is assumed the segment was inserted prior to the collab window's minimum sequence number.
	 */
	seq?: number;
	/**
	 * Short clientId for the client that inserted this segment.
	 */
	clientId: number;
	/**
	 * Local references added to this segment.
	 */
	localRefs?: LocalReferenceCollection;
	/**
	 * Properties that have been added to this segment via annotation.
	 */
	properties?: PropertySet;
	addProperties(
		newProps: PropertySet,
		op?: ICombiningOp,
		seq?: number,
		collabWindow?: CollaborationWindow,
		rollback?: PropertiesRollback,
	): PropertySet | undefined;
	clone(): ISegment;
	canAppend(segment: ISegment): boolean;
	append(segment: ISegment): void;
	splitAt(pos: number): ISegment | undefined;
	toJSONObject(): any;
	/**
	 * Acks the current segment against the segment group, op, and merge tree.
	 *
	 * @param segmentGroup - Pending segment group associated with this op.
	 * @param opArgs - Information about the op that was acked
	 * @returns - true if the op modifies the segment, otherwise false.
	 * The only current false case is overlapping remove, where a segment is removed
	 * by a previously sequenced operation before the current operation is acked.
	 * @throws - error if the segment state doesn't match segment group or op.
	 * E.g. if the segment group is not first in the pending queue, or
	 * an inserted segment does not have unassigned sequence number.
	 */
	ack(segmentGroup: SegmentGroup, opArgs: IMergeTreeDeltaOpArgs): boolean;
}

export interface IMarkerModifiedAction {
	// eslint-disable-next-line @typescript-eslint/prefer-function-type
	(marker: Marker): void;
}

export interface ISegmentAction<TClientData> {
	// eslint-disable-next-line @typescript-eslint/prefer-function-type
	(
		segment: ISegment,
		pos: number,
		refSeq: number,
		clientId: number,
		start: number,
		end: number,
		accum: TClientData,
	): boolean;
}

export interface ISegmentChanges {
	next?: ISegment;
	replaceCurrent?: ISegment;
}

export interface BlockAction<TClientData> {
	// eslint-disable-next-line @typescript-eslint/prefer-function-type
	(
		block: IMergeBlock,
		pos: number,
		refSeq: number,
		clientId: number,
		start: number | undefined,
		end: number | undefined,
		accum: TClientData,
	): boolean;
}

export interface NodeAction<TClientData> {
	// eslint-disable-next-line @typescript-eslint/prefer-function-type
	(
		node: IMergeNode,
		pos: number,
		refSeq: number,
		clientId: number,
		start: number | undefined,
		end: number | undefined,
		clientData: TClientData,
	): boolean;
}

export interface IncrementalSegmentAction<TContext> {
	(segment: ISegment, state: IncrementalMapState<TContext>);
}

export interface IncrementalBlockAction<TContext> {
	(state: IncrementalMapState<TContext>);
}

export interface BlockUpdateActions {
	child: (block: IMergeBlock, index: number) => void;
}

export interface InsertContext {
	candidateSegment?: ISegment;
	prepareEvents?: boolean;
	structureChange?: boolean;
	leaf: (segment: ISegment | undefined, pos: number, ic: InsertContext) => ISegmentChanges;
	continuePredicate?: (continueFromBlock: IMergeBlock) => boolean;
}

export interface SegmentActions<TClientData> {
	leaf?: ISegmentAction<TClientData>;
	shift?: NodeAction<TClientData>;
	contains?: NodeAction<TClientData>;
	pre?: BlockAction<TClientData>;
	post?: BlockAction<TClientData>;
}

export interface IncrementalSegmentActions<TContext> {
	leaf: IncrementalSegmentAction<TContext>;
	pre?: IncrementalBlockAction<TContext>;
	post?: IncrementalBlockAction<TContext>;
}

export interface SearchResult {
	text: string;
	pos: number;
}

export interface SegmentGroup {
	segments: ISegment[];
	previousProps?: PropertySet[];
	localSeq: number;
	refSeq: number;
}

export class MergeNode implements IMergeNodeCommon {
	index: number = 0;
	ordinal: string = "";
	parent?: IMergeBlock;
	cachedLength: number = 0;

	isLeaf() {
		return false;
	}
}
export function ordinalToArray(ord: string) {
	const a: number[] = [];
	if (ord) {
		for (let i = 0, len = ord.length; i < len; i++) {
			a.push(ord.charCodeAt(i));
		}
	}
	return a;
}

// Note that the actual branching factor of the MergeTree is `MaxNodesInBlock - 1`.  This is because
// the MergeTree always inserts first, then checks for overflow and splits if the child count equals
// `MaxNodesInBlock`.  (i.e., `MaxNodesInBlock` contains 1 extra slot for temporary storage to
// facilitate splits.)
export const MaxNodesInBlock = 8;

export class MergeBlock extends MergeNode implements IMergeBlock {
	public children: IMergeNode[];
	public constructor(public childCount: number) {
		super();
		this.children = new Array<IMergeNode>(MaxNodesInBlock);
	}

	public hierBlock(): IHierBlock | undefined {
		return undefined;
	}

	public setOrdinal(child: IMergeNode, index: number) {
		const childCount = this.childCount;
		assert(
			childCount >= 1 && childCount <= MaxNodesInBlock,
			0x040 /* "Child count is not within [1,8] range!" */,
		);
		child.ordinal = computeHierarchicalOrdinal(
			MaxNodesInBlock,
			childCount,
			this.ordinal,
			index === 0 ? undefined : this.children[index - 1]?.ordinal,
		);
	}

	public assignChild(child: IMergeNode, index: number, updateOrdinal = true) {
		child.parent = this;
		child.index = index;
		if (updateOrdinal) {
			this.setOrdinal(child, index);
		}
		this.children[index] = child;
	}
}

export abstract class BaseSegment extends MergeNode implements ISegment {
	public clientId: number = LocalClientId;
	public seq: number = UniversalSequenceNumber;
	public removedSeq?: number;
	public removedClientIds?: number[];
	public readonly segmentGroups: SegmentGroupCollection = new SegmentGroupCollection(this);
	public readonly trackingCollection: TrackingGroupCollection = new TrackingGroupCollection(this);
	/**
	 * @alpha
	 */
	public attribution?: IAttributionCollection<AttributionKey>;
	public propertyManager?: PropertiesManager;
	public properties?: PropertySet;
	public localRefs?: LocalReferenceCollection;
	public abstract readonly type: string;
	public localSeq?: number;
	public localRemovedSeq?: number;

	public addProperties(
		newProps: PropertySet,
		op?: ICombiningOp,
		seq?: number,
		collabWindow?: CollaborationWindow,
		rollback: PropertiesRollback = PropertiesRollback.None,
	) {
		if (!this.propertyManager) {
			this.propertyManager = new PropertiesManager();
		}
		if (!this.properties) {
			this.properties = createMap<any>();
		}
		return this.propertyManager.addProperties(
			this.properties,
			newProps,
			op,
			seq,
			collabWindow && collabWindow.collaborating,
			rollback,
		);
	}

	public hasProperty(key: string): boolean {
		return !!this.properties && this.properties[key] !== undefined;
	}

	public isLeaf() {
		return true;
	}

	protected cloneInto(b: ISegment) {
		b.clientId = this.clientId;
		// TODO: deep clone properties
		b.properties = clone(this.properties);
		b.removedClientIds = this.removedClientIds?.slice();
		// TODO: copy removed client overlap and branch removal info
		b.removedSeq = this.removedSeq;
		b.seq = this.seq;
		b.attribution = this.attribution?.clone();
	}

	public canAppend(segment: ISegment): boolean {
		return false;
	}

	protected addSerializedProps(jseg: IJSONSegment) {
		if (this.properties) {
			jseg.props = this.properties;
		}
	}

	public abstract toJSONObject(): any;

	public ack(segmentGroup: SegmentGroup, opArgs: IMergeTreeDeltaOpArgs): boolean {
		const currentSegmentGroup = this.segmentGroups.dequeue();
		assert(
			currentSegmentGroup === segmentGroup,
			0x043 /* "On ack, unexpected segmentGroup!" */,
		);
		switch (opArgs.op.type) {
			case MergeTreeDeltaType.ANNOTATE:
				assert(
					!!this.propertyManager,
					0x044 /* "On annotate ack, missing segment property manager!" */,
				);
				this.propertyManager.ackPendingProperties(opArgs.op);
				return true;

			case MergeTreeDeltaType.INSERT:
				assert(
					this.seq === UnassignedSequenceNumber,
					0x045 /* "On insert, seq number already assigned!" */,
				);
				this.seq = opArgs.sequencedMessage!.sequenceNumber;
				this.localSeq = undefined;
				return true;

			case MergeTreeDeltaType.REMOVE:
				const removalInfo: IRemovalInfo | undefined = toRemovalInfo(this);
				assert(
					removalInfo !== undefined,
					0x046 /* "On remove ack, missing removal info!" */,
				);
				this.localRemovedSeq = undefined;
				if (removalInfo.removedSeq === UnassignedSequenceNumber) {
					removalInfo.removedSeq = opArgs.sequencedMessage!.sequenceNumber;
					return true;
				}
				return false;

			default:
				throw new Error(`${opArgs.op.type} is in unrecognized operation type`);
		}
	}

	public splitAt(pos: number): ISegment | undefined {
		if (pos > 0) {
			const leafSegment = this.createSplitSegmentAt(pos);
			if (leafSegment) {
				this.copyPropertiesTo(leafSegment);
				leafSegment.parent = this.parent;

				// Give the leaf a temporary yet valid ordinal.
				// when this segment is put in the tree, it will get its real ordinal,
				// but this ordinal meets all the necessary invariants for now.
				leafSegment.ordinal = this.ordinal + String.fromCharCode(0);

				leafSegment.removedClientIds = this.removedClientIds?.slice();
				leafSegment.removedSeq = this.removedSeq;
				leafSegment.localRemovedSeq = this.localRemovedSeq;
				leafSegment.seq = this.seq;
				leafSegment.localSeq = this.localSeq;
				leafSegment.clientId = this.clientId;
				this.segmentGroups.copyTo(leafSegment);
				this.trackingCollection.copyTo(leafSegment);
				if (this.localRefs) {
					this.localRefs.split(pos, leafSegment);
				}
				if (this.attribution) {
					leafSegment.attribution = this.attribution.splitAt(pos);
				}
			}
			return leafSegment;
		}
	}

	private copyPropertiesTo(other: ISegment) {
		if (this.propertyManager) {
			if (this.properties) {
				other.propertyManager = new PropertiesManager();
				other.properties = this.propertyManager.copyTo(
					this.properties,
					other.properties,
					other.propertyManager,
				);
			}
		}
	}

	public abstract clone(): ISegment;

	public append(other: ISegment): void {
		// Note: Must call 'appendLocalRefs' before modifying this segment's length as
		//       'this.cachedLength' is used to adjust the offsets of the local refs.
		LocalReferenceCollection.append(this, other);
		if (this.attribution) {
			assert(
				other.attribution !== undefined,
				0x4bd /* attribution should be set on appendee */,
			);
			this.attribution.append(other.attribution);
		} else {
			assert(
				other.attribution === undefined,
				0x4be /* attribution should not be set on appendee */,
			);
		}

		this.cachedLength += other.cachedLength;
	}

	protected abstract createSplitSegmentAt(pos: number): BaseSegment | undefined;
}

export const reservedMarkerIdKey = "markerId";
export const reservedMarkerSimpleTypeKey = "markerSimpleType";

export interface IJSONMarkerSegment extends IJSONSegment {
	marker: IMarkerDef;
}

export class Marker extends BaseSegment implements ReferencePosition {
	public static readonly type = "Marker";
	public static is(segment: ISegment): segment is Marker {
		return segment.type === Marker.type;
	}
	public readonly type = Marker.type;

	public static make(refType: ReferenceType, props?: PropertySet) {
		const marker = new Marker(refType);
		if (props) {
			marker.addProperties(props);
		}
		return marker;
	}

	constructor(public refType: ReferenceType) {
		super();
		this.cachedLength = 1;
	}

	toJSONObject() {
		const obj: IJSONMarkerSegment = { marker: { refType: this.refType } };
		super.addSerializedProps(obj);
		return obj;
	}

	static fromJSONObject(spec: any) {
		if (spec && typeof spec === "object" && "marker" in spec) {
			return Marker.make(spec.marker.refType, spec.props as PropertySet);
		}
		return undefined;
	}

	clone() {
		const b = Marker.make(this.refType, this.properties);
		this.cloneInto(b);
		return b;
	}

	getSegment() {
		return this;
	}

	getOffset() {
		return 0;
	}

	hasSimpleType(simpleTypeName: string) {
		return !!this.properties && this.properties[reservedMarkerSimpleTypeKey] === simpleTypeName;
	}

	getProperties() {
		return this.properties;
	}

	getId(): string | undefined {
		if (this.properties && this.properties[reservedMarkerIdKey]) {
			return this.properties[reservedMarkerIdKey] as string;
		}
	}

	toString() {
		return `M${this.getId()}`;
	}

	protected createSplitSegmentAt(pos: number) {
		return undefined;
	}

	canAppend(segment: ISegment): boolean {
		return false;
	}

	append() {
		throw new Error("Can not append to marker");
	}
}

export enum IncrementalExecOp {
	Go,
	Stop,
	Yield,
}

export class IncrementalMapState<TContext> {
	op = IncrementalExecOp.Go;
	constructor(
		public block: IMergeBlock,
		public actions: IncrementalSegmentActions<TContext>,
		public pos: number,
		public refSeq: number,
		public clientId: number,
		public context: TContext,
		public start: number,
		public end: number,
		public childIndex = 0,
	) {}
}

export class CollaborationWindow {
	clientId = LocalClientId;
	collaborating = false;
	// Lowest-numbered segment in window; no client can reference a state before this one
	minSeq = 0;
	// Highest-numbered segment in window and current
	// reference segment for this client
	currentSeq = 0;

	localSeq = 0;

	loadFrom(a: CollaborationWindow) {
		this.clientId = a.clientId;
		this.collaborating = a.collaborating;
		this.minSeq = a.minSeq;
		this.currentSeq = a.currentSeq;
	}
}

export const compareNumbers = (a: number, b: number) => a - b;

export const compareStrings = (a: string, b: string) => a.localeCompare(b);

const indentStrings = ["", " ", "  "];
export function internedSpaces(n: number) {
	if (indentStrings[n] === undefined) {
		indentStrings[n] = "";
		for (let i = 0; i < n; i++) {
			indentStrings[n] += " ";
		}
	}
	return indentStrings[n];
}

export interface IConsensusInfo {
	marker: Marker;
	callback: (m: Marker) => void;
}

export interface SegmentAccumulator {
	segments: ISegment[];
}

export interface MinListener {
	minRequired: number;
	onMinGE(minSeq: number): void;
}

export function debugMarkerToString(marker: Marker): string {
	let bbuf = "";
	if (refTypeIncludesFlag(marker, ReferenceType.Tile)) {
		bbuf += "Tile";
	}
	if (refTypeIncludesFlag(marker, ReferenceType.NestBegin)) {
		if (bbuf.length > 0) {
			bbuf += "; ";
		}
		bbuf += "RangeBegin";
	}
	if (refTypeIncludesFlag(marker, ReferenceType.NestEnd)) {
		if (bbuf.length > 0) {
			bbuf += "; ";
		}
		bbuf += "RangeEnd";
	}
	let lbuf = "";
	const id = marker.getId();
	if (id) {
		bbuf += ` (${id}) `;
	}
	const tileLabels = refGetTileLabels(marker);
	if (tileLabels) {
		lbuf += "tile -- ";
		for (let i = 0, len = tileLabels.length; i < len; i++) {
			const tileLabel = tileLabels[i];
			if (i > 0) {
				lbuf += "; ";
			}
			lbuf += tileLabel;
		}
	}
	const rangeLabels = refGetRangeLabels(marker);
	if (rangeLabels) {
		let rangeKind = "begin";
		if (refTypeIncludesFlag(marker, ReferenceType.NestEnd)) {
			rangeKind = "end";
		}
		if (tileLabels) {
			lbuf += " ";
		}
		lbuf += `range ${rangeKind} -- `;
		const labels = rangeLabels;
		for (let i = 0, len = labels.length; i < len; i++) {
			const rangeLabel = labels[i];
			if (i > 0) {
				lbuf += "; ";
			}
			lbuf += rangeLabel;
		}
	}
	let pbuf = "";
	if (marker.properties) {
		pbuf += JSON.stringify(marker.properties, (key, value) => {
			// Avoid circular reference when stringifying makers containing handles.
			// (Substitute a debug string instead.)
			const handle = !!value && value.IFluidHandle;

			// eslint-disable-next-line @typescript-eslint/no-unsafe-return
			return handle ? `#Handle(${handle.routeContext.path}/${handle.path})` : value;
		});
	}
	return `M ${bbuf}: ${lbuf} ${pbuf}`;
}<|MERGE_RESOLUTION|>--- conflicted
+++ resolved
@@ -28,31 +28,6 @@
 import { SegmentGroupCollection } from "./segmentGroupCollection";
 import { PropertiesManager, PropertiesRollback } from "./segmentPropertiesManager";
 
-<<<<<<< HEAD
-=======
-// TODO: this should reference a shared interface in @fluidframework/runtime-definitions so it's usable from
-// here and @fluidframework/attributor
-/**
- * @alpha
- * @remarks - This will eventually be exported by a different package. Its export will be removed.
- */
-export interface AttributionKey {
-	/**
-	 * The type of attribution this key corresponds to.
-	 *
-	 * Keys currently all represent op-based attribution, so have the form `{ type: "op", key: sequenceNumber }`.
-	 * Thus, they can be used with an `OpStreamAttributor` to recover timestamp/user information.
-	 *
-	 * @remarks - If we want to support different types of attribution, a reasonable extensibility point is to make
-	 * AttributionKey a discriminated union on the 'type' field. This would empower
-	 * consumers with the ability to implement different attribution policies.
-	 */
-	type: "op";
-
-	seq: number;
-}
-
->>>>>>> ad3ea055
 /**
  * Common properties for a node in a merge tree.
  */
