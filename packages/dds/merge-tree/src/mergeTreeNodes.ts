/*!
 * Copyright (c) Microsoft Corporation and contributors. All rights reserved.
 * Licensed under the MIT License.
 */

/* eslint-disable @typescript-eslint/no-non-null-assertion */

import { assert } from "@fluidframework/core-utils/internal";
import { AttributionKey } from "@fluidframework/runtime-definitions/internal";

import { IAttributionCollection } from "./attributionCollection.js";
import {
	LocalClientId,
	UnassignedSequenceNumber,
	UniversalSequenceNumber,
} from "./constants.js";
import { LocalReferenceCollection, type LocalReferencePosition } from "./localReference.js";
import { IMergeTreeDeltaOpArgs } from "./mergeTreeDeltaCallback.js";
import { TrackingGroupCollection } from "./mergeTreeTracking.js";
import { IJSONSegment, IMarkerDef, MergeTreeDeltaType, ReferenceType } from "./ops.js";
import { computeHierarchicalOrdinal } from "./ordinal.js";
import type { PartialSequenceLengths } from "./partialLengths.js";
import { PropertySet, clone, createMap, type MapLike } from "./properties.js";
import {
	ReferencePosition,
	refGetTileLabels,
	refTypeIncludesFlag,
} from "./referencePositions.js";
// eslint-disable-next-line import/no-deprecated
import { SegmentGroupCollection } from "./segmentGroupCollection.js";
// eslint-disable-next-line import/no-deprecated
import { PropertiesManager, PropertiesRollback } from "./segmentPropertiesManager.js";

/**
 * Common properties for a node in a merge tree.
 * @legacy
 * @alpha
 */
export interface IMergeNodeCommon {
	/**
	 * The index of this node in its parent's list of children.
	 */
	index: number;
	/**
	 * A string that can be used for comparing the location of this node to other `MergeNode`s in the same tree.
	 * `a.ordinal < b.ordinal` if and only if `a` comes before `b` in a pre-order traversal of the tree.
	 */
	ordinal: string;
	isLeaf(): this is ISegment;
}

/**
 * This interface exposes internal things to dds that leverage merge tree,
 * like sequence and matrix.
 *
 * We use tiered interface to control visibility of segment properties.
 * This sits between ISegment and ISegmentLeaf. It should only expose
 * things tagged internal.
 *
 * @internal
 */
export type ISegmentInternal = ISegment & {
	localRefs?: LocalReferenceCollection;
};

/**
 * We use tiered interface to control visibility of segment properties.
 * This is the lowest interface and is not exported, it site below ISegment and ISegmentInternal.
 * It should only expose unexported things.
 *
 * someday we may split tree leaves from segments, but for now they are the same
 * this is just a convenience type that makes it clear that we need something that is both a segment and a leaf node
 */
export type ISegmentLeaf = ISegmentInternal & {
	parent?: MergeBlock;
	// eslint-disable-next-line import/no-deprecated
	segmentGroups?: SegmentGroupCollection;
	// eslint-disable-next-line import/no-deprecated
	propertyManager?: PropertiesManager;

	/**
	 * If a segment is inserted into an obliterated range,
	 * but the newest obliteration of that range was by the inserting client,
	 * then the segment is not obliterated because it is aware of the latest obliteration.
	 */
	prevObliterateByInserter?: ObliterateInfo;
};
export type IMergeNode = MergeBlock | ISegmentLeaf;

/**
 * Contains removal information associated to an {@link ISegment}.
 * @legacy
 * @alpha
 */
export interface IRemovalInfo {
	/**
	 * Local seq at which this segment was removed, if the removal is yet-to-be acked.
	 */
	localRemovedSeq?: number;
	/**
	 * Seq at which this segment was removed.
	 */
	removedSeq: number;
	/**
	 * List of client IDs that have removed this segment.
	 * The client that actually removed the segment (i.e. whose removal op was sequenced first) is stored as the first
	 * client in this list. Other clients in the list have all issued concurrent ops to remove the segment.
	 * @remarks When this list has length \> 1, this is referred to as the "overlapping remove" case.
	 */
	removedClientIds: number[];
}

/**
 * Returns the removal information for a segment.
 *
 * @internal
 */
export function toRemovalInfo(
	maybe: Partial<IRemovalInfo> | undefined,
): IRemovalInfo | undefined {
	if (maybe?.removedClientIds !== undefined && maybe?.removedSeq !== undefined) {
		return maybe as IRemovalInfo;
	}
	assert(
		maybe?.removedClientIds === undefined && maybe?.removedSeq === undefined,
		0x2bf /* "both removedClientIds and removedSeq should be set or not set" */,
	);
}

/**
 * Tracks information about each concurrent move operation which affected a segment.
 * @legacy
 * @alpha
 * @sealed
 */
export interface IConcurrentMoveInfo {
	/**
	 * The clientId at which this segment was obliterated.
	 */
	clientId: number;
	/**
	 * The sequence number at which this segment was obliterated.
	 */
	seq: number;
	/**
	 * The refSeq (perspective) from which this segment was obliterated.
	 */
	refSeq: number;
}

/**
 * Tracks information about when and where this segment was moved to.
 *
 * Note that merge-tree does not currently support moving and only supports
 * obliterate. The fields below include "move" in their names to avoid renaming
 * in the future, when moves _are_ supported.
 * @legacy
 * @alpha
 */
export interface IMoveInfo {
	/**
	 * Local seq at which this segment was moved if the move is yet-to-be
	 * acked.
	 */
	localMovedSeq?: number;

	/**
	 * The first seq at which this segment was moved.
	 */
	movedSeq: number;

	/**
	 * Stores the seq, client id, and ref seq for each obliterate.
	 */
	concurrentMoves: IConcurrentMoveInfo[];

	/**
	 * A reference to the inserted destination segment corresponding to this
	 * segment's move.
	 *
	 * If undefined, the move was an obliterate.
	 *
	 * Currently this field is unused, as we only support obliterate operations
	 */
	moveDst?: ReferencePosition;

	/**
	 * If this segment was inserted into a concurrently moved range and
	 * the move op was sequenced before the insertion op. In this case,
	 * the segment is visible only to the inserting client
	 *
	 * `wasMovedOnInsert` only applies for acked obliterates. That is, if
	 * a segment inserted by a remote client is moved on insertion by a local
	 * and unacked obliterate, we do not consider it as having been moved
	 * on insert
	 *
	 * If a segment is moved on insertion, its length is only ever visible to
	 * the client that inserted the segment. This is relevant in partial length
	 * calculations
	 */
	wasMovedOnInsert: boolean;
}

export function toMoveInfo(maybe: Partial<IMoveInfo> | undefined): IMoveInfo | undefined {
	if (maybe?.concurrentMoves !== undefined) {
		return maybe as IMoveInfo;
	}
	assert(
		maybe?.concurrentMoves === undefined && maybe?.wasMovedOnInsert === undefined,
		0x86d /* movedClientIds, movedSeq, wasMovedOnInsert, and movedSeqs should all be either set or not set */,
	);
}

/**
 * A segment representing a portion of the merge tree.
 * Segments are leaf nodes of the merge tree and contain data.
 * @legacy
 * @alpha
 */
export interface ISegment extends IMergeNodeCommon, Partial<IRemovalInfo>, Partial<IMoveInfo> {
	readonly type: string;
	/**
	 * @deprecated - This property should not be used externally and will be removed in a subsequent release.
	 */
	// eslint-disable-next-line import/no-deprecated
	readonly segmentGroups: SegmentGroupCollection;
	readonly trackingCollection: TrackingGroupCollection;
	/**
	 * Whether or not this segment is a special segment denoting the start or
	 * end of the tree
	 *
	 * Endpoint segments are imaginary segments positioned immediately before or
	 * after the tree. These segments cannot be referenced by regular operations
	 * and exist primarily as a bucket for local references to slide onto during
	 * deletion of regular segments.
	 */
	readonly endpointType?: "start" | "end";

	/**
	 * The length of the contents of the node.
	 */
	cachedLength: number;
	/**
	 * Stores attribution keys associated with offsets of this segment.
	 * This data is only persisted if MergeTree's `attributions.track` flag is set to true.
	 * Pending segments (i.e. ones that only exist locally and haven't been acked by the server) also have
	 * `attribution === undefined` until ack.
	 *
	 * Keys can be used opaquely with an IAttributor or a container runtime that provides attribution.
	 * @remarks There are plans to make the shape of the data stored extensible in a couple ways:
	 *
	 * 1. Injection of custom attribution information associated with the segment (ex: copy-paste of
	 * content but keeping the old attribution information).
	 *
	 * 2. Storage of multiple "channels" of information (ex: track property changes separately from insertion,
	 * or only attribute certain property modifications, etc.)
	 */
	attribution?: IAttributionCollection<AttributionKey>;

	/**
	 * Manages pending local state for properties on this segment.
	 *
	 * @deprecated - This property should not be used externally and will be removed in a subsequent release.
	 */
	// eslint-disable-next-line import/no-deprecated
	propertyManager?: PropertiesManager;
	/**
	 * Local seq at which this segment was inserted.
	 * This is defined if and only if the insertion of the segment is pending ack, i.e. `seq` is UnassignedSequenceNumber.
	 * Once the segment is acked, this field is cleared.
	 *
	 * See {@link CollaborationWindow.localSeq} for more information on the semantics of localSeq.
	 */
	localSeq?: number;
	/**
	 * Local seq at which this segment was removed. If this is defined, `removedSeq` will initially be set to
	 * UnassignedSequenceNumber. However, if another client concurrently removes the same segment, `removedSeq`
	 * will be updated to the seq at which that client removed this segment.
	 *
	 * Like {@link ISegment.localSeq}, this field is cleared once the local removal of the segment is acked.
	 * See {@link CollaborationWindow.localSeq} for more information on the semantics of localSeq.
	 */
	localRemovedSeq?: number;
	/**
	 * Seq at which this segment was inserted.
	 * If undefined, it is assumed the segment was inserted prior to the collab window's minimum sequence number.
	 */
	seq?: number;
	/**
	 * Short clientId for the client that inserted this segment.
	 */
	clientId: number;
	/**
	 * Local references added to this segment.
	 */
	localRefs?: LocalReferenceCollection;
	/**
	 * Properties that have been added to this segment via annotation.
	 */
	properties?: PropertySet;

	/**
	 * Add properties to this segment via annotation.
	 *
	 * @deprecated - This function should not be used externally and will be removed in a subsequent release.
	 *
	 * @remarks This function should not be called directly. Properties should
	 * be added through the `annotateRange` functions.
	 */
	addProperties(
		newProps: PropertySet,
		seq?: number,
		collaborating?: boolean,
		// eslint-disable-next-line import/no-deprecated
		rollback?: PropertiesRollback,
	): PropertySet;
	clone(): ISegment;
	canAppend(segment: ISegment): boolean;
	append(segment: ISegment): void;
	splitAt(pos: number): ISegment | undefined;
	// Changing this to something other than any would break consumers.
	// eslint-disable-next-line @typescript-eslint/no-explicit-any
	toJSONObject(): any;
	/**
	 * @deprecated - This function should not be used externally and will be removed in a subsequent release.
	 * Acks the current segment against the segment group, op, and merge tree.
	 *
	 * @param segmentGroup - Pending segment group associated with this op.
	 * @param opArgs - Information about the op that was acked
	 * @returns `true` if the op modifies the segment, otherwise `false`.
	 * The only current false case is overlapping remove, where a segment is removed
	 * by a previously sequenced operation before the current operation is acked.
	 * @throws - error if the segment state doesn't match segment group or op.
	 * E.g. if the segment group is not first in the pending queue, or
	 * an inserted segment does not have unassigned sequence number.
	 */
	ack(segmentGroup: SegmentGroup, opArgs: IMergeTreeDeltaOpArgs): boolean;
}

/**
 * @internal
 */
export interface IMarkerModifiedAction {
	// eslint-disable-next-line @typescript-eslint/prefer-function-type
	(marker: Marker): void;
}

/**
 * @legacy
 * @alpha
 */
export interface ISegmentAction<TClientData> {
	// eslint-disable-next-line @typescript-eslint/prefer-function-type
	(
		segment: ISegment,
		pos: number,
		refSeq: number,
		clientId: number,
		start: number,
		end: number,
		accum: TClientData,
	): boolean;
}
/**
 * @internal
 */
export interface ISegmentChanges {
	next?: ISegment;
	replaceCurrent?: ISegment;
}
/**
 * @internal
 */
export interface BlockAction<TClientData> {
	// eslint-disable-next-line @typescript-eslint/prefer-function-type
	(
		block: MergeBlock,
		pos: number,
		refSeq: number,
		clientId: number,
		start: number | undefined,
		end: number | undefined,
		accum: TClientData,
	): boolean;
}

/**
 * @internal
 */
export interface NodeAction<TClientData> {
	// eslint-disable-next-line @typescript-eslint/prefer-function-type
	(
		node: MergeNode,
		pos: number,
		refSeq: number,
		clientId: number,
		start: number | undefined,
		end: number | undefined,
		clientData: TClientData,
	): boolean;
}

/**
 * @internal
 */
export interface InsertContext {
	candidateSegment?: ISegment;
	leaf: (segment: ISegment | undefined, pos: number, ic: InsertContext) => ISegmentChanges;
	continuePredicate?: (continueFromBlock: MergeBlock) => boolean;
}

/**
 * @internal
 */
export interface SegmentActions<TClientData> {
	leaf?: ISegmentAction<TClientData>;
	shift?: NodeAction<TClientData>;
	contains?: NodeAction<TClientData>;
	pre?: BlockAction<TClientData>;
	post?: BlockAction<TClientData>;
}

/**
 * @deprecated This functionality was not meant to be exported and will be removed in a future release
 * @legacy
 * @alpha
 * @privateRemarks After deprecation period this interface should be made internal
 */
export interface ObliterateInfo {
	start: LocalReferencePosition;
	end: LocalReferencePosition;
	refSeq: number;
	clientId: number;
	seq: number;
	localSeq: number | undefined;
	segmentGroup: SegmentGroup | undefined;
}

/**
 * @deprecated This functionality was not meant to be exported and will be removed in a future release
 * @legacy
 * @alpha
 */
export interface SegmentGroup {
	segments: ISegment[];
	previousProps?: PropertySet[];
	localSeq?: number;
	refSeq: number;
	obliterateInfo?: ObliterateInfo;
}

/**
 * @legacy
 * @alpha
 * @deprecated - unused and will be removed
 */
export class MergeNode implements IMergeNodeCommon {
	index: number = 0;
	ordinal: string = "";
	cachedLength: number = 0;

	isLeaf(): this is ISegment {
		return false;
	}
}

/**
 * Note that the actual branching factor of the MergeTree is `MaxNodesInBlock - 1`.  This is because
 * the MergeTree always inserts first, then checks for overflow and splits if the child count equals
 * `MaxNodesInBlock`.  (i.e., `MaxNodesInBlock` contains 1 extra slot for temporary storage to
 * facilitate splits.)
 * @internal
 */
export const MaxNodesInBlock = 8;
/**
 * @internal
 */
export class MergeBlock implements IMergeNodeCommon {
	public children: IMergeNode[];
	public needsScour?: boolean;
	public parent?: MergeBlock;
	public index: number = 0;
	public ordinal: string = "";
	public cachedLength: number | undefined = 0;

	/**
	 * Maps each tile label in this block to the rightmost (i.e. furthest) marker associated with that tile label.
	 * When combined with the tree structure of MergeBlocks, this allows accelerated queries for nearest tile
	 * with a certain label before a given position
	 */
	public rightmostTiles: Readonly<MapLike<Marker>>;
	/**
	 * Maps each tile label in this block to the leftmost (i.e. nearest) marker associated with that tile label.
	 * When combined with the tree structure of MergeBlocks, this allows accelerated queries for nearest tile
	 * with a certain label before a given position
	 */
	public leftmostTiles: Readonly<MapLike<Marker>>;

	isLeaf(): this is ISegment {
		return false;
	}

	/**
	 * Supports querying the total length of all descendants of this IMergeBlock from the perspective of any
	 * (clientId, seq) within the collab window.
	 *
	 * @remarks This is only optional for implementation reasons (internal nodes can be created/moved without
	 * immediately initializing the partial lengths). Aside from mid-update on tree operations, these lengths
	 * objects are always defined.
	 */
	partialLengths?: PartialSequenceLengths;

	public constructor(public childCount: number) {
		// Suppression needed due to the way the merge tree children are initalized - we
		// allocate 8 children blocks, but any unused blocks are not counted in the childCount.
		// Using Array.from leads to unused children being undefined, which are counted in childCount.
		// eslint-disable-next-line unicorn/no-new-array
		this.children = new Array<IMergeNode>(MaxNodesInBlock);
		this.rightmostTiles = createMap<Marker>();
		this.leftmostTiles = createMap<Marker>();
	}

	public setOrdinal(child: IMergeNode, index: number): void {
		const childCount = this.childCount;
		assert(
			childCount >= 1 && childCount <= MaxNodesInBlock,
			0x040 /* "Child count is not within [1,8] range!" */,
		);
		child.ordinal = computeHierarchicalOrdinal(
			MaxNodesInBlock,
			childCount,
			this.ordinal,
			index === 0 ? undefined : this.children[index - 1]?.ordinal,
		);
	}

	public assignChild(child: IMergeNode, index: number, updateOrdinal = true): void {
		child.parent = this;
		child.index = index;
		if (updateOrdinal) {
			this.setOrdinal(child, index);
		}
		this.children[index] = child;
	}
}

export function seqLTE(seq: number, minOrRefSeq: number): boolean {
	return seq !== UnassignedSequenceNumber && seq <= minOrRefSeq;
}

/**
 * @legacy
 * @alpha
 */
export abstract class BaseSegment implements ISegment {
	public clientId: number = LocalClientId;
	public seq: number = UniversalSequenceNumber;
	public removedSeq?: number;
	public removedClientIds?: number[];
	public movedSeq?: number;
	public concurrentMoves?: IConcurrentMoveInfo[];
	public wasMovedOnInsert?: boolean | undefined;
	public index: number = 0;
	public ordinal: string = "";
	public cachedLength: number = 0;

	/**
	 * {@inheritdoc ISegment.segmentGroups}
	 * @deprecated - This property should not be used externally and will be removed in a subsequent release.
	 */
	// eslint-disable-next-line import/no-deprecated
	public readonly segmentGroups: SegmentGroupCollection = new SegmentGroupCollection(this);
	public readonly trackingCollection: TrackingGroupCollection = new TrackingGroupCollection(
		this,
	);
	/***/
	public attribution?: IAttributionCollection<AttributionKey>;
	/**
	 * {@inheritdoc ISegment.propertyManager}
	 * @deprecated - This property should not be used externally and will be removed in a subsequent release.
	 */
	// eslint-disable-next-line import/no-deprecated
	public propertyManager?: PropertiesManager;
	public properties?: PropertySet;
	public localRefs?: LocalReferenceCollection;
	public abstract readonly type: string;
	public localSeq?: number;
	public localRemovedSeq?: number;
	public localMovedSeq?: number;

	public constructor(properties?: PropertySet) {
		if (properties !== undefined) {
			this.properties = clone(properties);
		}
	}

	/**
	 * {@inheritdoc ISegment.addProperties}
	 * @deprecated - This function should not be used externally and will be removed in a subsequent release.
	 */
	public addProperties(
		newProps: PropertySet,
		seq?: number,
		collaborating?: boolean,
		// eslint-disable-next-line import/no-deprecated
		rollback: PropertiesRollback = PropertiesRollback.None,
	): PropertySet {
		// eslint-disable-next-line import/no-deprecated
		this.propertyManager ??= new PropertiesManager();
		// A property set must be able to hold properties of any type, so the any is needed.
		// eslint-disable-next-line @typescript-eslint/no-explicit-any
		this.properties ??= createMap<any>();
		return this.propertyManager.addProperties(
			this.properties,
			newProps,
			seq,
			collaborating,
			rollback,
		);
	}

	public hasProperty(key: string): boolean {
		return !!this.properties && this.properties[key] !== undefined;
	}

	public isLeaf(): this is ISegment {
		return true;
	}

	protected cloneInto(b: ISegment): void {
		b.clientId = this.clientId;
		// TODO: deep clone properties
		b.properties = clone(this.properties);
		b.removedClientIds = this.removedClientIds?.slice();
		// TODO: copy removed client overlap and branch removal info
		b.removedSeq = this.removedSeq;
		b.concurrentMoves = this.concurrentMoves?.slice();
		b.movedSeq = this.movedSeq;
		b.wasMovedOnInsert = this.wasMovedOnInsert;
		b.seq = this.seq;
		b.attribution = this.attribution?.clone();
	}

	public canAppend(segment: ISegment): boolean {
		return false;
	}

	protected addSerializedProps(jseg: IJSONSegment): void {
		if (this.properties) {
			jseg.props = { ...this.properties };
		}
	}
	// This has to return any type because the return type is different for different segment types.
	// TODO: If possible, change the return type to match what should be returned for each segment type.
	// eslint-disable-next-line @typescript-eslint/no-explicit-any
	public abstract toJSONObject(): any;

	/**
	 * {@inheritdoc ISegment.ack}
	 * @deprecated - This function should not be used externally and will be removed in a subsequent release.
	 */
	public ack(segmentGroup: SegmentGroup, opArgs: IMergeTreeDeltaOpArgs): boolean {
		const currentSegmentGroup = this.segmentGroups.dequeue();
		assert(
			currentSegmentGroup === segmentGroup,
			0x043 /* "On ack, unexpected segmentGroup!" */,
		);
		switch (opArgs.op.type) {
			case MergeTreeDeltaType.ANNOTATE: {
				assert(
					!!this.propertyManager,
					0x044 /* "On annotate ack, missing segment property manager!" */,
				);
				this.propertyManager.ackPendingProperties(opArgs.op);
				return true;
			}

			case MergeTreeDeltaType.INSERT: {
				assert(
					this.seq === UnassignedSequenceNumber,
					0x045 /* "On insert, seq number already assigned!" */,
				);
				this.seq = opArgs.sequencedMessage!.sequenceNumber;
				this.localSeq = undefined;
				return true;
			}

			case MergeTreeDeltaType.REMOVE: {
				const removalInfo: IRemovalInfo | undefined = toRemovalInfo(this);
				assert(removalInfo !== undefined, 0x046 /* "On remove ack, missing removal info!" */);
				this.localRemovedSeq = undefined;
				if (removalInfo.removedSeq === UnassignedSequenceNumber) {
					removalInfo.removedSeq = opArgs.sequencedMessage!.sequenceNumber;
					return true;
				}
				return false;
			}

			case MergeTreeDeltaType.OBLITERATE:
			case MergeTreeDeltaType.OBLITERATE_SIDED: {
				const moveInfo: IMoveInfo | undefined = toMoveInfo(this);
				assert(moveInfo !== undefined, 0x86e /* On obliterate ack, missing move info! */);
<<<<<<< HEAD
				this.localMovedSeq = undefined;
				const seqIdx = moveInfo.concurrentMoves.findIndex(
					({ seq }) => seq === UnassignedSequenceNumber,
				);
				// IConcurrentMoveInfo objects are shared between segments, so we may have already updated the sequence number
				if (seqIdx !== -1) {
					moveInfo.concurrentMoves[seqIdx]!.seq = opArgs.sequencedMessage!.sequenceNumber;
				}
=======
				const obliterateInfo = segmentGroup.obliterateInfo;
				assert(obliterateInfo !== undefined, 0xa40 /* must have obliterate info */);
				this.localMovedSeq = obliterateInfo.localSeq = undefined;
				const seqIdx = moveInfo.movedSeqs.indexOf(UnassignedSequenceNumber);
				assert(seqIdx !== -1, 0x86f /* expected movedSeqs to contain unacked seq */);
				moveInfo.movedSeqs[seqIdx] = obliterateInfo.seq =
					opArgs.sequencedMessage!.sequenceNumber;
>>>>>>> 693dcf25

				if (moveInfo.movedSeq === UnassignedSequenceNumber) {
					moveInfo.movedSeq = opArgs.sequencedMessage!.sequenceNumber;
					return true;
				}

				return false;
			}

			default: {
				throw new Error(`${opArgs.op.type} is in unrecognized operation type`);
			}
		}
	}

	public splitAt(pos: number): ISegment | undefined {
		if (pos <= 0) {
			return undefined;
		}

		const leafSegment: ISegmentLeaf | undefined = this.createSplitSegmentAt(pos);

		if (!leafSegment) {
			return undefined;
		}

		// eslint-disable-next-line @typescript-eslint/no-this-alias, unicorn/no-this-assignment
		const thisAsMergeSegment: ISegmentLeaf = this;
		leafSegment.parent = thisAsMergeSegment.parent;

		// Give the leaf a temporary yet valid ordinal.
		// when this segment is put in the tree, it will get its real ordinal,
		// but this ordinal meets all the necessary invariants for now.
		// Ordinals exist purely for lexicographical sort order and use a small set of valid bytes for each string character.
		// The extra handling fromCodePoint has for things like surrogate pairs is therefore unnecessary.
		// eslint-disable-next-line unicorn/prefer-code-point
		leafSegment.ordinal = this.ordinal + String.fromCharCode(0);

		leafSegment.removedClientIds = this.removedClientIds?.slice();
		leafSegment.removedSeq = this.removedSeq;
		leafSegment.localRemovedSeq = this.localRemovedSeq;
		leafSegment.seq = this.seq;
		leafSegment.localSeq = this.localSeq;
		leafSegment.clientId = this.clientId;
		leafSegment.concurrentMoves = this.concurrentMoves?.map((move) => ({
			...move,
		}));
		leafSegment.movedSeq = this.movedSeq;
		leafSegment.localMovedSeq = this.localMovedSeq;
		leafSegment.wasMovedOnInsert = this.wasMovedOnInsert;

		this.trackingCollection.copyTo(leafSegment);
		if (this.attribution) {
			leafSegment.attribution = this.attribution.splitAt(pos);
		}
		if (this.concurrentMoves !== undefined) {
			this.concurrentMoves = this.concurrentMoves?.map((move) => ({
				...move,
			}));
		}

		return leafSegment;
	}

	public abstract clone(): ISegment;

	public append(other: ISegment): void {
		// Note: Must call 'appendLocalRefs' before modifying this segment's length as
		//       'this.cachedLength' is used to adjust the offsets of the local refs.
		LocalReferenceCollection.append(this, other);
		if (this.attribution) {
			assert(
				other.attribution !== undefined,
				0x4bd /* attribution should be set on appendee */,
			);
			this.attribution.append(other.attribution);
		} else {
			assert(
				other.attribution === undefined,
				0x4be /* attribution should not be set on appendee */,
			);
		}

		this.cachedLength ??= 0;
		this.cachedLength += other.cachedLength;
	}

	protected abstract createSplitSegmentAt(pos: number): BaseSegment | undefined;
}

/**
 * The special-cased property key that tracks the id of a {@link Marker}.
 *
 * @remarks In general, marker ids should be accessed using the inherent method
 * {@link Marker.getId}. Marker ids should not be updated after creation.
 * @legacy
 * @alpha
 */
export const reservedMarkerIdKey = "markerId";

/**
 * @internal
 */
export const reservedMarkerSimpleTypeKey = "markerSimpleType";

/**
 * @legacy
 * @alpha
 */
export interface IJSONMarkerSegment extends IJSONSegment {
	marker: IMarkerDef;
}

/**
 * Markers are a special kind of segment that do not hold any content.
 *
 * Markers with a reference type of {@link ReferenceType.Tile} support spatially
 * accelerated queries for finding the next marker to the left or right of it in
 * sub-linear time. This is useful, for example, in the case of jumping from the
 * start of a paragraph to the end, assuming a paragraph is bound by markers at
 * the start and end.
 *
 * @legacy
 * @alpha
 */
export class Marker extends BaseSegment implements ReferencePosition, ISegment {
	public static readonly type = "Marker";
	public static is(segment: ISegment): segment is Marker {
		return segment.type === Marker.type;
	}
	public readonly type = Marker.type;

	public static make(refType: ReferenceType, props?: PropertySet): Marker {
		return new Marker(refType, props);
	}

	constructor(
		public refType: ReferenceType,
		props?: PropertySet,
	) {
		super(props);
		this.cachedLength = 1;
	}

	toJSONObject(): IJSONMarkerSegment {
		const obj: IJSONMarkerSegment = { marker: { refType: this.refType } };
		super.addSerializedProps(obj);
		return obj;
	}

	static fromJSONObject(spec: IJSONSegment): Marker | undefined {
		if (spec && typeof spec === "object" && "marker" in spec) {
			return Marker.make((spec.marker as Marker).refType, spec.props as PropertySet);
		}
		return undefined;
	}

	clone(): Marker {
		const b = Marker.make(this.refType, this.properties);
		this.cloneInto(b);
		return b;
	}

	getSegment(): Marker {
		return this;
	}

	getOffset(): number {
		return 0;
	}

	getProperties(): PropertySet | undefined {
		return this.properties;
	}

	getId(): string | undefined {
		return this.properties?.[reservedMarkerIdKey] as string;
	}

	toString(): string {
		return `M${this.getId()}`;
	}

	protected createSplitSegmentAt(pos: number): undefined {
		return undefined;
	}

	canAppend(segment: ISegment): boolean {
		return false;
	}

	append(): void {
		throw new Error("Can not append to marker");
	}
}

/**
 * @deprecated This functionality was not meant to be exported and will be removed in a future release
 * @legacy
 * @alpha
 */
export class CollaborationWindow {
	clientId = LocalClientId;
	collaborating = false;

	/**
	 * Lowest-numbered segment in window; no client can reference a state before this one
	 */
	minSeq = 0;
	/**
	 * Highest-numbered segment in window and current reference sequence number for this client.
	 */
	currentSeq = 0;

	/**
	 * Highest-numbered localSeq used for a pending segment.
	 * Semantically, `localSeq`s provide an ordering on in-flight merge-tree operations:
	 * for operations stamped with localSeqs `a` and `b`, `a < b` if and only if `a` was submitted before `b`.
	 *
	 * @remarks - This field is analogous to the `clientSequenceNumber` field on ops, but it's accessible to merge-tree
	 * at op submission time rather than only at ack time. This enables more natural state tracking for in-flight ops.
	 *
	 * It's useful to stamp ops with such an incrementing counter because it enables reasoning about which segments existed from
	 * the perspective of the local client at a given point in 'un-acked' time, which is necessary to support the reconnect flow.
	 *
	 * For example, imagine a client with initial state "123456" submits some ops to create the text "123456ABC".
	 * If they insert the "C" first, then "B", then "A", their local segment state might look like this:
	 * ```js
	 * [
	 *     { seq: 0, text: "1234" },
	 *     { seq: 5, text: "56" },
	 *     { localSeq: 3, seq: UnassignedSequenceNumber, text: "A" },
	 *     { localSeq: 2, seq: UnassignedSequenceNumber, text: "B" },
	 *     { localSeq: 1, seq: UnassignedSequenceNumber, text: "C" },
	 * ]
	 * ```
	 * (note that {@link ISegment.localSeq} tracks the localSeq at which a segment was inserted)
	 *
	 * Suppose the client then disconnects and reconnects before any of its insertions are acked. The reconnect flow will necessitate
	 * that the client regenerates and resubmits ops based on its current segment state as well as the original op that was sent.
	 *
	 * It will generate the ops
	 * 1. \{ pos: 6, text: "C" \}
	 * 2. \{ pos: 6, text: "B" \}
	 * 3. \{ pos: 6, text: "A" \}
	 *
	 * since when submitting the first op, remote clients don't know that this client is about to submit the "A" and "B".
	 *
	 * On the other hand, imagine if the client had originally submitted the ops in the order "A", "B", "C"
	 * such that the segments' local state was instead:
	 *
	 * ```js
	 * [
	 *     { seq: 0, text: "1234" },
	 *     { seq: 5, text: "56" },
	 *     { localSeq: 1, seq: UnassignedSequenceNumber, text: "A" },
	 *     { localSeq: 2, seq: UnassignedSequenceNumber, text: "B" },
	 *     { localSeq: 3, seq: UnassignedSequenceNumber, text: "C" },
	 * ]
	 * ```
	 *
	 * The resubmitted ops should instead be:
	 * 1. \{ pos: 6, text: "A" \}
	 * 2. \{ pos: 7, text: "B" \}
	 * 3. \{ pos: 8, text: "C" \}
	 *
	 * since remote clients will have seen the "A" when processing the "B" as well as both the "A" and "B" when processing the "C".
	 * As can be seen, the list of resubmitted ops is different in the two cases despite the merge-tree's segment state only differing
	 * in `localSeq`.
	 *
	 * This example is a bit simplified from the general scenario: since no remote clients modified the merge-tree while the client
	 * was disconnected, the resubmitted ops end up matching the original ops exactly.
	 * However, this is not generally true: the production reconnect code takes into account visibility of segments based on both acked
	 * and local information as appropriate.
	 * Nonetheless, this simple scenario is enough to understand why it's useful to be able to determine if a segment should be visible
	 * from a given (seq, localSeq) perspective.
	 */
	localSeq = 0;

	loadFrom(a: CollaborationWindow): void {
		this.clientId = a.clientId;
		this.collaborating = a.collaborating;
		this.minSeq = a.minSeq;
		this.currentSeq = a.currentSeq;
	}
}

/**
 * Compares two numbers.
 */
export const compareNumbers = (a: number, b: number): number => a - b;

/**
 * Compares two strings.
 */
export const compareStrings = (a: string, b: string): number => a.localeCompare(b);

/**
 * Get a human-readable string for a given {@link Marker}.
 *
 * @remarks This function is intended for debugging only. The exact format of
 * this string should not be relied upon between versions.
 * @internal
 */
export function debugMarkerToString(marker: Marker): string {
	let bbuf = "";
	if (refTypeIncludesFlag(marker, ReferenceType.Tile)) {
		bbuf += "Tile";
	}
	let lbuf = "";
	const id = marker.getId();
	if (id) {
		bbuf += ` (${id}) `;
	}
	const tileLabels = refGetTileLabels(marker);
	if (tileLabels) {
		lbuf += "tile -- ";
		for (let i = 0, len = tileLabels.length; i < len; i++) {
			const tileLabel = tileLabels[i];
			if (i > 0) {
				lbuf += "; ";
			}
			lbuf += tileLabel;
		}
	}

	let pbuf = "";
	if (marker.properties) {
		pbuf += JSON.stringify(marker.properties, (key, value) => {
			// Avoid circular reference when stringifying makers containing handles.
			// (Substitute a debug string instead.)
			// eslint-disable-next-line @typescript-eslint/no-unsafe-assignment, @typescript-eslint/no-unsafe-member-access
			const handle = !!value && value.IFluidHandle;

			// eslint-disable-next-line @typescript-eslint/no-unsafe-return, @typescript-eslint/no-unsafe-member-access
			return handle ? `#Handle(${handle.routeContext.path}/${handle.path})` : value;
		});
	}
	return `M ${bbuf}: ${lbuf} ${pbuf}`;
}<|MERGE_RESOLUTION|>--- conflicted
+++ resolved
@@ -700,24 +700,15 @@
 			case MergeTreeDeltaType.OBLITERATE_SIDED: {
 				const moveInfo: IMoveInfo | undefined = toMoveInfo(this);
 				assert(moveInfo !== undefined, 0x86e /* On obliterate ack, missing move info! */);
-<<<<<<< HEAD
-				this.localMovedSeq = undefined;
+				const obliterateInfo = segmentGroup.obliterateInfo;
+				assert(obliterateInfo !== undefined, 0xa40 /* must have obliterate info */);
+				this.localMovedSeq = obliterateInfo.localSeq = undefined;
+
 				const seqIdx = moveInfo.concurrentMoves.findIndex(
 					({ seq }) => seq === UnassignedSequenceNumber,
 				);
-				// IConcurrentMoveInfo objects are shared between segments, so we may have already updated the sequence number
-				if (seqIdx !== -1) {
-					moveInfo.concurrentMoves[seqIdx]!.seq = opArgs.sequencedMessage!.sequenceNumber;
-				}
-=======
-				const obliterateInfo = segmentGroup.obliterateInfo;
-				assert(obliterateInfo !== undefined, 0xa40 /* must have obliterate info */);
-				this.localMovedSeq = obliterateInfo.localSeq = undefined;
-				const seqIdx = moveInfo.movedSeqs.indexOf(UnassignedSequenceNumber);
 				assert(seqIdx !== -1, 0x86f /* expected movedSeqs to contain unacked seq */);
-				moveInfo.movedSeqs[seqIdx] = obliterateInfo.seq =
-					opArgs.sequencedMessage!.sequenceNumber;
->>>>>>> 693dcf25
+				moveInfo.concurrentMoves[seqIdx]!.seq = opArgs.sequencedMessage!.sequenceNumber;
 
 				if (moveInfo.movedSeq === UnassignedSequenceNumber) {
 					moveInfo.movedSeq = opArgs.sequencedMessage!.sequenceNumber;
