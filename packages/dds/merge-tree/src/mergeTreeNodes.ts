--- conflicted
+++ resolved
@@ -14,12 +14,7 @@
 	UnassignedSequenceNumber,
 	UniversalSequenceNumber,
 } from "./constants.js";
-<<<<<<< HEAD
-import { LocalReferenceCollection } from "./localReference.js";
-import type { ObliterateInfo } from "./mergeTree.js";
-=======
 import { LocalReferenceCollection, type LocalReferencePosition } from "./localReference.js";
->>>>>>> 3814141d
 import { IMergeTreeDeltaOpArgs } from "./mergeTreeDeltaCallback.js";
 import { TrackingGroupCollection } from "./mergeTreeTracking.js";
 import { IJSONSegment, IMarkerDef, MergeTreeDeltaType, ReferenceType } from "./ops.js";
@@ -676,24 +671,9 @@
 			case MergeTreeDeltaType.OBLITERATE: {
 				const moveInfo: IMoveInfo | undefined = toMoveInfo(this);
 				assert(moveInfo !== undefined, 0x86e /* On obliterate ack, missing move info! */);
-<<<<<<< HEAD
-
-				this.localRefs?.walkReferences((ref) => {
-					const obliterate = ref.properties?.obliterate as ObliterateInfo | undefined;
-					if (obliterate !== undefined && obliterate.localSeq === moveInfo.localMovedSeq) {
-						obliterate.seq = opArgs.sequencedMessage!.sequenceNumber;
-						obliterate.localSeq = undefined;
-						return false;
-					}
-					return true;
-				});
-
-				this.localMovedSeq = undefined;
-=======
 				const obliterateInfo = segmentGroup.obliterateInfo;
 				assert(obliterateInfo !== undefined, "must have obliterate info");
 				this.localMovedSeq = obliterateInfo.localSeq = undefined;
->>>>>>> 3814141d
 				const seqIdx = moveInfo.movedSeqs.indexOf(UnassignedSequenceNumber);
 				assert(seqIdx !== -1, 0x86f /* expected movedSeqs to contain unacked seq */);
 				moveInfo.movedSeqs[seqIdx] = obliterateInfo.seq =
