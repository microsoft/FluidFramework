/*!
 * Copyright (c) Microsoft Corporation and contributors. All rights reserved.
 * Licensed under the MIT License.
 */

/* eslint-disable @typescript-eslint/no-non-null-assertion */

import { assert } from "@fluidframework/core-utils";
import { AttributionKey } from "@fluidframework/runtime-definitions";
import { IAttributionCollection } from "./attributionCollection";
import { LocalClientId, UnassignedSequenceNumber, UniversalSequenceNumber } from "./constants";
import { LocalReferenceCollection } from "./localReference";
import { ISegmentLeaf } from "./mergeTree";
import { IMergeTreeDeltaOpArgs } from "./mergeTreeDeltaCallback";
import { TrackingGroupCollection } from "./mergeTreeTracking";
import { IJSONSegment, IMarkerDef, MergeTreeDeltaType, ReferenceType } from "./ops";
import { computeHierarchicalOrdinal } from "./ordinal";
import { PartialSequenceLengths } from "./partialLengths";
import { clone, createMap, MapLike, PropertySet } from "./properties";
import { refTypeIncludesFlag, ReferencePosition, refGetTileLabels } from "./referencePositions";
import { SegmentGroupCollection } from "./segmentGroupCollection";
import { PropertiesManager, PropertiesRollback } from "./segmentPropertiesManager";

/**
 * Common properties for a node in a merge tree.
 */
export interface IMergeNodeCommon {
	/**
	 * The index of this node in its parent's list of children.
	 */
	index: number;
	/**
	 * A string that can be used for comparing the location of this node to other `MergeNode`s in the same tree.
	 * `a.ordinal < b.ordinal` if and only if `a` comes before `b` in a pre-order traversal of the tree.
	 */
	ordinal: string;
	isLeaf(): this is ISegment;
}

export type IMergeLeaf = ISegment & { parent?: IMergeBlock };
export type IMergeNode = IMergeBlock | IMergeLeaf;
/**
 * Internal (i.e. non-leaf) node in a merge tree.
 * @internal
 */
export interface IMergeBlock extends IMergeNodeCommon {
	parent?: IMergeBlock;

	needsScour?: boolean;
	/**
	 * Number of direct children of this node
	 */
	childCount: number;
	/**
	 * Array of child nodes.
	 *
	 * @remarks To avoid reallocation, this is always initialized to have maximum length as deemed by
	 * the merge tree's branching factor. Use `childCount` to determine how many children this node actually has.
	 */
	children: IMergeNode[];
	/**
	 * Supports querying the total length of all descendants of this IMergeBlock from the perspective of any
	 * (clientId, seq) within the collab window.
	 *
	 * @remarks This is only optional for implementation reasons (internal nodes can be created/moved without
	 * immediately initializing the partial lengths). Aside from mid-update on tree operations, these lengths
	 * objects are always defined.
	 */
	partialLengths?: PartialSequenceLengths;
	/**
	 * The length of the contents of the node.
	 */
	cachedLength: number | undefined;
	hierBlock(): IHierBlock | undefined;
	assignChild(child: IMergeNode, index: number, updateOrdinal?: boolean): void;
	setOrdinal(child: IMergeNode, index: number): void;
}

/**
 * @internal
 */
export interface IHierBlock extends IMergeBlock {
	rightmostTiles: MapLike<ReferencePosition>;
	leftmostTiles: MapLike<ReferencePosition>;
}

/**
 * Contains removal information associated to an {@link ISegment}.
 */
export interface IRemovalInfo {
	/**
	 * Local seq at which this segment was removed, if the removal is yet-to-be acked.
	 */
	localRemovedSeq?: number;
	/**
	 * Seq at which this segment was removed.
	 */
	removedSeq: number;
	/**
	 * List of client IDs that have removed this segment.
	 * The client that actually removed the segment (i.e. whose removal op was sequenced first) is stored as the first
	 * client in this list. Other clients in the list have all issued concurrent ops to remove the segment.
	 * @remarks When this list has length \> 1, this is referred to as the "overlapping remove" case.
	 */
	removedClientIds: number[];
}

/**
 * @internal
 */
export function toRemovalInfo(maybe: Partial<IRemovalInfo> | undefined): IRemovalInfo | undefined {
	if (maybe?.removedClientIds !== undefined && maybe?.removedSeq !== undefined) {
		return maybe as IRemovalInfo;
	}
	assert(
		maybe?.removedClientIds === undefined && maybe?.removedSeq === undefined,
		0x2bf /* "both removedClientIds and removedSeq should be set or not set" */,
	);
}

/**
 * Tracks information about when and where this segment was moved to.
 *
 * Note that merge-tree does not currently support moving and only supports
 * obliterate. The fields below include "move" in their names to avoid renaming
 * in the future, when moves _are_ supported.
 */
export interface IMoveInfo {
	/**
	 * Local seq at which this segment was moved if the move is yet-to-be
	 * acked.
	 */
	localMovedSeq?: number;

	/**
	 * The first seq at which this segment was moved.
	 */
	movedSeq: number;

	/**
	 * All seqs at which this segment was moved. In the case of overlapping,
	 * concurrent moves this array will contain multiple seqs.
	 *
	 * The seq at  `movedSeqs[i]` corresponds to the client id at `movedClientIds[i]`.
	 *
	 * The first element corresponds to the seq of the first move
	 */
	movedSeqs: number[];

	/**
	 * A reference to the inserted destination segment corresponding to this
	 * segment's move.
	 *
	 * If undefined, the move was an obliterate.
	 *
	 * Currently this field is unused, as we only support obliterate operations
	 */
	moveDst?: ReferencePosition;

	/**
	 * List of client IDs that have moved this segment.
	 *
	 * The client that actually moved the segment (i.e. whose move op was sequenced
	 * first) is stored as the first client in this list. Other clients in the
	 * list have all issued concurrent ops to move the segment.
	 */
	movedClientIds: number[];

	/**
	 * If this segment was inserted into a concurrently moved range and
	 * the move op was sequenced before the insertion op. In this case,
	 * the segment is visible only to the inserting client
	 *
	 * `wasMovedOnInsert` only applies for acked obliterates. That is, if
	 * a segment inserted by a remote client is moved on insertion by a local
	 * and unacked obliterate, we do not consider it as having been moved
	 * on insert
	 *
	 * If a segment is moved on insertion, its length is only ever visible to
	 * the client that inserted the segment. This is relevant in partial length
	 * calculations
	 */
	wasMovedOnInsert: boolean;
}

export function toMoveInfo(maybe: Partial<IMoveInfo> | undefined): IMoveInfo | undefined {
	if (maybe?.movedClientIds !== undefined && maybe?.movedSeq !== undefined) {
		return maybe as IMoveInfo;
	}
	assert(
		maybe?.movedClientIds === undefined &&
			maybe?.movedSeq === undefined &&
			maybe?.movedSeqs === undefined &&
			maybe?.wasMovedOnInsert === undefined,
		"movedClientIds, movedSeq, wasMovedOnInsert, and movedSeqs should all be either set or not set",
	);
}

/**
 * A segment representing a portion of the merge tree.
 * Segments are leaf nodes of the merge tree and contain data.
 */
export interface ISegment extends IMergeNodeCommon, Partial<IRemovalInfo>, Partial<IMoveInfo> {
	readonly type: string;
	readonly segmentGroups: SegmentGroupCollection;
	readonly trackingCollection: TrackingGroupCollection;
	/**
	 * Whether or not this segment is a special segment denoting the start or
	 * end of the tree
	 *
	 * Endpoint segments are imaginary segments positioned immediately before or
	 * after the tree. These segments cannot be referenced by regular operations
	 * and exist primarily as a bucket for local references to slide onto during
	 * deletion of regular segments.
	 */
	readonly endpointType?: "start" | "end";

	/**
	 * The length of the contents of the node.
	 */
	cachedLength: number;
	/**
	 * Stores attribution keys associated with offsets of this segment.
	 * This data is only persisted if MergeTree's `attributions.track` flag is set to true.
	 * Pending segments (i.e. ones that only exist locally and haven't been acked by the server) also have
	 * `attribution === undefined` until ack.
	 *
	 * Keys can be used opaquely with an IAttributor or a container runtime that provides attribution.
	 *
	 * @alpha
	 *
	 * @remarks There are plans to make the shape of the data stored extensible in a couple ways:
	 *
	 * 1. Injection of custom attribution information associated with the segment (ex: copy-paste of
	 * content but keeping the old attribution information).
	 *
	 * 2. Storage of multiple "channels" of information (ex: track property changes separately from insertion,
	 * or only attribute certain property modifications, etc.)
	 */
	attribution?: IAttributionCollection<AttributionKey>;

	/**
	 * Manages pending local state for properties on this segment.
	 */
	propertyManager?: PropertiesManager;
	/**
	 * Local seq at which this segment was inserted. If this is defined, `seq` will be UnassignedSequenceNumber.
	 * Once the segment is acked, this field is cleared.
	 */
	localSeq?: number;
	/**
	 * Local seq at which this segment was removed. If this is defined, `removedSeq` will initially be set to
	 * UnassignedSequenceNumber. However, if another client concurrently removes the same segment, `removedSeq`
	 * will be updated to the seq at which that client removed this segment.
	 *
	 * Like `localSeq`, this field is cleared once the local removal of the segment is acked.
	 */
	localRemovedSeq?: number;
	/**
	 * Seq at which this segment was inserted.
	 * If undefined, it is assumed the segment was inserted prior to the collab window's minimum sequence number.
	 */
	seq?: number;
	/**
	 * Short clientId for the client that inserted this segment.
	 */
	clientId: number;
	/**
	 * Local references added to this segment.
	 */
	localRefs?: LocalReferenceCollection;
	/**
	 * Properties that have been added to this segment via annotation.
	 */
	properties?: PropertySet;

	/**
	 * Add properties to this segment via annotation.
	 *
	 * @remarks This function should not be called directly. Properties should
	 * be added through the `annotateRange` functions.
	 */
	addProperties(
		newProps: PropertySet,
		seq?: number,
		collaborating?: boolean,
		rollback?: PropertiesRollback,
	): PropertySet;
	clone(): ISegment;
	canAppend(segment: ISegment): boolean;
	append(segment: ISegment): void;
	splitAt(pos: number): ISegment | undefined;
	toJSONObject(): any;
	/**
	 * Acks the current segment against the segment group, op, and merge tree.
	 *
	 * @param segmentGroup - Pending segment group associated with this op.
	 * @param opArgs - Information about the op that was acked
	 * @returns `true` if the op modifies the segment, otherwise `false`.
	 * The only current false case is overlapping remove, where a segment is removed
	 * by a previously sequenced operation before the current operation is acked.
	 * @throws - error if the segment state doesn't match segment group or op.
	 * E.g. if the segment group is not first in the pending queue, or
	 * an inserted segment does not have unassigned sequence number.
	 *
	 * @internal
	 */
	ack(segmentGroup: SegmentGroup, opArgs: IMergeTreeDeltaOpArgs): boolean;
}

export interface ISegmentAction<TClientData> {
	// eslint-disable-next-line @typescript-eslint/prefer-function-type
	(
		segment: ISegment,
		pos: number,
		refSeq: number,
		clientId: number,
		start: number,
		end: number,
		accum: TClientData,
	): boolean;
}
/**
 * @internal
 */
export interface ISegmentChanges {
	next?: ISegment;
	replaceCurrent?: ISegment;
}
/**
 * @internal
 */
export interface BlockAction<TClientData> {
	// eslint-disable-next-line @typescript-eslint/prefer-function-type
	(
		block: IMergeBlock,
		pos: number,
		refSeq: number,
		clientId: number,
		start: number | undefined,
		end: number | undefined,
		accum: TClientData,
	): boolean;
}

/**
 * @internal
 */
export interface NodeAction<TClientData> {
	// eslint-disable-next-line @typescript-eslint/prefer-function-type
	(
		node: IMergeNode,
		pos: number,
		refSeq: number,
		clientId: number,
		start: number | undefined,
		end: number | undefined,
		clientData: TClientData,
	): boolean;
}

/**
 * @internal
 */
export interface InsertContext {
	candidateSegment?: ISegment;
	leaf: (segment: ISegment | undefined, pos: number, ic: InsertContext) => ISegmentChanges;
	continuePredicate?: (continueFromBlock: IMergeBlock) => boolean;
}

/**
 * @internal
 */
export interface SegmentActions<TClientData> {
	leaf?: ISegmentAction<TClientData>;
	shift?: NodeAction<TClientData>;
	contains?: NodeAction<TClientData>;
	pre?: BlockAction<TClientData>;
	post?: BlockAction<TClientData>;
}

/**
 * @internal
 */
export interface SegmentGroup {
	segments: ISegmentLeaf[];
	previousProps?: PropertySet[];
	localSeq?: number;
	refSeq: number;
}

export class MergeNode implements IMergeNodeCommon {
	index: number = 0;
	ordinal: string = "";
	cachedLength: number = 0;

	isLeaf(): this is ISegment {
		return false;
	}
}

/**
 * Note that the actual branching factor of the MergeTree is `MaxNodesInBlock - 1`.  This is because
 * the MergeTree always inserts first, then checks for overflow and splits if the child count equals
 * `MaxNodesInBlock`.  (i.e., `MaxNodesInBlock` contains 1 extra slot for temporary storage to
 * facilitate splits.)
 * @internal
 */
export const MaxNodesInBlock = 8;
/**
 * @internal
 */
export class MergeBlock extends MergeNode implements IMergeBlock {
	parent?: IMergeBlock;
	public children: IMergeNode[];
	public constructor(public childCount: number) {
		super();
		this.children = new Array<IMergeNode>(MaxNodesInBlock);
	}

	public hierBlock(): IHierBlock | undefined {
		return undefined;
	}

	public setOrdinal(child: IMergeNode, index: number) {
		const childCount = this.childCount;
		assert(
			childCount >= 1 && childCount <= MaxNodesInBlock,
			0x040 /* "Child count is not within [1,8] range!" */,
		);
		child.ordinal = computeHierarchicalOrdinal(
			MaxNodesInBlock,
			childCount,
			this.ordinal,
			index === 0 ? undefined : this.children[index - 1]?.ordinal,
		);
	}

	public assignChild(child: IMergeNode, index: number, updateOrdinal = true) {
		child.parent = this;
		child.index = index;
		if (updateOrdinal) {
			this.setOrdinal(child, index);
		}
		this.children[index] = child;
	}
}

export function seqLTE(seq: number, minOrRefSeq: number) {
	return seq !== UnassignedSequenceNumber && seq <= minOrRefSeq;
}

export abstract class BaseSegment extends MergeNode implements ISegment {
	public clientId: number = LocalClientId;
	public seq: number = UniversalSequenceNumber;
	public removedSeq?: number;
	public removedClientIds?: number[];
	public movedSeq?: number;
	public movedSeqs?: number[];
	public movedClientIds?: number[];
	public wasMovedOnInsert?: boolean | undefined;
	public readonly segmentGroups: SegmentGroupCollection = new SegmentGroupCollection(this);
	public readonly trackingCollection: TrackingGroupCollection = new TrackingGroupCollection(this);
	/**
	 * @alpha
	 */
	public attribution?: IAttributionCollection<AttributionKey>;
	public propertyManager?: PropertiesManager;
	public properties?: PropertySet;
	public localRefs?: LocalReferenceCollection;
	public abstract readonly type: string;
	public localSeq?: number;
	public localRemovedSeq?: number;
	public localMovedSeq?: number;

	public addProperties(
		newProps: PropertySet,
		seq?: number,
		collaborating?: boolean,
		rollback: PropertiesRollback = PropertiesRollback.None,
	) {
		this.propertyManager ??= new PropertiesManager();
		this.properties ??= createMap<any>();
		return this.propertyManager.addProperties(
			this.properties,
			newProps,
			seq,
			collaborating,
			rollback,
		);
	}

	public hasProperty(key: string): boolean {
		return !!this.properties && this.properties[key] !== undefined;
	}

	public isLeaf(): this is ISegment {
		return true;
	}

	protected cloneInto(b: ISegment) {
		b.clientId = this.clientId;
		// TODO: deep clone properties
		b.properties = clone(this.properties);
		b.removedClientIds = this.removedClientIds?.slice();
		// TODO: copy removed client overlap and branch removal info
		b.removedSeq = this.removedSeq;
		b.movedClientIds = this.movedClientIds?.slice();
		b.movedSeq = this.movedSeq;
		b.movedSeqs = this.movedSeqs;
		b.wasMovedOnInsert = this.wasMovedOnInsert;
		b.seq = this.seq;
		b.attribution = this.attribution?.clone();
	}

	public canAppend(segment: ISegment): boolean {
		return false;
	}

	protected addSerializedProps(jseg: IJSONSegment) {
		if (this.properties) {
			jseg.props = this.properties;
		}
	}

	public abstract toJSONObject(): any;

	/**
	 * @internal
	 */
	public ack(segmentGroup: SegmentGroup, opArgs: IMergeTreeDeltaOpArgs): boolean {
		const currentSegmentGroup = this.segmentGroups.dequeue();
		assert(
			currentSegmentGroup === segmentGroup,
			0x043 /* "On ack, unexpected segmentGroup!" */,
		);
		switch (opArgs.op.type) {
			case MergeTreeDeltaType.ANNOTATE:
				assert(
					!!this.propertyManager,
					0x044 /* "On annotate ack, missing segment property manager!" */,
				);
				this.propertyManager.ackPendingProperties(opArgs.op);
				return true;

			case MergeTreeDeltaType.INSERT:
				assert(
					this.seq === UnassignedSequenceNumber,
					0x045 /* "On insert, seq number already assigned!" */,
				);
				this.seq = opArgs.sequencedMessage!.sequenceNumber;
				this.localSeq = undefined;
				return true;

			case MergeTreeDeltaType.REMOVE:
				const removalInfo: IRemovalInfo | undefined = toRemovalInfo(this);
				assert(
					removalInfo !== undefined,
					0x046 /* "On remove ack, missing removal info!" */,
				);
				this.localRemovedSeq = undefined;
				if (removalInfo.removedSeq === UnassignedSequenceNumber) {
					removalInfo.removedSeq = opArgs.sequencedMessage!.sequenceNumber;
					return true;
				}
				return false;

			case MergeTreeDeltaType.OBLITERATE:
				const moveInfo: IMoveInfo | undefined = toMoveInfo(this);
				assert(moveInfo !== undefined, "On obliterate ack, missing move info!");
				this.localMovedSeq = undefined;
				const seqIdx = moveInfo.movedSeqs.indexOf(UnassignedSequenceNumber);
				assert(seqIdx !== -1, "expected movedSeqs to contain unacked seq");
				moveInfo.movedSeqs[seqIdx] = opArgs.sequencedMessage!.sequenceNumber;

				if (moveInfo.movedSeq === UnassignedSequenceNumber) {
					moveInfo.movedSeq = opArgs.sequencedMessage!.sequenceNumber;
					return true;
				}

				return false;

			default:
				throw new Error(`${opArgs.op.type} is in unrecognized operation type`);
		}
	}

	public splitAt(pos: number): ISegment | undefined {
		if (pos <= 0) {
			return undefined;
		}

		const leafSegment: IMergeLeaf | undefined = this.createSplitSegmentAt(pos);

		if (!leafSegment) {
			return undefined;
		}

		this.copyPropertiesTo(leafSegment);
		// eslint-disable-next-line @typescript-eslint/no-this-alias
		const thisAsMergeSegment: IMergeLeaf = this;
		leafSegment.parent = thisAsMergeSegment.parent;

		// Give the leaf a temporary yet valid ordinal.
		// when this segment is put in the tree, it will get its real ordinal,
		// but this ordinal meets all the necessary invariants for now.
		leafSegment.ordinal = this.ordinal + String.fromCharCode(0);

		leafSegment.removedClientIds = this.removedClientIds?.slice();
		leafSegment.removedSeq = this.removedSeq;
		leafSegment.localRemovedSeq = this.localRemovedSeq;
		leafSegment.seq = this.seq;
		leafSegment.localSeq = this.localSeq;
		leafSegment.clientId = this.clientId;
		leafSegment.movedClientIds = this.movedClientIds?.slice();
		leafSegment.movedSeq = this.movedSeq;
		leafSegment.movedSeqs = this.movedSeqs?.slice();
		leafSegment.localMovedSeq = this.localMovedSeq;
		leafSegment.wasMovedOnInsert = this.wasMovedOnInsert;
		this.segmentGroups.copyTo(leafSegment);
		this.trackingCollection.copyTo(leafSegment);
		if (this.localRefs) {
			this.localRefs.split(pos, leafSegment);
		}
		if (this.attribution) {
			leafSegment.attribution = this.attribution.splitAt(pos);
		}

		return leafSegment;
	}

	private copyPropertiesTo(other: ISegment) {
		if (this.propertyManager) {
			if (this.properties) {
				other.propertyManager = new PropertiesManager();
				other.properties = this.propertyManager.copyTo(
					this.properties,
					other.properties,
					other.propertyManager,
				);
			}
		}
	}

	public abstract clone(): ISegment;

	public append(other: ISegment): void {
		// Note: Must call 'appendLocalRefs' before modifying this segment's length as
		//       'this.cachedLength' is used to adjust the offsets of the local refs.
		LocalReferenceCollection.append(this, other);
		if (this.attribution) {
			assert(
				other.attribution !== undefined,
				0x4bd /* attribution should be set on appendee */,
			);
			this.attribution.append(other.attribution);
		} else {
			assert(
				other.attribution === undefined,
				0x4be /* attribution should not be set on appendee */,
			);
		}

		this.cachedLength ??= 0;
		this.cachedLength += other.cachedLength;
	}

	protected abstract createSplitSegmentAt(pos: number): BaseSegment | undefined;
}

/**
 * The special-cased property key that tracks the id of a {@link Marker}.
 *
 * @remarks In general, marker ids should be accessed using the inherent method
 * {@link Marker.getId}. Marker ids should not be updated after creation.
 */
export const reservedMarkerIdKey = "markerId";
export const reservedMarkerSimpleTypeKey = "markerSimpleType";

export interface IJSONMarkerSegment extends IJSONSegment {
	marker: IMarkerDef;
}

/**
 * Markers are a special kind of segment that do not hold any content.
 *
 * Markers with a reference type of {@link ReferenceType.Tile} support spatially
 * accelerated queries for finding the next marker to the left or right of it in
 * sub-linear time. This is useful, for example, in the case of jumping from the
 * start of a paragraph to the end, assuming a paragraph is bound by markers at
 * the start and end.
 */
export class Marker extends BaseSegment implements ReferencePosition, ISegment {
	public static readonly type = "Marker";
	public static is(segment: ISegment): segment is Marker {
		return segment.type === Marker.type;
	}
	public readonly type = Marker.type;

	public static make(refType: ReferenceType, props?: PropertySet) {
		const marker = new Marker(refType);
		if (props) {
			marker.addProperties(props);
		}
		return marker;
	}

	constructor(public refType: ReferenceType) {
		super();
		this.cachedLength = 1;
	}

	toJSONObject() {
		const obj: IJSONMarkerSegment = { marker: { refType: this.refType } };
		super.addSerializedProps(obj);
		return obj;
	}

	static fromJSONObject(spec: any) {
		if (spec && typeof spec === "object" && "marker" in spec) {
			return Marker.make(spec.marker.refType, spec.props as PropertySet);
		}
		return undefined;
	}

	clone() {
		const b = Marker.make(this.refType, this.properties);
		this.cloneInto(b);
		return b;
	}

	getSegment() {
		return this;
	}

	getOffset() {
		return 0;
	}

	getProperties() {
		return this.properties;
	}

	getId(): string | undefined {
		return this.properties?.[reservedMarkerIdKey] as string;
	}

	toString() {
		return `M${this.getId()}`;
	}

	protected createSplitSegmentAt(pos: number) {
		return undefined;
	}

	canAppend(segment: ISegment): boolean {
		return false;
	}

	append() {
		throw new Error("Can not append to marker");
	}
}

/**
 * @internal
 */
export class CollaborationWindow {
	clientId = LocalClientId;
	collaborating = false;
	// Lowest-numbered segment in window; no client can reference a state before this one
	minSeq = 0;
	// Highest-numbered segment in window and current
	// reference segment for this client
	currentSeq = 0;

	localSeq = 0;

	loadFrom(a: CollaborationWindow) {
		this.clientId = a.clientId;
		this.collaborating = a.collaborating;
		this.minSeq = a.minSeq;
		this.currentSeq = a.currentSeq;
	}
}

export const compareNumbers = (a: number, b: number) => a - b;

export const compareStrings = (a: string, b: string) => a.localeCompare(b);

<<<<<<< HEAD
=======
export interface IConsensusInfo {
	marker: Marker;
	callback: (m: Marker) => void;
}

/**
 * @internal
 */
export interface MinListener {
	minRequired: number;
	onMinGE(minSeq: number): void;
}

/**
 * Get a human-readable string for a given {@link Marker}.
 *
 * @remarks This function is intended for debugging only. The exact format of
 * this string should not be relied upon between versions.
 */
>>>>>>> 2c4a9167
export function debugMarkerToString(marker: Marker): string {
	let bbuf = "";
	if (refTypeIncludesFlag(marker, ReferenceType.Tile)) {
		bbuf += "Tile";
	}
	let lbuf = "";
	const id = marker.getId();
	if (id) {
		bbuf += ` (${id}) `;
	}
	const tileLabels = refGetTileLabels(marker);
	if (tileLabels) {
		lbuf += "tile -- ";
		for (let i = 0, len = tileLabels.length; i < len; i++) {
			const tileLabel = tileLabels[i];
			if (i > 0) {
				lbuf += "; ";
			}
			lbuf += tileLabel;
		}
	}

	let pbuf = "";
	if (marker.properties) {
		pbuf += JSON.stringify(marker.properties, (key, value) => {
			// Avoid circular reference when stringifying makers containing handles.
			// (Substitute a debug string instead.)
			const handle = !!value && value.IFluidHandle;

			// eslint-disable-next-line @typescript-eslint/no-unsafe-return
			return handle ? `#Handle(${handle.routeContext.path}/${handle.path})` : value;
		});
	}
	return `M ${bbuf}: ${lbuf} ${pbuf}`;
}<|MERGE_RESOLUTION|>--- conflicted
+++ resolved
@@ -788,28 +788,12 @@
 
 export const compareStrings = (a: string, b: string) => a.localeCompare(b);
 
-<<<<<<< HEAD
-=======
-export interface IConsensusInfo {
-	marker: Marker;
-	callback: (m: Marker) => void;
-}
-
-/**
- * @internal
- */
-export interface MinListener {
-	minRequired: number;
-	onMinGE(minSeq: number): void;
-}
-
 /**
  * Get a human-readable string for a given {@link Marker}.
  *
  * @remarks This function is intended for debugging only. The exact format of
  * this string should not be relied upon between versions.
  */
->>>>>>> 2c4a9167
 export function debugMarkerToString(marker: Marker): string {
 	let bbuf = "";
 	if (refTypeIncludesFlag(marker, ReferenceType.Tile)) {
