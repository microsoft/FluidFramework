--- conflicted
+++ resolved
@@ -89,12 +89,7 @@
  * this is just a convenience type that makes it clear that we need something that is both a segment and a leaf node
  */
 export type ISegmentPrivate = ISegmentInternal & // eslint-disable-next-line import/no-deprecated
-<<<<<<< HEAD
 	Partial<IInsertionInfo & IMergeNodeInfo> & {
-=======
-	Partial<IInsertionInfo & IMergeNodeCommon> & {
-		parent?: MergeBlock;
->>>>>>> 42fe7768
 		segmentGroups?: SegmentGroupCollection;
 		propertyManager?: PropertiesManager;
 		/**
@@ -271,13 +266,9 @@
  * @legacy
  * @alpha
  */
-<<<<<<< HEAD
-export const segmentIsRemoved = (segment: ISegment): boolean => isRemoved(segment);
-=======
 export function segmentIsRemoved(segment: ISegment): boolean {
 	return isRemoved(segment);
 }
->>>>>>> 42fe7768
 
 /**
  * @legacy
@@ -351,8 +342,8 @@
 	public children: IMergeNode[];
 	public needsScour?: boolean;
 	public parent?: MergeBlock;
-	public index?: number;
-	public ordinal?: string;
+	public index: number = 0;
+	public ordinal: string = "";
 	public cachedLength: number | undefined = 0;
 
 	/**
