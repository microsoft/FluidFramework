--- conflicted
+++ resolved
@@ -689,15 +689,11 @@
 }
 
 /**
-<<<<<<< HEAD
- * @alpha
-=======
  * The special-cased property key that tracks the id of a {@link Marker}.
  *
  * @remarks In general, marker ids should be accessed using the inherent method
  * {@link Marker.getId}. Marker ids should not be updated after creation.
  * @internal
->>>>>>> f127d001
  */
 export const reservedMarkerIdKey = "markerId";
 /**
