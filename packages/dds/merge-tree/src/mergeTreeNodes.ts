/*!
 * Copyright (c) Microsoft Corporation and contributors. All rights reserved.
 * Licensed under the MIT License.
 */

/* eslint-disable @typescript-eslint/no-non-null-assertion */

/* eslint-disable @typescript-eslint/prefer-optional-chain */

import { assert } from "@fluidframework/common-utils";
import { AttributionKey } from "@fluidframework/runtime-definitions";
import { IAttributionCollection } from "./attributionCollection";
import { LocalClientId, UnassignedSequenceNumber, UniversalSequenceNumber } from "./constants";
import { LocalReferenceCollection } from "./localReference";
import { IMergeTreeDeltaOpArgs } from "./mergeTreeDeltaCallback";
import { TrackingGroupCollection } from "./mergeTreeTracking";
import { ICombiningOp, IJSONSegment, IMarkerDef, MergeTreeDeltaType, ReferenceType } from "./ops";
import { computeHierarchicalOrdinal } from "./ordinal";
import { PartialSequenceLengths } from "./partialLengths";
import { clone, createMap, MapLike, PropertySet } from "./properties";
import {
	refTypeIncludesFlag,
	RangeStackMap,
	ReferencePosition,
	refGetRangeLabels,
	refGetTileLabels,
} from "./referencePositions";
import { SegmentGroupCollection } from "./segmentGroupCollection";
import { PropertiesManager, PropertiesRollback } from "./segmentPropertiesManager";

/**
 * Common properties for a node in a merge tree.
 */
export interface IMergeNodeCommon {
<<<<<<< HEAD
=======
	/**
	 *
	 * @deprecated - In subsequent releases this will no longer be exported
	 * @internal
	 */
	parent?: IMergeBlock;
>>>>>>> f3c74e13
	/**
	 * The index of this node in its parent's list of children.
	 */
	index: number;
	/**
	 * A string that can be used for comparing the location of this node to other `MergeNode`s in the same tree.
	 * `a.ordinal < b.ordinal` if and only if `a` comes before `b` in a pre-order traversal of the tree.
	 */
	ordinal: string;
	isLeaf(): this is ISegment;
}

<<<<<<< HEAD
export type IMergeLeaf = ISegment & { parent?: IMergeBlock };
export type IMergeNode = IMergeBlock | IMergeLeaf;
=======
/**
 *
 * @deprecated - In subsequent releases this internal interface will no longer be exported
 * @internal
 */
export type IMergeNode = IMergeBlock | ISegment;

>>>>>>> f3c74e13
/**
 * Internal (i.e. non-leaf) node in a merge tree.
 * @deprecated - In subsequent releases this internal interface will no longer be exported
 * @internal
 */
export interface IMergeBlock extends IMergeNodeCommon {
	parent?: IMergeBlock;

	needsScour?: boolean;
	/**
	 * Number of direct children of this node
	 */
	childCount: number;
	/**
	 * Array of child nodes.
	 *
	 * @remarks To avoid reallocation, this is always initialized to have maximum length as deemed by
	 * the merge tree's branching factor. Use `childCount` to determine how many children this node actually has.
	 */
	children: IMergeNode[];
	/**
	 * Supports querying the total length of all descendants of this IMergeBlock from the perspective of any
	 * (clientId, seq) within the collab window.
	 *
	 * @remarks This is only optional for implementation reasons (internal nodes can be created/moved without
	 * immediately initializing the partial lengths). Aside from mid-update on tree operations, these lengths
	 * objects are always defined.
	 */
	partialLengths?: PartialSequenceLengths;
	/**
	 * The length of the contents of the node.
	 */
	cachedLength: number | undefined;
	hierBlock(): IHierBlock | undefined;
	assignChild(child: IMergeNode, index: number, updateOrdinal?: boolean): void;
	setOrdinal(child: IMergeNode, index: number): void;
}

/**
 * @deprecated - In subsequent releases this internal interface will no longer be exported
 * @internal
 */
export interface IHierBlock extends IMergeBlock {
	hierToString(indentCount: number): string;
	rightmostTiles: MapLike<ReferencePosition>;
	leftmostTiles: MapLike<ReferencePosition>;
	rangeStacks: RangeStackMap;
}

/**
 * Contains removal information associated to an {@link ISegment}.
 */
export interface IRemovalInfo {
	/**
	 * Local seq at which this segment was removed, if the removal is yet-to-be acked.
	 */
	localRemovedSeq?: number;
	/**
	 * Seq at which this segment was removed.
	 */
	removedSeq: number;
	/**
	 * List of client IDs that have removed this segment.
	 * The client that actually removed the segment (i.e. whose removal op was sequenced first) is stored as the first
	 * client in this list. Other clients in the list have all issued concurrent ops to remove the segment.
	 * @remarks When this list has length \> 1, this is referred to as the "overlapping remove" case.
	 */
	removedClientIds: number[];
}

export function toRemovalInfo(maybe: Partial<IRemovalInfo> | undefined): IRemovalInfo | undefined {
	if (maybe?.removedClientIds !== undefined && maybe?.removedSeq !== undefined) {
		return maybe as IRemovalInfo;
	}
	assert(
		maybe?.removedClientIds === undefined && maybe?.removedSeq === undefined,
		0x2bf /* "both removedClientIds and removedSeq should be set or not set" */,
	);
}

/**
 * A segment representing a portion of the merge tree.
 * Segments are leaf nodes of the merge tree and contain data.
 */
export interface ISegment extends IMergeNodeCommon, Partial<IRemovalInfo> {
	readonly type: string;
	readonly segmentGroups: SegmentGroupCollection;
	readonly trackingCollection: TrackingGroupCollection;

	/**
	 * The length of the contents of the node.
	 */
	cachedLength: number;
	/**
	 * Stores attribution keys associated with offsets of this segment.
	 * This data is only persisted if MergeTree's `attributions.track` flag is set to true.
	 * Pending segments (i.e. ones that only exist locally and haven't been acked by the server) also have
	 * `attribution === undefined` until ack.
	 *
	 * Keys can be used opaquely with an IAttributor or a container runtime that provides attribution.
	 *
	 * @alpha
	 *
	 * @remarks - There are plans to make the shape of the data stored extensible in a couple ways:
	 *
	 * 1. Injection of custom attribution information associated with the segment (ex: copy-paste of
	 * content but keeping the old attribution information).
	 * 2. Storage of multiple "channels" of information (ex: track property changes separately from insertion,
	 * or only attribute certain property modifications, etc.)
	 */
	attribution?: IAttributionCollection<AttributionKey>;

	/**
	 * Manages pending local state for properties on this segment.
	 */
	propertyManager?: PropertiesManager;
	/**
	 * Local seq at which this segment was inserted. If this is defined, `seq` will be UnassignedSequenceNumber.
	 * Once the segment is acked, this field is cleared.
	 */
	localSeq?: number;
	/**
	 * Local seq at which this segment was removed. If this is defined, `removedSeq` will initially be set to
	 * UnassignedSequenceNumber. However, if another client concurrently removes the same segment, `removedSeq`
	 * will be updated to the seq at which that client removed this segment.
	 *
	 * Like `localSeq`, this field is cleared once the local removal of the segment is acked.
	 */
	localRemovedSeq?: number;
	/**
	 * Seq at which this segment was inserted.
	 * If undefined, it is assumed the segment was inserted prior to the collab window's minimum sequence number.
	 */
	seq?: number;
	/**
	 * Short clientId for the client that inserted this segment.
	 */
	clientId: number;
	/**
	 * Local references added to this segment.
	 */
	localRefs?: LocalReferenceCollection;
	/**
	 * Properties that have been added to this segment via annotation.
	 */
	properties?: PropertySet;
	addProperties(
		newProps: PropertySet,
		op?: ICombiningOp,
		seq?: number,
		collabWindow?: CollaborationWindow,
		rollback?: PropertiesRollback,
	): PropertySet | undefined;
	clone(): ISegment;
	canAppend(segment: ISegment): boolean;
	append(segment: ISegment): void;
	splitAt(pos: number): ISegment | undefined;
	toJSONObject(): any;
	/**
	 * Acks the current segment against the segment group, op, and merge tree.
	 *
	 * @param segmentGroup - Pending segment group associated with this op.
	 * @param opArgs - Information about the op that was acked
	 * @returns - true if the op modifies the segment, otherwise false.
	 * The only current false case is overlapping remove, where a segment is removed
	 * by a previously sequenced operation before the current operation is acked.
	 * @throws - error if the segment state doesn't match segment group or op.
	 * E.g. if the segment group is not first in the pending queue, or
	 * an inserted segment does not have unassigned sequence number.
	 */
	ack(segmentGroup: SegmentGroup, opArgs: IMergeTreeDeltaOpArgs): boolean;
}

export interface IMarkerModifiedAction {
	// eslint-disable-next-line @typescript-eslint/prefer-function-type
	(marker: Marker): void;
}

export interface ISegmentAction<TClientData> {
	// eslint-disable-next-line @typescript-eslint/prefer-function-type
	(
		segment: ISegment,
		pos: number,
		refSeq: number,
		clientId: number,
		start: number,
		end: number,
		accum: TClientData,
	): boolean;
}
/**
 *
 * @deprecated - In subsequent releases this internal interface will no longer be exported
 * @internal
 */
export interface ISegmentChanges {
	next?: ISegment;
	replaceCurrent?: ISegment;
}
/**
 *
 * @deprecated - In subsequent releases this internal interface will no longer be exported
 * @internal
 */
export interface BlockAction<TClientData> {
	// eslint-disable-next-line @typescript-eslint/prefer-function-type
	(
		block: IMergeBlock,
		pos: number,
		refSeq: number,
		clientId: number,
		start: number | undefined,
		end: number | undefined,
		accum: TClientData,
	): boolean;
}

/**
 *
 * @deprecated - In subsequent releases this internal interface will no longer be exported
 * @internal
 */
export interface NodeAction<TClientData> {
	// eslint-disable-next-line @typescript-eslint/prefer-function-type
	(
		node: IMergeNode,
		pos: number,
		refSeq: number,
		clientId: number,
		start: number | undefined,
		end: number | undefined,
		clientData: TClientData,
	): boolean;
}
/**
 *
 * @deprecated - In subsequent releases this internal interface will no longer be exported
 * @internal
 */
export interface IncrementalSegmentAction<TContext> {
	(segment: ISegment, state: IncrementalMapState<TContext>);
}

/**
 *
 * @deprecated - In subsequent releases this internal interface will no longer be exported
 * @internal
 */
export interface IncrementalBlockAction<TContext> {
	(state: IncrementalMapState<TContext>);
}
/**
 * @deprecated - In subsequent releases this internal interface will no longer be exported
 * @internal
 * */
export interface BlockUpdateActions {
	child: (block: IMergeBlock, index: number) => void;
}

/**
 *
 * @deprecated - In subsequent releases this internal interface will no longer be exported
 * @internal
 */
export interface InsertContext {
	candidateSegment?: ISegment;
	prepareEvents?: boolean;
	structureChange?: boolean;
	leaf: (segment: ISegment | undefined, pos: number, ic: InsertContext) => ISegmentChanges;
	continuePredicate?: (continueFromBlock: IMergeBlock) => boolean;
}

/**
 *
 * @deprecated - In subsequent releases this internal interface will no longer be exported
 * @internal
 */
export interface SegmentActions<TClientData> {
	leaf?: ISegmentAction<TClientData>;
	shift?: NodeAction<TClientData>;
	contains?: NodeAction<TClientData>;
	pre?: BlockAction<TClientData>;
	post?: BlockAction<TClientData>;
}
/**
 *
 * @deprecated - In subsequent releases this internal interface will no longer be exported
 * @internal
 */
export interface IncrementalSegmentActions<TContext> {
	leaf: IncrementalSegmentAction<TContext>;
	pre?: IncrementalBlockAction<TContext>;
	post?: IncrementalBlockAction<TContext>;
}

/**
 *
 * @deprecated - In subsequent releases this internal interface will no longer be exported
 * @internal
 */
export interface SearchResult {
	text: string;
	pos: number;
}

export interface SegmentGroup {
	segments: ISegment[];
	previousProps?: PropertySet[];
	localSeq: number;
	refSeq: number;
}

export class MergeNode implements IMergeNodeCommon {
	index: number = 0;
	ordinal: string = "";
<<<<<<< HEAD
=======
	/**
	 *
	 * @deprecated - In subsequent releases this will no longer be exported
	 * @internal
	 */
	parent?: IMergeBlock;
>>>>>>> f3c74e13
	cachedLength: number = 0;

	isLeaf() {
		return false;
	}
}
<<<<<<< HEAD

// Note that the actual branching factor of the MergeTree is `MaxNodesInBlock - 1`.  This is because
// the MergeTree always inserts first, then checks for overflow and splits if the child count equals
// `MaxNodesInBlock`.  (i.e., `MaxNodesInBlock` contains 1 extra slot for temporary storage to
// facilitate splits.)
=======
/**
 *
 * @deprecated - In subsequent releases this internal interface will no longer be exported
 * @internal
 */
export function ordinalToArray(ord: string) {
	const a: number[] = [];
	if (ord) {
		for (let i = 0, len = ord.length; i < len; i++) {
			a.push(ord.charCodeAt(i));
		}
	}
	return a;
}
/**
 * Note that the actual branching factor of the MergeTree is `MaxNodesInBlock - 1`.  This is because
 * the MergeTree always inserts first, then checks for overflow and splits if the child count equals
 * `MaxNodesInBlock`.  (i.e., `MaxNodesInBlock` contains 1 extra slot for temporary storage to
 * facilitate splits.)
 * @deprecated - In subsequent releases this internal interface will no longer be exported
 * @internal
 */
>>>>>>> f3c74e13
export const MaxNodesInBlock = 8;
/**
 *
 * @deprecated - In subsequent releases this internal interface will no longer be exported
 * @internal
 */
export class MergeBlock extends MergeNode implements IMergeBlock {
	parent?: IMergeBlock;
	public children: IMergeNode[];
	public constructor(public childCount: number) {
		super();
		this.children = new Array<IMergeNode>(MaxNodesInBlock);
	}

	public hierBlock(): IHierBlock | undefined {
		return undefined;
	}

	public setOrdinal(child: IMergeNode, index: number) {
		const childCount = this.childCount;
		assert(
			childCount >= 1 && childCount <= MaxNodesInBlock,
			0x040 /* "Child count is not within [1,8] range!" */,
		);
		child.ordinal = computeHierarchicalOrdinal(
			MaxNodesInBlock,
			childCount,
			this.ordinal,
			index === 0 ? undefined : this.children[index - 1]?.ordinal,
		);
	}

	public assignChild(child: IMergeNode, index: number, updateOrdinal = true) {
		child.parent = this;
		child.index = index;
		if (updateOrdinal) {
			this.setOrdinal(child, index);
		}
		this.children[index] = child;
	}
}

export function seqLTE(seq: number, minOrRefSeq: number) {
	return seq !== UnassignedSequenceNumber && seq <= minOrRefSeq;
}

export abstract class BaseSegment extends MergeNode implements ISegment {
	public clientId: number = LocalClientId;
	public seq: number = UniversalSequenceNumber;
	public removedSeq?: number;
	public removedClientIds?: number[];
	public readonly segmentGroups: SegmentGroupCollection = new SegmentGroupCollection(this);
	public readonly trackingCollection: TrackingGroupCollection = new TrackingGroupCollection(this);
	/**
	 * @alpha
	 */
	public attribution?: IAttributionCollection<AttributionKey>;
	public propertyManager?: PropertiesManager;
	public properties?: PropertySet;
	public localRefs?: LocalReferenceCollection;
	public abstract readonly type: string;
	public localSeq?: number;
	public localRemovedSeq?: number;

	public addProperties(
		newProps: PropertySet,
		op?: ICombiningOp,
		seq?: number,
		collabWindow?: CollaborationWindow,
		rollback: PropertiesRollback = PropertiesRollback.None,
	) {
		if (!this.propertyManager) {
			this.propertyManager = new PropertiesManager();
		}
		if (!this.properties) {
			this.properties = createMap<any>();
		}
		return this.propertyManager.addProperties(
			this.properties,
			newProps,
			op,
			seq,
			collabWindow && collabWindow.collaborating,
			rollback,
		);
	}

	public hasProperty(key: string): boolean {
		return !!this.properties && this.properties[key] !== undefined;
	}

	public isLeaf() {
		return true;
	}

	protected cloneInto(b: ISegment) {
		b.clientId = this.clientId;
		// TODO: deep clone properties
		b.properties = clone(this.properties);
		b.removedClientIds = this.removedClientIds?.slice();
		// TODO: copy removed client overlap and branch removal info
		b.removedSeq = this.removedSeq;
		b.seq = this.seq;
		b.attribution = this.attribution?.clone();
	}

	public canAppend(segment: ISegment): boolean {
		return false;
	}

	protected addSerializedProps(jseg: IJSONSegment) {
		if (this.properties) {
			jseg.props = this.properties;
		}
	}

	public abstract toJSONObject(): any;

	public ack(segmentGroup: SegmentGroup, opArgs: IMergeTreeDeltaOpArgs): boolean {
		const currentSegmentGroup = this.segmentGroups.dequeue();
		assert(
			currentSegmentGroup === segmentGroup,
			0x043 /* "On ack, unexpected segmentGroup!" */,
		);
		switch (opArgs.op.type) {
			case MergeTreeDeltaType.ANNOTATE:
				assert(
					!!this.propertyManager,
					0x044 /* "On annotate ack, missing segment property manager!" */,
				);
				this.propertyManager.ackPendingProperties(opArgs.op);
				return true;

			case MergeTreeDeltaType.INSERT:
				assert(
					this.seq === UnassignedSequenceNumber,
					0x045 /* "On insert, seq number already assigned!" */,
				);
				this.seq = opArgs.sequencedMessage!.sequenceNumber;
				this.localSeq = undefined;
				return true;

			case MergeTreeDeltaType.REMOVE:
				const removalInfo: IRemovalInfo | undefined = toRemovalInfo(this);
				assert(
					removalInfo !== undefined,
					0x046 /* "On remove ack, missing removal info!" */,
				);
				this.localRemovedSeq = undefined;
				if (removalInfo.removedSeq === UnassignedSequenceNumber) {
					removalInfo.removedSeq = opArgs.sequencedMessage!.sequenceNumber;
					return true;
				}
				return false;

			default:
				throw new Error(`${opArgs.op.type} is in unrecognized operation type`);
		}
	}

	public splitAt(pos: number): ISegment | undefined {
		if (pos > 0) {
			const leafSegment: IMergeLeaf | undefined = this.createSplitSegmentAt(pos);
			if (leafSegment) {
				this.copyPropertiesTo(leafSegment);
				// eslint-disable-next-line @typescript-eslint/no-this-alias
				const thisAsMergeSegment: IMergeLeaf = this;
				leafSegment.parent = thisAsMergeSegment.parent;

				// Give the leaf a temporary yet valid ordinal.
				// when this segment is put in the tree, it will get its real ordinal,
				// but this ordinal meets all the necessary invariants for now.
				leafSegment.ordinal = this.ordinal + String.fromCharCode(0);

				leafSegment.removedClientIds = this.removedClientIds?.slice();
				leafSegment.removedSeq = this.removedSeq;
				leafSegment.localRemovedSeq = this.localRemovedSeq;
				leafSegment.seq = this.seq;
				leafSegment.localSeq = this.localSeq;
				leafSegment.clientId = this.clientId;
				this.segmentGroups.copyTo(leafSegment);
				this.trackingCollection.copyTo(leafSegment);
				if (this.localRefs) {
					this.localRefs.split(pos, leafSegment);
				}
				if (this.attribution) {
					leafSegment.attribution = this.attribution.splitAt(pos);
				}
			}
			return leafSegment;
		}
	}

	private copyPropertiesTo(other: ISegment) {
		if (this.propertyManager) {
			if (this.properties) {
				other.propertyManager = new PropertiesManager();
				other.properties = this.propertyManager.copyTo(
					this.properties,
					other.properties,
					other.propertyManager,
				);
			}
		}
	}

	public abstract clone(): ISegment;

	public append(other: ISegment): void {
		// Note: Must call 'appendLocalRefs' before modifying this segment's length as
		//       'this.cachedLength' is used to adjust the offsets of the local refs.
		LocalReferenceCollection.append(this, other);
		if (this.attribution) {
			assert(
				other.attribution !== undefined,
				0x4bd /* attribution should be set on appendee */,
			);
			this.attribution.append(other.attribution);
		} else {
			assert(
				other.attribution === undefined,
				0x4be /* attribution should not be set on appendee */,
			);
		}

		this.cachedLength ??= 0;
		this.cachedLength += other.cachedLength;
	}

	protected abstract createSplitSegmentAt(pos: number): BaseSegment | undefined;
}

export const reservedMarkerIdKey = "markerId";
export const reservedMarkerSimpleTypeKey = "markerSimpleType";

export interface IJSONMarkerSegment extends IJSONSegment {
	marker: IMarkerDef;
}

export class Marker extends BaseSegment implements ReferencePosition {
	public static readonly type = "Marker";
	public static is(segment: ISegment): segment is Marker {
		return segment.type === Marker.type;
	}
	public readonly type = Marker.type;

	public static make(refType: ReferenceType, props?: PropertySet) {
		const marker = new Marker(refType);
		if (props) {
			marker.addProperties(props);
		}
		return marker;
	}

	constructor(public refType: ReferenceType) {
		super();
		this.cachedLength = 1;
	}

	toJSONObject() {
		const obj: IJSONMarkerSegment = { marker: { refType: this.refType } };
		super.addSerializedProps(obj);
		return obj;
	}

	static fromJSONObject(spec: any) {
		if (spec && typeof spec === "object" && "marker" in spec) {
			return Marker.make(spec.marker.refType, spec.props as PropertySet);
		}
		return undefined;
	}

	clone() {
		const b = Marker.make(this.refType, this.properties);
		this.cloneInto(b);
		return b;
	}

	getSegment() {
		return this;
	}

	getOffset() {
		return 0;
	}

	hasSimpleType(simpleTypeName: string) {
		return !!this.properties && this.properties[reservedMarkerSimpleTypeKey] === simpleTypeName;
	}

	getProperties() {
		return this.properties;
	}

	getId(): string | undefined {
		if (this.properties && this.properties[reservedMarkerIdKey]) {
			return this.properties[reservedMarkerIdKey] as string;
		}
	}

	toString() {
		return `M${this.getId()}`;
	}

	protected createSplitSegmentAt(pos: number) {
		return undefined;
	}

	canAppend(segment: ISegment): boolean {
		return false;
	}

	append() {
		throw new Error("Can not append to marker");
	}
}
/**
 *
 * @deprecated - In subsequent releases this internal interface will no longer be exported
 * @internal
 */
export enum IncrementalExecOp {
	Go,
	Stop,
	Yield,
}
/**
 *
 * @deprecated - In subsequent releases this internal interface will no longer be exported
 * @internal
 */
export class IncrementalMapState<TContext> {
	op = IncrementalExecOp.Go;
	constructor(
		public block: IMergeBlock,
		public actions: IncrementalSegmentActions<TContext>,
		public pos: number,
		public refSeq: number,
		public clientId: number,
		public context: TContext,
		public start: number,
		public end: number,
		public childIndex = 0,
	) {}
}

export class CollaborationWindow {
	clientId = LocalClientId;
	collaborating = false;
	// Lowest-numbered segment in window; no client can reference a state before this one
	minSeq = 0;
	// Highest-numbered segment in window and current
	// reference segment for this client
	currentSeq = 0;

	localSeq = 0;

	loadFrom(a: CollaborationWindow) {
		this.clientId = a.clientId;
		this.collaborating = a.collaborating;
		this.minSeq = a.minSeq;
		this.currentSeq = a.currentSeq;
	}
}

export const compareNumbers = (a: number, b: number) => a - b;

export const compareStrings = (a: string, b: string) => a.localeCompare(b);

const indentStrings = ["", " ", "  "];
export function internedSpaces(n: number) {
	if (indentStrings[n] === undefined) {
		indentStrings[n] = "";
		for (let i = 0; i < n; i++) {
			indentStrings[n] += " ";
		}
	}
	return indentStrings[n];
}

export interface IConsensusInfo {
	marker: Marker;
	callback: (m: Marker) => void;
}

export interface SegmentAccumulator {
	segments: ISegment[];
}
/**
 *
 * @deprecated - In subsequent releases this internal interface will no longer be exported
 * @internal
 */
export interface MinListener {
	minRequired: number;
	onMinGE(minSeq: number): void;
}

export function debugMarkerToString(marker: Marker): string {
	let bbuf = "";
	if (refTypeIncludesFlag(marker, ReferenceType.Tile)) {
		bbuf += "Tile";
	}
	if (refTypeIncludesFlag(marker, ReferenceType.NestBegin)) {
		if (bbuf.length > 0) {
			bbuf += "; ";
		}
		bbuf += "RangeBegin";
	}
	if (refTypeIncludesFlag(marker, ReferenceType.NestEnd)) {
		if (bbuf.length > 0) {
			bbuf += "; ";
		}
		bbuf += "RangeEnd";
	}
	let lbuf = "";
	const id = marker.getId();
	if (id) {
		bbuf += ` (${id}) `;
	}
	const tileLabels = refGetTileLabels(marker);
	if (tileLabels) {
		lbuf += "tile -- ";
		for (let i = 0, len = tileLabels.length; i < len; i++) {
			const tileLabel = tileLabels[i];
			if (i > 0) {
				lbuf += "; ";
			}
			lbuf += tileLabel;
		}
	}
	const rangeLabels = refGetRangeLabels(marker);
	if (rangeLabels) {
		let rangeKind = "begin";
		if (refTypeIncludesFlag(marker, ReferenceType.NestEnd)) {
			rangeKind = "end";
		}
		if (tileLabels) {
			lbuf += " ";
		}
		lbuf += `range ${rangeKind} -- `;
		const labels = rangeLabels;
		for (let i = 0, len = labels.length; i < len; i++) {
			const rangeLabel = labels[i];
			if (i > 0) {
				lbuf += "; ";
			}
			lbuf += rangeLabel;
		}
	}
	let pbuf = "";
	if (marker.properties) {
		pbuf += JSON.stringify(marker.properties, (key, value) => {
			// Avoid circular reference when stringifying makers containing handles.
			// (Substitute a debug string instead.)
			const handle = !!value && value.IFluidHandle;

			// eslint-disable-next-line @typescript-eslint/no-unsafe-return
			return handle ? `#Handle(${handle.routeContext.path}/${handle.path})` : value;
		});
	}
	return `M ${bbuf}: ${lbuf} ${pbuf}`;
}<|MERGE_RESOLUTION|>--- conflicted
+++ resolved
@@ -32,15 +32,6 @@
  * Common properties for a node in a merge tree.
  */
 export interface IMergeNodeCommon {
-<<<<<<< HEAD
-=======
-	/**
-	 *
-	 * @deprecated - In subsequent releases this will no longer be exported
-	 * @internal
-	 */
-	parent?: IMergeBlock;
->>>>>>> f3c74e13
 	/**
 	 * The index of this node in its parent's list of children.
 	 */
@@ -53,21 +44,10 @@
 	isLeaf(): this is ISegment;
 }
 
-<<<<<<< HEAD
 export type IMergeLeaf = ISegment & { parent?: IMergeBlock };
 export type IMergeNode = IMergeBlock | IMergeLeaf;
-=======
-/**
- *
- * @deprecated - In subsequent releases this internal interface will no longer be exported
- * @internal
- */
-export type IMergeNode = IMergeBlock | ISegment;
-
->>>>>>> f3c74e13
 /**
  * Internal (i.e. non-leaf) node in a merge tree.
- * @deprecated - In subsequent releases this internal interface will no longer be exported
  * @internal
  */
 export interface IMergeBlock extends IMergeNodeCommon {
@@ -104,7 +84,6 @@
 }
 
 /**
- * @deprecated - In subsequent releases this internal interface will no longer be exported
  * @internal
  */
 export interface IHierBlock extends IMergeBlock {
@@ -256,8 +235,6 @@
 	): boolean;
 }
 /**
- *
- * @deprecated - In subsequent releases this internal interface will no longer be exported
  * @internal
  */
 export interface ISegmentChanges {
@@ -265,8 +242,6 @@
 	replaceCurrent?: ISegment;
 }
 /**
- *
- * @deprecated - In subsequent releases this internal interface will no longer be exported
  * @internal
  */
 export interface BlockAction<TClientData> {
@@ -283,8 +258,6 @@
 }
 
 /**
- *
- * @deprecated - In subsequent releases this internal interface will no longer be exported
  * @internal
  */
 export interface NodeAction<TClientData> {
@@ -300,8 +273,6 @@
 	): boolean;
 }
 /**
- *
- * @deprecated - In subsequent releases this internal interface will no longer be exported
  * @internal
  */
 export interface IncrementalSegmentAction<TContext> {
@@ -309,15 +280,12 @@
 }
 
 /**
- *
- * @deprecated - In subsequent releases this internal interface will no longer be exported
  * @internal
  */
 export interface IncrementalBlockAction<TContext> {
 	(state: IncrementalMapState<TContext>);
 }
 /**
- * @deprecated - In subsequent releases this internal interface will no longer be exported
  * @internal
  * */
 export interface BlockUpdateActions {
@@ -325,8 +293,6 @@
 }
 
 /**
- *
- * @deprecated - In subsequent releases this internal interface will no longer be exported
  * @internal
  */
 export interface InsertContext {
@@ -338,8 +304,6 @@
 }
 
 /**
- *
- * @deprecated - In subsequent releases this internal interface will no longer be exported
  * @internal
  */
 export interface SegmentActions<TClientData> {
@@ -350,8 +314,6 @@
 	post?: BlockAction<TClientData>;
 }
 /**
- *
- * @deprecated - In subsequent releases this internal interface will no longer be exported
  * @internal
  */
 export interface IncrementalSegmentActions<TContext> {
@@ -361,8 +323,6 @@
 }
 
 /**
- *
- * @deprecated - In subsequent releases this internal interface will no longer be exported
  * @internal
  */
 export interface SearchResult {
@@ -380,55 +340,22 @@
 export class MergeNode implements IMergeNodeCommon {
 	index: number = 0;
 	ordinal: string = "";
-<<<<<<< HEAD
-=======
-	/**
-	 *
-	 * @deprecated - In subsequent releases this will no longer be exported
-	 * @internal
-	 */
-	parent?: IMergeBlock;
->>>>>>> f3c74e13
 	cachedLength: number = 0;
 
 	isLeaf() {
 		return false;
 	}
 }
-<<<<<<< HEAD
-
-// Note that the actual branching factor of the MergeTree is `MaxNodesInBlock - 1`.  This is because
-// the MergeTree always inserts first, then checks for overflow and splits if the child count equals
-// `MaxNodesInBlock`.  (i.e., `MaxNodesInBlock` contains 1 extra slot for temporary storage to
-// facilitate splits.)
-=======
-/**
- *
- * @deprecated - In subsequent releases this internal interface will no longer be exported
- * @internal
- */
-export function ordinalToArray(ord: string) {
-	const a: number[] = [];
-	if (ord) {
-		for (let i = 0, len = ord.length; i < len; i++) {
-			a.push(ord.charCodeAt(i));
-		}
-	}
-	return a;
-}
+
 /**
  * Note that the actual branching factor of the MergeTree is `MaxNodesInBlock - 1`.  This is because
  * the MergeTree always inserts first, then checks for overflow and splits if the child count equals
  * `MaxNodesInBlock`.  (i.e., `MaxNodesInBlock` contains 1 extra slot for temporary storage to
  * facilitate splits.)
- * @deprecated - In subsequent releases this internal interface will no longer be exported
- * @internal
- */
->>>>>>> f3c74e13
+ * @internal
+ */
 export const MaxNodesInBlock = 8;
 /**
- *
- * @deprecated - In subsequent releases this internal interface will no longer be exported
  * @internal
  */
 export class MergeBlock extends MergeNode implements IMergeBlock {
@@ -742,8 +669,6 @@
 	}
 }
 /**
- *
- * @deprecated - In subsequent releases this internal interface will no longer be exported
  * @internal
  */
 export enum IncrementalExecOp {
@@ -752,8 +677,6 @@
 	Yield,
 }
 /**
- *
- * @deprecated - In subsequent releases this internal interface will no longer be exported
  * @internal
  */
 export class IncrementalMapState<TContext> {
@@ -814,8 +737,6 @@
 	segments: ISegment[];
 }
 /**
- *
- * @deprecated - In subsequent releases this internal interface will no longer be exported
  * @internal
  */
 export interface MinListener {
