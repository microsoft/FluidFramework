/*!
 * Copyright (c) Microsoft Corporation and contributors. All rights reserved.
 * Licensed under the MIT License.
 */

/* eslint-disable @typescript-eslint/no-non-null-assertion */

/* eslint-disable @typescript-eslint/prefer-optional-chain */

import { assert } from "@fluidframework/core-utils";
import { AttributionKey } from "@fluidframework/runtime-definitions";
import { IAttributionCollection } from "./attributionCollection";
import { LocalClientId, UnassignedSequenceNumber, UniversalSequenceNumber } from "./constants";
import { LocalReferenceCollection } from "./localReference";
import { IMergeTreeDeltaOpArgs } from "./mergeTreeDeltaCallback";
import { TrackingGroupCollection } from "./mergeTreeTracking";
import { ICombiningOp, IJSONSegment, IMarkerDef, MergeTreeDeltaType, ReferenceType } from "./ops";
import { computeHierarchicalOrdinal } from "./ordinal";
import { PartialSequenceLengths } from "./partialLengths";
import { clone, createMap, MapLike, PropertySet } from "./properties";
<<<<<<< HEAD
import { refTypeIncludesFlag, ReferencePosition, refGetTileLabels } from "./referencePositions";
=======
import {
	refTypeIncludesFlag,
	// eslint-disable-next-line import/no-deprecated
	RangeStackMap,
	ReferencePosition,
	// eslint-disable-next-line import/no-deprecated
	refGetRangeLabels,
	refGetTileLabels,
} from "./referencePositions";
>>>>>>> 550e869e
import { SegmentGroupCollection } from "./segmentGroupCollection";
import { PropertiesManager, PropertiesRollback } from "./segmentPropertiesManager";

/**
 * Common properties for a node in a merge tree.
 */
export interface IMergeNodeCommon {
	/**
	 * The index of this node in its parent's list of children.
	 */
	index: number;
	/**
	 * A string that can be used for comparing the location of this node to other `MergeNode`s in the same tree.
	 * `a.ordinal < b.ordinal` if and only if `a` comes before `b` in a pre-order traversal of the tree.
	 */
	ordinal: string;
	isLeaf(): this is ISegment;
}

export type IMergeLeaf = ISegment & { parent?: IMergeBlock };
export type IMergeNode = IMergeBlock | IMergeLeaf;
/**
 * Internal (i.e. non-leaf) node in a merge tree.
 * @internal
 */
export interface IMergeBlock extends IMergeNodeCommon {
	parent?: IMergeBlock;

	needsScour?: boolean;
	/**
	 * Number of direct children of this node
	 */
	childCount: number;
	/**
	 * Array of child nodes.
	 *
	 * @remarks To avoid reallocation, this is always initialized to have maximum length as deemed by
	 * the merge tree's branching factor. Use `childCount` to determine how many children this node actually has.
	 */
	children: IMergeNode[];
	/**
	 * Supports querying the total length of all descendants of this IMergeBlock from the perspective of any
	 * (clientId, seq) within the collab window.
	 *
	 * @remarks This is only optional for implementation reasons (internal nodes can be created/moved without
	 * immediately initializing the partial lengths). Aside from mid-update on tree operations, these lengths
	 * objects are always defined.
	 */
	partialLengths?: PartialSequenceLengths;
	/**
	 * The length of the contents of the node.
	 */
	cachedLength: number | undefined;
	hierBlock(): IHierBlock | undefined;
	assignChild(child: IMergeNode, index: number, updateOrdinal?: boolean): void;
	setOrdinal(child: IMergeNode, index: number): void;
}

/**
 * @internal
 */
export interface IHierBlock extends IMergeBlock {
	rightmostTiles: MapLike<ReferencePosition>;
	leftmostTiles: MapLike<ReferencePosition>;
<<<<<<< HEAD
=======
	// eslint-disable-next-line import/no-deprecated
	rangeStacks: RangeStackMap;
>>>>>>> 550e869e
}

/**
 * Contains removal information associated to an {@link ISegment}.
 */
export interface IRemovalInfo {
	/**
	 * Local seq at which this segment was removed, if the removal is yet-to-be acked.
	 */
	localRemovedSeq?: number;
	/**
	 * Seq at which this segment was removed.
	 */
	removedSeq: number;
	/**
	 * List of client IDs that have removed this segment.
	 * The client that actually removed the segment (i.e. whose removal op was sequenced first) is stored as the first
	 * client in this list. Other clients in the list have all issued concurrent ops to remove the segment.
	 * @remarks When this list has length \> 1, this is referred to as the "overlapping remove" case.
	 */
	removedClientIds: number[];
}

export function toRemovalInfo(maybe: Partial<IRemovalInfo> | undefined): IRemovalInfo | undefined {
	if (maybe?.removedClientIds !== undefined && maybe?.removedSeq !== undefined) {
		return maybe as IRemovalInfo;
	}
	assert(
		maybe?.removedClientIds === undefined && maybe?.removedSeq === undefined,
		0x2bf /* "both removedClientIds and removedSeq should be set or not set" */,
	);
}

/**
 * A segment representing a portion of the merge tree.
 * Segments are leaf nodes of the merge tree and contain data.
 */
export interface ISegment extends IMergeNodeCommon, Partial<IRemovalInfo> {
	readonly type: string;
	readonly segmentGroups: SegmentGroupCollection;
	readonly trackingCollection: TrackingGroupCollection;
	/**
	 * Whether or not this segment is a special segment denoting the start or
	 * end of the tree
	 *
	 * Endpoint segments are imaginary segments positioned immediately before or
	 * after the tree. These segments cannot be referenced by regular operations
	 * and exist primarily as a bucket for local references to slide onto during
	 * deletion of regular segments.
	 */
	readonly endpointType?: "start" | "end";

	/**
	 * The length of the contents of the node.
	 */
	cachedLength: number;
	/**
	 * Stores attribution keys associated with offsets of this segment.
	 * This data is only persisted if MergeTree's `attributions.track` flag is set to true.
	 * Pending segments (i.e. ones that only exist locally and haven't been acked by the server) also have
	 * `attribution === undefined` until ack.
	 *
	 * Keys can be used opaquely with an IAttributor or a container runtime that provides attribution.
	 *
	 * @alpha
	 *
	 * @remarks There are plans to make the shape of the data stored extensible in a couple ways:
	 *
	 * 1. Injection of custom attribution information associated with the segment (ex: copy-paste of
	 * content but keeping the old attribution information).
	 *
	 * 2. Storage of multiple "channels" of information (ex: track property changes separately from insertion,
	 * or only attribute certain property modifications, etc.)
	 */
	attribution?: IAttributionCollection<AttributionKey>;

	/**
	 * Manages pending local state for properties on this segment.
	 */
	propertyManager?: PropertiesManager;
	/**
	 * Local seq at which this segment was inserted. If this is defined, `seq` will be UnassignedSequenceNumber.
	 * Once the segment is acked, this field is cleared.
	 */
	localSeq?: number;
	/**
	 * Local seq at which this segment was removed. If this is defined, `removedSeq` will initially be set to
	 * UnassignedSequenceNumber. However, if another client concurrently removes the same segment, `removedSeq`
	 * will be updated to the seq at which that client removed this segment.
	 *
	 * Like `localSeq`, this field is cleared once the local removal of the segment is acked.
	 */
	localRemovedSeq?: number;
	/**
	 * Seq at which this segment was inserted.
	 * If undefined, it is assumed the segment was inserted prior to the collab window's minimum sequence number.
	 */
	seq?: number;
	/**
	 * Short clientId for the client that inserted this segment.
	 */
	clientId: number;
	/**
	 * Local references added to this segment.
	 */
	localRefs?: LocalReferenceCollection;
	/**
	 * Properties that have been added to this segment via annotation.
	 */
	properties?: PropertySet;
	addProperties(
		newProps: PropertySet,
		op?: ICombiningOp,
		seq?: number,
		collabWindow?: CollaborationWindow,
		rollback?: PropertiesRollback,
	): PropertySet | undefined;
	clone(): ISegment;
	canAppend(segment: ISegment): boolean;
	append(segment: ISegment): void;
	splitAt(pos: number): ISegment | undefined;
	toJSONObject(): any;
	/**
	 * Acks the current segment against the segment group, op, and merge tree.
	 *
	 * @param segmentGroup - Pending segment group associated with this op.
	 * @param opArgs - Information about the op that was acked
	 * @returns `true` if the op modifies the segment, otherwise `false`.
	 * The only current false case is overlapping remove, where a segment is removed
	 * by a previously sequenced operation before the current operation is acked.
	 * @throws - error if the segment state doesn't match segment group or op.
	 * E.g. if the segment group is not first in the pending queue, or
	 * an inserted segment does not have unassigned sequence number.
	 */
	ack(segmentGroup: SegmentGroup, opArgs: IMergeTreeDeltaOpArgs): boolean;
}

export interface IMarkerModifiedAction {
	// eslint-disable-next-line @typescript-eslint/prefer-function-type
	(marker: Marker): void;
}

export interface ISegmentAction<TClientData> {
	// eslint-disable-next-line @typescript-eslint/prefer-function-type
	(
		segment: ISegment,
		pos: number,
		refSeq: number,
		clientId: number,
		start: number,
		end: number,
		accum: TClientData,
	): boolean;
}
/**
 * @internal
 */
export interface ISegmentChanges {
	next?: ISegment;
	replaceCurrent?: ISegment;
}
/**
 * @internal
 */
export interface BlockAction<TClientData> {
	// eslint-disable-next-line @typescript-eslint/prefer-function-type
	(
		block: IMergeBlock,
		pos: number,
		refSeq: number,
		clientId: number,
		start: number | undefined,
		end: number | undefined,
		accum: TClientData,
	): boolean;
}

/**
 * @internal
 */
export interface NodeAction<TClientData> {
	// eslint-disable-next-line @typescript-eslint/prefer-function-type
	(
		node: IMergeNode,
		pos: number,
		refSeq: number,
		clientId: number,
		start: number | undefined,
		end: number | undefined,
		clientData: TClientData,
	): boolean;
}
/**
 * @internal
 */
export interface IncrementalSegmentAction<TContext> {
	(segment: ISegment, state: IncrementalMapState<TContext>);
}

/**
 * @internal
 */
export interface IncrementalBlockAction<TContext> {
	(state: IncrementalMapState<TContext>);
}
/**
 * @internal
 * */
export interface BlockUpdateActions {
	child: (block: IMergeBlock, index: number) => void;
}

/**
 * @internal
 */
export interface InsertContext {
	candidateSegment?: ISegment;
	prepareEvents?: boolean;
	structureChange?: boolean;
	leaf: (segment: ISegment | undefined, pos: number, ic: InsertContext) => ISegmentChanges;
	continuePredicate?: (continueFromBlock: IMergeBlock) => boolean;
}

/**
 * @internal
 */
export interface SegmentActions<TClientData> {
	leaf?: ISegmentAction<TClientData>;
	shift?: NodeAction<TClientData>;
	contains?: NodeAction<TClientData>;
	pre?: BlockAction<TClientData>;
	post?: BlockAction<TClientData>;
}
/**
 * @internal
 */
export interface IncrementalSegmentActions<TContext> {
	leaf: IncrementalSegmentAction<TContext>;
	pre?: IncrementalBlockAction<TContext>;
	post?: IncrementalBlockAction<TContext>;
}

/**
 * @internal
 */
export interface SearchResult {
	text: string;
	pos: number;
}

export interface SegmentGroup {
	segments: ISegment[];
	previousProps?: PropertySet[];
	localSeq: number;
	refSeq: number;
}

export class MergeNode implements IMergeNodeCommon {
	index: number = 0;
	ordinal: string = "";
	cachedLength: number = 0;

	isLeaf(): this is ISegment {
		return false;
	}
}

/**
 * Note that the actual branching factor of the MergeTree is `MaxNodesInBlock - 1`.  This is because
 * the MergeTree always inserts first, then checks for overflow and splits if the child count equals
 * `MaxNodesInBlock`.  (i.e., `MaxNodesInBlock` contains 1 extra slot for temporary storage to
 * facilitate splits.)
 * @internal
 */
export const MaxNodesInBlock = 8;
/**
 * @internal
 */
export class MergeBlock extends MergeNode implements IMergeBlock {
	parent?: IMergeBlock;
	public children: IMergeNode[];
	public constructor(public childCount: number) {
		super();
		this.children = new Array<IMergeNode>(MaxNodesInBlock);
	}

	public hierBlock(): IHierBlock | undefined {
		return undefined;
	}

	public setOrdinal(child: IMergeNode, index: number) {
		const childCount = this.childCount;
		assert(
			childCount >= 1 && childCount <= MaxNodesInBlock,
			0x040 /* "Child count is not within [1,8] range!" */,
		);
		child.ordinal = computeHierarchicalOrdinal(
			MaxNodesInBlock,
			childCount,
			this.ordinal,
			index === 0 ? undefined : this.children[index - 1]?.ordinal,
		);
	}

	public assignChild(child: IMergeNode, index: number, updateOrdinal = true) {
		child.parent = this;
		child.index = index;
		if (updateOrdinal) {
			this.setOrdinal(child, index);
		}
		this.children[index] = child;
	}
}

export function seqLTE(seq: number, minOrRefSeq: number) {
	return seq !== UnassignedSequenceNumber && seq <= minOrRefSeq;
}

export abstract class BaseSegment extends MergeNode implements ISegment {
	public clientId: number = LocalClientId;
	public seq: number = UniversalSequenceNumber;
	public removedSeq?: number;
	public removedClientIds?: number[];
	public readonly segmentGroups: SegmentGroupCollection = new SegmentGroupCollection(this);
	public readonly trackingCollection: TrackingGroupCollection = new TrackingGroupCollection(this);
	/**
	 * @alpha
	 */
	public attribution?: IAttributionCollection<AttributionKey>;
	public propertyManager?: PropertiesManager;
	public properties?: PropertySet;
	public localRefs?: LocalReferenceCollection;
	public abstract readonly type: string;
	public localSeq?: number;
	public localRemovedSeq?: number;

	public addProperties(
		newProps: PropertySet,
		op?: ICombiningOp,
		seq?: number,
		collabWindow?: CollaborationWindow,
		rollback: PropertiesRollback = PropertiesRollback.None,
	) {
		this.propertyManager ??= new PropertiesManager();
		this.properties ??= createMap<any>();
		return this.propertyManager.addProperties(
			this.properties,
			newProps,
			op,
			seq,
			collabWindow && collabWindow.collaborating,
			rollback,
		);
	}

	public hasProperty(key: string): boolean {
		return !!this.properties && this.properties[key] !== undefined;
	}

	public isLeaf() {
		return true;
	}

	protected cloneInto(b: ISegment) {
		b.clientId = this.clientId;
		// TODO: deep clone properties
		b.properties = clone(this.properties);
		b.removedClientIds = this.removedClientIds?.slice();
		// TODO: copy removed client overlap and branch removal info
		b.removedSeq = this.removedSeq;
		b.seq = this.seq;
		b.attribution = this.attribution?.clone();
	}

	public canAppend(segment: ISegment): boolean {
		return false;
	}

	protected addSerializedProps(jseg: IJSONSegment) {
		if (this.properties) {
			jseg.props = this.properties;
		}
	}

	public abstract toJSONObject(): any;

	public ack(segmentGroup: SegmentGroup, opArgs: IMergeTreeDeltaOpArgs): boolean {
		const currentSegmentGroup = this.segmentGroups.dequeue();
		assert(
			currentSegmentGroup === segmentGroup,
			0x043 /* "On ack, unexpected segmentGroup!" */,
		);
		switch (opArgs.op.type) {
			case MergeTreeDeltaType.ANNOTATE:
				assert(
					!!this.propertyManager,
					0x044 /* "On annotate ack, missing segment property manager!" */,
				);
				this.propertyManager.ackPendingProperties(opArgs.op);
				return true;

			case MergeTreeDeltaType.INSERT:
				assert(
					this.seq === UnassignedSequenceNumber,
					0x045 /* "On insert, seq number already assigned!" */,
				);
				this.seq = opArgs.sequencedMessage!.sequenceNumber;
				this.localSeq = undefined;
				return true;

			case MergeTreeDeltaType.REMOVE:
				const removalInfo: IRemovalInfo | undefined = toRemovalInfo(this);
				assert(
					removalInfo !== undefined,
					0x046 /* "On remove ack, missing removal info!" */,
				);
				this.localRemovedSeq = undefined;
				if (removalInfo.removedSeq === UnassignedSequenceNumber) {
					removalInfo.removedSeq = opArgs.sequencedMessage!.sequenceNumber;
					return true;
				}
				return false;

			default:
				throw new Error(`${opArgs.op.type} is in unrecognized operation type`);
		}
	}

	public splitAt(pos: number): ISegment | undefined {
		if (pos > 0) {
			const leafSegment: IMergeLeaf | undefined = this.createSplitSegmentAt(pos);
			if (leafSegment) {
				this.copyPropertiesTo(leafSegment);
				// eslint-disable-next-line @typescript-eslint/no-this-alias
				const thisAsMergeSegment: IMergeLeaf = this;
				leafSegment.parent = thisAsMergeSegment.parent;

				// Give the leaf a temporary yet valid ordinal.
				// when this segment is put in the tree, it will get its real ordinal,
				// but this ordinal meets all the necessary invariants for now.
				leafSegment.ordinal = this.ordinal + String.fromCharCode(0);

				leafSegment.removedClientIds = this.removedClientIds?.slice();
				leafSegment.removedSeq = this.removedSeq;
				leafSegment.localRemovedSeq = this.localRemovedSeq;
				leafSegment.seq = this.seq;
				leafSegment.localSeq = this.localSeq;
				leafSegment.clientId = this.clientId;
				this.segmentGroups.copyTo(leafSegment);
				this.trackingCollection.copyTo(leafSegment);
				if (this.localRefs) {
					this.localRefs.split(pos, leafSegment);
				}
				if (this.attribution) {
					leafSegment.attribution = this.attribution.splitAt(pos);
				}
			}
			return leafSegment;
		}
	}

	private copyPropertiesTo(other: ISegment) {
		if (this.propertyManager) {
			if (this.properties) {
				other.propertyManager = new PropertiesManager();
				other.properties = this.propertyManager.copyTo(
					this.properties,
					other.properties,
					other.propertyManager,
				);
			}
		}
	}

	public abstract clone(): ISegment;

	public append(other: ISegment): void {
		// Note: Must call 'appendLocalRefs' before modifying this segment's length as
		//       'this.cachedLength' is used to adjust the offsets of the local refs.
		LocalReferenceCollection.append(this, other);
		if (this.attribution) {
			assert(
				other.attribution !== undefined,
				0x4bd /* attribution should be set on appendee */,
			);
			this.attribution.append(other.attribution);
		} else {
			assert(
				other.attribution === undefined,
				0x4be /* attribution should not be set on appendee */,
			);
		}

		this.cachedLength ??= 0;
		this.cachedLength += other.cachedLength;
	}

	protected abstract createSplitSegmentAt(pos: number): BaseSegment | undefined;
}

export const reservedMarkerIdKey = "markerId";
export const reservedMarkerSimpleTypeKey = "markerSimpleType";

export interface IJSONMarkerSegment extends IJSONSegment {
	marker: IMarkerDef;
}

export class Marker extends BaseSegment implements ReferencePosition {
	public static readonly type = "Marker";
	public static is(segment: ISegment): segment is Marker {
		return segment.type === Marker.type;
	}
	public readonly type = Marker.type;

	public static make(refType: ReferenceType, props?: PropertySet) {
		const marker = new Marker(refType);
		if (props) {
			marker.addProperties(props);
		}
		return marker;
	}

	constructor(public refType: ReferenceType) {
		super();
		this.cachedLength = 1;
	}

	toJSONObject() {
		const obj: IJSONMarkerSegment = { marker: { refType: this.refType } };
		super.addSerializedProps(obj);
		return obj;
	}

	static fromJSONObject(spec: any) {
		if (spec && typeof spec === "object" && "marker" in spec) {
			return Marker.make(spec.marker.refType, spec.props as PropertySet);
		}
		return undefined;
	}

	clone() {
		const b = Marker.make(this.refType, this.properties);
		this.cloneInto(b);
		return b;
	}

	getSegment() {
		return this;
	}

	getOffset() {
		return 0;
	}

	hasSimpleType(simpleTypeName: string) {
		return !!this.properties && this.properties[reservedMarkerSimpleTypeKey] === simpleTypeName;
	}

	getProperties() {
		return this.properties;
	}

	getId(): string | undefined {
		return this.properties?.[reservedMarkerIdKey] as string;
	}

	toString() {
		return `M${this.getId()}`;
	}

	protected createSplitSegmentAt(pos: number) {
		return undefined;
	}

	canAppend(segment: ISegment): boolean {
		return false;
	}

	append() {
		throw new Error("Can not append to marker");
	}
}
/**
 * @internal
 */
export enum IncrementalExecOp {
	Go,
	Stop,
	Yield,
}
/**
 * @internal
 */
export class IncrementalMapState<TContext> {
	op = IncrementalExecOp.Go;
	constructor(
		public block: IMergeBlock,
		public actions: IncrementalSegmentActions<TContext>,
		public pos: number,
		public refSeq: number,
		public clientId: number,
		public context: TContext,
		public start: number,
		public end: number,
		public childIndex = 0,
	) {}
}

export class CollaborationWindow {
	clientId = LocalClientId;
	collaborating = false;
	// Lowest-numbered segment in window; no client can reference a state before this one
	minSeq = 0;
	// Highest-numbered segment in window and current
	// reference segment for this client
	currentSeq = 0;

	localSeq = 0;

	loadFrom(a: CollaborationWindow) {
		this.clientId = a.clientId;
		this.collaborating = a.collaborating;
		this.minSeq = a.minSeq;
		this.currentSeq = a.currentSeq;
	}
}

export const compareNumbers = (a: number, b: number) => a - b;

export const compareStrings = (a: string, b: string) => a.localeCompare(b);

<<<<<<< HEAD
=======
const indentStrings = ["", " ", "  "];
/**
 * @deprecated This functionality is deprecated and will be removed in a future release.
 */
export function internedSpaces(n: number) {
	if (indentStrings[n] === undefined) {
		indentStrings[n] = "";
		for (let i = 0; i < n; i++) {
			indentStrings[n] += " ";
		}
	}
	return indentStrings[n];
}

>>>>>>> 550e869e
export interface IConsensusInfo {
	marker: Marker;
	callback: (m: Marker) => void;
}

export interface SegmentAccumulator {
	segments: ISegment[];
}
/**
 * @internal
 */
export interface MinListener {
	minRequired: number;
	onMinGE(minSeq: number): void;
}

export function debugMarkerToString(marker: Marker): string {
	let bbuf = "";
	if (refTypeIncludesFlag(marker, ReferenceType.Tile)) {
		bbuf += "Tile";
	}
	let lbuf = "";
	const id = marker.getId();
	if (id) {
		bbuf += ` (${id}) `;
	}
	const tileLabels = refGetTileLabels(marker);
	if (tileLabels) {
		lbuf += "tile -- ";
		for (let i = 0, len = tileLabels.length; i < len; i++) {
			const tileLabel = tileLabels[i];
			if (i > 0) {
				lbuf += "; ";
			}
			lbuf += tileLabel;
		}
	}
<<<<<<< HEAD
=======
	// eslint-disable-next-line import/no-deprecated
	const rangeLabels = refGetRangeLabels(marker);
	if (rangeLabels) {
		let rangeKind = "begin";
		if (refTypeIncludesFlag(marker, ReferenceType.NestEnd)) {
			rangeKind = "end";
		}
		if (tileLabels) {
			lbuf += " ";
		}
		lbuf += `range ${rangeKind} -- `;
		const labels = rangeLabels;
		for (let i = 0, len = labels.length; i < len; i++) {
			const rangeLabel = labels[i];
			if (i > 0) {
				lbuf += "; ";
			}
			lbuf += rangeLabel;
		}
	}
>>>>>>> 550e869e
	let pbuf = "";
	if (marker.properties) {
		pbuf += JSON.stringify(marker.properties, (key, value) => {
			// Avoid circular reference when stringifying makers containing handles.
			// (Substitute a debug string instead.)
			const handle = !!value && value.IFluidHandle;

			// eslint-disable-next-line @typescript-eslint/no-unsafe-return
			return handle ? `#Handle(${handle.routeContext.path}/${handle.path})` : value;
		});
	}
	return `M ${bbuf}: ${lbuf} ${pbuf}`;
}<|MERGE_RESOLUTION|>--- conflicted
+++ resolved
@@ -18,19 +18,7 @@
 import { computeHierarchicalOrdinal } from "./ordinal";
 import { PartialSequenceLengths } from "./partialLengths";
 import { clone, createMap, MapLike, PropertySet } from "./properties";
-<<<<<<< HEAD
 import { refTypeIncludesFlag, ReferencePosition, refGetTileLabels } from "./referencePositions";
-=======
-import {
-	refTypeIncludesFlag,
-	// eslint-disable-next-line import/no-deprecated
-	RangeStackMap,
-	ReferencePosition,
-	// eslint-disable-next-line import/no-deprecated
-	refGetRangeLabels,
-	refGetTileLabels,
-} from "./referencePositions";
->>>>>>> 550e869e
 import { SegmentGroupCollection } from "./segmentGroupCollection";
 import { PropertiesManager, PropertiesRollback } from "./segmentPropertiesManager";
 
@@ -95,11 +83,6 @@
 export interface IHierBlock extends IMergeBlock {
 	rightmostTiles: MapLike<ReferencePosition>;
 	leftmostTiles: MapLike<ReferencePosition>;
-<<<<<<< HEAD
-=======
-	// eslint-disable-next-line import/no-deprecated
-	rangeStacks: RangeStackMap;
->>>>>>> 550e869e
 }
 
 /**
@@ -731,23 +714,6 @@
 
 export const compareStrings = (a: string, b: string) => a.localeCompare(b);
 
-<<<<<<< HEAD
-=======
-const indentStrings = ["", " ", "  "];
-/**
- * @deprecated This functionality is deprecated and will be removed in a future release.
- */
-export function internedSpaces(n: number) {
-	if (indentStrings[n] === undefined) {
-		indentStrings[n] = "";
-		for (let i = 0; i < n; i++) {
-			indentStrings[n] += " ";
-		}
-	}
-	return indentStrings[n];
-}
-
->>>>>>> 550e869e
 export interface IConsensusInfo {
 	marker: Marker;
 	callback: (m: Marker) => void;
@@ -785,29 +751,7 @@
 			lbuf += tileLabel;
 		}
 	}
-<<<<<<< HEAD
-=======
-	// eslint-disable-next-line import/no-deprecated
-	const rangeLabels = refGetRangeLabels(marker);
-	if (rangeLabels) {
-		let rangeKind = "begin";
-		if (refTypeIncludesFlag(marker, ReferenceType.NestEnd)) {
-			rangeKind = "end";
-		}
-		if (tileLabels) {
-			lbuf += " ";
-		}
-		lbuf += `range ${rangeKind} -- `;
-		const labels = rangeLabels;
-		for (let i = 0, len = labels.length; i < len; i++) {
-			const rangeLabel = labels[i];
-			if (i > 0) {
-				lbuf += "; ";
-			}
-			lbuf += rangeLabel;
-		}
-	}
->>>>>>> 550e869e
+
 	let pbuf = "";
 	if (marker.properties) {
 		pbuf += JSON.stringify(marker.properties, (key, value) => {
