--- conflicted
+++ resolved
@@ -4,7 +4,6 @@
  */
 
 /* eslint-disable @typescript-eslint/no-non-null-assertion */
-/* eslint-disable import/no-deprecated */
 
 import { assert } from "@fluidframework/core-utils";
 import { AttributionKey } from "@fluidframework/runtime-definitions";
@@ -106,11 +105,7 @@
 }
 
 /**
-<<<<<<< HEAD
- * @internal
-=======
- * @deprecated This functionality was not meant to be exported and will be removed in a future release
->>>>>>> 140ac0ea
+ * @internal
  */
 export function toRemovalInfo(maybe: Partial<IRemovalInfo> | undefined): IRemovalInfo | undefined {
 	if (maybe?.removedClientIds !== undefined && maybe?.removedSeq !== undefined) {
@@ -288,26 +283,11 @@
 	 * E.g. if the segment group is not first in the pending queue, or
 	 * an inserted segment does not have unassigned sequence number.
 	 *
-<<<<<<< HEAD
 	 * @internal
-=======
-	 * @deprecated This functionality was not meant to be exported and will be removed in a future release
->>>>>>> 140ac0ea
 	 */
 	ack(segmentGroup: SegmentGroup, opArgs: IMergeTreeDeltaOpArgs): boolean;
 }
 
-<<<<<<< HEAD
-=======
-/**
- * @deprecated This functionality was not meant to be exported and will be removed in a future release
- */
-export interface IMarkerModifiedAction {
-	// eslint-disable-next-line @typescript-eslint/prefer-function-type
-	(marker: Marker): void;
-}
-
->>>>>>> 140ac0ea
 export interface ISegmentAction<TClientData> {
 	// eslint-disable-next-line @typescript-eslint/prefer-function-type
 	(
@@ -397,11 +377,7 @@
 }
 
 /**
-<<<<<<< HEAD
- * @internal
-=======
- * @deprecated This functionality was not meant to be exported and will be removed in a future release
->>>>>>> 140ac0ea
+ * @internal
  */
 export interface SegmentGroup {
 	segments: ISegment[];
@@ -549,11 +525,7 @@
 	public abstract toJSONObject(): any;
 
 	/**
-<<<<<<< HEAD
 	 * @internal
-=======
-	 * @deprecated This functionality was not meant to be exported and will be removed in a future release
->>>>>>> 140ac0ea
 	 */
 	public ack(segmentGroup: SegmentGroup, opArgs: IMergeTreeDeltaOpArgs): boolean {
 		const currentSegmentGroup = this.segmentGroups.dequeue();
@@ -758,11 +730,7 @@
 }
 
 /**
-<<<<<<< HEAD
- * @internal
-=======
- * @deprecated This functionality was not meant to be exported and will be removed in a future release
->>>>>>> 140ac0ea
+ * @internal
  */
 export class CollaborationWindow {
 	clientId = LocalClientId;
@@ -783,14 +751,8 @@
 	}
 }
 
-/**
- * @deprecated This functionality was not meant to be exported and will be removed in a future release
- */
 export const compareNumbers = (a: number, b: number) => a - b;
 
-/**
- * @deprecated This functionality was not meant to be exported and will be removed in a future release
- */
 export const compareStrings = (a: string, b: string) => a.localeCompare(b);
 
 export interface IConsensusInfo {
@@ -798,15 +760,6 @@
 	callback: (m: Marker) => void;
 }
 
-<<<<<<< HEAD
-=======
-/**
- * @deprecated This functionality was not meant to be exported and will be removed in a future release
- */
-export interface SegmentAccumulator {
-	segments: ISegment[];
-}
->>>>>>> 140ac0ea
 /**
  * @internal
  */
