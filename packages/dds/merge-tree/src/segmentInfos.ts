--- conflicted
+++ resolved
@@ -5,11 +5,7 @@
 
 import { assert, isObject } from "@fluidframework/core-utils/internal";
 
-<<<<<<< HEAD
 import { ISegmentInternal, ISegmentPrivate, MergeBlock } from "./mergeTreeNodes.js";
-=======
-import { ISegmentInternal, ISegmentPrivate } from "./mergeTreeNodes.js";
->>>>>>> 80ca1b22
 import type { ReferencePosition } from "./referencePositions.js";
 
 export interface StringToType {
@@ -77,14 +73,7 @@
  * @returns The insertion info object if the conversion is possible, otherwise undefined.
  */
 export const toInsertionInfo = (segmentLike: unknown): IInsertionInfo | undefined =>
-<<<<<<< HEAD
-	segmentLike !== undefined &&
-	isObject(segmentLike) &&
-	hasProp(segmentLike, "clientId", "number") &&
-	hasProp(segmentLike, "seq", "number")
-=======
 	hasProp(segmentLike, "clientId", "number") && hasProp(segmentLike, "seq", "number")
->>>>>>> 80ca1b22
 		? segmentLike
 		: undefined;
 
@@ -196,11 +185,6 @@
  * @returns The removal info object if the conversion is possible, otherwise undefined.
  */
 export const toRemovalInfo = (segmentLike: unknown): IRemovalInfo | undefined =>
-<<<<<<< HEAD
-	segmentLike !== undefined &&
-	isObject(segmentLike) &&
-=======
->>>>>>> 80ca1b22
 	hasProp(segmentLike, "removedClientIds", "array") &&
 	hasProp(segmentLike, "removedSeq", "number")
 		? segmentLike
@@ -302,11 +286,6 @@
 	wasMovedOnInsert: boolean;
 }
 export const toMoveInfo = (segmentLike: unknown): IMoveInfo | undefined =>
-<<<<<<< HEAD
-	segmentLike !== undefined &&
-	isObject(segmentLike) &&
-=======
->>>>>>> 80ca1b22
 	hasProp(segmentLike, "movedClientIds", "array") &&
 	hasProp(segmentLike, "movedSeq", "number") &&
 	hasProp(segmentLike, "movedSeqs", "array") &&
