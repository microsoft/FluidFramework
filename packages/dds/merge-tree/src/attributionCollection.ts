/*!
 * Copyright (c) Microsoft Corporation and contributors. All rights reserved.
 * Licensed under the MIT License.
 */

import { assert, unreachableCase } from "@fluidframework/core-utils/internal";
import {
	AttributionKey,
	DetachedAttributionKey,
	OpAttributionKey,
	type CustomAttributionKey,
} from "@fluidframework/runtime-definitions/internal";
import { UsageError } from "@fluidframework/telemetry-utils/internal";

import type { ICustomAttributionKeyList } from "./attributionUtils.js";
import { ISegment } from "./mergeTreeNodes.js";

/**
 * @legacy
 * @alpha
 */
export interface SequenceOffsets {
	/**
	 * Parallel array with posBreakpoints which tracks the seq of insertion.
	 *
	 * @example
	 *
	 * If seqs is [45, 46] and posBreakpoints is [0, 3], the section of the string
	 * between offsets 0 and 3 was inserted at seq 45 and the section of the string between
	 * 3 and the length of the string was inserted at seq 46.
	 *
	 * @remarks We use null here rather than undefined as round-tripping through JSON converts
	 * undefineds to null anyway
	 */
	// eslint-disable-next-line @rushstack/no-new-null
	seqs: (number | AttributionKey | null)[];
	posBreakpoints: number[];
}

/**
 * @legacy
 * @alpha
 */
export interface SerializedAttributionCollection extends SequenceOffsets {
	channels?: { [name: string]: SequenceOffsets };
	/* Total length; only necessary for validation */
	length: number;
}

/**
 * @legacy
 * @alpha
 */
export interface IAttributionCollectionSpec<T> {
	// eslint-disable-next-line @rushstack/no-new-null
	root: Iterable<{ offset: number; key: T | null }>;
	// eslint-disable-next-line @rushstack/no-new-null
	channels?: { [name: string]: Iterable<{ offset: number; key: T | null }> };
	length: number;
}

/**
 * @legacy
 * @alpha
 * @sealed
 */
export interface IAttributionCollectionSerializer {
	/***/
	serializeAttributionCollections(
		segments: Iterable<{
			attribution?: IAttributionCollection<AttributionKey>;
			cachedLength: number;
		}>,
	): SerializedAttributionCollection;

	/**
	 * Populates attribution information on segments using the provided summary.
	 */
	populateAttributionCollections(
		segments: Iterable<ISegment>,
		summary: SerializedAttributionCollection,
	): void;
}

/**
 * @legacy
 * @alpha
 */
export interface IAttributionCollection<T> {
	/**
	 * Retrieves the attribution key associated with the provided offset.
	 * @param channel - When specified, gets an attribution key associated with a particular channel.
	 */
	getAtOffset(offset: number, channel?: string): AttributionKey | undefined;

	/**
	 * Retrieves all the [Offset, Attribution key] pairs for the provided offset range. Note:
	 * The returned array is sorted by offset.
	 * The first offset in response could be lower than the startOffset as the Attribution Key for the startOffset
	 * could start at a lower offset than the startOffset in case where Attribution key offset boundaries don't
	 * align exactly with startOffset.
	 * Example: If the Attribution Offsets in the segment is [0, 10, 20, 30, 40] and request is for (startOffset: 5, endOffset: 25),
	 * then result would be [(offset: 0, key: key1), (offset:10, key: key2), (offset:20, key: key3)].
	 * @param channel - When specified, gets attribution keys associated with a particular channel.
	 * @returns - undefined if the provided channel is not found or list of attribution keys along with
	 * the corresponding offset start boundary.
	 */
	getKeysInOffsetRange(
		startOffset: number,
		endOffset?: number,
		channel?: string,
	): { offset: number; key: AttributionKey }[] | undefined;

	/**
	 * Total length of all attribution keys in this collection.
	 */
	readonly length: number;

	readonly channelNames: Iterable<string>;

	/**
	 * Retrieve all key/offset pairs stored on this segment. Entries should be ordered by offset, such that
	 * the `i`th result's attribution key applies to offsets in the open range between the `i`th offset and the
	 * `i+1`th offset.
	 * The last entry's key applies to the open interval from the last entry's offset to this collection's length.
	 */
	getAll(): IAttributionCollectionSpec<T>;

	/***/
	splitAt(pos: number): IAttributionCollection<T>;

	/***/
	append(other: IAttributionCollection<T>): void;

	/***/
	clone(): IAttributionCollection<T>;

	/**
	 * Updates this collection with new attribution data.
	 * @param name - Name of the channel that requires an update. Undefined signifies the root channel.
	 * Updates apply only to the individual channel (i.e. if an attribution policy needs to update the root
	 * channel and 4 other channels, it should call `.update` 5 times).
	 * @param channel - Updated collection for that channel.
	 */
	update(name: string | undefined, channel: IAttributionCollection<T>): void;
}

// note: treats null and undefined as equivalent
export function areEqualAttributionKeys(
	// eslint-disable-next-line @rushstack/no-new-null
	a: AttributionKey | null | undefined,
	// eslint-disable-next-line @rushstack/no-new-null
	b: AttributionKey | null | undefined,
): boolean {
	if (!a && !b) {
		return true;
	}

	if (!a || !b) {
		return false;
	}

	if (a.type !== b.type) {
		return false;
	}

	// Note: TS can't narrow the type of b inside this switch statement, hence the need for casting.
	switch (a.type) {
		case "op": {
			return a.seq === (b as OpAttributionKey).seq;
		}
		case "detached": {
			return a.id === (b as DetachedAttributionKey).id;
		}
		case "local": {
			return true;
<<<<<<< HEAD
		case "custom":
			return a.id === (b as CustomAttributionKey).id;
		default:
=======
		}
		default: {
>>>>>>> 276162ba
			unreachableCase(a, "Unhandled AttributionKey type");
		}
	}
}

export class AttributionCollection implements IAttributionCollection<AttributionKey> {
	protected offsets: number[] = [];
	protected keys: (AttributionKey | null)[] = [];

	private channels?: { [name: string]: AttributionCollection };

	private get channelEntries(): [string, AttributionCollection][] {
		return Object.entries(this.channels ?? {});
	}

	public constructor(
		private _length: number,
		// eslint-disable-next-line @rushstack/no-new-null
		baseEntry?: AttributionKey | null,
	) {
		if (baseEntry !== undefined) {
			this.offsets.push(0);
			this.keys.push(baseEntry);
		}
	}

	public get channelNames(): string[] {
		return Object.keys(this.channels ?? {});
	}

	public getAtOffset(offset: number): AttributionKey;
	public getAtOffset(offset: number, channel: string): AttributionKey | undefined;
	public getAtOffset(offset: number, channel?: string): AttributionKey | undefined {
		if (channel !== undefined) {
			const subCollection = this.channels?.[channel];
			return subCollection?.getAtOffset(offset);
		}
		assert(offset >= 0 && offset < this._length, 0x443 /* Requested offset should be valid */);
		return this.get(this.findIndex(offset));
	}

	public getKeysInOffsetRange(
		startOffset: number,
		endOffset?: number,
	): { offset: number; key: AttributionKey }[];
	public getKeysInOffsetRange(
		startOffset: number,
		endOffset?: number,
		channel?: string,
	): { offset: number; key: AttributionKey }[] | undefined;
	public getKeysInOffsetRange(
		startOffset: number,
		endOffset?: number,
		channel?: string,
	): { offset: number; key: AttributionKey }[] | undefined {
		if (startOffset < 0 || startOffset >= this._length) {
			throw new UsageError("startOffset should be valid and in range");
		}
		if (
			endOffset !== undefined &&
			(endOffset < 0 || endOffset >= this._length || startOffset > endOffset)
		) {
			throw new UsageError("endOffset should be valid and in range");
		}

		if (channel !== undefined) {
			const subCollection = this.channels?.[channel];
			return subCollection?.getKeysInOffsetRange(startOffset, endOffset);
		}
		const result: { offset: number; key: AttributionKey }[] = [];
		let index = this.findIndex(startOffset);
		let attributionKey = this.get(index);
		if (attributionKey !== undefined) {
			// TODO Non null asserting, why is this not null?
			// eslint-disable-next-line @typescript-eslint/no-non-null-assertion
			result.push({ offset: this.offsets[index]!, key: attributionKey });
		}
		index++;
		const endOffsetVal = endOffset ?? Number.MAX_SAFE_INTEGER;
		// TODO Non null asserting, why is this not null?
		// eslint-disable-next-line @typescript-eslint/no-non-null-assertion
		while (index < this.offsets.length && endOffsetVal >= this.offsets[index]!) {
			attributionKey = this.get(index);
			if (attributionKey !== undefined) {
				// TODO Non null asserting, why is this not null?
				// eslint-disable-next-line @typescript-eslint/no-non-null-assertion
				result.push({ offset: this.offsets[index]!, key: attributionKey });
			}
			index++;
		}
		return result;
	}

	private findIndex(offset: number): number {
		// Note: maximum length here is 256 for text segments. Perf testing shows that linear scan beats binary search
		// for attribution collections with under ~64 entries, and even at maximum size (which would require a maximum
		// length segment with every offset having different attribution), getAtOffset is on the order of 100ns.
		let i = 0;
		// TODO Non null asserting, why is this not null?
		// eslint-disable-next-line @typescript-eslint/no-non-null-assertion
		while (i < this.offsets.length && offset > this.offsets[i]!) {
			i++;
		}
		return this.offsets[i] === offset ? i : i - 1;
	}

	private get(index: number): AttributionKey | undefined {
		const key = this.keys[index];
		return key ?? undefined;
	}

	public get length(): number {
		return this._length;
	}

	/**
	 * Splits this attribution collection into two with entries for [0, pos) and [pos, length).
	 */
	public splitAt(pos: number): AttributionCollection {
		const splitIndex = this.findIndex(pos);
		const splitCollection = new AttributionCollection(this.length - pos);
		for (let i = splitIndex; i < this.keys.length; i++) {
			// TODO Non null asserting, why is this not null?
			// eslint-disable-next-line @typescript-eslint/no-non-null-assertion
			splitCollection.offsets.push(Math.max(this.offsets[i]! - pos, 0));
			const key = this.keys[i];
			if (key !== undefined) {
				splitCollection.keys.push(key);
			}
		}

		if (this.channels) {
			splitCollection.channels = {};
			for (const [key, collection] of this.channelEntries) {
				splitCollection.channels[key] = collection.splitAt(pos);
			}
		}

		const spliceIndex = this.offsets[splitIndex] === pos ? splitIndex : splitIndex + 1;
		this.keys.splice(spliceIndex);
		this.offsets.splice(spliceIndex);
		this._length = pos;
		return splitCollection;
	}

	public append(other: AttributionCollection): void {
		const lastEntry = this.keys[this.keys.length - 1];
		for (let i = 0; i < other.keys.length; i++) {
			if (i !== 0 || !areEqualAttributionKeys(lastEntry, other.keys[i])) {
				// eslint-disable-next-line @typescript-eslint/no-non-null-assertion
				this.offsets.push(other.offsets[i]! + this.length);
				// Looping through the keys, so we can be sure that the key is not undefined.
				// eslint-disable-next-line @typescript-eslint/no-non-null-assertion
				this.keys.push(other.keys[i]!);
			}
		}

		if (other.channels !== undefined || this.channels !== undefined) {
			this.channels ??= {};
			for (const [key, collection] of other.channelEntries) {
				const thisCollection = (this.channels[key] ??= new AttributionCollection(
					this.length,
					// Null is needed as null and undefined have different meanings in the context of attribution collections.
					// eslint-disable-next-line unicorn/no-null
					null,
				));
				thisCollection.append(collection);
			}
			for (const [key, collection] of this.channelEntries) {
				if (other.channels?.[key] === undefined) {
					// eslint-disable-next-line unicorn/no-null
					collection.append(new AttributionCollection(other.length, null));
				}
			}
		}
		this._length += other.length;
	}

	public getAll(): IAttributionCollectionSpec<AttributionKey> {
		type ExtractGeneric<T> = T extends Iterable<infer Q> ? Q : unknown;
		const root: ExtractGeneric<IAttributionCollectionSpec<AttributionKey>["root"]>[] =
			Array.from({ length: this.keys.length });
		for (let i = 0; i < this.keys.length; i++) {
			// TODO Non null asserting, why is this not null?
			// eslint-disable-next-line @typescript-eslint/no-non-null-assertion
			root[i] = { offset: this.offsets[i]!, key: this.keys[i]! };
		}
		const result: IAttributionCollectionSpec<AttributionKey> = {
			root,
			length: this.length,
		};
		if (this.channels !== undefined) {
			result.channels = {};
			for (const [key, collection] of this.channelEntries) {
				result.channels[key] = collection.getAll().root;
			}
		}
		return result;
	}

	public clone(): AttributionCollection {
		const copy = new AttributionCollection(this.length);
		copy.keys = [...this.keys];
		copy.offsets = [...this.offsets];
		if (this.channels !== undefined) {
			const channelsCopy: Record<string, AttributionCollection> = {};
			for (const [key, collection] of this.channelEntries) {
				channelsCopy[key] = collection.clone();
			}
			copy.channels = channelsCopy;
		}
		return copy;
	}

	public update(name: string | undefined, channel: AttributionCollection): void {
		assert(
			channel.length === this.length,
			0x5c0 /* AttributionCollection channel update should have consistent segment length */,
		);
		if (name === undefined) {
			this.offsets = [...channel.offsets];
			this.keys = [...channel.keys];
		} else {
			this.channels ??= {};
			if (this.channels[name] === undefined) {
				this.channels[name] = channel;
			} else {
				this.channels[name]?.update(undefined, channel);
			}
		}
	}

	/**
	 * Rehydrates attribution information from its serialized form into the provided iterable of consecutive segments.
	 */
	public static populateAttributionCollections(
		segments: ISegment[],
		summary: SerializedAttributionCollection,
	): void {
		const { channels } = summary;
		assert(
			// Destructuring here would require renaming the variables, since seqs is declared below
			// eslint-disable-next-line unicorn/consistent-destructuring
			summary.seqs.length === summary.posBreakpoints.length,
			0x445 /* Invalid attribution summary blob provided */,
		);

		const extractOntoSegments = (
			{ seqs, posBreakpoints }: SequenceOffsets,
			assignToSegment: (collection: AttributionCollection, segment: ISegment) => void,
		): void => {
			let curIndex = 0;
			let cumulativeSegPos = 0;

			for (const segment of segments) {
				const attribution = new AttributionCollection(segment.cachedLength);
				// This function is defined here to allow for the creation of a new collection for each segment.
				// eslint-disable-next-line unicorn/consistent-function-scoping
				const pushEntry = (offset: number, seq: AttributionKey | number | null): void => {
					attribution.offsets.push(offset);
					attribution.keys.push(
						// eslint-disable-next-line unicorn/no-null
						seq === null ? null : typeof seq === "object" ? seq : { type: "op", seq },
					);
				};
				// TODO Non null asserting, why is this not null?
				// eslint-disable-next-line @typescript-eslint/no-non-null-assertion
				if (posBreakpoints[curIndex]! > cumulativeSegPos) {
					curIndex--;
				}

				// TODO Non null asserting, why is this not null?
				// eslint-disable-next-line @typescript-eslint/no-non-null-assertion
				while (posBreakpoints[curIndex]! < cumulativeSegPos + segment.cachedLength) {
					// TODO Non null asserting, why is this not null?
					// eslint-disable-next-line @typescript-eslint/no-non-null-assertion
					const nextOffset = Math.max(posBreakpoints[curIndex]! - cumulativeSegPos, 0);
					// TODO Non null asserting, why is this not null?
					// eslint-disable-next-line @typescript-eslint/no-non-null-assertion
					pushEntry(nextOffset, seqs[curIndex]!);
					curIndex++;
				}

				if (attribution.offsets.length === 0) {
					// TODO Non null asserting, why is this not null?
					// eslint-disable-next-line @typescript-eslint/no-non-null-assertion
					pushEntry(0, seqs[curIndex - 1]!);
				}

				assignToSegment(attribution, segment);
				cumulativeSegPos += segment.cachedLength;
			}
		};

		extractOntoSegments(summary, (collection, segment) => {
			segment.attribution = collection;
		});
		if (channels) {
			for (const [name, collectionSpec] of Object.entries(channels)) {
				extractOntoSegments(collectionSpec, (collection, segment) => {
					// Cast is valid as we just assigned this field above
					((segment.attribution as AttributionCollection).channels ??= {})[name] = collection;
				});
			}
		}
	}

	/**
	 * Condenses attribution information on consecutive segments into a `SerializedAttributionCollection`
	 *
	 * Note: this operates on segments rather than attribution collections directly so that it can handle cases
	 * where only some segments have attribution defined.
	 */
	public static serializeAttributionCollections(
		segments: Iterable<{
			attribution?: IAttributionCollection<AttributionKey>;
			cachedLength: number;
		}>,
	): SerializedAttributionCollection {
		const allCollectionSpecs: IAttributionCollectionSpec<AttributionKey>[] = [];

		const allChannelNames = new Set<string>();
		for (const segment of segments) {
			const collection =
				// eslint-disable-next-line unicorn/no-null
				segment.attribution ?? new AttributionCollection(segment.cachedLength, null);
			const spec = collection.getAll();
			allCollectionSpecs.push(spec);
			if (spec.channels) {
				for (const name of Object.keys(spec.channels)) {
					allChannelNames.add(name);
				}
			}
		}

		const extractSequenceOffsets = (
			getSpecEntries: (
				spec: IAttributionCollectionSpec<AttributionKey>,
			) => Iterable<{ offset: number; key: AttributionKey | null }>,
		): SerializedAttributionCollection => {
			const posBreakpoints: number[] = [];
			const seqs: (number | AttributionKey | null)[] = [];
			let mostRecentAttributionKey: AttributionKey | null | undefined;
			let cumulativePos = 0;

			for (const spec of allCollectionSpecs) {
				for (const { offset, key } of getSpecEntries(spec)) {
					assert(
						key?.type !== "local",
						0x5c1 /* local attribution keys should never be put in summaries */,
					);
					if (
						mostRecentAttributionKey === undefined ||
						!areEqualAttributionKeys(key, mostRecentAttributionKey)
					) {
						posBreakpoints.push(offset + cumulativePos);
						// eslint-disable-next-line unicorn/no-null
						seqs.push(key ? (key.type === "op" ? key.seq : key) : null);
					}
					mostRecentAttributionKey = key;
				}

				cumulativePos += spec.length;
			}

			return { seqs, posBreakpoints, length: cumulativePos };
		};

		const blobContents = extractSequenceOffsets((spec) => spec.root);
		if (allChannelNames.size > 0) {
			const channels: { [name: string]: SequenceOffsets } = {};
			for (const name of allChannelNames) {
				const { posBreakpoints, seqs } = extractSequenceOffsets(
					// eslint-disable-next-line unicorn/no-null
					(spec) => spec.channels?.[name] ?? [{ offset: 0, key: null }],
				);
				channels[name] = { posBreakpoints, seqs };
			}
			blobContents.channels = channels;
		}

		return blobContents;
	}
}

export class CustomAttributionCollection extends AttributionCollection {
	public constructor(_length: number, customAttributionKeyList: ICustomAttributionKeyList) {
		super(_length);
		const keysArr = customAttributionKeyList.keys;

		// Sort the keysArr array by the offset as they might be not sorted.
		keysArr.sort((a, b) => a.offset - b.offset);

		// Now that the keysArr array is sorted, separate the keys and values back out
		for (const [_, pair] of keysArr.entries()) {
			this.offsets.push(pair.offset);
			this.keys.push(pair.key);
		}
	}
}<|MERGE_RESOLUTION|>--- conflicted
+++ resolved
@@ -174,14 +174,11 @@
 		}
 		case "local": {
 			return true;
-<<<<<<< HEAD
-		case "custom":
+		}
+		case "custom": {
 			return a.id === (b as CustomAttributionKey).id;
-		default:
-=======
 		}
 		default: {
->>>>>>> 276162ba
 			unreachableCase(a, "Unhandled AttributionKey type");
 		}
 	}
