--- conflicted
+++ resolved
@@ -4,17 +4,13 @@
  */
 
 import { assert, unreachableCase } from "@fluidframework/common-utils";
-<<<<<<< HEAD
-import { AttributionChangeEntry, AttributionChannelChange } from "./mergeTree";
-import { AttributionKey, ISegment } from "./mergeTreeNodes";
-import { PropertiesManager } from "./segmentPropertiesManager";
-=======
 import {
 	AttributionKey,
 	OpAttributionKey,
 	DetachedAttributionKey,
 } from "@fluidframework/runtime-definitions";
-import { AttributionPolicy } from "./mergeTree";
+import { PropertiesManager } from "./segmentPropertiesManager";
+import { AttributionPolicy, AttributionChangeEntry, AttributionChannelChange } from "./mergeTree";
 import { Client } from "./client";
 import { UnassignedSequenceNumber, UniversalSequenceNumber } from "./constants";
 import {
@@ -24,16 +20,11 @@
 } from "./mergeTreeDeltaCallback";
 import { ISegment } from "./mergeTreeNodes";
 import { MergeTreeDeltaType } from "./ops";
->>>>>>> 1984887c
 
 /**
  * @internal
  */
-<<<<<<< HEAD
 export interface SequenceOffsets {
-=======
-export interface SerializedAttributionCollection {
->>>>>>> 1984887c
 	/**
 	 * Parallel array with posBreakpoints which tracks the seq of insertion.
 	 * Ex: if seqs is [45, 46] and posBreakpoints is [0, 3], the section of the string
@@ -43,11 +34,7 @@
 	 * @remarks - We use null here rather than undefined as round-tripping through JSON converts
 	 * undefineds to null anyway
 	 */
-<<<<<<< HEAD
-	seqs: (number | null)[];
-=======
-	seqs: (number | AttributionKey)[];
->>>>>>> 1984887c
+	seqs: (number | AttributionKey | null)[];
 	posBreakpoints: number[];
 }
 
@@ -131,9 +118,8 @@
 	): void;
 }
 
-<<<<<<< HEAD
 // note: treats null and undefined as equivalent
-function areEqualAttributionKeys(
+export function areEqualAttributionKeys(
 	a: AttributionKey | null | undefined,
 	b: AttributionKey | null | undefined,
 ): boolean {
@@ -145,9 +131,6 @@
 		return false;
 	}
 
-=======
-export function areEqualAttributionKeys(a: AttributionKey, b: AttributionKey): boolean {
->>>>>>> 1984887c
 	if (a.type !== b.type) {
 		return false;
 	}
@@ -341,6 +324,8 @@
 					}
 					break;
 				}
+				default:
+					break;
 			}
 		}
 	}
@@ -352,13 +337,12 @@
 		segments: ISegment[],
 		summary: SerializedAttributionCollection,
 	): void {
-		const { seqs, posBreakpoints, channels } = summary;
+		const { channels } = summary;
 		assert(
-			seqs.length === posBreakpoints.length,
+			summary.seqs.length === summary.posBreakpoints.length,
 			0x445 /* Invalid attribution summary blob provided */,
 		);
 
-<<<<<<< HEAD
 		const extractOntoSegments = (
 			{ seqs, posBreakpoints }: SequenceOffsets,
 			assignToSegment: (collection: AttributionCollection, segment: ISegment) => void,
@@ -368,9 +352,11 @@
 
 			for (const segment of segments) {
 				const attribution = new AttributionCollection(segment.cachedLength);
-				const pushEntry = (offset: number, seq: number | null) => {
+				const pushEntry = (offset: number, seq: AttributionKey | number | null) => {
 					attribution.offsets.push(offset);
-					attribution.keys.push(seq === null ? null : { type: "op", seq });
+					attribution.keys.push(
+						seq === null ? null : typeof seq === "object" ? seq : { type: "op", seq },
+					);
 				};
 				if (posBreakpoints[curIndex] > cumulativeSegPos) {
 					curIndex--;
@@ -384,23 +370,6 @@
 
 				if (attribution.offsets.length === 0) {
 					pushEntry(0, seqs[curIndex - 1]);
-=======
-		for (const segment of segments) {
-			const attribution = new AttributionCollection(
-				typeof currentInfo === "object" ? currentInfo : { type: "op", seq: currentInfo },
-				segment.cachedLength,
-			);
-			while (posBreakpoints[curIndex] < cumulativeSegPos + segment.cachedLength) {
-				currentInfo = seqs[curIndex];
-				const nextOffset = posBreakpoints[curIndex] - cumulativeSegPos;
-				if (attribution.offsets[attribution.offsets.length - 1] !== nextOffset) {
-					attribution.offsets.push(nextOffset);
-					attribution.keys.push(
-						typeof currentInfo === "object"
-							? currentInfo
-							: { type: "op", seq: currentInfo },
-					);
->>>>>>> 1984887c
 				}
 
 				assignToSegment(attribution, segment);
@@ -431,17 +400,10 @@
 			cachedLength: number;
 		}>,
 	): SerializedAttributionCollection {
-<<<<<<< HEAD
 		const allCollectionSpecs: {
 			spec: IAttributionCollectionSpec<AttributionKey>;
 			length: number;
 		}[] = [];
-=======
-		const posBreakpoints: number[] = [];
-		const seqs: (number | AttributionKey)[] = [];
-		let mostRecentAttributionKey: AttributionKey | undefined;
-		let cumulativePos = 0;
->>>>>>> 1984887c
 
 		let segmentsWithAttribution = 0;
 		let segmentsWithoutAttribution = 0;
@@ -449,21 +411,11 @@
 		for (const segment of segments) {
 			if (segment.attribution) {
 				segmentsWithAttribution++;
-<<<<<<< HEAD
 				const spec = segment.attribution.getAll();
 				allCollectionSpecs.push({ spec, length: segment.cachedLength });
 				if (spec.channels) {
 					for (const name of Object.keys(spec.channels)) {
 						allChannelNames.add(name);
-=======
-				for (const { offset, key } of segment.attribution?.getAll() ?? []) {
-					if (
-						!mostRecentAttributionKey ||
-						!areEqualAttributionKeys(key, mostRecentAttributionKey)
-					) {
-						posBreakpoints.push(offset + cumulativePos);
-						seqs.push(key.type === "op" ? key.seq : key);
->>>>>>> 1984887c
 					}
 				}
 			} else {
@@ -485,7 +437,7 @@
 			) => Iterable<{ offset: number; key: AttributionKey | undefined }>,
 		): SerializedAttributionCollection => {
 			const posBreakpoints: number[] = [];
-			const seqs: (number | null)[] = [];
+			const seqs: (number | AttributionKey | null)[] = [];
 			let mostRecentAttributionKey: AttributionKey | undefined;
 			let cumulativePos = 0;
 
@@ -496,7 +448,7 @@
 						!areEqualAttributionKeys(key, mostRecentAttributionKey)
 					) {
 						posBreakpoints.push(offset + cumulativePos);
-						seqs.push(key?.seq ?? null);
+						seqs.push(!key ? null : key.type === "op" ? key.seq : key);
 					}
 					mostRecentAttributionKey = key;
 				}
@@ -552,8 +504,8 @@
 								? { type: "detached", id: 0 }
 								: { type: "op", seq: segment.seq };
 						segment.attribution ??= new AttributionCollection(
+							segment.cachedLength,
 							key,
-							segment.cachedLength,
 						);
 					}
 				}
@@ -575,10 +527,10 @@
 						segment.seq !== undefined,
 						0x558 /* segment.seq should be set after ack. */,
 					);
-					segment.attribution = new AttributionCollection(
-						{ type: "op", seq: segment.seq },
-						segment.cachedLength,
-					);
+					segment.attribution = new AttributionCollection(segment.cachedLength, {
+						type: "op",
+						seq: segment.seq,
+					});
 				}
 			};
 
