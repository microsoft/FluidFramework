/*!
 * Copyright (c) Microsoft Corporation and contributors. All rights reserved.
 * Licensed under the MIT License.
 */

<<<<<<< HEAD
import { assert } from "@fluidframework/common-utils";
import { AttributionChangeEntry, AttributionChannelChange } from "./mergeTree";
=======
import { assert, unreachableCase } from "@fluidframework/common-utils";
>>>>>>> 4fa4e137
import { AttributionKey, ISegment } from "./mergeTreeNodes";
import { PropertiesManager } from "./segmentPropertiesManager";

/**
 * @internal
 */
export interface SequenceOffsets {
    /**
     * Parallel array with posBreakpoints which tracks the seq of insertion.
     * Ex: if seqs is [45, 46] and posBreakpoints is [0, 3], the section of the string
     * between offsets 0 and 3 was inserted at seq 45 and the section of the string between
     * 3 and the length of the string was inserted at seq 46.
     * 
     * @remarks - We use null here rather than undefined as round-tripping through JSON converts
     * undefineds to null anyway
     */
    seqs: (number | null)[];
    posBreakpoints: number[]
};

/**
 * @internal
 */
export interface SerializedAttributionCollection extends SequenceOffsets {
    channels?: { [name: string]: SequenceOffsets };
    /* Total length; only necessary for validation */
    length: number;
}

export interface IAttributionCollectionSpec<T> {
    root: Iterable<{ offset: number; key: T | undefined }>; 
    channels?: { [name: string]: Iterable<{ offset: number; key: T | undefined }> }
}

/**
 * @alpha
 */
export interface IAttributionCollection<T> {
    /**
     * Retrieves the attribution key associated with the provided offset.
     */
    getAtOffset(offset: number, channel?: string): AttributionKey | undefined;

    /**
     * Total length of all attribution keys in this collection.
     */
    readonly length: number;

    readonly channelNames: Iterable<string>;

    /**
     * Retrieve all key/offset pairs stored on this segment. Entries should be ordered by offset, such that
     * the `i`th result's attribution key applies to offsets in the open range between the `i`th offset and the
     * `i+1`th offset.
     * The last entry's key applies to the open interval from the last entry's offset to this collection's length.
     * @internal
     */
    getAll(): IAttributionCollectionSpec<T>;

    /** @internal */
    splitAt(pos: number): IAttributionCollection<T>;

    /** @internal */
    append(other: IAttributionCollection<T>): void;

    /** @internal */
    clone(): IAttributionCollection<T>;

    /** @internal */
    ackDeltas(deltas: AttributionChangeEntry[], propertyManager: PropertiesManager | undefined): void;
}

function areEqualAttributionKeys(a: AttributionKey, b: AttributionKey): boolean {
    if (a.type !== b.type) {
        return false;
    }

    switch (a.type) {
        case "op":
            return a.seq === b.seq;
        default:
            unreachableCase(a.type, "Unhandled AttributionKey type");
    }
}


export class AttributionCollection implements IAttributionCollection<AttributionKey> {
<<<<<<< HEAD
    private offsets: number[] = [];
    private seqs: (number | null)[] = [];

    private channels?: { [name: string]: AttributionCollection };

    private get channelEntries(): [string, AttributionCollection][] {
        return Object.entries(this.channels ?? {});
    }

    public constructor(private _length: number, baseEntry?: number) {
        if (baseEntry !== undefined) {
            this.offsets.push(0);
            this.seqs.push(baseEntry);
        }
    }

    public get channelNames(): string[] {
        return Object.keys(this.channels ?? {});
=======
    private offsets: number[];
    private keys: AttributionKey[];

    public constructor(baseEntry: AttributionKey, private _length: number) {
        this.offsets = [0];
        this.keys = [baseEntry];
>>>>>>> 4fa4e137
    }

    public getAtOffset(offset: number): AttributionKey;
    public getAtOffset(offset: number, channel: string): AttributionKey | undefined;
    public getAtOffset(offset: number, channel?: string): AttributionKey | undefined {
        if (channel !== undefined) {
            const subCollection = this.channels?.[channel];
            return subCollection?.getAtOffset(offset);
        }
        assert(offset >= 0 && offset < this._length, 0x443 /* Requested offset should be valid */);
<<<<<<< HEAD
        return this.get(this.findIndex(offset));
=======
        return this.keys[this.findIndex(offset)];
>>>>>>> 4fa4e137
    }

    private findIndex(offset: number): number {
        // Note: maximum length here is 256 for text segments. Perf testing shows that linear scan beats binary search
        // for attribution collections with under ~64 entries, and even at maximum size (which would require a maximum
        // length segment with every offset having different attribution), getAtOffset is on the order of 100ns.
        let i = 0;
        while (i < this.offsets.length && offset > this.offsets[i]) {
            i++;
        }
        return this.offsets[i] === offset ? i : i - 1;
    }

    private get(index: number): AttributionKey | undefined {
        const seq = this.seqs[index];
        return seq !== null ? { type: "op", seq } : undefined;
    }

    public get length(): number {
        return this._length;
    }

    /**
     * Splits this attribution collection into two with entries for [0, pos) and [pos, length).
     */
    public splitAt(pos: number): AttributionCollection {
        const splitIndex = this.findIndex(pos);
<<<<<<< HEAD
        const splitCollection = new AttributionCollection(this.length - pos);
        for (let i = splitIndex; i < this.seqs.length; i++) {
            splitCollection.offsets.push(Math.max(this.offsets[i] - pos, 0));
            splitCollection.seqs.push(this.seqs[i]);
=======
        const splitBaseEntry = this.keys[splitIndex];
        const splitCollection = new AttributionCollection(splitBaseEntry, this.length - pos);
        for (let i = splitIndex + 1; i < this.keys.length; i++) {
            splitCollection.offsets.push(this.offsets[i] - pos);
            splitCollection.keys.push(this.keys[i]);
>>>>>>> 4fa4e137
        }

        if (this.channels) {
            splitCollection.channels = {};
            for (const [key, collection] of this.channelEntries) {
                splitCollection[key] = collection.splitAt(pos);
            }
        }

        const spliceIndex = this.offsets[splitIndex] === pos ? splitIndex : splitIndex + 1
        this.keys.splice(spliceIndex);
        this.offsets.splice(spliceIndex);
        this._length = pos;
        return splitCollection;
    }

    // TODO: clean up private static
    private static makeEmptyCollection(length: number): AttributionCollection {
        const collection = new AttributionCollection(length);
        collection.seqs.push(null);
        collection.offsets.push(0);
        return collection;
    }

    public append(other: AttributionCollection): void {
        const lastEntry = this.keys[this.keys.length - 1];
        for (let i = 0; i < other.keys.length; i++) {
            if (i !== 0 || !areEqualAttributionKeys(lastEntry, other.keys[i])) {
                this.offsets.push(other.offsets[i] + this.length);
                this.keys.push(other.keys[i]);
            }
        }

        // TODO: Write unit tests in attribution collection for changed behavior.
        // other thing to consider: need to handle gaps holistically in all this logic.
        if (other.channels !== undefined || this.channels !== undefined) {
            this.channels ??= {};
            for (const [key, collection] of other.channelEntries) {
                const thisCollection = this.channels[key] ??= AttributionCollection.makeEmptyCollection(this.length);
                thisCollection.append(collection);
            }
            for (const [key, collection] of this.channelEntries) {
                if (other.channels?.[key] === undefined) {
                    collection.append(AttributionCollection.makeEmptyCollection(other.length));                    
                }
            }
        }
        this._length += other.length;
    }

<<<<<<< HEAD
    public getAll(): IAttributionCollectionSpec<AttributionKey> {
        const root: { offset: number; key: AttributionKey | undefined }[] = new Array(this.seqs.length);
        for (let i = 0; i < this.seqs.length; i++) {
            root[i] = { offset: this.offsets[i], key: this.get(i) };
=======
    public getAll(): { offset: number; key: AttributionKey; }[] {
        const results: { offset: number; key: AttributionKey }[] = new Array(this.keys.length);
        for (let i = 0; i < this.keys.length; i++) {
            results[i] = { offset: this.offsets[i], key: this.keys[i] };
>>>>>>> 4fa4e137
        }
        const result: IAttributionCollectionSpec<AttributionKey> = { root };
        if (this.channels !== undefined) {
            result.channels = {}
            for (const [key, collection] of this.channelEntries) {
                result.channels[key] = collection.getAll().root;
            }
        }
        return result;
    }

    public clone(): AttributionCollection {
<<<<<<< HEAD
        const copy = new AttributionCollection(this.length);
        copy.seqs = this.seqs.slice();
=======
        const copy = new AttributionCollection(this.keys[0], this.length);
        copy.keys = this.keys.slice();
>>>>>>> 4fa4e137
        copy.offsets = this.offsets.slice();
        if (this.channels !== undefined) {
            const channelsCopy = {};
            for (const [key, collection] of this.channelEntries) {
                channelsCopy[key] = collection;
            }
            copy.channels = channelsCopy;
        }
        return copy;
    }

    public ackDeltas(deltas: AttributionChangeEntry[], propertyManager: PropertiesManager | undefined): void {
        const addKeysToCollection = (collection: AttributionCollection, changes: AttributionChannelChange[]): void => {
            collection.offsets = [0];
            collection.seqs = [];
            for (const change of changes) {
                assert(change.key.type === "op", "non-op based attribution keys unsupported.");
                collection.seqs.push(change.key.seq);
                if (change.start !== undefined && change.start > 0) {
                    collection.offsets.push(change.start)
                }
            }
        }
        for (const delta of deltas) {
            switch (delta.type) {
                case "insert": {
                    // TODO: With current representation, consider sorting here.
                    // Note: lots of implicit assumptions here 
                    addKeysToCollection(this, delta.changes);
                    break;
                }
                case "prop": {
                    if (!propertyManager?.hasPendingProperty(delta.dependentPropName)) {
                        this.channels ??= {};
                        const collection = new AttributionCollection(this.length);
                        addKeysToCollection(collection, delta.changes);
                        this.channels[delta.channel] = collection;
                    }
                    break;
                }
            }
        }
    }

    /**
     * Rehydrates attribution information from its serialized form into the provided iterable of consecutive segments.
     */
    public static populateAttributionCollections(
        segments: ISegment[],
        summary: SerializedAttributionCollection,
    ): void {
        const { seqs, posBreakpoints, channels } = summary;
        assert(
            seqs.length === posBreakpoints.length,
            0x445 /* Invalid attribution summary blob provided */);
<<<<<<< HEAD

        const extractOntoSegments = ({ seqs, posBreakpoints }: SequenceOffsets, assignToSegment: (collection: AttributionCollection, segment: ISegment) => void) => {
            let curIndex = 0;
            let cumulativeSegPos = 0;
            
            for (const segment of segments) {
                const attribution = new AttributionCollection(segment.cachedLength);
                const pushEntry = (offset: number, seq: number | null) => {
                    attribution.offsets.push(offset);
                    attribution.seqs.push(seq);
                }
                if (posBreakpoints[curIndex] > cumulativeSegPos) {
                    curIndex--;
                }
    
                while (posBreakpoints[curIndex] < cumulativeSegPos + segment.cachedLength) {
                    const nextOffset = Math.max(posBreakpoints[curIndex] - cumulativeSegPos, 0);
                    pushEntry(nextOffset, seqs[curIndex]);
                    curIndex++;
                }
    
                if (attribution.offsets.length === 0) {
                    pushEntry(0, seqs[curIndex - 1]);
=======
        let curIndex = 0;
        let currentInfo = seqs[curIndex];
        let cumulativeSegPos = 0;
        
        for (const segment of segments) {
            const attribution = new AttributionCollection({ type: "op", seq: currentInfo }, segment.cachedLength);
            while (posBreakpoints[curIndex] < cumulativeSegPos + segment.cachedLength) {
                currentInfo = seqs[curIndex];
                const nextOffset = posBreakpoints[curIndex] - cumulativeSegPos;
                if (attribution.offsets[attribution.offsets.length - 1] !== nextOffset) {
                    attribution.offsets.push(nextOffset);
                    attribution.keys.push({ type: "op", seq: currentInfo });
>>>>>>> 4fa4e137
                }

                assignToSegment(attribution, segment);
                cumulativeSegPos += segment.cachedLength;
            }
        }

        extractOntoSegments(summary, (collection, segment) => { segment.attribution = collection; });
        if (channels) {
            for (const [name, collectionSpec] of Object.entries(channels)) {
                extractOntoSegments(
                    collectionSpec,
                    (collection, segment) => {
                        // Cast is valid as we just assigned this field above
                        ((segment.attribution as AttributionCollection).channels ??= {})[name] = collection;
                    }
                )
            }
        }
    }

    /**
     * Condenses attribution information on consecutive segments into a `SerializedAttributionCollection`
     */
    public static serializeAttributionCollections(
        segments: Iterable<{ attribution?: IAttributionCollection<AttributionKey>; cachedLength: number; }>,
    ): SerializedAttributionCollection {
<<<<<<< HEAD
        const allCollectionSpecs: { spec: IAttributionCollectionSpec<AttributionKey>; length: number }[] = [];
=======
        const posBreakpoints: number[] = [];
        const seqs: number[] = [];
        let mostRecentAttributionKey: AttributionKey | undefined;
        let cumulativePos = 0;
>>>>>>> 4fa4e137

        let segmentsWithAttribution = 0;
        let segmentsWithoutAttribution = 0;
        const allChannelNames = new Set<string>();
        for (const segment of segments) {
            if (segment.attribution) {
                segmentsWithAttribution++;
<<<<<<< HEAD
                const spec = segment.attribution.getAll();
                allCollectionSpecs.push({ spec, length: segment.cachedLength });
                if (spec.channels) {
                    for (const name of Object.keys(spec.channels)) {
                        allChannelNames.add(name);
                    }
=======
                for (const { offset, key } of segment.attribution?.getAll() ?? []) {
                    if (!mostRecentAttributionKey || !areEqualAttributionKeys(key, mostRecentAttributionKey)) {
                        posBreakpoints.push(offset + cumulativePos);
                        seqs.push(key.seq);
                    }
                    mostRecentAttributionKey = key;
>>>>>>> 4fa4e137
                }
            } else {
                segmentsWithoutAttribution++;
                allCollectionSpecs.push({ spec: AttributionCollection.makeEmptyCollection(segment.cachedLength).getAll(), length: segment.cachedLength });
            }
        }
        assert(segmentsWithAttribution === 0 || segmentsWithoutAttribution === 0,
            0x446 /* Expected either all segments or no segments to have attribution information. */);

        const extractSequenceOffsets = (
            getSpecEntries: (spec: IAttributionCollectionSpec<AttributionKey>) => Iterable<{ offset: number; key: AttributionKey | undefined }>
        ): SerializedAttributionCollection => {
            const posBreakpoints: number[] = [];
            const seqs: (number | null)[] = [];
            let mostRecentAttributionKey: number | undefined;
            let cumulativePos = 0;
    
            for (const { spec, length } of allCollectionSpecs) {
                for (const { offset, key: info } of getSpecEntries(spec)) {
                    if (info?.seq !== mostRecentAttributionKey) {
                        posBreakpoints.push(offset + cumulativePos);
                        seqs.push(info?.seq ?? null);
                    }
                    mostRecentAttributionKey = info?.seq;
                }
    
                cumulativePos += length;
            }

            return { posBreakpoints, seqs, length: cumulativePos };
        }

        const blobContents = extractSequenceOffsets((spec) => spec.root);
        if (allChannelNames.size > 0) {
            const channels: { [name: string]: SequenceOffsets } = {};
            for (const name of allChannelNames) {
                const { posBreakpoints, seqs } = extractSequenceOffsets((spec) => spec.channels?.[name] ?? [{ offset: 0, key: undefined }]);
                channels[name] = { posBreakpoints, seqs };
            }
            blobContents.channels = channels;
        }

        return blobContents;
    }
}<|MERGE_RESOLUTION|>--- conflicted
+++ resolved
@@ -3,12 +3,8 @@
  * Licensed under the MIT License.
  */
 
-<<<<<<< HEAD
-import { assert } from "@fluidframework/common-utils";
+import { assert, unreachableCase } from "@fluidframework/common-utils";
 import { AttributionChangeEntry, AttributionChannelChange } from "./mergeTree";
-=======
-import { assert, unreachableCase } from "@fluidframework/common-utils";
->>>>>>> 4fa4e137
 import { AttributionKey, ISegment } from "./mergeTreeNodes";
 import { PropertiesManager } from "./segmentPropertiesManager";
 
@@ -16,439 +12,420 @@
  * @internal
  */
 export interface SequenceOffsets {
-    /**
-     * Parallel array with posBreakpoints which tracks the seq of insertion.
-     * Ex: if seqs is [45, 46] and posBreakpoints is [0, 3], the section of the string
-     * between offsets 0 and 3 was inserted at seq 45 and the section of the string between
-     * 3 and the length of the string was inserted at seq 46.
-     * 
-     * @remarks - We use null here rather than undefined as round-tripping through JSON converts
-     * undefineds to null anyway
-     */
-    seqs: (number | null)[];
-    posBreakpoints: number[]
-};
+	/**
+	 * Parallel array with posBreakpoints which tracks the seq of insertion.
+	 * Ex: if seqs is [45, 46] and posBreakpoints is [0, 3], the section of the string
+	 * between offsets 0 and 3 was inserted at seq 45 and the section of the string between
+	 * 3 and the length of the string was inserted at seq 46.
+	 *
+	 * @remarks - We use null here rather than undefined as round-tripping through JSON converts
+	 * undefineds to null anyway
+	 */
+	seqs: (number | null)[];
+	posBreakpoints: number[];
+}
 
 /**
  * @internal
  */
 export interface SerializedAttributionCollection extends SequenceOffsets {
-    channels?: { [name: string]: SequenceOffsets };
-    /* Total length; only necessary for validation */
-    length: number;
+	channels?: { [name: string]: SequenceOffsets };
+	/* Total length; only necessary for validation */
+	length: number;
 }
 
 export interface IAttributionCollectionSpec<T> {
-    root: Iterable<{ offset: number; key: T | undefined }>; 
-    channels?: { [name: string]: Iterable<{ offset: number; key: T | undefined }> }
+	root: Iterable<{ offset: number; key: T | undefined }>;
+	channels?: { [name: string]: Iterable<{ offset: number; key: T | undefined }> };
 }
 
 /**
  * @alpha
  */
 export interface IAttributionCollection<T> {
-    /**
-     * Retrieves the attribution key associated with the provided offset.
-     */
-    getAtOffset(offset: number, channel?: string): AttributionKey | undefined;
-
-    /**
-     * Total length of all attribution keys in this collection.
-     */
-    readonly length: number;
-
-    readonly channelNames: Iterable<string>;
-
-    /**
-     * Retrieve all key/offset pairs stored on this segment. Entries should be ordered by offset, such that
-     * the `i`th result's attribution key applies to offsets in the open range between the `i`th offset and the
-     * `i+1`th offset.
-     * The last entry's key applies to the open interval from the last entry's offset to this collection's length.
-     * @internal
-     */
-    getAll(): IAttributionCollectionSpec<T>;
-
-    /** @internal */
-    splitAt(pos: number): IAttributionCollection<T>;
-
-    /** @internal */
-    append(other: IAttributionCollection<T>): void;
-
-    /** @internal */
-    clone(): IAttributionCollection<T>;
-
-    /** @internal */
-    ackDeltas(deltas: AttributionChangeEntry[], propertyManager: PropertiesManager | undefined): void;
+	/**
+	 * Retrieves the attribution key associated with the provided offset.
+	 */
+	getAtOffset(offset: number, channel?: string): AttributionKey | undefined;
+
+	/**
+	 * Total length of all attribution keys in this collection.
+	 */
+	readonly length: number;
+
+	readonly channelNames: Iterable<string>;
+
+	/**
+	 * Retrieve all key/offset pairs stored on this segment. Entries should be ordered by offset, such that
+	 * the `i`th result's attribution key applies to offsets in the open range between the `i`th offset and the
+	 * `i+1`th offset.
+	 * The last entry's key applies to the open interval from the last entry's offset to this collection's length.
+	 * @internal
+	 */
+	getAll(): IAttributionCollectionSpec<T>;
+
+	/** @internal */
+	splitAt(pos: number): IAttributionCollection<T>;
+
+	/** @internal */
+	append(other: IAttributionCollection<T>): void;
+
+	/** @internal */
+	clone(): IAttributionCollection<T>;
+
+	/** @internal */
+	ackDeltas(
+		deltas: AttributionChangeEntry[],
+		propertyManager: PropertiesManager | undefined,
+	): void;
 }
 
-function areEqualAttributionKeys(a: AttributionKey, b: AttributionKey): boolean {
-    if (a.type !== b.type) {
-        return false;
-    }
-
-    switch (a.type) {
-        case "op":
-            return a.seq === b.seq;
-        default:
-            unreachableCase(a.type, "Unhandled AttributionKey type");
-    }
+// note: treats null and undefined as equivalent
+function areEqualAttributionKeys(
+	a: AttributionKey | null | undefined,
+	b: AttributionKey | null | undefined,
+): boolean {
+	if (!a && !b) {
+		return true;
+	}
+
+	if (!a || !b) {
+		return false;
+	}
+
+	if (a.type !== b.type) {
+		return false;
+	}
+
+	switch (a.type) {
+		case "op":
+			return a.seq === b.seq;
+		default:
+			unreachableCase(a.type, "Unhandled AttributionKey type");
+	}
 }
 
-
 export class AttributionCollection implements IAttributionCollection<AttributionKey> {
-<<<<<<< HEAD
-    private offsets: number[] = [];
-    private seqs: (number | null)[] = [];
-
-    private channels?: { [name: string]: AttributionCollection };
-
-    private get channelEntries(): [string, AttributionCollection][] {
-        return Object.entries(this.channels ?? {});
-    }
-
-    public constructor(private _length: number, baseEntry?: number) {
-        if (baseEntry !== undefined) {
-            this.offsets.push(0);
-            this.seqs.push(baseEntry);
-        }
-    }
-
-    public get channelNames(): string[] {
-        return Object.keys(this.channels ?? {});
-=======
-    private offsets: number[];
-    private keys: AttributionKey[];
-
-    public constructor(baseEntry: AttributionKey, private _length: number) {
-        this.offsets = [0];
-        this.keys = [baseEntry];
->>>>>>> 4fa4e137
-    }
-
-    public getAtOffset(offset: number): AttributionKey;
-    public getAtOffset(offset: number, channel: string): AttributionKey | undefined;
-    public getAtOffset(offset: number, channel?: string): AttributionKey | undefined {
-        if (channel !== undefined) {
-            const subCollection = this.channels?.[channel];
-            return subCollection?.getAtOffset(offset);
-        }
-        assert(offset >= 0 && offset < this._length, 0x443 /* Requested offset should be valid */);
-<<<<<<< HEAD
-        return this.get(this.findIndex(offset));
-=======
-        return this.keys[this.findIndex(offset)];
->>>>>>> 4fa4e137
-    }
-
-    private findIndex(offset: number): number {
-        // Note: maximum length here is 256 for text segments. Perf testing shows that linear scan beats binary search
-        // for attribution collections with under ~64 entries, and even at maximum size (which would require a maximum
-        // length segment with every offset having different attribution), getAtOffset is on the order of 100ns.
-        let i = 0;
-        while (i < this.offsets.length && offset > this.offsets[i]) {
-            i++;
-        }
-        return this.offsets[i] === offset ? i : i - 1;
-    }
-
-    private get(index: number): AttributionKey | undefined {
-        const seq = this.seqs[index];
-        return seq !== null ? { type: "op", seq } : undefined;
-    }
-
-    public get length(): number {
-        return this._length;
-    }
-
-    /**
-     * Splits this attribution collection into two with entries for [0, pos) and [pos, length).
-     */
-    public splitAt(pos: number): AttributionCollection {
-        const splitIndex = this.findIndex(pos);
-<<<<<<< HEAD
-        const splitCollection = new AttributionCollection(this.length - pos);
-        for (let i = splitIndex; i < this.seqs.length; i++) {
-            splitCollection.offsets.push(Math.max(this.offsets[i] - pos, 0));
-            splitCollection.seqs.push(this.seqs[i]);
-=======
-        const splitBaseEntry = this.keys[splitIndex];
-        const splitCollection = new AttributionCollection(splitBaseEntry, this.length - pos);
-        for (let i = splitIndex + 1; i < this.keys.length; i++) {
-            splitCollection.offsets.push(this.offsets[i] - pos);
-            splitCollection.keys.push(this.keys[i]);
->>>>>>> 4fa4e137
-        }
-
-        if (this.channels) {
-            splitCollection.channels = {};
-            for (const [key, collection] of this.channelEntries) {
-                splitCollection[key] = collection.splitAt(pos);
-            }
-        }
-
-        const spliceIndex = this.offsets[splitIndex] === pos ? splitIndex : splitIndex + 1
-        this.keys.splice(spliceIndex);
-        this.offsets.splice(spliceIndex);
-        this._length = pos;
-        return splitCollection;
-    }
-
-    // TODO: clean up private static
-    private static makeEmptyCollection(length: number): AttributionCollection {
-        const collection = new AttributionCollection(length);
-        collection.seqs.push(null);
-        collection.offsets.push(0);
-        return collection;
-    }
-
-    public append(other: AttributionCollection): void {
-        const lastEntry = this.keys[this.keys.length - 1];
-        for (let i = 0; i < other.keys.length; i++) {
-            if (i !== 0 || !areEqualAttributionKeys(lastEntry, other.keys[i])) {
-                this.offsets.push(other.offsets[i] + this.length);
-                this.keys.push(other.keys[i]);
-            }
-        }
-
-        // TODO: Write unit tests in attribution collection for changed behavior.
-        // other thing to consider: need to handle gaps holistically in all this logic.
-        if (other.channels !== undefined || this.channels !== undefined) {
-            this.channels ??= {};
-            for (const [key, collection] of other.channelEntries) {
-                const thisCollection = this.channels[key] ??= AttributionCollection.makeEmptyCollection(this.length);
-                thisCollection.append(collection);
-            }
-            for (const [key, collection] of this.channelEntries) {
-                if (other.channels?.[key] === undefined) {
-                    collection.append(AttributionCollection.makeEmptyCollection(other.length));                    
-                }
-            }
-        }
-        this._length += other.length;
-    }
-
-<<<<<<< HEAD
-    public getAll(): IAttributionCollectionSpec<AttributionKey> {
-        const root: { offset: number; key: AttributionKey | undefined }[] = new Array(this.seqs.length);
-        for (let i = 0; i < this.seqs.length; i++) {
-            root[i] = { offset: this.offsets[i], key: this.get(i) };
-=======
-    public getAll(): { offset: number; key: AttributionKey; }[] {
-        const results: { offset: number; key: AttributionKey }[] = new Array(this.keys.length);
-        for (let i = 0; i < this.keys.length; i++) {
-            results[i] = { offset: this.offsets[i], key: this.keys[i] };
->>>>>>> 4fa4e137
-        }
-        const result: IAttributionCollectionSpec<AttributionKey> = { root };
-        if (this.channels !== undefined) {
-            result.channels = {}
-            for (const [key, collection] of this.channelEntries) {
-                result.channels[key] = collection.getAll().root;
-            }
-        }
-        return result;
-    }
-
-    public clone(): AttributionCollection {
-<<<<<<< HEAD
-        const copy = new AttributionCollection(this.length);
-        copy.seqs = this.seqs.slice();
-=======
-        const copy = new AttributionCollection(this.keys[0], this.length);
-        copy.keys = this.keys.slice();
->>>>>>> 4fa4e137
-        copy.offsets = this.offsets.slice();
-        if (this.channels !== undefined) {
-            const channelsCopy = {};
-            for (const [key, collection] of this.channelEntries) {
-                channelsCopy[key] = collection;
-            }
-            copy.channels = channelsCopy;
-        }
-        return copy;
-    }
-
-    public ackDeltas(deltas: AttributionChangeEntry[], propertyManager: PropertiesManager | undefined): void {
-        const addKeysToCollection = (collection: AttributionCollection, changes: AttributionChannelChange[]): void => {
-            collection.offsets = [0];
-            collection.seqs = [];
-            for (const change of changes) {
-                assert(change.key.type === "op", "non-op based attribution keys unsupported.");
-                collection.seqs.push(change.key.seq);
-                if (change.start !== undefined && change.start > 0) {
-                    collection.offsets.push(change.start)
-                }
-            }
-        }
-        for (const delta of deltas) {
-            switch (delta.type) {
-                case "insert": {
-                    // TODO: With current representation, consider sorting here.
-                    // Note: lots of implicit assumptions here 
-                    addKeysToCollection(this, delta.changes);
-                    break;
-                }
-                case "prop": {
-                    if (!propertyManager?.hasPendingProperty(delta.dependentPropName)) {
-                        this.channels ??= {};
-                        const collection = new AttributionCollection(this.length);
-                        addKeysToCollection(collection, delta.changes);
-                        this.channels[delta.channel] = collection;
-                    }
-                    break;
-                }
-            }
-        }
-    }
-
-    /**
-     * Rehydrates attribution information from its serialized form into the provided iterable of consecutive segments.
-     */
-    public static populateAttributionCollections(
-        segments: ISegment[],
-        summary: SerializedAttributionCollection,
-    ): void {
-        const { seqs, posBreakpoints, channels } = summary;
-        assert(
-            seqs.length === posBreakpoints.length,
-            0x445 /* Invalid attribution summary blob provided */);
-<<<<<<< HEAD
-
-        const extractOntoSegments = ({ seqs, posBreakpoints }: SequenceOffsets, assignToSegment: (collection: AttributionCollection, segment: ISegment) => void) => {
-            let curIndex = 0;
-            let cumulativeSegPos = 0;
-            
-            for (const segment of segments) {
-                const attribution = new AttributionCollection(segment.cachedLength);
-                const pushEntry = (offset: number, seq: number | null) => {
-                    attribution.offsets.push(offset);
-                    attribution.seqs.push(seq);
-                }
-                if (posBreakpoints[curIndex] > cumulativeSegPos) {
-                    curIndex--;
-                }
-    
-                while (posBreakpoints[curIndex] < cumulativeSegPos + segment.cachedLength) {
-                    const nextOffset = Math.max(posBreakpoints[curIndex] - cumulativeSegPos, 0);
-                    pushEntry(nextOffset, seqs[curIndex]);
-                    curIndex++;
-                }
-    
-                if (attribution.offsets.length === 0) {
-                    pushEntry(0, seqs[curIndex - 1]);
-=======
-        let curIndex = 0;
-        let currentInfo = seqs[curIndex];
-        let cumulativeSegPos = 0;
-        
-        for (const segment of segments) {
-            const attribution = new AttributionCollection({ type: "op", seq: currentInfo }, segment.cachedLength);
-            while (posBreakpoints[curIndex] < cumulativeSegPos + segment.cachedLength) {
-                currentInfo = seqs[curIndex];
-                const nextOffset = posBreakpoints[curIndex] - cumulativeSegPos;
-                if (attribution.offsets[attribution.offsets.length - 1] !== nextOffset) {
-                    attribution.offsets.push(nextOffset);
-                    attribution.keys.push({ type: "op", seq: currentInfo });
->>>>>>> 4fa4e137
-                }
-
-                assignToSegment(attribution, segment);
-                cumulativeSegPos += segment.cachedLength;
-            }
-        }
-
-        extractOntoSegments(summary, (collection, segment) => { segment.attribution = collection; });
-        if (channels) {
-            for (const [name, collectionSpec] of Object.entries(channels)) {
-                extractOntoSegments(
-                    collectionSpec,
-                    (collection, segment) => {
-                        // Cast is valid as we just assigned this field above
-                        ((segment.attribution as AttributionCollection).channels ??= {})[name] = collection;
-                    }
-                )
-            }
-        }
-    }
-
-    /**
-     * Condenses attribution information on consecutive segments into a `SerializedAttributionCollection`
-     */
-    public static serializeAttributionCollections(
-        segments: Iterable<{ attribution?: IAttributionCollection<AttributionKey>; cachedLength: number; }>,
-    ): SerializedAttributionCollection {
-<<<<<<< HEAD
-        const allCollectionSpecs: { spec: IAttributionCollectionSpec<AttributionKey>; length: number }[] = [];
-=======
-        const posBreakpoints: number[] = [];
-        const seqs: number[] = [];
-        let mostRecentAttributionKey: AttributionKey | undefined;
-        let cumulativePos = 0;
->>>>>>> 4fa4e137
-
-        let segmentsWithAttribution = 0;
-        let segmentsWithoutAttribution = 0;
-        const allChannelNames = new Set<string>();
-        for (const segment of segments) {
-            if (segment.attribution) {
-                segmentsWithAttribution++;
-<<<<<<< HEAD
-                const spec = segment.attribution.getAll();
-                allCollectionSpecs.push({ spec, length: segment.cachedLength });
-                if (spec.channels) {
-                    for (const name of Object.keys(spec.channels)) {
-                        allChannelNames.add(name);
-                    }
-=======
-                for (const { offset, key } of segment.attribution?.getAll() ?? []) {
-                    if (!mostRecentAttributionKey || !areEqualAttributionKeys(key, mostRecentAttributionKey)) {
-                        posBreakpoints.push(offset + cumulativePos);
-                        seqs.push(key.seq);
-                    }
-                    mostRecentAttributionKey = key;
->>>>>>> 4fa4e137
-                }
-            } else {
-                segmentsWithoutAttribution++;
-                allCollectionSpecs.push({ spec: AttributionCollection.makeEmptyCollection(segment.cachedLength).getAll(), length: segment.cachedLength });
-            }
-        }
-        assert(segmentsWithAttribution === 0 || segmentsWithoutAttribution === 0,
-            0x446 /* Expected either all segments or no segments to have attribution information. */);
-
-        const extractSequenceOffsets = (
-            getSpecEntries: (spec: IAttributionCollectionSpec<AttributionKey>) => Iterable<{ offset: number; key: AttributionKey | undefined }>
-        ): SerializedAttributionCollection => {
-            const posBreakpoints: number[] = [];
-            const seqs: (number | null)[] = [];
-            let mostRecentAttributionKey: number | undefined;
-            let cumulativePos = 0;
-    
-            for (const { spec, length } of allCollectionSpecs) {
-                for (const { offset, key: info } of getSpecEntries(spec)) {
-                    if (info?.seq !== mostRecentAttributionKey) {
-                        posBreakpoints.push(offset + cumulativePos);
-                        seqs.push(info?.seq ?? null);
-                    }
-                    mostRecentAttributionKey = info?.seq;
-                }
-    
-                cumulativePos += length;
-            }
-
-            return { posBreakpoints, seqs, length: cumulativePos };
-        }
-
-        const blobContents = extractSequenceOffsets((spec) => spec.root);
-        if (allChannelNames.size > 0) {
-            const channels: { [name: string]: SequenceOffsets } = {};
-            for (const name of allChannelNames) {
-                const { posBreakpoints, seqs } = extractSequenceOffsets((spec) => spec.channels?.[name] ?? [{ offset: 0, key: undefined }]);
-                channels[name] = { posBreakpoints, seqs };
-            }
-            blobContents.channels = channels;
-        }
-
-        return blobContents;
-    }
+	private offsets: number[] = [];
+	private keys: (AttributionKey | null)[] = [];
+
+	private channels?: { [name: string]: AttributionCollection };
+
+	private get channelEntries(): [string, AttributionCollection][] {
+		return Object.entries(this.channels ?? {});
+	}
+
+	public constructor(private _length: number, baseEntry?: AttributionKey) {
+		if (baseEntry !== undefined) {
+			this.offsets.push(0);
+			this.keys.push(baseEntry);
+		}
+	}
+
+	public get channelNames(): string[] {
+		return Object.keys(this.channels ?? {});
+	}
+
+	public getAtOffset(offset: number): AttributionKey;
+	public getAtOffset(offset: number, channel: string): AttributionKey | undefined;
+	public getAtOffset(offset: number, channel?: string): AttributionKey | undefined {
+		if (channel !== undefined) {
+			const subCollection = this.channels?.[channel];
+			return subCollection?.getAtOffset(offset);
+		}
+		assert(offset >= 0 && offset < this._length, 0x443 /* Requested offset should be valid */);
+		return this.get(this.findIndex(offset));
+	}
+
+	private findIndex(offset: number): number {
+		// Note: maximum length here is 256 for text segments. Perf testing shows that linear scan beats binary search
+		// for attribution collections with under ~64 entries, and even at maximum size (which would require a maximum
+		// length segment with every offset having different attribution), getAtOffset is on the order of 100ns.
+		let i = 0;
+		while (i < this.offsets.length && offset > this.offsets[i]) {
+			i++;
+		}
+		return this.offsets[i] === offset ? i : i - 1;
+	}
+
+	private get(index: number): AttributionKey | undefined {
+		const key = this.keys[index];
+		return key !== null ? key : undefined;
+	}
+
+	public get length(): number {
+		return this._length;
+	}
+
+	/**
+	 * Splits this attribution collection into two with entries for [0, pos) and [pos, length).
+	 */
+	public splitAt(pos: number): AttributionCollection {
+		const splitIndex = this.findIndex(pos);
+		const splitCollection = new AttributionCollection(this.length - pos);
+		for (let i = splitIndex; i < this.keys.length; i++) {
+			splitCollection.offsets.push(Math.max(this.offsets[i] - pos, 0));
+			splitCollection.keys.push(this.keys[i]);
+		}
+
+		if (this.channels) {
+			splitCollection.channels = {};
+			for (const [key, collection] of this.channelEntries) {
+				splitCollection[key] = collection.splitAt(pos);
+			}
+		}
+
+		const spliceIndex = this.offsets[splitIndex] === pos ? splitIndex : splitIndex + 1;
+		this.keys.splice(spliceIndex);
+		this.offsets.splice(spliceIndex);
+		this._length = pos;
+		return splitCollection;
+	}
+
+	// TODO: clean up private static
+	private static makeEmptyCollection(length: number): AttributionCollection {
+		const collection = new AttributionCollection(length);
+		collection.keys.push(null);
+		collection.offsets.push(0);
+		return collection;
+	}
+
+	public append(other: AttributionCollection): void {
+		const lastEntry = this.keys[this.keys.length - 1];
+		for (let i = 0; i < other.keys.length; i++) {
+			if (i !== 0 || !areEqualAttributionKeys(lastEntry, other.keys[i])) {
+				this.offsets.push(other.offsets[i] + this.length);
+				this.keys.push(other.keys[i]);
+			}
+		}
+
+		// TODO: Write unit tests in attribution collection for changed behavior.
+		// other thing to consider: need to handle gaps holistically in all this logic.
+		if (other.channels !== undefined || this.channels !== undefined) {
+			this.channels ??= {};
+			for (const [key, collection] of other.channelEntries) {
+				const thisCollection = (this.channels[key] ??=
+					AttributionCollection.makeEmptyCollection(this.length));
+				thisCollection.append(collection);
+			}
+			for (const [key, collection] of this.channelEntries) {
+				if (other.channels?.[key] === undefined) {
+					collection.append(AttributionCollection.makeEmptyCollection(other.length));
+				}
+			}
+		}
+		this._length += other.length;
+	}
+
+	public getAll(): IAttributionCollectionSpec<AttributionKey> {
+		const results: { offset: number; key: AttributionKey | undefined }[] = new Array(
+			this.keys.length,
+		);
+		for (let i = 0; i < this.keys.length; i++) {
+			results[i] = { offset: this.offsets[i], key: this.get(i) };
+		}
+		const result: IAttributionCollectionSpec<AttributionKey> = { root: results };
+		if (this.channels !== undefined) {
+			result.channels = {};
+			for (const [key, collection] of this.channelEntries) {
+				result.channels[key] = collection.getAll().root;
+			}
+		}
+		return result;
+	}
+
+	public clone(): AttributionCollection {
+		const copy = new AttributionCollection(this.length);
+		copy.keys = this.keys.slice();
+		copy.offsets = this.offsets.slice();
+		if (this.channels !== undefined) {
+			const channelsCopy = {};
+			for (const [key, collection] of this.channelEntries) {
+				channelsCopy[key] = collection;
+			}
+			copy.channels = channelsCopy;
+		}
+		return copy;
+	}
+
+	public ackDeltas(
+		deltas: AttributionChangeEntry[],
+		propertyManager: PropertiesManager | undefined,
+	): void {
+		const addKeysToCollection = (
+			collection: AttributionCollection,
+			changes: AttributionChannelChange[],
+		): void => {
+			collection.offsets = [0];
+			collection.keys = [];
+			for (const change of changes) {
+				assert(change.key.type === "op", "non-op based attribution keys unsupported.");
+				collection.keys.push(change.key);
+				if (change.start !== undefined && change.start > 0) {
+					collection.offsets.push(change.start);
+				}
+			}
+		};
+		for (const delta of deltas) {
+			switch (delta.type) {
+				case "insert": {
+					// TODO: With current representation, consider sorting here.
+					// Note: lots of implicit assumptions here
+					addKeysToCollection(this, delta.changes);
+					break;
+				}
+				case "prop": {
+					if (!propertyManager?.hasPendingProperty(delta.dependentPropName)) {
+						this.channels ??= {};
+						const collection = new AttributionCollection(this.length);
+						addKeysToCollection(collection, delta.changes);
+						this.channels[delta.channel] = collection;
+					}
+					break;
+				}
+			}
+		}
+	}
+
+	/**
+	 * Rehydrates attribution information from its serialized form into the provided iterable of consecutive segments.
+	 */
+	public static populateAttributionCollections(
+		segments: ISegment[],
+		summary: SerializedAttributionCollection,
+	): void {
+		const { seqs, posBreakpoints, channels } = summary;
+		assert(
+			seqs.length === posBreakpoints.length,
+			0x445 /* Invalid attribution summary blob provided */,
+		);
+
+		const extractOntoSegments = (
+			{ seqs, posBreakpoints }: SequenceOffsets,
+			assignToSegment: (collection: AttributionCollection, segment: ISegment) => void,
+		) => {
+			let curIndex = 0;
+			let cumulativeSegPos = 0;
+
+			for (const segment of segments) {
+				const attribution = new AttributionCollection(segment.cachedLength);
+				const pushEntry = (offset: number, seq: number | null) => {
+					attribution.offsets.push(offset);
+					attribution.keys.push(seq === null ? null : { type: "op", seq });
+				};
+				if (posBreakpoints[curIndex] > cumulativeSegPos) {
+					curIndex--;
+				}
+
+				while (posBreakpoints[curIndex] < cumulativeSegPos + segment.cachedLength) {
+					const nextOffset = Math.max(posBreakpoints[curIndex] - cumulativeSegPos, 0);
+					pushEntry(nextOffset, seqs[curIndex]);
+					curIndex++;
+				}
+
+				if (attribution.offsets.length === 0) {
+					pushEntry(0, seqs[curIndex - 1]);
+				}
+
+				assignToSegment(attribution, segment);
+				cumulativeSegPos += segment.cachedLength;
+			}
+		};
+
+		extractOntoSegments(summary, (collection, segment) => {
+			segment.attribution = collection;
+		});
+		if (channels) {
+			for (const [name, collectionSpec] of Object.entries(channels)) {
+				extractOntoSegments(collectionSpec, (collection, segment) => {
+					// Cast is valid as we just assigned this field above
+					((segment.attribution as AttributionCollection).channels ??= {})[name] =
+						collection;
+				});
+			}
+		}
+	}
+
+	/**
+	 * Condenses attribution information on consecutive segments into a `SerializedAttributionCollection`
+	 */
+	public static serializeAttributionCollections(
+		segments: Iterable<{
+			attribution?: IAttributionCollection<AttributionKey>;
+			cachedLength: number;
+		}>,
+	): SerializedAttributionCollection {
+		const allCollectionSpecs: {
+			spec: IAttributionCollectionSpec<AttributionKey>;
+			length: number;
+		}[] = [];
+
+		let segmentsWithAttribution = 0;
+		let segmentsWithoutAttribution = 0;
+		const allChannelNames = new Set<string>();
+		for (const segment of segments) {
+			if (segment.attribution) {
+				segmentsWithAttribution++;
+				const spec = segment.attribution.getAll();
+				allCollectionSpecs.push({ spec, length: segment.cachedLength });
+				if (spec.channels) {
+					for (const name of Object.keys(spec.channels)) {
+						allChannelNames.add(name);
+					}
+				}
+			} else {
+				segmentsWithoutAttribution++;
+				allCollectionSpecs.push({
+					spec: AttributionCollection.makeEmptyCollection(segment.cachedLength).getAll(),
+					length: segment.cachedLength,
+				});
+			}
+		}
+		assert(
+			segmentsWithAttribution === 0 || segmentsWithoutAttribution === 0,
+			0x446 /* Expected either all segments or no segments to have attribution information. */,
+		);
+
+		const extractSequenceOffsets = (
+			getSpecEntries: (
+				spec: IAttributionCollectionSpec<AttributionKey>,
+			) => Iterable<{ offset: number; key: AttributionKey | undefined }>,
+		): SerializedAttributionCollection => {
+			const posBreakpoints: number[] = [];
+			const seqs: (number | null)[] = [];
+			let mostRecentAttributionKey: AttributionKey | undefined;
+			let cumulativePos = 0;
+
+			for (const { spec, length } of allCollectionSpecs) {
+				for (const { offset, key } of getSpecEntries(spec)) {
+					if (
+						!mostRecentAttributionKey ||
+						!areEqualAttributionKeys(key, mostRecentAttributionKey)
+					) {
+						posBreakpoints.push(offset + cumulativePos);
+						seqs.push(key?.seq ?? null);
+					}
+					mostRecentAttributionKey = key;
+				}
+
+				cumulativePos += length;
+			}
+
+			return { posBreakpoints, seqs, length: cumulativePos };
+		};
+
+		const blobContents = extractSequenceOffsets((spec) => spec.root);
+		if (allChannelNames.size > 0) {
+			const channels: { [name: string]: SequenceOffsets } = {};
+			for (const name of allChannelNames) {
+				const { posBreakpoints, seqs } = extractSequenceOffsets(
+					(spec) => spec.channels?.[name] ?? [{ offset: 0, key: undefined }],
+				);
+				channels[name] = { posBreakpoints, seqs };
+			}
+			blobContents.channels = channels;
+		}
+
+		return blobContents;
+	}
 }