/*!
 * Copyright (c) Microsoft Corporation and contributors. All rights reserved.
 * Licensed under the MIT License.
 */

import { assert, unreachableCase } from "@fluidframework/common-utils";
<<<<<<< HEAD
import { AttributionPolicy } from "./mergeTree";
import { Client } from "./client";
import { UnassignedSequenceNumber } from "./constants";
import {
	MergeTreeDeltaCallback,
	MergeTreeMaintenanceCallback,
	MergeTreeMaintenanceType,
} from "./mergeTreeDeltaCallback";
import { AttributionKey, ISegment } from "./mergeTreeNodes";
import { MergeTreeDeltaType } from "./ops";
=======
import { AttributionKey } from "@fluidframework/runtime-definitions";
import { ISegment } from "./mergeTreeNodes";
>>>>>>> ea17aca7

/**
 * @internal
 */
export interface SerializedAttributionCollection {
	/**
	 * Parallel array with posBreakpoints which tracks the seq of insertion.
	 * Ex: if seqs is [45, 46] and posBreakpoints is [0, 3], the section of the string
	 * between offsets 0 and 3 was inserted at seq 45 and the section of the string between
	 * 3 and the length of the string was inserted at seq 46.
	 */
	seqs: number[];
	posBreakpoints: number[];
	/* Total length; only necessary for validation */
	length: number;
}

/**
 * @internal
 * @sealed
 */
export interface IAttributionCollectionSerializer {
	/**
	 * @internal
	 */
	serializeAttributionCollections(
		segments: Iterable<{
			attribution?: IAttributionCollection<AttributionKey>;
			cachedLength: number;
		}>,
	): SerializedAttributionCollection;

	/**
	 * Populates attribution information on segments using the provided summary.
	 * @internal
	 */
	populateAttributionCollections(
		segments: Iterable<ISegment>,
		summary: SerializedAttributionCollection,
	): void;
}

/**
 * @alpha
 */
export interface IAttributionCollection<T> {
	/**
	 * Retrieves the attribution key associated with the provided offset.
	 */
	getAtOffset(offset: number): T;

	/**
	 * Total length of all attribution keys in this collection.
	 */
	readonly length: number;

	/**
	 * Retrieve all key/offset pairs stored on this segment. Entries should be ordered by offset, such that
	 * the `i`th result's attribution key applies to offsets in the open range between the `i`th offset and the
	 * `i+1`th offset.
	 * The last entry's key applies to the open interval from the last entry's offset to this collection's length.
	 * @internal
	 */
	getAll(): Iterable<{ offset: number; key: T }>;

	/** @internal */
	splitAt(pos: number): IAttributionCollection<T>;

	/** @internal */
	append(other: IAttributionCollection<T>): void;

	/** @internal */
	clone(): IAttributionCollection<T>;
}

function areEqualAttributionKeys(a: AttributionKey, b: AttributionKey): boolean {
	if (a.type !== b.type) {
		return false;
	}

	switch (a.type) {
		case "op":
			return a.seq === b.seq;
		default:
			unreachableCase(a.type, "Unhandled AttributionKey type");
	}
}

export class AttributionCollection implements IAttributionCollection<AttributionKey> {
	private offsets: number[];
	private keys: AttributionKey[];

	public constructor(baseEntry: AttributionKey, private _length: number) {
		this.offsets = [0];
		this.keys = [baseEntry];
	}

	public getAtOffset(offset: number): AttributionKey {
		assert(offset >= 0 && offset < this._length, 0x443 /* Requested offset should be valid */);
		return this.keys[this.findIndex(offset)];
	}

	private findIndex(offset: number): number {
		// Note: maximum length here is 256 for text segments. Perf testing shows that linear scan beats binary search
		// for attribution collections with under ~64 entries, and even at maximum size (which would require a maximum
		// length segment with every offset having different attribution), getAtOffset is on the order of 100ns.
		let i = 0;
		while (i < this.offsets.length && offset > this.offsets[i]) {
			i++;
		}
		return this.offsets[i] === offset ? i : i - 1;
	}

	public get length(): number {
		return this._length;
	}

	/**
	 * Splits this attribution collection into two with entries for [0, pos) and [pos, length).
	 */
	public splitAt(pos: number): AttributionCollection {
		const splitIndex = this.findIndex(pos);
		const splitBaseEntry = this.keys[splitIndex];
		const splitCollection = new AttributionCollection(splitBaseEntry, this.length - pos);
		for (let i = splitIndex + 1; i < this.keys.length; i++) {
			splitCollection.offsets.push(this.offsets[i] - pos);
			splitCollection.keys.push(this.keys[i]);
		}

		const spliceIndex = this.offsets[splitIndex] === pos ? splitIndex : splitIndex + 1;
		this.keys.splice(spliceIndex);
		this.offsets.splice(spliceIndex);
		this._length = pos;
		return splitCollection;
	}

	public append(other: AttributionCollection): void {
		const lastEntry = this.keys[this.keys.length - 1];
		for (let i = 0; i < other.keys.length; i++) {
			if (i !== 0 || !areEqualAttributionKeys(lastEntry, other.keys[i])) {
				this.offsets.push(other.offsets[i] + this.length);
				this.keys.push(other.keys[i]);
			}
		}
		this._length += other.length;
	}

	public getAll(): { offset: number; key: AttributionKey }[] {
		const results: { offset: number; key: AttributionKey }[] = new Array(this.keys.length);
		for (let i = 0; i < this.keys.length; i++) {
			results[i] = { offset: this.offsets[i], key: this.keys[i] };
		}
		return results;
	}

	public clone(): AttributionCollection {
		const copy = new AttributionCollection(this.keys[0], this.length);
		copy.keys = this.keys.slice();
		copy.offsets = this.offsets.slice();
		return copy;
	}

	/**
	 * Rehydrates attribution information from its serialized form into the provided iterable of consecutive segments.
	 */
	public static populateAttributionCollections(
		segments: Iterable<ISegment>,
		summary: SerializedAttributionCollection,
	): void {
		const { seqs, posBreakpoints } = summary;
		assert(
			seqs.length === posBreakpoints.length && seqs.length > 0,
			0x445 /* Invalid attribution summary blob provided */,
		);
		let curIndex = 0;
		let currentInfo = seqs[curIndex];
		let cumulativeSegPos = 0;

		for (const segment of segments) {
			const attribution = new AttributionCollection(
				{ type: "op", seq: currentInfo },
				segment.cachedLength,
			);
			while (posBreakpoints[curIndex] < cumulativeSegPos + segment.cachedLength) {
				currentInfo = seqs[curIndex];
				const nextOffset = posBreakpoints[curIndex] - cumulativeSegPos;
				if (attribution.offsets[attribution.offsets.length - 1] !== nextOffset) {
					attribution.offsets.push(nextOffset);
					attribution.keys.push({ type: "op", seq: currentInfo });
				}
				curIndex++;
			}

			if (posBreakpoints[curIndex] === cumulativeSegPos + segment.cachedLength) {
				currentInfo = seqs[curIndex];
			}

			segment.attribution = attribution;
			cumulativeSegPos += segment.cachedLength;
		}
	}

	/**
	 * Condenses attribution information on consecutive segments into a `SerializedAttributionCollection`
	 */
	public static serializeAttributionCollections(
		segments: Iterable<{
			attribution?: IAttributionCollection<AttributionKey>;
			cachedLength: number;
		}>,
	): SerializedAttributionCollection {
		const posBreakpoints: number[] = [];
		const seqs: number[] = [];
		let mostRecentAttributionKey: AttributionKey | undefined;
		let cumulativePos = 0;

		let segmentsWithAttribution = 0;
		let segmentsWithoutAttribution = 0;
		for (const segment of segments) {
			if (segment.attribution) {
				segmentsWithAttribution++;
				for (const { offset, key } of segment.attribution?.getAll() ?? []) {
					if (
						!mostRecentAttributionKey ||
						!areEqualAttributionKeys(key, mostRecentAttributionKey)
					) {
						posBreakpoints.push(offset + cumulativePos);
						seqs.push(key.seq);
					}
					mostRecentAttributionKey = key;
				}
			} else {
				segmentsWithoutAttribution++;
			}

			cumulativePos += segment.cachedLength;
		}

		assert(
			segmentsWithAttribution === 0 || segmentsWithoutAttribution === 0,
			0x446 /* Expected either all segments or no segments to have attribution information. */,
		);

		const blobContents: SerializedAttributionCollection = {
			seqs,
			posBreakpoints,
			length: cumulativePos,
		};
		return blobContents;
	}
}

/**
 * @alpha
 * @returns - An {@link AttributionPolicy} which tracks only insertion of content.
 */
export function createInsertOnlyAttributionPolicy(): AttributionPolicy {
	let unsubscribe: undefined | (() => void);
	return {
		attach: (client: Client) => {
			assert(unsubscribe === undefined, "cannot attach to multiple clients at once");
			const deltaCallback: MergeTreeDeltaCallback = (
				opArgs,
				{ deltaSegments, operation },
			) => {
				if (operation !== MergeTreeDeltaType.INSERT) {
					return;
				}

				for (const { segment } of deltaSegments) {
					if (segment.seq !== undefined && segment.seq !== UnassignedSequenceNumber) {
						segment.attribution ??= new AttributionCollection(
							{ type: "op", seq: segment.seq },
							segment.cachedLength,
						);
					}
				}
			};

			const maintenanceCallback: MergeTreeMaintenanceCallback = (
				{ deltaSegments, operation },
				opArgs,
			) => {
				if (
					operation !== MergeTreeMaintenanceType.ACKNOWLEDGED ||
					opArgs === undefined ||
					opArgs.op.type !== MergeTreeDeltaType.INSERT
				) {
					return;
				}
				for (const { segment } of deltaSegments) {
					assert(segment.seq !== undefined, "segment.seq should be set after ack.");
					segment.attribution = new AttributionCollection(
						{ type: "op", seq: segment.seq },
						segment.cachedLength,
					);
				}
			};

			client.on("delta", deltaCallback);
			client.on("maintenance", maintenanceCallback);

			unsubscribe = () => {
				client.off("delta", deltaCallback);
				client.off("maintenance", maintenanceCallback);
			};
		},
		detach: () => {
			unsubscribe?.();
			unsubscribe = undefined;
		},
		get isAttached() {
			return unsubscribe !== undefined;
		},
		serializer: AttributionCollection,
	};
}<|MERGE_RESOLUTION|>--- conflicted
+++ resolved
@@ -4,7 +4,7 @@
  */
 
 import { assert, unreachableCase } from "@fluidframework/common-utils";
-<<<<<<< HEAD
+import { AttributionKey } from "@fluidframework/runtime-definitions";
 import { AttributionPolicy } from "./mergeTree";
 import { Client } from "./client";
 import { UnassignedSequenceNumber } from "./constants";
@@ -13,12 +13,8 @@
 	MergeTreeMaintenanceCallback,
 	MergeTreeMaintenanceType,
 } from "./mergeTreeDeltaCallback";
-import { AttributionKey, ISegment } from "./mergeTreeNodes";
+import { ISegment } from "./mergeTreeNodes";
 import { MergeTreeDeltaType } from "./ops";
-=======
-import { AttributionKey } from "@fluidframework/runtime-definitions";
-import { ISegment } from "./mergeTreeNodes";
->>>>>>> ea17aca7
 
 /**
  * @internal
