--- conflicted
+++ resolved
@@ -301,8 +301,8 @@
 			// eslint-disable-next-line @typescript-eslint/no-non-null-assertion
 			splitCollection.offsets.push(Math.max(this.offsets[i]! - pos, 0));
 			// Non null asserting, this.keys[i] will always exist since we are looping though the length of it?
-			// eslint-disable-next-line @typescript-eslint/no-non-null-assertion
-			splitCollection.keys.push(this.keys[i]!);
+
+			splitCollection.keys.push(this.keys[i]);
 		}
 
 		if (this.channels) {
@@ -325,8 +325,8 @@
 			if (i !== 0 || !areEqualAttributionKeys(lastEntry, other.keys[i])) {
 				// eslint-disable-next-line @typescript-eslint/no-non-null-assertion
 				this.offsets.push(other.offsets[i]! + this.length);
-				// eslint-disable-next-line @typescript-eslint/no-non-null-assertion
-				this.keys.push(other.keys[i]!);
+
+				this.keys.push(other.keys[i]);
 			}
 		}
 
@@ -394,18 +394,10 @@
 			this.keys = [...channel.keys];
 		} else {
 			this.channels ??= {};
-<<<<<<< HEAD
 			if (this.channels[name] === undefined) {
-=======
-			if (this.channels[name] !== undefined) {
-				// TODO why are we non null asserting here?
-				// eslint-disable-next-line @typescript-eslint/no-non-null-assertion
-				this.channels[name]!.update(undefined, channel);
-			} else {
->>>>>>> c1602f38
 				this.channels[name] = channel;
 			} else {
-				this.channels[name].update(undefined, channel);
+				this.channels[name]?.update(undefined, channel);
 			}
 		}
 	}
@@ -454,15 +446,15 @@
 					// eslint-disable-next-line @typescript-eslint/no-non-null-assertion
 					const nextOffset = Math.max(posBreakpoints[curIndex]! - cumulativeSegPos, 0);
 					// TODO Non null asserting, why is this not null?
-					// eslint-disable-next-line @typescript-eslint/no-non-null-assertion
-					pushEntry(nextOffset, seqs[curIndex]!);
+
+					pushEntry(nextOffset, seqs[curIndex]);
 					curIndex++;
 				}
 
 				if (attribution.offsets.length === 0) {
 					// TODO Non null asserting, why is this not null?
-					// eslint-disable-next-line @typescript-eslint/no-non-null-assertion
-					pushEntry(0, seqs[curIndex - 1]!);
+
+					pushEntry(0, seqs[curIndex - 1]);
 				}
 
 				assignToSegment(attribution, segment);
