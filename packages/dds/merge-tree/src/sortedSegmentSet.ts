--- conflicted
+++ resolved
@@ -21,49 +21,9 @@
  * the segments changes. This invariant allows us to ensure the segments stay
  * ordered and unique, and that new segments can be inserted into that order.
  */
-<<<<<<< HEAD
 export class SortedSegmentSet<T extends SortedSegmentSetItem = ISegment>
     extends SortedSet<T, string> {
     protected getKey(item: T): string {
-=======
-export class SortedSegmentSet<
-    T extends SortedSegmentSetItem = ISegment> {
-    private readonly ordinalSortedItems: T[] = [];
-
-    public get size(): number {
-        return this.ordinalSortedItems.length;
-    }
-
-    public get items(): readonly T[] {
-        return this.ordinalSortedItems;
-    }
-
-    public addOrUpdate(newItem: T, update?: (existingItem: T, newItem: T) => T) {
-        const position = this.findItemPosition(newItem);
-        if (position.exists) {
-            if (update) {
-                update(this.ordinalSortedItems[position.index], newItem);
-            }
-        } else {
-            this.ordinalSortedItems.splice(position.index, 0, newItem);
-        }
-    }
-
-    public remove(item: T): boolean {
-        const position = this.findItemPosition(item);
-        if (position.exists) {
-            this.ordinalSortedItems.splice(position.index, 1);
-            return true;
-        }
-        return false;
-    }
-
-    public has(item: T): boolean {
-        const position = this.findItemPosition(item);
-        return position.exists;
-    }
-
-    private getOrdinal(item: T): string {
         const maybeRef = item as Partial<LocalReferencePosition>;
         if (maybeRef.getSegment !== undefined && maybeRef.isLeaf?.() === false) {
             const lref = maybeRef as LocalReferencePosition;
@@ -71,7 +31,6 @@
             const segment = lref.getSegment()!;
             return segment.ordinal;
         }
->>>>>>> a0a1fe32
         const maybeObject = item as { readonly segment: ISegment; };
         if (maybeObject?.segment) {
             return maybeObject.segment.ordinal;
