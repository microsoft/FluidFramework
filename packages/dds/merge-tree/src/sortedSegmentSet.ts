--- conflicted
+++ resolved
@@ -2,19 +2,13 @@
  * Copyright (c) Microsoft Corporation and contributors. All rights reserved.
  * Licensed under the MIT License.
  */
-
-/* eslint-disable import/no-deprecated */
 
 import { LocalReferencePosition } from "./localReference";
 import { ISegment } from "./mergeTreeNodes";
 import { SortedSet } from "./sortedSet";
 
 /**
-<<<<<<< HEAD
  * @internal
-=======
- * @deprecated This functionality was not meant to be exported and will be removed in a future release
->>>>>>> 140ac0ea
  */
 export type SortedSegmentSetItem =
 	| ISegment
@@ -31,11 +25,7 @@
  * the segments changes. This invariant allows us to ensure the segments stay
  * ordered and unique, and that new segments can be inserted into that order.
  *
-<<<<<<< HEAD
  * @internal
-=======
- * @deprecated This functionality was not meant to be exported and will be removed in a future release
->>>>>>> 140ac0ea
  */
 export class SortedSegmentSet<T extends SortedSegmentSetItem = ISegment> extends SortedSet<
 	T,
