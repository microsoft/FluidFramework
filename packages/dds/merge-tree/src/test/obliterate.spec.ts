--- conflicted
+++ resolved
@@ -9,19 +9,11 @@
 import { TestClient } from "./testClient";
 import { insertText } from "./testUtils";
 
-<<<<<<< HEAD
 describe("obliterate", () => {
-    let client: TestClient;
-    let refSeq: number;
-    const localClientId = 17;
-    const remoteClientId = 18;
-=======
-describe.skip("obliterate", () => {
 	let client: TestClient;
 	let refSeq: number;
 	const localClientId = 17;
 	const remoteClientId = 18;
->>>>>>> 6167ac92
 
 	beforeEach(() => {
 		client = new TestClient();
@@ -51,148 +43,6 @@
 		assert.equal(client.getText(), "");
 	});
 
-<<<<<<< HEAD
-    describe("concurrent obliterate and insert", () => {
-        it("removes text for obliterate then insert", () => {
-            client.obliterateRange({
-                start: 0,
-                end: client.getLength(),
-                refSeq,
-                clientId: remoteClientId,
-                seq: refSeq + 1,
-                overwrite: false,
-                opArgs: undefined as any,
-            });
-            insertText({
-                mergeTree: client.mergeTree,
-                pos: 1,
-                refSeq,
-                clientId: remoteClientId + 1,
-                seq: refSeq + 2,
-                text: "more ",
-                props: undefined,
-                opArgs: { op: { type: MergeTreeDeltaType.INSERT } },
-            });
-            assert.equal(client.getText(), "");
-        });
-        it("removes text for insert then obliterate when deleting entire string", () => {
-            insertText({
-                mergeTree: client.mergeTree,
-                pos: 1,
-                refSeq,
-                clientId: remoteClientId + 1,
-                seq: refSeq + 1,
-                text: "more ",
-                props: undefined,
-                opArgs: { op: { type: MergeTreeDeltaType.INSERT } },
-            });
-            client.obliterateRange({
-                start: 0,
-                end: "hello world".length,
-                refSeq,
-                clientId: remoteClientId,
-                seq: refSeq + 2,
-                overwrite: false,
-                opArgs: undefined as any,
-            });
-            assert.equal(client.getText(), "");
-        });
-        it("removes text for insert then obliterate", () => {
-            insertText({
-                mergeTree: client.mergeTree,
-                pos: 5,
-                refSeq,
-                clientId: remoteClientId + 1,
-                seq: refSeq + 1,
-                text: "more ",
-                props: undefined,
-                opArgs: { op: { type: MergeTreeDeltaType.INSERT } },
-            });
-            client.obliterateRange({
-                start: 1,
-                end: "hello world".length,
-                refSeq,
-                clientId: remoteClientId,
-                seq: refSeq + 2,
-                overwrite: false,
-                opArgs: undefined as any,
-            });
-            assert.equal(client.getText(), "h");
-        });
-    });
-
-    describe("endpoint behavior", () => {
-        it("does not expand to include text inserted at start", () => {
-            client.obliterateRange({
-                start: 5,
-                end: "hello world".length,
-                refSeq,
-                clientId: remoteClientId,
-                seq: refSeq + 1,
-                overwrite: false,
-                opArgs: undefined as any,
-            });
-            insertText({
-                mergeTree: client.mergeTree,
-                pos: 5,
-                refSeq,
-                clientId: remoteClientId + 1,
-                seq: refSeq + 2,
-                text: "XXX",
-                props: undefined,
-                opArgs: { op: { type: MergeTreeDeltaType.INSERT } },
-            });
-            assert.equal(client.getText(), "helloXXX");
-        });
-        it("does not expand to include text inserted at end", () => {
-            client.obliterateRange({
-                start: 0,
-                end: "hello".length,
-                refSeq,
-                clientId: remoteClientId,
-                seq: refSeq + 1,
-                overwrite: false,
-                opArgs: undefined as any,
-            });
-            insertText({
-                mergeTree: client.mergeTree,
-                pos: 5,
-                refSeq,
-                clientId: remoteClientId + 1,
-                seq: refSeq + 2,
-                text: "XXX",
-                props: undefined,
-                opArgs: { op: { type: MergeTreeDeltaType.INSERT } },
-            });
-            assert.equal(client.getText(), "XXX world");
-        });
-    });
-
-    describe("local obliterate with concurrent inserts", () => {
-        it("removes range when pending local obliterate op", () => {
-            client.obliterateRange({
-                start: 0,
-                end: "hello world".length,
-                refSeq,
-                clientId: localClientId,
-                seq: UnassignedSequenceNumber,
-                overwrite: false,
-                opArgs: undefined as any,
-            });
-            insertText({
-                mergeTree: client.mergeTree,
-                pos: 1,
-                refSeq,
-                clientId: remoteClientId,
-                seq: refSeq + 2,
-                text: "XXX",
-                props: undefined,
-                opArgs: { op: { type: MergeTreeDeltaType.INSERT } },
-            });
-            assert.equal(client.getText(), "");
-        });
-    });
-=======
 	describe("concurrent obliterate and insert", () => {
 		it("removes text for obliterate then insert", () => {
 			client.obliterateRange({
@@ -206,7 +56,7 @@
 			});
 			insertText({
 				mergeTree: client.mergeTree,
-				pos: 0,
+				pos: 1,
 				refSeq,
 				clientId: remoteClientId + 1,
 				seq: refSeq + 2,
@@ -216,10 +66,10 @@
 			});
 			assert.equal(client.getText(), "");
 		});
-		it("removes text for insert then obliterate", () => {
+		it("removes text for insert then obliterate when deleting entire string", () => {
 			insertText({
 				mergeTree: client.mergeTree,
-				pos: 0,
+				pos: 1,
 				refSeq,
 				clientId: remoteClientId + 1,
 				seq: refSeq + 1,
@@ -238,13 +88,35 @@
 			});
 			assert.equal(client.getText(), "");
 		});
+		it("removes text for insert then obliterate", () => {
+			insertText({
+				mergeTree: client.mergeTree,
+				pos: 5,
+				refSeq,
+				clientId: remoteClientId + 1,
+				seq: refSeq + 1,
+				text: "more ",
+				props: undefined,
+				opArgs: { op: { type: MergeTreeDeltaType.INSERT } },
+			});
+			client.obliterateRange({
+				start: 1,
+				end: "hello world".length,
+				refSeq,
+				clientId: remoteClientId,
+				seq: refSeq + 2,
+				overwrite: false,
+				opArgs: undefined as any,
+			});
+			assert.equal(client.getText(), "h");
+		});
 	});
 
 	describe("endpoint behavior", () => {
 		it("does not expand to include text inserted at start", () => {
 			client.obliterateRange({
 				start: 5,
-				end: client.getLength(),
+				end: "hello world".length,
 				refSeq,
 				clientId: remoteClientId,
 				seq: refSeq + 1,
@@ -257,16 +129,16 @@
 				refSeq,
 				clientId: remoteClientId + 1,
 				seq: refSeq + 2,
-				text: " world",
+				text: "XXX",
 				props: undefined,
 				opArgs: { op: { type: MergeTreeDeltaType.INSERT } },
 			});
-			assert.equal(client.getText(), "hello world");
+			assert.equal(client.getText(), "helloXXX");
 		});
 		it("does not expand to include text inserted at end", () => {
 			client.obliterateRange({
 				start: 0,
-				end: 5,
+				end: "hello".length,
 				refSeq,
 				clientId: remoteClientId,
 				seq: refSeq + 1,
@@ -279,11 +151,11 @@
 				refSeq,
 				clientId: remoteClientId + 1,
 				seq: refSeq + 2,
-				text: "hello",
+				text: "XXX",
 				props: undefined,
 				opArgs: { op: { type: MergeTreeDeltaType.INSERT } },
 			});
-			assert.equal(client.getText(), "hello world");
+			assert.equal(client.getText(), "XXX world");
 		});
 	});
 
@@ -300,16 +172,15 @@
 			});
 			insertText({
 				mergeTree: client.mergeTree,
-				pos: 0,
+				pos: 1,
 				refSeq,
 				clientId: remoteClientId,
 				seq: refSeq + 2,
-				text: "more ",
+				text: "XXX",
 				props: undefined,
 				opArgs: { op: { type: MergeTreeDeltaType.INSERT } },
 			});
 			assert.equal(client.getText(), "");
 		});
 	});
->>>>>>> 6167ac92
 });