--- conflicted
+++ resolved
@@ -73,20 +73,6 @@
 		end: number | InteriorSequencePlace,
 	): void {
 		const client = this.clients[clientName];
-<<<<<<< HEAD
-		// let { startPos, endPos } = endpointPosAndSide(start, end);
-		// assert(
-		// 	startPos !== undefined && endPos !== undefined,
-		// 	"start and end positions must be defined",
-		// );
-		// startPos = startPos === "start" ? 0 : startPos;
-		// endPos = endPos === "end" ? client.getLength() : endPos;
-		// assert(
-		// 	startPos !== "end" && endPos !== "start",
-		// 	"start cannot be end and end cannot be start",
-		// );
-		this.ops.push(client.makeOpMessage(client.obliterateRangeLocal(start, end), ++this.seq));
-=======
 		this.ops.push(
 			client.makeOpMessage(
 				// TODO: remove type assertions when sidedness is enabled
@@ -94,7 +80,6 @@
 				++this.seq,
 			),
 		);
->>>>>>> fbda4c0a
 	}
 
 	public insertTextLocal(
