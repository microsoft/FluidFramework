--- conflicted
+++ resolved
@@ -49,10 +49,6 @@
 			helper.insertText("B", 1, "BBB");
 		},
 		expectedText: "|BBB>",
-<<<<<<< HEAD
-		expectedEventCount: 5,
-=======
->>>>>>> fbda4c0a
 	});
 	itCorrectlyObliterates({
 		title: "does not obliterate non-adjacent insert",
@@ -64,9 +60,6 @@
 			helper.insertText("B", 0, "XYZ");
 		},
 		expectedText: "XYZhe world",
-<<<<<<< HEAD
-		expectedEventCount: 3,
-=======
 	});
 	itCorrectlyObliterates({
 		title: "zero length obliterate in the middle of the string",
@@ -149,7 +142,6 @@
 			);
 		},
 		expectedText: "hello",
->>>>>>> fbda4c0a
 	});
 });
 
