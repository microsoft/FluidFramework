--- conflicted
+++ resolved
@@ -178,16 +178,11 @@
             }
             const message = client.makeOpMessage(op, --tempSeq);
             message.minimumSequenceNumber = minimumSequenceNumber;
-<<<<<<< HEAD
             messages.push([
                 message,
-                client.peekPendingSegmentGroups(op.type === MergeTreeDeltaType.GROUP ? op.ops.length : 1),
+                client.peekPendingSegmentGroups(op.type === MergeTreeDeltaType.GROUP ? op.ops.length : 1)!,
                 clientIndex,
             ]);
-=======
-            messages.push(
-                [message, client.peekPendingSegmentGroups(op.type === MergeTreeDeltaType.GROUP ? op.ops.length : 1)!]);
->>>>>>> ec15d8ac
         }
     }
     return messages;
