/*!
 * Copyright (c) Microsoft Corporation and contributors. All rights reserved.
 * Licensed under the MIT License.
 */

/* eslint-disable @typescript-eslint/no-unsafe-assignment */
/* eslint-disable @typescript-eslint/no-unsafe-member-access */
import { strict as assert } from "node:assert";

import { generatePairwiseOptions } from "@fluid-private/test-pairwise-generator";
import { ISequencedDocumentMessage } from "@fluidframework/driver-definitions/internal";

import { TrackingGroup, UnorderedTrackingGroup } from "../mergeTreeTracking.js";
import { ReferenceType } from "../ops.js";
import {
	MergeTreeDeltaRevertible,
	appendToMergeTreeDeltaRevertibles,
	revertMergeTreeDeltaRevertibles,
} from "../revertibles.js";

import type {
	IMergeTreeDeltaCallbackArgs,
	IMergeTreeDeltaOpArgs,
} from "../mergeTreeDeltaCallback.js";
import { createRevertDriver } from "./testClient.js";
import { TestClientLogger, createClientsAtInitialState } from "./testClientLogger.js";

/**
 * Run a custom "spy function" every time the given method is invoked.
 * @param methodClass - the class that has the method
 * @param methodName - the name of the method
 * @param spy - the spy function to run alongside the method
 * @returns a function which will remove the spy function when invoked. Should be called exactly once
 * after the spy is no longer needed.
 *
 * This method is duplicated between shared-tree test code, and should eventually
 * be merged with the implementation that lives there
 */
export function spyOnMethod(
	// eslint-disable-next-line @typescript-eslint/ban-types
	methodClass: Function,
	methodName: string,
	spy: () => void,
): () => void {
	const { prototype } = methodClass;
	const method = prototype[methodName];
	assert(typeof method === "function", `Method does not exist: ${methodName}`);

	const methodSpy = function (this: unknown, ...args: unknown[]): unknown {
		spy();
		// eslint-disable-next-line @typescript-eslint/no-unsafe-call
		return method.call(this, ...args);
	};
	prototype[methodName] = methodSpy;

	return () => {
		prototype[methodName] = method;
	};
}

describe("MergeTree.Revertibles", () => {
	it("revert insert", () => {
		const clients = createClientsAtInitialState(
			{ initialState: "123", options: {} },
			"A",
			"B",
		);
		const logger = new TestClientLogger(clients.all);
		let seq = 0;
		const ops: ISequencedDocumentMessage[] = [];

		const clientB_Revertibles: MergeTreeDeltaRevertible[] = [];
		const clientBDriver = createRevertDriver(clients.B);
		clientBDriver.submitOpCallback = (op): number =>
			ops.push(clients.B.makeOpMessage(op, ++seq));

		clients.B.on("delta", (op, delta) => {
			appendToMergeTreeDeltaRevertibles(delta, clientB_Revertibles);
		});

		ops.push(clients.B.makeOpMessage(clients.B.insertTextLocal(0, "BB"), ++seq));

		for (const op of ops.splice(0)) for (const c of clients.all) c.applyMsg(op);
		logger.validate({ baseText: "BB123" });

		revertMergeTreeDeltaRevertibles(clientBDriver, clientB_Revertibles.splice(0));

		for (const op of ops.splice(0)) for (const c of clients.all) c.applyMsg(op);
		logger.validate({ baseText: "123" });
	});

	it("has reasonable asymptotics in face of remove", () => {
		const length = 100;

		// track the amount of tracking group linking that occurs
		let linkCount = 0;
		let unlinkCount = 0;

		const unspy1 = spyOnMethod(TrackingGroup, "link", () => (linkCount += 1));
		const unspy2 = spyOnMethod(TrackingGroup, "unlink", () => (unlinkCount += 1));
		const unspy3 = spyOnMethod(UnorderedTrackingGroup, "link", () => (linkCount += 1));
		const unspy4 = spyOnMethod(UnorderedTrackingGroup, "unlink", () => (unlinkCount += 1));

		try {
			const clients = createClientsAtInitialState(
				{
					initialState: "",
					options: {},
				},
				"A",
			);

			for (let i = 1; i <= length; i++) {
				const insertOp = clients.A.insertTextLocal(i - 1, "a");
				clients.A.applyMsg(
					clients.A.makeOpMessage(
						insertOp,
						/* seq */ i + 1,
						/* refSeq */ i,
						clients.A.longClientId,
						/* minSeq */ 1,
					),
				);
			}

			const revertibles: MergeTreeDeltaRevertible[] = [];
			clients.A.on("delta", (_op, delta) => {
				appendToMergeTreeDeltaRevertibles(delta, revertibles);
			});

			const op = clients.A.removeRangeLocal(0, length - 1);

			clients.A.applyMsg(
				clients.A.makeOpMessage(
					op,
					/* seq */ length + 1,
					/* refSeq */ length,
					clients.A.longClientId,
					/* minSeq */ length,
				),
			);

			// the below checks act as a proxy for the asymptotics of undo-redo
			// linking. they are perhaps a bit more strict than necessary. if these
			// tests are failing and the number of calls is still within a sane limit,
			// it should be fine to update these checks to allow a larger number of
			// calls
			assert(
				linkCount <= length * 3,
				`expected tracking group link to occur at most three times per segment. found ${linkCount} instead of ${
					length * 3
				}`,
			);
			assert(
				unlinkCount <= length * 2,
				`expected tracking group unlink to occur at most twice per segment. found ${unlinkCount} instead of ${
					length * 2
				}`,
			);
		} finally {
			unspy1();
			unspy2();
			unspy3();
			unspy4();
		}
	});

	it("revert remove", () => {
		const clients = createClientsAtInitialState(
			{ initialState: "123", options: {} },
			"A",
			"B",
		);
		const logger = new TestClientLogger(clients.all);
		let seq = 0;
		const ops: ISequencedDocumentMessage[] = [];

		const clientB_Revertibles: MergeTreeDeltaRevertible[] = [];
		const clientBDriver = createRevertDriver(clients.B);
		clientBDriver.submitOpCallback = (op): number =>
			ops.push(clients.B.makeOpMessage(op, ++seq));

		clients.B.on("delta", (op, delta) => {
			appendToMergeTreeDeltaRevertibles(delta, clientB_Revertibles);
		});

		ops.push(clients.B.makeOpMessage(clients.B.removeRangeLocal(0, 1), ++seq));

		for (const op of ops.splice(0)) for (const c of clients.all) c.applyMsg(op);
		logger.validate({ baseText: "23" });

		revertMergeTreeDeltaRevertibles(clientBDriver, clientB_Revertibles.splice(0));

		for (const op of ops.splice(0)) for (const c of clients.all) c.applyMsg(op);
		logger.validate({ baseText: "123" });
	});

	for (const { name, removeStart, removeEnd, expectedPostRemove } of [
		{
			name: "revert overlapping remove",
			removeStart: 0,
			removeEnd: 1,
			expectedPostRemove: "23",
		},
		{
			name: "revert overlapping remove of multiple segments",
			removeStart: 0,
			removeEnd: 2,
			expectedPreRemove: "23",
		},
	]) {
		it(name, () => {
			const clients = createClientsAtInitialState(
				{ initialState: "1-23", options: {} },
				"A",
				"B",
				"C",
			);
			const logger = new TestClientLogger(clients.all);
			let seq = 0;
			const ops: ISequencedDocumentMessage[] = [];

			const clientB_Revertibles: MergeTreeDeltaRevertible[] = [];
			const clientBDriver = createRevertDriver(clients.B);
			clientBDriver.submitOpCallback = (op): number =>
				ops.push(clients.B.makeOpMessage(op, ++seq));

			clients.B.on("delta", (op, delta) => {
				appendToMergeTreeDeltaRevertibles(delta, clientB_Revertibles);
			});

			ops.push(
				clients.C.makeOpMessage(clients.C.removeRangeLocal(removeStart, removeEnd), ++seq),
				clients.B.makeOpMessage(clients.B.removeRangeLocal(removeStart, removeEnd), ++seq),
			);

			for (const op of ops.splice(0)) for (const c of clients.all) c.applyMsg(op);
			logger.validate({ baseText: expectedPostRemove });

			revertMergeTreeDeltaRevertibles(clientBDriver, clientB_Revertibles.splice(0));

			for (const op of ops.splice(0)) for (const c of clients.all) c.applyMsg(op);
			logger.validate({ baseText: "123" });
		});
	}

	it("revert two overlapping removes", () => {
		const clients = createClientsAtInitialState(
			{ initialState: "123", options: {} },
			"A",
			"B",
			"C",
		);
		const logger = new TestClientLogger(clients.all);
		let seq = 0;
		const ops: ISequencedDocumentMessage[] = [];

		const clientB_Revertibles: MergeTreeDeltaRevertible[] = [];
		const clientBDriver = createRevertDriver(clients.B);
		clientBDriver.submitOpCallback = (op): number =>
			ops.push(clients.B.makeOpMessage(op, ++seq));

		const clientC_Revertibles: MergeTreeDeltaRevertible[] = [];
		const clientCDriver = createRevertDriver(clients.C);
		clientCDriver.submitOpCallback = (op): number =>
			ops.push(clients.C.makeOpMessage(op, ++seq));

		clients.B.on("delta", (op, delta) => {
			appendToMergeTreeDeltaRevertibles(delta, clientB_Revertibles);
		});

		clients.C.on("delta", (op, delta) => {
			appendToMergeTreeDeltaRevertibles(delta, clientC_Revertibles);
		});

		ops.push(
			clients.B.makeOpMessage(clients.B.removeRangeLocal(0, 1), ++seq),
			clients.C.makeOpMessage(clients.C.removeRangeLocal(0, 1), ++seq),
		);

		for (const op of ops.splice(0)) for (const c of clients.all) c.applyMsg(op);
		logger.validate({ baseText: "23" });

		revertMergeTreeDeltaRevertibles(clientBDriver, clientB_Revertibles.splice(0));
		revertMergeTreeDeltaRevertibles(clientCDriver, clientC_Revertibles.splice(0));

		// "123" would be the ideal final state, but due to current limitations,
		// the eventual consistent state is "1123"
		for (const op of ops.splice(0)) for (const c of clients.all) c.applyMsg(op);
		logger.validate({ baseText: "1123" });
	});

	it("revert annotate", () => {
		const clients = createClientsAtInitialState(
			{ initialState: "123", options: {} },
			"A",
			"B",
		);
		const logger = new TestClientLogger(clients.all);
		let seq = 0;
		const ops: ISequencedDocumentMessage[] = [];

		const clientB_Revertibles: MergeTreeDeltaRevertible[] = [];
		const clientBDriver = createRevertDriver(clients.B);
		clientBDriver.submitOpCallback = (op): number =>
			ops.push(clients.B.makeOpMessage(op, ++seq));

		clients.B.on("delta", (op, delta) => {
			appendToMergeTreeDeltaRevertibles(delta, clientB_Revertibles);
		});
		ops.push(clients.B.makeOpMessage(clients.B.annotateRangeLocal(0, 1, { test: 1 }), ++seq));

		for (const op of ops.splice(0)) for (const c of clients.all) c.applyMsg(op);
		logger.validate({ baseText: "123" });

		revertMergeTreeDeltaRevertibles(clientBDriver, clientB_Revertibles.splice(0));

		for (const op of ops.splice(0)) for (const c of clients.all) c.applyMsg(op);
		logger.validate({ baseText: "123" });
	});

	it("Remove All Original Text and Insert then Revert", () => {
		const clients = createClientsAtInitialState(
			{ initialState: "1-2--", options: {} },
			"A",
			"B",
			"C",
		);

		const logger = new TestClientLogger(clients.all);
		let seq = 0;
		const ops: ISequencedDocumentMessage[] = [];

		const clientB_Revertibles: MergeTreeDeltaRevertible[] = [];
		// the test logger uses these callbacks, so preserve it
		const clientBDriver = createRevertDriver(clients.B);
		const deltaCallback = (op, delta: IMergeTreeDeltaCallbackArgs): void => {
			appendToMergeTreeDeltaRevertibles(delta, clientB_Revertibles);
		};
		clientBDriver.submitOpCallback = (op): number =>
			ops.push(clients.B.makeOpMessage(op, ++seq));

		clients.B.on("delta", deltaCallback);
		ops.push(
			clients.B.makeOpMessage(clients.B.removeRangeLocal(0, 1), ++seq),
			clients.B.makeOpMessage(clients.B.insertTextLocal(0, "BB"), ++seq),
			clients.B.makeOpMessage(clients.B.removeRangeLocal(2, 3), ++seq),
		);

		// revert to the original callback
		clients.B.off("delta", deltaCallback);

		for (const op of ops.splice(0)) for (const c of clients.all) c.applyMsg(op);

		revertMergeTreeDeltaRevertibles(clientBDriver, clientB_Revertibles.splice(0));

		for (const op of ops.splice(0)) for (const c of clients.all) c.applyMsg(op);

		logger.validate({ baseText: "12" });
	});

	it("Re-Insert at position 0 in empty string", () => {
		const clients = createClientsAtInitialState(
			{ initialState: "BBC-", options: {} },
			"A",
			"B",
			"C",
		);

		const logger = new TestClientLogger(clients.all);
		let seq = 0;
		const ops: ISequencedDocumentMessage[] = [];

		const clientB_Revertibles: MergeTreeDeltaRevertible[] = [];
		const deltaCallback = (op, delta: IMergeTreeDeltaCallbackArgs): void => {
			appendToMergeTreeDeltaRevertibles(delta, clientB_Revertibles);
		};
		const clientBDriver = createRevertDriver(clients.B);
		clientBDriver.submitOpCallback = (op): number =>
			ops.push(clients.B.makeOpMessage(op, ++seq));

		clients.B.on("delta", deltaCallback);
		ops.push(
			clients.B.makeOpMessage(clients.B.removeRangeLocal(2, 3), ++seq),
			clients.B.makeOpMessage(clients.B.removeRangeLocal(0, 1), ++seq),
			clients.B.makeOpMessage(clients.B.insertTextLocal(1, "BB"), ++seq),
		);

		// revert to the original callback
		clients.B.off("delta", deltaCallback);

		for (const op of ops.splice(0)) for (const c of clients.all) c.applyMsg(op);

		revertMergeTreeDeltaRevertibles(clientBDriver, clientB_Revertibles.splice(0));

		for (const op of ops.splice(0)) for (const c of clients.all) c.applyMsg(op);

		logger.validate({ baseText: "BBC" });
	});

	it("Revert remove to empty with annotate", () => {
		const clients = createClientsAtInitialState(
			{ initialState: "1-23--", options: {} },
			"A",
			"B",
			"C",
		);

		const logger = new TestClientLogger(clients.all);
		let seq = 0;
		const ops: ISequencedDocumentMessage[] = [];

		const clientB_Revertibles: MergeTreeDeltaRevertible[] = [];
		const deltaCallback = (op, delta: IMergeTreeDeltaCallbackArgs): void => {
			appendToMergeTreeDeltaRevertibles(delta, clientB_Revertibles);
		};
		const clientBDriver = createRevertDriver(clients.B);
		clientBDriver.submitOpCallback = (op): number =>
			ops.push(clients.B.makeOpMessage(op, ++seq));

		clients.B.on("delta", deltaCallback);
		ops.push(
			clients.B.makeOpMessage(clients.B.removeRangeLocal(0, 2), ++seq),
			clients.B.makeOpMessage(clients.B.annotateRangeLocal(0, 1, { test: 1 }), ++seq),
			clients.B.makeOpMessage(clients.B.removeRangeLocal(0, 1), ++seq),
		);

		// revert to the original callback
		clients.B.off("delta", deltaCallback);

		for (const op of ops.splice(0)) for (const c of clients.all) c.applyMsg(op);

		revertMergeTreeDeltaRevertibles(clientBDriver, clientB_Revertibles.splice(0));

		for (const op of ops.splice(0)) for (const c of clients.all) c.applyMsg(op);

		logger.validate({ baseText: "123" });
	});

	it("Revert Local annotate and remove with intersecting remote annotate", () => {
		const clients = createClientsAtInitialState(
			{ initialState: "1234-----", options: {} },
			"A",
			"B",
			"C",
		);

		const logger = new TestClientLogger(clients.all);
		let seq = 0;
		const ops: ISequencedDocumentMessage[] = [];

		const clientB_Revertibles: MergeTreeDeltaRevertible[] = [];
		const deltaCallback = (
			op: IMergeTreeDeltaOpArgs,
			delta: IMergeTreeDeltaCallbackArgs,
		): void => {
			if (op.sequencedMessage === undefined) {
				appendToMergeTreeDeltaRevertibles(delta, clientB_Revertibles);
			}
		};
		const clientBDriver = createRevertDriver(clients.B);
		clientBDriver.submitOpCallback = (op): number =>
			ops.push(clients.B.makeOpMessage(op, ++seq));

		clients.B.on("delta", deltaCallback);
		ops.push(
			clients.B.makeOpMessage(clients.B.annotateRangeLocal(0, 4, { test: "B" }), ++seq),
<<<<<<< HEAD
			clients.B.makeOpMessage(clients.B.removeRangeLocal(1, 2), ++seq),
		);
=======
		);
		ops.push(clients.B.makeOpMessage(clients.B.removeRangeLocal(1, 2), ++seq));
>>>>>>> 357d30e1

		// revert to the original callback
		clients.B.off("delta", deltaCallback);

		ops.push(
			clients.C.makeOpMessage(clients.C.annotateRangeLocal(3, 4, { test: "C" }), ++seq),
		);

		for (const op of ops.splice(0)) for (const c of clients.all) c.applyMsg(op);
		logger.validate({ baseText: "134" });

		try {
			revertMergeTreeDeltaRevertibles(clientBDriver, clientB_Revertibles.splice(0));
			for (const op of ops.splice(0)) for (const c of clients.all) c.applyMsg(op);
		} catch (error) {
			throw logger.addLogsToError(error);
		}

		logger.validate({ baseText: "1234" });
	});

	describe("Revertibles work as expected when a pair of markers and text is involved", () => {
		for (const options of generatePairwiseOptions({
			revertMarkerInsert: [true, undefined],
			ackMarkerInsert: [true, undefined],
			splitInsertTextRevertible: [true, undefined],
			ackTextInsert: [true, undefined],
			splitRemoveRevertible: [true, undefined],
			ackTextRemove: [true, undefined],
			ackUndo: [true, undefined],
		})) {
			it(JSON.stringify(options), () => {
				const clients = createClientsAtInitialState(
					{ initialState: "", options: {} },
					"A",
					"B",
				);

				const logger = new TestClientLogger(clients.all);
				let seq = 0;
				const ops: ISequencedDocumentMessage[] = [];

				const clientB_Revertibles: MergeTreeDeltaRevertible[][] = [];
				const openNewUndoRedoTransaction = (): number => clientB_Revertibles.unshift([]);
				// the test logger uses these callbacks, so preserve it
				const clientBDriver = createRevertDriver(clients.B);
<<<<<<< HEAD
				clientBDriver.submitOpCallback = (op): number =>
					ops.push(clients.B.makeOpMessage(op, ++seq));
=======
				clientBDriver.submitOpCallback = (op) => ops.push(clients.B.makeOpMessage(op, ++seq));
>>>>>>> 357d30e1
				clients.B.on("delta", (op, delta) => {
					if (op.sequencedMessage === undefined && clientB_Revertibles.length > 0) {
						appendToMergeTreeDeltaRevertibles(delta, clientB_Revertibles[0]);
					}
				});
				let afterUndoBaseText: string | undefined;
				if (options.revertMarkerInsert) {
					openNewUndoRedoTransaction();
					afterUndoBaseText ??= clients.B.getText();
				}
				ops.push(
<<<<<<< HEAD
					clients.B.makeOpMessage(
						clients.B.insertMarkerLocal(0, ReferenceType.Simple),
						++seq,
					),
					clients.B.makeOpMessage(
						clients.B.insertMarkerLocal(1, ReferenceType.Simple),
						++seq,
					),
=======
					clients.B.makeOpMessage(clients.B.insertMarkerLocal(0, ReferenceType.Simple), ++seq),
				);
				ops.push(
					clients.B.makeOpMessage(clients.B.insertMarkerLocal(1, ReferenceType.Simple), ++seq),
>>>>>>> 357d30e1
				);

				if (options.ackMarkerInsert) {
					for (const op of ops.splice(0)) for (const c of clients.all) c.applyMsg(op);
					logger.validate({ baseText: afterUndoBaseText });
				}

				if (options.splitInsertTextRevertible) {
					openNewUndoRedoTransaction();
					afterUndoBaseText ??= clients.B.getText();
				}
				ops.push(clients.B.makeOpMessage(clients.B.insertTextLocal(1, "B"), ++seq));
				if (options.ackTextInsert) {
					for (const op of ops.splice(0)) for (const c of clients.all) c.applyMsg(op);
					logger.validate({ baseText: "B" });
				}

				if (options.splitRemoveRevertible) {
					openNewUndoRedoTransaction();
					afterUndoBaseText ??= clients.B.getText();
				}

				ops.push(clients.B.makeOpMessage(clients.B.removeRangeLocal(1, 2), ++seq));
				if (options.ackTextRemove) {
					for (const op of ops.splice(0)) for (const c of clients.all) c.applyMsg(op);
					logger.validate({ baseText: "" });
				}

				const afterRevertBaseTest = clients.B.getText();
				try {
					const reverts = clientB_Revertibles.splice(0);
					for (const revert of reverts) {
						openNewUndoRedoTransaction();
						revertMergeTreeDeltaRevertibles(clientBDriver, revert);
					}
				} catch (error) {
					throw logger.addLogsToError(error);
				}

				if (options.ackUndo) {
					for (const op of ops.splice(0)) for (const c of clients.all) c.applyMsg(op);
					logger.validate({ baseText: afterUndoBaseText });
				}

				try {
					const reverts = clientB_Revertibles.splice(0);
					for (const revert of reverts) {
						revertMergeTreeDeltaRevertibles(clientBDriver, revert);
					}
				} catch (error) {
					throw logger.addLogsToError(error);
				}

				for (const op of ops.splice(0)) for (const c of clients.all) c.applyMsg(op);
				logger.validate({ baseText: afterRevertBaseTest });
			});
		}
	});
});<|MERGE_RESOLUTION|>--- conflicted
+++ resolved
@@ -465,13 +465,8 @@
 		clients.B.on("delta", deltaCallback);
 		ops.push(
 			clients.B.makeOpMessage(clients.B.annotateRangeLocal(0, 4, { test: "B" }), ++seq),
-<<<<<<< HEAD
 			clients.B.makeOpMessage(clients.B.removeRangeLocal(1, 2), ++seq),
 		);
-=======
-		);
-		ops.push(clients.B.makeOpMessage(clients.B.removeRangeLocal(1, 2), ++seq));
->>>>>>> 357d30e1
 
 		// revert to the original callback
 		clients.B.off("delta", deltaCallback);
@@ -518,12 +513,8 @@
 				const openNewUndoRedoTransaction = (): number => clientB_Revertibles.unshift([]);
 				// the test logger uses these callbacks, so preserve it
 				const clientBDriver = createRevertDriver(clients.B);
-<<<<<<< HEAD
 				clientBDriver.submitOpCallback = (op): number =>
 					ops.push(clients.B.makeOpMessage(op, ++seq));
-=======
-				clientBDriver.submitOpCallback = (op) => ops.push(clients.B.makeOpMessage(op, ++seq));
->>>>>>> 357d30e1
 				clients.B.on("delta", (op, delta) => {
 					if (op.sequencedMessage === undefined && clientB_Revertibles.length > 0) {
 						appendToMergeTreeDeltaRevertibles(delta, clientB_Revertibles[0]);
@@ -535,7 +526,6 @@
 					afterUndoBaseText ??= clients.B.getText();
 				}
 				ops.push(
-<<<<<<< HEAD
 					clients.B.makeOpMessage(
 						clients.B.insertMarkerLocal(0, ReferenceType.Simple),
 						++seq,
@@ -544,12 +534,6 @@
 						clients.B.insertMarkerLocal(1, ReferenceType.Simple),
 						++seq,
 					),
-=======
-					clients.B.makeOpMessage(clients.B.insertMarkerLocal(0, ReferenceType.Simple), ++seq),
-				);
-				ops.push(
-					clients.B.makeOpMessage(clients.B.insertMarkerLocal(1, ReferenceType.Simple), ++seq),
->>>>>>> 357d30e1
 				);
 
 				if (options.ackMarkerInsert) {
