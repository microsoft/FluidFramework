--- conflicted
+++ resolved
@@ -49,7 +49,6 @@
 			it(`AttributionFarm_${initLen}_${modLen}_${opsPerRoundRange}`, async () => {
 				const random = makeRandom(0xdeadbeef, initLen, modLen, extraSeed ?? 0);
 
-<<<<<<< HEAD
 				const clients: TestClient[] = Array.from({ length: 3 })
 					.fill(0)
 					.map(
@@ -66,19 +65,6 @@
 					);
 				for (const [i, c] of clients.entries())
 					c.startOrUpdateCollaboration(clientNames[i]);
-=======
-				const clients: TestClient[] = new Array(3).fill(0).map(
-					() =>
-						new TestClient({
-							attribution: {
-								track: true,
-								policyFactory:
-									createPropertyTrackingAndInsertionAttributionPolicyFactory("trackedProp"),
-							},
-						}),
-				);
-				clients.forEach((c, i) => c.startOrUpdateCollaboration(clientNames[i]));
->>>>>>> 357d30e1
 
 				const getAttributionAtPosition = (
 					client: TestClient,
