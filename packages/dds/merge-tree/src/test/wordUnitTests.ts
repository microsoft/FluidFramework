/*!
 * Copyright (c) Microsoft Corporation and contributors. All rights reserved.
 * Licensed under the MIT License.
 */

/* eslint-disable no-bitwise */
/* eslint-disable @typescript-eslint/no-non-null-assertion */

import path from "path";
import { makeRandom } from "@fluid-private/stochastic-test-utils";
import { Trace } from "@fluid-internal/client-utils";
import { ReferenceType } from "../ops";
import { createMap, extend, MapLike } from "../properties";
import { ReferencePosition } from "../referencePositions";
import { TestClient } from "./testClient";
import { loadTextFromFileWithMarkers } from "./testUtils";

const clock = () => Trace.start();

function elapsedMicroseconds(trace: Trace) {
	return trace.trace().duration * 1000;
}

export function propertyCopy() {
	const propCount = 2000;
	const iterCount = 1000;
	const map = new Map<string, number>();
	const a: string[] = [];
	const v: number[] = [];
	for (let i = 0; i < propCount; i++) {
		a[i] = `prop${i}`;
		v[i] = i;
		map.set(a[i], v[i]);
	}
	let clockStart = clock();
	let obj: MapLike<number> = {};
	for (let j = 0; j < iterCount; j++) {
		obj = createMap<number>();
		for (let i = 0; i < propCount; i++) {
			obj[a[i]] = v[i];
		}
	}
	let et = elapsedMicroseconds(clockStart);
	let perIter = (et / iterCount).toFixed(3);
	let perProp = (et / (iterCount * propCount)).toFixed(3);
	console.log(
		`arr prop init time ${perIter} us per ${propCount} properties; ${perProp} us per property`,
	);
	clockStart = clock();
	for (let j = 0; j < iterCount; j++) {
		const bObj = createMap<number>();
		// eslint-disable-next-line guard-for-in, no-restricted-syntax
		for (const key in obj) {
			bObj[key] = obj[key];
		}
	}
	et = elapsedMicroseconds(clockStart);
	perIter = (et / iterCount).toFixed(3);
	perProp = (et / (iterCount * propCount)).toFixed(3);
	console.log(
		`obj prop init time ${perIter} us per ${propCount} properties; ${perProp} us per property`,
	);
	clockStart = clock();
	for (let j = 0; j < iterCount; j++) {
		const bObj = createMap<number>();
		for (const [key, value] of map) {
			bObj[key] = value;
		}
	}
	et = elapsedMicroseconds(clockStart);
	perIter = (et / iterCount).toFixed(3);
	perProp = (et / (iterCount * propCount)).toFixed(2);
	console.log(
		`map prop init time ${perIter} us per ${propCount} properties; ${perProp} us per property`,
	);
	clockStart = clock();
	for (let j = 0; j < iterCount; j++) {
		const bObj = createMap<number>();
		map.forEach((value, key) => {
			bObj[key] = value;
		});
	}
	et = elapsedMicroseconds(clockStart);
	perIter = (et / iterCount).toFixed(3);
	perProp = (et / (iterCount * propCount)).toFixed(2);
	console.log(
		`map foreach prop init time ${perIter} us per ${propCount} properties; ${perProp} us per property`,
	);
	clockStart = clock();
	for (let j = 0; j < iterCount; j++) {
		const bmap = new Map<string, number>();
		map.forEach((value, key) => {
			bmap.set(key, value);
		});
	}
	et = elapsedMicroseconds(clockStart);
	perIter = (et / iterCount).toFixed(3);
	perProp = (et / (iterCount * propCount)).toFixed(2);
	console.log(
		`map to map foreach prop init time ${perIter} us per ${propCount} properties; ${perProp} us per property`,
	);
	const diffMap = new Map<string, number>();
	map.forEach((value, key) => {
		if (Math.random() < 0.5) {
			diffMap.set(key, value);
		} else {
			diffMap.set(key, value * 3);
		}
	});
	clockStart = clock();
	const grayMap = new Map<string, number>();
	for (let j = 0; j < iterCount; j++) {
		map.forEach((value, key) => {
			if (diffMap.get(key) !== value) {
				grayMap.set(key, 1);
			}
		});
	}
	perIter = (et / iterCount).toFixed(3);
	perProp = (et / (iterCount * propCount)).toFixed(2);
	console.log(`diff time ${perIter} us per ${propCount} properties; ${perProp} us per property`);
}

function makeBookmarks(client: TestClient, bookmarkCount: number) {
	const random = makeRandom(0xdeadbeef, 0xfeedbed);
	const bookmarks: ReferencePosition[] = [];
	const len = client.getLength();
	for (let i = 0; i < bookmarkCount; i++) {
		const pos = random.integer(0, len - 1);
		const segoff = client.getContainingSegment(pos);
		let refType = ReferenceType.Simple;
		if (i & 1) {
			refType = ReferenceType.SlideOnRemove;
		}
		const lref = client.mergeTree.createLocalReferencePosition(
			segoff.segment!,
			segoff.offset!,
			refType,
			undefined,
		);
		bookmarks.push(lref);
	}
	return bookmarks;
}

function measureFetch(startFile: string, withBookmarks = false) {
	const bookmarkCount = 20000;
	const client = new TestClient();
	loadTextFromFileWithMarkers(startFile, client.mergeTree);
	if (withBookmarks) {
		makeBookmarks(client, bookmarkCount);
		console.log(`inserting ${bookmarkCount} refs into text`);
	}
	const reps = 20;
	const clockStart = clock();
	let count = 0;
	for (let i = 0; i < reps; i++) {
		for (let pos = 0; pos < client.getLength(); ) {
<<<<<<< HEAD
=======
			// let prevPG = client.findTile(pos, "pg");
			// let caBegin: number;
			// if (prevPG) {
			//     caBegin = prevPG.pos;
			// } else {
			//     caBegin = 0;
			// }
>>>>>>> 150c0bf8
			// curPG.pos is ca end
			const curPG = client.findTile(pos, "pg", false)!;
			const properties = curPG.tile.properties!;
			const curSegOff = client.getContainingSegment(pos)!;
			const curSeg = curSegOff.segment!;
			// Combine paragraph and direct properties
			extend(properties, curSeg.properties);
			pos += curSeg.cachedLength - curSegOff.offset!;
			count++;
		}
	}
	const et = elapsedMicroseconds(clockStart);
	console.log(
		`fetch of ${count / reps} runs over ${client.getLength()} total chars took ${(
			et / count
		).toFixed(1)} microseconds per run`,
	);
}

const baseDir = "../../src/test/literature";
const filename = path.join(__dirname, baseDir, "pp.txt");
const testTimeout = 30000;

describe("Routerlicious", () => {
	describe("merge-tree", () => {
		it("wordUnitTest", () => {
			propertyCopy();
			measureFetch(filename);
			measureFetch(filename, true);
			measureFetch(filename);
			measureFetch(filename, true);
		}).timeout(testTimeout);
	});
});<|MERGE_RESOLUTION|>--- conflicted
+++ resolved
@@ -156,16 +156,6 @@
 	let count = 0;
 	for (let i = 0; i < reps; i++) {
 		for (let pos = 0; pos < client.getLength(); ) {
-<<<<<<< HEAD
-=======
-			// let prevPG = client.findTile(pos, "pg");
-			// let caBegin: number;
-			// if (prevPG) {
-			//     caBegin = prevPG.pos;
-			// } else {
-			//     caBegin = 0;
-			// }
->>>>>>> 150c0bf8
 			// curPG.pos is ca end
 			const curPG = client.findTile(pos, "pg", false)!;
 			const properties = curPG.tile.properties!;
