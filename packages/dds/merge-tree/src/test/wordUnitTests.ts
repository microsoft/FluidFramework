/*!
 * Copyright (c) Microsoft Corporation and contributors. All rights reserved.
 * Licensed under the MIT License.
 */

/* eslint-disable no-bitwise */
/* eslint-disable @typescript-eslint/no-non-null-assertion */

import path from "path";
import random from "random-js";
import { Trace } from "@fluidframework/common-utils";
import { ReferenceType } from "../ops";
import {
    createMap,
    extend,
    MapLike,
} from "../properties";
import { ReferencePosition } from "../referencePositions";
import { TestClient } from "./testClient";
import { loadTextFromFileWithMarkers } from "./testUtils";

const clock = () => Trace.start();

function elapsedMicroseconds(trace: Trace) {
    return trace.trace().duration * 1000;
}

export function propertyCopy() {
    const propCount = 2000;
    const iterCount = 1000;
    const map = new Map<string, number>();
    const a: string[] = [];
    const v: number[] = [];
    for (let i = 0; i < propCount; i++) {
        a[i] = `prop${i}`;
        v[i] = i;
        map.set(a[i], v[i]);
    }
    let clockStart = clock();
    let obj: MapLike<number> = {};
    for (let j = 0; j < iterCount; j++) {
        obj = createMap<number>();
        for (let i = 0; i < propCount; i++) {
            obj[a[i]] = v[i];
        }
    }
    let et = elapsedMicroseconds(clockStart);
    let perIter = (et / iterCount).toFixed(3);
    let perProp = (et / (iterCount * propCount)).toFixed(3);
    console.log(`arr prop init time ${perIter} us per ${propCount} properties; ${perProp} us per property`);
    clockStart = clock();
    for (let j = 0; j < iterCount; j++) {
        const bObj = createMap<number>();
        // eslint-disable-next-line guard-for-in, no-restricted-syntax
        for (const key in obj) {
            bObj[key] = obj[key];
        }
    }
    et = elapsedMicroseconds(clockStart);
    perIter = (et / iterCount).toFixed(3);
    perProp = (et / (iterCount * propCount)).toFixed(3);
    console.log(`obj prop init time ${perIter} us per ${propCount} properties; ${perProp} us per property`);
    clockStart = clock();
    for (let j = 0; j < iterCount; j++) {
        const bObj = createMap<number>();
        for (const [key, value] of map) {
            bObj[key] = value;
        }
    }
    et = elapsedMicroseconds(clockStart);
    perIter = (et / iterCount).toFixed(3);
    perProp = (et / (iterCount * propCount)).toFixed(2);
    console.log(`map prop init time ${perIter} us per ${propCount} properties; ${perProp} us per property`);
    clockStart = clock();
    for (let j = 0; j < iterCount; j++) {
        const bObj = createMap<number>();
        map.forEach((value, key) => { bObj[key] = value; });
    }
    et = elapsedMicroseconds(clockStart);
    perIter = (et / iterCount).toFixed(3);
    perProp = (et / (iterCount * propCount)).toFixed(2);
    console.log(`map foreach prop init time ${perIter} us per ${propCount} properties; ${perProp} us per property`);
    clockStart = clock();
    for (let j = 0; j < iterCount; j++) {
        const bmap = new Map<string, number>();
        map.forEach((value, key) => { bmap.set(key, value); });
    }
    et = elapsedMicroseconds(clockStart);
    perIter = (et / iterCount).toFixed(3);
    perProp = (et / (iterCount * propCount)).toFixed(2);
    console.log(
        `map to map foreach prop init time ${perIter} us per ${propCount} properties; ${perProp} us per property`);
    const diffMap = new Map<string, number>();
    map.forEach((value, key) => {
        if (Math.random() < 0.5) {
            diffMap.set(key, value);
        } else {
            diffMap.set(key, value * 3);
        }
    });
    clockStart = clock();
    const grayMap = new Map<string, number>();
    for (let j = 0; j < iterCount; j++) {
        map.forEach((value, key) => {
            if (diffMap.get(key) !== value) {
                grayMap.set(key, 1);
            }
        });
    }
    perIter = (et / iterCount).toFixed(3);
    perProp = (et / (iterCount * propCount)).toFixed(2);
    console.log(`diff time ${perIter} us per ${propCount} properties; ${perProp} us per property`);
}

function makeBookmarks(client: TestClient, bookmarkCount: number) {
    const mt = random.engines.mt19937();
    mt.seedWithArray([0xdeadbeef, 0xfeedbed]);
    const bookmarks: ReferencePosition[] = [];
    const len = client.getLength();
    for (let i = 0; i < bookmarkCount; i++) {
        const pos = random.integer(0, len - 1)(mt);
        const segoff = client.getContainingSegment(pos);
        let refType = ReferenceType.Simple;
        if (i & 1) {
            refType = ReferenceType.SlideOnRemove;
        }
<<<<<<< HEAD
        const lref = client.mergeTree.createLocalReferencePosition(segoff.segment!, segoff.offset!, refType, undefined);
=======
        const lref = client.mergeTree.createLocalReferencePosition(
             segoff.segment!, segoff.offset!, refType, undefined, client);
>>>>>>> 2d4f2ee9
        bookmarks.push(lref);
    }
    return bookmarks;
}

function measureFetch(startFile: string, withBookmarks = false) {
    const bookmarkCount = 20000;
    const client = new TestClient();
    loadTextFromFileWithMarkers(startFile, client.mergeTree);
    if (withBookmarks) {
        makeBookmarks(client, bookmarkCount);
        console.log(`inserting ${bookmarkCount} refs into text`);
    }
    const reps = 20;
    let clockStart = clock();
    let count = 0;
    for (let i = 0; i < reps; i++) {
        for (let pos = 0; pos < client.getLength();) {
            // let prevPG = client.findTile(pos, "pg");
            // let caBegin: number;
            // if (prevPG) {
            //     caBegin = prevPG.pos;
            // } else {
            //     caBegin = 0;
            // }
            // curPG.pos is ca end
            const curPG = client.findTile(pos, "pg", false)!;
            const properties = curPG.tile.properties!;
            const curSegOff = client.getContainingSegment(pos)!;
            const curSeg = curSegOff.segment!;
            // Combine paragraph and direct properties
            extend(properties, curSeg.properties);
            pos += (curSeg.cachedLength - curSegOff.offset!);
            count++;
        }
    }
    let et = elapsedMicroseconds(clockStart);
    // eslint-disable-next-line max-len
    console.log(`fetch of ${count / reps} runs over ${client.getLength()} total chars took ${(et / count).toFixed(1)} microseconds per run`);
    // Bonus: measure clone
    clockStart = clock();
    for (let i = 0; i < reps; i++) {
        client.mergeTree.clone();
    }
    et = elapsedMicroseconds(clockStart);
    console.log(`naive clone took ${(et / (1000 * reps)).toFixed(1)} milliseconds`);
}

const baseDir = "../../src/test/literature";
const filename = path.join(__dirname, baseDir, "pp.txt");
const testTimeout = 30000;

describe("Routerlicious", () => {
    describe("merge-tree", () => {
        it("wordUnitTest", () => {
            propertyCopy();
            measureFetch(filename);
            measureFetch(filename, true);
            measureFetch(filename);
            measureFetch(filename, true);
        }).timeout(testTimeout);
    });
});<|MERGE_RESOLUTION|>--- conflicted
+++ resolved
@@ -124,12 +124,8 @@
         if (i & 1) {
             refType = ReferenceType.SlideOnRemove;
         }
-<<<<<<< HEAD
-        const lref = client.mergeTree.createLocalReferencePosition(segoff.segment!, segoff.offset!, refType, undefined);
-=======
         const lref = client.mergeTree.createLocalReferencePosition(
-             segoff.segment!, segoff.offset!, refType, undefined, client);
->>>>>>> 2d4f2ee9
+             segoff.segment!, segoff.offset!, refType, undefined);
         bookmarks.push(lref);
     }
     return bookmarks;
