/*!
 * Copyright (c) Microsoft Corporation and contributors. All rights reserved.
 * Licensed under the MIT License.
 */

/* eslint-disable no-bitwise */
/* eslint-disable @typescript-eslint/no-non-null-assertion */

import path from "path";
import { makeRandom } from "@fluid-private/stochastic-test-utils";
import { Trace } from "@fluid-internal/client-utils";
import { ReferenceType } from "../ops";
import { createMap, extend, MapLike } from "../properties";
import { ReferencePosition } from "../referencePositions";
import { TestClient } from "./testClient";
import { loadTextFromFileWithMarkers } from "./testUtils";

const clock = () => Trace.start();

function elapsedMicroseconds(trace: Trace) {
	return trace.trace().duration * 1000;
}

export function propertyCopy() {
	const propCount = 2000;
	const iterCount = 1000;
	const map = new Map<string, number>();
	const a: string[] = [];
	const v: number[] = [];
	for (let i = 0; i < propCount; i++) {
		a[i] = `prop${i}`;
		v[i] = i;
		map.set(a[i], v[i]);
	}
	let clockStart = clock();
	let obj: MapLike<number> = {};
	for (let j = 0; j < iterCount; j++) {
		obj = createMap<number>();
		for (let i = 0; i < propCount; i++) {
			obj[a[i]] = v[i];
		}
	}
	let et = elapsedMicroseconds(clockStart);
	let perIter = (et / iterCount).toFixed(3);
	let perProp = (et / (iterCount * propCount)).toFixed(3);
	console.log(
		`arr prop init time ${perIter} us per ${propCount} properties; ${perProp} us per property`,
	);
	clockStart = clock();
	for (let j = 0; j < iterCount; j++) {
		const bObj = createMap<number>();
		// eslint-disable-next-line guard-for-in, no-restricted-syntax
		for (const key in obj) {
			bObj[key] = obj[key];
		}
	}
	et = elapsedMicroseconds(clockStart);
	perIter = (et / iterCount).toFixed(3);
	perProp = (et / (iterCount * propCount)).toFixed(3);
	console.log(
		`obj prop init time ${perIter} us per ${propCount} properties; ${perProp} us per property`,
	);
	clockStart = clock();
	for (let j = 0; j < iterCount; j++) {
		const bObj = createMap<number>();
		for (const [key, value] of map) {
			bObj[key] = value;
		}
	}
	et = elapsedMicroseconds(clockStart);
	perIter = (et / iterCount).toFixed(3);
	perProp = (et / (iterCount * propCount)).toFixed(2);
	console.log(
		`map prop init time ${perIter} us per ${propCount} properties; ${perProp} us per property`,
	);
	clockStart = clock();
	for (let j = 0; j < iterCount; j++) {
		const bObj = createMap<number>();
		map.forEach((value, key) => {
			bObj[key] = value;
		});
	}
	et = elapsedMicroseconds(clockStart);
	perIter = (et / iterCount).toFixed(3);
	perProp = (et / (iterCount * propCount)).toFixed(2);
	console.log(
		`map foreach prop init time ${perIter} us per ${propCount} properties; ${perProp} us per property`,
	);
	clockStart = clock();
	for (let j = 0; j < iterCount; j++) {
		const bmap = new Map<string, number>();
		map.forEach((value, key) => {
			bmap.set(key, value);
		});
	}
	et = elapsedMicroseconds(clockStart);
	perIter = (et / iterCount).toFixed(3);
	perProp = (et / (iterCount * propCount)).toFixed(2);
	console.log(
		`map to map foreach prop init time ${perIter} us per ${propCount} properties; ${perProp} us per property`,
	);
	const diffMap = new Map<string, number>();
	map.forEach((value, key) => {
		if (Math.random() < 0.5) {
			diffMap.set(key, value);
		} else {
			diffMap.set(key, value * 3);
		}
	});
	clockStart = clock();
	const grayMap = new Map<string, number>();
	for (let j = 0; j < iterCount; j++) {
		map.forEach((value, key) => {
			if (diffMap.get(key) !== value) {
				grayMap.set(key, 1);
			}
		});
	}
	perIter = (et / iterCount).toFixed(3);
	perProp = (et / (iterCount * propCount)).toFixed(2);
	console.log(`diff time ${perIter} us per ${propCount} properties; ${perProp} us per property`);
}

function makeBookmarks(client: TestClient, bookmarkCount: number) {
	const random = makeRandom(0xdeadbeef, 0xfeedbed);
	const bookmarks: ReferencePosition[] = [];
	const len = client.getLength();
	for (let i = 0; i < bookmarkCount; i++) {
		const pos = random.integer(0, len - 1);
		const segoff = client.getContainingSegment(pos);
		let refType = ReferenceType.Simple;
		if (i & 1) {
			refType = ReferenceType.SlideOnRemove;
		}
		const lref = client.mergeTree.createLocalReferencePosition(
			segoff.segment!,
			segoff.offset!,
			refType,
			undefined,
		);
		bookmarks.push(lref);
	}
	return bookmarks;
}

function measureFetch(startFile: string, withBookmarks = false) {
	const bookmarkCount = 20000;
	const client = new TestClient();
	loadTextFromFileWithMarkers(startFile, client.mergeTree);
	if (withBookmarks) {
		makeBookmarks(client, bookmarkCount);
		console.log(`inserting ${bookmarkCount} refs into text`);
	}
	const reps = 20;
	const clockStart = clock();
	let count = 0;
	for (let i = 0; i < reps; i++) {
		for (let pos = 0; pos < client.getLength(); ) {
<<<<<<< HEAD
			// let prevPG = client.searchForMarker(pos, "pg", false);
			// let caBegin: number;
			// if (prevPG) {
			// 	caBegin = client.localReferencePositionToPosition(prevPG);
			// } else {
			//     caBegin = 0;
			// }
=======
>>>>>>> 256cb846
			// curPG.pos is ca end
			const curPG = client.searchForMarker(pos, "pg", true)!;
			const properties = curPG.properties!;
			const curSegOff = client.getContainingSegment(pos)!;
			const curSeg = curSegOff.segment!;
			// Combine paragraph and direct properties
			extend(properties, curSeg.properties);
			pos += curSeg.cachedLength - curSegOff.offset!;
			count++;
		}
	}
	const et = elapsedMicroseconds(clockStart);
	console.log(
		`fetch of ${count / reps} runs over ${client.getLength()} total chars took ${(
			et / count
		).toFixed(1)} microseconds per run`,
	);
}

const baseDir = "../../src/test/literature";
const filename = path.join(__dirname, baseDir, "pp.txt");
const testTimeout = 30000;

describe("Routerlicious", () => {
	describe("merge-tree", () => {
		it("wordUnitTest", () => {
			propertyCopy();
			measureFetch(filename);
			measureFetch(filename, true);
			measureFetch(filename);
			measureFetch(filename, true);
		}).timeout(testTimeout);
	});
});<|MERGE_RESOLUTION|>--- conflicted
+++ resolved
@@ -156,16 +156,6 @@
 	let count = 0;
 	for (let i = 0; i < reps; i++) {
 		for (let pos = 0; pos < client.getLength(); ) {
-<<<<<<< HEAD
-			// let prevPG = client.searchForMarker(pos, "pg", false);
-			// let caBegin: number;
-			// if (prevPG) {
-			// 	caBegin = client.localReferencePositionToPosition(prevPG);
-			// } else {
-			//     caBegin = 0;
-			// }
-=======
->>>>>>> 256cb846
 			// curPG.pos is ca end
 			const curPG = client.searchForMarker(pos, "pg", true)!;
 			const properties = curPG.properties!;
