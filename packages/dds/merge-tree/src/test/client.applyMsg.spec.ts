/*!
 * Copyright (c) Microsoft Corporation and contributors. All rights reserved.
 * Licensed under the MIT License.
 */

/* eslint-disable @typescript-eslint/no-non-null-assertion */

import { strict as assert } from "node:assert";

import { ISequencedDocumentMessage } from "@fluidframework/driver-definitions/internal";

import { UnassignedSequenceNumber } from "../constants.js";
import { walkAllChildSegments } from "../mergeTreeNodeWalk.js";
import { ISegment, SegmentGroup } from "../mergeTreeNodes.js";
import { TrackingGroup } from "../mergeTreeTracking.js";
import { MergeTreeDeltaType, ReferenceType } from "../ops.js";
import { TextSegment } from "../textSegment.js";

import { TestClient } from "./testClient.js";
import { TestClientLogger, createClientsAtInitialState } from "./testClientLogger.js";

describe("client.applyMsg", () => {
	const localUserLongId = "localUser";
	const remoteUserLongId = "remoteUser";
	let client: TestClient;

	beforeEach(() => {
		client = new TestClient();
		client.insertTextLocal(0, "hello world");
		client.startOrUpdateCollaboration(localUserLongId);
	});

	it("Interleaved inserts, annotates, and deletes", () => {
		const changes = new Map<
			number,
			{ msg: ISequencedDocumentMessage; segmentGroup?: SegmentGroup | SegmentGroup[] }
		>();
		assert.equal(client.mergeTree.pendingSegments?.length, 0);
		for (let i = 0; i < 100; i++) {
			const len = client.getLength();
			const pos1 = Math.floor(len / 2);
			const imod6 = i % 6;
			switch (imod6) {
				case 0:
				case 5: {
					const pos2 = Math.max(Math.floor((len - pos1) / 4) - imod6 + pos1, pos1 + 1);
					const msg = client.makeOpMessage(client.removeRangeLocal(pos1, pos2), i + 1);
					changes.set(i, { msg, segmentGroup: client.peekPendingSegmentGroups() });
					break;
				}

				case 1:
				case 4: {
					const str = `${i}`.repeat(imod6 + 5);
					const msg = client.makeOpMessage(client.insertTextLocal(pos1, str), i + 1);
					changes.set(i, { msg, segmentGroup: client.peekPendingSegmentGroups() });
					break;
				}

				case 2:
				case 3: {
					const pos2 = Math.max(Math.floor((len - pos1) / 3) - imod6 + pos1, pos1 + 1);
					const op = client.annotateRangeLocal(pos1, pos2, {
						foo: `${i}`,
					});
					const msg = client.makeOpMessage(op, i + 1);
					changes.set(i, { msg, segmentGroup: client.peekPendingSegmentGroups() });
					break;
				}
				default: {
					assert.fail("all cases should be handled");
				}
			}
		}
		for (let i = 0; i < 100; i++) {
			const msg = changes.get(i)!.msg;
			client.applyMsg(msg);
			const segmentGroup = changes.get(i)?.segmentGroup;
			assert(
				!Array.isArray(segmentGroup) && segmentGroup !== undefined,
				"segment group should be defined and not an array",
			);
			for (const seg of segmentGroup.segments) {
				switch (i % 6) {
					case 0:
					case 5: {
						assert.equal(
							seg.removedSeq,
							msg.sequenceNumber,
							"removed segment has unexpected id",
						);
						break;
					}

					case 1:
<<<<<<< HEAD
					case 4: {
						assert.equal(
							seg.seq,
							msg.sequenceNumber,
							"inserted segment has unexpected id",
						);
=======
					case 4:
						assert.equal(seg.seq, msg.sequenceNumber, "inserted segment has unexpected id");
>>>>>>> 357d30e1
						break;
					}

					default:
				}
			}
		}
		assert.equal(client.mergeTree.pendingSegments?.length, 0);
		for (let i = 0; i < client.getText().length; i++) {
			const segmentInfo = client.getContainingSegment(i);

			assert.notEqual(
				segmentInfo.segment?.seq,
				UnassignedSequenceNumber,
				"all segments should be acked",
			);
			assert(
				segmentInfo.segment?.segmentGroups.empty,
				"there should be no outstanding segmentGroups",
			);
		}
	});

	it("insertTextLocal", () => {
		const op = client.insertTextLocal(0, "abc");

		const segmentInfo = client.getContainingSegment(0);

		assert.equal(segmentInfo.segment?.seq, UnassignedSequenceNumber);

		client.applyMsg(client.makeOpMessage(op, 17));

		assert.equal(segmentInfo.segment?.seq, 17);
	});

	it("removeRangeLocal", () => {
		const segmentInfo = client.getContainingSegment(0);

		const removeOp = client.removeRangeLocal(0, 1);

		assert.equal(segmentInfo.segment?.removedSeq, UnassignedSequenceNumber);

		client.applyMsg(client.makeOpMessage(removeOp, 17));

		assert.equal(segmentInfo.segment?.removedSeq, 17);
	});

	it("annotateSegmentLocal", () => {
		const props = {
			foo: "bar",
		};
		const op = client.annotateRangeLocal(0, 1, props);

		assert.equal(client.mergeTree.pendingSegments?.length, 1);

		client.applyMsg(client.makeOpMessage(op, 17));

		assert.equal(client.mergeTree.pendingSegments?.length, 0);
	});

	it("annotateSegmentLocal then removeRangeLocal", () => {
		const segmentInfo = client.getContainingSegment(0);

		const start = 0;
		const end = client.getText().length;

		const props = {
			foo: "bar",
		};

		const annotateOp = client.annotateRangeLocal(start, end, props);

		assert.equal(client.mergeTree.pendingSegments?.length, 1);

		const removeOp = client.removeRangeLocal(start, end);

		assert.equal(segmentInfo.segment?.removedSeq, UnassignedSequenceNumber);
		assert.equal(client.mergeTree.pendingSegments?.length, 2);

		client.applyMsg(client.makeOpMessage(annotateOp, 17));

		assert.equal(segmentInfo.segment?.removedSeq, UnassignedSequenceNumber);
		assert.equal(client.mergeTree.pendingSegments?.length, 1);

		client.applyMsg(client.makeOpMessage(removeOp, 18, 0));

		assert.equal(segmentInfo.segment?.removedSeq, 18);
		assert.equal(client.mergeTree.pendingSegments?.length, 0);
	});

	it("multiple interleaved annotateSegmentLocal", () => {
		let annotateEnd: number = client.getText().length;
		const messages: ISequencedDocumentMessage[] = [];
		let sequenceNumber = 0;
		while (annotateEnd > 0) {
			const props = {
				end: annotateEnd,
				foo: "bar",
			};
			const annotateOp = client.annotateRangeLocal(0, annotateEnd, props);

			messages.push(client.makeOpMessage(annotateOp, ++sequenceNumber));

			annotateEnd = Math.floor(annotateEnd / 2);
		}
		assert.equal(client.mergeTree.pendingSegments?.length, messages.length);

		for (const msg of messages) {
			client.applyMsg(msg);
		}
		assert.equal(client.mergeTree.pendingSegments?.length, 0);
	});

	it("overlapping deletes", () => {
		const segmentInfo = client.getContainingSegment(0);

		const start = 0;
		const end = 5;
		const initialText = client.getText();
		const initialLength = initialText.length;

		assert.equal(segmentInfo.segment?.removedSeq, undefined);
		assert(segmentInfo.segment?.segmentGroups.empty);

		const removeOp = client.removeRangeLocal(start, end);

		assert.equal(segmentInfo.segment?.removedSeq, UnassignedSequenceNumber);
		assert.equal(segmentInfo.segment?.segmentGroups.size, 1);

		const remoteMessage = client.makeOpMessage(removeOp, 17);
		remoteMessage.clientId = "remoteClient";

		client.applyMsg(remoteMessage);

		assert.equal(segmentInfo.segment?.removedSeq, remoteMessage.sequenceNumber);
		assert.equal(segmentInfo.segment?.segmentGroups.size, 1);

		client.applyMsg(client.makeOpMessage(removeOp, 18, 0));

		assert.equal(segmentInfo.segment?.removedSeq, remoteMessage.sequenceNumber);
		assert(segmentInfo.segment?.segmentGroups.empty);
		assert.equal(client.getLength(), initialLength - (end - start));
		assert.equal(
			client.getText(),
			initialText.slice(0, Math.max(0, start)) + initialText.slice(Math.max(0, end)),
		);
	});

	it("overlapping insert and delete", () => {
		const remoteClient = new TestClient();
		remoteClient.insertTextLocal(0, client.getText());
		remoteClient.startOrUpdateCollaboration("remoteUser");
		const clients = [client, remoteClient];
		const logger = new TestClientLogger(clients);
		let seq = 0;
		const initialMsg = client.makeOpMessage(client.insertTextLocal(0, "-"), ++seq);

		for (const c of clients) c.applyMsg(initialMsg);
		logger.validate({ baseText: "-hello world" });

		const messages = [
			client.makeOpMessage(client.insertTextLocal(0, "L"), ++seq),
			client.makeOpMessage(client.removeRangeLocal(1, 2), ++seq),
			remoteClient.makeOpMessage(remoteClient.insertTextLocal(0, "R"), ++seq),
			remoteClient.makeOpMessage(remoteClient.removeRangeLocal(1, 2), ++seq),
		];

		while (messages.length > 0) {
			const msg = messages.shift()!;
			for (const c of clients) c.applyMsg(msg);
		}

		logger.validate({ baseText: "RLhello world" });
	});

	it("intersecting insert after local delete", () => {
		const clients = createClientsAtInitialState({ initialState: "" }, "A", "B", "C");
		let seq = 0;
		const logger = new TestClientLogger(clients.all);
		const messages = [
			clients.C.makeOpMessage(clients.C.insertTextLocal(0, "c"), ++seq),
			clients.C.makeOpMessage(clients.C.removeRangeLocal(0, 1), ++seq),
			clients.B.makeOpMessage(clients.B.insertTextLocal(0, "b"), ++seq),
			clients.C.makeOpMessage(clients.C.insertTextLocal(0, "c"), ++seq),
		];

		while (messages.length > 0) {
			const msg = messages.shift()!;
			for (const c of clients.all) c.applyMsg(msg);
		}

		logger.validate({ baseText: "cb" });
	});

	it("conflicting insert after shared delete", () => {
		const clients = createClientsAtInitialState({ initialState: "Z" }, "A", "B", "C");
		let seq = 0;

		const logger = new TestClientLogger(clients.all);
		const messages = [
			clients.B.makeOpMessage(clients.B.insertTextLocal(0, "B"), ++seq),
			clients.C.makeOpMessage(clients.C.removeRangeLocal(0, clients.C.getLength()), ++seq),
			clients.C.makeOpMessage(clients.C.insertTextLocal(0, "C"), ++seq),
		];

		while (messages.length > 0) {
			const msg = messages.shift()!;
			for (const c of clients.all) c.applyMsg(msg);
		}

		logger.validate({ baseText: "CB" });
	});

	it("local remove followed by conflicting insert", () => {
		const clients = createClientsAtInitialState({ initialState: "" }, "A", "B", "C");

		let seq = 0;

		const messages = [
			clients.C.makeOpMessage(clients.C.insertTextLocal(0, "c"), ++seq),
			clients.B.makeOpMessage(clients.B.insertTextLocal(0, "b"), ++seq),
			clients.C.makeOpMessage(clients.C.removeRangeLocal(0, 1), ++seq),
			clients.C.makeOpMessage(clients.C.insertTextLocal(0, "c"), ++seq),
		];

		const logger = new TestClientLogger(clients.all);
		while (messages.length > 0) {
			const msg = messages.shift()!;
			for (const c of clients.all) c.applyMsg(msg);
		}

		logger.validate({ baseText: "cb" });
	});

	it("intersecting insert with un-acked insert and delete", () => {
		const clients = createClientsAtInitialState({ initialState: "" }, "A", "B", "C");

		let seq = 0;
		const messages = [
			clients.C.makeOpMessage(clients.C.insertTextLocal(0, "c"), ++seq),
			clients.B.makeOpMessage(clients.B.insertTextLocal(0, "bb"), ++seq),
			clients.B.makeOpMessage(clients.B.removeRangeLocal(0, 1), ++seq),
		];

		const logger = new TestClientLogger(clients.all);
		while (messages.length > 0) {
			const msg = messages.shift()!;
			for (const c of clients.all) c.applyMsg(msg);
		}

		logger.validate({ baseText: "bc" });
	});

	it("conflicting insert over local delete", () => {
		const clients = createClientsAtInitialState({ initialState: "" }, "A", "B", "C");

		let seq = 0;
		const messages = [
			clients.C.makeOpMessage(clients.C.insertTextLocal(0, "CCC"), ++seq),
			clients.C.makeOpMessage(clients.C.removeRangeLocal(0, 1), ++seq),
		];
		while (messages.length > 0) {
			const msg = messages.shift()!;
			for (const c of clients.all) {
				c.applyMsg(msg);
			}
		}
		const logger = new TestClientLogger(clients.all);
		logger.validate({ baseText: "CC" });

		messages.push(
			clients.C.makeOpMessage(clients.C.removeRangeLocal(0, 1), ++seq),
			clients.C.makeOpMessage(clients.C.insertTextLocal(0, "CC"), ++seq),
			clients.B.makeOpMessage(clients.B.insertTextLocal(1, "BBB"), ++seq),
		);
		while (messages.length > 0) {
			const msg = messages.shift()!;
			for (const c of clients.all) c.applyMsg(msg);
		}
		logger.validate({ baseText: "CCBBBC" });
	});

	it("Local insert after acked local delete", () => {
		const clients = createClientsAtInitialState({ initialState: "ZZ" }, "A", "B", "C");

		const logger = new TestClientLogger(clients.all);

		let seq = 0;

		const op1 = clients.C.makeOpMessage(clients.C.removeRangeLocal(0, 1), ++seq);
		clients.C.applyMsg(op1);

		const op2 = clients.B.makeOpMessage(clients.B.removeRangeLocal(1, 2), ++seq);

		const op3 = clients.C.makeOpMessage(clients.C.insertTextLocal(0, "C"), ++seq);

		const op4 = clients.B.makeOpMessage(clients.B.insertTextLocal(1, "B"), ++seq);

		clients.A.applyMsg(op1);
		clients.B.applyMsg(op1);

		const messages = [op2, op3, op4];
		while (messages.length > 0) {
			const msg = messages.shift()!;
			for (const c of clients.all) c.applyMsg(msg);
		}

		logger.validate({ baseText: "CB" });
	});

	it("Remote Remove before conflicting insert", () => {
		const clients = createClientsAtInitialState({ initialState: "Z" }, "A", "B", "C");

		const logger = new TestClientLogger(clients.all);

		let seq = 0;

		const op1 = clients.B.makeOpMessage(clients.B.removeRangeLocal(0, 1), ++seq);
		const op2 = clients.B.makeOpMessage(clients.B.insertTextLocal(0, "B"), ++seq);

		clients.C.applyMsg(op1);

		const op3 = clients.C.makeOpMessage(clients.C.insertTextLocal(0, "C"), ++seq);
		clients.A.applyMsg(op1);
		clients.B.applyMsg(op1);

		const messages = [op2, op3];
		while (messages.length > 0) {
			const msg = messages.shift()!;
			for (const c of clients.all) c.applyMsg(msg);
		}

		logger.validate({ baseText: "CB" });
	});

	it("Conflicting inserts at deleted segment position", () => {
		const clients = createClientsAtInitialState(
			{ initialState: "a----bcd-ef" },
			"A",
			"B",
			"C",
		);

		const logger = new TestClientLogger(clients.all);

		let seq = 0;
		const ops: ISequencedDocumentMessage[] = [];
		ops.push(
			clients.B.makeOpMessage(clients.B.insertTextLocal(4, "B"), ++seq),
			clients.C.makeOpMessage(clients.C.insertTextLocal(4, "CC"), ++seq),
			clients.C.makeOpMessage(clients.C.removeRangeLocal(2, 8), ++seq),
		);
		clients.B.applyMsg(ops[0]);
		clients.B.applyMsg(ops[1]);
		ops.push(clients.B.makeOpMessage(clients.B.removeRangeLocal(5, 8), ++seq));

		for (const op of ops) {
			for (const c of clients.all) {
				if (c.getCollabWindow().currentSeq < op.sequenceNumber) {
					c.applyMsg(op);
				}
			}
		}
		logger.validate({ baseText: "ab" });
	});

	it("Inconsistent shared string after pausing connection #9703", () => {
		const clients = createClientsAtInitialState({ initialState: "abcd" }, "A", "B", "C");

		const logger = new TestClientLogger(clients.all);

		let seq = 0;
		const ops: ISequencedDocumentMessage[] = [];
		ops.push(clients.B.makeOpMessage(clients.B.removeRangeLocal(1, 3), ++seq));
		clients.B.applyMsg(ops[0]);
		ops.push(clients.B.makeOpMessage(clients.B.insertTextLocal(1, "yz"), ++seq));
		clients.B.applyMsg(ops[1]);

		// it's like this connection is paused, as it doesn't see the other clients' ops
		// which its own ops will be sequenced after
		ops.push(clients.C.makeOpMessage(clients.C.insertTextLocal(2, "X"), ++seq));

		for (const op of ops) {
			for (const c of clients.all) {
				if (c.getCollabWindow().currentSeq < op.sequenceNumber) {
					c.applyMsg(op);
				}
			}
		}
		logger.validate({ baseText: "ayzXd" });
	});

	it("regenerate annotate op over removed range", () => {
		const clientA = new TestClient();
		clientA.startOrUpdateCollaboration("A");
		const clientB = new TestClient();
		clientB.startOrUpdateCollaboration("B");

		let seq = 0;
		const insertOp = clientA.makeOpMessage(clientA.insertTextLocal(0, "AAA"), ++seq);
		[clientA, clientB].map((c) => c.applyMsg(insertOp));

		const annotateOp = clientA.annotateRangeLocal(0, clientA.getLength(), { client: "A" })!;
		const seg = clientA.peekPendingSegmentGroups()!;

		const removeOp = clientB.makeOpMessage(
			clientB.removeRangeLocal(0, clientB.getLength()),
			++seq,
		);
		[clientA, clientB].map((c) => c.applyMsg(removeOp));

		const regeneratedOp = clientA.regeneratePendingOp(annotateOp, seg);
		assert(regeneratedOp.type === MergeTreeDeltaType.GROUP);
		assert.strictEqual(regeneratedOp.ops.length, 0);
	});

	it("getContainingSegment with op", () => {
		const clientA = new TestClient();
		clientA.startOrUpdateCollaboration("A");
		const clientB = new TestClient();
		clientB.startOrUpdateCollaboration("B");

		let seq = 0;
		const insertOp1 = clientA.makeOpMessage(clientA.insertTextLocal(0, "ABC"), ++seq);
		[clientA, clientB].map((c) => c.applyMsg(insertOp1));

		const removeOp = clientA.removeRangeLocal(0, 2);
		const removeSequence = ++seq;
		clientA.applyMsg(clientA.makeOpMessage(removeOp, removeSequence));

		const insertOp2 = clientB.insertTextLocal(2, "X");

		// op with no reference sequence should count removed segment
		const insertMessage2 = clientB.makeOpMessage(insertOp2, ++seq);
		let seg = clientA.getContainingSegment(2, {
			referenceSequenceNumber: insertMessage2.referenceSequenceNumber,
			clientId: insertMessage2.clientId,
		});
		assert.notStrictEqual(seg.segment, undefined);
		assert.strictEqual((seg.segment as TextSegment).text, "C");

		// op with reference sequence >= remove op sequence should not count removed segment
		const insertMessage3 = clientB.makeOpMessage(insertOp2, seq, removeSequence);
		seg = clientA.getContainingSegment(2, {
			referenceSequenceNumber: insertMessage3.referenceSequenceNumber,
			clientId: insertMessage3.clientId,
		});
		assert.strictEqual(seg.segment, undefined);
	});

	/**
	 * Regression test for an issue whereby reconnected clients could have segment orders that yielded
	 * different tiebreaking results for inserted segments. Specifically, client C's "c" segment
	 * should be considered for tiebreaking against the "b" segment as judged by the op it submitted for "c",
	 * but since client C rebased the op which inserted "c", its segments were in a meaningfully different order
	 * from other clients. This issue was fixed by making client C adjust the ordering of its segments at rebase
	 * (i.e. reconnection) time so that they align with the resubmitted op.
	 * Condensed view of this mismatch:
	 * ```
	 * _: Local State
	 * -: Deleted
	 * *: Unacked Insert and Delete
	 * 0: msn/offset
	 * Op format <seq>:<ref>:<client><type>@<pos1>,<pos2>
	 * sequence number represented as offset from msn. L means local.
	 * op types: 0) insert 1) remove 2) annotate
	 * op types: 0) insert 1) remove 2) annotate
	 * op         | client A      | op         | client C
	 *            |               | L:0:C0@0   | _
	 *            |               |            | C
	 * 1:0:D0@0   | DD            | 1:0:D0@0   | _DD
	 *            |               |            | C
	 * 2:0:C0@0   | CDD           | 2:0:C0@0   | CDD
	 * 3:2:D0@0   | DDDCDD        | 3:2:D0@0   | DDDCDD
	 * 4:2:D0@0   | DDDDCDD       | 4:2:D0@0   | DDDDCDD
	 * 5:4:D0@0   | DDDDDDDCDD    |            | DDDDCDD
	 * 6:4:D1@6,9 | DDDDDD---D    |            | DDDDCDD
	 *            | DDDDDD---D    | L:4:C0@5   | DDDDC_DD
	 *            |               |            |      c
	 *            | DDDDDD---D    | 5:4:D0@0   | DDDDDDDC_DD
	 *            |               |            |         c
	 *            | DDDDDD---D    | 6:4:D1@6,9 | DDDDDD- -_-D
	 *            |               |            |          c
	 * 7:6:B0@6   | DDDDDDb ---D  | 7:6:B0@6   | DDDDDDb- -_-D
	 *            |               |            |           c
	 * 8:6:C0@6   | DDDDDDcb ---D | 8:6:C0@6   | DDDDDDb- -c-D
	 * Client C does not match client A
	 * ```
	 */
	it("Concurrent insert into removed segment across block boundary", () => {
		const clients = createClientsAtInitialState({ initialState: "" }, "A", "B", "C", "D");

		const logger = new TestClientLogger([clients.A, clients.C]);
		let seq = 0;
		const ops: ISequencedDocumentMessage[] = [];
		const perClientOps: ISequencedDocumentMessage[][] = clients.all.map(() => []);

		ops.push(
			clients.D.makeOpMessage(clients.D.insertTextLocal(0, "DD"), ++seq),
			clients.C.makeOpMessage(clients.C.insertTextLocal(0, "C"), ++seq),
		);
		for (const op of ops.splice(0)) for (const c of clients.all) c.applyMsg(op);

		ops.push(
			clients.D.makeOpMessage(clients.D.insertTextLocal(0, "DDD"), ++seq),
			clients.D.makeOpMessage(clients.D.insertTextLocal(0, "D"), ++seq),
		);

		// disconnect B(1)
<<<<<<< HEAD
		for (const op of ops.splice(0))
			for (const [i, c] of clients.all.entries())
				if (i === 1) {
					perClientOps[i].push(op);
				} else {
					c.applyMsg(op);
				}
=======
		ops
			.splice(0)
			.forEach((op) =>
				clients.all.forEach((c, i) => (i === 1 ? perClientOps[i].push(op) : c.applyMsg(op))),
			);
>>>>>>> 357d30e1

		ops.push(
			clients.D.makeOpMessage(clients.D.insertTextLocal(0, "DDD"), ++seq),
			clients.D.makeOpMessage(clients.D.removeRangeLocal(6, 9), ++seq),
		);

		// disconnect B(1) and C(2)
<<<<<<< HEAD
		for (const op of ops.splice(0))
			for (const [i, c] of clients.all.entries())
				if (i === 1 || i === 2) {
					perClientOps[i].push(op);
				} else {
					c.applyMsg(op);
				}
=======
		ops
			.splice(0)
			.forEach((op) =>
				clients.all.forEach((c, i) =>
					i === 1 || i === 2 ? perClientOps[i].push(op) : c.applyMsg(op),
				),
			);
>>>>>>> 357d30e1

		// apply changes to disconnected clients
		const bOp = {
			op: clients.B.insertTextLocal(1, "b")!,
			sg: clients.B.peekPendingSegmentGroups()!,
		};
		const cOp = {
			op: clients.C.insertTextLocal(5, "c")!,
			sg: clients.C.peekPendingSegmentGroups()!,
		};

		// TODO: tracking group
		const { segment, offset } = clients.C.getContainingSegment(5);
		assert(segment !== undefined, "expected segment");
		const ref = clients.C.createLocalReferencePosition(
			segment,
			offset,
			ReferenceType.Simple,
			undefined,
		);

		let beforeSlides = 0;
		let afterSlides = 0;
		ref.callbacks = {
			beforeSlide: (lref): void => {
				assert(lref === ref, "wrong ref slid");
				beforeSlides++;
			},
			afterSlide: (lref): void => {
				assert(lref === ref, "wrong ref slid");
				afterSlides++;
			},
		};

		// catch up disconnected clients
		for (const [i, clientOps] of perClientOps.entries())
			for (const op of clientOps.splice(0)) clients.all[i].applyMsg(op);

		// rebase and resubmit disconnected client ops
		ops.push(clients.B.makeOpMessage(clients.B.regeneratePendingOp(bOp.op, bOp.sg), ++seq));

		const trackingGroup = new TrackingGroup();
		const trackedSegs: ISegment[] = [];
		walkAllChildSegments(clients.C.mergeTree.root, (seg) => {
			trackedSegs.push(seg);
			trackingGroup.link(seg);
		});

		assert.equal(beforeSlides, 0, "should be no slides");
		assert.equal(afterSlides, 0, "should be no slides");
		ops.push(clients.C.makeOpMessage(clients.C.regeneratePendingOp(cOp.op, cOp.sg), ++seq));
		assert.equal(beforeSlides, 1, "should be 1 slide");
		assert.equal(afterSlides, 1, "should be 1 slide");

		for (const seg of trackedSegs) {
			assert(trackingGroup.has(seg), "Tracking group should still have segment.");
		}
		// process the resubmitted ops
		for (const op of ops.splice(0))
			for (const c of clients.all) {
				c.applyMsg(op);
			}

		logger.validate({ baseText: "DDDDDDcbD" });
	});

	describe("updates minSeq", () => {
		it("to the message's minSeq with no ops in flight", () => {
			const localClient = new TestClient();
			const remoteClient = new TestClient();
			const ops: ISequencedDocumentMessage[] = [];
			localClient.startOrUpdateCollaboration(localUserLongId);
			remoteClient.startOrUpdateCollaboration(remoteUserLongId);
			ops.push(
				localClient.makeOpMessage(
					localClient.insertTextLocal(0, "hello world"),
					1,
					0,
					localUserLongId,
					0,
				),
			);

			for (const op of ops.splice(0)) {
				localClient.applyMsg(op);
				remoteClient.applyMsg(op);
			}

			assert.equal(localClient.getCollabWindow().minSeq, 0);
			assert.equal(remoteClient.getCollabWindow().minSeq, 0);

			ops.push(
				localClient.makeOpMessage(
					localClient.insertTextLocal(0, "abc"),
					/* seq */ 17,
					/* refSeq */ 16,
					localUserLongId,
					/* minSeq */ 16,
				),
			);

			for (const op of ops.splice(0)) {
				localClient.applyMsg(op);
				remoteClient.applyMsg(op);
			}

			assert.equal(localClient.getCollabWindow().minSeq, 16);
			assert.equal(remoteClient.getCollabWindow().minSeq, 16);
		});

		it("to the minimum of in-flight messages and the acked message's minSeq", () => {
			let localInFlightRefSeq: number | undefined;
			const localClient = new TestClient(undefined, undefined, () => localInFlightRefSeq);
			const remoteClient = new TestClient();
			const ops: ISequencedDocumentMessage[] = [];
			localClient.startOrUpdateCollaboration(localUserLongId);
			remoteClient.startOrUpdateCollaboration(remoteUserLongId);
			localInFlightRefSeq = 0;

			const resubmittedOp = localClient.insertTextLocal(0, "hello world");
			// Note: *don't* add this to list of sequenced ops, since if the refSeq of an in-flight op trails
			// behind the minSeq of an acked op, the in-flight op must eventually be nacked.
			// This call to make a message is unnecessary for the test purposes, but would happen in a production scenario
			// (it's the message that would be sent to the server and nacked).
			localClient.makeOpMessage(resubmittedOp, 1, localInFlightRefSeq, localUserLongId, 0);

			ops.push(
				remoteClient.makeOpMessage(
					remoteClient.insertTextLocal(0, "abc"),
					/* seq */ 17,
					/* refSeq */ 16,
					remoteUserLongId,
					/* minSeq */ 16,
				),
			);

			for (const op of ops.splice(0)) {
				localClient.applyMsg(op);
				remoteClient.applyMsg(op);
			}

			assert.equal(localClient.getCollabWindow().minSeq, 0);
			assert.equal(remoteClient.getCollabWindow().minSeq, 16);

			ops.push(
				localClient.makeOpMessage(
					localClient.regeneratePendingOp(
						resubmittedOp!,
						localClient.peekPendingSegmentGroups()!,
					),
					/* seq */ 18,
					/* refSeq */ 16,
					localUserLongId,
					/* minSeq */ 16,
				),
			);
			localInFlightRefSeq = 16;

			for (const op of ops.splice(0)) {
				localClient.applyMsg(op);
				remoteClient.applyMsg(op);
			}

			assert.equal(localClient.getCollabWindow().minSeq, 16);
			assert.equal(remoteClient.getCollabWindow().minSeq, 16);
		});
	});
});<|MERGE_RESOLUTION|>--- conflicted
+++ resolved
@@ -93,19 +93,9 @@
 					}
 
 					case 1:
-<<<<<<< HEAD
-					case 4: {
-						assert.equal(
-							seg.seq,
-							msg.sequenceNumber,
-							"inserted segment has unexpected id",
-						);
-=======
 					case 4:
 						assert.equal(seg.seq, msg.sequenceNumber, "inserted segment has unexpected id");
->>>>>>> 357d30e1
 						break;
-					}
 
 					default:
 				}
@@ -613,7 +603,6 @@
 		);
 
 		// disconnect B(1)
-<<<<<<< HEAD
 		for (const op of ops.splice(0))
 			for (const [i, c] of clients.all.entries())
 				if (i === 1) {
@@ -621,13 +610,6 @@
 				} else {
 					c.applyMsg(op);
 				}
-=======
-		ops
-			.splice(0)
-			.forEach((op) =>
-				clients.all.forEach((c, i) => (i === 1 ? perClientOps[i].push(op) : c.applyMsg(op))),
-			);
->>>>>>> 357d30e1
 
 		ops.push(
 			clients.D.makeOpMessage(clients.D.insertTextLocal(0, "DDD"), ++seq),
@@ -635,7 +617,6 @@
 		);
 
 		// disconnect B(1) and C(2)
-<<<<<<< HEAD
 		for (const op of ops.splice(0))
 			for (const [i, c] of clients.all.entries())
 				if (i === 1 || i === 2) {
@@ -643,15 +624,6 @@
 				} else {
 					c.applyMsg(op);
 				}
-=======
-		ops
-			.splice(0)
-			.forEach((op) =>
-				clients.all.forEach((c, i) =>
-					i === 1 || i === 2 ? perClientOps[i].push(op) : c.applyMsg(op),
-				),
-			);
->>>>>>> 357d30e1
 
 		// apply changes to disconnected clients
 		const bOp = {
