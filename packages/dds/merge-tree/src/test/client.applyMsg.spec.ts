/*!
 * Copyright (c) Microsoft Corporation and contributors. All rights reserved.
 * Licensed under the MIT License.
 */

/* eslint-disable @typescript-eslint/no-non-null-assertion */

import { strict as assert } from "node:assert";

import { ISequencedDocumentMessage } from "@fluidframework/driver-definitions/internal";

import { UnassignedSequenceNumber } from "../constants.js";
import { walkAllChildSegments } from "../mergeTreeNodeWalk.js";
import { ISegment, ISegmentLeaf, SegmentGroup } from "../mergeTreeNodes.js";
import { TrackingGroup } from "../mergeTreeTracking.js";
import { MergeTreeDeltaType, ReferenceType } from "../ops.js";
import { Side } from "../sequencePlace.js";
import { TextSegment } from "../textSegment.js";

import { TestClient } from "./testClient.js";
import { TestClientLogger, createClientsAtInitialState } from "./testClientLogger.js";

describe("client.applyMsg", () => {
	const localUserLongId = "localUser";
	const remoteUserLongId = "remoteUser";
	let client: TestClient;

	beforeEach(() => {
		client = new TestClient();
		client.insertTextLocal(0, "hello world");
		client.startOrUpdateCollaboration(localUserLongId);
	});

	it("Interleaved inserts, annotates, and deletes", () => {
		const changes = new Map<
			number,
			{ msg: ISequencedDocumentMessage; segmentGroup?: SegmentGroup | SegmentGroup[] }
		>();
		assert.equal(client.mergeTree.pendingSegments?.length, 0);
		for (let i = 0; i < 100; i++) {
			const len = client.getLength();
			const pos1 = Math.floor(len / 2);
			const imod6 = i % 6;
			switch (imod6) {
				case 0:
				case 5: {
					const pos2 = Math.max(Math.floor((len - pos1) / 4) - imod6 + pos1, pos1 + 1);
					const msg = client.makeOpMessage(client.removeRangeLocal(pos1, pos2), i + 1);
					changes.set(i, { msg, segmentGroup: client.peekPendingSegmentGroups() });
					break;
				}

				case 1:
				case 4: {
					const str = `${i}`.repeat(imod6 + 5);
					const msg = client.makeOpMessage(client.insertTextLocal(pos1, str), i + 1);
					changes.set(i, { msg, segmentGroup: client.peekPendingSegmentGroups() });
					break;
				}

				case 2:
				case 3: {
					const pos2 = Math.max(Math.floor((len - pos1) / 3) - imod6 + pos1, pos1 + 1);
					const op = client.annotateRangeLocal(pos1, pos2, {
						foo: `${i}`,
					});
					const msg = client.makeOpMessage(op, i + 1);
					changes.set(i, { msg, segmentGroup: client.peekPendingSegmentGroups() });
					break;
				}
				default: {
					assert.fail("all cases should be handled");
				}
			}
		}
		for (let i = 0; i < 100; i++) {
			const msg = changes.get(i)!.msg;
			client.applyMsg(msg);
			const segmentGroup = changes.get(i)?.segmentGroup;
			assert(
				!Array.isArray(segmentGroup) && segmentGroup !== undefined,
				"segment group should be defined and not an array",
			);
			for (const seg of segmentGroup.segments) {
				switch (i % 6) {
					case 0:
					case 5: {
						assert.equal(
							seg.removedSeq,
							msg.sequenceNumber,
							"removed segment has unexpected id",
						);
						break;
					}

					case 1:
					case 4: {
						assert.equal(seg.seq, msg.sequenceNumber, "inserted segment has unexpected id");
						break;
					}

					default:
				}
			}
		}
		assert.equal(client.mergeTree.pendingSegments?.length, 0);
		for (let i = 0; i < client.getText().length; i++) {
			const segmentInfo = client.getContainingSegment<ISegmentLeaf>(i);

			assert.notEqual(
				segmentInfo.segment?.seq,
				UnassignedSequenceNumber,
				"all segments should be acked",
			);
			assert(
				segmentInfo.segment?.segmentGroups?.empty !== false,
				"there should be no outstanding segmentGroups",
			);
		}
	});

	it("insertTextLocal", () => {
		const op = client.insertTextLocal(0, "abc");

		const segmentInfo = client.getContainingSegment<ISegmentLeaf>(0);

		assert.equal(segmentInfo.segment?.seq, UnassignedSequenceNumber);

		client.applyMsg(client.makeOpMessage(op, 17));

		assert.equal(segmentInfo.segment?.seq, 17);
	});

	it("removeRangeLocal", () => {
		const segmentInfo = client.getContainingSegment<ISegmentLeaf>(0);

		const removeOp = client.removeRangeLocal(0, 1);

		assert.equal(segmentInfo.segment?.removedSeq, UnassignedSequenceNumber);

		client.applyMsg(client.makeOpMessage(removeOp, 17));

		assert.equal(segmentInfo.segment?.removedSeq, 17);
	});

	it("annotateSegmentLocal", () => {
		const props = {
			foo: "bar",
		};
		const op = client.annotateRangeLocal(0, 1, props);

		assert.equal(client.mergeTree.pendingSegments?.length, 1);

		client.applyMsg(client.makeOpMessage(op, 17));

		assert.equal(client.mergeTree.pendingSegments?.length, 0);
	});

	it("annotateSegmentLocal then removeRangeLocal", () => {
		const segmentInfo = client.getContainingSegment<ISegmentLeaf>(0);

		const start = 0;
		const end = client.getText().length;

		const props = {
			foo: "bar",
		};

		const annotateOp = client.annotateRangeLocal(start, end, props);

		assert.equal(client.mergeTree.pendingSegments?.length, 1);

		const removeOp = client.removeRangeLocal(start, end);

		assert.equal(segmentInfo.segment?.removedSeq, UnassignedSequenceNumber);
		assert.equal(client.mergeTree.pendingSegments?.length, 2);

		client.applyMsg(client.makeOpMessage(annotateOp, 17));

		assert.equal(segmentInfo.segment?.removedSeq, UnassignedSequenceNumber);
		assert.equal(client.mergeTree.pendingSegments?.length, 1);

		client.applyMsg(client.makeOpMessage(removeOp, 18, 0));

		assert.equal(segmentInfo.segment?.removedSeq, 18);
		assert.equal(client.mergeTree.pendingSegments?.length, 0);
	});

	it("multiple interleaved annotateSegmentLocal", () => {
		let annotateEnd: number = client.getText().length;
		const messages: ISequencedDocumentMessage[] = [];
		let sequenceNumber = 0;
		while (annotateEnd > 0) {
			const props = {
				end: annotateEnd,
				foo: "bar",
			};
			const annotateOp = client.annotateRangeLocal(0, annotateEnd, props);

			messages.push(client.makeOpMessage(annotateOp, ++sequenceNumber));

			annotateEnd = Math.floor(annotateEnd / 2);
		}
		assert.equal(client.mergeTree.pendingSegments?.length, messages.length);

		for (const msg of messages) {
			client.applyMsg(msg);
		}
		assert.equal(client.mergeTree.pendingSegments?.length, 0);
	});

	it("overlapping deletes", () => {
		const segmentInfo = client.getContainingSegment<ISegmentLeaf>(0);

		const start = 0;
		const end = 5;
		const initialText = client.getText();
		const initialLength = initialText.length;

		assert.equal(segmentInfo.segment?.removedSeq, undefined);
		assert(segmentInfo.segment?.segmentGroups?.empty !== false);

		const removeOp = client.removeRangeLocal(start, end);

		assert.equal(segmentInfo.segment?.removedSeq, UnassignedSequenceNumber);
		assert.equal(segmentInfo.segment?.segmentGroups?.size, 1);

		const remoteMessage = client.makeOpMessage(removeOp, 17);
		remoteMessage.clientId = "remoteClient";

		client.applyMsg(remoteMessage);

		assert.equal(segmentInfo.segment?.removedSeq, remoteMessage.sequenceNumber);
		assert.equal(segmentInfo.segment?.segmentGroups.size, 1);

		client.applyMsg(client.makeOpMessage(removeOp, 18, 0));

		assert.equal(segmentInfo.segment?.removedSeq, remoteMessage.sequenceNumber);
		assert(segmentInfo.segment?.segmentGroups.empty);
		assert.equal(client.getLength(), initialLength - (end - start));
		assert.equal(
			client.getText(),
			initialText.slice(0, Math.max(0, start)) + initialText.slice(Math.max(0, end)),
		);
	});

	it("overlapping insert and delete", () => {
		const remoteClient = new TestClient();
		remoteClient.insertTextLocal(0, client.getText());
		remoteClient.startOrUpdateCollaboration("remoteUser");
		const clients = [client, remoteClient];
		const logger = new TestClientLogger(clients);
		let seq = 0;
		const initialMsg = client.makeOpMessage(client.insertTextLocal(0, "-"), ++seq);

		for (const c of clients) c.applyMsg(initialMsg);
		logger.validate({ baseText: "-hello world" });

		const messages = [
			client.makeOpMessage(client.insertTextLocal(0, "L"), ++seq),
			client.makeOpMessage(client.removeRangeLocal(1, 2), ++seq),
			remoteClient.makeOpMessage(remoteClient.insertTextLocal(0, "R"), ++seq),
			remoteClient.makeOpMessage(remoteClient.removeRangeLocal(1, 2), ++seq),
		];

		while (messages.length > 0) {
			const msg = messages.shift()!;
			for (const c of clients) c.applyMsg(msg);
		}

		logger.validate({ baseText: "RLhello world" });
	});

	it("intersecting insert after local delete", () => {
		const clients = createClientsAtInitialState({ initialState: "" }, "A", "B", "C");
		let seq = 0;
		const logger = new TestClientLogger(clients.all);
		const messages = [
			clients.C.makeOpMessage(clients.C.insertTextLocal(0, "c"), ++seq),
			clients.C.makeOpMessage(clients.C.removeRangeLocal(0, 1), ++seq),
			clients.B.makeOpMessage(clients.B.insertTextLocal(0, "b"), ++seq),
			clients.C.makeOpMessage(clients.C.insertTextLocal(0, "c"), ++seq),
		];

		while (messages.length > 0) {
			const msg = messages.shift()!;
			for (const c of clients.all) c.applyMsg(msg);
		}

		logger.validate({ baseText: "cb" });
	});

	it("conflicting insert after shared delete", () => {
		const clients = createClientsAtInitialState({ initialState: "Z" }, "A", "B", "C");
		let seq = 0;

		const logger = new TestClientLogger(clients.all);
		const messages = [
			clients.B.makeOpMessage(clients.B.insertTextLocal(0, "B"), ++seq),
			clients.C.makeOpMessage(clients.C.removeRangeLocal(0, clients.C.getLength()), ++seq),
			clients.C.makeOpMessage(clients.C.insertTextLocal(0, "C"), ++seq),
		];

		while (messages.length > 0) {
			const msg = messages.shift()!;
			for (const c of clients.all) c.applyMsg(msg);
		}

		logger.validate({ baseText: "CB" });
	});

	it("local remove followed by conflicting insert", () => {
		const clients = createClientsAtInitialState({ initialState: "" }, "A", "B", "C");

		let seq = 0;

		const messages = [
			clients.C.makeOpMessage(clients.C.insertTextLocal(0, "c"), ++seq),
			clients.B.makeOpMessage(clients.B.insertTextLocal(0, "b"), ++seq),
			clients.C.makeOpMessage(clients.C.removeRangeLocal(0, 1), ++seq),
			clients.C.makeOpMessage(clients.C.insertTextLocal(0, "c"), ++seq),
		];

		const logger = new TestClientLogger(clients.all);
		while (messages.length > 0) {
			const msg = messages.shift()!;
			for (const c of clients.all) c.applyMsg(msg);
		}

		logger.validate({ baseText: "cb" });
	});

	it("intersecting insert with un-acked insert and delete", () => {
		const clients = createClientsAtInitialState({ initialState: "" }, "A", "B", "C");

		let seq = 0;
		const messages = [
			clients.C.makeOpMessage(clients.C.insertTextLocal(0, "c"), ++seq),
			clients.B.makeOpMessage(clients.B.insertTextLocal(0, "bb"), ++seq),
			clients.B.makeOpMessage(clients.B.removeRangeLocal(0, 1), ++seq),
		];

		const logger = new TestClientLogger(clients.all);
		while (messages.length > 0) {
			const msg = messages.shift()!;
			for (const c of clients.all) c.applyMsg(msg);
		}

		logger.validate({ baseText: "bc" });
	});

	it("conflicting insert over local delete", () => {
		const clients = createClientsAtInitialState({ initialState: "" }, "A", "B", "C");

		let seq = 0;
		const messages = [
			clients.C.makeOpMessage(clients.C.insertTextLocal(0, "CCC"), ++seq),
			clients.C.makeOpMessage(clients.C.removeRangeLocal(0, 1), ++seq),
		];
		while (messages.length > 0) {
			const msg = messages.shift()!;
			for (const c of clients.all) {
				c.applyMsg(msg);
			}
		}
		const logger = new TestClientLogger(clients.all);
		logger.validate({ baseText: "CC" });

		messages.push(
			clients.C.makeOpMessage(clients.C.removeRangeLocal(0, 1), ++seq),
			clients.C.makeOpMessage(clients.C.insertTextLocal(0, "CC"), ++seq),
			clients.B.makeOpMessage(clients.B.insertTextLocal(1, "BBB"), ++seq),
		);
		while (messages.length > 0) {
			const msg = messages.shift()!;
			for (const c of clients.all) c.applyMsg(msg);
		}
		logger.validate({ baseText: "CCBBBC" });
	});

	it("Local insert after acked local delete", () => {
		const clients = createClientsAtInitialState({ initialState: "ZZ" }, "A", "B", "C");

		const logger = new TestClientLogger(clients.all);

		let seq = 0;

		const op1 = clients.C.makeOpMessage(clients.C.removeRangeLocal(0, 1), ++seq);
		clients.C.applyMsg(op1);

		const op2 = clients.B.makeOpMessage(clients.B.removeRangeLocal(1, 2), ++seq);

		const op3 = clients.C.makeOpMessage(clients.C.insertTextLocal(0, "C"), ++seq);

		const op4 = clients.B.makeOpMessage(clients.B.insertTextLocal(1, "B"), ++seq);

		clients.A.applyMsg(op1);
		clients.B.applyMsg(op1);

		const messages = [op2, op3, op4];
		while (messages.length > 0) {
			const msg = messages.shift()!;
			for (const c of clients.all) c.applyMsg(msg);
		}

		logger.validate({ baseText: "CB" });
	});

	it("Remote Remove before conflicting insert", () => {
		const clients = createClientsAtInitialState({ initialState: "Z" }, "A", "B", "C");

		const logger = new TestClientLogger(clients.all);

		let seq = 0;

		const op1 = clients.B.makeOpMessage(clients.B.removeRangeLocal(0, 1), ++seq);
		const op2 = clients.B.makeOpMessage(clients.B.insertTextLocal(0, "B"), ++seq);

		clients.C.applyMsg(op1);

		const op3 = clients.C.makeOpMessage(clients.C.insertTextLocal(0, "C"), ++seq);
		clients.A.applyMsg(op1);
		clients.B.applyMsg(op1);

		const messages = [op2, op3];
		while (messages.length > 0) {
			const msg = messages.shift()!;
			for (const c of clients.all) c.applyMsg(msg);
		}

		logger.validate({ baseText: "CB" });
	});

	it("Conflicting inserts at deleted segment position", () => {
		const clients = createClientsAtInitialState(
			{ initialState: "a----bcd-ef" },
			"A",
			"B",
			"C",
		);

		const logger = new TestClientLogger(clients.all);

		let seq = 0;
		const ops: ISequencedDocumentMessage[] = [];
		ops.push(
			clients.B.makeOpMessage(clients.B.insertTextLocal(4, "B"), ++seq),
			clients.C.makeOpMessage(clients.C.insertTextLocal(4, "CC"), ++seq),
			clients.C.makeOpMessage(clients.C.removeRangeLocal(2, 8), ++seq),
		);
		clients.B.applyMsg(ops[0]);
		clients.B.applyMsg(ops[1]);
		ops.push(clients.B.makeOpMessage(clients.B.removeRangeLocal(5, 8), ++seq));

		for (const op of ops) {
			for (const c of clients.all) {
				if (c.getCollabWindow().currentSeq < op.sequenceNumber) {
					c.applyMsg(op);
				}
			}
		}
		logger.validate({ baseText: "ab" });
	});

	it("Inconsistent shared string after pausing connection #9703", () => {
		const clients = createClientsAtInitialState({ initialState: "abcd" }, "A", "B", "C");

		const logger = new TestClientLogger(clients.all);

		let seq = 0;
		const ops: ISequencedDocumentMessage[] = [];
		ops.push(clients.B.makeOpMessage(clients.B.removeRangeLocal(1, 3), ++seq));
		clients.B.applyMsg(ops[0]);
		ops.push(clients.B.makeOpMessage(clients.B.insertTextLocal(1, "yz"), ++seq));
		clients.B.applyMsg(ops[1]);

		// it's like this connection is paused, as it doesn't see the other clients' ops
		// which its own ops will be sequenced after
		ops.push(clients.C.makeOpMessage(clients.C.insertTextLocal(2, "X"), ++seq));

		for (const op of ops) {
			for (const c of clients.all) {
				if (c.getCollabWindow().currentSeq < op.sequenceNumber) {
					c.applyMsg(op);
				}
			}
		}
		logger.validate({ baseText: "ayzXd" });
	});

	it("regenerate annotate op over removed range", () => {
		const clientA = new TestClient();
		clientA.startOrUpdateCollaboration("A");
		const clientB = new TestClient();
		clientB.startOrUpdateCollaboration("B");

		let seq = 0;
		const insertOp = clientA.makeOpMessage(clientA.insertTextLocal(0, "AAA"), ++seq);
		[clientA, clientB].map((c) => c.applyMsg(insertOp));

		const annotateOp = clientA.annotateRangeLocal(0, clientA.getLength(), { client: "A" })!;
		const seg = clientA.peekPendingSegmentGroups()!;

		const removeOp = clientB.makeOpMessage(
			clientB.removeRangeLocal(0, clientB.getLength()),
			++seq,
		);
		[clientA, clientB].map((c) => c.applyMsg(removeOp));

		const regeneratedOp = clientA.regeneratePendingOp(annotateOp, seg);
		assert(regeneratedOp.type === MergeTreeDeltaType.GROUP);
		assert.strictEqual(regeneratedOp.ops.length, 0);
	});

	it("getContainingSegment with op", () => {
		const clientA = new TestClient();
		clientA.startOrUpdateCollaboration("A");
		const clientB = new TestClient();
		clientB.startOrUpdateCollaboration("B");

		let seq = 0;
		const insertOp1 = clientA.makeOpMessage(clientA.insertTextLocal(0, "ABC"), ++seq);
		[clientA, clientB].map((c) => c.applyMsg(insertOp1));

		const removeOp = clientA.removeRangeLocal(0, 2);
		const removeSequence = ++seq;
		clientA.applyMsg(clientA.makeOpMessage(removeOp, removeSequence));

		const insertOp2 = clientB.insertTextLocal(2, "X");

		// op with no reference sequence should count removed segment
		const insertMessage2 = clientB.makeOpMessage(insertOp2, ++seq);
		let seg = clientA.getContainingSegment<ISegmentLeaf>(2, {
			referenceSequenceNumber: insertMessage2.referenceSequenceNumber,
			clientId: insertMessage2.clientId,
		});
		assert.notStrictEqual(seg.segment, undefined);
		assert.strictEqual((seg.segment as TextSegment).text, "C");

		// op with reference sequence >= remove op sequence should not count removed segment
		const insertMessage3 = clientB.makeOpMessage(insertOp2, seq, removeSequence);
		seg = clientA.getContainingSegment<ISegmentLeaf>(2, {
			referenceSequenceNumber: insertMessage3.referenceSequenceNumber,
			clientId: insertMessage3.clientId,
		});
		assert.strictEqual(seg.segment, undefined);
	});

	/**
	 * Regression test for an issue whereby reconnected clients could have segment orders that yielded
	 * different tiebreaking results for inserted segments. Specifically, client C's "c" segment
	 * should be considered for tiebreaking against the "b" segment as judged by the op it submitted for "c",
	 * but since client C rebased the op which inserted "c", its segments were in a meaningfully different order
	 * from other clients. This issue was fixed by making client C adjust the ordering of its segments at rebase
	 * (i.e. reconnection) time so that they align with the resubmitted op.
	 * Condensed view of this mismatch:
	 * ```
	 * _: Local State
	 * -: Deleted
	 * *: Unacked Insert and Delete
	 * 0: msn/offset
	 * Op format <seq>:<ref>:<client><type>@<pos1>,<pos2>
	 * sequence number represented as offset from msn. L means local.
	 * op types: 0) insert 1) remove 2) annotate
	 * op types: 0) insert 1) remove 2) annotate
	 * op         | client A      | op         | client C
	 *            |               | L:0:C0@0   | _
	 *            |               |            | C
	 * 1:0:D0@0   | DD            | 1:0:D0@0   | _DD
	 *            |               |            | C
	 * 2:0:C0@0   | CDD           | 2:0:C0@0   | CDD
	 * 3:2:D0@0   | DDDCDD        | 3:2:D0@0   | DDDCDD
	 * 4:2:D0@0   | DDDDCDD       | 4:2:D0@0   | DDDDCDD
	 * 5:4:D0@0   | DDDDDDDCDD    |            | DDDDCDD
	 * 6:4:D1@6,9 | DDDDDD---D    |            | DDDDCDD
	 *            | DDDDDD---D    | L:4:C0@5   | DDDDC_DD
	 *            |               |            |      c
	 *            | DDDDDD---D    | 5:4:D0@0   | DDDDDDDC_DD
	 *            |               |            |         c
	 *            | DDDDDD---D    | 6:4:D1@6,9 | DDDDDD- -_-D
	 *            |               |            |          c
	 * 7:6:B0@6   | DDDDDDb ---D  | 7:6:B0@6   | DDDDDDb- -_-D
	 *            |               |            |           c
	 * 8:6:C0@6   | DDDDDDcb ---D | 8:6:C0@6   | DDDDDDb- -c-D
	 * Client C does not match client A
	 * ```
	 */
	it("Concurrent insert into removed segment across block boundary", () => {
		const clients = createClientsAtInitialState({ initialState: "" }, "A", "B", "C", "D");

		const logger = new TestClientLogger([clients.A, clients.C]);
		let seq = 0;
		const ops: ISequencedDocumentMessage[] = [];
		const perClientOps: ISequencedDocumentMessage[][] = clients.all.map(() => []);

		ops.push(
			clients.D.makeOpMessage(clients.D.insertTextLocal(0, "DD"), ++seq),
			clients.C.makeOpMessage(clients.C.insertTextLocal(0, "C"), ++seq),
		);
		for (const op of ops.splice(0)) for (const c of clients.all) c.applyMsg(op);

		ops.push(
			clients.D.makeOpMessage(clients.D.insertTextLocal(0, "DDD"), ++seq),
			clients.D.makeOpMessage(clients.D.insertTextLocal(0, "D"), ++seq),
		);

		// disconnect B(1)
		for (const op of ops.splice(0))
			for (const [i, c] of clients.all.entries())
				if (i === 1) {
					perClientOps[i].push(op);
				} else {
					c.applyMsg(op);
				}

		ops.push(
			clients.D.makeOpMessage(clients.D.insertTextLocal(0, "DDD"), ++seq),
			clients.D.makeOpMessage(clients.D.removeRangeLocal(6, 9), ++seq),
		);

		// disconnect B(1) and C(2)
		for (const op of ops.splice(0))
			for (const [i, c] of clients.all.entries())
				if (i === 1 || i === 2) {
					perClientOps[i].push(op);
				} else {
					c.applyMsg(op);
				}

		// apply changes to disconnected clients
		const bOp = {
			op: clients.B.insertTextLocal(1, "b")!,
			sg: clients.B.peekPendingSegmentGroups()!,
		};
		const cOp = {
			op: clients.C.insertTextLocal(5, "c")!,
			sg: clients.C.peekPendingSegmentGroups()!,
		};

		// TODO: tracking group
		const { segment, offset } = clients.C.getContainingSegment<ISegmentLeaf>(5);
		assert(segment !== undefined, "expected segment");
		const ref = clients.C.createLocalReferencePosition(
			segment,
			offset,
			ReferenceType.Simple,
			undefined,
		);

		let beforeSlides = 0;
		let afterSlides = 0;
		ref.callbacks = {
			beforeSlide: (lref): void => {
				assert(lref === ref, "wrong ref slid");
				beforeSlides++;
			},
			afterSlide: (lref): void => {
				assert(lref === ref, "wrong ref slid");
				afterSlides++;
			},
		};

		// catch up disconnected clients
		for (const [i, clientOps] of perClientOps.entries())
			for (const op of clientOps.splice(0)) clients.all[i].applyMsg(op);

		// rebase and resubmit disconnected client ops
		ops.push(clients.B.makeOpMessage(clients.B.regeneratePendingOp(bOp.op, bOp.sg), ++seq));

		const trackingGroup = new TrackingGroup();
		const trackedSegs: ISegment[] = [];
		walkAllChildSegments(clients.C.mergeTree.root, (seg) => {
			trackedSegs.push(seg);
			trackingGroup.link(seg);
		});

		assert.equal(beforeSlides, 0, "should be no slides");
		assert.equal(afterSlides, 0, "should be no slides");
		ops.push(clients.C.makeOpMessage(clients.C.regeneratePendingOp(cOp.op, cOp.sg), ++seq));
		assert.equal(beforeSlides, 1, "should be 1 slide");
		assert.equal(afterSlides, 1, "should be 1 slide");

		for (const seg of trackedSegs) {
			assert(trackingGroup.has(seg), "Tracking group should still have segment.");
		}
		// process the resubmitted ops
		for (const op of ops.splice(0))
			for (const c of clients.all) {
				c.applyMsg(op);
			}

		logger.validate({ baseText: "DDDDDDcbD" });
	});

<<<<<<< HEAD
	// 	op types: 0) insert 1) remove 2) annotate
	// Clients: 3 Ops: 3 Round: 86
	// op         | client A | op         | client B | op           | client C
	//            | BBB-C-   |            | BBB-C-   |              | BBB-C-
	//            | BBB-C-   | L:558:B0@3 | BBB__-C- |              | BBB-C-
	//            |          |            |    BB    |              |
	//            | BBB-C-   |            | BBB__-C- | L:558:C4@2,4 | BB_-_-
	//            |          |            |    BB    |              |   - -
	//            | BBB-C-   |            | BBB__-C- | L:558:C4@1,2 | B__-_-
	//            |          |            |    BB    |              |  -- -
	// 1:0:B0@3   | BBBBB-C- | 1:0:B0@3   | BBBBB-C- | 1:0:B0@3     | B__BB-_-
	//            |          |            |          |              |  --   -
	// 2:0:C4@2,4 | BB----   | 2:0:C4@2,4 | BB----   | 2:0:C4@2,4   | B_-BB-
	//            |          |            |          |              |  -
	// 3:0:C4@1,2 | B-----   | 3:0:C4@1,2 | B-----   | 3:0:C4@1,2   | B--BB-
	it.skip("sided obliterate regression test", () => {
		const clients = createClientsAtInitialState(
			{ initialState: "BBBC", options: { mergeTreeEnableObliterate: true } },
			"A",
			"B",
			"C",
		);
		let seq = 0;
		const logger = new TestClientLogger(clients.all);
		const ops: ISequencedDocumentMessage[] = [];
		ops.push(
			clients.B.makeOpMessage(clients.B.insertTextLocal(3, "BB"), ++seq),
			clients.C.makeOpMessage(
				clients.C.obliterateRangeLocal(
					{ pos: 2, side: Side.Before },
					{ pos: 4, side: Side.Before },
				),
				++seq,
			),
			clients.C.makeOpMessage(
				clients.C.obliterateRangeLocal(
					{ pos: 1, side: Side.Before },
					{ pos: 2, side: Side.Before },
				),
				++seq,
			),
		);

		for (const op of ops.splice(0))
			for (const c of clients.all) {
				c.applyMsg(op);
			}

		logger.validate({ baseText: "B" });
=======
	describe.only("obliterate", () => {
		// 	op types: 0) insert 1) remove 2) annotate
		// Clients: 3 Ops: 3 Round: 86
		// op         | client A | op         | client B | op           | client C
		//            | BBB-C-   |            | BBB-C-   |              | BBB-C-
		//            | BBB-C-   | L:558:B0@3 | BBB__-C- |              | BBB-C-
		//            |          |            |    BB    |              |
		//            | BBB-C-   |            | BBB__-C- | L:558:C4@2,4 | BB_-_-
		//            |          |            |    BB    |              |   - -
		//            | BBB-C-   |            | BBB__-C- | L:558:C4@1,2 | B__-_-
		//            |          |            |    BB    |              |  -- -
		// 1:0:B0@3   | BBBBB-C- | 1:0:B0@3   | BBBBB-C- | 1:0:B0@3     | B__BB-_-
		//            |          |            |          |              |  --   -
		// 2:0:C4@2,4 | BB----   | 2:0:C4@2,4 | BB----   | 2:0:C4@2,4   | B_-BB-
		//            |          |            |          |              |  -
		// 3:0:C4@1,2 | B-----   | 3:0:C4@1,2 | B-----   | 3:0:C4@1,2   | B--BB-
		it("sided obliterate regression test", () => {
			const clients = createClientsAtInitialState(
				{ initialState: "0123", options: { mergeTreeEnableObliterate: true } },
				"A",
				"B",
				"C",
			);
			let seq = 0;
			const logger = new TestClientLogger(clients.all);
			const ops: ISequencedDocumentMessage[] = [];

			ops.push(
				clients.B.makeOpMessage(clients.B.removeRangeLocal(0, clients.B.getLength()), ++seq),
				clients.B.makeOpMessage(clients.B.insertTextLocal(0, "BBB"), ++seq),
				clients.C.makeOpMessage(clients.C.insertTextLocal(2, "C"), ++seq),
			);
			for (const op of ops.splice(0)) for (const c of clients.all) c.applyMsg(op);

			ops.push(
				clients.B.makeOpMessage(clients.B.insertTextLocal(3, "BB"), ++seq),
				clients.C.makeOpMessage(
					clients.C.obliterateRangeLocal(
						{ pos: 2, side: Side.Before },
						{ pos: 4, side: Side.Before },
					),
					++seq,
				),
				clients.C.makeOpMessage(
					clients.C.obliterateRangeLocal(
						{ pos: 1, side: Side.Before },
						{ pos: 2, side: Side.Before },
					),
					++seq,
				),
			);

			for (const op of ops.splice(0))
				for (const c of clients.all) {
					c.applyMsg(op);
				}

			logger.validate({ baseText: "B" });
		});

		// MergeTree insert failed:
		// 		Clients: 2 Ops: 8 Round: 4
		// op           | client A   | op           | client B
		//              | BBBBB BBB- |              | BBBBB BBB-
		//              | BBBBB BBB- | L:88:B2@1,7  | BBBBB BBB-
		//              | BBBBB BBB- | L:88:B4@6,8  | BBBBB B__-
		//              |            |              |        --
		//              | BBBBB BBB- | L:88:B0@5    | BBBBB _B__-
		//              |            |              |       B --
		//              | BBBBB BBB- | L:88:B0@2    | BB_BBB _B__-
		//              |            |              |   B    B --
		//              | BBBBB BBB- | L:88:B1@4,6  | BB_B__ _B__-
		//              |            |              |   B -- B --
		//              | BBBBB BBB- | L:88:B0@4    | BB_B___ _B__-
		//              |            |              |   B B-- B --
		//              | BBBBB BBB- | L:88:B0@4    | BB_B ____ _B__-
		//              |            |              |   B  BB-- B --
		//              | BBBBB BBB- | L:88:B2@0,7  | BB_B ____ _B__-
		//              |            |              |   B  BB-- B --
		// 89:88:B2@1,7 | BBBBB BBB- | 89:88:B2@1,7 | BB_B ____ _B__-
		//              |            |              |   B  BB-- B --
		// 90:88:B4@6,8 | B-------   | 90:88:B4@6,8 | BB_B ____ _B--
		//              |            |              |   B  BB-- B
		it("obliterate with mergeTree insert fails", () => {
			const clients = createClientsAtInitialState(
				{ initialState: "BBBBB BBB", options: { mergeTreeEnableObliterate: true } },
				"A",
				"B",
			);
			let seq = 0;
			const logger = new TestClientLogger(clients.all);
			const ops: ISequencedDocumentMessage[] = [];
			const b = clients.B;

			ops.push(
				b.makeOpMessage(b.annotateRangeLocal(1, 7, { foo: 1 }), ++seq),
				b.makeOpMessage(
					b.obliterateRangeLocal({ pos: 6, side: Side.Before }, { pos: 8, side: Side.Before }),
					++seq,
				),
				b.makeOpMessage(b.insertTextLocal(5, "B"), ++seq),
				b.makeOpMessage(b.insertTextLocal(2, "B"), ++seq),
				b.makeOpMessage(b.removeRangeLocal(4, 6), ++seq),
				b.makeOpMessage(b.insertTextLocal(4, "B"), ++seq),
				b.makeOpMessage(b.annotateRangeLocal(0, 7, { bar: 2 }), ++seq),
			);

			for (const op of ops.splice(0))
				for (const c of clients.all) {
					c.applyMsg(op);
				}

			logger.validate({ baseText: "B" });
		});
>>>>>>> 03b213df
	});

	describe("updates minSeq", () => {
		it("to the message's minSeq with no ops in flight", () => {
			const localClient = new TestClient();
			const remoteClient = new TestClient();
			const ops: ISequencedDocumentMessage[] = [];
			localClient.startOrUpdateCollaboration(localUserLongId);
			remoteClient.startOrUpdateCollaboration(remoteUserLongId);
			ops.push(
				localClient.makeOpMessage(
					localClient.insertTextLocal(0, "hello world"),
					1,
					0,
					localUserLongId,
					0,
				),
			);

			for (const op of ops.splice(0)) {
				localClient.applyMsg(op);
				remoteClient.applyMsg(op);
			}

			assert.equal(localClient.getCollabWindow().minSeq, 0);
			assert.equal(remoteClient.getCollabWindow().minSeq, 0);

			ops.push(
				localClient.makeOpMessage(
					localClient.insertTextLocal(0, "abc"),
					/* seq */ 17,
					/* refSeq */ 16,
					localUserLongId,
					/* minSeq */ 16,
				),
			);

			for (const op of ops.splice(0)) {
				localClient.applyMsg(op);
				remoteClient.applyMsg(op);
			}

			assert.equal(localClient.getCollabWindow().minSeq, 16);
			assert.equal(remoteClient.getCollabWindow().minSeq, 16);
		});

		it("to the minimum of in-flight messages and the acked message's minSeq", () => {
			let localInFlightRefSeq: number | undefined;
			const localClient = new TestClient(undefined, undefined, () => localInFlightRefSeq);
			const remoteClient = new TestClient();
			const ops: ISequencedDocumentMessage[] = [];
			localClient.startOrUpdateCollaboration(localUserLongId);
			remoteClient.startOrUpdateCollaboration(remoteUserLongId);
			localInFlightRefSeq = 0;

			const resubmittedOp = localClient.insertTextLocal(0, "hello world");
			// Note: *don't* add this to list of sequenced ops, since if the refSeq of an in-flight op trails
			// behind the minSeq of an acked op, the in-flight op must eventually be nacked.
			// This call to make a message is unnecessary for the test purposes, but would happen in a production scenario
			// (it's the message that would be sent to the server and nacked).
			localClient.makeOpMessage(resubmittedOp, 1, localInFlightRefSeq, localUserLongId, 0);

			ops.push(
				remoteClient.makeOpMessage(
					remoteClient.insertTextLocal(0, "abc"),
					/* seq */ 17,
					/* refSeq */ 16,
					remoteUserLongId,
					/* minSeq */ 16,
				),
			);

			for (const op of ops.splice(0)) {
				localClient.applyMsg(op);
				remoteClient.applyMsg(op);
			}

			assert.equal(localClient.getCollabWindow().minSeq, 0);
			assert.equal(remoteClient.getCollabWindow().minSeq, 16);

			ops.push(
				localClient.makeOpMessage(
					localClient.regeneratePendingOp(
						resubmittedOp!,
						localClient.peekPendingSegmentGroups()!,
					),
					/* seq */ 18,
					/* refSeq */ 16,
					localUserLongId,
					/* minSeq */ 16,
				),
			);
			localInFlightRefSeq = 16;

			for (const op of ops.splice(0)) {
				localClient.applyMsg(op);
				remoteClient.applyMsg(op);
			}

			assert.equal(localClient.getCollabWindow().minSeq, 16);
			assert.equal(remoteClient.getCollabWindow().minSeq, 16);
		});
	});
});<|MERGE_RESOLUTION|>--- conflicted
+++ resolved
@@ -692,57 +692,6 @@
 		logger.validate({ baseText: "DDDDDDcbD" });
 	});
 
-<<<<<<< HEAD
-	// 	op types: 0) insert 1) remove 2) annotate
-	// Clients: 3 Ops: 3 Round: 86
-	// op         | client A | op         | client B | op           | client C
-	//            | BBB-C-   |            | BBB-C-   |              | BBB-C-
-	//            | BBB-C-   | L:558:B0@3 | BBB__-C- |              | BBB-C-
-	//            |          |            |    BB    |              |
-	//            | BBB-C-   |            | BBB__-C- | L:558:C4@2,4 | BB_-_-
-	//            |          |            |    BB    |              |   - -
-	//            | BBB-C-   |            | BBB__-C- | L:558:C4@1,2 | B__-_-
-	//            |          |            |    BB    |              |  -- -
-	// 1:0:B0@3   | BBBBB-C- | 1:0:B0@3   | BBBBB-C- | 1:0:B0@3     | B__BB-_-
-	//            |          |            |          |              |  --   -
-	// 2:0:C4@2,4 | BB----   | 2:0:C4@2,4 | BB----   | 2:0:C4@2,4   | B_-BB-
-	//            |          |            |          |              |  -
-	// 3:0:C4@1,2 | B-----   | 3:0:C4@1,2 | B-----   | 3:0:C4@1,2   | B--BB-
-	it.skip("sided obliterate regression test", () => {
-		const clients = createClientsAtInitialState(
-			{ initialState: "BBBC", options: { mergeTreeEnableObliterate: true } },
-			"A",
-			"B",
-			"C",
-		);
-		let seq = 0;
-		const logger = new TestClientLogger(clients.all);
-		const ops: ISequencedDocumentMessage[] = [];
-		ops.push(
-			clients.B.makeOpMessage(clients.B.insertTextLocal(3, "BB"), ++seq),
-			clients.C.makeOpMessage(
-				clients.C.obliterateRangeLocal(
-					{ pos: 2, side: Side.Before },
-					{ pos: 4, side: Side.Before },
-				),
-				++seq,
-			),
-			clients.C.makeOpMessage(
-				clients.C.obliterateRangeLocal(
-					{ pos: 1, side: Side.Before },
-					{ pos: 2, side: Side.Before },
-				),
-				++seq,
-			),
-		);
-
-		for (const op of ops.splice(0))
-			for (const c of clients.all) {
-				c.applyMsg(op);
-			}
-
-		logger.validate({ baseText: "B" });
-=======
 	describe.only("obliterate", () => {
 		// 	op types: 0) insert 1) remove 2) annotate
 		// Clients: 3 Ops: 3 Round: 86
@@ -857,7 +806,6 @@
 
 			logger.validate({ baseText: "B" });
 		});
->>>>>>> 03b213df
 	});
 
 	describe("updates minSeq", () => {
