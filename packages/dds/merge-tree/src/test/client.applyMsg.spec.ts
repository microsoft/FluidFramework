--- conflicted
+++ resolved
@@ -534,7 +534,6 @@
 
     /* eslint-disable max-len */
     /**
-<<<<<<< HEAD
      * Regression test for an issue whereby reconnected clients could have segment orders that yielded
      * different tiebreaking results for inserted segments. Specifically, client C's "c" segment
      * should be considered for tiebreaking against the "b" segment as judged by the op it submitted for "c",
@@ -542,8 +541,6 @@
      * from other clients. This issue was fixed by making client C adjust the ordering of its segments at rebase
      * (i.e. reconnection) time so that they align with the resubmitted op.
      * Condensed view of this mismatch:
-=======
->>>>>>> 8459d473
      * ```
      * _: Local State
      * -: Deleted
@@ -552,7 +549,6 @@
      * Op format <seq>:<ref>:<client><type>@<pos1>,<pos2>
      * sequence number represented as offset from msn. L means local.
      * op types: 0) insert 1) remove 2) annotate
-<<<<<<< HEAD
      * op types: 0) insert 1) remove 2) annotate
      * op         | client A      | op         | client C
      *            |               | L:0:C0@0   | _
@@ -577,58 +573,8 @@
      * ```
      */
     it("Concurrent insert into removed segment across block boundary", () => {
-=======
-     *
-     * op         | client A      | op         | client B      | op         | client C      | op         | client D
-     *            |               |            |               |            |               | L:0:D0@0   | __
-     *            |               |            |               |            |               |            | DD
-     *            |               |            |               | L:0:C0@0   | _             |            | __
-     *            |               |            |               |            | C             |            | DD
-     * 1:0:D0@0   | DD            | 1:0:D0@0   | DD            | 1:0:D0@0   | _DD           | 1:0:D0@0   | DD
-     *            |               |            |               |            | C             |            |
-     * 2:0:C0@0   | CDD           | 2:0:C0@0   | CDD           | 2:0:C0@0   | CDD           | 2:0:C0@0   | CDD
-     *            | CDD           |            | CDD           |            | CDD           | L:2:D0@0   | ___CDD
-     *            |               |            |               |            |               |            | DDD
-     *            | CDD           |            | CDD           |            | CDD           | L:2:D0@0   | ____CDD
-     *            |               |            |               |            |               |            | DDDD
-     * 3:2:D0@0   | DDDCDD        |            | CDD           | 3:2:D0@0   | DDDCDD        | 3:2:D0@0   | _DDDCDD
-     *            |               |            |               |            |               |            | D
-     * 4:2:D0@0   | DDDDCDD       |            | CDD           | 4:2:D0@0   | DDDDCDD       | 4:2:D0@0   | DDDDCDD
-     *            | DDDDCDD       |            | CDD           |            | DDDDCDD       | L:4:D0@0   |   * ___DDDDCDD
-     *            |               |            |               |            |               |            | DDD
-     *            | DDDDCDD       |            | CDD           |            | DDDDCDD       | L:4:D1@6,9 |   * ___DDD___D
-     *            |               |            |               |            |               |            | DDD   ---
-     * 5:4:D0@0   | DDDDDDDCDD    |            | CDD           |            | DDDDCDD       | 5:4:D0@0   |   * DDDDDD___D
-     *            |               |            |               |            |               |            |       ---
-     * 6:4:D1@6,9 | DDDDDD---D    |            | CDD           |            | DDDDCDD       | 6:4:D1@6,9 |   * DDDDDD---D
-     *            | DDDDDD---D    | L:2:B0@1   | C_DD          |            | DDDDCDD       |            |   * DDDDDD---D
-     *            |               |            |  b            |            |               |            |
-     *            | DDDDDD---D    |            | C_DD          | L:4:C0@5   | DDDDC_DD      |            |   * DDDDDD---D
-     *            |               |            |  b            |            |      c        |            |
-     *            | DDDDDD---D    | 3:2:D0@0   | DDDC_DD       |            | DDDDC_DD      |            |   * DDDDDD---D
-     *            |               |            |     b         |            |      c        |            |
-     *            | DDDDDD---D    | 4:2:D0@0   | DDDDC_DD      |            | DDDDC_DD      |            |   * DDDDDD---D
-     *            |               |            |      b        |            |      c        |            |
-     *            | DDDDDD---D    | 5:4:D0@0   | DDDDDDDC_DD   |            | DDDDC_DD      |            |   * DDDDDD---D
-     *            |               |            |         b     |            |      c        |            |
-     *            | DDDDDD---D    | 6:4:D1@6,9 | DDDDDD- -_-D  |            | DDDDC_DD      |            |   * DDDDDD---D
-     *            |               |            |          b    |            |      c        |            |
-     *            | DDDDDD---D    |            | DDDDDD- -_-D  | 5:4:D0@0   | DDDDDDDC_DD   |            |   * DDDDDD---D
-     *            |               |            |          b    |            |         c     |            |
-     *            | DDDDDD---D    |            | DDDDDD- -_-D  | 6:4:D1@6,9 | DDDDDD- -_-D  |            |   * DDDDDD---D
-     *            |               |            |          b    |            |          c    |            |
-     * 7:6:B0@6   | DDDDDDb ---D  | 7:6:B0@6   | DDDDDD- -b-D  | 7:6:B0@6   | DDDDDDb- -_-D | 7:6:B0@6   | DDDDDDb   * ---D
-     *            |               |            |               |            |           c   |            |
-     * 8:6:C0@6   | DDDDDDcb ---D | 8:6:C0@6   | DDDDDDc- -b-D | 8:6:C0@6   | DDDDDDb- -c-D | 8:6:C0@6   | DDDDDDcb      * ---D
-     *
-     * Client C does not match client A
-     * ```
-     */
-    /* eslint-enable max-len */
-    it.skip("Concurrent insert into removed segment across block boundary", () => {
->>>>>>> 8459d473
         const clients = createClientsAtInitialState(
-            { initialState: "", options: { mergeTreeUseNewLengthCalculations: false } },
+            { initialState: "", options: { mergeTreeUseNewLengthCalculations: true } },
              "A", "B", "C", "D");
 
         const logger = new TestClientLogger([clients.A, clients.C]);
