--- conflicted
+++ resolved
@@ -5,437 +5,415 @@
 
 import { strict as assert } from "assert";
 import {
-    createWeightedGenerator,
-    Generator,
-    IRandom,
-    makeRandom,
-    performFuzzActions,
-    take,
+	createWeightedGenerator,
+	Generator,
+	IRandom,
+	makeRandom,
+	performFuzzActions,
+	take,
 } from "@fluid-internal/stochastic-test-utils";
 import { AttributionCollection, SerializedAttributionCollection } from "../attributionCollection";
 import { AttributionKey, BaseSegment, ISegment } from "../mergeTreeNodes";
 
 describe("AttributionCollection", () => {
-    describe(".getAtOffset", () => {
-        describe("on a collection with a single entry", () => {
-<<<<<<< HEAD
-            const collection = new AttributionCollection(5, 100);
-=======
-            const collection = new AttributionCollection({ type: "op", seq: 100 }, 5);
->>>>>>> 4fa4e137
-
-            it("returns the entry for offsets within the length range", () => {
-                for (let i = 0; i < 5; i++) {
-                    assert.deepEqual(collection.getAtOffset(i), { type: "op", seq: 100 });
-                }
-            });
-
-            it("throws for queries outside the range", () => {
-                assert.throws(() => collection.getAtOffset(-1));
-                assert.throws(() => collection.getAtOffset(5));
-            });
-        });
-
-        describe("on a collection with multiple entries", () => {
-<<<<<<< HEAD
-            const collection = new AttributionCollection(3, 100);
-            collection.append(new AttributionCollection(5, 101));
-=======
-            const collection = new AttributionCollection({ type: "op", seq: 100 }, 3);
-            collection.append(new AttributionCollection({ type: "op", seq: 101 }, 5));
->>>>>>> 4fa4e137
-            it("returns the correct entries", () => {
-                for (let i = 0; i < 3; i++) {
-                    assert.deepEqual(collection.getAtOffset(i), { type: "op", seq: 100 });
-                }
-
-                for (let i = 3; i < 8; i++) {
-                    assert.deepEqual(collection.getAtOffset(i), { type: "op", seq: 101 });
-                }
-            });
-        });
-    });
-
-    describe(".splitAt", () => {
-        describe("on a collection with 3 entries", () => {
-            let collection: AttributionCollection;
-            beforeEach(() => {
-<<<<<<< HEAD
-                collection = new AttributionCollection(3, 100);
-                collection.append(new AttributionCollection(2, 101));
-                collection.append(new AttributionCollection(1, 102));
-=======
-                collection = new AttributionCollection({ type: "op", seq: 100 }, 3);
-                collection.append(new AttributionCollection({ type: "op", seq: 101 }, 2));
-                collection.append(new AttributionCollection({ type: "op", seq: 102 }, 1));
->>>>>>> 4fa4e137
-            });
-
-            it("can split on non-breakpoints", () => {
-                const splitCollection = collection.splitAt(4);
-                assert.deepEqual(collection.getAll().root, [
-                    { offset: 0, key: { type: "op", seq: 100 } },
-                    { offset: 3, key: { type: "op", seq: 101 } },
-                ]);
-                assert.equal(collection.length, 4);
-                assert.deepEqual(splitCollection.getAll().root, [
-                    { offset: 0, key: { type: "op", seq: 101 } },
-                    { offset: 1, key: { type: "op", seq: 102 } },
-                ]);
-                assert.equal(splitCollection.length, 2);
-            });
-
-            it("can split on breakpoints", () => {
-                const splitCollection = collection.splitAt(5);
-                assert.deepEqual(collection.getAll().root, [
-                    { offset: 0, key: { type: "op", seq: 100 } },
-                    { offset: 3, key: { type: "op", seq: 101 } },
-                ]);
-                assert.equal(collection.length, 5);
-                assert.deepEqual(splitCollection.getAll().root, [
-                    { offset: 0, key: { type: "op", seq: 102 } },
-                ]);
-                assert.equal(splitCollection.length, 1);
-            });
-        });
-
-        it("can split collection with a single value", () => {
-<<<<<<< HEAD
-            const collection = new AttributionCollection(5, 100);
-=======
-            const collection = new AttributionCollection({ type: "op", seq: 100 }, 5);
->>>>>>> 4fa4e137
-            const splitCollection = collection.splitAt(3);
-            assert.equal(collection.length, 3);
-            assert.equal(splitCollection.length, 2);
-            assert.deepEqual(collection.getAll().root, [{ offset: 0, key: { type: "op", seq: 100 } }]);
-            assert.deepEqual(splitCollection.getAll().root, [{ offset: 0, key: { type: "op", seq: 100 } }]);
-        });
-    });
-
-    describe(".append", () => {
-        it("modifies the receiving collection", () => {
-<<<<<<< HEAD
-            const collection = new AttributionCollection(2, 100);
-            assert.deepEqual(collection.getAll().root, [{ offset: 0, key: { type: "op", seq: 100 } }]);
-            collection.append(new AttributionCollection(1, 101));
-            assert.deepEqual(collection.getAll().root, [
-=======
-            const collection = new AttributionCollection({ type: "op", seq: 100 }, 2);
-            assert.deepEqual(collection.getAll(), [{ offset: 0, key: { type: "op", seq: 100 } }]);
-            collection.append(new AttributionCollection({ type: "op", seq: 101 }, 1));
-            assert.deepEqual(collection.getAll(), [
->>>>>>> 4fa4e137
-                { offset: 0, key: { type: "op", seq: 100 } },
-                { offset: 2, key: { type: "op", seq: 101 } }
-            ]);
-        });
-
-        it("does not modify the argument collection", () => {
-<<<<<<< HEAD
-            const collection = new AttributionCollection(2, 100);
-            const appendedCollection = new AttributionCollection(1, 101);
-            assert.deepEqual(appendedCollection.getAll().root, [{ offset: 0, key: { type: "op", seq: 101 } }]);
-=======
-            const collection = new AttributionCollection({ type: "op", seq: 100 }, 2);
-            const appendedCollection = new AttributionCollection({ type: "op", seq: 101 }, 1);
-            assert.deepEqual(appendedCollection.getAll(), [{ offset: 0, key: { type: "op", seq: 101 } }]);
->>>>>>> 4fa4e137
-            collection.append(appendedCollection);
-            assert.deepEqual(appendedCollection.getAll().root, [{ offset: 0, key: { type: "op", seq: 101 } }]);
-        });
-
-        it("coalesces referentially equal values at the join point", () => {
-<<<<<<< HEAD
-            const collection = new AttributionCollection(2, 100);
-            collection.append(new AttributionCollection(7, 100));
-            assert.deepEqual(collection.getAll().root, [{ offset: 0, key: { type: "op", seq: 100 } }]);
-=======
-            const collection = new AttributionCollection({ type: "op", seq: 100 }, 2);
-            collection.append(new AttributionCollection({ type: "op", seq: 100 }, 7));
-            assert.deepEqual(collection.getAll(), [{ offset: 0, key: { type: "op", seq: 100 } }]);
->>>>>>> 4fa4e137
-            assert.equal(collection.length, 9);
-        });
-    });
-
-    describe(".populateAttributionCollections", () => {
-        it("correctly splits segment boundaries on breakpoints", () => {
-            const segments = [{ cachedLength: 5 }, { cachedLength: 4 }] as ISegment[];
-            AttributionCollection.populateAttributionCollections(segments, {
-                length: 9,
-                posBreakpoints: [0, 2, 5, 7],
-                seqs: [10, 12, 15, 17],
-            });
-            assert.deepEqual(segments[0].attribution?.getAll().root, [
-                { offset: 0, key: { type: "op", seq: 10 } },
-                { offset: 2, key: { type: "op", seq: 12 } },
-            ]);
-
-            assert.deepEqual(segments[1].attribution?.getAll().root, [
-                { offset: 0, key: { type: "op", seq: 15 } },
-                { offset: 2, key: { type: "op", seq: 17 } },
-            ]);
-
-            for (const segment of segments) {
-                assert.equal(segment.attribution?.length, segment.cachedLength);
-            }
-        });
-
-        it("correctly splits segment boundaries between breakpoints", () => {
-            const segments = [{ cachedLength: 4 }, { cachedLength: 5 }] as ISegment[];
-            AttributionCollection.populateAttributionCollections(segments, {
-                length: 9,
-                posBreakpoints: [0, 2, 5, 7],
-                seqs: [10, 12, 15, 17],
-            });
-            assert.deepEqual(segments[0].attribution?.getAll().root, [
-                { offset: 0, key: { type: "op", seq: 10 } },
-                { offset: 2, key: { type: "op", seq: 12 } },
-            ]);
-
-            assert.deepEqual(segments[1].attribution?.getAll().root, [
-                { offset: 0, key: { type: "op", seq: 12 } },
-                { offset: 1, key: { type: "op", seq: 15 } },
-                { offset: 3, key: { type: "op", seq: 17 } },
-            ]);
-
-            for (const segment of segments) {
-                assert.equal(segment.attribution?.length, segment.cachedLength);
-            }
-        });
-    });
-
-    describe("serializeAttributionCollections", () => {
-        it("combines equal values on endpoints", () => {
-            const segments = [
-<<<<<<< HEAD
-                { attribution: new AttributionCollection(4, 0), cachedLength: 4 },
-                { attribution: new AttributionCollection(5, 0), cachedLength: 5 },
-=======
-                { attribution: new AttributionCollection({ type: "op", seq: 0 }, 4), cachedLength: 4 },
-                { attribution: new AttributionCollection({ type: "op", seq: 0 }, 5), cachedLength: 5 },
->>>>>>> 4fa4e137
-            ] as unknown as ISegment[];
-            const blob = AttributionCollection.serializeAttributionCollections(segments);
-            assert.deepEqual(blob, {
-                posBreakpoints: [0],
-                seqs: [0],
-                length: 9,
-            });
-        });
-
-        it("validates either all segments or no segments have attribution tracking", () => {
-            const segments = [
-<<<<<<< HEAD
-                { attribution: new AttributionCollection(4, 0), cachedLength: 4 },
-=======
-                { attribution: new AttributionCollection({ type: "op", seq: 0 }, 4), cachedLength: 4 },
->>>>>>> 4fa4e137
-                { cachedLength: 5 },
-            ] as ISegment[];
-            assert.throws(() => AttributionCollection.serializeAttributionCollections(segments));
-        });
-    });
-
-    describe("serializeAttributionCollections and populateAttributionCollections round-trip", () => {
-        // eslint-disable-next-line @typescript-eslint/consistent-type-assertions
-        const seg = (length: number): ISegment => ({ cachedLength: length }) as ISegment;
-        const testCases: { name: string; blob: SerializedAttributionCollection; segments: ISegment[]; }[] = [
-            {
-                name: "single key",
-                blob: {
-                    length: 3,
-                    posBreakpoints: [0],
-                    seqs: [51],
-                },
-                segments: [seg(3)],
-            },
-            {
-                name: "several keys on a single segment",
-                blob: {
-                    length: 7,
-                    posBreakpoints: [0, 1, 3, 5],
-                    seqs: [1, 2, 3, 4],
-                },
-                segments: [seg(7)],
-            },
-            {
-                name: "key spanning multiple segments",
-                blob: {
-                    length: 7,
-                    posBreakpoints: [0],
-                    seqs: [1],
-                },
-                segments: [seg(3), seg(4)],
-            },
-            {
-                name: "key and segment boundary that align",
-                blob: {
-                    length: 7,
-                    posBreakpoints: [0, 3],
-                    seqs: [0, 1],
-                },
-                segments: [seg(3), seg(4)],
-            },
-        ];
-
-        for (const { name, blob, segments } of testCases) {
-            it(name, () => {
-                AttributionCollection.populateAttributionCollections(segments, blob);
-                assert.deepEqual(
-                    AttributionCollection.serializeAttributionCollections(segments),
-                    blob,
-                );
-            });
-        }
-    });
-
-    describe(".clone", () => {
-        it("copies the original collection", () => {
-<<<<<<< HEAD
-            const collection = new AttributionCollection(2, 100);
-            const appendedCollection = new AttributionCollection(1, 101);
-=======
-            const collection = new AttributionCollection({ type: "op", seq: 100 }, 2);
-            const appendedCollection = new AttributionCollection({ type: "op", seq: 101 }, 1);
->>>>>>> 4fa4e137
-            const copy = collection.clone();
-            collection.append(appendedCollection);
-            assert.deepEqual(collection.getAll().root, [
-                { offset: 0, key: { type: "op", seq: 100 } },
-                { offset: 2, key: { type: "op", seq: 101 } }
-            ]);
-            assert.deepEqual(copy.getAll().root, [{ offset: 0, key: { type: "op", seq: 100 } }]);
-        });
-    });
-
-    describe("serialized structure is independent of segment lengths", () => {
-        interface State {
-            random: IRandom;
-            segments: ISegment[];
-        }
-
-        interface InsertAction {
-            type: "insert";
-            length: number;
-            attributionKey: AttributionKey;
-        }
-
-        interface SplitAction {
-            type: "split";
-            segIndex: number;
-            offset: number;
-        }
-
-        interface AppendAction {
-            type: "append";
-            segIndex: number;
-        }
-
-        class Segment extends BaseSegment {
-            public readonly type = "testSeg";
-            public constructor(length: number) {
-                super();
-                this.cachedLength = length;
-            }
-
-            public toJSONObject() {
-                return { length: this.cachedLength, props: this.properties };
-            }
-
-            public clone(): ISegment {
-                const seg = new Segment(this.cachedLength);
-                this.cloneInto(seg);
-                return seg;
-            }
-
-            protected createSplitSegmentAt(pos: number): BaseSegment | undefined {
-                if (pos > 0) {
-                    const leafSegment = new Segment(this.cachedLength - pos);
-                    this.cachedLength = pos;
-                    return leafSegment;
-                }
-            }
-        }
-
-        for (let seed = 0; seed < 10; seed++) {
-            const segmentCount = 100;
-            it(`with randomly generated segments, seed ${seed}`, () => {
-                const insertGenerator: Generator<InsertAction, State> = take(segmentCount, ({ random }) => ({
-                    type: "insert",
-                    length: random.integer(1, 20),
-                    attributionKey: { type: "op", seq: random.integer(0, 10) },
-                }));
-
-                const initialState = performFuzzActions<InsertAction, State>(
-                    insertGenerator,
-                    {
-                        insert: (state, { length, attributionKey }) => {
-                            const { segments } = state;
-                            const seg = new Segment(length);
-                            seg.attribution = new AttributionCollection(length, attributionKey);
-                            segments.push(seg);
-                            return state;
-                        },
-                    },
-                    { random: makeRandom(seed), segments: [] },
-                );
-
-                const expected = AttributionCollection.serializeAttributionCollections(initialState.segments);
-
-                const split: Generator<SplitAction, State> = ({ segments, random }) => {
-                    const validIndices = segments
-                        .map((seg, i) => seg.cachedLength > 1 ? i : -1)
-                        .filter((i) => i >= 0);
-
-                    const segIndex = random.pick(validIndices);
-                    const offset = random.integer(1, segments[segIndex].cachedLength - 1);
-                    return {
-                        type: "split",
-                        segIndex,
-                        offset,
-                    };
-                };
-                const append: Generator<AppendAction, State> = ({ random, segments }) => {
-                    return {
-                        type: "append",
-                        segIndex: random.integer(0, segments.length - 2),
-                    };
-                };
-                const finalState = performFuzzActions<SplitAction | AppendAction, State>(
-                    take(
-                        segmentCount,
-                        // Note: if playing around with constants in this test, it may be necessary to
-                        // introduce acceptance criteria here for split.
-                        createWeightedGenerator<SplitAction | AppendAction, State>([
-                            [split, 1],
-                            [append, 1, ({ segments }) => segments.length > 1],
-                        ]),
-                    ),
-                    {
-                        split: (state, { segIndex, offset }) => {
-                            const { segments } = state;
-                            const splitSeg = segments[segIndex].splitAt(offset);
-                            assert(splitSeg !== undefined);
-                            segments.splice(segIndex + 1, 0, splitSeg);
-                            return state;
-                        },
-                        append: (state, { segIndex }) => {
-                            const { segments } = state;
-                            segments[segIndex].append(segments[segIndex + 1]);
-                            segments.splice(segIndex + 1, 1);
-                            return state;
-                        },
-                    },
-                    initialState,
-                );
-
-                assert.deepEqual(
-                    AttributionCollection.serializeAttributionCollections(finalState.segments),
-                    expected,
-                );
-            });
-        }
-    });
+	describe(".getAtOffset", () => {
+		describe("on a collection with a single entry", () => {
+			const collection = new AttributionCollection(5, { type: "op", seq: 100 });
+
+			it("returns the entry for offsets within the length range", () => {
+				for (let i = 0; i < 5; i++) {
+					assert.deepEqual(collection.getAtOffset(i), { type: "op", seq: 100 });
+				}
+			});
+
+			it("throws for queries outside the range", () => {
+				assert.throws(() => collection.getAtOffset(-1));
+				assert.throws(() => collection.getAtOffset(5));
+			});
+		});
+
+		describe("on a collection with multiple entries", () => {
+			const collection = new AttributionCollection(3, { type: "op", seq: 100 });
+			collection.append(new AttributionCollection(5, { type: "op", seq: 101 }));
+			it("returns the correct entries", () => {
+				for (let i = 0; i < 3; i++) {
+					assert.deepEqual(collection.getAtOffset(i), { type: "op", seq: 100 });
+				}
+
+				for (let i = 3; i < 8; i++) {
+					assert.deepEqual(collection.getAtOffset(i), { type: "op", seq: 101 });
+				}
+			});
+		});
+	});
+
+	describe(".splitAt", () => {
+		describe("on a collection with 3 entries", () => {
+			let collection: AttributionCollection;
+			beforeEach(() => {
+				collection = new AttributionCollection(3, { type: "op", seq: 100 });
+				collection.append(new AttributionCollection(2, { type: "op", seq: 101 }));
+				collection.append(new AttributionCollection(1, { type: "op", seq: 102 }));
+			});
+
+			it("can split on non-breakpoints", () => {
+				const splitCollection = collection.splitAt(4);
+				assert.deepEqual(collection.getAll().root, [
+					{ offset: 0, key: { type: "op", seq: 100 } },
+					{ offset: 3, key: { type: "op", seq: 101 } },
+				]);
+				assert.equal(collection.length, 4);
+				assert.deepEqual(splitCollection.getAll().root, [
+					{ offset: 0, key: { type: "op", seq: 101 } },
+					{ offset: 1, key: { type: "op", seq: 102 } },
+				]);
+				assert.equal(splitCollection.length, 2);
+			});
+
+			it("can split on breakpoints", () => {
+				const splitCollection = collection.splitAt(5);
+				assert.deepEqual(collection.getAll().root, [
+					{ offset: 0, key: { type: "op", seq: 100 } },
+					{ offset: 3, key: { type: "op", seq: 101 } },
+				]);
+				assert.equal(collection.length, 5);
+				assert.deepEqual(splitCollection.getAll().root, [
+					{ offset: 0, key: { type: "op", seq: 102 } },
+				]);
+				assert.equal(splitCollection.length, 1);
+			});
+		});
+
+		it("can split collection with a single value", () => {
+			const collection = new AttributionCollection(5, { type: "op", seq: 100 });
+			const splitCollection = collection.splitAt(3);
+			assert.equal(collection.length, 3);
+			assert.equal(splitCollection.length, 2);
+			assert.deepEqual(collection.getAll().root, [
+				{ offset: 0, key: { type: "op", seq: 100 } },
+			]);
+			assert.deepEqual(splitCollection.getAll().root, [
+				{ offset: 0, key: { type: "op", seq: 100 } },
+			]);
+		});
+	});
+
+	describe(".append", () => {
+		it("modifies the receiving collection", () => {
+			const collection = new AttributionCollection(2, { type: "op", seq: 100 });
+			assert.deepEqual(collection.getAll().root, [
+				{ offset: 0, key: { type: "op", seq: 100 } },
+			]);
+			collection.append(new AttributionCollection(1, { type: "op", seq: 101 }));
+			assert.deepEqual(collection.getAll().root, [
+				{ offset: 0, key: { type: "op", seq: 100 } },
+				{ offset: 2, key: { type: "op", seq: 101 } },
+			]);
+		});
+
+		it("does not modify the argument collection", () => {
+			const collection = new AttributionCollection(2, { type: "op", seq: 100 });
+			const appendedCollection = new AttributionCollection(1, { type: "op", seq: 101 });
+			assert.deepEqual(appendedCollection.getAll().root, [
+				{ offset: 0, key: { type: "op", seq: 101 } },
+			]);
+			collection.append(appendedCollection);
+			assert.deepEqual(appendedCollection.getAll().root, [
+				{ offset: 0, key: { type: "op", seq: 101 } },
+			]);
+		});
+
+		it("coalesces referentially equal values at the join point", () => {
+			const collection = new AttributionCollection(2, { type: "op", seq: 100 });
+			collection.append(new AttributionCollection(7, { type: "op", seq: 100 }));
+			assert.deepEqual(collection.getAll().root, [
+				{ offset: 0, key: { type: "op", seq: 100 } },
+			]);
+			assert.equal(collection.length, 9);
+		});
+	});
+
+	describe(".populateAttributionCollections", () => {
+		it("correctly splits segment boundaries on breakpoints", () => {
+			const segments = [{ cachedLength: 5 }, { cachedLength: 4 }] as ISegment[];
+			AttributionCollection.populateAttributionCollections(segments, {
+				length: 9,
+				posBreakpoints: [0, 2, 5, 7],
+				seqs: [10, 12, 15, 17],
+			});
+			assert.deepEqual(segments[0].attribution?.getAll().root, [
+				{ offset: 0, key: { type: "op", seq: 10 } },
+				{ offset: 2, key: { type: "op", seq: 12 } },
+			]);
+
+			assert.deepEqual(segments[1].attribution?.getAll().root, [
+				{ offset: 0, key: { type: "op", seq: 15 } },
+				{ offset: 2, key: { type: "op", seq: 17 } },
+			]);
+
+			for (const segment of segments) {
+				assert.equal(segment.attribution?.length, segment.cachedLength);
+			}
+		});
+
+		it("correctly splits segment boundaries between breakpoints", () => {
+			const segments = [{ cachedLength: 4 }, { cachedLength: 5 }] as ISegment[];
+			AttributionCollection.populateAttributionCollections(segments, {
+				length: 9,
+				posBreakpoints: [0, 2, 5, 7],
+				seqs: [10, 12, 15, 17],
+			});
+			assert.deepEqual(segments[0].attribution?.getAll().root, [
+				{ offset: 0, key: { type: "op", seq: 10 } },
+				{ offset: 2, key: { type: "op", seq: 12 } },
+			]);
+
+			assert.deepEqual(segments[1].attribution?.getAll().root, [
+				{ offset: 0, key: { type: "op", seq: 12 } },
+				{ offset: 1, key: { type: "op", seq: 15 } },
+				{ offset: 3, key: { type: "op", seq: 17 } },
+			]);
+
+			for (const segment of segments) {
+				assert.equal(segment.attribution?.length, segment.cachedLength);
+			}
+		});
+	});
+
+	describe("serializeAttributionCollections", () => {
+		it("combines equal values on endpoints", () => {
+			const segments = [
+				{
+					attribution: new AttributionCollection(4, { type: "op", seq: 0 }),
+					cachedLength: 4,
+				},
+				{
+					attribution: new AttributionCollection(5, { type: "op", seq: 0 }),
+					cachedLength: 5,
+				},
+			] as unknown as ISegment[];
+			const blob = AttributionCollection.serializeAttributionCollections(segments);
+			assert.deepEqual(blob, {
+				posBreakpoints: [0],
+				seqs: [0],
+				length: 9,
+			});
+		});
+
+		it("validates either all segments or no segments have attribution tracking", () => {
+			const segments = [
+				{
+					attribution: new AttributionCollection(4, { type: "op", seq: 0 }),
+					cachedLength: 4,
+				},
+				{ cachedLength: 5 },
+			] as ISegment[];
+			assert.throws(() => AttributionCollection.serializeAttributionCollections(segments));
+		});
+	});
+
+	describe("serializeAttributionCollections and populateAttributionCollections round-trip", () => {
+		// eslint-disable-next-line @typescript-eslint/consistent-type-assertions
+		const seg = (length: number): ISegment => ({ cachedLength: length } as ISegment);
+		const testCases: {
+			name: string;
+			blob: SerializedAttributionCollection;
+			segments: ISegment[];
+		}[] = [
+			{
+				name: "single key",
+				blob: {
+					length: 3,
+					posBreakpoints: [0],
+					seqs: [51],
+				},
+				segments: [seg(3)],
+			},
+			{
+				name: "several keys on a single segment",
+				blob: {
+					length: 7,
+					posBreakpoints: [0, 1, 3, 5],
+					seqs: [1, 2, 3, 4],
+				},
+				segments: [seg(7)],
+			},
+			{
+				name: "key spanning multiple segments",
+				blob: {
+					length: 7,
+					posBreakpoints: [0],
+					seqs: [1],
+				},
+				segments: [seg(3), seg(4)],
+			},
+			{
+				name: "key and segment boundary that align",
+				blob: {
+					length: 7,
+					posBreakpoints: [0, 3],
+					seqs: [0, 1],
+				},
+				segments: [seg(3), seg(4)],
+			},
+		];
+
+		for (const { name, blob, segments } of testCases) {
+			it(name, () => {
+				AttributionCollection.populateAttributionCollections(segments, blob);
+				assert.deepEqual(
+					AttributionCollection.serializeAttributionCollections(segments),
+					blob,
+				);
+			});
+		}
+	});
+
+	describe(".clone", () => {
+		it("copies the original collection", () => {
+			const collection = new AttributionCollection(2, { type: "op", seq: 100 });
+			const appendedCollection = new AttributionCollection(1, { type: "op", seq: 101 });
+			const copy = collection.clone();
+			collection.append(appendedCollection);
+			assert.deepEqual(collection.getAll().root, [
+				{ offset: 0, key: { type: "op", seq: 100 } },
+				{ offset: 2, key: { type: "op", seq: 101 } },
+			]);
+			assert.deepEqual(copy.getAll().root, [{ offset: 0, key: { type: "op", seq: 100 } }]);
+		});
+	});
+
+	describe("serialized structure is independent of segment lengths", () => {
+		interface State {
+			random: IRandom;
+			segments: ISegment[];
+		}
+
+		interface InsertAction {
+			type: "insert";
+			length: number;
+			attributionKey: AttributionKey;
+		}
+
+		interface SplitAction {
+			type: "split";
+			segIndex: number;
+			offset: number;
+		}
+
+		interface AppendAction {
+			type: "append";
+			segIndex: number;
+		}
+
+		class Segment extends BaseSegment {
+			public readonly type = "testSeg";
+			public constructor(length: number) {
+				super();
+				this.cachedLength = length;
+			}
+
+			public toJSONObject() {
+				return { length: this.cachedLength, props: this.properties };
+			}
+
+			public clone(): ISegment {
+				const seg = new Segment(this.cachedLength);
+				this.cloneInto(seg);
+				return seg;
+			}
+
+			protected createSplitSegmentAt(pos: number): BaseSegment | undefined {
+				if (pos > 0) {
+					const leafSegment = new Segment(this.cachedLength - pos);
+					this.cachedLength = pos;
+					return leafSegment;
+				}
+			}
+		}
+
+		for (let seed = 0; seed < 10; seed++) {
+			const segmentCount = 100;
+			it(`with randomly generated segments, seed ${seed}`, () => {
+				const insertGenerator: Generator<InsertAction, State> = take(
+					segmentCount,
+					({ random }) => ({
+						type: "insert",
+						length: random.integer(1, 20),
+						attributionKey: { type: "op", seq: random.integer(0, 10) },
+					}),
+				);
+
+				const initialState = performFuzzActions<InsertAction, State>(
+					insertGenerator,
+					{
+						insert: (state, { length, attributionKey }) => {
+							const { segments } = state;
+							const seg = new Segment(length);
+							seg.attribution = new AttributionCollection(length, attributionKey);
+							segments.push(seg);
+							return state;
+						},
+					},
+					{ random: makeRandom(seed), segments: [] },
+				);
+
+				const expected = AttributionCollection.serializeAttributionCollections(
+					initialState.segments,
+				);
+
+				const split: Generator<SplitAction, State> = ({ segments, random }) => {
+					const validIndices = segments
+						.map((seg, i) => (seg.cachedLength > 1 ? i : -1))
+						.filter((i) => i >= 0);
+
+					const segIndex = random.pick(validIndices);
+					const offset = random.integer(1, segments[segIndex].cachedLength - 1);
+					return {
+						type: "split",
+						segIndex,
+						offset,
+					};
+				};
+				const append: Generator<AppendAction, State> = ({ random, segments }) => {
+					return {
+						type: "append",
+						segIndex: random.integer(0, segments.length - 2),
+					};
+				};
+				const finalState = performFuzzActions<SplitAction | AppendAction, State>(
+					take(
+						segmentCount,
+						// Note: if playing around with constants in this test, it may be necessary to
+						// introduce acceptance criteria here for split.
+						createWeightedGenerator<SplitAction | AppendAction, State>([
+							[split, 1],
+							[append, 1, ({ segments }) => segments.length > 1],
+						]),
+					),
+					{
+						split: (state, { segIndex, offset }) => {
+							const { segments } = state;
+							const splitSeg = segments[segIndex].splitAt(offset);
+							assert(splitSeg !== undefined);
+							segments.splice(segIndex + 1, 0, splitSeg);
+							return state;
+						},
+						append: (state, { segIndex }) => {
+							const { segments } = state;
+							segments[segIndex].append(segments[segIndex + 1]);
+							segments.splice(segIndex + 1, 1);
+							return state;
+						},
+					},
+					initialState,
+				);
+
+				assert.deepEqual(
+					AttributionCollection.serializeAttributionCollections(finalState.segments),
+					expected,
+				);
+			});
+		}
+	});
 });