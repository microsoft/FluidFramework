--- conflicted
+++ resolved
@@ -251,8 +251,6 @@
 				},
 				segments: [seg(3), seg(4)],
 			},
-<<<<<<< HEAD
-=======
 			{
 				name: "detached attribution keys",
 				blob: {
@@ -262,7 +260,6 @@
 				},
 				segments: [seg(3), seg(4)],
 			},
->>>>>>> 17480554
 		];
 
 		for (const { name, blob, segments } of testCases) {
