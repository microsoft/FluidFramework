/*!
 * Copyright (c) Microsoft Corporation and contributors. All rights reserved.
 * Licensed under the MIT License.
 */

/* eslint-disable @typescript-eslint/no-non-null-assertion */

import { strict as assert } from "assert";
import { ISequencedDocumentMessage, ISummaryTree } from "@fluidframework/protocol-definitions";
import { IFluidDataStoreRuntime } from "@fluidframework/datastore-definitions";
import { MockStorage } from "@fluidframework/test-runtime-utils";
import { IMergeTreeOp } from "../ops";
import { SnapshotV1 } from "../snapshotV1";
import { IMergeTreeOptions } from "../mergeTree";
import { TestSerializer } from "./testSerializer";
import { ISegment, PropertySet, TestClient } from ".";
import { trackProperties } from "./testUtils";

// Reconstitutes a MergeTree client from a summary
async function loadSnapshot(summary: ISummaryTree, options?: IMergeTreeOptions) {
	const services = MockStorage.createFromSummary(summary);
	const client2 = new TestClient(options);
	const runtime: Partial<IFluidDataStoreRuntime> = {
		logger: client2.logger,
		clientId: "1",
	};

	const { catchupOpsP } = await client2.load(
		runtime as IFluidDataStoreRuntime,
		services,
		new TestSerializer(),
	);
	await catchupOpsP;
	return client2;
}

// Wrapper around MergeTree client that provides a convenient SharedString-like API for tests.
class TestString {
<<<<<<< HEAD
    private client: TestClient;
    private readonly pending: ISequencedDocumentMessage[] = [];
    private seq = 0;
    private minSeq = 0;

    constructor(id: string, private readonly options?: IMergeTreeOptions) {
        this.client = new TestClient(this.options);
        this.client.startOrUpdateCollaboration(id);
    }

    public insert(pos: number, text: string, increaseMsn: boolean) {
        this.queue(this.client.insertTextLocal(pos, text, { segment: this.pending.length })!, increaseMsn);
    }

    public annotate(start: number, end: number, props: PropertySet, increaseMsn: boolean) {
        this.queue(this.client.annotateRangeLocal(start, end, props, undefined)!, increaseMsn);
    }

    public append(text: string, increaseMsn: boolean) {
        this.insert(this.client.getLength(), text, increaseMsn);
    }

    public removeRange(start: number, end: number, increaseMsn: boolean) {
        this.queue(this.client.removeRangeLocal(start, end)!, increaseMsn);
    }

    // Ensures the client's text matches the `expected` string and round-trips through a snapshot
    // into a new client.  The current client is then replaced with the loaded client in the hope
    // that it will help detect corruption bugs as further ops are applied.
    public async expect(expected: string) {
        assert.equal(this.client.getText(), expected,
            "MergeTree must contain the expected text prior to applying ops.");

        await this.checkSnapshot(this.options);
    }

    // Ensures the MergeTree client's contents successfully roundtrip through a snapshot.
    public async checkSnapshot(options?: IMergeTreeOptions) {
        this.applyPendingOps();
        const expectedAttributionKeys = this.client.getAllAttributionSeqs();
        const summary = this.getSummary();
        const client2 = await loadSnapshot(summary, options);

        assert.equal(this.client.getText(), client2.getText(),
            "Snapshot must produce a MergeTree with the same text as the original");

        // Also check the length as weak test for non-TextSegments.
        assert.equal(this.client.getLength(), client2.getLength(),
            "Snapshot must produce a MergeTree with the same length as the original");

        const actualAttributionKeys = client2.getAllAttributionSeqs();
        assert.deepEqual(actualAttributionKeys, expectedAttributionKeys,
            "Snapshot must produce a MergeTree with identical attribution as the original");

        // Replace our client with the one loaded by the snapshot.
        this.client = client2;
    }

    public getSummary() {
        const snapshot = new SnapshotV1(
            this.client.mergeTree,
            this.client.logger,
            (id) => this.client.getLongClientId(id));

        snapshot.extractSync();
        return snapshot.emit(TestClient.serializer, undefined!).summary;
    }

    public getText() { return this.client.getText(); }

    public applyPendingOps() {
        for (const msg of this.pending) {
            this.client.applyMsg(msg);
        }
        this.pending.splice(0, this.pending.length);
    }

    private queue(op: IMergeTreeOp, increaseMsn: boolean) {
        const refSeq = this.seq;
        const seq = ++this.seq;

        this.pending.push(
            this.client.makeOpMessage(
                op,
                seq,
                refSeq,
                this.client.longClientId,
                this.minSeq = increaseMsn
                    ? seq
                    : this.minSeq));
    }

    public getSegment(pos: number): ISegment {
        const { segment } = this.client.getContainingSegment(pos);
        assert(segment !== undefined);
        return segment;
    }
}

function makeSnapshotSuite(options?: IMergeTreeOptions): void {
    let str: TestString;

    beforeEach(() => {
        str = new TestString("fakeId", options);
    });

    afterEach(async () => {
        // Paranoid check that ensures `str` roundtrips through snapshot/load.  This helps to catch
        // bugs that might be missed if the test case forgets to call/await `str.expect()`.
        await str.checkSnapshot();
    });

    it("excludes un-acked segments", async () => {
        str.append("0", /* increaseMsn: */ false);

        // Invoke `load/getSnapshot()` directly instead of `str.expect()` to avoid ACKing the
        // pending insert op.
        const client2 = await loadSnapshot(str.getSummary());

        // Original client has inserted text, but the one loaded from the snapshot should be empty.
        // This is because un-ACKed ops are not included in snapshots.  Instead, these ops are
        // retransmitted and applied after the snapshot has loaded.
        assert.equal(str.getText(), "0");
        assert.equal(client2.getText(), "");
    });

    it("includes segments below MSN", async () => {
        str.append("0", /* increaseMsn: */ true);
        await str.expect("0");
    });

    it("includes ACKed segments above the MSN", async () => {
        str.append("0", /* increaseMsn: */ false);
        await str.expect("0");
    });

    it("includes removals of segments above the MSN", async () => {
        str.append("0x", /* increaseMsn: */ false);
        str.removeRange(1, 2, /* increaseMsn: */ false);
        await str.expect("0");
    });

    it("includes removals above the MSN of segments below the MSN", async () => {
        str.append("0x", /* increaseMsn: */ true);
        str.removeRange(1, 2, /* increaseMsn: */ false);
        await str.expect("0");
    });

    it("can insert segments after loading removed segment", async () => {
        str.append("0x", /* increaseMsn: */ true);
        str.removeRange(1, 2, /* increaseMsn: */ false);
        await str.expect("0");
        str.append("1", /* increaseMsn: */ false);
        await str.expect("01");
    });

    it("can insert segments relative to removed segment", async () => {
        str.append("0x", /* increaseMsn: */ false);
        str.append("2", /* increaseMsn: */ false);
        str.removeRange(1, 2, /* increaseMsn: */ false);
        str.insert(1, "1", /* increaseMsn: */ false);
        str.append("3", /* increaseMsn: */ false);
        await str.expect("0123");
    });

    it("can insert segments relative to removed segment loaded from snapshot", async () => {
        str.append("0x", /* increaseMsn: */ false);
        str.append("2", /* increaseMsn: */ false);
        str.removeRange(1, 2, /* increaseMsn: */ false);

        // Note that calling str.expect() switches the underlying client to the one loaded from the snapshot.
        await str.expect("02");

        str.insert(1, "1", /* increaseMsn: */ false);
        str.append("3", /* increaseMsn: */ false);
        await str.expect("0123");
    });

    it("includes ACKed segments below MSN in body", async () => {
        for (let i = 0; i < SnapshotV1.chunkSize + 10; i++) {
            str.append(`${i % 10}`, /* increaseMsn: */ true);
        }

        await str.checkSnapshot();
    });

    it("includes ACKed segments above MSN in body", async () => {
        for (let i = 0; i < SnapshotV1.chunkSize + 10; i++) {
            str.append(`${i % 10}`, /* increaseMsn: */ false);
        }

        await str.checkSnapshot();
    });

    it("recovers annotated segments", async () => {
        str.append("123", false);
        str.annotate(1, 2, { foo: 1 }, false);

        await str.checkSnapshot();
    });
}

describe("snapshot", () => {
    describe("with attribution", () => {
        makeSnapshotSuite({ attribution: { track: true } });
    });

    describe("with attribution and custom channels", () => {
        makeSnapshotSuite({ 
            attribution: {
                track: true,
                interpreter: trackProperties("foo"),
            }
        });
    });

    describe("without attribution", () => {
        makeSnapshotSuite({ attribution: { track: false } });
    });

    it("presence of attribution overrides merge-tree initialization value", async () => {
        const str = new TestString("id", { attribution: { track: true } });
        str.append("hello world", /* increaseMsn: */ true);
        await str.checkSnapshot({ attribution: { track: false } });
        str.insert(0, "should have attribution", false);
        str.applyPendingOps();
        assert(str.getSegment(0).attribution !== undefined, "Attribution should be created on new segments");
    });

    it("lack of attribution overrides merge-tree initialization", async () => {
        const str = new TestString("id", { attribution: { track: false } });
        str.append("hello world", /* increaseMsn: */ true);
        await str.checkSnapshot({ attribution: { track: true } });
        str.insert(0, "should not have attribution", false);
        str.applyPendingOps();
        assert(str.getSegment(0).attribution === undefined, "No attribution should be created on new segments");
    });
=======
	private client: TestClient;
	private readonly pending: ISequencedDocumentMessage[] = [];
	private seq = 0;
	private minSeq = 0;

	constructor(id: string, options?: IMergeTreeOptions) {
		this.client = new TestClient(options);
		this.client.startOrUpdateCollaboration(id);
	}

	public insert(pos: number, text: string, increaseMsn: boolean) {
		this.queue(
			this.client.insertTextLocal(pos, text, { segment: this.pending.length })!,
			increaseMsn,
		);
	}

	public append(text: string, increaseMsn: boolean) {
		this.insert(this.client.getLength(), text, increaseMsn);
	}

	public removeRange(start: number, end: number, increaseMsn: boolean) {
		this.queue(this.client.removeRangeLocal(start, end)!, increaseMsn);
	}

	// Ensures the client's text matches the `expected` string and round-trips through a snapshot
	// into a new client.  The current client is then replaced with the loaded client in the hope
	// that it will help detect corruption bugs as further ops are applied.
	public async expect(expected: string) {
		assert.equal(
			this.client.getText(),
			expected,
			"MergeTree must contain the expected text prior to applying ops.",
		);

		await this.checkSnapshot();
	}

	// Ensures the MergeTree client's contents successfully roundtrip through a snapshot.
	public async checkSnapshot(options?: IMergeTreeOptions) {
		this.applyPendingOps();
		const expectedAttributionKeys = this.client.getAllAttributionSeqs();
		const summary = this.getSummary();
		const client2 = await loadSnapshot(summary, options);

		assert.equal(
			this.client.getText(),
			client2.getText(),
			"Snapshot must produce a MergeTree with the same text as the original",
		);

		// Also check the length as weak test for non-TextSegments.
		assert.equal(
			this.client.getLength(),
			client2.getLength(),
			"Snapshot must produce a MergeTree with the same length as the original",
		);

		const actualAttributionKeys = client2.getAllAttributionSeqs();
		assert.deepEqual(
			actualAttributionKeys,
			expectedAttributionKeys,
			"Snapshot must produce a MergeTree with identical attribution as the original",
		);

		// Replace our client with the one loaded by the snapshot.
		this.client = client2;
	}

	public getSummary() {
		const snapshot = new SnapshotV1(this.client.mergeTree, this.client.logger, (id) =>
			this.client.getLongClientId(id),
		);

		snapshot.extractSync();
		return snapshot.emit(TestClient.serializer, undefined!).summary;
	}

	public getText() {
		return this.client.getText();
	}

	public applyPendingOps() {
		for (const msg of this.pending) {
			this.client.applyMsg(msg);
		}
		this.pending.splice(0, this.pending.length);
	}

	private queue(op: IMergeTreeOp, increaseMsn: boolean) {
		const refSeq = this.seq;
		const seq = ++this.seq;

		this.pending.push(
			this.client.makeOpMessage(
				op,
				seq,
				refSeq,
				this.client.longClientId,
				(this.minSeq = increaseMsn ? seq : this.minSeq),
			),
		);
	}

	public getSegment(pos: number): ISegment {
		const { segment } = this.client.getContainingSegment(pos);
		assert(segment !== undefined);
		return segment;
	}
}

function makeSnapshotSuite(options?: IMergeTreeOptions): void {
	let str: TestString;

	beforeEach(() => {
		str = new TestString("fakeId", options);
	});

	afterEach(async () => {
		// Paranoid check that ensures `str` roundtrips through snapshot/load.  This helps to catch
		// bugs that might be missed if the test case forgets to call/await `str.expect()`.
		await str.checkSnapshot();
	});

	it("excludes un-acked segments", async () => {
		str.append("0", /* increaseMsn: */ false);

		// Invoke `load/getSnapshot()` directly instead of `str.expect()` to avoid ACKing the
		// pending insert op.
		const client2 = await loadSnapshot(str.getSummary());

		// Original client has inserted text, but the one loaded from the snapshot should be empty.
		// This is because un-ACKed ops are not included in snapshots.  Instead, these ops are
		// retransmitted and applied after the snapshot has loaded.
		assert.equal(str.getText(), "0");
		assert.equal(client2.getText(), "");
	});

	it("includes segments below MSN", async () => {
		str.append("0", /* increaseMsn: */ true);
		await str.expect("0");
	});

	it("includes ACKed segments above the MSN", async () => {
		str.append("0", /* increaseMsn: */ false);
		await str.expect("0");
	});

	it("includes removals of segments above the MSN", async () => {
		str.append("0x", /* increaseMsn: */ false);
		str.removeRange(1, 2, /* increaseMsn: */ false);
		await str.expect("0");
	});

	it("includes removals above the MSN of segments below the MSN", async () => {
		str.append("0x", /* increaseMsn: */ true);
		str.removeRange(1, 2, /* increaseMsn: */ false);
		await str.expect("0");
	});

	it("can insert segments after loading removed segment", async () => {
		str.append("0x", /* increaseMsn: */ true);
		str.removeRange(1, 2, /* increaseMsn: */ false);
		await str.expect("0");
		str.append("1", /* increaseMsn: */ false);
		await str.expect("01");
	});

	it("can insert segments relative to removed segment", async () => {
		str.append("0x", /* increaseMsn: */ false);
		str.append("2", /* increaseMsn: */ false);
		str.removeRange(1, 2, /* increaseMsn: */ false);
		str.insert(1, "1", /* increaseMsn: */ false);
		str.append("3", /* increaseMsn: */ false);
		await str.expect("0123");
	});

	it("can insert segments relative to removed segment loaded from snapshot", async () => {
		str.append("0x", /* increaseMsn: */ false);
		str.append("2", /* increaseMsn: */ false);
		str.removeRange(1, 2, /* increaseMsn: */ false);

		// Note that calling str.expect() switches the underlying client to the one loaded from the snapshot.
		await str.expect("02");

		str.insert(1, "1", /* increaseMsn: */ false);
		str.append("3", /* increaseMsn: */ false);
		await str.expect("0123");
	});

	it("includes ACKed segments below MSN in body", async () => {
		for (let i = 0; i < SnapshotV1.chunkSize + 10; i++) {
			str.append(`${i % 10}`, /* increaseMsn: */ true);
		}

		await str.checkSnapshot();
	});

	it("includes ACKed segments above MSN in body", async () => {
		for (let i = 0; i < SnapshotV1.chunkSize + 10; i++) {
			str.append(`${i % 10}`, /* increaseMsn: */ false);
		}

		await str.checkSnapshot();
	});
}

describe("snapshot", () => {
	describe("with attribution", () => {
		makeSnapshotSuite({ attribution: { track: true } });
	});

	describe("without attribution", () => {
		makeSnapshotSuite({ attribution: { track: false } });
	});

	it("presence of attribution overrides merge-tree initialization value", async () => {
		const str = new TestString("id", { attribution: { track: true } });
		str.append("hello world", /* increaseMsn: */ true);
		await str.checkSnapshot({ attribution: { track: false } });
		str.insert(0, "should have attribution", false);
		str.applyPendingOps();
		assert(
			str.getSegment(0).attribution !== undefined,
			"Attribution should be created on new segments",
		);
	});

	it("lack of attribution overrides merge-tree initialization", async () => {
		const str = new TestString("id", { attribution: { track: false } });
		str.append("hello world", /* increaseMsn: */ true);
		await str.checkSnapshot({ attribution: { track: true } });
		str.insert(0, "should not have attribution", false);
		str.applyPendingOps();
		assert(
			str.getSegment(0).attribution === undefined,
			"No attribution should be created on new segments",
		);
	});
>>>>>>> 1aa7ab52
});<|MERGE_RESOLUTION|>--- conflicted
+++ resolved
@@ -36,254 +36,15 @@
 
 // Wrapper around MergeTree client that provides a convenient SharedString-like API for tests.
 class TestString {
-<<<<<<< HEAD
-    private client: TestClient;
-    private readonly pending: ISequencedDocumentMessage[] = [];
-    private seq = 0;
-    private minSeq = 0;
-
-    constructor(id: string, private readonly options?: IMergeTreeOptions) {
-        this.client = new TestClient(this.options);
-        this.client.startOrUpdateCollaboration(id);
-    }
-
-    public insert(pos: number, text: string, increaseMsn: boolean) {
-        this.queue(this.client.insertTextLocal(pos, text, { segment: this.pending.length })!, increaseMsn);
-    }
-
-    public annotate(start: number, end: number, props: PropertySet, increaseMsn: boolean) {
-        this.queue(this.client.annotateRangeLocal(start, end, props, undefined)!, increaseMsn);
-    }
-
-    public append(text: string, increaseMsn: boolean) {
-        this.insert(this.client.getLength(), text, increaseMsn);
-    }
-
-    public removeRange(start: number, end: number, increaseMsn: boolean) {
-        this.queue(this.client.removeRangeLocal(start, end)!, increaseMsn);
-    }
-
-    // Ensures the client's text matches the `expected` string and round-trips through a snapshot
-    // into a new client.  The current client is then replaced with the loaded client in the hope
-    // that it will help detect corruption bugs as further ops are applied.
-    public async expect(expected: string) {
-        assert.equal(this.client.getText(), expected,
-            "MergeTree must contain the expected text prior to applying ops.");
-
-        await this.checkSnapshot(this.options);
-    }
-
-    // Ensures the MergeTree client's contents successfully roundtrip through a snapshot.
-    public async checkSnapshot(options?: IMergeTreeOptions) {
-        this.applyPendingOps();
-        const expectedAttributionKeys = this.client.getAllAttributionSeqs();
-        const summary = this.getSummary();
-        const client2 = await loadSnapshot(summary, options);
-
-        assert.equal(this.client.getText(), client2.getText(),
-            "Snapshot must produce a MergeTree with the same text as the original");
-
-        // Also check the length as weak test for non-TextSegments.
-        assert.equal(this.client.getLength(), client2.getLength(),
-            "Snapshot must produce a MergeTree with the same length as the original");
-
-        const actualAttributionKeys = client2.getAllAttributionSeqs();
-        assert.deepEqual(actualAttributionKeys, expectedAttributionKeys,
-            "Snapshot must produce a MergeTree with identical attribution as the original");
-
-        // Replace our client with the one loaded by the snapshot.
-        this.client = client2;
-    }
-
-    public getSummary() {
-        const snapshot = new SnapshotV1(
-            this.client.mergeTree,
-            this.client.logger,
-            (id) => this.client.getLongClientId(id));
-
-        snapshot.extractSync();
-        return snapshot.emit(TestClient.serializer, undefined!).summary;
-    }
-
-    public getText() { return this.client.getText(); }
-
-    public applyPendingOps() {
-        for (const msg of this.pending) {
-            this.client.applyMsg(msg);
-        }
-        this.pending.splice(0, this.pending.length);
-    }
-
-    private queue(op: IMergeTreeOp, increaseMsn: boolean) {
-        const refSeq = this.seq;
-        const seq = ++this.seq;
-
-        this.pending.push(
-            this.client.makeOpMessage(
-                op,
-                seq,
-                refSeq,
-                this.client.longClientId,
-                this.minSeq = increaseMsn
-                    ? seq
-                    : this.minSeq));
-    }
-
-    public getSegment(pos: number): ISegment {
-        const { segment } = this.client.getContainingSegment(pos);
-        assert(segment !== undefined);
-        return segment;
-    }
-}
-
-function makeSnapshotSuite(options?: IMergeTreeOptions): void {
-    let str: TestString;
-
-    beforeEach(() => {
-        str = new TestString("fakeId", options);
-    });
-
-    afterEach(async () => {
-        // Paranoid check that ensures `str` roundtrips through snapshot/load.  This helps to catch
-        // bugs that might be missed if the test case forgets to call/await `str.expect()`.
-        await str.checkSnapshot();
-    });
-
-    it("excludes un-acked segments", async () => {
-        str.append("0", /* increaseMsn: */ false);
-
-        // Invoke `load/getSnapshot()` directly instead of `str.expect()` to avoid ACKing the
-        // pending insert op.
-        const client2 = await loadSnapshot(str.getSummary());
-
-        // Original client has inserted text, but the one loaded from the snapshot should be empty.
-        // This is because un-ACKed ops are not included in snapshots.  Instead, these ops are
-        // retransmitted and applied after the snapshot has loaded.
-        assert.equal(str.getText(), "0");
-        assert.equal(client2.getText(), "");
-    });
-
-    it("includes segments below MSN", async () => {
-        str.append("0", /* increaseMsn: */ true);
-        await str.expect("0");
-    });
-
-    it("includes ACKed segments above the MSN", async () => {
-        str.append("0", /* increaseMsn: */ false);
-        await str.expect("0");
-    });
-
-    it("includes removals of segments above the MSN", async () => {
-        str.append("0x", /* increaseMsn: */ false);
-        str.removeRange(1, 2, /* increaseMsn: */ false);
-        await str.expect("0");
-    });
-
-    it("includes removals above the MSN of segments below the MSN", async () => {
-        str.append("0x", /* increaseMsn: */ true);
-        str.removeRange(1, 2, /* increaseMsn: */ false);
-        await str.expect("0");
-    });
-
-    it("can insert segments after loading removed segment", async () => {
-        str.append("0x", /* increaseMsn: */ true);
-        str.removeRange(1, 2, /* increaseMsn: */ false);
-        await str.expect("0");
-        str.append("1", /* increaseMsn: */ false);
-        await str.expect("01");
-    });
-
-    it("can insert segments relative to removed segment", async () => {
-        str.append("0x", /* increaseMsn: */ false);
-        str.append("2", /* increaseMsn: */ false);
-        str.removeRange(1, 2, /* increaseMsn: */ false);
-        str.insert(1, "1", /* increaseMsn: */ false);
-        str.append("3", /* increaseMsn: */ false);
-        await str.expect("0123");
-    });
-
-    it("can insert segments relative to removed segment loaded from snapshot", async () => {
-        str.append("0x", /* increaseMsn: */ false);
-        str.append("2", /* increaseMsn: */ false);
-        str.removeRange(1, 2, /* increaseMsn: */ false);
-
-        // Note that calling str.expect() switches the underlying client to the one loaded from the snapshot.
-        await str.expect("02");
-
-        str.insert(1, "1", /* increaseMsn: */ false);
-        str.append("3", /* increaseMsn: */ false);
-        await str.expect("0123");
-    });
-
-    it("includes ACKed segments below MSN in body", async () => {
-        for (let i = 0; i < SnapshotV1.chunkSize + 10; i++) {
-            str.append(`${i % 10}`, /* increaseMsn: */ true);
-        }
-
-        await str.checkSnapshot();
-    });
-
-    it("includes ACKed segments above MSN in body", async () => {
-        for (let i = 0; i < SnapshotV1.chunkSize + 10; i++) {
-            str.append(`${i % 10}`, /* increaseMsn: */ false);
-        }
-
-        await str.checkSnapshot();
-    });
-
-    it("recovers annotated segments", async () => {
-        str.append("123", false);
-        str.annotate(1, 2, { foo: 1 }, false);
-
-        await str.checkSnapshot();
-    });
-}
-
-describe("snapshot", () => {
-    describe("with attribution", () => {
-        makeSnapshotSuite({ attribution: { track: true } });
-    });
-
-    describe("with attribution and custom channels", () => {
-        makeSnapshotSuite({ 
-            attribution: {
-                track: true,
-                interpreter: trackProperties("foo"),
-            }
-        });
-    });
-
-    describe("without attribution", () => {
-        makeSnapshotSuite({ attribution: { track: false } });
-    });
-
-    it("presence of attribution overrides merge-tree initialization value", async () => {
-        const str = new TestString("id", { attribution: { track: true } });
-        str.append("hello world", /* increaseMsn: */ true);
-        await str.checkSnapshot({ attribution: { track: false } });
-        str.insert(0, "should have attribution", false);
-        str.applyPendingOps();
-        assert(str.getSegment(0).attribution !== undefined, "Attribution should be created on new segments");
-    });
-
-    it("lack of attribution overrides merge-tree initialization", async () => {
-        const str = new TestString("id", { attribution: { track: false } });
-        str.append("hello world", /* increaseMsn: */ true);
-        await str.checkSnapshot({ attribution: { track: true } });
-        str.insert(0, "should not have attribution", false);
-        str.applyPendingOps();
-        assert(str.getSegment(0).attribution === undefined, "No attribution should be created on new segments");
-    });
-=======
 	private client: TestClient;
 	private readonly pending: ISequencedDocumentMessage[] = [];
 	private seq = 0;
 	private minSeq = 0;
 
-	constructor(id: string, options?: IMergeTreeOptions) {
-		this.client = new TestClient(options);
-		this.client.startOrUpdateCollaboration(id);
-	}
+    constructor(id: string, private readonly options?: IMergeTreeOptions) {
+        this.client = new TestClient(this.options);
+        this.client.startOrUpdateCollaboration(id);
+    }
 
 	public insert(pos: number, text: string, increaseMsn: boolean) {
 		this.queue(
@@ -292,9 +53,13 @@
 		);
 	}
 
-	public append(text: string, increaseMsn: boolean) {
-		this.insert(this.client.getLength(), text, increaseMsn);
-	}
+    public annotate(start: number, end: number, props: PropertySet, increaseMsn: boolean) {
+        this.queue(this.client.annotateRangeLocal(start, end, props, undefined)!, increaseMsn);
+    }
+
+    public append(text: string, increaseMsn: boolean) {
+        this.insert(this.client.getLength(), text, increaseMsn);
+    }
 
 	public removeRange(start: number, end: number, increaseMsn: boolean) {
 		this.queue(this.client.removeRangeLocal(start, end)!, increaseMsn);
@@ -310,8 +75,8 @@
 			"MergeTree must contain the expected text prior to applying ops.",
 		);
 
-		await this.checkSnapshot();
-	}
+        await this.checkSnapshot(this.options);
+    }
 
 	// Ensures the MergeTree client's contents successfully roundtrip through a snapshot.
 	public async checkSnapshot(options?: IMergeTreeOptions) {
@@ -478,8 +243,15 @@
 			str.append(`${i % 10}`, /* increaseMsn: */ false);
 		}
 
-		await str.checkSnapshot();
-	});
+        await str.checkSnapshot();
+    });
+
+    it("recovers annotated segments", async () => {
+        str.append("123", false);
+        str.annotate(1, 2, { foo: 1 }, false);
+
+        await str.checkSnapshot();
+    });
 }
 
 describe("snapshot", () => {
@@ -487,9 +259,18 @@
 		makeSnapshotSuite({ attribution: { track: true } });
 	});
 
-	describe("without attribution", () => {
-		makeSnapshotSuite({ attribution: { track: false } });
-	});
+    describe("with attribution and custom channels", () => {
+        makeSnapshotSuite({ 
+            attribution: {
+                track: true,
+                interpreter: trackProperties("foo"),
+            }
+        });
+    });
+
+    describe("without attribution", () => {
+        makeSnapshotSuite({ attribution: { track: false } });
+    });
 
 	it("presence of attribution overrides merge-tree initialization value", async () => {
 		const str = new TestString("id", { attribution: { track: true } });
@@ -514,5 +295,4 @@
 			"No attribution should be created on new segments",
 		);
 	});
->>>>>>> 1aa7ab52
 });