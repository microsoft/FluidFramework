/*!
 * Copyright (c) Microsoft Corporation and contributors. All rights reserved.
 * Licensed under the MIT License.
 */

/* eslint-disable @typescript-eslint/no-non-null-assertion */

import { strict as assert } from "assert";
import { ISequencedDocumentMessage, ISummaryTree } from "@fluidframework/protocol-definitions";
import { IFluidDataStoreRuntime } from "@fluidframework/datastore-definitions";
import { MockStorage } from "@fluidframework/test-runtime-utils";
import { IMergeTreeOp } from "../ops";
import { SnapshotV1 } from "../snapshotV1";
import { IMergeTreeOptions } from "../mergeTree";
import { createInsertOnlyAttributionPolicy } from "../attributionCollection";
import { TestSerializer } from "./testSerializer";
import { createClientsAtInitialState } from "./testClientLogger";
import { ISegment, TestClient } from ".";

// Reconstitutes a MergeTree client from a summary
async function loadSnapshot(summary: ISummaryTree, options?: IMergeTreeOptions) {
	const services = MockStorage.createFromSummary(summary);
	const client2 = new TestClient(options);
	const runtime: Partial<IFluidDataStoreRuntime> = {
		logger: client2.logger,
		clientId: "1",
	};

	const { catchupOpsP } = await client2.load(
		runtime as IFluidDataStoreRuntime,
		services,
		new TestSerializer(),
	);
	await catchupOpsP;
	return client2;
}

// Wrapper around MergeTree client that provides a convenient SharedString-like API for tests.
class TestString {
	private client: TestClient;
	private readonly pending: ISequencedDocumentMessage[] = [];
	private seq = 0;
	private minSeq = 0;

<<<<<<< HEAD
	constructor(id: string, private readonly options?: IMergeTreeOptions) {
		this.client = new TestClient(options);
=======
	constructor(
		id: string,
		private readonly options?: IMergeTreeOptions,
		initialState: string = "",
	) {
		this.client = createClientsAtInitialState({ initialState, options }, id)[id];
>>>>>>> 17480554
		this.client.startOrUpdateCollaboration(id);
	}

	public insert(pos: number, text: string, increaseMsn: boolean) {
		this.queue(
			this.client.insertTextLocal(pos, text, { segment: this.pending.length })!,
			increaseMsn,
		);
	}

	public append(text: string, increaseMsn: boolean) {
		this.insert(this.client.getLength(), text, increaseMsn);
	}

	public removeRange(start: number, end: number, increaseMsn: boolean) {
		this.queue(this.client.removeRangeLocal(start, end)!, increaseMsn);
	}

	// Ensures the client's text matches the `expected` string and round-trips through a snapshot
	// into a new client.  The current client is then replaced with the loaded client in the hope
	// that it will help detect corruption bugs as further ops are applied.
	public async expect(expected: string) {
		assert.equal(
			this.client.getText(),
			expected,
			"MergeTree must contain the expected text prior to applying ops.",
		);

		await this.checkSnapshot();
	}

	// Ensures the MergeTree client's contents successfully roundtrip through a snapshot.
	public async checkSnapshot(options?: IMergeTreeOptions) {
		this.applyPendingOps();
		const expectedAttributionKeys = this.client.getAllAttributionSeqs();
		const summary = this.getSummary();
		const client2 = await loadSnapshot(summary, options ?? this.options);

		assert.equal(
			this.client.getText(),
			client2.getText(),
			"Snapshot must produce a MergeTree with the same text as the original",
		);

		// Also check the length as weak test for non-TextSegments.
		assert.equal(
			this.client.getLength(),
			client2.getLength(),
			"Snapshot must produce a MergeTree with the same length as the original",
		);

		const actualAttributionKeys = client2.getAllAttributionSeqs();
		assert.deepEqual(
			actualAttributionKeys,
			expectedAttributionKeys,
			"Snapshot must produce a MergeTree with identical attribution as the original",
		);

		// Replace our client with the one loaded by the snapshot.
		this.client = client2;
	}

	public getSummary() {
		const snapshot = new SnapshotV1(this.client.mergeTree, this.client.logger, (id) =>
			this.client.getLongClientId(id),
		);

		snapshot.extractSync();
		return snapshot.emit(TestClient.serializer, undefined!).summary;
	}

	public getText() {
		return this.client.getText();
	}

	public applyPendingOps() {
		for (const msg of this.pending) {
			this.client.applyMsg(msg);
		}
		this.pending.splice(0, this.pending.length);
	}

	private queue(op: IMergeTreeOp, increaseMsn: boolean) {
		const refSeq = this.seq;
		const seq = ++this.seq;

		this.pending.push(
			this.client.makeOpMessage(
				op,
				seq,
				refSeq,
				this.client.longClientId,
				(this.minSeq = increaseMsn ? seq : this.minSeq),
			),
		);
	}

	public getSegment(pos: number): ISegment {
		const { segment } = this.client.getContainingSegment(pos);
		assert(segment !== undefined);
		return segment;
	}
}

function makeSnapshotSuite(options?: IMergeTreeOptions): void {
<<<<<<< HEAD
	let str: TestString;

	beforeEach(() => {
		str = new TestString("fakeId", options);
	});

	afterEach(async () => {
		// Paranoid check that ensures `str` roundtrips through snapshot/load.  This helps to catch
		// bugs that might be missed if the test case forgets to call/await `str.expect()`.
		await str.checkSnapshot({
			attribution: { policyFactory: createInsertOnlyAttributionPolicy },
		});
	});

	it("excludes un-acked segments", async () => {
		str.append("0", /* increaseMsn: */ false);

		// Invoke `load/getSnapshot()` directly instead of `str.expect()` to avoid ACKing the
		// pending insert op.
		const client2 = await loadSnapshot(str.getSummary(), options);

		// Original client has inserted text, but the one loaded from the snapshot should be empty.
		// This is because un-ACKed ops are not included in snapshots.  Instead, these ops are
		// retransmitted and applied after the snapshot has loaded.
		assert.equal(str.getText(), "0");
		assert.equal(client2.getText(), "");
	});

	it("includes segments below MSN", async () => {
		str.append("0", /* increaseMsn: */ true);
		await str.expect("0");
	});

	it("includes ACKed segments above the MSN", async () => {
		str.append("0", /* increaseMsn: */ false);
		await str.expect("0");
	});

	it("includes removals of segments above the MSN", async () => {
		str.append("0x", /* increaseMsn: */ false);
		str.removeRange(1, 2, /* increaseMsn: */ false);
		await str.expect("0");
	});

	it("includes removals above the MSN of segments below the MSN", async () => {
		str.append("0x", /* increaseMsn: */ true);
		str.removeRange(1, 2, /* increaseMsn: */ false);
		await str.expect("0");
	});

	it("can insert segments after loading removed segment", async () => {
		str.append("0x", /* increaseMsn: */ true);
		str.removeRange(1, 2, /* increaseMsn: */ false);
		await str.expect("0");
		str.append("1", /* increaseMsn: */ false);
		await str.expect("01");
	});

	it("can insert segments relative to removed segment", async () => {
		str.append("0x", /* increaseMsn: */ false);
		str.append("2", /* increaseMsn: */ false);
		str.removeRange(1, 2, /* increaseMsn: */ false);
		str.insert(1, "1", /* increaseMsn: */ false);
		str.append("3", /* increaseMsn: */ false);
		await str.expect("0123");
	});

	it("can insert segments relative to removed segment loaded from snapshot", async () => {
		str.append("0x", /* increaseMsn: */ false);
		str.append("2", /* increaseMsn: */ false);
		str.removeRange(1, 2, /* increaseMsn: */ false);

		// Note that calling str.expect() switches the underlying client to the one loaded from the snapshot.
		await str.expect("02");

		str.insert(1, "1", /* increaseMsn: */ false);
		str.append("3", /* increaseMsn: */ false);
		await str.expect("0123");
	});

	it("includes ACKed segments below MSN in body", async () => {
		for (let i = 0; i < SnapshotV1.chunkSize + 10; i++) {
			str.append(`${i % 10}`, /* increaseMsn: */ true);
		}

		await str.checkSnapshot();
	});

	it("includes ACKed segments above MSN in body", async () => {
		for (let i = 0; i < SnapshotV1.chunkSize + 10; i++) {
			str.append(`${i % 10}`, /* increaseMsn: */ false);
		}

		await str.checkSnapshot();
=======
	describe("from an empty initial state", () => {
		let str: TestString;
		beforeEach(() => {
			str = new TestString("fakeId", options);
		});

		afterEach(async () => {
			// Paranoid check that ensures `str` roundtrips through snapshot/load.  This helps to catch
			// bugs that might be missed if the test case forgets to call/await `str.expect()`.
			await str.checkSnapshot({
				attribution: { policyFactory: createInsertOnlyAttributionPolicy },
			});
		});

		it("excludes un-acked segments", async () => {
			str.append("0", /* increaseMsn: */ false);

			// Invoke `load/getSnapshot()` directly instead of `str.expect()` to avoid ACKing the
			// pending insert op.
			const client2 = await loadSnapshot(str.getSummary(), options);

			// Original client has inserted text, but the one loaded from the snapshot should be empty.
			// This is because un-ACKed ops are not included in snapshots.  Instead, these ops are
			// retransmitted and applied after the snapshot has loaded.
			assert.equal(str.getText(), "0");
			assert.equal(client2.getText(), "");
		});

		it("includes segments below MSN", async () => {
			str.append("0", /* increaseMsn: */ true);
			await str.expect("0");
		});

		it("includes ACKed segments above the MSN", async () => {
			str.append("0", /* increaseMsn: */ false);
			await str.expect("0");
		});

		it("includes removals of segments above the MSN", async () => {
			str.append("0x", /* increaseMsn: */ false);
			str.removeRange(1, 2, /* increaseMsn: */ false);
			await str.expect("0");
		});

		it("includes removals above the MSN of segments below the MSN", async () => {
			str.append("0x", /* increaseMsn: */ true);
			str.removeRange(1, 2, /* increaseMsn: */ false);
			await str.expect("0");
		});

		it("can insert segments after loading removed segment", async () => {
			str.append("0x", /* increaseMsn: */ true);
			str.removeRange(1, 2, /* increaseMsn: */ false);
			await str.expect("0");
			str.append("1", /* increaseMsn: */ false);
			await str.expect("01");
		});

		it("can insert segments relative to removed segment", async () => {
			str.append("0x", /* increaseMsn: */ false);
			str.append("2", /* increaseMsn: */ false);
			str.removeRange(1, 2, /* increaseMsn: */ false);
			str.insert(1, "1", /* increaseMsn: */ false);
			str.append("3", /* increaseMsn: */ false);
			await str.expect("0123");
		});

		it("can insert segments relative to removed segment loaded from snapshot", async () => {
			str.append("0x", /* increaseMsn: */ false);
			str.append("2", /* increaseMsn: */ false);
			str.removeRange(1, 2, /* increaseMsn: */ false);

			// Note that calling str.expect() switches the underlying client to the one loaded from the snapshot.
			await str.expect("02");

			str.insert(1, "1", /* increaseMsn: */ false);
			str.append("3", /* increaseMsn: */ false);
			await str.expect("0123");
		});

		it("includes ACKed segments below MSN in body", async () => {
			for (let i = 0; i < SnapshotV1.chunkSize + 10; i++) {
				str.append(`${i % 10}`, /* increaseMsn: */ true);
			}

			await str.checkSnapshot();
		});

		it("includes ACKed segments above MSN in body", async () => {
			for (let i = 0; i < SnapshotV1.chunkSize + 10; i++) {
				str.append(`${i % 10}`, /* increaseMsn: */ false);
			}

			await str.checkSnapshot();
		});
	});

	describe("from a non-empty initial state", () => {
		it("includes segments submitted while detached", async () => {
			const str = new TestString("A", options, "starting text");
			await str.expect("starting text");
		});
>>>>>>> 17480554
	});
}

describe("snapshot", () => {
	describe("with attribution", () => {
		makeSnapshotSuite({
			attribution: { track: true, policyFactory: createInsertOnlyAttributionPolicy },
		});
	});

	describe("without attribution", () => {
		makeSnapshotSuite({ attribution: { track: false } });
	});

	it("presence of attribution overrides merge-tree initialization value", async () => {
		const str = new TestString("id", {
			attribution: { track: true, policyFactory: createInsertOnlyAttributionPolicy },
		});
		str.append("hello world", /* increaseMsn: */ true);
		await str.checkSnapshot({
			attribution: { track: false, policyFactory: createInsertOnlyAttributionPolicy },
		});
		str.insert(0, "should have attribution", false);
		str.applyPendingOps();
		assert(
			str.getSegment(0).attribution !== undefined,
			"Attribution should be created on new segments",
		);
	});

	it("lack of attribution overrides merge-tree initialization", async () => {
		const str = new TestString("id", { attribution: { track: false } });
		str.append("hello world", /* increaseMsn: */ true);
		await str.checkSnapshot({
			attribution: { track: true, policyFactory: createInsertOnlyAttributionPolicy },
		});
		str.insert(0, "should not have attribution", false);
		str.applyPendingOps();
		assert(
			str.getSegment(0).attribution === undefined,
			"No attribution should be created on new segments",
		);
	});
});<|MERGE_RESOLUTION|>--- conflicted
+++ resolved
@@ -42,17 +42,12 @@
 	private seq = 0;
 	private minSeq = 0;
 
-<<<<<<< HEAD
-	constructor(id: string, private readonly options?: IMergeTreeOptions) {
-		this.client = new TestClient(options);
-=======
 	constructor(
 		id: string,
 		private readonly options?: IMergeTreeOptions,
 		initialState: string = "",
 	) {
 		this.client = createClientsAtInitialState({ initialState, options }, id)[id];
->>>>>>> 17480554
 		this.client.startOrUpdateCollaboration(id);
 	}
 
@@ -158,102 +153,6 @@
 }
 
 function makeSnapshotSuite(options?: IMergeTreeOptions): void {
-<<<<<<< HEAD
-	let str: TestString;
-
-	beforeEach(() => {
-		str = new TestString("fakeId", options);
-	});
-
-	afterEach(async () => {
-		// Paranoid check that ensures `str` roundtrips through snapshot/load.  This helps to catch
-		// bugs that might be missed if the test case forgets to call/await `str.expect()`.
-		await str.checkSnapshot({
-			attribution: { policyFactory: createInsertOnlyAttributionPolicy },
-		});
-	});
-
-	it("excludes un-acked segments", async () => {
-		str.append("0", /* increaseMsn: */ false);
-
-		// Invoke `load/getSnapshot()` directly instead of `str.expect()` to avoid ACKing the
-		// pending insert op.
-		const client2 = await loadSnapshot(str.getSummary(), options);
-
-		// Original client has inserted text, but the one loaded from the snapshot should be empty.
-		// This is because un-ACKed ops are not included in snapshots.  Instead, these ops are
-		// retransmitted and applied after the snapshot has loaded.
-		assert.equal(str.getText(), "0");
-		assert.equal(client2.getText(), "");
-	});
-
-	it("includes segments below MSN", async () => {
-		str.append("0", /* increaseMsn: */ true);
-		await str.expect("0");
-	});
-
-	it("includes ACKed segments above the MSN", async () => {
-		str.append("0", /* increaseMsn: */ false);
-		await str.expect("0");
-	});
-
-	it("includes removals of segments above the MSN", async () => {
-		str.append("0x", /* increaseMsn: */ false);
-		str.removeRange(1, 2, /* increaseMsn: */ false);
-		await str.expect("0");
-	});
-
-	it("includes removals above the MSN of segments below the MSN", async () => {
-		str.append("0x", /* increaseMsn: */ true);
-		str.removeRange(1, 2, /* increaseMsn: */ false);
-		await str.expect("0");
-	});
-
-	it("can insert segments after loading removed segment", async () => {
-		str.append("0x", /* increaseMsn: */ true);
-		str.removeRange(1, 2, /* increaseMsn: */ false);
-		await str.expect("0");
-		str.append("1", /* increaseMsn: */ false);
-		await str.expect("01");
-	});
-
-	it("can insert segments relative to removed segment", async () => {
-		str.append("0x", /* increaseMsn: */ false);
-		str.append("2", /* increaseMsn: */ false);
-		str.removeRange(1, 2, /* increaseMsn: */ false);
-		str.insert(1, "1", /* increaseMsn: */ false);
-		str.append("3", /* increaseMsn: */ false);
-		await str.expect("0123");
-	});
-
-	it("can insert segments relative to removed segment loaded from snapshot", async () => {
-		str.append("0x", /* increaseMsn: */ false);
-		str.append("2", /* increaseMsn: */ false);
-		str.removeRange(1, 2, /* increaseMsn: */ false);
-
-		// Note that calling str.expect() switches the underlying client to the one loaded from the snapshot.
-		await str.expect("02");
-
-		str.insert(1, "1", /* increaseMsn: */ false);
-		str.append("3", /* increaseMsn: */ false);
-		await str.expect("0123");
-	});
-
-	it("includes ACKed segments below MSN in body", async () => {
-		for (let i = 0; i < SnapshotV1.chunkSize + 10; i++) {
-			str.append(`${i % 10}`, /* increaseMsn: */ true);
-		}
-
-		await str.checkSnapshot();
-	});
-
-	it("includes ACKed segments above MSN in body", async () => {
-		for (let i = 0; i < SnapshotV1.chunkSize + 10; i++) {
-			str.append(`${i % 10}`, /* increaseMsn: */ false);
-		}
-
-		await str.checkSnapshot();
-=======
 	describe("from an empty initial state", () => {
 		let str: TestString;
 		beforeEach(() => {
@@ -356,7 +255,6 @@
 			const str = new TestString("A", options, "starting text");
 			await str.expect("starting text");
 		});
->>>>>>> 17480554
 	});
 }
 
