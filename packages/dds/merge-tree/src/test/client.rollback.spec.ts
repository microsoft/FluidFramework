/*!
 * Copyright (c) Microsoft Corporation and contributors. All rights reserved.
 * Licensed under the MIT License.
 */

/* eslint-disable @typescript-eslint/no-non-null-assertion */

import { strict as assert } from "node:assert";

import {
	ISegmentPrivate,
	Marker,
	SegmentGroup,
	reservedMarkerIdKey,
} from "../mergeTreeNodes.js";
import { MergeTreeDeltaType, ReferenceType } from "../ops.js";
import { TextSegment } from "../textSegment.js";

import { TestClient } from "./testClient.js";
import { createClientsAtInitialState, TestClientLogger } from "./testClientLogger.js";
import { validatePartialLengths } from "./testUtils.js";

describe("client.rollback", () => {
	const localUserLongId = "localUser";
	let client: TestClient;

	beforeEach(() => {
		client = new TestClient();
		client.mergeTree.insertSegments(
			0,
			[TextSegment.make("")],
			client.mergeTree.localPerspective,
			client.mergeTree.collabWindow.mintNextLocalOperationStamp(),
			undefined,
		);
		client.startOrUpdateCollaboration(localUserLongId);
	});

	it("Should rollback insert on empty string", () => {
		client.insertTextLocal(0, "abcd");
		client.rollback({ type: MergeTreeDeltaType.INSERT }, client.peekPendingSegmentGroups());

		assert.equal(client.getText(), "");
	});
	it("Should rollback insert marker", () => {
		client.insertTextLocal(0, "abc");
		client.insertMarkerLocal(1, ReferenceType.Simple, {
			[reservedMarkerIdKey]: "markerId",
		});
		client.rollback({ type: MergeTreeDeltaType.INSERT }, client.peekPendingSegmentGroups());

		assert.equal(client.getText(), "abc");
		const marker = client.getMarkerFromId("markerId");
		assert.equal(marker, undefined);
	});
	it("Should rollback insert and validate the partial lengths", () => {
		client.insertTextLocal(0, "ghi");
		client.insertTextLocal(0, "def");
		client.insertTextLocal(0, "abc");

		client.rollback({ type: MergeTreeDeltaType.INSERT }, client.peekPendingSegmentGroups());

		assert.equal(client.getText(), "defghi");
		validatePartialLengths(client.getClientId(), client.mergeTree);

		client.rollback({ type: MergeTreeDeltaType.INSERT }, client.peekPendingSegmentGroups());

		assert.equal(client.getText(), "ghi");
		validatePartialLengths(client.getClientId(), client.mergeTree);
	});
	it("Should rollback multiple inserts with split segments", () => {
		client.insertTextLocal(0, "aefg");
		client.insertTextLocal(1, "bd");
		client.insertTextLocal(2, "c");
		client.rollback({ type: MergeTreeDeltaType.INSERT }, client.peekPendingSegmentGroups());
		client.rollback({ type: MergeTreeDeltaType.INSERT }, client.peekPendingSegmentGroups());

		assert.equal(client.getText(), "aefg");
		validatePartialLengths(client.getClientId(), client.mergeTree);
	});
	it("Should zamboni rolled back insert", () => {
		client.insertTextLocal(0, "aefg");
		client.insertTextLocal(1, "bcd");
		const segmentGroup = client.peekPendingSegmentGroups() as SegmentGroup;
		const segment = segmentGroup.segments[0];
		client.rollback({ type: MergeTreeDeltaType.INSERT }, segmentGroup);

		// do some work and move the client's min seq forward, so zamboni runs
		for (const c of "hello world") {
			client.applyMsg(
				client.makeOpMessage(
					client.insertTextLocal(client.getLength(), c),
					client.getCurrentSeq() + 1,
					client.getCurrentSeq(),
					undefined,
					client.getCurrentSeq(),
				),
			);
		}

		assert.equal(segment.parent, undefined);
	});
	it("Should rollback annotate marker", () => {
		client.insertMarkerLocal(0, ReferenceType.Simple, {
			[reservedMarkerIdKey]: "markerId",
		});
		const marker = client.getMarkerFromId("markerId") as Marker;
		client.annotateMarker(marker, { foo: "bar" });
		client.rollback({ type: MergeTreeDeltaType.ANNOTATE }, client.peekPendingSegmentGroups());

		const properties = marker.getProperties();
		assert.equal(properties?.foo, undefined);
	});
	it("Should rollback annotate marker overwriting property", () => {
		client.insertMarkerLocal(0, ReferenceType.Simple, {
			[reservedMarkerIdKey]: "markerId",
			foo: "bar",
		});
		const marker = client.getMarkerFromId("markerId") as Marker;
		client.annotateMarker(marker, { foo: "baz" });
		client.rollback({ type: MergeTreeDeltaType.ANNOTATE }, client.peekPendingSegmentGroups());

		const properties = marker.getProperties();
		assert.equal(properties?.foo, "bar");
	});
	it("Should rollback annotate marker removing property", () => {
		client.insertMarkerLocal(0, ReferenceType.Simple, {
			[reservedMarkerIdKey]: "markerId",
			foo: "bar",
		});
		const marker = client.getMarkerFromId("markerId") as Marker;
		// eslint-disable-next-line unicorn/no-null
		client.annotateMarker(marker, { foo: null });
		client.rollback({ type: MergeTreeDeltaType.ANNOTATE }, client.peekPendingSegmentGroups());

		const properties = marker.getProperties();
		assert.equal(properties?.foo, "bar");
	});
	it("Should rollback annotate marker rewrite", () => {
		client.insertMarkerLocal(0, ReferenceType.Simple, {
			[reservedMarkerIdKey]: "markerId",
			foo: "bar",
		});
		const marker = client.getMarkerFromId("markerId") as Marker;
		client.annotateMarker(marker, { [reservedMarkerIdKey]: "markerId", abc: "def" });
		client.rollback({ type: MergeTreeDeltaType.ANNOTATE }, client.peekPendingSegmentGroups());

		const properties = marker.getProperties();
		assert.equal(properties?.foo, "bar");
		assert.equal(properties?.abc, undefined);
	});
	it("Should rollback annotate rewrite with explicit null", () => {
		client.insertMarkerLocal(0, ReferenceType.Simple, {
			[reservedMarkerIdKey]: "markerId",
			foo: "bar",
		});
		const marker = client.getMarkerFromId("markerId") as Marker;
		client.annotateMarker(marker, {
			[reservedMarkerIdKey]: "markerId",
			abc: "def",
			// eslint-disable-next-line unicorn/no-null
			foo: null,
		});
		client.rollback({ type: MergeTreeDeltaType.ANNOTATE }, client.peekPendingSegmentGroups());

		const properties = marker.getProperties();
		assert.equal(properties?.foo, "bar");
		assert.equal(properties?.abc, undefined);
	});
	it("Should rollback annotate causes split string", () => {
		client.insertTextLocal(0, "abcdefg");
		client.annotateRangeLocal(1, 3, { foo: "bar" });
		client.rollback({ type: MergeTreeDeltaType.ANNOTATE }, client.peekPendingSegmentGroups());

		for (let i = 0; i < 4; i++) {
			const props = client.getPropertiesAtPosition(i);
			assert(props === undefined || props.foo === undefined);
		}
	});
	it("Should rollback annotate over split string", () => {
		client.insertTextLocal(0, "abfg");
		client.insertTextLocal(1, "cde");
		client.annotateRangeLocal(1, 6, { foo: "bar" });
		client.rollback({ type: MergeTreeDeltaType.ANNOTATE }, client.peekPendingSegmentGroups());

		for (let i = 0; i < 7; i++) {
			const props = client.getPropertiesAtPosition(i);
			assert(props === undefined || props.foo === undefined);
		}
	});
	it("Should rollback annotate that later gets split", () => {
		client.insertTextLocal(0, "abfg");
		client.annotateRangeLocal(0, 4, { foo: "bar" });
		client.insertTextLocal(1, "cde");
		client.rollback({ type: MergeTreeDeltaType.INSERT }, client.peekPendingSegmentGroups());
		client.rollback({ type: MergeTreeDeltaType.ANNOTATE }, client.peekPendingSegmentGroups());

		assert.equal(client.getText(), "abfg");
		for (let i = 0; i < 4; i++) {
			const props = client.getPropertiesAtPosition(i);
			assert(props === undefined || props.foo === undefined);
		}
	});
	it("Should rollback annotates with multiple previous property sets", () => {
		client.insertTextLocal(0, "acde");
		client.annotateRangeLocal(0, 3, { foo: "one" });
		client.annotateRangeLocal(2, 4, { foo: "two" });
		client.annotateRangeLocal(0, 3, { foo: "three" });
		client.insertTextLocal(1, "b");

		client.rollback({ type: MergeTreeDeltaType.INSERT }, client.peekPendingSegmentGroups());
		let props = client.getPropertiesAtPosition(3);
		assert(props !== undefined && props.foo === "two");
		for (let i = 0; i < 3; i++) {
			props = client.getPropertiesAtPosition(i);
			assert(props !== undefined && props.foo === "three");
		}

		client.rollback({ type: MergeTreeDeltaType.ANNOTATE }, client.peekPendingSegmentGroups());
		for (let i = 0; i < 2; i++) {
			props = client.getPropertiesAtPosition(i);
			assert(props !== undefined && props.foo === "one");
		}
		for (let i = 2; i < 4; i++) {
			props = client.getPropertiesAtPosition(i);
			assert(props !== undefined && props.foo === "two");
		}

		client.rollback({ type: MergeTreeDeltaType.ANNOTATE }, client.peekPendingSegmentGroups());
		props = client.getPropertiesAtPosition(3);
		assert(props === undefined || props.foo === undefined);
		for (let i = 0; i < 3; i++) {
			props = client.getPropertiesAtPosition(i);
			assert(props !== undefined && props.foo === "one");
		}

		client.rollback({ type: MergeTreeDeltaType.ANNOTATE }, client.peekPendingSegmentGroups());
		assert.equal(client.getText(), "acde");
		for (let i = 0; i < 4; i++) {
			props = client.getPropertiesAtPosition(i);
			assert(props === undefined || props.foo === undefined);
		}
	});
	it("Should rollback annotate with same prop", () => {
		client.insertTextLocal(0, "abcde");
		client.annotateRangeLocal(2, 3, { foo: "bar" });
		client.annotateRangeLocal(1, 4, { foo: "bar" });
		client.rollback({ type: MergeTreeDeltaType.ANNOTATE }, client.peekPendingSegmentGroups());

		for (let i = 0; i < 5; i++) {
			const props = client.getPropertiesAtPosition(i);
			if (i === 2) {
				assert.equal(props?.foo, "bar");
			} else {
				assert(props === undefined || props.foo === undefined);
			}
		}
	});
	it("Should zamboni rolled back annotated segment", () => {
		client.applyMsg(
			client.makeOpMessage(
				client.insertTextLocal(0, "abcde", { color: "red" }),
				client.getCurrentSeq() + 1,
				client.getCurrentSeq(),
				undefined,
				client.getCurrentSeq(),
			),
		);
		client.annotateRangeLocal(2, 3, { foo: "bar" });
		const segmentGroup = client.peekPendingSegmentGroups() as SegmentGroup;
		const segment = segmentGroup.segments[0];
		client.rollback({ type: MergeTreeDeltaType.ANNOTATE }, segmentGroup);

		// do some work and move the client's min seq forward, so zamboni runs
		for (const c of "hello world") {
			client.applyMsg(
				client.makeOpMessage(
					client.insertTextLocal(client.getLength(), c),
					client.getCurrentSeq() + 1,
					client.getCurrentSeq(),
					undefined,
					client.getCurrentSeq(),
				),
			);
		}

		assert.equal(segment.parent, undefined);
	});
	it("Should rollback delete on single segment", () => {
		client.insertTextLocal(0, "abcd");
		client.removeRangeLocal(0, 4);
		client.rollback({ type: MergeTreeDeltaType.REMOVE }, client.peekPendingSegmentGroups());

		assert.equal(client.getText(), "abcd");
	});
	it("Should rollback delete which causes split segments", () => {
		client.insertTextLocal(0, "abcde");
		client.removeRangeLocal(1, 4);
		let deltaEvent = false;
		client.on("delta", () => {
			assert.equal(client.getText(), "abcde");
			deltaEvent = true;
		});
		client.rollback({ type: MergeTreeDeltaType.REMOVE }, client.peekPendingSegmentGroups());

		assert.equal(client.getText(), "abcde");
		assert.equal(deltaEvent, true);
	});
	it("Should rollback delete across split segments", () => {
		client.insertTextLocal(0, "abcde");
		client.annotateRangeLocal(2, 3, { foo: "bar" });
		client.removeRangeLocal(1, 4);

		let deltaCount = 0;
		let bFound = false;
		let cFound = false;
		let dFound = false;
		client.on("delta", (_opArgs, delta) => {
			deltaCount++;
			assert.equal(client.getText().length, 2 + deltaCount);
			assert.equal(delta.deltaSegments.length, 1);
			assert.equal(delta.deltaSegments[0].segment.type, TextSegment.type);
			const text = (delta.deltaSegments[0].segment as TextSegment).toString();
			switch (text) {
				case "b": {
					bFound = true;
					break;
				}
				case "c": {
					cFound = true;
					break;
				}
				case "d": {
					dFound = true;
					break;
				}
				default: {
					assert(false, `Unexpected text segment: ${text}`);
				}
			}
		});
		client.rollback({ type: MergeTreeDeltaType.REMOVE }, client.peekPendingSegmentGroups());

		assert.equal(client.getText(), "abcde");
		assert.equal(deltaCount, 3);
		assert(bFound);
		assert(cFound);
		assert(dFound);
	});
	it("Should rollback delete and update blocks", () => {
		const text = "abcdefghijklmnopqrstuvwxyzABCDEFGHIJKLMNOPQRSTUVWXYZ0123456789!@#$%^&*()";
		for (const c of text) {
			client.insertTextLocal(client.getLength(), c);
		}
		client.removeRangeLocal(1, 4);
		client.rollback({ type: MergeTreeDeltaType.REMOVE }, client.peekPendingSegmentGroups());
		// The insertion position calculation will be wrong if the blocks aren't updated correctly
		client.insertTextLocal(text.length - 1, "+");

		const expectedText = `${text.slice(0, Math.max(0, text.length - 1))}+${
			text[text.length - 1]
		}`;
		assert.equal(client.getText(), expectedText, client.getText());
	});
	it("Should rollback delete and restore local references", () => {
		client.insertTextLocal(0, "efg");
		client.insertTextLocal(0, "d");
		client.insertTextLocal(0, "abc");
		const segInfo1 = client.getContainingSegment<ISegmentPrivate>(2);
		const segInfo3 = client.getContainingSegment<ISegmentPrivate>(5);
		const ref1 = client.createLocalReferencePosition(
			segInfo1.segment!,
			0,
			ReferenceType.Simple,
			undefined,
		);
		const refSlide = client.createLocalReferencePosition(
			segInfo1.segment!,
			2,
			ReferenceType.SlideOnRemove,
			undefined,
		);
		const ref2 = client.createLocalReferencePosition(
			segInfo3.segment!,
			1,
			ReferenceType.Simple,
			undefined,
		);
		const refStay = client.createLocalReferencePosition(
			segInfo3.segment!,
			1,
			ReferenceType.StayOnRemove,
			undefined,
		);

		client.removeRangeLocal(0, 7);
		client.rollback({ type: MergeTreeDeltaType.REMOVE }, client.peekPendingSegmentGroups());

		assert.equal(client.getText(), "abcdefg");
		const segInfo1After = client.getContainingSegment<ISegmentPrivate>(2);
		assert.notEqual(segInfo1After, undefined);
		assert.notEqual(segInfo1After.segment?.localRefs, undefined);
		assert(segInfo1After.segment?.localRefs!.has(ref1));
		assert(segInfo1After.segment?.localRefs!.has(refSlide));
		const segInfo3After = client.getContainingSegment<ISegmentPrivate>(5);
		assert.notEqual(segInfo3After, undefined);
		assert.notEqual(segInfo3After.segment?.localRefs, undefined);
		assert(segInfo3After.segment?.localRefs!.has(ref2));
		assert(segInfo3After.segment?.localRefs!.has(refStay));
	});
	it("Should zamboni rolled back remove", () => {
		client.applyMsg(
			client.makeOpMessage(
				client.insertTextLocal(0, "abcde", { color: "red" }),
				client.getCurrentSeq() + 1,
				client.getCurrentSeq(),
				undefined,
				client.getCurrentSeq(),
			),
		);
		client.removeRangeLocal(1, 4);
		const segmentGroup = client.peekPendingSegmentGroups() as SegmentGroup;
		const segment = segmentGroup.segments[0];
		client.rollback({ type: MergeTreeDeltaType.REMOVE }, segmentGroup);

		// do some work and move the client's min seq forward, so zamboni runs
		for (const c of "hello world") {
			client.applyMsg(
				client.makeOpMessage(
					client.insertTextLocal(client.getLength(), c),
					client.getCurrentSeq() + 1,
					client.getCurrentSeq(),
					undefined,
					client.getCurrentSeq(),
				),
			);
		}

		assert.equal(segment.parent, undefined);
	});
	it("Should rollback multiple overlapping edits", () => {
		client.insertTextLocal(0, "abcdefg");
		client.insertTextLocal(3, "123");
		client.annotateRangeLocal(2, 5, { foo: "bar" });
		client.removeRangeLocal(3, 7);

		client.rollback({ type: MergeTreeDeltaType.REMOVE }, client.peekPendingSegmentGroups());
		assert.equal(client.getText(), "abc123defg");
		for (let i = 0; i < client.getText().length; i++) {
			const props = client.getPropertiesAtPosition(i);
			if (i >= 2 && i < 5) {
				assert.equal(props?.foo, "bar");
			} else {
				assert(props === undefined || props.foo === undefined);
			}
		}

		client.rollback({ type: MergeTreeDeltaType.ANNOTATE }, client.peekPendingSegmentGroups());
		for (let i = 0; i < client.getText().length; i++) {
			const props = client.getPropertiesAtPosition(i);
			assert(props === undefined || props.foo === undefined);
		}

		client.rollback({ type: MergeTreeDeltaType.INSERT }, client.peekPendingSegmentGroups());
		assert.equal(client.getText(), "abcdefg");
		client.rollback({ type: MergeTreeDeltaType.INSERT }, client.peekPendingSegmentGroups());
		assert.equal(client.getText(), "");
	});
	it("Should rollback multiple removes across split segments", () => {
		client.insertTextLocal(0, "abcde");
		client.insertTextLocal(3, "123");
		client.insertTextLocal(4, "xyz");
		client.removeRangeLocal(2, 5);
		client.removeRangeLocal(3, 7);
		client.removeRangeLocal(2, 4);

		client.rollback({ type: MergeTreeDeltaType.REMOVE }, client.peekPendingSegmentGroups());
		assert.equal(client.getText(), "abye");
		client.rollback({ type: MergeTreeDeltaType.REMOVE }, client.peekPendingSegmentGroups());
		assert.equal(client.getText(), "abyz23de");
		client.rollback({ type: MergeTreeDeltaType.REMOVE }, client.peekPendingSegmentGroups());
		assert.equal(client.getText(), "abc1xyz23de");
		client.rollback({ type: MergeTreeDeltaType.INSERT }, client.peekPendingSegmentGroups());
		assert.equal(client.getText(), "abc123de");
		client.rollback({ type: MergeTreeDeltaType.INSERT }, client.peekPendingSegmentGroups());
		assert.equal(client.getText(), "abcde");
		client.rollback({ type: MergeTreeDeltaType.INSERT }, client.peekPendingSegmentGroups());
		assert.equal(client.getText(), "");
	});
	it("Should annotate a previously removed range", () => {
		client.insertTextLocal(0, "abcdefg");
		client.insertTextLocal(3, "123");
		client.removeRangeLocal(2, 8);

		client.rollback({ type: MergeTreeDeltaType.REMOVE }, client.peekPendingSegmentGroups());
		assert.equal(client.getText(), "abc123defg");

		client.annotateRangeLocal(2, 8, { foo: "bar" });
		for (let i = 0; i < client.getText().length; i++) {
			const props = client.getPropertiesAtPosition(i);
			if (i >= 2 && i < 8) {
				assert.equal(props?.foo, "bar");
			} else {
				assert(props === undefined || props.foo === undefined);
			}
		}

		client.rollback({ type: MergeTreeDeltaType.ANNOTATE }, client.peekPendingSegmentGroups());
		for (let i = 0; i < client.getText().length; i++) {
			const props = client.getPropertiesAtPosition(i);
			assert(props === undefined || props.foo === undefined);
		}
		client.rollback({ type: MergeTreeDeltaType.INSERT }, client.peekPendingSegmentGroups());
		assert.equal(client.getText(), "abcdefg");
		client.rollback({ type: MergeTreeDeltaType.INSERT }, client.peekPendingSegmentGroups());
		assert.equal(client.getText(), "");
	});
	it("Should rollback overlapping annotates and remove", () => {
		client.insertTextLocal(0, "abc123defg");
		client.annotateRangeLocal(0, 6, { foo: "one" });
		client.annotateRangeLocal(5, 10, { foo: "two" });
		client.removeRangeLocal(4, 8);
		client.rollback({ type: MergeTreeDeltaType.REMOVE }, client.peekPendingSegmentGroups());
		assert.equal(client.getPropertiesAtPosition(4)?.foo, "one");
		assert.equal(client.getPropertiesAtPosition(5)?.foo, "two");
		client.rollback({ type: MergeTreeDeltaType.ANNOTATE }, client.peekPendingSegmentGroups());
		for (let i = 0; i < client.getText().length; i++) {
			const props = client.getPropertiesAtPosition(i);
			if (i >= 0 && i < 6) {
				assert.equal(props?.foo, "one");
			} else {
				assert(props === undefined || props.foo === undefined);
			}
		}
		client.rollback({ type: MergeTreeDeltaType.ANNOTATE }, client.peekPendingSegmentGroups());
		for (let i = 0; i < client.getText().length; i++) {
			const props = client.getPropertiesAtPosition(i);
			assert(props === undefined || props.foo === undefined);
		}
		client.rollback({ type: MergeTreeDeltaType.INSERT }, client.peekPendingSegmentGroups());
		assert.equal(client.getText(), "");
	});
	it("Should function properly after rollback with local ops", () => {
		client.insertTextLocal(0, "abcdefg");
		client.removeRangeLocal(1, 5);

		client.rollback({ type: MergeTreeDeltaType.REMOVE }, client.peekPendingSegmentGroups());

		client.removeRangeLocal(2, 4);
		assert.equal(client.getText(), "abefg");

		client.annotateRangeLocal(2, 5, { foo: "bar" });
		for (let i = 0; i < client.getText().length; i++) {
			const props = client.getPropertiesAtPosition(i);
			if (i >= 2 && i < 5) {
				assert.equal(props?.foo, "bar");
			} else {
				assert(props === undefined || props.foo === undefined);
			}
		}

		client.insertTextLocal(1, "123");
		assert.equal(client.getText(), "a123befg");
	});
	it("Should function properly after rollback with external ops", () => {
		const remoteClient = new TestClient();
		remoteClient.startOrUpdateCollaboration("remoteUser");
		const clients = [client, remoteClient];
		let seq = 0;
		const logger = new TestClientLogger(clients);
		logger.validate();

		let msg = remoteClient.makeOpMessage(remoteClient.insertTextLocal(0, "12345"), ++seq);
		for (const c of clients) c.applyMsg(msg);
		logger.validate({ baseText: "12345" });

		client.removeRangeLocal(1, 4);
		client.rollback({ type: MergeTreeDeltaType.REMOVE }, client.peekPendingSegmentGroups());

		msg = remoteClient.makeOpMessage(remoteClient.removeRangeLocal(2, 3), ++seq);
		for (const c of clients) {
			c.applyMsg(msg);
		}

		logger.validate({ baseText: "1245" });

		msg = remoteClient.makeOpMessage(
			remoteClient.annotateRangeLocal(0, 3, { foo: "bar" }),
			++seq,
		);
		for (const c of clients) {
			c.applyMsg(msg);
		}

		logger.validate({ baseText: "1245" });
		for (const c of clients) {
			for (let i = 0; i < c.getText().length; i++) {
				const props = c.getPropertiesAtPosition(i);
				if (i >= 0 && i < 3) {
					assert.equal(props?.foo, "bar");
				} else {
					assert(props === undefined || props.foo === undefined);
				}
			}
		}

		msg = remoteClient.makeOpMessage(remoteClient.insertTextLocal(3, "abc"), ++seq);
		for (const c of clients) {
			c.applyMsg(msg);
		}

		logger.validate({ baseText: "124abc5" });
	});

<<<<<<< HEAD
	/*
	 * op       | client A   | op         | client B
	 * L:0:A0@0 | _____      |            |
	 *          | AAAAA      |            |
	 *          | _____      | L:0:B0@0   | _____
	 *          | AAAAA      |            | BBBBB
	 *          | _____      | L:0:B0@2   | __________
	 *          | AAAAA      |            | BBRRRRRBBB
	 *          | _____      | L:0:B1@2,7 | __~~~~~___
	 *          | AAAAA      |            | BB     BBB
	 * 1:0:A0@0 | AAAAA      | 1:0:A0@0   | __AAAAA~~~~~___
	 *          |            |            | BB          BBB
	 * 2:0:B0@0 | BBBBBAAAAA | 2:0:B0@0   | BBAAAAA~~~~~BBB
	 */
=======
>>>>>>> 6bfd2589
	it("Conflicting insert with winner split by rollback", () => {
		const clients = createClientsAtInitialState({ initialState: "" }, "A", "B");
		const logger = new TestClientLogger(clients.all);
		let seq = 0;
		const ops = [
			clients.A.makeOpMessage(clients.A.insertTextLocal(0, "AAAAA"), ++seq),
			clients.B.makeOpMessage(clients.B.insertTextLocal(0, "BBBBB"), ++seq),
		];
		const rollbackOp = clients.B.insertTextLocal(2, "RRRRR");
		clients.B.rollback(rollbackOp, clients.B.peekPendingSegmentGroups());

		for (const op of ops) {
			for (const c of clients.all) {
				c.applyMsg(op);
			}
		}
		logger.validate({ baseText: "BBBBBAAAAA" });
	});
});<|MERGE_RESOLUTION|>--- conflicted
+++ resolved
@@ -612,23 +612,7 @@
 		logger.validate({ baseText: "124abc5" });
 	});
 
-<<<<<<< HEAD
-	/*
-	 * op       | client A   | op         | client B
-	 * L:0:A0@0 | _____      |            |
-	 *          | AAAAA      |            |
-	 *          | _____      | L:0:B0@0   | _____
-	 *          | AAAAA      |            | BBBBB
-	 *          | _____      | L:0:B0@2   | __________
-	 *          | AAAAA      |            | BBRRRRRBBB
-	 *          | _____      | L:0:B1@2,7 | __~~~~~___
-	 *          | AAAAA      |            | BB     BBB
-	 * 1:0:A0@0 | AAAAA      | 1:0:A0@0   | __AAAAA~~~~~___
-	 *          |            |            | BB          BBB
-	 * 2:0:B0@0 | BBBBBAAAAA | 2:0:B0@0   | BBAAAAA~~~~~BBB
-	 */
-=======
->>>>>>> 6bfd2589
+
 	it("Conflicting insert with winner split by rollback", () => {
 		const clients = createClientsAtInitialState({ initialState: "" }, "A", "B");
 		const logger = new TestClientLogger(clients.all);
