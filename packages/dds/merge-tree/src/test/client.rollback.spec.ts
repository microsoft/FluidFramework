/*!
 * Copyright (c) Microsoft Corporation and contributors. All rights reserved.
 * Licensed under the MIT License.
 */

/* eslint-disable @typescript-eslint/no-non-null-assertion */

import { strict as assert } from "node:assert";

import {
	ISegmentPrivate,
	Marker,
	SegmentGroup,
	reservedMarkerIdKey,
} from "../mergeTreeNodes.js";
import { MergeTreeDeltaType, ReferenceType } from "../ops.js";
import { TextSegment } from "../textSegment.js";

import { TestClient } from "./testClient.js";
import { createClientsAtInitialState, TestClientLogger } from "./testClientLogger.js";
import { validatePartialLengths } from "./testUtils.js";

describe("client.rollback", () => {
	const localUserLongId = "localUser";
	let client: TestClient;

	beforeEach(() => {
		client = new TestClient();
		client.mergeTree.insertSegments(
			0,
			[TextSegment.make("")],
			client.mergeTree.localPerspective,
			client.mergeTree.collabWindow.mintNextLocalOperationStamp(),
			undefined,
		);
		client.startOrUpdateCollaboration(localUserLongId);
	});

	it("Should rollback insert on empty string", () => {
		client.insertTextLocal(0, "abcd");
		client.rollback({ type: MergeTreeDeltaType.INSERT }, client.peekPendingSegmentGroups());

		assert.equal(client.getText(), "");
	});
	it("Should rollback insert marker", () => {
		client.insertTextLocal(0, "abc");
		client.insertMarkerLocal(1, ReferenceType.Simple, {
			[reservedMarkerIdKey]: "markerId",
		});
		client.rollback({ type: MergeTreeDeltaType.INSERT }, client.peekPendingSegmentGroups());

		assert.equal(client.getText(), "abc");
		const marker = client.getMarkerFromId("markerId");
		assert.equal(marker, undefined);
	});
	it("Should rollback insert and validate the partial lengths", () => {
		client.insertTextLocal(0, "ghi");
		client.insertTextLocal(0, "def");
		client.insertTextLocal(0, "abc");

		client.rollback({ type: MergeTreeDeltaType.INSERT }, client.peekPendingSegmentGroups());

		assert.equal(client.getText(), "defghi");
		validatePartialLengths(client.getClientId(), client.mergeTree);

		client.rollback({ type: MergeTreeDeltaType.INSERT }, client.peekPendingSegmentGroups());

		assert.equal(client.getText(), "ghi");
		validatePartialLengths(client.getClientId(), client.mergeTree);
	});
	it("Should rollback multiple inserts with split segments", () => {
		client.insertTextLocal(0, "aefg");
		client.insertTextLocal(1, "bd");
		client.insertTextLocal(2, "c");
		client.rollback({ type: MergeTreeDeltaType.INSERT }, client.peekPendingSegmentGroups());
		client.rollback({ type: MergeTreeDeltaType.INSERT }, client.peekPendingSegmentGroups());

		assert.equal(client.getText(), "aefg");
		validatePartialLengths(client.getClientId(), client.mergeTree);
	});
	it("Should zamboni rolled back insert", () => {
		client.insertTextLocal(0, "aefg");
		client.insertTextLocal(1, "bcd");
		const segmentGroup = client.peekPendingSegmentGroups() as SegmentGroup;
		const segment = segmentGroup.segments[0];
		client.rollback({ type: MergeTreeDeltaType.INSERT }, segmentGroup);

		// do some work and move the client's min seq forward, so zamboni runs
		for (const c of "hello world") {
			client.applyMsg(
				client.makeOpMessage(
					client.insertTextLocal(client.getLength(), c),
					client.getCurrentSeq() + 1,
					client.getCurrentSeq(),
					undefined,
					client.getCurrentSeq(),
				),
			);
		}

		assert.equal(segment.parent, undefined);
	});
	it("Should rollback annotate marker", () => {
		client.insertMarkerLocal(0, ReferenceType.Simple, {
			[reservedMarkerIdKey]: "markerId",
		});
		const marker = client.getMarkerFromId("markerId") as Marker;
		client.annotateMarker(marker, { foo: "bar" });
		client.rollback({ type: MergeTreeDeltaType.ANNOTATE }, client.peekPendingSegmentGroups());

		const properties = marker.getProperties();
		assert.equal(properties?.foo, undefined);
	});
	it("Should rollback annotate marker overwriting property", () => {
		client.insertMarkerLocal(0, ReferenceType.Simple, {
			[reservedMarkerIdKey]: "markerId",
			foo: "bar",
		});
		const marker = client.getMarkerFromId("markerId") as Marker;
		client.annotateMarker(marker, { foo: "baz" });
		client.rollback({ type: MergeTreeDeltaType.ANNOTATE }, client.peekPendingSegmentGroups());

		const properties = marker.getProperties();
		assert.equal(properties?.foo, "bar");
	});
	it("Should rollback annotate marker removing property", () => {
		client.insertMarkerLocal(0, ReferenceType.Simple, {
			[reservedMarkerIdKey]: "markerId",
			foo: "bar",
		});
		const marker = client.getMarkerFromId("markerId") as Marker;
		// eslint-disable-next-line unicorn/no-null
		client.annotateMarker(marker, { foo: null });
		client.rollback({ type: MergeTreeDeltaType.ANNOTATE }, client.peekPendingSegmentGroups());

		const properties = marker.getProperties();
		assert.equal(properties?.foo, "bar");
	});
	it("Should rollback annotate marker rewrite", () => {
		client.insertMarkerLocal(0, ReferenceType.Simple, {
			[reservedMarkerIdKey]: "markerId",
			foo: "bar",
		});
		const marker = client.getMarkerFromId("markerId") as Marker;
		client.annotateMarker(marker, { [reservedMarkerIdKey]: "markerId", abc: "def" });
		client.rollback({ type: MergeTreeDeltaType.ANNOTATE }, client.peekPendingSegmentGroups());

		const properties = marker.getProperties();
		assert.equal(properties?.foo, "bar");
		assert.equal(properties?.abc, undefined);
	});
	it("Should rollback annotate rewrite with explicit null", () => {
		client.insertMarkerLocal(0, ReferenceType.Simple, {
			[reservedMarkerIdKey]: "markerId",
			foo: "bar",
		});
		const marker = client.getMarkerFromId("markerId") as Marker;
		client.annotateMarker(marker, {
			[reservedMarkerIdKey]: "markerId",
			abc: "def",
			// eslint-disable-next-line unicorn/no-null
			foo: null,
		});
		client.rollback({ type: MergeTreeDeltaType.ANNOTATE }, client.peekPendingSegmentGroups());

		const properties = marker.getProperties();
		assert.equal(properties?.foo, "bar");
		assert.equal(properties?.abc, undefined);
	});
	it("Should rollback annotate causes split string", () => {
		client.insertTextLocal(0, "abcdefg");
		client.annotateRangeLocal(1, 3, { foo: "bar" });
		client.rollback({ type: MergeTreeDeltaType.ANNOTATE }, client.peekPendingSegmentGroups());

		for (let i = 0; i < 4; i++) {
			const props = client.getPropertiesAtPosition(i);
			assert(props === undefined || props.foo === undefined);
		}
	});
	it("Should rollback annotate over split string", () => {
		client.insertTextLocal(0, "abfg");
		client.insertTextLocal(1, "cde");
		client.annotateRangeLocal(1, 6, { foo: "bar" });
		client.rollback({ type: MergeTreeDeltaType.ANNOTATE }, client.peekPendingSegmentGroups());

		for (let i = 0; i < 7; i++) {
			const props = client.getPropertiesAtPosition(i);
			assert(props === undefined || props.foo === undefined);
		}
	});
	it("Should rollback annotate that later gets split", () => {
		client.insertTextLocal(0, "abfg");
		client.annotateRangeLocal(0, 4, { foo: "bar" });
		client.insertTextLocal(1, "cde");
		client.rollback({ type: MergeTreeDeltaType.INSERT }, client.peekPendingSegmentGroups());
		client.rollback({ type: MergeTreeDeltaType.ANNOTATE }, client.peekPendingSegmentGroups());

		assert.equal(client.getText(), "abfg");
		for (let i = 0; i < 4; i++) {
			const props = client.getPropertiesAtPosition(i);
			assert(props === undefined || props.foo === undefined);
		}
	});
	it("Should rollback annotates with multiple previous property sets", () => {
		client.insertTextLocal(0, "acde");
		client.annotateRangeLocal(0, 3, { foo: "one" });
		client.annotateRangeLocal(2, 4, { foo: "two" });
		client.annotateRangeLocal(0, 3, { foo: "three" });
		client.insertTextLocal(1, "b");

		client.rollback({ type: MergeTreeDeltaType.INSERT }, client.peekPendingSegmentGroups());
		let props = client.getPropertiesAtPosition(3);
		assert(props !== undefined && props.foo === "two");
		for (let i = 0; i < 3; i++) {
			props = client.getPropertiesAtPosition(i);
			assert(props !== undefined && props.foo === "three");
		}

		client.rollback({ type: MergeTreeDeltaType.ANNOTATE }, client.peekPendingSegmentGroups());
		for (let i = 0; i < 2; i++) {
			props = client.getPropertiesAtPosition(i);
			assert(props !== undefined && props.foo === "one");
		}
		for (let i = 2; i < 4; i++) {
			props = client.getPropertiesAtPosition(i);
			assert(props !== undefined && props.foo === "two");
		}

		client.rollback({ type: MergeTreeDeltaType.ANNOTATE }, client.peekPendingSegmentGroups());
		props = client.getPropertiesAtPosition(3);
		assert(props === undefined || props.foo === undefined);
		for (let i = 0; i < 3; i++) {
			props = client.getPropertiesAtPosition(i);
			assert(props !== undefined && props.foo === "one");
		}

		client.rollback({ type: MergeTreeDeltaType.ANNOTATE }, client.peekPendingSegmentGroups());
		assert.equal(client.getText(), "acde");
		for (let i = 0; i < 4; i++) {
			props = client.getPropertiesAtPosition(i);
			assert(props === undefined || props.foo === undefined);
		}
	});
	it("Should rollback annotate with same prop", () => {
		client.insertTextLocal(0, "abcde");
		client.annotateRangeLocal(2, 3, { foo: "bar" });
		client.annotateRangeLocal(1, 4, { foo: "bar" });
		client.rollback({ type: MergeTreeDeltaType.ANNOTATE }, client.peekPendingSegmentGroups());

		for (let i = 0; i < 5; i++) {
			const props = client.getPropertiesAtPosition(i);
			if (i === 2) {
				assert.equal(props?.foo, "bar");
			} else {
				assert(props === undefined || props.foo === undefined);
			}
		}
	});
	it("Should zamboni rolled back annotated segment", () => {
		client.applyMsg(
			client.makeOpMessage(
				client.insertTextLocal(0, "abcde", { color: "red" }),
				client.getCurrentSeq() + 1,
				client.getCurrentSeq(),
				undefined,
				client.getCurrentSeq(),
			),
		);
		client.annotateRangeLocal(2, 3, { foo: "bar" });
		const segmentGroup = client.peekPendingSegmentGroups() as SegmentGroup;
		const segment = segmentGroup.segments[0];
		client.rollback({ type: MergeTreeDeltaType.ANNOTATE }, segmentGroup);

		// do some work and move the client's min seq forward, so zamboni runs
		for (const c of "hello world") {
			client.applyMsg(
				client.makeOpMessage(
					client.insertTextLocal(client.getLength(), c),
					client.getCurrentSeq() + 1,
					client.getCurrentSeq(),
					undefined,
					client.getCurrentSeq(),
				),
			);
		}

		assert.equal(segment.parent, undefined);
	});
	it("Should rollback delete on single segment", () => {
		client.insertTextLocal(0, "abcd");
		client.removeRangeLocal(0, 4);
		client.rollback({ type: MergeTreeDeltaType.REMOVE }, client.peekPendingSegmentGroups());

		assert.equal(client.getText(), "abcd");
	});
	it("Should rollback delete which causes split segments", () => {
		client.insertTextLocal(0, "abcde");
		client.removeRangeLocal(1, 4);
		let deltaEvent = false;
		client.on("delta", () => {
			assert.equal(client.getText(), "abcde");
			deltaEvent = true;
		});
		client.rollback({ type: MergeTreeDeltaType.REMOVE }, client.peekPendingSegmentGroups());

		assert.equal(client.getText(), "abcde");
		assert.equal(deltaEvent, true);
	});
	it("Should rollback delete across split segments", () => {
		client.insertTextLocal(0, "abcde");
		client.annotateRangeLocal(2, 3, { foo: "bar" });
		client.removeRangeLocal(1, 4);

		let deltaCount = 0;
		let bFound = false;
		let cFound = false;
		let dFound = false;
		client.on("delta", (_opArgs, delta) => {
			deltaCount++;
			assert.equal(client.getText().length, 2 + deltaCount);
			assert.equal(delta.deltaSegments.length, 1);
			assert.equal(delta.deltaSegments[0].segment.type, TextSegment.type);
			const text = (delta.deltaSegments[0].segment as TextSegment).toString();
			switch (text) {
				case "b": {
					bFound = true;
					break;
				}
				case "c": {
					cFound = true;
					break;
				}
				case "d": {
					dFound = true;
					break;
				}
				default: {
					assert(false, `Unexpected text segment: ${text}`);
				}
			}
		});
		client.rollback({ type: MergeTreeDeltaType.REMOVE }, client.peekPendingSegmentGroups());

		assert.equal(client.getText(), "abcde");
		assert.equal(deltaCount, 3);
		assert(bFound);
		assert(cFound);
		assert(dFound);
	});
	it("Should rollback delete and update blocks", () => {
		const text = "abcdefghijklmnopqrstuvwxyzABCDEFGHIJKLMNOPQRSTUVWXYZ0123456789!@#$%^&*()";
		for (const c of text) {
			client.insertTextLocal(client.getLength(), c);
		}
		client.removeRangeLocal(1, 4);
		client.rollback({ type: MergeTreeDeltaType.REMOVE }, client.peekPendingSegmentGroups());
		// The insertion position calculation will be wrong if the blocks aren't updated correctly
		client.insertTextLocal(text.length - 1, "+");

		const expectedText = `${text.slice(0, Math.max(0, text.length - 1))}+${
			text[text.length - 1]
		}`;
		assert.equal(client.getText(), expectedText, client.getText());
	});
	it("Should rollback delete and restore local references", () => {
		client.insertTextLocal(0, "efg");
		client.insertTextLocal(0, "d");
		client.insertTextLocal(0, "abc");
		const segInfo1 = client.getContainingSegment<ISegmentPrivate>(2);
		const segInfo3 = client.getContainingSegment<ISegmentPrivate>(5);
		const ref1 = client.createLocalReferencePosition(
			segInfo1.segment!,
			0,
			ReferenceType.Simple,
			undefined,
		);
		const refSlide = client.createLocalReferencePosition(
			segInfo1.segment!,
			2,
			ReferenceType.SlideOnRemove,
			undefined,
		);
		const ref2 = client.createLocalReferencePosition(
			segInfo3.segment!,
			1,
			ReferenceType.Simple,
			undefined,
		);
		const refStay = client.createLocalReferencePosition(
			segInfo3.segment!,
			1,
			ReferenceType.StayOnRemove,
			undefined,
		);

		client.removeRangeLocal(0, 7);
		client.rollback({ type: MergeTreeDeltaType.REMOVE }, client.peekPendingSegmentGroups());

		assert.equal(client.getText(), "abcdefg");
		const segInfo1After = client.getContainingSegment<ISegmentPrivate>(2);
		assert.notEqual(segInfo1After, undefined);
		assert.notEqual(segInfo1After.segment?.localRefs, undefined);
		assert(segInfo1After.segment?.localRefs!.has(ref1));
		assert(segInfo1After.segment?.localRefs!.has(refSlide));
		const segInfo3After = client.getContainingSegment<ISegmentPrivate>(5);
		assert.notEqual(segInfo3After, undefined);
		assert.notEqual(segInfo3After.segment?.localRefs, undefined);
		assert(segInfo3After.segment?.localRefs!.has(ref2));
		assert(segInfo3After.segment?.localRefs!.has(refStay));
	});
	it("Should zamboni rolled back remove", () => {
		client.applyMsg(
			client.makeOpMessage(
				client.insertTextLocal(0, "abcde", { color: "red" }),
				client.getCurrentSeq() + 1,
				client.getCurrentSeq(),
				undefined,
				client.getCurrentSeq(),
			),
		);
		client.removeRangeLocal(1, 4);
		const segmentGroup = client.peekPendingSegmentGroups() as SegmentGroup;
		const segment = segmentGroup.segments[0];
		client.rollback({ type: MergeTreeDeltaType.REMOVE }, segmentGroup);

		// do some work and move the client's min seq forward, so zamboni runs
		for (const c of "hello world") {
			client.applyMsg(
				client.makeOpMessage(
					client.insertTextLocal(client.getLength(), c),
					client.getCurrentSeq() + 1,
					client.getCurrentSeq(),
					undefined,
					client.getCurrentSeq(),
				),
			);
		}

		assert.equal(segment.parent, undefined);
	});
	it("Should rollback multiple overlapping edits", () => {
		client.insertTextLocal(0, "abcdefg");
		client.insertTextLocal(3, "123");
		client.annotateRangeLocal(2, 5, { foo: "bar" });
		client.removeRangeLocal(3, 7);

		client.rollback({ type: MergeTreeDeltaType.REMOVE }, client.peekPendingSegmentGroups());
		assert.equal(client.getText(), "abc123defg");
		for (let i = 0; i < client.getText().length; i++) {
			const props = client.getPropertiesAtPosition(i);
			if (i >= 2 && i < 5) {
				assert.equal(props?.foo, "bar");
			} else {
				assert(props === undefined || props.foo === undefined);
			}
		}

		client.rollback({ type: MergeTreeDeltaType.ANNOTATE }, client.peekPendingSegmentGroups());
		for (let i = 0; i < client.getText().length; i++) {
			const props = client.getPropertiesAtPosition(i);
			assert(props === undefined || props.foo === undefined);
		}

		client.rollback({ type: MergeTreeDeltaType.INSERT }, client.peekPendingSegmentGroups());
		assert.equal(client.getText(), "abcdefg");
		client.rollback({ type: MergeTreeDeltaType.INSERT }, client.peekPendingSegmentGroups());
		assert.equal(client.getText(), "");
	});
	it("Should rollback multiple removes across split segments", () => {
		client.insertTextLocal(0, "abcde");
		client.insertTextLocal(3, "123");
		client.insertTextLocal(4, "xyz");
		client.removeRangeLocal(2, 5);
		client.removeRangeLocal(3, 7);
		client.removeRangeLocal(2, 4);

		client.rollback({ type: MergeTreeDeltaType.REMOVE }, client.peekPendingSegmentGroups());
		assert.equal(client.getText(), "abye");
		client.rollback({ type: MergeTreeDeltaType.REMOVE }, client.peekPendingSegmentGroups());
		assert.equal(client.getText(), "abyz23de");
		client.rollback({ type: MergeTreeDeltaType.REMOVE }, client.peekPendingSegmentGroups());
		assert.equal(client.getText(), "abc1xyz23de");
		client.rollback({ type: MergeTreeDeltaType.INSERT }, client.peekPendingSegmentGroups());
		assert.equal(client.getText(), "abc123de");
		client.rollback({ type: MergeTreeDeltaType.INSERT }, client.peekPendingSegmentGroups());
		assert.equal(client.getText(), "abcde");
		client.rollback({ type: MergeTreeDeltaType.INSERT }, client.peekPendingSegmentGroups());
		assert.equal(client.getText(), "");
	});
	it("Should annotate a previously removed range", () => {
		client.insertTextLocal(0, "abcdefg");
		client.insertTextLocal(3, "123");
		client.removeRangeLocal(2, 8);

		client.rollback({ type: MergeTreeDeltaType.REMOVE }, client.peekPendingSegmentGroups());
		assert.equal(client.getText(), "abc123defg");

		client.annotateRangeLocal(2, 8, { foo: "bar" });
		for (let i = 0; i < client.getText().length; i++) {
			const props = client.getPropertiesAtPosition(i);
			if (i >= 2 && i < 8) {
				assert.equal(props?.foo, "bar");
			} else {
				assert(props === undefined || props.foo === undefined);
			}
		}

		client.rollback({ type: MergeTreeDeltaType.ANNOTATE }, client.peekPendingSegmentGroups());
		for (let i = 0; i < client.getText().length; i++) {
			const props = client.getPropertiesAtPosition(i);
			assert(props === undefined || props.foo === undefined);
		}
		client.rollback({ type: MergeTreeDeltaType.INSERT }, client.peekPendingSegmentGroups());
		assert.equal(client.getText(), "abcdefg");
		client.rollback({ type: MergeTreeDeltaType.INSERT }, client.peekPendingSegmentGroups());
		assert.equal(client.getText(), "");
	});
	it("Should rollback overlapping annotates and remove", () => {
		client.insertTextLocal(0, "abc123defg");
		client.annotateRangeLocal(0, 6, { foo: "one" });
		client.annotateRangeLocal(5, 10, { foo: "two" });
		client.removeRangeLocal(4, 8);
		client.rollback({ type: MergeTreeDeltaType.REMOVE }, client.peekPendingSegmentGroups());
		assert.equal(client.getPropertiesAtPosition(4)?.foo, "one");
		assert.equal(client.getPropertiesAtPosition(5)?.foo, "two");
		client.rollback({ type: MergeTreeDeltaType.ANNOTATE }, client.peekPendingSegmentGroups());
		for (let i = 0; i < client.getText().length; i++) {
			const props = client.getPropertiesAtPosition(i);
			if (i >= 0 && i < 6) {
				assert.equal(props?.foo, "one");
			} else {
				assert(props === undefined || props.foo === undefined);
			}
		}
		client.rollback({ type: MergeTreeDeltaType.ANNOTATE }, client.peekPendingSegmentGroups());
		for (let i = 0; i < client.getText().length; i++) {
			const props = client.getPropertiesAtPosition(i);
			assert(props === undefined || props.foo === undefined);
		}
		client.rollback({ type: MergeTreeDeltaType.INSERT }, client.peekPendingSegmentGroups());
		assert.equal(client.getText(), "");
	});
	it("Should function properly after rollback with local ops", () => {
		client.insertTextLocal(0, "abcdefg");
		client.removeRangeLocal(1, 5);

		client.rollback({ type: MergeTreeDeltaType.REMOVE }, client.peekPendingSegmentGroups());

		client.removeRangeLocal(2, 4);
		assert.equal(client.getText(), "abefg");

		client.annotateRangeLocal(2, 5, { foo: "bar" });
		for (let i = 0; i < client.getText().length; i++) {
			const props = client.getPropertiesAtPosition(i);
			if (i >= 2 && i < 5) {
				assert.equal(props?.foo, "bar");
			} else {
				assert(props === undefined || props.foo === undefined);
			}
		}

		client.insertTextLocal(1, "123");
		assert.equal(client.getText(), "a123befg");
	});
	it("Should function properly after rollback with external ops", () => {
		const remoteClient = new TestClient();
		remoteClient.startOrUpdateCollaboration("remoteUser");
		const clients = [client, remoteClient];
		let seq = 0;
		const logger = new TestClientLogger(clients);
		logger.validate();

		let msg = remoteClient.makeOpMessage(remoteClient.insertTextLocal(0, "12345"), ++seq);
		for (const c of clients) c.applyMsg(msg);
		logger.validate({ baseText: "12345" });

		client.removeRangeLocal(1, 4);
		client.rollback({ type: MergeTreeDeltaType.REMOVE }, client.peekPendingSegmentGroups());

		msg = remoteClient.makeOpMessage(remoteClient.removeRangeLocal(2, 3), ++seq);
		for (const c of clients) {
			c.applyMsg(msg);
		}

		logger.validate({ baseText: "1245" });

		msg = remoteClient.makeOpMessage(
			remoteClient.annotateRangeLocal(0, 3, { foo: "bar" }),
			++seq,
		);
		for (const c of clients) {
			c.applyMsg(msg);
		}

		logger.validate({ baseText: "1245" });
		for (const c of clients) {
			for (let i = 0; i < c.getText().length; i++) {
				const props = c.getPropertiesAtPosition(i);
				if (i >= 0 && i < 3) {
					assert.equal(props?.foo, "bar");
				} else {
					assert(props === undefined || props.foo === undefined);
				}
			}
		}

		msg = remoteClient.makeOpMessage(remoteClient.insertTextLocal(3, "abc"), ++seq);
		for (const c of clients) {
			c.applyMsg(msg);
		}

		logger.validate({ baseText: "124abc5" });
	});

	/*
	 * op       | client A   | op         | client B
	 * L:0:A0@0 | _____      |            |
	 *          | AAAAA      |            |
	 *          | _____      | L:0:B0@0   | _____
	 *          | AAAAA      |            | BBBBB
	 *          | _____      | L:0:B0@2   | __________
	 *          | AAAAA      |            | BBRRRRRBBB
	 *          | _____      | L:0:B1@2,7 | __~~~~~___
	 *          | AAAAA      |            | BB     BBB
	 * 1:0:A0@0 | AAAAA      | 1:0:A0@0   | __AAAAA~~~~~___
	 *          |            |            | BB          BBB
	 * 2:0:B0@0 | BBBBBAAAAA | 2:0:B0@0   | BBAAAAA~~~~~BBB
	 */
	it.skip("Conflicting insert with winner split by rollback", () => {
		const clients = createClientsAtInitialState({ initialState: "" }, "A", "B");
		const logger = new TestClientLogger(clients.all);
		let seq = 0;
		const ops = [
			clients.A.makeOpMessage(clients.A.insertTextLocal(0, "AAAAA"), ++seq),
			clients.B.makeOpMessage(clients.B.insertTextLocal(0, "BBBBB"), ++seq),
		];
		const rollbackOp = clients.B.insertTextLocal(2, "RRRRR");
		clients.B.rollback(rollbackOp, clients.B.peekPendingSegmentGroups());

<<<<<<< HEAD
		for (const op of [...ops]) {
=======
		for (const op of ops) {
>>>>>>> c4b64a47
			for (const c of clients.all) {
				c.applyMsg(op);
			}
		}
		logger.validate({ baseText: "BBBBBAAAAA" });
	});
});<|MERGE_RESOLUTION|>--- conflicted
+++ resolved
@@ -637,11 +637,7 @@
 		const rollbackOp = clients.B.insertTextLocal(2, "RRRRR");
 		clients.B.rollback(rollbackOp, clients.B.peekPendingSegmentGroups());
 
-<<<<<<< HEAD
-		for (const op of [...ops]) {
-=======
 		for (const op of ops) {
->>>>>>> c4b64a47
 			for (const c of clients.all) {
 				c.applyMsg(op);
 			}
