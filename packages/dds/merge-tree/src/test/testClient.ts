/*!
 * Copyright (c) Microsoft Corporation and contributors. All rights reserved.
 * Licensed under the MIT License.
 */

import { strict as assert } from "node:assert";

import { Trace } from "@fluid-internal/client-utils";
import { makeRandom } from "@fluid-private/stochastic-test-utils";
import { IFluidDataStoreRuntime } from "@fluidframework/datastore-definitions/internal";
import { ISummaryTree } from "@fluidframework/driver-definitions";
import {
	ITree,
	MessageType,
	ISequencedDocumentMessage,
} from "@fluidframework/driver-definitions/internal";
import { AttributionKey } from "@fluidframework/runtime-definitions/internal";
import { createChildLogger } from "@fluidframework/telemetry-utils/internal";
import { MockStorage } from "@fluidframework/test-runtime-utils/internal";

import { MergeTreeTextHelper } from "../MergeTreeTextHelper.js";
import { Client } from "../client.js";
import { DoublyLinkedList } from "../collections/index.js";
import { UnassignedSequenceNumber } from "../constants.js";
import { IMergeTreeOptions, ReferencePosition } from "../index.js";
import { MergeTree, getSlideToSegoff } from "../mergeTree.js";
import { IMergeTreeDeltaOpArgs } from "../mergeTreeDeltaCallback.js";
import {
	backwardExcursion,
	forwardExcursion,
	walkAllChildSegments,
} from "../mergeTreeNodeWalk.js";
import {
	MergeBlock,
	ISegment,
	ISegmentLeaf,
	Marker,
	MaxNodesInBlock,
} from "../mergeTreeNodes.js";
import {
	createAnnotateRangeOp,
	createInsertSegmentOp,
	createRemoveRangeOp,
} from "../opBuilder.js";
import {
	IJSONSegment,
	IMarkerDef,
	IMergeTreeOp,
	MergeTreeDeltaType,
	ReferenceType,
	type IMergeTreeInsertMsg,
} from "../ops.js";
import { PropertySet } from "../properties.js";
import { DetachedReferencePosition, refHasTileLabel } from "../referencePositions.js";
import { MergeTreeRevertibleDriver } from "../revertibles.js";
import { SnapshotLegacy } from "../snapshotlegacy.js";
import { TextSegment } from "../textSegment.js";

import { TestSerializer } from "./testSerializer.js";
import { nodeOrdinalsHaveIntegrity } from "./testUtils.js";

export function specToSegment(spec: IJSONSegment): ISegment {
	const maybeText = TextSegment.fromJSONObject(spec);
	if (maybeText) {
		return maybeText;
	}

	const maybeMarker = Marker.fromJSONObject(spec);
	if (maybeMarker) {
		return maybeMarker;
	}

	throw new Error(`Unrecognized IJSONSegment type: '${JSON.stringify(spec)}'`);
}

const random = makeRandom(0xdeadbeef, 0xfeedbed);

export class TestClient extends Client {
	public static searchChunkSize = 256;
	public static readonly serializer = new TestSerializer();
	public measureOps = false;
	public accumTime = 0;
	public accumWindowTime = 0;
	public accumWindow = 0;
	public accumOps = 0;
	public maxWindowTime = 0;

	/**
	 * Used for in-memory testing.  This will queue a reference string for each client message.
	 */
	public static useCheckQ = false;

	public static async createFromClientSnapshot(
		client1: TestClient,
		newLongClientId: string,
	): Promise<TestClient> {
		const snapshot = new SnapshotLegacy(
			client1.mergeTree,
			createChildLogger({ namespace: "fluid:snapshot" }),
		);
		snapshot.extractSync();
		// eslint-disable-next-line @typescript-eslint/no-non-null-assertion
		const summaryTree = snapshot.emit([], TestClient.serializer, undefined!).summary;
		return TestClient.createFromSummary(
			summaryTree,
			newLongClientId,
			client1.specToSegment,
			client1.mergeTree.options,
		);
	}

	public static async createFromSnapshot(
		snapshotTree: ITree,
		newLongClientId: string,
		specToSeg: (spec: IJSONSegment) => ISegment,
		options?: PropertySet,
	): Promise<TestClient> {
		return TestClient.createFromStorage(
			new MockStorage(snapshotTree),
			newLongClientId,
			specToSeg,
			options,
		);
	}

	public static async createFromSummary(
		summaryTree: ISummaryTree,
		newLongClientId: string,
		specToSeg: (spec: IJSONSegment) => ISegment,
		options?: PropertySet,
	): Promise<TestClient> {
		return TestClient.createFromStorage(
			MockStorage.createFromSummary(summaryTree),
			newLongClientId,
			specToSeg,
			options,
		);
	}

	public static async createFromStorage(
		storage: MockStorage,
		newLongClientId: string,
		specToSeg: (spec: IJSONSegment) => ISegment,
		options?: PropertySet,
	): Promise<TestClient> {
		const client2 = new TestClient(options, specToSeg);
		const { catchupOpsP } = await client2.load(
			{
				logger: client2.logger,
				clientId: newLongClientId,
			} as unknown as IFluidDataStoreRuntime,
			storage,
			TestClient.serializer,
		);
		await catchupOpsP;
		return client2;
	}

	public readonly mergeTree: MergeTree;

	public readonly checkQ: DoublyLinkedList<string> = new DoublyLinkedList<string>();
	protected readonly q: DoublyLinkedList<ISequencedDocumentMessage> =
		new DoublyLinkedList<ISequencedDocumentMessage>();

	private readonly textHelper: MergeTreeTextHelper;
	constructor(
		options?: IMergeTreeOptions & PropertySet,
		specToSeg = specToSegment,
		getMinInFlightRefSeq: () => number | undefined = (): undefined => undefined,
	) {
		super(
			specToSeg,
			createChildLogger({ namespace: "fluid:testClient" }),
			options,
			getMinInFlightRefSeq,
		);
		this.mergeTree = (this as Record<"_mergeTree", MergeTree>)._mergeTree;
		this.textHelper = new MergeTreeTextHelper(this.mergeTree);

		// Validate by default
		this.on("delta", (o, d) => {
			// assert.notEqual(d.deltaSegments.length, 0);
			for (const s of d.deltaSegments) {
				if (d.operation === MergeTreeDeltaType.INSERT) {
					const seg: ISegmentLeaf = s.segment;
					assert.notEqual(seg.parent, undefined);
				}
			}
		});
	}

	public obliterateRange({
		start,
		end,
		refSeq,
		clientId,
		seq,
		overwrite = false,
		opArgs,
	}: {
		start: number;
		end: number;
		refSeq: number;
		clientId: number;
		seq: number;
		overwrite?: boolean;
		opArgs: IMergeTreeDeltaOpArgs;
	}): void {
		this.mergeTree.obliterateRange(start, end, refSeq, clientId, seq, overwrite, opArgs);
	}

	public getText(start?: number, end?: number): string {
		return this.textHelper.getText(this.getCurrentSeq(), this.getClientId(), "", start, end);
	}

	public enqueueTestString(): void {
		this.checkQ.push(this.getText());
	}
	public getMessageCount(): number {
		return this.q.length;
	}
	public enqueueMsg(msg: ISequencedDocumentMessage): void {
		this.q.push(msg);
	}
	public dequeueMsg(): ISequencedDocumentMessage | undefined {
		return this.q.shift()?.data;
	}
	public applyMessages(msgCount: number): boolean {
		let currMsgCount = msgCount;
		while (currMsgCount > 0) {
			const msg = this.dequeueMsg();
			if (msg) {
				this.applyMsg(msg);
			} else {
				break;
			}
			currMsgCount--;
		}

		return true;
	}

	public insertTextLocal(
		pos: number,
		text: string,
		props?: PropertySet,
	): IMergeTreeInsertMsg | undefined {
		const segment = new TextSegment(text);
		if (props) {
			segment.addProperties(props);
		}
		return this.insertSegmentLocal(pos, segment);
	}

	public insertTextRemote(
		pos: number,
		text: string,
		props: PropertySet | undefined,
		seq: number,
		refSeq: number,
		longClientId: string,
	): void {
		const segment = new TextSegment(text);
		if (props) {
			segment.addProperties(props);
		}
		this.applyMsg(
			this.makeOpMessage(createInsertSegmentOp(pos, segment), seq, refSeq, longClientId),
		);
	}

	public removeRangeRemote(
		start: number,
		end: number,
		seq: number,
		refSeq: number,
		longClientId: string,
	): void {
		this.applyMsg(
			this.makeOpMessage(createRemoveRangeOp(start, end), seq, refSeq, longClientId),
		);
	}

	public annotateRangeRemote(
		start: number,
		end: number,
		props: PropertySet,
		seq: number,
		refSeq: number,
		longClientId: string,
	): void {
		this.applyMsg(
			this.makeOpMessage(createAnnotateRangeOp(start, end, props), seq, refSeq, longClientId),
		);
	}

	public insertMarkerLocal(
		pos: number,
		behaviors: ReferenceType,
		props?: PropertySet,
	): IMergeTreeInsertMsg | undefined {
		const segment = new Marker(behaviors);
		if (props) {
			segment.addProperties(props);
		}
		return this.insertSegmentLocal(pos, segment);
	}

	public insertMarkerRemote(
		pos: number,
		markerDef: IMarkerDef,
		props: PropertySet,
		seq: number,
		refSeq: number,
		longClientId: string,
	): void {
		const segment = new Marker(markerDef.refType ?? ReferenceType.Tile);
		if (props) {
			segment.addProperties(props);
		}
		this.applyMsg(
			this.makeOpMessage(createInsertSegmentOp(pos, segment), seq, refSeq, longClientId),
		);
	}

<<<<<<< HEAD
	public relText(clientId: number, refSeq: number): string {
		return `cli: ${this.getLongClientId(clientId)} refSeq: ${refSeq}: ${this.textHelper.getText(
			refSeq,
=======
	public relText(clientId: number, refSeq: number) {
		return `cli: ${this.getLongClientId(
>>>>>>> 357d30e1
			clientId,
		)} refSeq: ${refSeq}: ${this.textHelper.getText(refSeq, clientId)}`;
	}

	public makeOpMessage(
		op: IMergeTreeOp | undefined,
		seq: number = UnassignedSequenceNumber,
		refSeq: number = this.getCurrentSeq(),
		longClientId?: string,
		minSeqNumber = 0,
	): ISequencedDocumentMessage {
		if (op === undefined) {
			throw new Error("op cannot be undefined");
		}
		const msg: ISequencedDocumentMessage = {
			clientId: longClientId ?? this.longClientId ?? "",
			clientSequenceNumber: 1,
			contents: op,
			metadata: undefined,
			minimumSequenceNumber: minSeqNumber,
			referenceSequenceNumber: refSeq,
			sequenceNumber: seq,
			timestamp: Date.now(),
			traces: [],
			type: MessageType.Operation,
		};
		return msg;
	}

	public validate(): void {
		assert(nodeOrdinalsHaveIntegrity(this.mergeTree.root));
	}

	public searchFromPos(pos: number, target: RegExp): { text: string; pos: number } | undefined {
		let start = pos;
		let chunk = "";
		while (start < this.getLength()) {
			chunk = this.getText(start, start + TestClient.searchChunkSize);

			const result = chunk.match(target);
			if (result?.index) {
				return { text: result[0], pos: result.index + start };
			}
			start += TestClient.searchChunkSize;
		}
	}

	public findRandomWord(): { text: string; pos: number } | undefined {
		const len = this.getLength();
		const pos = random.integer(0, len);
		const nextWord = this.searchFromPos(pos, /\s\w+\b/);
		return nextWord;
	}

	public debugDumpTree(tree: MergeTree): void {
		// want the segment's content and the state of insert/remove
		const test: string[] = [];
		walkAllChildSegments(tree.root, (segment: ISegment) => {
			const prefixes: (string | undefined | number)[] = [];
			prefixes.push(
				segment.seq === UnassignedSequenceNumber ? `L${segment.localSeq}` : segment.seq,
			);
			if (segment.removedSeq !== undefined) {
				prefixes.push(
					segment.removedSeq === UnassignedSequenceNumber
						? `L${segment.localRemovedSeq}`
						: segment.removedSeq,
				);
			}
			// eslint-disable-next-line @typescript-eslint/no-unsafe-member-access, @typescript-eslint/no-explicit-any
			test.push(`${prefixes.join(",")}:${(segment as any).text}`);
		});
	}

	/**
	 * Rebases a (local) position from the perspective `{ seq: seqNumberFrom, localSeq }` to the perspective
	 * of the current sequence number. This is desirable when rebasing operations for reconnection. Perform
	 * slow-path computations in this function without leveraging the merge-tree's structure
	 */
	public rebasePosition(pos: number, seqNumberFrom: number, localSeq: number): number {
		let segment: ISegment | undefined;
		let posAccumulated = 0;
		let offset = pos;
		const isInsertedInView = (seg: ISegment): boolean =>
			(seg.seq !== undefined &&
				seg.seq !== UnassignedSequenceNumber &&
				seg.seq <= seqNumberFrom) ||
			(seg.localSeq !== undefined && seg.localSeq <= localSeq);

		const isRemovedFromView = ({ removedSeq, localRemovedSeq }: ISegment): boolean =>
			(removedSeq !== undefined &&
				removedSeq !== UnassignedSequenceNumber &&
				removedSeq <= seqNumberFrom) ||
			(localRemovedSeq !== undefined && localRemovedSeq <= localSeq);

		walkAllChildSegments(this.mergeTree.root, (seg) => {
			assert(
				seg.seq !== undefined || seg.localSeq !== undefined,
				"either seq or localSeq should be defined",
			);
			segment = seg;

			if (isInsertedInView(seg) && !isRemovedFromView(seg)) {
				posAccumulated += seg.cachedLength;
				if (offset >= seg.cachedLength) {
					offset -= seg.cachedLength;
				}
			}

			// Keep going while we've yet to reach the segment at the desired position
			return posAccumulated <= pos;
		});

		assert(segment !== undefined, "No segment found");
		const segoff = getSlideToSegoff({ segment, offset }) ?? segment;
		if (segoff.segment === undefined || segoff.offset === undefined) {
			return DetachedReferencePosition;
		}

		return this.findReconnectionPosition(segoff.segment, localSeq) + segoff.offset;
	}

	public findReconnectionPosition(segment: ISegment, localSeq: number): number {
		const fasterComputedPosition = super.findReconnectionPosition(segment, localSeq);

		let segmentPosition = 0;
		const isInsertedInView = (seg: ISegment): boolean =>
			seg.localSeq === undefined || seg.localSeq <= localSeq;
		const isRemovedFromView = ({ removedSeq, localRemovedSeq }: ISegment): boolean =>
			removedSeq !== undefined &&
			(removedSeq !== UnassignedSequenceNumber ||
				(localRemovedSeq !== undefined && localRemovedSeq <= localSeq));
		const isMovedFromView = ({ movedSeq, localMovedSeq }: ISegment): boolean =>
			movedSeq !== undefined &&
			(movedSeq !== UnassignedSequenceNumber ||
				(localMovedSeq !== undefined && localMovedSeq <= localSeq));
		/*
            Walk the segments up to the current segment, and calculate its
            position taking into account local segments that were modified,
            after the current segment.
        */
		walkAllChildSegments(this.mergeTree.root, (seg) => {
			// If we've found the desired segment, terminate the walk and return 'segmentPosition'.
			if (seg === segment) {
				return false;
			}

			// Otherwise, advance segmentPosition if the segment has been inserted and not removed
			// with respect to the given 'localSeq'.
			//
			// Note that all ACKed / remote ops are applied and we only need concern ourself with
			// determining if locally pending ops fall before/after the given 'localSeq'.
			if (isInsertedInView(seg) && !isRemovedFromView(seg) && !isMovedFromView(seg)) {
				segmentPosition += seg.cachedLength;
			}

			return true;
		});

		assert.equal(
			fasterComputedPosition,
			segmentPosition,
			"Expected fast-path computation to match result from walk all segments",
		);
		return segmentPosition;
	}

	/**
	 * Validates segments either all have attribution information or none of them.
	 * If no segment has attribution information, returns undefined.
	 *
	 * @param channel - Attribution channel name to request information from.
	 * @returns an array of all attribution seq#s from the current perspective.
	 * The `i`th entry of the array is the attribution key for the character at position `i`.
	 */
	public getAllAttributionSeqs(channel?: string): (number | AttributionKey | undefined)[] {
		const seqs: (number | AttributionKey | undefined)[] = [];
		this.walkAllSegments((segment) => {
			for (let i = 0; i < segment.cachedLength; i++) {
				const key = segment.attribution?.getAtOffset(i, channel);
				seqs.push(key?.type === "op" ? key.seq : key);
			}
			return true;
		});

		return seqs;
	}

	/**
	 * Override and add some test only metrics
	 */
	public applyMsg(msg: ISequencedDocumentMessage, local: boolean = false): void {
		let traceStart: Trace | undefined;
		if (this.measureOps) {
			traceStart = Trace.start();
		}

		super.applyMsg(msg, local);

		if (traceStart) {
			this.accumTime += elapsedMicroseconds(traceStart);
			this.accumOps++;
			this.accumWindow += this.getCurrentSeq() - this.getCollabWindow().minSeq;
		}
	}

	/**
	 * Override and add some test only metrics
	 */
	updateMinSeq(minSeq: number): void {
		let trace: Trace | undefined;
		if (this.measureOps) {
			trace = Trace.start();
		}

		super.updateMinSeq(minSeq);
		if (trace) {
			const elapsed = elapsedMicroseconds(trace);
			this.accumWindowTime += elapsed;
			if (elapsed > this.maxWindowTime) {
				this.maxWindowTime = elapsed;
			}
		}
	}

	slowSearchForMarker(
		startPos: number,
		markerLabel: string,
		forwards = true,
	): ReferencePosition | undefined {
		let foundMarker: Marker | undefined;

		const { segment } = this.getContainingSegment(startPos);
		// eslint-disable-next-line @typescript-eslint/no-non-null-assertion
		const segWithParent: ISegmentLeaf = segment!;

		if (Marker.is(segWithParent)) {
			if (refHasTileLabel(segWithParent, markerLabel)) {
				foundMarker = segWithParent;
			}
		} else {
			if (forwards) {
				forwardExcursion(segWithParent, (seg) => {
					if (Marker.is(seg) && refHasTileLabel(seg, markerLabel)) {
						foundMarker = seg;
						return false;
					}
				});
			} else {
				backwardExcursion(segWithParent, (seg) => {
					if (Marker.is(seg) && refHasTileLabel(seg, markerLabel)) {
						foundMarker = seg;
						return false;
					}
				});
			}
		}

		return foundMarker;
	}
}

function elapsedMicroseconds(trace: Trace): number {
	return trace.trace().duration * 1000;
}

// the client doesn't submit ops, so this adds a callback to capture them
export type TestClientRevertibleDriver = MergeTreeRevertibleDriver &
	Partial<{ submitOpCallback?: (op: IMergeTreeOp | undefined) => void }>;

export const createRevertDriver = (client: TestClient): TestClientRevertibleDriver => {
	return {
		removeRange(start: number, end: number): void {
			const op = client.removeRangeLocal(start, end);
			this.submitOpCallback?.(op);
		},
		annotateRange(start: number, end: number, props: PropertySet): void {
			const op = client.annotateRangeLocal(start, end, props);
			this.submitOpCallback?.(op);
		},
		insertFromSpec(pos: number, spec: IJSONSegment): void {
			const op = client.insertSegmentLocal(pos, client.specToSegment(spec));
			this.submitOpCallback?.(op);
		},
	};
};

export interface MergeTreeStats {
	maxHeight: number;
	nodeCount: number;
	leafCount: number;
	removedLeafCount: number;
	liveCount: number;
	histo: number[];
	windowTime?: number;
	packTime?: number;
	ordTime?: number;
	maxOrdTime?: number;
}

export function getStats(tree: MergeTree): MergeTreeStats {
	const nodeGetStats = (block: MergeBlock): MergeTreeStats => {
		const stats: MergeTreeStats = {
			maxHeight: 0,
			nodeCount: 0,
			leafCount: 0,
			removedLeafCount: 0,
			liveCount: 0,
			histo: [],
		};
		for (let k = 0; k < MaxNodesInBlock; k++) {
			stats.histo[k] = 0;
		}
		for (let i = 0; i < block.childCount; i++) {
			const child = block.children[i];
			let height = 1;
			if (child.isLeaf()) {
				stats.leafCount++;
				const segment = child;
				if (segment.removedSeq !== undefined) {
					stats.removedLeafCount++;
				}
			} else {
				const childStats = nodeGetStats(child);
				height = 1 + childStats.maxHeight;
				stats.nodeCount += childStats.nodeCount;
				stats.leafCount += childStats.leafCount;
				stats.removedLeafCount += childStats.removedLeafCount;
				stats.liveCount += childStats.liveCount;
				for (let j = 0; j < MaxNodesInBlock; j++) {
					stats.histo[j] += childStats.histo[j];
				}
			}
			if (height > stats.maxHeight) {
				stats.maxHeight = height;
			}
		}
		stats.histo[block.childCount]++;
		stats.nodeCount++;
		stats.liveCount += block.childCount;
		return stats;
	};
	const rootStats = nodeGetStats(tree.root);
	return rootStats;
}<|MERGE_RESOLUTION|>--- conflicted
+++ resolved
@@ -323,14 +323,9 @@
 		);
 	}
 
-<<<<<<< HEAD
 	public relText(clientId: number, refSeq: number): string {
 		return `cli: ${this.getLongClientId(clientId)} refSeq: ${refSeq}: ${this.textHelper.getText(
 			refSeq,
-=======
-	public relText(clientId: number, refSeq: number) {
-		return `cli: ${this.getLongClientId(
->>>>>>> 357d30e1
 			clientId,
 		)} refSeq: ${refSeq}: ${this.textHelper.getText(refSeq, clientId)}`;
 	}
