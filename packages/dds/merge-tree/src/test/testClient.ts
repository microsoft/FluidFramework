--- conflicted
+++ resolved
@@ -22,13 +22,10 @@
 import { TextSegment } from "../textSegment";
 import { MergeTree } from "../mergeTree";
 import { MergeTreeTextHelper } from "../MergeTreeTextHelper";
-<<<<<<< HEAD
 import { IMergeTreeDeltaOpArgs } from "../mergeTreeDeltaCallback";
-=======
 import { walkAllChildSegments } from "../mergeTreeNodeWalk";
 import { LocalReferencePosition } from "../localReference";
 import { InternalRevertDriver } from "../revertibles";
->>>>>>> 8151d664
 import { TestSerializer } from "./testSerializer";
 import { nodeOrdinalsHaveIntegrity } from "./testUtils";
 
