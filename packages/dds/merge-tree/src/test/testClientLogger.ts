--- conflicted
+++ resolved
@@ -31,17 +31,10 @@
 	const opType = op.type.toString();
 	const opPos =
 		// eslint-disable-next-line @typescript-eslint/dot-notation
-<<<<<<< HEAD
 		op?.["pos1"] === undefined
 			? ""
 			: // eslint-disable-next-line @typescript-eslint/dot-notation
 			  `@${op["pos1"]}${op["pos2"] === undefined ? "" : `,${op["pos2"]}`}`;
-=======
-		op?.["pos1"] !== undefined
-			? // eslint-disable-next-line @typescript-eslint/dot-notation
-				`@${op["pos1"]}${op["pos2"] !== undefined ? `,${op["pos2"]}` : ""}`
-			: "";
->>>>>>> 357d30e1
 
 	const seq =
 		msg.sequenceNumber < 0 ? "L" : (msg.sequenceNumber - msg.minimumSequenceNumber).toString();
@@ -161,17 +154,10 @@
 					deltaArgs === undefined
 						? ""
 						: getOpString(
-<<<<<<< HEAD
 								deltaArgs.sequencedMessage === undefined
 									? c.makeOpMessage(deltaArgs.op)
 									: { ...deltaArgs.sequencedMessage, contents: deltaArgs.op },
 						  );
-=======
-								deltaArgs.sequencedMessage !== undefined
-									? { ...deltaArgs.sequencedMessage, contents: deltaArgs.op }
-									: c.makeOpMessage(deltaArgs.op),
-							);
->>>>>>> 357d30e1
 				const segStrings = TestClientLogger.getSegString(c);
 				this.ackedLine[clientLogIndex + 1] = segStrings.acked;
 				this.localLine[clientLogIndex + 1] = segStrings.local;
