--- conflicted
+++ resolved
@@ -20,15 +20,11 @@
 import { IMergeNode, Marker, seqLTE, type ISegmentPrivate } from "../mergeTreeNodes.js";
 import { IMergeTreeOp, MergeTreeDeltaType } from "../ops.js";
 import { PropertySet, matchProperties } from "../properties.js";
-<<<<<<< HEAD
-import { toInsertionInfo, toRemovalInfo } from "../segmentInfos.js";
-import { TextSegment } from "../textSegment.js";
-=======
-import type { IInsertionInfo, IMoveInfo, IRemovalInfo } from "../segmentInfos.js";
+import type { IHasInsertionInfo, IHasRemovalInfo } from "../segmentInfos.js";
 import { TextSegment, TextSegmentGranularity } from "../textSegment.js";
->>>>>>> bc35d543
 
 import { TestClient } from "./testClient.js";
+import type { RemoveOperationStamp } from "../stamps.js";
 
 function getOpString(msg: ISequencedDocumentMessage | undefined): string {
 	if (msg === undefined) {
@@ -374,25 +370,11 @@
 						acked += " ";
 						local += " ";
 					}
-<<<<<<< HEAD
-					const text = TextSegment.is(node) ? node.text : Marker.is(node) ? "¶" : undefined;
-					const insertionSeq = toInsertionInfo(node)?.insert.seq;
-					if (text !== undefined) {
-						const removedNode = toMoveOrRemove(node);
-						if (removedNode === undefined) {
-							if (insertionSeq === UnassignedSequenceNumber) {
-								acked += "_".repeat(text.length);
-								local += text;
-							} else {
-								acked += text;
-								local += " ".repeat(text.length);
-							}
-=======
 					parent = node.parent;
 				}
 				const text = TextSegment.is(node) ? node.text : Marker.is(node) ? "¶" : undefined;
 				if (text !== undefined) {
-					const insertionSeq = (node as IInsertionInfo)?.seq;
+					const insertionSeq = (node as IHasInsertionInfo).insert.seq;
 					const removedNode = toMoveOrRemove(node);
 					if (removedNode === undefined) {
 						if (insertionSeq === UnassignedSequenceNumber) {
@@ -409,7 +391,6 @@
 								insertionSeq === UnassignedSequenceNumber
 									? asterisks[text.length]
 									: dashes[text.length];
->>>>>>> bc35d543
 						} else {
 							acked += seqLTE(removedNode.seq, minSeq)
 								? tildes[text.length]
@@ -435,21 +416,8 @@
 const asterisks = Array.from({ length: maxSegmentLength }, (_, i) => "*".repeat(i));
 const tildes = Array.from({ length: maxSegmentLength }, (_, i) => "~".repeat(i));
 
-function toMoveOrRemove(segment: ISegmentPrivate): { seq: number } | undefined {
-<<<<<<< HEAD
-	const ri = toRemovalInfo(segment);
-	return ri === undefined ? undefined : ri.removes[0];
-=======
-	if ((segment as unknown as IMoveInfo).movedSeq !== undefined) {
-		return {
-			seq: (segment as unknown as IMoveInfo).movedSeq,
-		};
-	}
-
-	if ((segment as unknown as IRemovalInfo).removedSeq !== undefined) {
-		return {
-			seq: (segment as unknown as IRemovalInfo).removedSeq,
-		};
-	}
->>>>>>> bc35d543
+function toMoveOrRemove(segment: ISegmentPrivate): RemoveOperationStamp | undefined {
+	if ((segment as unknown as IHasRemovalInfo).removes !== undefined) {
+		return (segment as unknown as IHasRemovalInfo).removes[0];
+	}
 }