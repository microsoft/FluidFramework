--- conflicted
+++ resolved
@@ -77,11 +77,7 @@
 	mergeTree: MergeTree,
 	segLimit: number,
 	markers = false,
-<<<<<<< HEAD
 ): MergeTree {
-=======
-) {
->>>>>>> 357d30e1
 	const segments = loadSegments(content, segLimit, markers);
 	mergeTree.reloadFromSegments(segments);
 	return mergeTree;
