--- conflicted
+++ resolved
@@ -74,29 +74,6 @@
 
 function runConflictFarmTests(opts: IConflictFarmConfig, extraSeed?: number): void {
 	doOverRange(opts.minLength, opts.growthFunc, (minLength) => {
-<<<<<<< HEAD
-		it(`ConflictFarm_${minLength}`, async () => {
-			const random = makeRandom(0xdeadbeef, 0xfeedbed, minLength, extraSeed ?? 0);
-			const testOpts = { ...opts };
-			if (extraSeed) {
-				testOpts.resultsFilePostfix ??= "";
-				testOpts.resultsFilePostfix += extraSeed;
-			}
-
-			const clients: TestClient[] = [new TestClient({ mergeTreeEnableObliterate: true })];
-			for (const [i, c] of clients.entries()) c.startOrUpdateCollaboration(clientNames[i]);
-
-			let seq = 0;
-			while (clients.length < opts.clients.max) {
-				for (const c of clients) c.updateMinSeq(seq);
-
-				// Add double the number of clients each iteration
-				const targetClients = Math.max(opts.clients.min, opts.growthFunc(clients.length));
-				for (let cc = clients.length; cc < targetClients; cc++) {
-					const newClient = await TestClient.createFromClientSnapshot(
-						clients[0],
-						clientNames[cc],
-=======
 		for (const { name, config } of [
 			{
 				name: "applyOpsDuringGeneration",
@@ -124,7 +101,6 @@
 					const targetClients = Math.max(
 						config.clients.min,
 						config.growthFunc(clients.length),
->>>>>>> 709f085c
 					);
 					for (let cc = clients.length; cc < targetClients; cc++) {
 						const newClient = await TestClient.createFromClientSnapshot(
