--- conflicted
+++ resolved
@@ -6,327 +6,319 @@
 import { assert } from "@fluidframework/common-utils";
 import { benchmark, BenchmarkType } from "@fluid-tools/benchmark";
 import {
-    AttributionCollection as NewAttributionCollection,
-    IAttributionCollection,
-    IAttributionCollectionSpec,
-    SerializedAttributionCollection,
+	AttributionCollection as NewAttributionCollection,
+	IAttributionCollection,
+	IAttributionCollectionSpec,
+	SerializedAttributionCollection,
 } from "../attributionCollection";
 import { TextSegmentGranularity } from "../textSegment";
-import { 
-    AttributionKey,
-    compareNumbers,
-    ISegment
-} from "../mergeTreeNodes";
+import { AttributionKey, compareNumbers, ISegment } from "../mergeTreeNodes";
 import { RedBlackTree } from "../collections";
 import { AttributionChangeEntry } from "../mergeTree";
 
 interface IAttributionCollectionCtor {
-    new (key: AttributionKey, length: number): IAttributionCollection<AttributionKey>;
-
-    serializeAttributionCollections(
-        segments: Iterable<{ attribution?: IAttributionCollection<AttributionKey>; cachedLength: number; }>
-    ): SerializedAttributionCollection;
-
-    populateAttributionCollections(
-        segments: Iterable<ISegment>,
-        summary: SerializedAttributionCollection,
-    ): void;
+	new (length: number, key?: AttributionKey): IAttributionCollection<AttributionKey>;
+
+	serializeAttributionCollections(
+		segments: Iterable<{
+			attribution?: IAttributionCollection<AttributionKey>;
+			cachedLength: number;
+		}>,
+	): SerializedAttributionCollection;
+
+	populateAttributionCollections(
+		segments: Iterable<ISegment>,
+		summary: SerializedAttributionCollection,
+	): void;
 }
 
 function getCollectionSizes(
-    ctor: IAttributionCollectionCtor,
-    baseSuiteType: BenchmarkType
+	ctor: IAttributionCollectionCtor,
+	baseSuiteType: BenchmarkType,
 ): {
-    name: string;
-    collection: IAttributionCollection<AttributionKey>;
-    type: BenchmarkType;
+	name: string;
+	collection: IAttributionCollection<AttributionKey>;
+	type: BenchmarkType;
 }[] {
-<<<<<<< HEAD
-    const singleKeyCollection = new ctor(42, 5);
-    const tenKeyCollection = new ctor(2, 0);
-    for (let i = 1; i < 10; i++) {
-        tenKeyCollection.append(new ctor(3 * i, i));
-    }
-    const maxSizeCollection = new ctor(1, 0);
-    for (let i = 1; i < TextSegmentGranularity; i++) {
-        maxSizeCollection.append(new ctor(1, i));
-=======
-    const singleKeyCollection = new ctor({ type: "op", seq: 5 }, 42);
-    const tenKeyCollection = new ctor({ type: "op", seq: 0 }, 2);
-    for (let i = 1; i < 10; i++) {
-        tenKeyCollection.append(new ctor({ type: "op", seq: i }, i * 3));
-    }
-    const maxSizeCollection = new ctor({ type: "op", seq: 0 }, 1);
-    for (let i = 1; i < TextSegmentGranularity; i++) {
-        maxSizeCollection.append(new ctor({ type: "op", seq: i }, 1));
->>>>>>> 4fa4e137
-    }
-    return [
-        { name: "one key", collection: singleKeyCollection, type: BenchmarkType.Diagnostic },
-        { name: "ten keys", collection: tenKeyCollection, type: baseSuiteType },
-        { name: "maximum keys", collection: maxSizeCollection, type: BenchmarkType.Diagnostic }
-    ];
+	const singleKeyCollection = new ctor(5, { type: "op", seq: 42 });
+	const tenKeyCollection = new ctor(2, { type: "op", seq: 0 });
+	for (let i = 1; i < 10; i++) {
+		tenKeyCollection.append(new ctor(3 * i, { type: "op", seq: i }));
+	}
+	const maxSizeCollection = new ctor(1, { type: "op", seq: 0 });
+	for (let i = 1; i < TextSegmentGranularity; i++) {
+		maxSizeCollection.append(new ctor(1, { type: "op", seq: i }));
+	}
+	return [
+		{ name: "one key", collection: singleKeyCollection, type: BenchmarkType.Diagnostic },
+		{ name: "ten keys", collection: tenKeyCollection, type: baseSuiteType },
+		{ name: "maximum keys", collection: maxSizeCollection, type: BenchmarkType.Diagnostic },
+	];
 }
 
-function runAttributionCollectionSuite(ctor: IAttributionCollectionCtor, suiteBaseType: BenchmarkType): void {
-    const collectionTestCases = getCollectionSizes(ctor, suiteBaseType);
-    for (const { name, collection, type } of collectionTestCases) {
-        describe(`using a collection with ${name}`, () => {
-            const { length } = collection;
-            benchmark({
-                title: "getAtOffset at the start",
-                benchmarkFn: () => collection.getAtOffset(0),
-                type,
-            });
-
-            benchmark({
-                title: "getAtOffset at the end",
-                benchmarkFn: () => collection.getAtOffset(length - 1),
-                type,
-            });
-
-            benchmark({
-                title: "getAtOffset in the middle",
-                benchmarkFn: () => collection.getAtOffset(length / 2),
-                type: BenchmarkType.Diagnostic,
-            });
-
-            benchmark({
-                title: "getAll",
-                benchmarkFn: () => collection.getAll(),
-                type,
-            });
-
-            benchmark({
-                title: "clone",
-                benchmarkFn: () => collection.clone(),
-                type,
-            });
-
-            benchmark({
-                title: "split + append in the middle",
-                benchmarkFn: () => {
-                    const split = collection.splitAt(length / 2);
-                    collection.append(split);
-                },
-                type,
-            });
-        });
-    }
-
-    benchmark({
-        title: "construction",
-        benchmarkFn: () => new ctor({ type: "op", seq: 5 }, 42),
-        type: suiteBaseType
-    });
-
-    const segmentsToSerialize = collectionTestCases.map(
-        ({ collection }) => ({ attribution: collection, cachedLength: collection.length })
-    );
-
-    benchmark({
-        title: "serializing",
-        benchmarkFn: () => ctor.serializeAttributionCollections(segmentsToSerialize),
-        type: suiteBaseType,
-    });
-
-    const summary = ctor.serializeAttributionCollections(segmentsToSerialize);
-    const segments: ISegment[] = Array.from({ length: 9 }, () => ({ cachedLength: Math.floor(summary.length / 10) })) as ISegment[];
-    segments.push({ cachedLength: summary.length - 9 * Math.floor(summary.length / 10) } as any);
-    benchmark({
-        title: "deserialize into 10 segments",
-        benchmarkFn: () => {
-            ctor.populateAttributionCollections(
-                segments,
-                summary
-            );
-        },
-        type: suiteBaseType
-    })
+function runAttributionCollectionSuite(
+	ctor: IAttributionCollectionCtor,
+	suiteBaseType: BenchmarkType,
+): void {
+	const collectionTestCases = getCollectionSizes(ctor, suiteBaseType);
+	for (const { name, collection, type } of collectionTestCases) {
+		describe(`using a collection with ${name}`, () => {
+			const { length } = collection;
+			benchmark({
+				title: "getAtOffset at the start",
+				benchmarkFn: () => collection.getAtOffset(0),
+				type,
+			});
+
+			benchmark({
+				title: "getAtOffset at the end",
+				benchmarkFn: () => collection.getAtOffset(length - 1),
+				type,
+			});
+
+			benchmark({
+				title: "getAtOffset in the middle",
+				benchmarkFn: () => collection.getAtOffset(length / 2),
+				type: BenchmarkType.Diagnostic,
+			});
+
+			benchmark({
+				title: "getAll",
+				benchmarkFn: () => collection.getAll(),
+				type,
+			});
+
+			benchmark({
+				title: "clone",
+				benchmarkFn: () => collection.clone(),
+				type,
+			});
+
+			benchmark({
+				title: "split + append in the middle",
+				benchmarkFn: () => {
+					const split = collection.splitAt(length / 2);
+					collection.append(split);
+				},
+				type,
+			});
+		});
+	}
+
+	benchmark({
+		title: "construction",
+		benchmarkFn: () => new ctor(42, { type: "op", seq: 5 }),
+		type: suiteBaseType,
+	});
+
+	const segmentsToSerialize = collectionTestCases.map(({ collection }) => ({
+		attribution: collection,
+		cachedLength: collection.length,
+	}));
+
+	benchmark({
+		title: "serializing",
+		benchmarkFn: () => ctor.serializeAttributionCollections(segmentsToSerialize),
+		type: suiteBaseType,
+	});
+
+	const summary = ctor.serializeAttributionCollections(segmentsToSerialize);
+	const segments: ISegment[] = Array.from({ length: 9 }, () => ({
+		cachedLength: Math.floor(summary.length / 10),
+	})) as ISegment[];
+	segments.push({ cachedLength: summary.length - 9 * Math.floor(summary.length / 10) } as any);
+	benchmark({
+		title: "deserialize into 10 segments",
+		benchmarkFn: () => {
+			ctor.populateAttributionCollections(segments, summary);
+		},
+		type: suiteBaseType,
+	});
 }
 
 // Note: channel functionality is left unimplemented.
 export class TreeAttributionCollection implements IAttributionCollection<AttributionKey> {
-    private readonly entries: RedBlackTree<number, number> = new RedBlackTree(compareNumbers);
-
-<<<<<<< HEAD
-    public constructor(private _length: number, baseEntry?: number) {
-        if (baseEntry !== undefined) {
-            this.entries.put(0, baseEntry);
-        }
-    }
-
-    public get channelNames() {
-        return [];
-=======
-    public constructor({ seq }: AttributionKey, private _length: number) {
-        this.entries.put(0, seq);
->>>>>>> 4fa4e137
-    }
-
-    public getAtOffset(offset: number): AttributionKey {
-        assert(offset >= 0 && offset < this._length, 0x443 /* Requested offset should be valid */);
-        const node = this.entries.floor(offset);
-        assert(node?.data !== undefined, 0x444 /* Collection should have at least one entry */);
-        return { type: "op", seq: node.data };
-    }
-
-    public get length(): number {
-        return this._length;
-    }
-
-    /**
-     * Splits this attribution collection into two with entries for [0, pos) and [pos, length).
-     */
-    public splitAt(pos: number): TreeAttributionCollection {
-        const splitBaseEntry = this.getAtOffset(pos);
-<<<<<<< HEAD
-        const splitCollection = new TreeAttributionCollection(this.length - pos, splitBaseEntry.seq);
-=======
-        const splitCollection = new TreeAttributionCollection(splitBaseEntry, this.length - pos);
->>>>>>> 4fa4e137
-        for (let current = this.entries.ceil(pos); current !== undefined; current = this.entries.ceil(pos)) {
-            // If there happened to be an attribution change at exactly pos, it's already set in the base entry
-            if (current.key !== pos) {
-                splitCollection.entries.put(current.key - pos, current.data);
-            }
-            this.entries.remove(current.key);
-        }
-        this._length = pos;
-        return splitCollection;
-    }
-
-    public append(other: TreeAttributionCollection): void {
-        const lastEntry = this.getAtOffset(this.length - 1).seq;
-        other.entries.map(({ key, data }) => {
-            if (key !== 0 || lastEntry !== data) {
-                this.entries.put(key + this.length, data);
-            }
-            return true;
-        });
-        this._length += other.length;
-    }
-
-    public getAll(): IAttributionCollectionSpec<AttributionKey> {
-        const results: { offset: number; key: AttributionKey; }[] = [];
-        this.entries.map(({ key, data }) => {
-            results.push({ offset: key, key: { type: "op", seq: data } });
-            return true;
-        });
-        return { root: results };
-    }
-
-    public clone(): TreeAttributionCollection {
-<<<<<<< HEAD
-        const copy = new TreeAttributionCollection(this.length, this.getAtOffset(0).seq);
-=======
-        const copy = new TreeAttributionCollection(this.getAtOffset(0), this.length);
->>>>>>> 4fa4e137
-        this.entries.map(({ key, data }) => {
-            copy.entries.put(key, data);
-            return true;
-        });
-        return copy;
-    }
-
-    /**
-     * Rehydrates attribution information from its serialized form into the provided iterable of consecutive segments.
-     */
-    public static populateAttributionCollections(
-        segments: Iterable<ISegment>,
-        summary: SerializedAttributionCollection,
-    ): void {
-        const { seqs, posBreakpoints } = summary;
-        assert(
-            seqs.length === posBreakpoints.length && seqs.length > 0,
-            0x445 /* Invalid attribution summary blob provided */);
-        let curIndex = 0;
-        let cumulativeSegPos = 0;
-        let currentInfo = seqs[curIndex]!;
-
-        for (const segment of segments) {
-<<<<<<< HEAD
-            const attribution = new TreeAttributionCollection(segment.cachedLength, currentInfo);
-=======
-            const attribution = new TreeAttributionCollection({ type: "op", seq: currentInfo }, segment.cachedLength);
->>>>>>> 4fa4e137
-            while (posBreakpoints[curIndex] < cumulativeSegPos + segment.cachedLength) {
-                currentInfo = seqs[curIndex]!;
-                attribution.entries.put(posBreakpoints[curIndex] - cumulativeSegPos, currentInfo);
-                curIndex++;
-            }
-
-            segment.attribution = attribution;
-            cumulativeSegPos += segment.cachedLength;
-        }
-    }
-
-    public ackDeltas(deltas: AttributionChangeEntry[]): void {
-        throw new Error("unimplmeented");
-        // for (const delta of deltas) {
-        //     // TODO: handle, test
-        //     assert(delta.type === "insert", "unhandled type");
-        //     // TODO: With current representation, consider sorting here.
-        //     // Note: lots of implicit assumptions here
-        //     this.
-        //     this.offsets = [0];
-        //     this.seqs = [];
-        //     for (const change of delta.changes) {
-        //         assert(change.key.type === "op", "non-op based attribution keys unsupported.");
-        //         this.seqs.push(change.key.seq);
-        //         if (change.start !== undefined && change.start > 0) {
-        //             this.offsets.push(change.start)
-        //         }
-        //     }
-        // }
-    }
-
-    /**
-     * Condenses attribution information on consecutive segments into a `SerializedAttributionCollection`
-     */
-    public static serializeAttributionCollections(
-        segments: Iterable<{ attribution?: IAttributionCollection<AttributionKey>; cachedLength: number; }>,
-    ): SerializedAttributionCollection {
-        const posBreakpoints: number[] = [];
-        const seqs: number[] = [];
-        let mostRecentAttributionKey: number | undefined;
-        let cumulativePos = 0;
-
-        let segmentsWithAttribution = 0;
-        let segmentsWithoutAttribution = 0;
-        for (const segment of segments) {
-            if (segment.attribution) {
-                segmentsWithAttribution++;
-                for (const { offset, key: info } of segment.attribution?.getAll()?.root ?? []) {
-                    if (info !== undefined) {
-                        if (info.seq !== mostRecentAttributionKey) {
-                            posBreakpoints.push(offset + cumulativePos);
-                            seqs.push(info.seq);
-                        }
-                        mostRecentAttributionKey = info.seq;
-                    }
-                }
-            } else {
-                segmentsWithoutAttribution++;
-            }
-
-            cumulativePos += segment.cachedLength;
-        }
-
-        assert(segmentsWithAttribution === 0 || segmentsWithoutAttribution === 0,
-            0x446 /* Expected either all segments or no segments to have attribution information. */);
-
-        const blobContents: SerializedAttributionCollection = { seqs, posBreakpoints, length: cumulativePos };
-        return blobContents;
-    }
+	private readonly entries: RedBlackTree<number, number> = new RedBlackTree(compareNumbers);
+
+	public constructor(private _length: number, baseEntry?: AttributionKey) {
+		const { seq } = baseEntry ?? {};
+		if (seq !== undefined) {
+			this.entries.put(0, seq);
+		}
+	}
+
+	public get channelNames() {
+		return [];
+	}
+
+	public getAtOffset(offset: number): AttributionKey {
+		assert(offset >= 0 && offset < this._length, 0x443 /* Requested offset should be valid */);
+		const node = this.entries.floor(offset);
+		assert(node?.data !== undefined, 0x444 /* Collection should have at least one entry */);
+		return { type: "op", seq: node.data };
+	}
+
+	public get length(): number {
+		return this._length;
+	}
+
+	/**
+	 * Splits this attribution collection into two with entries for [0, pos) and [pos, length).
+	 */
+	public splitAt(pos: number): TreeAttributionCollection {
+		const splitBaseEntry = this.getAtOffset(pos);
+		const splitCollection = new TreeAttributionCollection(this.length - pos, splitBaseEntry);
+		for (
+			let current = this.entries.ceil(pos);
+			current !== undefined;
+			current = this.entries.ceil(pos)
+		) {
+			// If there happened to be an attribution change at exactly pos, it's already set in the base entry
+			if (current.key !== pos) {
+				splitCollection.entries.put(current.key - pos, current.data);
+			}
+			this.entries.remove(current.key);
+		}
+		this._length = pos;
+		return splitCollection;
+	}
+
+	public append(other: TreeAttributionCollection): void {
+		const lastEntry = this.getAtOffset(this.length - 1).seq;
+		other.entries.map(({ key, data }) => {
+			if (key !== 0 || lastEntry !== data) {
+				this.entries.put(key + this.length, data);
+			}
+			return true;
+		});
+		this._length += other.length;
+	}
+
+	public getAll(): IAttributionCollectionSpec<AttributionKey> {
+		const results: { offset: number; key: AttributionKey }[] = [];
+		this.entries.map(({ key, data }) => {
+			results.push({ offset: key, key: { type: "op", seq: data } });
+			return true;
+		});
+		return { root: results };
+	}
+
+	public clone(): TreeAttributionCollection {
+		const copy = new TreeAttributionCollection(this.length, this.getAtOffset(0));
+		this.entries.map(({ key, data }) => {
+			copy.entries.put(key, data);
+			return true;
+		});
+		return copy;
+	}
+
+	/**
+	 * Rehydrates attribution information from its serialized form into the provided iterable of consecutive segments.
+	 */
+	public static populateAttributionCollections(
+		segments: Iterable<ISegment>,
+		summary: SerializedAttributionCollection,
+	): void {
+		const { seqs, posBreakpoints } = summary;
+		assert(
+			seqs.length === posBreakpoints.length && seqs.length > 0,
+			0x445 /* Invalid attribution summary blob provided */,
+		);
+		let curIndex = 0;
+		let cumulativeSegPos = 0;
+		let currentInfo = seqs[curIndex]!;
+
+		for (const segment of segments) {
+			const attribution = new TreeAttributionCollection(segment.cachedLength, {
+				type: "op",
+				seq: currentInfo,
+			});
+			while (posBreakpoints[curIndex] < cumulativeSegPos + segment.cachedLength) {
+				currentInfo = seqs[curIndex]!;
+				attribution.entries.put(posBreakpoints[curIndex] - cumulativeSegPos, currentInfo);
+				curIndex++;
+			}
+
+			segment.attribution = attribution;
+			cumulativeSegPos += segment.cachedLength;
+		}
+	}
+
+	public ackDeltas(deltas: AttributionChangeEntry[]): void {
+		throw new Error("unimplmeented");
+		// for (const delta of deltas) {
+		//     // TODO: handle, test
+		//     assert(delta.type === "insert", "unhandled type");
+		//     // TODO: With current representation, consider sorting here.
+		//     // Note: lots of implicit assumptions here
+		//     this.
+		//     this.offsets = [0];
+		//     this.seqs = [];
+		//     for (const change of delta.changes) {
+		//         assert(change.key.type === "op", "non-op based attribution keys unsupported.");
+		//         this.seqs.push(change.key.seq);
+		//         if (change.start !== undefined && change.start > 0) {
+		//             this.offsets.push(change.start)
+		//         }
+		//     }
+		// }
+	}
+
+	/**
+	 * Condenses attribution information on consecutive segments into a `SerializedAttributionCollection`
+	 */
+	public static serializeAttributionCollections(
+		segments: Iterable<{
+			attribution?: IAttributionCollection<AttributionKey>;
+			cachedLength: number;
+		}>,
+	): SerializedAttributionCollection {
+		const posBreakpoints: number[] = [];
+		const seqs: number[] = [];
+		let mostRecentAttributionKey: number | undefined;
+		let cumulativePos = 0;
+
+		let segmentsWithAttribution = 0;
+		let segmentsWithoutAttribution = 0;
+		for (const segment of segments) {
+			if (segment.attribution) {
+				segmentsWithAttribution++;
+				for (const { offset, key: info } of segment.attribution?.getAll()?.root ?? []) {
+					if (info !== undefined) {
+						if (info.seq !== mostRecentAttributionKey) {
+							posBreakpoints.push(offset + cumulativePos);
+							seqs.push(info.seq);
+						}
+						mostRecentAttributionKey = info.seq;
+					}
+				}
+			} else {
+				segmentsWithoutAttribution++;
+			}
+
+			cumulativePos += segment.cachedLength;
+		}
+
+		assert(
+			segmentsWithAttribution === 0 || segmentsWithoutAttribution === 0,
+			0x446 /* Expected either all segments or no segments to have attribution information. */,
+		);
+
+		const blobContents: SerializedAttributionCollection = {
+			seqs,
+			posBreakpoints,
+			length: cumulativePos,
+		};
+		return blobContents;
+	}
 }
 
 describe("IAttributionCollection perf", () => {
-    describe("tree implementation", () => {
-        runAttributionCollectionSuite(TreeAttributionCollection, BenchmarkType.Diagnostic);
-    });
-
-    describe("list-based implementation", () => {
-        runAttributionCollectionSuite(NewAttributionCollection, BenchmarkType.Measurement);
-    });
+	describe("tree implementation", () => {
+		runAttributionCollectionSuite(TreeAttributionCollection, BenchmarkType.Diagnostic);
+	});
+
+	describe("list-based implementation", () => {
+		runAttributionCollectionSuite(NewAttributionCollection, BenchmarkType.Measurement);
+	});
 });