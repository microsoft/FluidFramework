/*!
 * Copyright (c) Microsoft Corporation and contributors. All rights reserved.
 * Licensed under the MIT License.
 */

import { assert } from "@fluidframework/common-utils";
import { benchmark, BenchmarkType } from "@fluid-tools/benchmark";
import { AttributionKey } from "@fluidframework/runtime-definitions";
import {
	areEqualAttributionKeys,
	AttributionCollection as NewAttributionCollection,
	IAttributionCollection,
	IAttributionCollectionSpec,
	SerializedAttributionCollection,
} from "../attributionCollection";
import { TextSegmentGranularity } from "../textSegment";
import { compareNumbers, ISegment } from "../mergeTreeNodes";
import { RedBlackTree } from "../collections";
import { AttributionChangeEntry } from "../mergeTree";

interface IAttributionCollectionCtor {
	new (length: number, key?: AttributionKey): IAttributionCollection<AttributionKey>;

	serializeAttributionCollections(
		segments: Iterable<{
			attribution?: IAttributionCollection<AttributionKey>;
			cachedLength: number;
		}>,
	): SerializedAttributionCollection;

	populateAttributionCollections(
		segments: Iterable<ISegment>,
		summary: SerializedAttributionCollection,
	): void;
}

function getCollectionSizes(
	ctor: IAttributionCollectionCtor,
	baseSuiteType: BenchmarkType,
): {
	name: string;
	collection: IAttributionCollection<AttributionKey>;
	type: BenchmarkType;
}[] {
	const singleKeyCollection = new ctor(5, { type: "op", seq: 42 });
	const tenKeyCollection = new ctor(2, { type: "op", seq: 0 });
	for (let i = 1; i < 10; i++) {
		tenKeyCollection.append(new ctor(3 * i, { type: "op", seq: i }));
	}
	const maxSizeCollection = new ctor(1, { type: "op", seq: 0 });
	for (let i = 1; i < TextSegmentGranularity; i++) {
		maxSizeCollection.append(new ctor(1, { type: "op", seq: i }));
	}
	return [
		{ name: "one key", collection: singleKeyCollection, type: BenchmarkType.Diagnostic },
		{ name: "ten keys", collection: tenKeyCollection, type: baseSuiteType },
		{ name: "maximum keys", collection: maxSizeCollection, type: BenchmarkType.Diagnostic },
	];
}

function runAttributionCollectionSuite(
	ctor: IAttributionCollectionCtor,
	suiteBaseType: BenchmarkType,
): void {
	const collectionTestCases = getCollectionSizes(ctor, suiteBaseType);
	for (const { name, collection, type } of collectionTestCases) {
		describe(`using a collection with ${name}`, () => {
			const { length } = collection;
			benchmark({
				title: "getAtOffset at the start",
				benchmarkFn: () => collection.getAtOffset(0),
				type,
			});

			benchmark({
				title: "getAtOffset at the end",
				benchmarkFn: () => collection.getAtOffset(length - 1),
				type,
			});

			benchmark({
				title: "getAtOffset in the middle",
				benchmarkFn: () => collection.getAtOffset(length / 2),
				type: BenchmarkType.Diagnostic,
			});

			benchmark({
				title: "getAll",
				benchmarkFn: () => collection.getAll(),
				type,
			});

			benchmark({
				title: "clone",
				benchmarkFn: () => collection.clone(),
				type,
			});

			benchmark({
				title: "split + append in the middle",
				benchmarkFn: () => {
					const split = collection.splitAt(length / 2);
					collection.append(split);
				},
				type,
			});
		});
	}

	benchmark({
		title: "construction",
		benchmarkFn: () => new ctor(42, { type: "op", seq: 5 }),
		type: suiteBaseType,
	});

	const segmentsToSerialize = collectionTestCases.map(({ collection }) => ({
		attribution: collection,
		cachedLength: collection.length,
	}));

	benchmark({
		title: "serializing",
		benchmarkFn: () => ctor.serializeAttributionCollections(segmentsToSerialize),
		type: suiteBaseType,
	});

	const summary = ctor.serializeAttributionCollections(segmentsToSerialize);
	const segments: ISegment[] = Array.from({ length: 9 }, () => ({
		cachedLength: Math.floor(summary.length / 10),
	})) as ISegment[];
	segments.push({ cachedLength: summary.length - 9 * Math.floor(summary.length / 10) } as any);
	benchmark({
		title: "deserialize into 10 segments",
		benchmarkFn: () => {
			ctor.populateAttributionCollections(segments, summary);
		},
		type: suiteBaseType,
	});
}

// Note: channel functionality is left unimplemented.
export class TreeAttributionCollection implements IAttributionCollection<AttributionKey> {
	private readonly entries: RedBlackTree<number, AttributionKey> = new RedBlackTree(
		compareNumbers,
	);

<<<<<<< HEAD
	public constructor(private _length: number, baseEntry?: AttributionKey) {
		const { seq } = baseEntry ?? {};
		if (seq !== undefined) {
			this.entries.put(0, seq);
		}
	}

	public get channelNames() {
		return [];
=======
	public constructor(key: AttributionKey, private _length: number) {
		this.entries.put(0, key);
>>>>>>> 1984887c
	}

	public getAtOffset(offset: number): AttributionKey {
		assert(offset >= 0 && offset < this._length, 0x443 /* Requested offset should be valid */);
		const node = this.entries.floor(offset);
<<<<<<< HEAD
		assert(node?.data !== undefined, 0x444 /* Collection should have at least one entry */);
		return { type: "op", seq: node.data };
=======
		assert(node !== undefined, 0x444 /* Collection should have at least one entry */);
		return node.data;
>>>>>>> 1984887c
	}

	public get length(): number {
		return this._length;
	}

	/**
	 * Splits this attribution collection into two with entries for [0, pos) and [pos, length).
	 */
	public splitAt(pos: number): TreeAttributionCollection {
		const splitBaseEntry = this.getAtOffset(pos);
		const splitCollection = new TreeAttributionCollection(this.length - pos, splitBaseEntry);
		for (
			let current = this.entries.ceil(pos);
			current !== undefined;
			current = this.entries.ceil(pos)
		) {
			// If there happened to be an attribution change at exactly pos, it's already set in the base entry
			if (current.key !== pos) {
				splitCollection.entries.put(current.key - pos, current.data);
			}
			this.entries.remove(current.key);
		}
		this._length = pos;
		return splitCollection;
	}

	public append(other: TreeAttributionCollection): void {
		const lastEntry = this.getAtOffset(this.length - 1);
		other.entries.map(({ key, data }) => {
			if (key !== 0 || !areEqualAttributionKeys(lastEntry, data)) {
				this.entries.put(key + this.length, data);
			}
			return true;
		});
		this._length += other.length;
	}

	public getAll(): IAttributionCollectionSpec<AttributionKey> {
		const results: { offset: number; key: AttributionKey }[] = [];
		this.entries.map(({ key, data }) => {
			results.push({ offset: key, key: data });
			return true;
		});
		return { root: results };
	}

	public clone(): TreeAttributionCollection {
		const copy = new TreeAttributionCollection(this.length, this.getAtOffset(0));
		this.entries.map(({ key, data }) => {
			copy.entries.put(key, data);
			return true;
		});
		return copy;
	}

	/**
	 * Rehydrates attribution information from its serialized form into the provided iterable of consecutive segments.
	 */
	public static populateAttributionCollections(
		segments: Iterable<ISegment>,
		summary: SerializedAttributionCollection,
	): void {
		const { seqs, posBreakpoints } = summary;
		assert(
			seqs.length === posBreakpoints.length && seqs.length > 0,
			0x445 /* Invalid attribution summary blob provided */,
		);
		let curIndex = 0;
		let cumulativeSegPos = 0;
<<<<<<< HEAD
		let currentInfo = seqs[curIndex]!;

		for (const segment of segments) {
			const attribution = new TreeAttributionCollection(segment.cachedLength, {
				type: "op",
				seq: currentInfo,
			});
			while (posBreakpoints[curIndex] < cumulativeSegPos + segment.cachedLength) {
				currentInfo = seqs[curIndex]!;
				attribution.entries.put(posBreakpoints[curIndex] - cumulativeSegPos, currentInfo);
=======
		let currentInfo = seqs[curIndex];
		const getCurrentKey = () =>
			typeof currentInfo === "object"
				? currentInfo
				: ({ type: "op", seq: currentInfo } as const);

		for (const segment of segments) {
			const attribution = new TreeAttributionCollection(
				getCurrentKey(),
				segment.cachedLength,
			);
			while (posBreakpoints[curIndex] < cumulativeSegPos + segment.cachedLength) {
				currentInfo = seqs[curIndex];
				attribution.entries.put(
					posBreakpoints[curIndex] - cumulativeSegPos,
					getCurrentKey(),
				);
>>>>>>> 1984887c
				curIndex++;
			}

			segment.attribution = attribution;
			cumulativeSegPos += segment.cachedLength;
		}
	}

	public ackDeltas(deltas: AttributionChangeEntry[]): void {
		throw new Error("unimplmeented");
		// for (const delta of deltas) {
		//     // TODO: handle, test
		//     assert(delta.type === "insert", "unhandled type");
		//     // TODO: With current representation, consider sorting here.
		//     // Note: lots of implicit assumptions here
		//     this.
		//     this.offsets = [0];
		//     this.seqs = [];
		//     for (const change of delta.changes) {
		//         assert(change.key.type === "op", "non-op based attribution keys unsupported.");
		//         this.seqs.push(change.key.seq);
		//         if (change.start !== undefined && change.start > 0) {
		//             this.offsets.push(change.start)
		//         }
		//     }
		// }
	}

	/**
	 * Condenses attribution information on consecutive segments into a `SerializedAttributionCollection`
	 */
	public static serializeAttributionCollections(
		segments: Iterable<{
			attribution?: IAttributionCollection<AttributionKey>;
			cachedLength: number;
		}>,
	): SerializedAttributionCollection {
		const posBreakpoints: number[] = [];
		const seqs: (number | AttributionKey)[] = [];
		let mostRecentAttributionKey: AttributionKey | undefined;
		let cumulativePos = 0;

		let segmentsWithAttribution = 0;
		let segmentsWithoutAttribution = 0;
		for (const segment of segments) {
			if (segment.attribution) {
				segmentsWithAttribution++;
<<<<<<< HEAD
				for (const { offset, key: info } of segment.attribution?.getAll()?.root ?? []) {
					if (info !== undefined) {
						if (info.seq !== mostRecentAttributionKey) {
							posBreakpoints.push(offset + cumulativePos);
							seqs.push(info.seq);
						}
						mostRecentAttributionKey = info.seq;
					}
=======
				for (const { offset, key: info } of segment.attribution?.getAll() ?? []) {
					if (
						!mostRecentAttributionKey ||
						!areEqualAttributionKeys(info, mostRecentAttributionKey)
					) {
						posBreakpoints.push(offset + cumulativePos);
						seqs.push(info.type === "op" ? info.seq : info);
					}
					mostRecentAttributionKey = info;
>>>>>>> 1984887c
				}
			} else {
				segmentsWithoutAttribution++;
			}

			cumulativePos += segment.cachedLength;
		}

		assert(
			segmentsWithAttribution === 0 || segmentsWithoutAttribution === 0,
			0x446 /* Expected either all segments or no segments to have attribution information. */,
		);

		const blobContents: SerializedAttributionCollection = {
			seqs,
			posBreakpoints,
			length: cumulativePos,
		};
		return blobContents;
	}
}

describe("IAttributionCollection perf", () => {
	describe("tree implementation", () => {
		runAttributionCollectionSuite(TreeAttributionCollection, BenchmarkType.Diagnostic);
	});

	describe("list-based implementation", () => {
		runAttributionCollectionSuite(NewAttributionCollection, BenchmarkType.Measurement);
	});
});<|MERGE_RESOLUTION|>--- conflicted
+++ resolved
@@ -140,36 +140,25 @@
 
 // Note: channel functionality is left unimplemented.
 export class TreeAttributionCollection implements IAttributionCollection<AttributionKey> {
-	private readonly entries: RedBlackTree<number, AttributionKey> = new RedBlackTree(
+	private readonly entries: RedBlackTree<number, AttributionKey | undefined> = new RedBlackTree(
 		compareNumbers,
 	);
 
-<<<<<<< HEAD
 	public constructor(private _length: number, baseEntry?: AttributionKey) {
-		const { seq } = baseEntry ?? {};
-		if (seq !== undefined) {
-			this.entries.put(0, seq);
+		if (baseEntry !== undefined) {
+			this.entries.put(0, baseEntry);
 		}
 	}
 
 	public get channelNames() {
 		return [];
-=======
-	public constructor(key: AttributionKey, private _length: number) {
-		this.entries.put(0, key);
->>>>>>> 1984887c
-	}
-
-	public getAtOffset(offset: number): AttributionKey {
+	}
+
+	public getAtOffset(offset: number): AttributionKey | undefined {
 		assert(offset >= 0 && offset < this._length, 0x443 /* Requested offset should be valid */);
 		const node = this.entries.floor(offset);
-<<<<<<< HEAD
-		assert(node?.data !== undefined, 0x444 /* Collection should have at least one entry */);
-		return { type: "op", seq: node.data };
-=======
 		assert(node !== undefined, 0x444 /* Collection should have at least one entry */);
 		return node.data;
->>>>>>> 1984887c
 	}
 
 	public get length(): number {
@@ -209,7 +198,7 @@
 	}
 
 	public getAll(): IAttributionCollectionSpec<AttributionKey> {
-		const results: { offset: number; key: AttributionKey }[] = [];
+		const results: { offset: number; key: AttributionKey | undefined }[] = [];
 		this.entries.map(({ key, data }) => {
 			results.push({ offset: key, key: data });
 			return true;
@@ -240,28 +229,18 @@
 		);
 		let curIndex = 0;
 		let cumulativeSegPos = 0;
-<<<<<<< HEAD
-		let currentInfo = seqs[curIndex]!;
-
-		for (const segment of segments) {
-			const attribution = new TreeAttributionCollection(segment.cachedLength, {
-				type: "op",
-				seq: currentInfo,
-			});
-			while (posBreakpoints[curIndex] < cumulativeSegPos + segment.cachedLength) {
-				currentInfo = seqs[curIndex]!;
-				attribution.entries.put(posBreakpoints[curIndex] - cumulativeSegPos, currentInfo);
-=======
 		let currentInfo = seqs[curIndex];
 		const getCurrentKey = () =>
-			typeof currentInfo === "object"
+			!currentInfo
+				? undefined
+				: typeof currentInfo === "object"
 				? currentInfo
 				: ({ type: "op", seq: currentInfo } as const);
 
 		for (const segment of segments) {
 			const attribution = new TreeAttributionCollection(
+				segment.cachedLength,
 				getCurrentKey(),
-				segment.cachedLength,
 			);
 			while (posBreakpoints[curIndex] < cumulativeSegPos + segment.cachedLength) {
 				currentInfo = seqs[curIndex];
@@ -269,7 +248,6 @@
 					posBreakpoints[curIndex] - cumulativeSegPos,
 					getCurrentKey(),
 				);
->>>>>>> 1984887c
 				curIndex++;
 			}
 
@@ -308,8 +286,8 @@
 		}>,
 	): SerializedAttributionCollection {
 		const posBreakpoints: number[] = [];
-		const seqs: (number | AttributionKey)[] = [];
-		let mostRecentAttributionKey: AttributionKey | undefined;
+		const seqs: (number | AttributionKey | null)[] = [];
+		let mostRecentAttributionKey: AttributionKey | null | undefined;
 		let cumulativePos = 0;
 
 		let segmentsWithAttribution = 0;
@@ -317,26 +295,15 @@
 		for (const segment of segments) {
 			if (segment.attribution) {
 				segmentsWithAttribution++;
-<<<<<<< HEAD
 				for (const { offset, key: info } of segment.attribution?.getAll()?.root ?? []) {
-					if (info !== undefined) {
-						if (info.seq !== mostRecentAttributionKey) {
-							posBreakpoints.push(offset + cumulativePos);
-							seqs.push(info.seq);
-						}
-						mostRecentAttributionKey = info.seq;
-					}
-=======
-				for (const { offset, key: info } of segment.attribution?.getAll() ?? []) {
 					if (
-						!mostRecentAttributionKey ||
+						mostRecentAttributionKey === undefined ||
 						!areEqualAttributionKeys(info, mostRecentAttributionKey)
 					) {
 						posBreakpoints.push(offset + cumulativePos);
-						seqs.push(info.type === "op" ? info.seq : info);
+						seqs.push(!info ? null : info.type === "op" ? info.seq : info);
 					}
 					mostRecentAttributionKey = info;
->>>>>>> 1984887c
 				}
 			} else {
 				segmentsWithoutAttribution++;
