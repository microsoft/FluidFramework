--- conflicted
+++ resolved
@@ -11,12 +11,7 @@
 import { MergeTree } from "../mergeTree.js";
 import { Side } from "../sequencePlace.js";
 
-<<<<<<< HEAD
-import { PartialSyncTestHelper } from "./partialSyncHelper.js";
-import { PartialSyncTestHelper as ReconnectTestHelper } from "./partialSyncHelper.js";
-=======
 import { ClientTestHelper } from "./clientTestHelper.js";
->>>>>>> 929d4d41
 import { useStrictPartialLengthChecks } from "./testUtils.js";
 
 /**
@@ -1857,11 +1852,8 @@
 				// Strict partial lengths checks reported an inconsistency when B applies A's
 				// obliterateRange op for the length of the string at refSeq 4.
 				// With strict partial lengths disabled, this manifested in 0x4bc on the subsequent op application.
-<<<<<<< HEAD
-				const helper = new PartialSyncTestHelper({ mergeTreeEnableSidedObliterate: true });
-=======
+
 				const helper = new ClientTestHelper({ mergeTreeEnableSidedObliterate: true });
->>>>>>> 929d4d41
 
 				helper.insertText("D", 0, "ABCDEFGH");
 				helper.processAllOps();
@@ -1889,11 +1881,7 @@
 			});
 
 			it("Avoids adding entries for insert with subsequent removal", () => {
-<<<<<<< HEAD
-				const helper = new PartialSyncTestHelper({ mergeTreeEnableSidedObliterate: true });
-=======
 				const helper = new ClientTestHelper({ mergeTreeEnableSidedObliterate: true });
->>>>>>> 929d4d41
 				helper.insertText("D", 0, "bZL4aQd");
 				helper.processAllOps();
 				helper.insertText("A", 0, "8mvaLcEa4nwhELu");
@@ -1932,11 +1920,7 @@
 			// Once fuzz testing more meaninfully leverages ops being sent to different clients at different types (partial
 			// synchronization), it's probably fine to remove this.
 			it("fuzz regression: Local obliterate wins post-insertion of segment previously thought to have won", () => {
-<<<<<<< HEAD
-				const helper = new PartialSyncTestHelper({ mergeTreeEnableSidedObliterate: true });
-=======
 				const helper = new ClientTestHelper({ mergeTreeEnableSidedObliterate: true });
->>>>>>> 929d4d41
 
 				helper.insertText("A", 0, "Hx15J");
 				helper.processAllOps();
@@ -1973,11 +1957,7 @@
 
 			// Simpler version of the above test which has the same root cause but reproduces a slightly different failure mode.
 			it("Local obliterate wins post-insertion of segment previously thought to have won", () => {
-<<<<<<< HEAD
-				const helper = new PartialSyncTestHelper({ mergeTreeEnableSidedObliterate: true });
-=======
 				const helper = new ClientTestHelper({ mergeTreeEnableSidedObliterate: true });
->>>>>>> 929d4d41
 				helper.insertText("A", 0, "1xx2");
 				helper.processAllOps();
 				// A and B both obliterate the 'xx' segment with an expanding obliterate, then try to insert
