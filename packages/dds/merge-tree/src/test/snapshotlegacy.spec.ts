/*!
 * Copyright (c) Microsoft Corporation and contributors. All rights reserved.
 * Licensed under the MIT License.
 */
/* eslint-disable @typescript-eslint/no-non-null-assertion */

import { strict as assert } from "assert";
import { IFluidDataStoreRuntime } from "@fluidframework/datastore-definitions";
import { MockStorage } from "@fluidframework/test-runtime-utils";
import { ISequencedDocumentMessage } from "@fluidframework/protocol-definitions";
import { SnapshotLegacy } from "../snapshotlegacy";
import { createInsertOnlyAttributionPolicy } from "../attributionCollection";
import { TestSerializer } from "./testSerializer";
import { createClientsAtInitialState } from "./testClientLogger";
import { TestClient } from ".";

describe("snapshot", () => {
<<<<<<< HEAD
    it("header only", async () => {
        const client1 = new TestClient();
        client1.startOrUpdateCollaboration("0");
        for (let i = 0; i < SnapshotLegacy.sizeOfFirstChunk; i++) {
            const op = client1.insertTextLocal(client1.getLength(), `${i % 10}`, { segment: i });
            const msg = client1.makeOpMessage(op, i + 1);
            msg.minimumSequenceNumber = i + 1;
            client1.applyMsg(msg);
        }

        const serializer = new TestSerializer();

        const snapshot = new SnapshotLegacy(client1.mergeTree, client1.logger);
        snapshot.extractSync();
        const summaryTree = snapshot.emit([], serializer, undefined!);
        const services = MockStorage.createFromSummary(summaryTree.summary);

        const client2 = new TestClient(undefined);
        const runtime: Partial<IFluidDataStoreRuntime> = {
            logger: client2.logger,
            clientId: "1",
        };
        await client2.load(runtime as IFluidDataStoreRuntime, services, serializer);

        assert.equal(client2.getLength(), client1.getLength());
        assert.equal(client2.getText(), client1.getText());
    })

        .timeout(5000);

    it("header and body", async () => {
        const clients = [new TestClient(), new TestClient(), new TestClient()];
        clients[0].startOrUpdateCollaboration("0");
        for (let i = 0; i < SnapshotLegacy.sizeOfFirstChunk + 10; i++) {
            const op = clients[0].insertTextLocal(clients[0].getLength(), `${i % 10}`, { segment: i })!;
            const msg = clients[0].makeOpMessage(op, i + 1);
            msg.minimumSequenceNumber = i + 1;
            clients[0].applyMsg(msg);
        }

        const serializer = new TestSerializer();
        for (let i = 0; i < clients.length - 1; i++) {
            const client1 = clients[i];
            const client2 = clients[i + 1];
            const snapshot = new SnapshotLegacy(client1.mergeTree, client1.logger);
            snapshot.extractSync();
            const summaryTree = snapshot.emit([], serializer, undefined!);
            const services = MockStorage.createFromSummary(summaryTree.summary);
            const runtime: Partial<IFluidDataStoreRuntime> = {
                logger: client2.logger,
                clientId: (i + 1).toString(),
            };
            await client2.load(runtime as IFluidDataStoreRuntime, services, serializer);

            const client2Len = client2.getLength();
            assert.equal(
                client2Len,
                client1.getLength(),
                `client${client2.longClientId} and client${client1.longClientId} lengths don't match`);

            assert.equal(
                client2.getText(SnapshotLegacy.sizeOfFirstChunk - 1),
                client1.getText(SnapshotLegacy.sizeOfFirstChunk - 1));
        }
    })

        .timeout(5000);


    async function assertAttributionKeysMatch(client: TestClient, expected: number[] | undefined): Promise<void> {
        assert.deepEqual(client.getAllAttributionSeqs(), expected, "Keys don't match before round-tripping");
        const serializer = new TestSerializer();
        // This avoids necessitating handling catchup ops.
        client.mergeTree.setMinSeq(client.mergeTree.collabWindow.currentSeq);
        const snapshot = new SnapshotLegacy(client.mergeTree, client.logger);
        snapshot.extractSync();
        const summaryTree = snapshot.emit([], serializer, undefined!);
        const services = MockStorage.createFromSummary(summaryTree.summary);

        const roundTripClient = new TestClient({ attribution: { track: true } });
        const runtime: Partial<IFluidDataStoreRuntime> = {
            logger: roundTripClient.logger,
            clientId: "round-trips summary",
        };
        await roundTripClient.load(runtime as IFluidDataStoreRuntime, services, serializer);
        assert.deepEqual(roundTripClient.getAllAttributionSeqs(), expected, "Keys don't match after round-tripping");
    }

    it("preserves attribution information", async () => {
        const clients = createClientsAtInitialState({
            initialState: "",
            options: { attribution: { track: true, policyFactory: createInsertOnlyAttributionPolicy } }
        }, "A", "B");

        const ops: ISequencedDocumentMessage[] = [];
        const applyAllOps = () => ops.splice(0)
            .forEach((op) => clients.all.map((client) => client.applyMsg(op)));

        ops.push(
            clients.A.makeOpMessage(
                clients.A.insertTextLocal(0, "hello world"),
                /* seq */ 1
            )
        );

        applyAllOps();

        ops.push(
            clients.B.makeOpMessage(
                clients.B.insertTextLocal(6, "new "),
                /* seq */ 2,
                /* refSeq */ 1
            )
        );

        applyAllOps();

        // "hello " has key 1 (i.e. seq 1), "new " has key 2 (i.e. seq 2), "world" has key 1.
        const expectedAttribution = [1, 1, 1, 1, 1, 1, 2, 2, 2, 2, 1, 1, 1, 1, 1];
        await assertAttributionKeysMatch(clients.A, expectedAttribution);
    });

    it("doesn't include attribution information when attribution tracking is false on doc creation", async () => {
        const clients = createClientsAtInitialState({
            initialState: "",
            options: { attribution: { track: false, policyFactory: createInsertOnlyAttributionPolicy } }
        }, "A");

        const ops: ISequencedDocumentMessage[] = [];
        const applyAllOps = () => ops.splice(0)
            .forEach((op) => clients.all.map((client) => client.applyMsg(op)));

        ops.push(
            clients.A.makeOpMessage(
                clients.A.insertTextLocal(0, "hello world"),
                /* seq */ 1
            )
        );

        applyAllOps();

        await assertAttributionKeysMatch(clients.A, undefined);
    });
=======
	it("header only", async () => {
		const client1 = new TestClient();
		client1.startOrUpdateCollaboration("0");
		for (let i = 0; i < SnapshotLegacy.sizeOfFirstChunk; i++) {
			const op = client1.insertTextLocal(client1.getLength(), `${i % 10}`, { segment: i });
			const msg = client1.makeOpMessage(op, i + 1);
			msg.minimumSequenceNumber = i + 1;
			client1.applyMsg(msg);
		}

		const serializer = new TestSerializer();

		const snapshot = new SnapshotLegacy(client1.mergeTree, client1.logger);
		snapshot.extractSync();
		const summaryTree = snapshot.emit([], serializer, undefined!);
		const services = MockStorage.createFromSummary(summaryTree.summary);

		const client2 = new TestClient(undefined);
		const runtime: Partial<IFluidDataStoreRuntime> = {
			logger: client2.logger,
			clientId: "1",
		};
		await client2.load(runtime as IFluidDataStoreRuntime, services, serializer);

		assert.equal(client2.getLength(), client1.getLength());
		assert.equal(client2.getText(), client1.getText());
	}).timeout(5000);

	it("header and body", async () => {
		const clients = [new TestClient(), new TestClient(), new TestClient()];
		clients[0].startOrUpdateCollaboration("0");
		for (let i = 0; i < SnapshotLegacy.sizeOfFirstChunk + 10; i++) {
			const op = clients[0].insertTextLocal(clients[0].getLength(), `${i % 10}`, {
				segment: i,
			})!;
			const msg = clients[0].makeOpMessage(op, i + 1);
			msg.minimumSequenceNumber = i + 1;
			clients[0].applyMsg(msg);
		}

		const serializer = new TestSerializer();
		for (let i = 0; i < clients.length - 1; i++) {
			const client1 = clients[i];
			const client2 = clients[i + 1];
			const snapshot = new SnapshotLegacy(client1.mergeTree, client1.logger);
			snapshot.extractSync();
			const summaryTree = snapshot.emit([], serializer, undefined!);
			const services = MockStorage.createFromSummary(summaryTree.summary);
			const runtime: Partial<IFluidDataStoreRuntime> = {
				logger: client2.logger,
				clientId: (i + 1).toString(),
			};
			await client2.load(runtime as IFluidDataStoreRuntime, services, serializer);

			const client2Len = client2.getLength();
			assert.equal(
				client2Len,
				client1.getLength(),
				`client${client2.longClientId} and client${client1.longClientId} lengths don't match`,
			);

			assert.equal(
				client2.getText(SnapshotLegacy.sizeOfFirstChunk - 1),
				client1.getText(SnapshotLegacy.sizeOfFirstChunk - 1),
			);
		}
	}).timeout(5000);

	async function assertAttributionKeysMatch(
		client: TestClient,
		expected: number[] | undefined,
	): Promise<void> {
		assert.deepEqual(
			client.getAllAttributionSeqs(),
			expected,
			"Keys don't match before round-tripping",
		);
		const serializer = new TestSerializer();
		// This avoids necessitating handling catchup ops.
		client.mergeTree.setMinSeq(client.mergeTree.collabWindow.currentSeq);
		const snapshot = new SnapshotLegacy(client.mergeTree, client.logger);
		snapshot.extractSync();
		const summaryTree = snapshot.emit([], serializer, undefined!);
		const services = MockStorage.createFromSummary(summaryTree.summary);

		const roundTripClient = new TestClient({ attribution: { track: true } });
		const runtime: Partial<IFluidDataStoreRuntime> = {
			logger: roundTripClient.logger,
			clientId: "round-trips summary",
		};
		await roundTripClient.load(runtime as IFluidDataStoreRuntime, services, serializer);
		assert.deepEqual(
			roundTripClient.getAllAttributionSeqs(),
			expected,
			"Keys don't match after round-tripping",
		);
	}

	it("preserves attribution information", async () => {
		const clients = createClientsAtInitialState(
			{
				initialState: "",
				options: { attribution: { track: true } },
			},
			"A",
			"B",
		);

		const ops: ISequencedDocumentMessage[] = [];
		const applyAllOps = () =>
			ops.splice(0).forEach((op) => clients.all.map((client) => client.applyMsg(op)));

		ops.push(clients.A.makeOpMessage(clients.A.insertTextLocal(0, "hello world"), /* seq */ 1));

		applyAllOps();

		ops.push(
			clients.B.makeOpMessage(
				clients.B.insertTextLocal(6, "new "),
				/* seq */ 2,
				/* refSeq */ 1,
			),
		);

		applyAllOps();

		// "hello " has key 1 (i.e. seq 1), "new " has key 2 (i.e. seq 2), "world" has key 1.
		const expectedAttribution = [1, 1, 1, 1, 1, 1, 2, 2, 2, 2, 1, 1, 1, 1, 1];
		await assertAttributionKeysMatch(clients.A, expectedAttribution);
	});

	it("doesn't include attribution information when attribution tracking is false on doc creation", async () => {
		const clients = createClientsAtInitialState(
			{
				initialState: "",
				options: { attribution: { track: false } },
			},
			"A",
		);

		const ops: ISequencedDocumentMessage[] = [];
		const applyAllOps = () =>
			ops.splice(0).forEach((op) => clients.all.map((client) => client.applyMsg(op)));

		ops.push(clients.A.makeOpMessage(clients.A.insertTextLocal(0, "hello world"), /* seq */ 1));

		applyAllOps();

		await assertAttributionKeysMatch(clients.A, undefined);
	});
>>>>>>> e6ee436d
});<|MERGE_RESOLUTION|>--- conflicted
+++ resolved
@@ -15,151 +15,6 @@
 import { TestClient } from ".";
 
 describe("snapshot", () => {
-<<<<<<< HEAD
-    it("header only", async () => {
-        const client1 = new TestClient();
-        client1.startOrUpdateCollaboration("0");
-        for (let i = 0; i < SnapshotLegacy.sizeOfFirstChunk; i++) {
-            const op = client1.insertTextLocal(client1.getLength(), `${i % 10}`, { segment: i });
-            const msg = client1.makeOpMessage(op, i + 1);
-            msg.minimumSequenceNumber = i + 1;
-            client1.applyMsg(msg);
-        }
-
-        const serializer = new TestSerializer();
-
-        const snapshot = new SnapshotLegacy(client1.mergeTree, client1.logger);
-        snapshot.extractSync();
-        const summaryTree = snapshot.emit([], serializer, undefined!);
-        const services = MockStorage.createFromSummary(summaryTree.summary);
-
-        const client2 = new TestClient(undefined);
-        const runtime: Partial<IFluidDataStoreRuntime> = {
-            logger: client2.logger,
-            clientId: "1",
-        };
-        await client2.load(runtime as IFluidDataStoreRuntime, services, serializer);
-
-        assert.equal(client2.getLength(), client1.getLength());
-        assert.equal(client2.getText(), client1.getText());
-    })
-
-        .timeout(5000);
-
-    it("header and body", async () => {
-        const clients = [new TestClient(), new TestClient(), new TestClient()];
-        clients[0].startOrUpdateCollaboration("0");
-        for (let i = 0; i < SnapshotLegacy.sizeOfFirstChunk + 10; i++) {
-            const op = clients[0].insertTextLocal(clients[0].getLength(), `${i % 10}`, { segment: i })!;
-            const msg = clients[0].makeOpMessage(op, i + 1);
-            msg.minimumSequenceNumber = i + 1;
-            clients[0].applyMsg(msg);
-        }
-
-        const serializer = new TestSerializer();
-        for (let i = 0; i < clients.length - 1; i++) {
-            const client1 = clients[i];
-            const client2 = clients[i + 1];
-            const snapshot = new SnapshotLegacy(client1.mergeTree, client1.logger);
-            snapshot.extractSync();
-            const summaryTree = snapshot.emit([], serializer, undefined!);
-            const services = MockStorage.createFromSummary(summaryTree.summary);
-            const runtime: Partial<IFluidDataStoreRuntime> = {
-                logger: client2.logger,
-                clientId: (i + 1).toString(),
-            };
-            await client2.load(runtime as IFluidDataStoreRuntime, services, serializer);
-
-            const client2Len = client2.getLength();
-            assert.equal(
-                client2Len,
-                client1.getLength(),
-                `client${client2.longClientId} and client${client1.longClientId} lengths don't match`);
-
-            assert.equal(
-                client2.getText(SnapshotLegacy.sizeOfFirstChunk - 1),
-                client1.getText(SnapshotLegacy.sizeOfFirstChunk - 1));
-        }
-    })
-
-        .timeout(5000);
-
-
-    async function assertAttributionKeysMatch(client: TestClient, expected: number[] | undefined): Promise<void> {
-        assert.deepEqual(client.getAllAttributionSeqs(), expected, "Keys don't match before round-tripping");
-        const serializer = new TestSerializer();
-        // This avoids necessitating handling catchup ops.
-        client.mergeTree.setMinSeq(client.mergeTree.collabWindow.currentSeq);
-        const snapshot = new SnapshotLegacy(client.mergeTree, client.logger);
-        snapshot.extractSync();
-        const summaryTree = snapshot.emit([], serializer, undefined!);
-        const services = MockStorage.createFromSummary(summaryTree.summary);
-
-        const roundTripClient = new TestClient({ attribution: { track: true } });
-        const runtime: Partial<IFluidDataStoreRuntime> = {
-            logger: roundTripClient.logger,
-            clientId: "round-trips summary",
-        };
-        await roundTripClient.load(runtime as IFluidDataStoreRuntime, services, serializer);
-        assert.deepEqual(roundTripClient.getAllAttributionSeqs(), expected, "Keys don't match after round-tripping");
-    }
-
-    it("preserves attribution information", async () => {
-        const clients = createClientsAtInitialState({
-            initialState: "",
-            options: { attribution: { track: true, policyFactory: createInsertOnlyAttributionPolicy } }
-        }, "A", "B");
-
-        const ops: ISequencedDocumentMessage[] = [];
-        const applyAllOps = () => ops.splice(0)
-            .forEach((op) => clients.all.map((client) => client.applyMsg(op)));
-
-        ops.push(
-            clients.A.makeOpMessage(
-                clients.A.insertTextLocal(0, "hello world"),
-                /* seq */ 1
-            )
-        );
-
-        applyAllOps();
-
-        ops.push(
-            clients.B.makeOpMessage(
-                clients.B.insertTextLocal(6, "new "),
-                /* seq */ 2,
-                /* refSeq */ 1
-            )
-        );
-
-        applyAllOps();
-
-        // "hello " has key 1 (i.e. seq 1), "new " has key 2 (i.e. seq 2), "world" has key 1.
-        const expectedAttribution = [1, 1, 1, 1, 1, 1, 2, 2, 2, 2, 1, 1, 1, 1, 1];
-        await assertAttributionKeysMatch(clients.A, expectedAttribution);
-    });
-
-    it("doesn't include attribution information when attribution tracking is false on doc creation", async () => {
-        const clients = createClientsAtInitialState({
-            initialState: "",
-            options: { attribution: { track: false, policyFactory: createInsertOnlyAttributionPolicy } }
-        }, "A");
-
-        const ops: ISequencedDocumentMessage[] = [];
-        const applyAllOps = () => ops.splice(0)
-            .forEach((op) => clients.all.map((client) => client.applyMsg(op)));
-
-        ops.push(
-            clients.A.makeOpMessage(
-                clients.A.insertTextLocal(0, "hello world"),
-                /* seq */ 1
-            )
-        );
-
-        applyAllOps();
-
-        await assertAttributionKeysMatch(clients.A, undefined);
-    });
-=======
 	it("header only", async () => {
 		const client1 = new TestClient();
 		client1.startOrUpdateCollaboration("0");
@@ -274,7 +129,11 @@
 
 		ops.push(clients.A.makeOpMessage(clients.A.insertTextLocal(0, "hello world"), /* seq */ 1));
 
-		applyAllOps();
+    it("preserves attribution information", async () => {
+        const clients = createClientsAtInitialState({
+            initialState: "",
+            options: { attribution: { track: true, policyFactory: createInsertOnlyAttributionPolicy } }
+        }, "A", "B");
 
 		ops.push(
 			clients.B.makeOpMessage(
@@ -306,9 +165,12 @@
 
 		ops.push(clients.A.makeOpMessage(clients.A.insertTextLocal(0, "hello world"), /* seq */ 1));
 
-		applyAllOps();
+    it("doesn't include attribution information when attribution tracking is false on doc creation", async () => {
+        const clients = createClientsAtInitialState({
+            initialState: "",
+            options: { attribution: { track: false, policyFactory: createInsertOnlyAttributionPolicy } }
+        }, "A");
 
 		await assertAttributionKeysMatch(clients.A, undefined);
 	});
->>>>>>> e6ee436d
 });