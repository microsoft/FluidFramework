--- conflicted
+++ resolved
@@ -17,11 +17,7 @@
     for (const filePath of fs.readdirSync(replayResultsPath)) {
         it(`Replay ${filePath}`, async () => {
             const file: ReplayGroup[] = JSON.parse(fs.readFileSync(`${replayResultsPath}/${filePath}`).toString());
-<<<<<<< HEAD
-            const msgClients = new Map<string, { client: TestClient, msgs: ISequencedDocumentMessage[] }>();
-=======
             const msgClients = new Map<string, { client: TestClient; msgs: ISequencedDocumentMessage[]; }>();
->>>>>>> 24231532
             const originalClient = new TestClient();
             msgClients.set("A", { client: originalClient, msgs: [] });
             originalClient.insertTextLocal(0, file[0].initialText);
