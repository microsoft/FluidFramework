--- conflicted
+++ resolved
@@ -213,31 +213,38 @@
 	localSeq?: number,
 	mergeBlock: IMergeBlock = mergeTree.root,
 ): void {
-<<<<<<< HEAD
-    mergeTree.computeLocalPartials(0);
-    for (let i = mergeTree.collabWindow.minSeq + 1; i <= mergeTree.collabWindow.currentSeq; i++) {
-        const { partialLen, actualLen } = getPartialLengths(
-            clientId, i, mergeTree, localSeq, mergeBlock,
-        );
-
-        if (partialLen && partialLen < 0) {
-            assert.fail("Negative partial length returned");
-        }
-        assert.equal(partialLen, actualLen);
-    }
-
-    if (!expectedValues) {
-        return;
-    }
-
-    for (const { seq, len, localSeq: expectedLocalSeq } of expectedValues) {
-        const { partialLen, actualLen } = getPartialLengths(
-            clientId, seq, mergeTree, expectedLocalSeq ?? localSeq, mergeBlock,
-        );
-
-        assert.equal(partialLen, len);
-        assert.equal(actualLen, len);
-    }
+	mergeTree.computeLocalPartials(0);
+	for (let i = mergeTree.collabWindow.minSeq + 1; i <= mergeTree.collabWindow.currentSeq; i++) {
+		const { partialLen, actualLen } = getPartialLengths(
+			clientId,
+			i,
+			mergeTree,
+			localSeq,
+			mergeBlock,
+		);
+
+		if (partialLen && partialLen < 0) {
+			assert.fail("Negative partial length returned");
+		}
+		assert.equal(partialLen, actualLen);
+	}
+
+	if (!expectedValues) {
+		return;
+	}
+
+	for (const { seq, len, localSeq: expectedLocalSeq } of expectedValues) {
+		const { partialLen, actualLen } = getPartialLengths(
+			clientId,
+			seq,
+			mergeTree,
+			expectedLocalSeq ?? localSeq,
+			mergeBlock,
+		);
+
+		assert.equal(partialLen, len);
+		assert.equal(actualLen, len);
+	}
 }
 
 export function combineInterpreters(...interpreters: IAttributionInterpreter[]): IAttributionInterpreter {
@@ -286,38 +293,4 @@
             return results;
         }
     }
-=======
-	mergeTree.computeLocalPartials(0);
-	for (let i = mergeTree.collabWindow.minSeq + 1; i <= mergeTree.collabWindow.currentSeq; i++) {
-		const { partialLen, actualLen } = getPartialLengths(
-			clientId,
-			i,
-			mergeTree,
-			localSeq,
-			mergeBlock,
-		);
-
-		if (partialLen && partialLen < 0) {
-			assert.fail("Negative partial length returned");
-		}
-		assert.equal(partialLen, actualLen);
-	}
-
-	if (!expectedValues) {
-		return;
-	}
-
-	for (const { seq, len, localSeq: expectedLocalSeq } of expectedValues) {
-		const { partialLen, actualLen } = getPartialLengths(
-			clientId,
-			seq,
-			mergeTree,
-			expectedLocalSeq ?? localSeq,
-			mergeBlock,
-		);
-
-		assert.equal(partialLen, len);
-		assert.equal(actualLen, len);
-	}
->>>>>>> 1aa7ab52
 }