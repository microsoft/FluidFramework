/*!
 * Copyright (c) Microsoft Corporation and contributors. All rights reserved.
 * Licensed under the MIT License.
 */

import { strict as assert } from "assert";
import fs from "fs";
import { IMergeBlock, ISegment, Marker } from "../mergeTreeNodes";
import { IMergeTreeDeltaOpArgs } from "../mergeTreeDeltaCallback";
import { TextSegment } from "../textSegment";
import { ReferenceType } from "../ops";
import { PropertySet } from "../properties";
import { MergeTree } from "../mergeTree";
import { walkAllChildSegments } from "../mergeTreeNodeWalk";
import { UnassignedSequenceNumber } from "../constants";
import { loadText } from "./text";

export function loadTextFromFile(filename: string, mergeTree: MergeTree, segLimit = 0) {
	const content = fs.readFileSync(filename, "utf8");
	return loadText(content, mergeTree, segLimit);
}

export function loadTextFromFileWithMarkers(filename: string, mergeTree: MergeTree, segLimit = 0) {
	const content = fs.readFileSync(filename, "utf8");
	return loadText(content, mergeTree, segLimit, true);
}

interface InsertMarkerArgs {
	mergeTree: MergeTree;
	pos: number;
	refSeq: number;
	clientId: number;
	seq: number;
	behaviors: ReferenceType;
	props: PropertySet | undefined;
	opArgs: IMergeTreeDeltaOpArgs;
}

export function insertMarker({
	mergeTree,
	pos,
	refSeq,
	clientId,
	seq,
	behaviors,
	props,
	opArgs,
}: InsertMarkerArgs) {
	mergeTree.insertSegments(pos, [Marker.make(behaviors, props)], refSeq, clientId, seq, opArgs);
}

interface InsertTextArgs {
	mergeTree: MergeTree;
	pos: number;
	refSeq: number;
	clientId: number;
	seq: number;
	text: string;
	props?: PropertySet;
	opArgs?: IMergeTreeDeltaOpArgs;
}

export function insertText({
	mergeTree,
	pos,
	refSeq,
	clientId,
	seq,
	text,
	props,
	opArgs,
}: InsertTextArgs) {
	mergeTree.insertSegments(pos, [TextSegment.make(text, props)], refSeq, clientId, seq, opArgs);
}

interface InsertSegmentsArgs {
	mergeTree: MergeTree;
	pos: number;
	segments: ISegment[];
	refSeq: number;
	clientId: number;
	seq: number;
	opArgs: IMergeTreeDeltaOpArgs | undefined;
}

export function insertSegments({
	mergeTree,
	pos,
	segments,
	refSeq,
	clientId,
	seq,
	opArgs,
}: InsertSegmentsArgs): void {
	mergeTree.insertSegments(pos, segments, refSeq, clientId, seq, opArgs);
}

interface MarkRangeRemovedArgs {
	mergeTree: MergeTree;
	start: number;
	end: number;
	refSeq: number;
	clientId: number;
	seq: number;
	overwrite: boolean;
	opArgs: IMergeTreeDeltaOpArgs;
}

export function markRangeRemoved({
	mergeTree,
	start,
	end,
	refSeq,
	clientId,
	seq,
	overwrite = false,
	opArgs,
}: MarkRangeRemovedArgs): void {
	mergeTree.markRangeRemoved(start, end, refSeq, clientId, seq, overwrite, opArgs);
}

export function nodeOrdinalsHaveIntegrity(block: IMergeBlock): boolean {
	const olen = block.ordinal.length;
	for (let i = 0; i < block.childCount; i++) {
		if (block.children[i].ordinal) {
			if (olen !== block.children[i].ordinal.length - 1) {
				console.log("node integrity issue");
				return false;
			}
			if (i > 0) {
				if (block.children[i].ordinal <= block.children[i - 1].ordinal) {
					console.log("node sib integrity issue");
					return false;
				}
			}
			if (!block.children[i].isLeaf()) {
				return nodeOrdinalsHaveIntegrity(block.children[i] as IMergeBlock);
			}
		} else {
			console.log(`node child ordinal not set ${i}`);
			return false;
		}
	}
	return true;
}

/**
 * Returns an object that tallies each delta and maintenance operation observed
 * for the given 'mergeTree'.
 */
export function countOperations(mergeTree: MergeTree) {
	const counts = {};

	assert.strictEqual(mergeTree.mergeTreeDeltaCallback, undefined);
	assert.strictEqual(mergeTree.mergeTreeMaintenanceCallback, undefined);

	const fn = (deltaArgs) => {
		const previous = counts[deltaArgs.operation] as undefined | number;
		counts[deltaArgs.operation] = previous === undefined ? 1 : previous + 1;
	};

	mergeTree.mergeTreeDeltaCallback = (opArgs, deltaArgs) => {
		fn(deltaArgs);
	};
	mergeTree.mergeTreeMaintenanceCallback = fn;

	return counts;
}

function getPartialLengths(
	clientId: number,
	seq: number,
	mergeTree: MergeTree,
	localSeq?: number,
	mergeBlock: IMergeBlock = mergeTree.root,
) {
<<<<<<< HEAD
    const partialLen = mergeBlock.partialLengths?.getPartialLength(
        seq,
        clientId,
        localSeq,
    );

    let actualLen = 0;

    const isInserted = (segment: ISegment) =>
        segment.seq === undefined
        || (segment.seq !== UnassignedSequenceNumber && segment.seq <= seq)
        || (localSeq !== undefined
            && segment.seq === UnassignedSequenceNumber
            && segment.localSeq !== undefined
            && segment.localSeq <= localSeq);

    const isRemoved = (segment: ISegment) =>
        segment.removedSeq !== undefined
        && ((localSeq !== undefined
            && segment.removedSeq === UnassignedSequenceNumber
            && segment.localRemovedSeq !== undefined
            && segment.localRemovedSeq <= localSeq)
        || (segment.removedSeq !== UnassignedSequenceNumber && segment.removedSeq <= seq));

    const isMoved = (segment: ISegment) =>
        segment.movedSeq !== undefined
        && ((localSeq !== undefined
            && segment.movedSeq === UnassignedSequenceNumber
            && segment.localMovedSeq !== undefined
            && segment.localMovedSeq <= localSeq)
            || (segment.movedSeq !== UnassignedSequenceNumber && segment.movedSeq <= seq));

    walkAllChildSegments(mergeBlock, (segment) => {
        if (isInserted(segment) && !isRemoved(segment) && !isMoved(segment)) {
            actualLen += segment.cachedLength;
        }
        return true;
    });

    return {
        partialLen,
        actualLen,
    };
=======
	const partialLen = mergeBlock.partialLengths?.getPartialLength(seq, clientId, localSeq);

	let actualLen = 0;

	const isInserted = (segment: ISegment) =>
		segment.seq === undefined ||
		(segment.seq !== -1 && segment.seq <= seq) ||
		(localSeq !== undefined &&
			segment.seq === -1 &&
			segment.localSeq !== undefined &&
			segment.localSeq <= localSeq);

	const isRemoved = (segment: ISegment) =>
		segment.removedSeq !== undefined &&
		((localSeq !== undefined &&
			segment.removedSeq === -1 &&
			segment.localRemovedSeq !== undefined &&
			segment.localRemovedSeq <= localSeq) ||
			(segment.removedSeq !== -1 && segment.removedSeq <= seq));

	walkAllChildSegments(mergeBlock, (segment) => {
		if (isInserted(segment) && !isRemoved(segment)) {
			actualLen += segment.cachedLength;
		}
		return true;
	});

	return {
		partialLen,
		actualLen,
	};
>>>>>>> 6167ac92
}

export function validatePartialLengths(
	clientId: number,
	mergeTree: MergeTree,
	expectedValues?: { seq: number; len: number; localSeq?: number }[],
	localSeq?: number,
	mergeBlock: IMergeBlock = mergeTree.root,
): void {
	mergeTree.computeLocalPartials(0);
	for (let i = mergeTree.collabWindow.minSeq + 1; i <= mergeTree.collabWindow.currentSeq; i++) {
		const { partialLen, actualLen } = getPartialLengths(
			clientId,
			i,
			mergeTree,
			localSeq,
			mergeBlock,
		);

		if (partialLen && partialLen < 0) {
			assert.fail("Negative partial length returned");
		}
		assert.equal(partialLen, actualLen);
	}

	if (!expectedValues) {
		return;
	}

	for (const { seq, len, localSeq: expectedLocalSeq } of expectedValues) {
		const { partialLen, actualLen } = getPartialLengths(
			clientId,
			seq,
			mergeTree,
			expectedLocalSeq ?? localSeq,
			mergeBlock,
		);

		assert.equal(partialLen, len);
		assert.equal(actualLen, len);
	}
}<|MERGE_RESOLUTION|>--- conflicted
+++ resolved
@@ -174,73 +174,36 @@
 	localSeq?: number,
 	mergeBlock: IMergeBlock = mergeTree.root,
 ) {
-<<<<<<< HEAD
-    const partialLen = mergeBlock.partialLengths?.getPartialLength(
-        seq,
-        clientId,
-        localSeq,
-    );
-
-    let actualLen = 0;
-
-    const isInserted = (segment: ISegment) =>
-        segment.seq === undefined
-        || (segment.seq !== UnassignedSequenceNumber && segment.seq <= seq)
-        || (localSeq !== undefined
-            && segment.seq === UnassignedSequenceNumber
-            && segment.localSeq !== undefined
-            && segment.localSeq <= localSeq);
-
-    const isRemoved = (segment: ISegment) =>
-        segment.removedSeq !== undefined
-        && ((localSeq !== undefined
-            && segment.removedSeq === UnassignedSequenceNumber
-            && segment.localRemovedSeq !== undefined
-            && segment.localRemovedSeq <= localSeq)
-        || (segment.removedSeq !== UnassignedSequenceNumber && segment.removedSeq <= seq));
-
-    const isMoved = (segment: ISegment) =>
-        segment.movedSeq !== undefined
-        && ((localSeq !== undefined
-            && segment.movedSeq === UnassignedSequenceNumber
-            && segment.localMovedSeq !== undefined
-            && segment.localMovedSeq <= localSeq)
-            || (segment.movedSeq !== UnassignedSequenceNumber && segment.movedSeq <= seq));
-
-    walkAllChildSegments(mergeBlock, (segment) => {
-        if (isInserted(segment) && !isRemoved(segment) && !isMoved(segment)) {
-            actualLen += segment.cachedLength;
-        }
-        return true;
-    });
-
-    return {
-        partialLen,
-        actualLen,
-    };
-=======
 	const partialLen = mergeBlock.partialLengths?.getPartialLength(seq, clientId, localSeq);
 
 	let actualLen = 0;
 
 	const isInserted = (segment: ISegment) =>
 		segment.seq === undefined ||
-		(segment.seq !== -1 && segment.seq <= seq) ||
+		(segment.seq !== UnassignedSequenceNumber && segment.seq <= seq) ||
 		(localSeq !== undefined &&
-			segment.seq === -1 &&
+			segment.seq === UnassignedSequenceNumber &&
 			segment.localSeq !== undefined &&
 			segment.localSeq <= localSeq);
 
 	const isRemoved = (segment: ISegment) =>
 		segment.removedSeq !== undefined &&
 		((localSeq !== undefined &&
-			segment.removedSeq === -1 &&
+			segment.removedSeq === UnassignedSequenceNumber &&
 			segment.localRemovedSeq !== undefined &&
 			segment.localRemovedSeq <= localSeq) ||
-			(segment.removedSeq !== -1 && segment.removedSeq <= seq));
+			(segment.removedSeq !== UnassignedSequenceNumber && segment.removedSeq <= seq));
+
+	const isMoved = (segment: ISegment) =>
+		segment.movedSeq !== undefined &&
+		((localSeq !== undefined &&
+			segment.movedSeq === UnassignedSequenceNumber &&
+			segment.localMovedSeq !== undefined &&
+			segment.localMovedSeq <= localSeq) ||
+			(segment.movedSeq !== UnassignedSequenceNumber && segment.movedSeq <= seq));
 
 	walkAllChildSegments(mergeBlock, (segment) => {
-		if (isInserted(segment) && !isRemoved(segment)) {
+		if (isInserted(segment) && !isRemoved(segment) && !isMoved(segment)) {
 			actualLen += segment.cachedLength;
 		}
 		return true;
@@ -250,7 +213,6 @@
 		partialLen,
 		actualLen,
 	};
->>>>>>> 6167ac92
 }
 
 export function validatePartialLengths(
