--- conflicted
+++ resolved
@@ -41,18 +41,11 @@
 
 // Note: Assigned positive integers to avoid clashing with MergeTreeMaintenanceType
 export const MergeTreeDeltaType = {
-<<<<<<< HEAD
-    INSERT: 0,
-    REMOVE: 1,
-    ANNOTATE: 2,
-    GROUP: 3,
-    OBLITERATE: 4,
-=======
 	INSERT: 0,
 	REMOVE: 1,
 	ANNOTATE: 2,
 	GROUP: 3,
->>>>>>> 6167ac92
+	OBLITERATE: 4,
 } as const;
 
 export type MergeTreeDeltaType = typeof MergeTreeDeltaType[keyof typeof MergeTreeDeltaType];
@@ -102,11 +95,11 @@
 }
 
 export interface IMergeTreeObliterateMsg extends IMergeTreeDelta {
-    type: typeof MergeTreeDeltaType.OBLITERATE;
-    pos1?: number;
-    relativePos1?: IRelativePosition;
-    pos2?: number;
-    relativePos2?: IRelativePosition;
+	type: typeof MergeTreeDeltaType.OBLITERATE;
+	pos1?: number;
+	relativePos1?: IRelativePosition;
+	pos2?: number;
+	relativePos2?: IRelativePosition;
 }
 
 export interface ICombiningOp {
@@ -136,9 +129,9 @@
 }
 
 export type IMergeTreeDeltaOp =
-    IMergeTreeInsertMsg
-    | IMergeTreeRemoveMsg
-    | IMergeTreeAnnotateMsg
-    | IMergeTreeObliterateMsg;
+	| IMergeTreeInsertMsg
+	| IMergeTreeRemoveMsg
+	| IMergeTreeAnnotateMsg
+	| IMergeTreeObliterateMsg;
 
 export type IMergeTreeOp = IMergeTreeDeltaOp | IMergeTreeGroupMsg;