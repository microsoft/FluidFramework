/*!
 * Copyright (c) Microsoft Corporation and contributors. All rights reserved.
 * Licensed under the MIT License.
 */

/**
 * Flags enum that dictates behavior of a ReferencePosition
 * @internal
 */
export enum ReferenceType {
	Simple = 0x0,
	/**
	 * Allows this reference to be located using the `findTile` API on merge-tree.
	 */
	Tile = 0x1,
	/**
	 * @deprecated this functionality is no longer supported and will be removed
	 */
	NestBegin = 0x2,
	/**
	 * @deprecated this functionality is no longer supported and will be removed
	 */
	NestEnd = 0x4,
	RangeBegin = 0x10,
	RangeEnd = 0x20,
	/**
	 * When a segment is marked removed (locally or with ack), this reference will slide to the first
	 * valid option of:
	 * 1. the start of the next furthest segment
	 * 2. the end of the next nearest segment
	 * 3. DetachedReferencePosition
	 */
	SlideOnRemove = 0x40,
	/**
	 * When a segment is marked removed (locally or with ack), this reference will remain on that segment.
	 */
	StayOnRemove = 0x80,
	/**
	 * Specifies that the reference position should never be added to the segment it refers to.
	 * This is useful for comparison/iteration purposes
	 */
	Transient = 0x100,
}

/**
 * @internal
 */
export interface IMarkerDef {
	refType?: ReferenceType;
}

// Note: Assigned positive integers to avoid clashing with MergeTreeMaintenanceType
/**
 * @internal
 */
export const MergeTreeDeltaType = {
	INSERT: 0,
	REMOVE: 1,
	ANNOTATE: 2,
	/**
	 * @deprecated The ability to create group ops will be removed in an upcoming release, as group ops are redundant with he native batching capabilities of the runtime
	 */
	GROUP: 3,
} as const;

/**
 * @internal
 */
export type MergeTreeDeltaType = (typeof MergeTreeDeltaType)[keyof typeof MergeTreeDeltaType];

/**
 * @internal
 */
export interface IMergeTreeDelta {
	/**
	 * Type of this change.
	 */
	type: MergeTreeDeltaType;
}

/**
 * A position specified relative to a segment.
 * @internal
 */
export interface IRelativePosition {
	/**
	 * String identifier specifying a segment.
	 */
	id?: string;
	/**
	 * If true, insert before the specified segment.  If false or not defined,
	 * insert after the specified segment.
	 */
	before?: boolean;
	/**
	 * A positive number \>= 1.  If before is false, offset is added to the position.
	 * If before is true, offset is subtracted from the position.
	 */
	offset?: number;
}

/**
 * @internal
 */
export interface IMergeTreeInsertMsg extends IMergeTreeDelta {
	type: typeof MergeTreeDeltaType.INSERT;
	pos1?: number;
	relativePos1?: IRelativePosition;
	pos2?: number;
	relativePos2?: IRelativePosition;
	seg?: any;
}

/**
 * @internal
 */
export interface IMergeTreeRemoveMsg extends IMergeTreeDelta {
	type: typeof MergeTreeDeltaType.REMOVE;
	pos1?: number;
	relativePos1?: IRelativePosition;
	pos2?: number;
	relativePos2?: IRelativePosition;
}

/**
 * @deprecated We no longer intend to support this functionality and it will
 * be removed in a future release. There is no replacement for this
 * functionality.
 * @internal
 */
export interface ICombiningOp {
	name: string;
	defaultValue?: any;
	minValue?: any;
	maxValue?: any;
}

/**
 * @internal
 */
export interface IMergeTreeAnnotateMsg extends IMergeTreeDelta {
	type: typeof MergeTreeDeltaType.ANNOTATE;
	pos1?: number;
	relativePos1?: IRelativePosition;
	pos2?: number;
	relativePos2?: IRelativePosition;
	props: Record<string, any>;
	/**
	 * @deprecated We no longer intend to support this functionality and it will
	 * be removed in a future release. There is no replacement for this
	 * functionality.
	 */
	combiningOp?: ICombiningOp;
}

/**
 * @deprecated The ability to create group ops will be removed in an upcoming release, as group ops are redundant with the native batching capabilities of the runtime
 * @internal
 */
export interface IMergeTreeGroupMsg extends IMergeTreeDelta {
	type: typeof MergeTreeDeltaType.GROUP;
	ops: IMergeTreeDeltaOp[];
}

/**
 * @internal
 */
export interface IJSONSegment {
	props?: Record<string, any>;
}

/**
 * @internal
 */
export type IMergeTreeDeltaOp = IMergeTreeInsertMsg | IMergeTreeRemoveMsg | IMergeTreeAnnotateMsg;

<<<<<<< HEAD
export type IMergeTreeOp = IMergeTreeDeltaOp | IMergeTreeGroupMsg;

export type SequencePlace = number | "start" | "end" | InteriorSequencePlace;

interface InteriorSequencePlace {
	pos: number;
	side: Side;
}

enum Side {
	Before = 0,
	After = 1,
}
=======
/**
 * @internal
 */
export type IMergeTreeOp = IMergeTreeDeltaOp | IMergeTreeGroupMsg;
>>>>>>> 92c2e872
<|MERGE_RESOLUTION|>--- conflicted
+++ resolved
@@ -174,7 +174,9 @@
  */
 export type IMergeTreeDeltaOp = IMergeTreeInsertMsg | IMergeTreeRemoveMsg | IMergeTreeAnnotateMsg;
 
-<<<<<<< HEAD
+/**
+ * @internal
+ */
 export type IMergeTreeOp = IMergeTreeDeltaOp | IMergeTreeGroupMsg;
 
 export type SequencePlace = number | "start" | "end" | InteriorSequencePlace;
@@ -187,10 +189,4 @@
 enum Side {
 	Before = 0,
 	After = 1,
-}
-=======
-/**
- * @internal
- */
-export type IMergeTreeOp = IMergeTreeDeltaOp | IMergeTreeGroupMsg;
->>>>>>> 92c2e872
+}