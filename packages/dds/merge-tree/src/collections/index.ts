--- conflicted
+++ resolved
@@ -8,11 +8,7 @@
 	ListNode,
 	ListNodeRange,
 	walkList,
-<<<<<<< HEAD
-	iterateListValues,
-=======
 	iterateListValuesWhile,
->>>>>>> 952e8051
 } from "./list.js";
 export {
 	ConflictAction,
