/*!
 * Copyright (c) Microsoft Corporation and contributors. All rights reserved.
 * Licensed under the MIT License.
 */

import { Stack } from "./collections";
import { ISegment } from "./mergeTreeNodes";
import { ReferenceType, ICombiningOp } from "./ops";
import { PropertySet, MapLike } from "./properties";

export const reservedTileLabelsKey = "referenceTileLabels";
export const reservedRangeLabelsKey = "referenceRangeLabels";

export function refTypeIncludesFlag(
	refPosOrType: ReferencePosition | ReferenceType,
	flags: ReferenceType,
): boolean {
	const refType = typeof refPosOrType === "number" ? refPosOrType : refPosOrType.refType;
	// eslint-disable-next-line no-bitwise
	return (refType & flags) !== 0;
}

export const refGetTileLabels = (refPos: ReferencePosition): string[] | undefined =>
	refTypeIncludesFlag(refPos, ReferenceType.Tile) && refPos.properties
		? (refPos.properties[reservedTileLabelsKey] as string[])
		: undefined;

export const refGetRangeLabels = (refPos: ReferencePosition): string[] | undefined =>
	// eslint-disable-next-line no-bitwise
	refTypeIncludesFlag(refPos, ReferenceType.NestBegin | ReferenceType.NestEnd) &&
	refPos.properties
		? (refPos.properties[reservedRangeLabelsKey] as string[])
		: undefined;

export function refHasTileLabel(refPos: ReferencePosition, label: string): boolean {
	const tileLabels = refGetTileLabels(refPos);
	if (tileLabels) {
		for (const refLabel of tileLabels) {
			if (label === refLabel) {
				return true;
			}
		}
	}
	return false;
}

export function refHasRangeLabel(refPos: ReferencePosition, label: string): boolean {
	const rangeLabels = refGetRangeLabels(refPos);
	if (rangeLabels) {
		for (const refLabel of rangeLabels) {
			if (label === refLabel) {
				return true;
			}
		}
	}
	return false;
}
export function refHasTileLabels(refPos: ReferencePosition): boolean {
	return refGetTileLabels(refPos) !== undefined;
}
export function refHasRangeLabels(refPos: ReferencePosition): boolean {
	return refGetRangeLabels(refPos) !== undefined;
}

/**
 * Represents a reference to a place within a merge tree. This place conceptually remains stable over time
 * by referring to a particular segment and offset within that segment.
 * Thus, this reference's character position changes as the tree is edited.
 */
export interface ReferencePosition {
<<<<<<< HEAD
    /**
     * @returns - Properties associated with this reference
     */
    properties?: PropertySet;
    refType: ReferenceType;

    /**
     * Gets the segment that this reference position is semantically associated with. Returns undefined iff the
     * reference became detached from the string.
     */
    getSegment(): ISegment | undefined;

    /**
     * Gets the offset for this reference position within its associated segment.
     * @example
     * If a merge-tree has 3 leaf segments ["hello", " ", "world"] and a ReferencePosition refers to the "l"
     * in "world", that reference's offset would be 3 as "l" is the character at index 3 within "world".
     */
    getOffset(): number;

    /**
     * @param newProps - Properties to add to this reference.
     * @param op - Combining semantics for changed properties. By default, property changes are last-write-wins.
     * @remarks - Note that merge-tree does not broadcast changes to other clients. It is up to the consumer
     * to ensure broadcast happens if that is desired.
     */
    addProperties(newProps: PropertySet, op?: ICombiningOp): void;
    isLeaf(): this is ISegment;
=======
	properties?: PropertySet;
	refType: ReferenceType;

	getSegment(): ISegment | undefined;
	getOffset(): number;
	addProperties(newProps: PropertySet, op?: ICombiningOp): void;
	isLeaf(): this is ISegment;
>>>>>>> ad3ea055
}

export type RangeStackMap = MapLike<Stack<ReferencePosition>>;

export const DetachedReferencePosition = -1;

export function minReferencePosition<T extends ReferencePosition>(a: T, b: T): T {
	return compareReferencePositions(a, b) < 0 ? a : b;
}

export function maxReferencePosition<T extends ReferencePosition>(a: T, b: T): T {
	return compareReferencePositions(a, b) > 0 ? a : b;
}

export function compareReferencePositions(a: ReferencePosition, b: ReferencePosition): number {
	const aSeg = a.getSegment();
	const bSeg = b.getSegment();
	if (aSeg === bSeg) {
		return a.getOffset() - b.getOffset();
	} else {
		return aSeg === undefined || (bSeg !== undefined && aSeg.ordinal < bSeg.ordinal) ? -1 : 1;
	}
}<|MERGE_RESOLUTION|>--- conflicted
+++ resolved
@@ -68,44 +68,34 @@
  * Thus, this reference's character position changes as the tree is edited.
  */
 export interface ReferencePosition {
-<<<<<<< HEAD
-    /**
-     * @returns - Properties associated with this reference
-     */
-    properties?: PropertySet;
-    refType: ReferenceType;
-
-    /**
-     * Gets the segment that this reference position is semantically associated with. Returns undefined iff the
-     * reference became detached from the string.
-     */
-    getSegment(): ISegment | undefined;
-
-    /**
-     * Gets the offset for this reference position within its associated segment.
-     * @example
-     * If a merge-tree has 3 leaf segments ["hello", " ", "world"] and a ReferencePosition refers to the "l"
-     * in "world", that reference's offset would be 3 as "l" is the character at index 3 within "world".
-     */
-    getOffset(): number;
-
-    /**
-     * @param newProps - Properties to add to this reference.
-     * @param op - Combining semantics for changed properties. By default, property changes are last-write-wins.
-     * @remarks - Note that merge-tree does not broadcast changes to other clients. It is up to the consumer
-     * to ensure broadcast happens if that is desired.
-     */
-    addProperties(newProps: PropertySet, op?: ICombiningOp): void;
-    isLeaf(): this is ISegment;
-=======
+	/**
+	 * @returns - Properties associated with this reference
+	 */
 	properties?: PropertySet;
 	refType: ReferenceType;
 
+	/**
+	 * Gets the segment that this reference position is semantically associated with. Returns undefined iff the
+	 * reference became detached from the string.
+	 */
 	getSegment(): ISegment | undefined;
+
+	/**
+	 * Gets the offset for this reference position within its associated segment.
+	 * @example
+	 * If a merge-tree has 3 leaf segments ["hello", " ", "world"] and a ReferencePosition refers to the "l"
+	 * in "world", that reference's offset would be 3 as "l" is the character at index 3 within "world".
+	 */
 	getOffset(): number;
+
+	/**
+	 * @param newProps - Properties to add to this reference.
+	 * @param op - Combining semantics for changed properties. By default, property changes are last-write-wins.
+	 * @remarks - Note that merge-tree does not broadcast changes to other clients. It is up to the consumer
+	 * to ensure broadcast happens if that is desired.
+	 */
 	addProperties(newProps: PropertySet, op?: ICombiningOp): void;
 	isLeaf(): this is ISegment;
->>>>>>> ad3ea055
 }
 
 export type RangeStackMap = MapLike<Stack<ReferencePosition>>;
