/*!
 * Copyright (c) Microsoft Corporation and contributors. All rights reserved.
 * Licensed under the MIT License.
 */

import { assert } from "@fluidframework/common-utils";
import { Property, RedBlackTree } from "./collections";
import { UnassignedSequenceNumber } from "./constants";
import { MergeTree } from "./mergeTree";
import {
	CollaborationWindow,
	compareNumbers,
	IMergeBlock,
	IMergeNode,
	IMoveInfo,
	IRemovalInfo,
	ISegment,
<<<<<<< HEAD
	toMoveInfo,
=======
	seqLTE,
>>>>>>> 2a04325e
	toRemovalInfo,
} from "./mergeTreeNodes";
import { SortedSet } from "./sortedSet";

class PartialSequenceLengthsSet extends SortedSet<PartialSequenceLength, number> {
	protected getKey(item: PartialSequenceLength): number {
		return item.seq;
	}

	public addOrUpdate(
		newItem: PartialSequenceLength,
		update?: (existingItem: PartialSequenceLength, newItem: PartialSequenceLength) => void,
	) {
		const prev = this.latestLeq(newItem.seq);

		if (prev?.seq !== newItem.seq) {
			// new element, update len
			newItem.len = (prev?.len ?? 0) + newItem.seglen;
		}

		// update the len of all following elements
		for (let i = this.keySortedItems.length - 1; i >= 0; i--) {
			const element = this.keySortedItems[i];
			if (!element || element.seq <= newItem.seq) {
				break;
			}

			element.len += newItem.seglen;
		}

		super.addOrUpdate(newItem, (currentPartial, partialLength) => {
			currentPartial.seglen += partialLength.seglen;

			if (partialLength.remoteObliteratedLen) {
				currentPartial.remoteObliteratedLen ??= 0;
				currentPartial.remoteObliteratedLen += partialLength.remoteObliteratedLen;
			}

			currentPartial.len += partialLength.seglen;
			combineOverlapClients(currentPartial, partialLength);
		});
	}

	/**
	 * Returns the partial length whose sequence number is the greatest sequence
	 * number that is less than or equal to key.
	 * @param key - sequence number
	 */
	latestLeq(key: number): PartialSequenceLength | undefined {
		return this.keySortedItems[this.latestLeqIndex(key)];
	}

	/**
	 * Returns the partial length whose sequence number is the lowest sequence
	 * number that is greater than or equal to key.
	 * @param key - sequence number
	 */
	firstGte(key: number): PartialSequenceLength | undefined {
		const { index } = this.findItemPosition({ seq: key, len: 0, seglen: 0 });
		return this.keySortedItems[index];
	}

	private latestLeqIndex(key: number): number {
		const { exists, index } = this.findItemPosition({ seq: key, len: 0, seglen: 0 });
		return exists ? index : index - 1;
	}

	copyDown(minSeq: number): number {
		const mindex = this.latestLeqIndex(minSeq);
		let minLength = 0;
		if (mindex >= 0) {
			minLength = this.keySortedItems[mindex].len;
			const seqCount = this.size;
			if (mindex <= seqCount - 1) {
				// Still some entries remaining
				const remainingCount = seqCount - mindex - 1;
				// Copy down
				for (let i = 0; i < remainingCount; i++) {
					this.keySortedItems[i] = this.keySortedItems[i + mindex + 1];
					this.keySortedItems[i].len -= minLength;
				}
				this.keySortedItems.length = remainingCount;
			}
		}
		return minLength;
	}
}

interface IOverlapClient {
	clientId: number;
	seglen: number;
}

/**
 * Tracks length information for a part of a MergeTree (block) at a given time (seq).
 * These objects are associated with internal nodes (i.e. blocks).
 */
export interface PartialSequenceLength {
	/**
	 * Sequence number
	 */
	seq: number;
	/**
	 * The length of the associated block.
	 */
	len: number;
	/**
	 * The delta between the current length of the associated block and its length at the previous seq number.
	 */
	seglen: number;
	/**
	 * clientId for the client that submitted the op with sequence number `seq`.
	 */
	clientId?: number;
	/**
	 * If this partial length obliterated remote segments, this is the length of
	 * those segments
	 */
	remoteObliteratedLen?: number;
	/**
	 * This field maps each client to the size of the intersection between segments deleted at this seq
	 * and segments concurrently deleted by that client.
	 *
	 * For example, this PartialSequenceLength:
	 * ```typescript
	 * {
	 *     seq: 5,
	 *     len: 100,
	 *     seglen: -10,
	 *     clientId: 0,
	 *     overlapRemoveClients: <RedBlack tree with key-values expressed by>{
	 *         1: { clientId: 1, seglen: -5 },
	 *         3: { clientId: 3, seglen: -10 }
	 *     }
	 * }
	 * ```
	 *
	 * corresponds to an op submitted by client 0 which:
	 * - reduces the length of this block by 10 (it may have deleted a single segment of length 10,
	 *     several segments totalling length 10, or even delete and add content for a total reduction of 10 length)
	 * - was concurrent to an op submitted by client 1 that also removed some of the same segments,
	 *     whose length totalled 5
	 * - was concurrent to an op submitted by client 3 that removed some of the same segments,
	 *     whose length totalled 10
	 */
	overlapRemoveClients?: RedBlackTree<number, IOverlapClient>;
	/**
	 * This field is the same as `overlapRemoveClients`, except that it tracks
	 * overlapping obliterates rather than removes.
	 */
	overlapObliterateClients?: RedBlackTree<number, IOverlapClient>;
}

interface UnsequencedPartialLengthInfo {
	/**
	 * Contains entries for all local operations.
	 * The "seq" field of each entry actually corresponds to the delta at that localSeq on the local client.
	 */
	partialLengths: PartialSequenceLengthsSet;

	/**
	 * Only contains entries for segments (or aggregates thereof) which were concurrently deleted
	 * by another client. Ordered by `seq` of the removing client.
	 *
	 * The "length" field of these entries is not populated. This is because pre-computing the lengths
	 * of segments doesn't help given the usage pattern.
	 *
	 * These entries need both `seq` and `localSeq`, because a given segment remove is double-counted iff
	 * the refSeq exceeds the seq of the remote remove AND the localSeq exceeds the localSeq of the local remove.
	 */
	overlappingRemoves: LocalPartialSequenceLength[];

	/**
	 * Cached keyed on refSeq which stores length information for the total overlap of removed segments at
	 * that refSeq.
	 * This information is derivable from the entries of `overlappingRemoves`.
	 *
	 * Like the `partialLengths` field, `seq` on each entry is actually the local seq.
	 * See `computeOverlappingLocalRemoves` for more information.
	 */
	cachedOverlappingByRefSeq: Map<number, PartialSequenceLengthsSet>;
}

interface LocalPartialSequenceLength extends PartialSequenceLength {
	/**
	 * Local sequence number
	 */
	localSeq: number;
}

export interface PartialSequenceLengthsOptions {
	verifier?: (partialLengths: PartialSequenceLengths) => void;
	verifyExpected?: (
		mergeTree: MergeTree,
		node: IMergeBlock,
		refSeq: number,
		clientId: number,
		localSeq?: number,
	) => void;
	zamboni: boolean;
}

/**
 * Keeps track of partial sums of segment lengths for all sequence numbers in the current collaboration window.
 * Only used during active collaboration.
 *
 * This class is associated with an internal node (block) of a MergeTree. It efficiently answers queries of the form
 * "What is the length of `block` from the perspective of some particular seq and clientId?".
 *
 * It also supports incremental updating of state for newly-sequenced ops that don't affect the structure of the
 * MergeTree.
 *
 * To answer these queries, it pre-builds several lists which track the length of the block at a per-sequence-number
 * level. These lists are:
 *
 * 1. (`partialLengths`): Stores the total length of the block.
 * 2. (`clientSeqNumbers[clientId]`): Stores only the total lengths of segments submitted by `clientId`. [see footnote]
 *
 * The reason both lists are necessary is that resolving the length of the block from the perspective of
 * (clientId, refSeq) requires including both of the following types of segments:
 * 1. Segments sequenced before `refSeq`
 * 2. Segments submitted by `clientId`
 *
 * This is possible with the above bookkeeping, using:
 *
 * (length of the block at the minimum sequence number)
 * + (partialLengths total length at refSeq)
 * + (clientSeqNumbers total length at most recent op)
 * - (clientSeqNumbers total length at refSeq)
 *
 * where the subtraction avoids double-counting segments submitted by clientId sequenced within the collab window.
 *
 * To enable reconnect, if constructed with `computeLocalPartials === true` it also supports querying for the length of
 * the block from the perspective of the local client at a particular `refSeq` and `localSeq`. This computation is
 * similar to the above:
 *
 * (length of the block at the minimum sequence number)
 * + (partialLengths total length at refSeq)
 * + (unsequenced edits' total length submitted before localSeq)
 * - (overlapping remove of the unsequenced edits' total length at refSeq)
 *
 * This algorithm scales roughly linearly with number of editing clients and the size of the collab window.
 * (certain unlikely sequences of operations may introduce log factors on those variables)
 *
 * Note: there is some slight complication with clientSeqNumbers resulting from the possibility of different clients
 * concurrently removing the same segment. See the field's documentation for more details.
 */
export class PartialSequenceLengths {
	public static options: PartialSequenceLengthsOptions = {
		zamboni: true,
	};

	/**
	 * Combine the partial lengths of block's children
	 * @param block - an interior node. If `recur` is false, it is assumed that each interior node child of this block
	 * has its partials up to date.
	 * @param collabWindow - segment window of the segment tree containing `block`.
	 * @param recur - whether to recursively compute partial lengths for internal children of `block`.
	 * This incurs more work, but gives correct bookkeeping in the case that a descendant in the merge tree has been
	 * modified without bubbling up the resulting partial length change to this block's partials.
	 * @param computeLocalPartials - whether to compute partial length information about local unsequenced ops.
	 * This enables querying for the length of the block at a given localSeq, but incurs extra work.
	 * Local partial information doesn't support `update`.
	 */
	public static combine(
		block: IMergeBlock,
		collabWindow: CollaborationWindow,
		recur = false,
		computeLocalPartials = false,
	): PartialSequenceLengths {
		const leafPartialLengths = PartialSequenceLengths.fromLeaves(
			block,
			collabWindow,
			computeLocalPartials,
		);

		let hasInternalChild = false;
		const childPartials: PartialSequenceLengths[] = [];
		for (let i = 0; i < block.childCount; i++) {
			const child = block.children[i];
			if (!child.isLeaf()) {
				hasInternalChild = true;
				if (recur) {
					child.partialLengths = PartialSequenceLengths.combine(
						child,
						collabWindow,
						true,
						computeLocalPartials,
					);
				}
				// eslint-disable-next-line @typescript-eslint/no-non-null-assertion
				childPartials.push(child.partialLengths!);
			}
		}

		// If there are no internal children, the PartialSequenceLengths returns from `fromLeaves` is exactly correct.
		// Otherwise, we must additively combine all of the children partial lengths to get this block's totals.
		const combinedPartialLengths = hasInternalChild
			? new PartialSequenceLengths(collabWindow.minSeq, computeLocalPartials)
			: leafPartialLengths;
		if (hasInternalChild) {
			if (leafPartialLengths.partialLengths.size > 0) {
				// Some children were leaves; add combined partials from these segments
				childPartials.push(leafPartialLengths);
			}

			const childPartialsLen = childPartials.length;

			const childPartialLengths: PartialSequenceLength[][] = [];
			const childUnsequencedPartialLengths: PartialSequenceLength[][] = [];
			const childOverlapRemoves: LocalPartialSequenceLength[][] = [];
			for (let i = 0; i < childPartialsLen; i++) {
				const { segmentCount, minLength, partialLengths, unsequencedRecords } =
					childPartials[i];
				combinedPartialLengths.segmentCount += segmentCount;
				combinedPartialLengths.minLength += minLength;
				childPartialLengths.push(partialLengths.items as PartialSequenceLength[]);
				if (unsequencedRecords) {
					childUnsequencedPartialLengths.push(
						unsequencedRecords.partialLengths.items as PartialSequenceLength[],
					);
					childOverlapRemoves.push(unsequencedRecords.overlappingRemoves);
				}
			}

			mergePartialLengths(childPartialLengths, combinedPartialLengths.partialLengths);

			if (computeLocalPartials) {
				combinedPartialLengths.unsequencedRecords = {
					partialLengths: mergePartialLengths(childUnsequencedPartialLengths),
					overlappingRemoves: Array.from(mergeSortedListsBySeq(childOverlapRemoves)),
					cachedOverlappingByRefSeq: new Map(),
				};
			}

			for (const partial of combinedPartialLengths.partialLengths.items) {
				combinedPartialLengths.addClientSeqNumberFromPartial(partial);
			}
		}
		// TODO: incremental zamboni during build
		if (PartialSequenceLengths.options.zamboni) {
			combinedPartialLengths.zamboni(collabWindow);
		}

		PartialSequenceLengths.options.verifier?.(combinedPartialLengths);
		return combinedPartialLengths;
	}

	/**
	 * @returns a PartialSequenceLengths structure which tracks only lengths of leaf children of the provided
	 * IMergeBlock.
	 */
	private static fromLeaves(
		block: IMergeBlock,
		collabWindow: CollaborationWindow,
		computeLocalPartials: boolean,
	): PartialSequenceLengths {
		const combinedPartialLengths = new PartialSequenceLengths(
			collabWindow.minSeq,
			computeLocalPartials,
		);
		combinedPartialLengths.segmentCount = block.childCount;

		for (let i = 0; i < block.childCount; i++) {
			const child = block.children[i];
			if (child.isLeaf()) {
				// Leaf segment
				const segment = child;
				if (segment.seq !== undefined && seqLTE(segment.seq, collabWindow.minSeq)) {
					combinedPartialLengths.minLength += segment.cachedLength;
				} else {
					PartialSequenceLengths.insertSegment(combinedPartialLengths, segment);
				}
				const removalInfo = toRemovalInfo(segment);
<<<<<<< HEAD
				const moveInfo = toMoveInfo(segment);
				if (
					seqLTE(removalInfo?.removedSeq, collabWindow.minSeq) ||
					seqLTE(moveInfo?.movedSeq, collabWindow.minSeq)
=======
				if (
					removalInfo?.removedSeq !== undefined &&
					seqLTE(removalInfo.removedSeq, collabWindow.minSeq)
>>>>>>> 2a04325e
				) {
					combinedPartialLengths.minLength -= segment.cachedLength;
				} else if (removalInfo !== undefined || moveInfo !== undefined) {
					PartialSequenceLengths.insertSegment(
						combinedPartialLengths,
						segment,
						removalInfo,
						moveInfo,
					);
				}
			}
		}
		// Post-process correctly-ordered partials computing sums and creating
		// lists for each present client id
		const seqPartials = combinedPartialLengths.partialLengths;

		let prevLen = 0;
		for (const partial of seqPartials.items) {
			partial.len = prevLen + partial.seglen;
			prevLen = partial.len;
			combinedPartialLengths.addClientSeqNumberFromPartial(partial);
		}
		prevLen = 0;

		if (combinedPartialLengths.unsequencedRecords !== undefined) {
			const localPartials = combinedPartialLengths.unsequencedRecords.partialLengths;
			for (const partial of localPartials.items) {
				partial.len = prevLen + partial.seglen;
				prevLen = partial.len;
			}
		}

		PartialSequenceLengths.options.verifier?.(combinedPartialLengths);
		return combinedPartialLengths;
	}

	private static getOverlapClients(overlapClientIds: number[], seglen: number) {
		const bst = new RedBlackTree<number, IOverlapClient>(compareNumbers);
		for (const clientId of overlapClientIds) {
			bst.put(clientId, { clientId, seglen });
		}
		return bst;
	}

	private static accumulateRemoveClientOverlap(
		partialLength: PartialSequenceLength,
		overlapRemoveClientIds: number[],
		seglen: number,
	) {
		if (partialLength.overlapRemoveClients) {
			for (const clientId of overlapRemoveClientIds) {
				const overlapClientNode = partialLength.overlapRemoveClients.get(clientId);
				if (!overlapClientNode) {
					partialLength.overlapRemoveClients.put(clientId, { clientId, seglen });
				} else {
					overlapClientNode.data.seglen += seglen;
				}
			}
		} else {
			partialLength.overlapRemoveClients = PartialSequenceLengths.getOverlapClients(
				overlapRemoveClientIds,
				seglen,
			);
		}
	}

	private static accumulateMoveClientOverlap(
		partialLength: PartialSequenceLength,
		overlapMoveClientIds: number[],
		seglen: number,
	) {
		if (partialLength.overlapObliterateClients) {
			for (const clientId of overlapMoveClientIds) {
				const overlapClientNode = partialLength.overlapObliterateClients.get(clientId);
				if (!overlapClientNode) {
					partialLength.overlapObliterateClients.put(clientId, { clientId, seglen });
				} else {
					overlapClientNode.data.seglen += seglen;
				}
			}
		} else {
			partialLength.overlapObliterateClients = PartialSequenceLengths.getOverlapClients(
				overlapMoveClientIds,
				seglen,
			);
		}
	}

	/**
	 * Coalesce overlapping move lengths for a partial length entry that already
	 * exists
	 *
	 * @param segmentLen - Length of segment with overlapping moves
	 * @param segment - Segment with overlapping moves
	 * @param firstGte - Existing partial length entry
	 * @param clientIds - Ids of clients that concurrently obliterated this segment
	 */
	static accumulateMoveOverlapForExisting(
		segmentLen: number,
		segment: ISegment,
		firstGte: PartialSequenceLength,
		clientIds: number[],
	) {
		const nonInsertingClientIds = clientIds.filter((id) => id !== segment.clientId);

		PartialSequenceLengths.accumulateMoveClientOverlap(
			firstGte,
			nonInsertingClientIds,
			segmentLen,
		);

		// if this segment was obliterated by the client that inserted it,
		// and if it overlaps with the obliterate of another client, we need to
		// take into account whether it was obliterated on insert by the other
		// client
		if (clientIds.length !== nonInsertingClientIds.length) {
			PartialSequenceLengths.accumulateMoveClientOverlap(
				firstGte,
				[segment.clientId],
				segment.wasMovedOnInsert ? -segment.cachedLength : segmentLen,
			);
		}
	}

	/**
	 * @param obliterateOverlapLen - Length of segment with overlap
	 * @param clientIds - Ids of clients that have concurrently obliterated this
	 * segment
	 */
	private static getMoveOverlapForExisting(
		segment: ISegment,
		obliterateOverlapLen: number,
		clientIds: number[],
	): RedBlackTree<number, IOverlapClient> {
		const nonInsertingClientIds = clientIds.filter((id) => id !== segment.clientId);
		const overlapObliterateClients = PartialSequenceLengths.getOverlapClients(
			nonInsertingClientIds,
			obliterateOverlapLen,
		);

		if (clientIds.length !== nonInsertingClientIds.length) {
			overlapObliterateClients.put(segment.clientId, {
				clientId: segment.clientId,
				seglen: segment.wasMovedOnInsert ? -segment.cachedLength : obliterateOverlapLen,
			});
		}

		return overlapObliterateClients;
	}

	private static updatePartialsAfterInsertion(
		segment: ISegment,
		segmentLen: number,
		remoteObliteratedLen: number | undefined,
		obliterateOverlapLen: number = segmentLen,
		partials: PartialSequenceLengthsSet,
		seq: number,
		clientId: number,
		removeClientOverlap: number[] | undefined,
		moveClientOverlap: number[] | undefined,
	) {
		const firstGte = partials.firstGte(seq);

		let partialLengthEntry: PartialSequenceLength;
		if (firstGte?.seq === seq) {
			partialLengthEntry = firstGte;
			// Existing entry at this seq--this occurs for ops that insert/delete
			// more than one segment.
			partialLengthEntry.seglen += segmentLen;
			if (remoteObliteratedLen) {
				partialLengthEntry.remoteObliteratedLen ??= 0;
				partialLengthEntry.remoteObliteratedLen += remoteObliteratedLen;
			}
			if (removeClientOverlap) {
				PartialSequenceLengths.accumulateRemoveClientOverlap(
					firstGte,
					removeClientOverlap,
					obliterateOverlapLen,
				);
			}

			if (moveClientOverlap) {
				PartialSequenceLengths.accumulateMoveOverlapForExisting(
					obliterateOverlapLen,
					segment,
					firstGte,
					moveClientOverlap,
				);
			}
		} else {
			const overlapObliterateClients = moveClientOverlap
				? PartialSequenceLengths.getMoveOverlapForExisting(
						segment,
						obliterateOverlapLen,
						moveClientOverlap,
				  )
				: undefined;

			partialLengthEntry = {
				seq,
				clientId,
				len: 0,
				seglen: segmentLen,
				remoteObliteratedLen,
				overlapRemoveClients: removeClientOverlap
					? PartialSequenceLengths.getOverlapClients(
							removeClientOverlap,
							obliterateOverlapLen,
					  )
					: undefined,
				overlapObliterateClients,
			};

			partials.addOrUpdate(partialLengthEntry);
		}
	}

	/**
	 * Inserts length information about the insertion of `segment` into `combinedPartialLengths.partialLengths`.
	 * Does not update the clientSeqNumbers field to account for this segment.
	 * If `removalInfo` is defined, this operation updates the bookkeeping to account for the removal of this
	 * segment at the removedSeq instead.
	 * When the insertion or removal of the segment is un-acked and `combinedPartialLengths` is meant to compute
	 * such records, this does the analogous addition to the bookkeeping for the local segment in
	 * `combinedPartialLengths.unsequencedRecords`.
	 */
	private static insertSegment(
		combinedPartialLengths: PartialSequenceLengths,
		segment: ISegment,
		removalInfo?: IRemovalInfo,
		moveInfo?: IMoveInfo,
	) {
		const removalIsLocal = !!removalInfo && removalInfo.removedSeq === UnassignedSequenceNumber;
		const moveIsLocal = !!moveInfo && moveInfo.movedSeq === UnassignedSequenceNumber;
		const isLocal =
			segment.seq === UnassignedSequenceNumber ||
			(removalInfo && removalIsLocal && (!moveInfo || moveIsLocal)) ||
			(moveInfo && moveIsLocal && (!removalInfo || removalIsLocal));
		// eslint-disable-next-line @typescript-eslint/no-non-null-assertion
		let seqOrLocalSeq = isLocal ? segment.localSeq! : segment.seq!;
		let segmentLen = segment.cachedLength;
		let clientId = segment.clientId;
		let removeClientOverlap: number[] | undefined;
		let moveClientOverlap: number[] | undefined;
		let remoteObliteratedLen: number | undefined;

		// it's not possible to have an overlapping obliterate and remove that are both local
		assert(
			(!moveIsLocal && !removalIsLocal) || moveIsLocal !== removalIsLocal,
			"overlapping local obliterate and remove",
		);

		const removeHappenedFirst =
			removalInfo &&
			(!moveInfo ||
				moveIsLocal ||
				(!removalIsLocal && moveInfo.movedSeq > removalInfo.removedSeq));

		if (removeHappenedFirst) {
			// eslint-disable-next-line @typescript-eslint/no-non-null-assertion
			seqOrLocalSeq = removalIsLocal ? removalInfo.localRemovedSeq! : removalInfo.removedSeq;
			segmentLen = -segmentLen;
			// The client who performed the remove is always stored
			// in the first position of removalInfo.
			clientId = removalInfo.removedClientIds[0];
			const hasOverlap = removalInfo.removedClientIds.length > 1;
			removeClientOverlap = hasOverlap ? removalInfo.removedClientIds : undefined;
		} else if (moveInfo) {
			// The client who performed the move is always stored
			// in the first position of moveInfo.
			clientId = moveInfo.movedClientIds[0];

			// eslint-disable-next-line @typescript-eslint/no-non-null-assertion
			seqOrLocalSeq = moveIsLocal ? moveInfo.localMovedSeq! : moveInfo.movedSeq;

			if (segment.wasMovedOnInsert) {
				assert(
					moveInfo.movedSeq !== -1,
					"wasMovedOnInsert should only be set on acked obliterates",
				);
				segmentLen = 0;
			} else {
				segmentLen = -segmentLen;
			}

			const hasOverlap = moveInfo.movedClientIds.length > 1;
			moveClientOverlap = hasOverlap ? moveInfo.movedClientIds : undefined;
		} else if (segment.wasMovedOnInsert) {
			// if this segment was obliterated on insert, its length is only
			// visible to the client that inserted it
			segmentLen = 0;
			remoteObliteratedLen = segment.cachedLength;
		}

		const partials = isLocal
			? combinedPartialLengths.unsequencedRecords?.partialLengths
			: combinedPartialLengths.partialLengths;
		if (partials === undefined) {
			// Local partial but its computation isn't required
			return;
		}

		// overlapping move and remove, remove happened first
		if (moveInfo && removalInfo && removeHappenedFirst && !moveIsLocal) {
			// eslint-disable-next-line @typescript-eslint/no-non-null-assertion
			const moveSeqOrLocalSeq = moveIsLocal ? moveInfo.localMovedSeq! : moveInfo.movedSeq;
			// The client who performed the remove is always stored
			// in the first position of removalInfo.
			const moveClientId = moveInfo.movedClientIds[0];
			const hasOverlap = moveInfo.movedClientIds.length > 1;

			PartialSequenceLengths.updatePartialsAfterInsertion(
				segment,
				0,
				-segment.cachedLength,
				segmentLen,
				partials,
				moveSeqOrLocalSeq,
				moveClientId,
				undefined,
				hasOverlap ? moveInfo.movedClientIds : undefined,
			);
		}

		if (removalInfo && !removeHappenedFirst && !removalIsLocal) {
			const removeSeqOrLocalSeq = removalIsLocal
				? // eslint-disable-next-line @typescript-eslint/no-non-null-assertion
				  removalInfo.localRemovedSeq!
				: removalInfo.removedSeq;
			// The client who performed the remove is always stored
			// in the first position of removalInfo.
			const removeClientId = removalInfo.removedClientIds[0];
			const hasOverlap = removalInfo.removedClientIds.length > 1;

			PartialSequenceLengths.updatePartialsAfterInsertion(
				segment,
				0,
				-segment.cachedLength,
				segmentLen,
				partials,
				removeSeqOrLocalSeq,
				removeClientId,
				hasOverlap ? removalInfo.removedClientIds : undefined,
				undefined,
			);
		}

		PartialSequenceLengths.updatePartialsAfterInsertion(
			segment,
			segmentLen,
			remoteObliteratedLen,
			undefined,
			partials,
			seqOrLocalSeq,
			clientId,
			removeClientOverlap,
			moveClientOverlap,
		);

		// todo: the below block needs to be changed to handle obliterate, which
		// doesn't have great support for reconnect at the moment. see ADO #3714
		const { unsequencedRecords } = combinedPartialLengths;
		if (unsequencedRecords && removeClientOverlap && segment.localRemovedSeq !== undefined) {
			const localSeq = segment.localRemovedSeq;
			const localPartialLengthEntry: LocalPartialSequenceLength = {
				seq: seqOrLocalSeq,
				localSeq,
				clientId,
				len: 0,
				seglen: segmentLen,
			};
			let localIndexFirstGTE = 0;
			for (
				;
				localIndexFirstGTE < unsequencedRecords.overlappingRemoves.length;
				localIndexFirstGTE++
			) {
				if (
					unsequencedRecords.overlappingRemoves[localIndexFirstGTE].seq >= seqOrLocalSeq
				) {
					break;
				}
			}

			insertIntoList(
				unsequencedRecords.overlappingRemoves,
				localIndexFirstGTE,
				localPartialLengthEntry,
			);

			const tweakedLocalPartialEntry = {
				...localPartialLengthEntry,
				seq: localSeq,
			};

			unsequencedRecords.partialLengths.addOrUpdate(tweakedLocalPartialEntry);
		}
	}

	private static addSeq(
		partialLengths: PartialSequenceLengthsSet,
		seq: number,
		seqSeglen: number,
		remoteObliteratedLen?: number,
		clientId?: number,
	) {
		let seqPartialLen: PartialSequenceLength | undefined;
		let penultPartialLen: PartialSequenceLength | undefined;
		let pLen = partialLengths.latestLeq(seq);
		if (pLen) {
			if (pLen.seq === seq) {
				seqPartialLen = pLen;
				pLen = partialLengths.latestLeq(seq - 1);
				if (pLen) {
					penultPartialLen = pLen;
				}
			} else {
				penultPartialLen = pLen;
			}
		}
		const len = penultPartialLen !== undefined ? penultPartialLen.len + seqSeglen : seqSeglen;
		if (seqPartialLen === undefined) {
			seqPartialLen = {
				clientId,
				len,
				seglen: seqSeglen,
				seq,
				remoteObliteratedLen,
			};
			partialLengths.addOrUpdate(seqPartialLen);
		} else {
			seqPartialLen.remoteObliteratedLen = remoteObliteratedLen;
			seqPartialLen.seglen = seqSeglen;
			seqPartialLen.len = len;
			// Assert client id matches
		}
	}

	/**
	 * Length of the block this PartialSequenceLength corresponds to when viewed at `minSeq`.
	 */
	private minLength = 0;

	/**
	 * Total number of segments in the subtree rooted at the block this PartialSequenceLength corresponds to.
	 */
	private segmentCount = 0;

	/**
	 * List of PartialSequenceLength objects--ordered by increasing seq--giving length information about
	 * the block associated with this PartialSequenceLengths object.
	 *
	 * `partialLengths[i].len` contains the length of this block considering only sequenced segments with
	 * `sequenceNumber <= partialLengths[i].seq`.
	 */
	private readonly partialLengths: PartialSequenceLengthsSet = new PartialSequenceLengthsSet();

	/**
	 * clientSeqNumbers[clientId] is a list of partial lengths for sequenced ops which either:
	 * - were submitted by `clientId`.
	 * - deleted a range containing segments that were concurrently deleted by `clientId`
	 *
	 * The second case is referred to as the "overlapping delete" case. It is necessary to avoid double-counting
	 * the removal of those segments in queries including clientId.
	 */
	private readonly clientSeqNumbers: PartialSequenceLengthsSet[] = [];

	/**
	 * Contains information required to answer queries for the length of this segment from the perspective of
	 * the local client but not including all local segments (i.e., `localSeq !== collabWindow.localSeq`).
	 * This field is only computed if requested in the constructor (i.e. `computeLocalPartials === true`).
	 */
	private unsequencedRecords: UnsequencedPartialLengthInfo | undefined;

	constructor(
		/**
		 * The minimumSequenceNumber as defined by the collab window used in the last call to `update`,
		 * or if no such calls have been made, the one used on construction.
		 */
		public minSeq: number,
		computeLocalPartials: boolean,
	) {
		if (computeLocalPartials) {
			this.unsequencedRecords = {
				partialLengths: new PartialSequenceLengthsSet(),
				overlappingRemoves: [],
				cachedOverlappingByRefSeq: new Map(),
			};
		}
	}

	// Assume: seq is latest sequence number; no structural change to sub-tree, but a segment
	// with sequence number seq has been added within the sub-tree (and `update` has been called
	// on all descendant PartialSequenceLengths)
	// TODO: assert client id matches
	public update(
		node: IMergeBlock,
		seq: number,
		clientId: number,
		collabWindow: CollaborationWindow,
	) {
		let seqSeglen = 0;
		let remoteObliteratedLen = 0;
		let segCount = 0;
		// Compute length for seq across children
		for (let i = 0; i < node.childCount; i++) {
			const child = node.children[i];
			if (!child.isLeaf()) {
				const childBlock = child;
				// eslint-disable-next-line @typescript-eslint/no-non-null-assertion
				const branchPartialLengths = childBlock.partialLengths!;
				const partialLengths = branchPartialLengths.partialLengths;
				const leqPartial = partialLengths.latestLeq(seq);
				if (leqPartial && leqPartial.seq === seq) {
					seqSeglen += leqPartial.seglen;
					remoteObliteratedLen += leqPartial.remoteObliteratedLen ?? 0;
				}
				segCount += branchPartialLengths.segmentCount;
			} else {
				const segment = child;
				const removalInfo = toRemovalInfo(segment);
				const moveInfo = toMoveInfo(segment);

				const removalIsLocal =
					!!removalInfo && removalInfo.removedSeq === UnassignedSequenceNumber;
				const moveIsLocal = !!moveInfo && moveInfo.movedSeq === UnassignedSequenceNumber;

				const removeHappenedFirst =
					removalInfo &&
					(!moveInfo ||
						moveIsLocal ||
						(!removalIsLocal && moveInfo.movedSeq > removalInfo.removedSeq));

				// eslint-disable-next-line unicorn/prefer-switch
				if (seq === segment.seq) {
					// if this segment was moved on insert, its length should
					// only be visible to the inserting client
					if (
						segment.wasMovedOnInsert &&
						segment.seq !== undefined &&
						moveInfo &&
						moveInfo.movedSeq < segment.seq
					) {
						remoteObliteratedLen += segment.cachedLength;
					} else {
						seqSeglen += segment.cachedLength;
					}
				} else if (seq === removalInfo?.removedSeq) {
					// if the remove op happened before an overlapping obliterate,
					// all clients can see the remove at this seq. otherwise, only
					// the removing client is aware of the remove
					if (removeHappenedFirst) {
						seqSeglen -= segment.cachedLength;
					} else {
						remoteObliteratedLen -= segment.cachedLength;
					}
				} else if (seq === moveInfo?.movedSeq) {
					if (removeHappenedFirst) {
						remoteObliteratedLen -= segment.cachedLength;
					} else if (
						segment.wasMovedOnInsert &&
						segment.seq !== UnassignedSequenceNumber &&
						segment.seq !== undefined &&
						moveInfo.movedSeq > segment.seq
					) {
						remoteObliteratedLen += segment.cachedLength;
						seqSeglen -= segment.cachedLength;
					} else if (segment.seq !== UnassignedSequenceNumber) {
						seqSeglen -= segment.cachedLength;
					}
				}
				segCount++;
			}
		}
		this.segmentCount = segCount;
		this.unsequencedRecords = undefined;

		PartialSequenceLengths.addSeq(
			this.partialLengths,
			seq,
			seqSeglen,
			remoteObliteratedLen,
			clientId,
		);
		this.clientSeqNumbers[clientId] ??= new PartialSequenceLengthsSet();
		PartialSequenceLengths.addSeq(
			this.clientSeqNumbers[clientId],
			seq,
			seqSeglen + remoteObliteratedLen,
			undefined,
			clientId,
		);
		if (PartialSequenceLengths.options.zamboni) {
			this.zamboni(collabWindow);
		}

		PartialSequenceLengths.options.verifier?.(this);
	}

	/**
	 * Returns the length of this block as viewed from the perspective of `clientId` at `refSeq`.
	 * This is the total length of all segments sequenced at or before refSeq OR submitted by `clientId`.
	 * If `clientId` is the local client, `localSeq` can also be provided. In that case, it is the total
	 * length of all segments submitted at or before `refSeq` in addition to any local, unacked segments
	 * with `segment.localSeq <= localSeq`.
	 *
	 * Note: the local case (where `localSeq !== undefined`) is only supported on a PartialSequenceLength object
	 * constructed with `computeLocalPartials` set to true and not subsequently updated with `update`.
	 */
	public getPartialLength(refSeq: number, clientId: number, localSeq?: number) {
		let pLen = this.minLength;
		const cliLatestIndex = this.cliLatest(clientId);
		const cliSeq = this.clientSeqNumbers[clientId];
		pLen += this.partialLengths.latestLeq(refSeq)?.len ?? 0;

		if (localSeq === undefined) {
			if (cliLatestIndex >= 0) {
				const cliLatest = cliSeq.items[cliLatestIndex];
				if (cliLatest.seq > refSeq) {
					// The client has local edits after refSeq, add in the length adjustments
					pLen += cliLatest.len;
					const precedingCli = this.cliLatestLEQ(clientId, refSeq);
					if (precedingCli) {
						// Subtract out double-counted lengths: segments still in the collab window but before
						// the refSeq submitted by the client we're querying for were counted in each addition above.
						pLen -= precedingCli.len;
					}
				}
			}
		} else {
			assert(
				this.unsequencedRecords !== undefined,
				0x39f /* Local getPartialLength invoked without computing local partials. */,
			);
			const unsequencedPartialLengths = this.unsequencedRecords.partialLengths;
			// Local segments at or before localSeq should also be included
			const local = unsequencedPartialLengths.latestLeq(localSeq);
			if (local) {
				pLen += local.len;

				// Lastly, we must subtract out any double-counted removes, which occur if a currently un-acked local
				// remove overlaps with a remote client's remove that occurred at sequence number <=refSeq.
				pLen -= this.computeOverlappingLocalRemoves(refSeq, localSeq);
			}
		}
		return pLen;
	}

	/**
	 * Computes the seglen for the double-counted removed overlap at (refSeq, localSeq). This logic is equivalent
	 * to the following:
	 *
	 * ```typescript
	 *   let total = 0;
	 *   for (const partialLength of this.unsequencedRecords!.overlappingRemoves) {
	 *       if (partialLength.seq > refSeq) {
	 *           break;
	 *       }
	 *
	 *      if (partialLength.localSeq <= localSeq) {
	 *          total += partialLength.seglen;
	 *      }
	 *   }
	 *
	 *   return total;
	 * ```
	 *
	 * Reconnect happens to only need to compute these lengths for two refSeq values: before and
	 * after the rebase. Since these lists potentially scale with O(collab window * number of local edits)
	 * and potentially need to be queried for each local op that gets rebased,
	 * we cache the results for a given refSeq in `this.unsequencedRecords.cachedOverlappingByRefSeq` so
	 * that they can be binary-searched the same way the usual partialLengths lists are.
	 */
	private computeOverlappingLocalRemoves(refSeq: number, localSeq: number): number {
		if (this.unsequencedRecords === undefined) {
			return 0;
		}

		let cachedOverlapPartials = this.unsequencedRecords.cachedOverlappingByRefSeq.get(refSeq);
		if (!cachedOverlapPartials) {
			const partials: PartialSequenceLengthsSet = new PartialSequenceLengthsSet();
			for (const partial of this.unsequencedRecords.overlappingRemoves) {
				if (partial.seq > refSeq) {
					break;
				}

				partials.addOrUpdate({ ...partial, seq: partial.localSeq, len: 0 });
			}
			// This coalesces entries with the same localSeq as well as computes overall lengths.
			cachedOverlapPartials = partials;
			this.unsequencedRecords.cachedOverlappingByRefSeq.set(refSeq, cachedOverlapPartials);
		}

		const overlap = cachedOverlapPartials.latestLeq(localSeq);
		return overlap?.len ?? 0;
	}

	public toString(glc?: (id: number) => string, indentCount = 0) {
		let buf = "";
		for (const partial of this.partialLengths.items) {
			buf += `(${partial.seq},${partial.len}) `;
		}

		// eslint-disable-next-line @typescript-eslint/no-for-in-array, no-restricted-syntax
		for (const clientId in this.clientSeqNumbers) {
			if (this.clientSeqNumbers[clientId].size > 0) {
				buf += `Client `;
				buf += glc ? `${glc(+clientId)}` : `${clientId}`;
				buf += "[";
				for (const partial of this.clientSeqNumbers[clientId].items) {
					buf += `(${partial.seq},${partial.len})`;
				}
				buf += "]";
			}
		}
		buf = `min(seq ${this.minSeq}): ${this.minLength}; sc: ${this.segmentCount};${buf}`;
		return buf;
	}

	// Clear away partial sums for sequence numbers earlier than the current window
	private zamboni(segmentWindow: CollaborationWindow) {
		this.minLength += this.partialLengths.copyDown(segmentWindow.minSeq);
		this.minSeq = segmentWindow.minSeq;
		// eslint-disable-next-line @typescript-eslint/no-for-in-array, guard-for-in, no-restricted-syntax
		for (const clientId in this.clientSeqNumbers) {
			const cliPartials = this.clientSeqNumbers[clientId];
			if (cliPartials) {
				cliPartials.copyDown(segmentWindow.minSeq);
			}
		}
	}

	private addClientSeqNumber(clientId: number, seq: number, seglen: number) {
		this.clientSeqNumbers[clientId] ??= new PartialSequenceLengthsSet();
		const cli = this.clientSeqNumbers[clientId];
		cli.addOrUpdate({ seq, len: 0, seglen });
	}

	// Assumes sequence number already coalesced and that this is called in increasing `seq` order.
	private addClientSeqNumberFromPartial(partialLength: PartialSequenceLength) {
		const seglen = partialLength.seglen + (partialLength.remoteObliteratedLen ?? 0);
		// eslint-disable-next-line @typescript-eslint/no-non-null-assertion
		this.addClientSeqNumber(partialLength.clientId!, partialLength.seq, seglen);
		if (partialLength.overlapRemoveClients) {
			partialLength.overlapRemoveClients.map((oc: Property<number, IOverlapClient>) => {
				// Original client entry was handled above
				if (partialLength.clientId !== oc.data.clientId) {
					this.addClientSeqNumber(oc.data.clientId, partialLength.seq, oc.data.seglen);
				}
				return true;
			});
		}
		if (partialLength.overlapObliterateClients) {
			partialLength.overlapObliterateClients.map((oc: Property<number, IOverlapClient>) => {
				// Original client entry was handled above
				if (partialLength.clientId !== oc.data.clientId) {
					this.addClientSeqNumber(oc.data.clientId, partialLength.seq, oc.data.seglen);
				}
				return true;
			});
		}
	}

	private cliLatestLEQ(clientId: number, refSeq: number): PartialSequenceLength | undefined {
		return this.clientSeqNumbers[clientId]?.latestLeq(refSeq);
	}

	private cliLatest(clientId: number) {
		const cliSeqs = this.clientSeqNumbers[clientId];
		return cliSeqs && cliSeqs.size > 0 ? cliSeqs.size - 1 : -1;
	}
}

/* eslint-disable @typescript-eslint/dot-notation */
function verifyPartialLengths(
	partialSeqLengths: PartialSequenceLengths,
	partialLengths: PartialSequenceLengthsSet,
	clientPartials: boolean,
): number {
	if (partialLengths.size === 0) {
		return 0;
	}

	let lastSeqNum = 0;
	let accumSegLen = 0;
	let count = 0;

	for (const partialLength of partialLengths.items) {
		// Count total number of partial length entries
		count++;

		// Sequence number should be larger or equal to minseq
		assert(
			partialSeqLengths.minSeq <= partialLength.seq,
			0x054 /* "Sequence number less than minSeq!" */,
		);

		// Sequence number should be sorted
		assert(lastSeqNum < partialLength.seq, 0x055 /* "Sequence number is not sorted!" */);
		lastSeqNum = partialLength.seq;

		// Len is a accumulation of all the seglen adjustments
		accumSegLen += partialLength.seglen;
		if (accumSegLen !== partialLength.len) {
			assert(
				false,
				0x056 /* "Unexpected total for accumulation of all seglen adjustments!" */,
			);
		}

		if (clientPartials) {
			// Client partials used to track local edits so we can account for them some refSeq.
			// But the information we keep track of are since minSeq, so we keep track of more history
			// then needed, and some of them doesn't make sense to be used for length calculations
			// e.g. if you have this sequence, where the minSeq is #5 because of other clients
			//    seq 10: client 1: insert seg #1
			//    seq 11: client 2: delete seg #2 refseq: 10
			// minLength is 0, we would have keep a record of seglen: -1 for clientPartialLengths for client 2
			// So if you ask for partial length for client 2 @ seq 5, we will have return -1.
			// However, that combination is invalid, since we should never see any ops with refseq < 10 for
			// client 2 after seq 11.
		} else {
			// Len adjustment should not make length negative
			if (partialSeqLengths["minLength"] + partialLength.len < 0) {
				assert(false, 0x057 /* "Negative length after length adjustment!" */);
			}
		}

		if (partialLength.overlapRemoveClients) {
			// Only the flat partialLengths can have overlapRemoveClients, the per client view shouldn't
			assert(
				!clientPartials,
				0x058 /* "Both overlapRemoveClients and clientPartials are set!" */,
			);

			// Each overlap client counts as one, but the first remove to sequence was already counted.
			// (this aligns with the logic to omit the removing client in `addClientSeqNumberFromPartial`)
			count += partialLength.overlapRemoveClients.size() - 1;
		}

		if (partialLength.overlapObliterateClients) {
			// Only the flat partialLengths can have overlapObliterateClients, the per client view shouldn't
			assert(!clientPartials, "Both overlapObliterateClients and clientPartials are set!");

			// Each overlap client counts as one, but the first move to sequence was already counted.
			// (this aligns with the logic to omit the moving client in `addClientSeqNumberFromPartial`)
			count += partialLength.overlapObliterateClients.size() - 1;
		}
	}
	return count;
}

export function verifyExpected(
	mergeTree: MergeTree,
	node: IMergeBlock,
	refSeq: number,
	clientId: number,
	localSeq?: number,
) {
	if (
		(!mergeTree.collabWindow.collaborating || mergeTree.collabWindow.clientId === clientId) &&
		(node.isLeaf() || localSeq === undefined)
	) {
		return;
	}

	const partialLen = node.partialLengths?.getPartialLength(refSeq, clientId, localSeq);

	let expected = 0;
	const nodesToVisit: IMergeNode[] = [node];

	while (nodesToVisit.length > 0) {
		const thisNode = nodesToVisit.pop();
		if (!thisNode) {
			continue;
		}
		if (thisNode.isLeaf()) {
			expected += mergeTree["nodeLength"](thisNode, refSeq, clientId, localSeq) ?? 0;
		} else {
			nodesToVisit.push(...thisNode.children.slice(0, thisNode.childCount));
		}
	}

	if (expected !== partialLen) {
		node.partialLengths?.getPartialLength(refSeq, clientId, localSeq);
		throw new Error(
			`expected partial length of ${expected} but found ${partialLen}. refSeq: ${refSeq}, clientId: ${clientId}`,
		);
	}
}

export function verify(partialSeqLengths: PartialSequenceLengths) {
	if (partialSeqLengths["clientSeqNumbers"]) {
		for (const cliSeq of partialSeqLengths["clientSeqNumbers"]) {
			if (cliSeq) {
				verifyPartialLengths(partialSeqLengths, cliSeq, true);
			}
		}

		// If we have client view, we should have the flat view
		assert(
			!!partialSeqLengths["partialLengths"],
			0x059 /* "Client view exists but flat view does not!" */,
		);
		verifyPartialLengths(partialSeqLengths, partialSeqLengths["partialLengths"], false);
	} else {
		// If we don't have a client view, we shouldn't have the flat view either
		assert(
			!partialSeqLengths["partialLengths"],
			0x05b /* "Flat view exists but client view does not!" */,
		);
	}
}
/* eslint-enable @typescript-eslint/dot-notation */

/**
 * Clones an `overlapRemoveClients` red-black tree.
 */
function cloneOverlapRemoveClients(
	oldTree: RedBlackTree<number, IOverlapClient> | undefined,
): RedBlackTree<number, IOverlapClient> | undefined {
	if (!oldTree) {
		return undefined;
	}
	const newTree = new RedBlackTree<number, IOverlapClient>(compareNumbers);
	oldTree.map((bProp: Property<number, IOverlapClient>) => {
		newTree.put(bProp.data.clientId, { ...bProp.data });
		return true;
	});
	return newTree;
}

/**
 * Combines the `overlapRemoveClients` and `overlapObliterateClients` fields of
 * two `PartialSequenceLength` objects, modifying the first PartialSequenceLength's
 * bookkeeping in-place.
 *
 * Combination is performed additively on `seglen` on a per-client basis.
 */
export function combineOverlapClients(a: PartialSequenceLength, b: PartialSequenceLength) {
	function combine(
		treeA: RedBlackTree<number, IOverlapClient> | undefined,
		treeB: RedBlackTree<number, IOverlapClient> | undefined,
	): RedBlackTree<number, IOverlapClient> | undefined {
		if (treeA) {
			if (treeB) {
				treeB.map((bProp: Property<number, IOverlapClient>) => {
					const aProp = treeA.get(bProp.key);
					if (aProp) {
						aProp.data.seglen += bProp.data.seglen;
					} else {
						treeA.put(bProp.data.clientId, { ...bProp.data });
					}
					return true;
				});
			}
		} else {
			return cloneOverlapRemoveClients(treeB);
		}
	}

	const overlapRemoveClients = combine(a.overlapRemoveClients, b.overlapRemoveClients);
	if (overlapRemoveClients) {
		a.overlapRemoveClients = overlapRemoveClients;
	}

	const overlapObliterateClients = combine(
		a.overlapObliterateClients,
		b.overlapObliterateClients,
	);
	if (overlapObliterateClients) {
		a.overlapObliterateClients = overlapObliterateClients;
	}
}

/**
 * Given a number of seq-sorted `partialLength` lists, merges them into a combined seq-sorted `partialLength`
 * list. This merge includes coalescing `PartialSequenceLength` entries at the same seq.
 *
 * Ex: merging the following two lists (some information omitted on each PartialSequenceLength):
 * ```typescript
 * [{ seq: 1, seglen: 5 }, { seq: 3, seglen: -1 }]
 * [{ seq: 1, seglen: -3 }, { seq: 2: seglen: 4 }]
 * ```
 * would produce
 * ```typescript
 * [{ seq: 1, seglen: 2 }, { seq: 2, seglen: 4 }, { seq: 3, seglen: -1 }]
 * ```
 */
function mergePartialLengths(
	childPartialLengths: PartialSequenceLength[][],
	mergedLengths: PartialSequenceLengthsSet = new PartialSequenceLengthsSet(),
): PartialSequenceLengthsSet {
	for (const partialLength of mergeSortedListsBySeq(childPartialLengths)) {
		mergedLengths.addOrUpdate({
			...partialLength,
			overlapRemoveClients: cloneOverlapRemoveClients(partialLength.overlapRemoveClients),
			overlapObliterateClients: cloneOverlapRemoveClients(
				partialLength.overlapObliterateClients,
			),
		});
	}
	return mergedLengths;
}

/**
 * Given a collection of PartialSequenceLength lists--each sorted by sequence number--returns an iterable that yields
 * each PartialSequenceLength in sequence order.
 *
 * This is equivalent to flattening the input list and sorting it by sequence number. If the number of lists to merge is
 * a constant, however, this approach is advantageous asymptotically.
 */
function mergeSortedListsBySeq<T extends PartialSequenceLength>(lists: T[][]): Iterable<T> {
	class PartialSequenceLengthIterator {
		/**
		 * nextSmallestIndex[i] is the next element of sublists[i] to check.
		 * In other words, the iterator has already yielded elements of sublists[i] *up through*
		 * sublists[i][nextSmallestIndex[i] - 1].
		 */
		private readonly nextSmallestIndex: number[];

		constructor(private readonly sublists: T[][]) {
			this.nextSmallestIndex = new Array(sublists.length);
			for (let i = 0; i < sublists.length; i++) {
				this.nextSmallestIndex[i] = 0;
			}
		}

		public next(): { value: T; done: false } | { value: undefined; done: true } {
			const len = this.sublists.length;
			let currentMin: T | undefined;
			let currentMinIndex: number | undefined;
			for (let i = 0; i < len; i++) {
				const candidateIndex = this.nextSmallestIndex[i];
				if (candidateIndex < this.sublists[i].length) {
					const candidate = this.sublists[i][candidateIndex];
					if (!currentMin || candidate.seq < currentMin.seq) {
						currentMin = candidate;
						currentMinIndex = i;
					}
				}
			}

			if (currentMin) {
				// eslint-disable-next-line @typescript-eslint/no-non-null-assertion
				this.nextSmallestIndex[currentMinIndex!]++;
				return { value: currentMin, done: false };
			} else {
				return { value: undefined, done: true };
			}
		}
	}

	return { [Symbol.iterator]: () => new PartialSequenceLengthIterator(lists) };
}

function insertIntoList<T>(list: T[], index: number, elem: T): void {
	if (index < list.length) {
		for (let k = list.length; k > index; k--) {
			list[k] = list[k - 1];
		}
		list[index] = elem;
	} else {
		list.push(elem);
	}
}<|MERGE_RESOLUTION|>--- conflicted
+++ resolved
@@ -15,11 +15,8 @@
 	IMoveInfo,
 	IRemovalInfo,
 	ISegment,
-<<<<<<< HEAD
 	toMoveInfo,
-=======
 	seqLTE,
->>>>>>> 2a04325e
 	toRemovalInfo,
 } from "./mergeTreeNodes";
 import { SortedSet } from "./sortedSet";
@@ -394,16 +391,12 @@
 					PartialSequenceLengths.insertSegment(combinedPartialLengths, segment);
 				}
 				const removalInfo = toRemovalInfo(segment);
-<<<<<<< HEAD
 				const moveInfo = toMoveInfo(segment);
 				if (
-					seqLTE(removalInfo?.removedSeq, collabWindow.minSeq) ||
-					seqLTE(moveInfo?.movedSeq, collabWindow.minSeq)
-=======
-				if (
-					removalInfo?.removedSeq !== undefined &&
-					seqLTE(removalInfo.removedSeq, collabWindow.minSeq)
->>>>>>> 2a04325e
+					(removalInfo?.removedSeq !== undefined &&
+						seqLTE(removalInfo.removedSeq, collabWindow.minSeq)) ||
+					(moveInfo?.movedSeq !== undefined &&
+						seqLTE(moveInfo.movedSeq, collabWindow.minSeq))
 				) {
 					combinedPartialLengths.minLength -= segment.cachedLength;
 				} else if (removalInfo !== undefined || moveInfo !== undefined) {
