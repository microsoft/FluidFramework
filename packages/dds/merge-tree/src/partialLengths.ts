--- conflicted
+++ resolved
@@ -140,27 +140,17 @@
     /**
      * Combine the partial lengths of block's children
      * @param block - an interior node. If `recur` is false, it is assumed that each interior node child of this block
-<<<<<<< HEAD
-     * has its partials up to date. Otherwise,
-=======
      * has its partials up to date.
->>>>>>> d78314f8
      * @param collabWindow - segment window of the segment tree containing `block`.
      * @param recur - whether to recursively compute partial lengths for internal children of `block`.
      * This incurs more work, but gives correct bookkeeping in the case that a descendant in the merge tree has been
      * modified without bubbling up the resulting partial length change to this block's partials.
-<<<<<<< HEAD
      * @param computeLocalPartials - whether to compute partial length information about local unsequenced ops.
      * This enables querying for the length of the block at a given localSeq, but incurs extra work.
      * Local partial information doesn't support `update`.
      */
     public static combine(block: IMergeBlock, collabWindow: CollaborationWindow, recur = false, computeLocalPartials = false) {
         const leafPartialLengths = PartialSequenceLengths.fromLeaves(block, collabWindow, computeLocalPartials);
-=======
-     */
-    public static combine(block: IMergeBlock, collabWindow: CollaborationWindow, recur = false) {
-        const leafPartialLengths = PartialSequenceLengths.fromLeaves(block, collabWindow);
->>>>>>> d78314f8
 
         let hasInternalChild = false;
         const childPartials: PartialSequenceLengths[] = [];
@@ -170,11 +160,7 @@
                 hasInternalChild = true;
                 if (recur) {
                     child.partialLengths =
-<<<<<<< HEAD
                         PartialSequenceLengths.combine(child, collabWindow, true, computeLocalPartials);
-=======
-                        PartialSequenceLengths.combine(child, collabWindow, true);
->>>>>>> d78314f8
                 }
                 // eslint-disable-next-line @typescript-eslint/no-non-null-assertion
                 childPartials.push(child.partialLengths!);
@@ -184,11 +170,7 @@
         // If there are no internal children, the PartialSequenceLengths returns from `fromLeaves` is exactly correct.
         // Otherwise, we must additively combine all of the children partial lengths to get this block's totals.
         const combinedPartialLengths
-<<<<<<< HEAD
             = hasInternalChild ? new PartialSequenceLengths(collabWindow.minSeq, computeLocalPartials) : leafPartialLengths;
-=======
-            = hasInternalChild ? new PartialSequenceLengths(collabWindow.minSeq) : leafPartialLengths;
->>>>>>> d78314f8
         if (hasInternalChild) {
             if (leafPartialLengths.partialLengths.length > 0) {
                 // Some children were leaves; add combined partials from these segments
@@ -198,7 +180,6 @@
             const childPartialsLen = childPartials.length;
 
             const childPartialLengths: PartialSequenceLength[][] = [];
-<<<<<<< HEAD
             const childUnsequencedPartialLengths: PartialSequenceLength[][] = [];
             for (let i = 0; i < childPartialsLen; i++) {
                 const { segmentCount, minLength, partialLengths, unsequencedPartialLengths } = childPartials[i];
@@ -216,37 +197,6 @@
             }
 
             // TODO: Same question here as in fromLeaves case.
-=======
-            for (let i = 0; i < childPartialsLen; i++) {
-                const { segmentCount, minLength, partialLengths } = childPartials[i];
-                combinedPartialLengths.segmentCount += segmentCount;
-                combinedPartialLengths.minLength += minLength;
-                childPartialLengths.push(partialLengths);
-            }
-
-            // All child PartialSequenceLengths are now sorted temporally (i.e. by seq). Since
-            // a given MergeTree operation can affect multiple segments, there may be multiple entries
-            // for a given seq. We run through them in order, coalescing all length information for a given
-            // seq together into `combinedPartialLengths`.
-            let currentPartial: PartialSequenceLength | undefined;
-            for (const partialLength of mergeSortedListsBySeq(childPartialLengths)) {
-                if (!currentPartial || currentPartial.seq !== partialLength.seq) {
-                    // Start a new seq entry.
-                    currentPartial = {
-                        ...partialLength,
-                        len: (currentPartial?.len ?? 0) + partialLength.seglen,
-                        overlapRemoveClients: cloneOverlapRemoveClients(partialLength.overlapRemoveClients),
-                    };
-                    combinedPartialLengths.partialLengths.push(currentPartial);
-                } else {
-                    // Update existing entry
-                    currentPartial.seglen += partialLength.seglen;
-                    currentPartial.len += partialLength.seglen;
-                    combineOverlapClients(currentPartial, partialLength);
-                }
-            }
-
->>>>>>> d78314f8
             for (const partial of combinedPartialLengths.partialLengths) {
                 combinedPartialLengths.addClientSeqNumberFromPartial(partial);
             }
@@ -267,13 +217,8 @@
      * @returns a PartialSequenceLengths structure which tracks only lengths of leaf children of the provided
      * IMergeBlock.
      */
-<<<<<<< HEAD
     private static fromLeaves(block: IMergeBlock, collabWindow: CollaborationWindow, computeLocalPartials: boolean): PartialSequenceLengths {
         const combinedPartialLengths = new PartialSequenceLengths(collabWindow.minSeq, computeLocalPartials);
-=======
-    private static fromLeaves(block: IMergeBlock, collabWindow: CollaborationWindow): PartialSequenceLengths {
-        const combinedPartialLengths = new PartialSequenceLengths(collabWindow.minSeq);
->>>>>>> d78314f8
         combinedPartialLengths.segmentCount = block.childCount;
 
         function seqLTE(seq: number | undefined, minSeq: number) {
@@ -402,15 +347,9 @@
                 break;
             }
         }
-<<<<<<< HEAD
         let partialLengthEntry: PartialSequenceLength;
         if (seqPartials[indexFirstGTE]?.seq === seq) {
             partialLengthEntry = seqPartials[indexFirstGTE];
-=======
-        let partialLengthEntry: PartialSequenceLength | undefined
-            = seqPartials[indexFirstGTE]?.seq === seq ? seqPartials[indexFirstGTE] : undefined;
-        if (partialLengthEntry !== undefined) {
->>>>>>> d78314f8
             // Existing entry at this seq--this occurs for ops that insert/delete more than one segment.
             partialLengthEntry.seglen += segmentLen;
             if (removeClientOverlap) {
@@ -435,15 +374,9 @@
                 for (let k = seqPartialsLen; k > indexFirstGTE; k--) {
                     seqPartials[k] = seqPartials[k - 1];
                 }
-<<<<<<< HEAD
                 seqPartials[indexFirstGTE] = partialLengthEntry!;
             } else {
                 seqPartials.push(partialLengthEntry!);
-=======
-                seqPartials[indexFirstGTE] = partialLengthEntry;
-            } else {
-                seqPartials.push(partialLengthEntry);
->>>>>>> d78314f8
             }
         }
     }
@@ -509,30 +442,23 @@
      */
     private readonly clientSeqNumbers: PartialSequenceLength[][] = [];
 
-<<<<<<< HEAD
     /**
      * Contains entries for all local operations.
      * The "seq" field of each entry actually corresponds to the delta at that localSeq on the local client.
      */
     private unsequencedPartialLengths: PartialSequenceLength[] | undefined;
 
-=======
->>>>>>> d78314f8
     constructor(
         /**
          * The minimumSequenceNumber as defined by the collab window used in the last call to `update`,
          * or if no such calls have been made, the one used on construction.
         */
-<<<<<<< HEAD
         public minSeq: number,
         computeLocalPartials: boolean) {
             if (computeLocalPartials) {
                 this.unsequencedPartialLengths = [];
             }
         }
-=======
-        public minSeq: number) { }
->>>>>>> d78314f8
 
     // Assume: seq is latest sequence number; no structural change to sub-tree, but a segment
     // with sequence number seq has been added within the sub-tree (and `update` has been called
@@ -877,7 +803,6 @@
 }
 
 /**
-<<<<<<< HEAD
  * Given a number of seq-sorted `partialLength` lists, merges them into a combined seq-sorted `partialLength`
  * list. This merge includes coalescing `PartialSequenceLength` entries at the same seq.
  *
@@ -918,8 +843,6 @@
 }
 
 /**
-=======
->>>>>>> d78314f8
  * Given a collection of PartialSequenceLength lists--each sorted by sequence number--returns an iterable that yields
  * each PartialSequenceLength in sequence order.
  *
