--- conflicted
+++ resolved
@@ -681,13 +681,7 @@
 		} else if (moveInfo) {
 			// The client who performed the move is always stored
 			// in the first position of moveInfo.
-<<<<<<< HEAD
-			// TODO Non null asserting, why is this not null?
-			// eslint-disable-next-line @typescript-eslint/no-non-null-assertion
-			clientId = moveInfo.concurrentMoves[0]!.clientId;
-=======
-			clientId = moveInfo.movedClientIds[0];
->>>>>>> e64c6dde
+			clientId = moveInfo.concurrentMoves[0].clientId;
 
 			// eslint-disable-next-line @typescript-eslint/no-non-null-assertion
 			seqOrLocalSeq = moveIsLocal ? moveInfo.localMovedSeq! : moveInfo.movedSeq;
@@ -725,15 +719,8 @@
 		if (moveInfo && removalInfo && removeHappenedFirst && !moveIsLocal) {
 			// The client who performed the remove is always stored
 			// in the first position of removalInfo.
-<<<<<<< HEAD
-			// TODO Non null asserting, why is this not null?
-			// eslint-disable-next-line @typescript-eslint/no-non-null-assertion
-			const moveClientId = moveInfo.concurrentMoves[0]!.clientId;
+			const moveClientId = moveInfo.concurrentMoves[0].clientId;
 			const hasOverlap = moveInfo.concurrentMoves.length > 1;
-=======
-			const moveClientId = moveInfo.movedClientIds[0];
-			const hasOverlap = moveInfo.movedClientIds.length > 1;
->>>>>>> e64c6dde
 
 			PartialSequenceLengths.updatePartialsAfterInsertion(
 				segment,
@@ -1146,7 +1133,7 @@
 	}
 
 	// Clear away partial sums for sequence numbers earlier than the current window
-	// eslint-disable-next-line import/no-deprecated
+
 	private zamboni(segmentWindow: CollaborationWindow): void {
 		this.minLength += this.partialLengths.copyDown(segmentWindow.minSeq);
 		this.minSeq = segmentWindow.minSeq;
