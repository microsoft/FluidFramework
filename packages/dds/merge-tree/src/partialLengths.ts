--- conflicted
+++ resolved
@@ -7,110 +7,18 @@
 import { Property, RedBlackTree } from "./collections";
 import { UnassignedSequenceNumber } from "./constants";
 import {
-<<<<<<< HEAD
-    CollaborationWindow,
-    compareNumbers,
-    IMergeBlock,
-    IMoveInfo,
-    IRemovalInfo,
-    ISegment,
-    toMoveInfo,
-    toRemovalInfo,
-=======
 	CollaborationWindow,
 	compareNumbers,
 	IMergeBlock,
+	IMoveInfo,
 	IRemovalInfo,
 	ISegment,
+	toMoveInfo,
 	toRemovalInfo,
->>>>>>> 6167ac92
 } from "./mergeTreeNodes";
 import { SortedSet } from "./sortedSet";
 
 class PartialSequenceLengthsSet extends SortedSet<PartialSequenceLength, number> {
-<<<<<<< HEAD
-    protected getKey(item: PartialSequenceLength): number {
-        return item.seq;
-    }
-
-    public addOrUpdate(
-        newItem: PartialSequenceLength,
-        update?: (existingItem: PartialSequenceLength, newItem: PartialSequenceLength) => void,
-    ) {
-        const prev = this.latestLeq(newItem.seq);
-
-        if (prev?.seq !== newItem.seq) {
-            // new element, update len
-            newItem.len = (prev?.len ?? 0) + newItem.seglen;
-        }
-
-        // update the len of all following elements
-        for (let i = this.keySortedItems.length - 1; i >= 0; i--) {
-            const element = this.keySortedItems[i];
-            if (!element || element.seq <= newItem.seq) {
-                break;
-            }
-
-            element.len += newItem.seglen;
-        }
-
-        super.addOrUpdate(newItem, (currentPartial, partialLength) => {
-            currentPartial.seglen += partialLength.seglen;
-
-            if (partialLength.remoteObliteratedLen) {
-                currentPartial.remoteObliteratedLen ??= 0;
-                currentPartial.remoteObliteratedLen += partialLength.remoteObliteratedLen;
-            }
-
-            currentPartial.len += partialLength.seglen;
-            combineOverlapClients(currentPartial, partialLength);
-        });
-    }
-
-    /**
-     * Returns the partial length whose sequence number is the greatest sequence
-     * number that is less than or equal to key.
-     * @param key - sequence number
-     */
-    latestLeq(key: number): PartialSequenceLength | undefined {
-        return this.keySortedItems[this.latestLeqIndex(key)];
-    }
-
-    /**
-     * Returns the partial length whose sequence number is the lowest sequence
-     * number that is greater than or equal to key.
-     * @param key - sequence number
-     */
-    firstGte(key: number): PartialSequenceLength | undefined {
-        const { index } = this.findItemPosition({ seq: key, len: 0, seglen: 0 });
-        return this.keySortedItems[index];
-    }
-
-    private latestLeqIndex(key: number): number {
-        const { exists, index } = this.findItemPosition({ seq: key, len: 0, seglen: 0 });
-        return exists ? index : index - 1;
-    }
-
-    copyDown(minSeq: number): number {
-        const mindex = this.latestLeqIndex(minSeq);
-        let minLength = 0;
-        if (mindex >= 0) {
-            minLength = this.keySortedItems[mindex].len;
-            const seqCount = this.size;
-            if (mindex <= (seqCount - 1)) {
-                // Still some entries remaining
-                const remainingCount = (seqCount - mindex) - 1;
-                // Copy down
-                for (let i = 0; i < remainingCount; i++) {
-                    this.keySortedItems[i] = this.keySortedItems[i + mindex + 1];
-                    this.keySortedItems[i].len -= minLength;
-                }
-                this.keySortedItems.length = remainingCount;
-            }
-        }
-        return minLength;
-    }
-=======
 	protected getKey(item: PartialSequenceLength): number {
 		return item.seq;
 	}
@@ -138,6 +46,12 @@
 
 		super.addOrUpdate(newItem, (currentPartial, partialLength) => {
 			currentPartial.seglen += partialLength.seglen;
+
+			if (partialLength.remoteObliteratedLen) {
+				currentPartial.remoteObliteratedLen ??= 0;
+				currentPartial.remoteObliteratedLen += partialLength.remoteObliteratedLen;
+			}
+
 			currentPartial.len += partialLength.seglen;
 			combineOverlapClients(currentPartial, partialLength);
 		});
@@ -186,7 +100,6 @@
 		}
 		return minLength;
 	}
->>>>>>> 6167ac92
 }
 
 interface IOverlapClient {
@@ -199,58 +112,6 @@
  * These objects are associated with internal nodes (i.e. blocks).
  */
 export interface PartialSequenceLength {
-<<<<<<< HEAD
-    /**
-     * Sequence number
-     */
-    seq: number;
-    /**
-     * The length of the associated block.
-     */
-    len: number;
-    /**
-     * The delta between the current length of the associated block and its length at the previous seq number.
-     */
-    seglen: number;
-    /**
-     * clientId for the client that submitted the op with sequence number `seq`.
-     */
-    clientId?: number;
-    /**
-     * If this partial length obliterated remote segments, this is the length of
-     * those segments
-     */
-    remoteObliteratedLen?: number;
-    /**
-     * This field maps each client to the size of the intersection between segments deleted at this seq
-     * and segments concurrently deleted by that client.
-     *
-     * For example, this PartialSequenceLength:
-     * ```typescript
-     * {
-     *     seq: 5,
-     *     len: 100,
-     *     seglen: -10,
-     *     clientId: 0,
-     *     overlapRemoveClients: <RedBlack tree with key-values expressed by>{
-     *         1: { clientId: 1, seglen: -5 },
-     *         3: { clientId: 3, seglen: -10 }
-     *     }
-     * }
-     * ```
-     *
-     * corresponds to an op submitted by client 0 which:
-     * - reduces the length of this block by 10 (it may have deleted a single segment of length 10,
-     *     several segments totalling length 10, or even delete and add content for a total reduction of 10 length)
-     * - was concurrent to an op submitted by client 1 that also removed some of the same segments,
-     *     whose length totalled 5
-     * - was concurrent to an op submitted by client 3 that removed some of the same segments,
-     *     whose length totalled 10
-     */
-    overlapRemoveClients?: RedBlackTree<number, IOverlapClient>;
-
-    overlapObliterateClients?: RedBlackTree<number, IOverlapClient>;
-=======
 	/**
 	 * Sequence number
 	 */
@@ -267,6 +128,11 @@
 	 * clientId for the client that submitted the op with sequence number `seq`.
 	 */
 	clientId?: number;
+	/**
+	 * If this partial length obliterated remote segments, this is the length of
+	 * those segments
+	 */
+	remoteObliteratedLen?: number;
 	/**
 	 * This field maps each client to the size of the intersection between segments deleted at this seq
 	 * and segments concurrently deleted by that client.
@@ -294,7 +160,8 @@
 	 *     whose length totalled 10
 	 */
 	overlapRemoveClients?: RedBlackTree<number, IOverlapClient>;
->>>>>>> 6167ac92
+
+	overlapObliterateClients?: RedBlackTree<number, IOverlapClient>;
 }
 
 interface UnsequencedPartialLengthInfo {
@@ -385,822 +252,6 @@
  * concurrently removing the same segment. See the field's documentation for more details.
  */
 export class PartialSequenceLengths {
-<<<<<<< HEAD
-    public static options: PartialSequenceLengthsOptions = {
-        zamboni: true,
-    };
-
-    /**
-     * Combine the partial lengths of block's children
-     * @param block - an interior node. If `recur` is false, it is assumed that each interior node child of this block
-     * has its partials up to date.
-     * @param collabWindow - segment window of the segment tree containing `block`.
-     * @param recur - whether to recursively compute partial lengths for internal children of `block`.
-     * This incurs more work, but gives correct bookkeeping in the case that a descendant in the merge tree has been
-     * modified without bubbling up the resulting partial length change to this block's partials.
-     * @param computeLocalPartials - whether to compute partial length information about local unsequenced ops.
-     * This enables querying for the length of the block at a given localSeq, but incurs extra work.
-     * Local partial information doesn't support `update`.
-     */
-    public static combine(
-        block: IMergeBlock,
-        collabWindow: CollaborationWindow,
-        recur = false,
-        computeLocalPartials = false,
-    ): PartialSequenceLengths {
-        const leafPartialLengths = PartialSequenceLengths.fromLeaves(
-            block,
-            collabWindow,
-            computeLocalPartials,
-        );
-
-        let hasInternalChild = false;
-        const childPartials: PartialSequenceLengths[] = [];
-        for (let i = 0; i < block.childCount; i++) {
-            const child = block.children[i];
-            if (!child.isLeaf()) {
-                hasInternalChild = true;
-                if (recur) {
-                    child.partialLengths = PartialSequenceLengths.combine(
-                        child,
-                        collabWindow,
-                        true,
-                        computeLocalPartials,
-                    );
-                }
-                // eslint-disable-next-line @typescript-eslint/no-non-null-assertion
-                childPartials.push(child.partialLengths!);
-            }
-        }
-
-        // If there are no internal children, the PartialSequenceLengths returns from `fromLeaves` is exactly correct.
-        // Otherwise, we must additively combine all of the children partial lengths to get this block's totals.
-        const combinedPartialLengths = hasInternalChild ?
-            new PartialSequenceLengths(collabWindow.minSeq, computeLocalPartials) : leafPartialLengths;
-        if (hasInternalChild) {
-            if (leafPartialLengths.partialLengths.size > 0) {
-                // Some children were leaves; add combined partials from these segments
-                childPartials.push(leafPartialLengths);
-            }
-
-            const childPartialsLen = childPartials.length;
-
-            const childPartialLengths: PartialSequenceLength[][] = [];
-            const childUnsequencedPartialLengths: PartialSequenceLength[][] = [];
-            const childOverlapRemoves: LocalPartialSequenceLength[][] = [];
-            for (let i = 0; i < childPartialsLen; i++) {
-                const { segmentCount, minLength, partialLengths, unsequencedRecords } = childPartials[i];
-                combinedPartialLengths.segmentCount += segmentCount;
-                combinedPartialLengths.minLength += minLength;
-                childPartialLengths.push(partialLengths.items as PartialSequenceLength[]);
-                if (unsequencedRecords) {
-                    childUnsequencedPartialLengths.push(
-                        unsequencedRecords.partialLengths.items as PartialSequenceLength[]);
-                    childOverlapRemoves.push(unsequencedRecords.overlappingRemoves);
-                }
-            }
-
-            mergePartialLengths(childPartialLengths, combinedPartialLengths.partialLengths);
-
-            if (computeLocalPartials) {
-                combinedPartialLengths.unsequencedRecords = {
-                    partialLengths: mergePartialLengths(childUnsequencedPartialLengths),
-                    overlappingRemoves: Array.from(mergeSortedListsBySeq(childOverlapRemoves)),
-                    cachedOverlappingByRefSeq: new Map(),
-                };
-            }
-
-            for (const partial of combinedPartialLengths.partialLengths.items) {
-                combinedPartialLengths.addClientSeqNumberFromPartial(partial);
-            }
-        }
-        // TODO: incremental zamboni during build
-        if (PartialSequenceLengths.options.zamboni) {
-            combinedPartialLengths.zamboni(collabWindow);
-        }
-
-        PartialSequenceLengths.options.verifier?.(combinedPartialLengths);
-        return combinedPartialLengths;
-    }
-
-    /**
-     * @returns a PartialSequenceLengths structure which tracks only lengths of leaf children of the provided
-     * IMergeBlock.
-     */
-    private static fromLeaves(
-        block: IMergeBlock,
-        collabWindow: CollaborationWindow,
-        computeLocalPartials: boolean,
-    ): PartialSequenceLengths {
-        const combinedPartialLengths = new PartialSequenceLengths(collabWindow.minSeq, computeLocalPartials);
-        combinedPartialLengths.segmentCount = block.childCount;
-
-        function seqLTE(seq: number | undefined, minSeq: number) {
-            return seq !== undefined && seq !== UnassignedSequenceNumber && seq <= minSeq;
-        }
-
-        for (let i = 0; i < block.childCount; i++) {
-            const child = block.children[i];
-            if (child.isLeaf()) {
-                // Leaf segment
-                const segment = child;
-                if (seqLTE(segment.seq, collabWindow.minSeq)) {
-                    combinedPartialLengths.minLength += segment.cachedLength;
-                } else {
-                    PartialSequenceLengths.insertSegment(combinedPartialLengths, segment);
-                }
-                const removalInfo = toRemovalInfo(segment);
-                const moveInfo = toMoveInfo(segment);
-                if (seqLTE(removalInfo?.removedSeq, collabWindow.minSeq)
-                    || seqLTE(moveInfo?.movedSeq, collabWindow.minSeq)) {
-                    combinedPartialLengths.minLength -= segment.cachedLength;
-                } else if (removalInfo !== undefined || moveInfo !== undefined) {
-                    PartialSequenceLengths.insertSegment(
-                        combinedPartialLengths,
-                        segment,
-                        removalInfo,
-                        moveInfo,
-                    );
-                }
-            }
-        }
-        // Post-process correctly-ordered partials computing sums and creating
-        // lists for each present client id
-        const seqPartials = combinedPartialLengths.partialLengths;
-
-        let prevLen = 0;
-        for (const partial of seqPartials.items) {
-            partial.len = prevLen + partial.seglen;
-            prevLen = partial.len;
-            combinedPartialLengths.addClientSeqNumberFromPartial(partial);
-        }
-        prevLen = 0;
-
-        if (combinedPartialLengths.unsequencedRecords !== undefined) {
-            const localPartials = combinedPartialLengths.unsequencedRecords.partialLengths;
-            for (const partial of localPartials.items) {
-                partial.len = prevLen + partial.seglen;
-                prevLen = partial.len;
-            }
-        }
-
-        PartialSequenceLengths.options.verifier?.(combinedPartialLengths);
-        return combinedPartialLengths;
-    }
-
-    private static getOverlapClients(overlapClientIds: number[], seglen: number) {
-        const bst = new RedBlackTree<number, IOverlapClient>(compareNumbers);
-        for (const clientId of overlapClientIds) {
-            bst.put(clientId, { clientId, seglen });
-        }
-        return bst;
-    }
-
-    private static accumulateRemoveClientOverlap(
-        partialLength: PartialSequenceLength,
-        overlapRemoveClientIds: number[],
-        seglen: number) {
-        if (partialLength.overlapRemoveClients) {
-            for (const clientId of overlapRemoveClientIds) {
-                const overlapClientNode = partialLength.overlapRemoveClients.get(clientId);
-                if (!overlapClientNode) {
-                    partialLength.overlapRemoveClients.put(clientId, { clientId, seglen });
-                } else {
-                    overlapClientNode.data.seglen += seglen;
-                }
-            }
-        } else {
-            partialLength.overlapRemoveClients =
-                PartialSequenceLengths.getOverlapClients(overlapRemoveClientIds, seglen);
-        }
-    }
-
-    private static accumulateMoveClientOverlap(
-        partialLength: PartialSequenceLength,
-        overlapMoveClientIds: number[],
-        seglen: number,
-    ) {
-        if (partialLength.overlapObliterateClients) {
-            for (const clientId of overlapMoveClientIds) {
-                const overlapClientNode = partialLength.overlapObliterateClients.get(clientId);
-                if (!overlapClientNode) {
-                    partialLength.overlapObliterateClients.put(clientId, { clientId, seglen });
-                } else {
-                    overlapClientNode.data.seglen += seglen;
-                }
-            }
-        } else {
-            partialLength.overlapObliterateClients =
-                PartialSequenceLengths.getOverlapClients(overlapMoveClientIds, seglen);
-        }
-    }
-
-    static accumulateMoveOverlapForExisting(segmentLen: number, segment: ISegment, firstGte: PartialSequenceLength, moveClientOverlap: number[]) {
-        const moveClientOverlapWithoutLocal = moveClientOverlap.filter(id => id !== segment.clientId);
-
-        PartialSequenceLengths.accumulateMoveClientOverlap(
-            firstGte,
-            moveClientOverlapWithoutLocal,
-            segmentLen);
-
-        if (moveClientOverlap.length !== moveClientOverlapWithoutLocal.length) {
-            PartialSequenceLengths.accumulateMoveClientOverlap(
-                firstGte,
-                [segment.clientId],
-                segment.wasObliteratedOnInsert ? -segment.cachedLength : segmentLen,
-            );
-        }
-    }
-
-    // todo: maybe pass object for args here? would cause overhead
-    // using primitive types here makes it easy to mess up args
-    private static calculateAfterInsertion(
-        segment: ISegment,
-        segmentLen: number,
-        remoteObliteratedLen: number | undefined,
-        obliterateOverlapLen: number | undefined,
-        partials: PartialSequenceLengthsSet,
-        seq: number,
-        clientId: number,
-        removeClientOverlap: number[] | undefined,
-        moveClientOverlap: number[] | undefined,
-    ) {
-        const firstGte = partials.firstGte(seq);
-
-        let partialLengthEntry: PartialSequenceLength;
-        if (firstGte?.seq === seq) {
-            partialLengthEntry = firstGte;
-            // Existing entry at this seq--this occurs for ops that insert/delete more than one segment.
-            partialLengthEntry.seglen += segmentLen;
-            if (remoteObliteratedLen) {
-                partialLengthEntry.remoteObliteratedLen ??= 0;
-                partialLengthEntry.remoteObliteratedLen += remoteObliteratedLen;
-            }
-            if (removeClientOverlap) {
-                PartialSequenceLengths.accumulateRemoveClientOverlap(
-                    firstGte,
-                    removeClientOverlap,
-                    obliterateOverlapLen ?? segmentLen);
-            }
-
-            if (moveClientOverlap) {
-                PartialSequenceLengths.accumulateMoveOverlapForExisting(obliterateOverlapLen ?? segmentLen, segment, firstGte, moveClientOverlap);
-            }
-        } else {
-            let overlapObliterateClients: RedBlackTree<number, IOverlapClient> | undefined;
-
-            if (moveClientOverlap) {
-                const moveClientOverlapWithoutLocal = moveClientOverlap.filter(id => id !== segment.clientId);
-                overlapObliterateClients = PartialSequenceLengths.getOverlapClients(moveClientOverlapWithoutLocal, obliterateOverlapLen ?? segmentLen);
-
-                if (moveClientOverlap.length !== moveClientOverlapWithoutLocal.length) {
-                    overlapObliterateClients.put(
-                        segment.clientId,
-                        {
-                            clientId: segment.clientId,
-                            seglen: segment.wasObliteratedOnInsert
-                                ? -segment.cachedLength
-                                : (obliterateOverlapLen ?? segmentLen)
-                        }
-                    );
-                }
-            }
-
-            partialLengthEntry = {
-                seq,
-                clientId,
-                len: 0,
-                seglen: segmentLen,
-                remoteObliteratedLen,
-                overlapRemoveClients: removeClientOverlap
-                    ? PartialSequenceLengths.getOverlapClients(removeClientOverlap, obliterateOverlapLen ?? segmentLen)
-                    : undefined,
-                overlapObliterateClients,
-            };
-
-            partials.addOrUpdate(partialLengthEntry);
-        }
-    }
-
-    /**
-     * Inserts length information about the insertion of `segment` into `combinedPartialLengths.partialLengths`.
-     * Does not update the clientSeqNumbers field to account for this segment.
-     * If `removalInfo` is defined, this operation updates the bookkeeping to account for the removal of this
-     * segment at the removedSeq instead.
-     * When the insertion or removal of the segment is un-acked and `combinedPartialLengths` is meant to compute
-     * such records, this does the analogous addition to the bookkeeping for the local segment in
-     * `combinedPartialLengths.unsequencedRecords`.
-     */
-    private static insertSegment(
-        combinedPartialLengths: PartialSequenceLengths,
-        segment: ISegment,
-        removalInfo?: IRemovalInfo,
-        moveInfo?: IMoveInfo,
-    ) {
-        const removalIsLocal = !!removalInfo && removalInfo.removedSeq === UnassignedSequenceNumber;
-        const moveIsLocal = !!moveInfo && moveInfo.movedSeq === UnassignedSequenceNumber;
-        const isLocal =
-            (!removalInfo && !moveInfo && segment.seq === UnassignedSequenceNumber)
-            || (removalInfo && removalIsLocal && (!moveInfo || moveIsLocal))
-            || ((moveInfo && moveIsLocal && (!removalInfo || removalIsLocal)) || segment.seq === UnassignedSequenceNumber);
-        // eslint-disable-next-line @typescript-eslint/no-non-null-assertion
-        let seqOrLocalSeq = isLocal ? segment.localSeq! : segment.seq!;
-        let segmentLen = segment.cachedLength;
-        let clientId = segment.clientId;
-        let removeClientOverlap: number[] | undefined;
-        let moveClientOverlap: number[] | undefined;
-        let remoteObliteratedLen: number | undefined;
-
-        // it's not possible to have an overlapping obliterate and remove that are both local
-        assert((!moveIsLocal && !removalIsLocal) || moveIsLocal !== removalIsLocal, "overlapping local obliterate and remove");
-
-        // checks whether a remove happened, and if it did occur whether it occurred
-        // before any moves
-        const removeHappenedFirst = removalInfo
-        && (
-            !moveInfo
-            || moveIsLocal
-            || (!removalIsLocal && moveInfo.movedSeq > removalInfo.removedSeq)
-        );
-
-        if (removeHappenedFirst) {
-            // eslint-disable-next-line @typescript-eslint/no-non-null-assertion
-            seqOrLocalSeq = removalIsLocal ? removalInfo.localRemovedSeq! : removalInfo.removedSeq;
-            segmentLen = -segmentLen;
-            // The client who performed the remove is always stored
-            // in the first position of removalInfo.
-            clientId = removalInfo.removedClientIds[0];
-            const hasOverlap = removalInfo.removedClientIds.length > 1;
-            removeClientOverlap = hasOverlap ? removalInfo.removedClientIds : undefined;
-            // move happened first (or remove not at all)
-        } else if (moveInfo) {
-            // The client who performed the move is always stored
-            // in the first position of moveInfo.
-            clientId = moveInfo.movedClientIds[0];
-
-            // eslint-disable-next-line @typescript-eslint/no-non-null-assertion
-            seqOrLocalSeq = moveIsLocal ? moveInfo.localMovedSeq! : moveInfo.movedSeq;
-
-            if (segment.wasObliteratedOnInsert) {
-                assert(moveInfo.movedSeq !== -1, "wasObliteratedOnInsert should only be set on acked obliterates")
-                segmentLen = 0;
-            } else {
-                segmentLen = -segmentLen;
-            }
-
-            const hasOverlap = moveInfo.movedClientIds.length > 1;
-            moveClientOverlap = hasOverlap ? moveInfo.movedClientIds : undefined;
-        } else if (segment.wasObliteratedOnInsert) {
-            // if segment was obliterated before it was inserted, the len will
-            // always be 0
-            segmentLen = 0;
-            // reusing an existing value, this is actually just helping to
-            // differentiate the clientseqnumbers from the flat view
-            remoteObliteratedLen = segment.cachedLength;
-        }
-
-        const partials = isLocal
-            ? combinedPartialLengths.unsequencedRecords?.partialLengths
-            : combinedPartialLengths.partialLengths;
-        if (partials === undefined) {
-            // Local partial but its computation isn't required
-            return;
-        }
-
-        // overlapping move and remove, remove happened first
-        if (moveInfo && removalInfo && removeHappenedFirst && !moveIsLocal) {
-            // eslint-disable-next-line @typescript-eslint/no-non-null-assertion
-            const moveSeqOrLocalSeq = moveIsLocal ? moveInfo.localMovedSeq! : moveInfo.movedSeq;
-            // The client who performed the remove is always stored
-            // in the first position of removalInfo.
-            const moveClientId = moveInfo.movedClientIds[0];
-            const hasOverlap = moveInfo.movedClientIds.length > 1;
-
-            PartialSequenceLengths.calculateAfterInsertion(
-                segment,
-                0,
-                -segment.cachedLength,
-                segmentLen,
-                partials,
-                moveSeqOrLocalSeq,
-                moveClientId,
-                undefined,
-                hasOverlap ? moveInfo.movedClientIds : undefined,
-            );
-        }
-
-        if (removalInfo && !removeHappenedFirst && !removalIsLocal) {
-            // eslint-disable-next-line @typescript-eslint/no-non-null-assertion
-            const removeSeqOrLocalSeq = removalIsLocal ? removalInfo.localRemovedSeq! : removalInfo.removedSeq;
-            // The client who performed the remove is always stored
-            // in the first position of removalInfo.
-            const removeClientId = removalInfo.removedClientIds[0];
-            const hasOverlap = removalInfo.removedClientIds.length > 1;
-
-            PartialSequenceLengths.calculateAfterInsertion(
-                segment,
-                0,
-                -segment.cachedLength,
-                segmentLen,
-                partials,
-                removeSeqOrLocalSeq,
-                removeClientId,
-                hasOverlap ? removalInfo.removedClientIds : undefined,
-                undefined,
-            );
-        }
-
-        PartialSequenceLengths.calculateAfterInsertion(
-            segment,
-            segmentLen,
-            remoteObliteratedLen,
-            undefined,
-            partials,
-            seqOrLocalSeq,
-            clientId,
-            removeClientOverlap,
-            moveClientOverlap,
-        );
-
-        // todo: hmmm
-        const { unsequencedRecords } = combinedPartialLengths;
-        if (unsequencedRecords && removeClientOverlap && segment.localRemovedSeq !== undefined) {
-            const localSeq = segment.localRemovedSeq;
-            const localPartialLengthEntry: LocalPartialSequenceLength = {
-                seq: seqOrLocalSeq,
-                localSeq,
-                clientId,
-                len: 0,
-                seglen: segmentLen,
-            };
-            let localIndexFirstGTE = 0;
-            for (; localIndexFirstGTE < unsequencedRecords.overlappingRemoves.length; localIndexFirstGTE++) {
-                if (unsequencedRecords.overlappingRemoves[localIndexFirstGTE].seq >= seqOrLocalSeq) {
-                    break;
-                }
-            }
-
-            insertIntoList(unsequencedRecords.overlappingRemoves, localIndexFirstGTE, localPartialLengthEntry);
-
-            const tweakedLocalPartialEntry = {
-                ...localPartialLengthEntry,
-                seq: localSeq,
-            };
-
-            unsequencedRecords.partialLengths.addOrUpdate(tweakedLocalPartialEntry);
-        }
-    }
-
-    private static addSeq(
-        partialLengths: PartialSequenceLengthsSet,
-        seq: number,
-        seqSeglen: number,
-        remoteObliteratedLen?: number,
-        clientId?: number,
-    ) {
-        let seqPartialLen: PartialSequenceLength | undefined;
-        let penultPartialLen: PartialSequenceLength | undefined;
-        let pLen = partialLengths.latestLeq(seq);
-        if (pLen) {
-            if (pLen.seq === seq) {
-                seqPartialLen = pLen;
-                pLen = partialLengths.latestLeq(seq - 1);
-                if (pLen) {
-                    penultPartialLen = pLen;
-                }
-            } else {
-                penultPartialLen = pLen;
-            }
-        }
-        const len = penultPartialLen !== undefined ? penultPartialLen.len + seqSeglen : seqSeglen;
-        if (seqPartialLen === undefined) {
-            seqPartialLen = {
-                clientId,
-                len,
-                seglen: seqSeglen,
-                seq,
-                remoteObliteratedLen,
-            };
-            partialLengths.addOrUpdate(seqPartialLen);
-        } else {
-            seqPartialLen.remoteObliteratedLen = remoteObliteratedLen;
-            seqPartialLen.seglen = seqSeglen;
-            seqPartialLen.len = len;
-            // Assert client id matches
-        }
-    }
-
-    /**
-     * Length of the block this PartialSequenceLength corresponds to when viewed at `minSeq`.
-     */
-    private minLength = 0;
-
-    /**
-     * Total number of segments in the subtree rooted at the block this PartialSequenceLength corresponds to.
-     */
-    private segmentCount = 0;
-
-    /**
-     * List of PartialSequenceLength objects--ordered by increasing seq--giving length information about
-     * the block associated with this PartialSequenceLengths object.
-     *
-     * `partialLengths[i].len` contains the length of this block considering only sequenced segments with
-     * `sequenceNumber <= partialLengths[i].seq`.
-     */
-    private readonly partialLengths: PartialSequenceLengthsSet = new PartialSequenceLengthsSet();
-
-    /**
-     * clientSeqNumbers[clientId] is a list of partial lengths for sequenced ops which either:
-     * - were submitted by `clientId`.
-     * - deleted a range containing segments that were concurrently deleted by `clientId`
-     *
-     * The second case is referred to as the "overlapping delete" case. It is necessary to avoid double-counting
-     * the removal of those segments in queries including clientId.
-     */
-    private readonly clientSeqNumbers: PartialSequenceLengthsSet[] = [];
-
-    /**
-     * Contains information required to answer queries for the length of this segment from the perspective of
-     * the local client but not including all local segments (i.e., `localSeq !== collabWindow.localSeq`).
-     * This field is only computed if requested in the constructor (i.e. `computeLocalPartials === true`).
-     */
-    private unsequencedRecords: UnsequencedPartialLengthInfo | undefined;
-
-    constructor(
-        /**
-         * The minimumSequenceNumber as defined by the collab window used in the last call to `update`,
-         * or if no such calls have been made, the one used on construction.
-        */
-        public minSeq: number,
-        computeLocalPartials: boolean) {
-        if (computeLocalPartials) {
-            this.unsequencedRecords = {
-                partialLengths: new PartialSequenceLengthsSet(),
-                overlappingRemoves: [],
-                cachedOverlappingByRefSeq: new Map(),
-            };
-        }
-    }
-
-    // Assume: seq is latest sequence number; no structural change to sub-tree, but a segment
-    // with sequence number seq has been added within the sub-tree (and `update` has been called
-    // on all descendant PartialSequenceLengths)
-    // TODO: assert client id matches
-    public update(
-        node: IMergeBlock,
-        seq: number,
-        clientId: number,
-        collabWindow: CollaborationWindow,
-    ) {
-        let seqSeglen = 0;
-        let remoteObliteratedLen = 0;
-        let segCount = 0;
-        // Compute length for seq across children
-        for (let i = 0; i < node.childCount; i++) {
-            const child = node.children[i];
-            if (!child.isLeaf()) {
-                const childBlock = child;
-                // eslint-disable-next-line @typescript-eslint/no-non-null-assertion
-                const branchPartialLengths = childBlock.partialLengths!;
-                const partialLengths = branchPartialLengths.partialLengths;
-                const leqPartial = partialLengths.latestLeq(seq);
-                if (leqPartial) {
-                    if (leqPartial.seq === seq) {
-                        seqSeglen += leqPartial.seglen;
-                    }
-                }
-                segCount += branchPartialLengths.segmentCount;
-            } else {
-                const segment = child;
-                const removalInfo = toRemovalInfo(segment);
-                const moveInfo = toMoveInfo(segment);
-
-                const removalIsLocal = !!removalInfo && removalInfo.removedSeq === UnassignedSequenceNumber;
-                const moveIsLocal = !!moveInfo && moveInfo.movedSeq === UnassignedSequenceNumber;
-
-                const removeHappenedFirst = removalInfo
-                    && (
-                        !moveInfo
-                        || moveIsLocal
-                        || (!removalIsLocal && moveInfo.movedSeq > removalInfo.removedSeq)
-                    );
-
-                // todo: simplify cases(?)
-                // eslint-disable-next-line unicorn/prefer-switch
-                if (seq === segment.seq) {
-                    if (segment.wasObliteratedOnInsert && segment.seq !== undefined && moveInfo && moveInfo.movedSeq < segment.seq) {
-                        remoteObliteratedLen += segment.cachedLength;
-                    } else {
-                        seqSeglen += segment.cachedLength;
-                    }
-                } else if (seq === removalInfo?.removedSeq) {
-                    if (removeHappenedFirst) {
-                        seqSeglen -= segment.cachedLength;
-                    } else {
-                        remoteObliteratedLen -= segment.cachedLength;
-                    }
-                } else if (seq === moveInfo?.movedSeq) {
-                    if (removeHappenedFirst) {
-                        remoteObliteratedLen -= segment.cachedLength;
-                    } else if (
-                        segment.wasObliteratedOnInsert
-                        && segment.seq !== -1
-                        && segment.seq !== undefined
-                        && moveInfo.movedSeq > segment.seq
-                    ) {
-                        remoteObliteratedLen += segment.cachedLength;
-                        seqSeglen -= segment.cachedLength;
-                    } else if (segment.seq !== -1) {
-                        seqSeglen -= segment.cachedLength;
-                    }
-                }
-                segCount++;
-            }
-        }
-        this.segmentCount = segCount;
-        this.unsequencedRecords = undefined;
-
-        PartialSequenceLengths.addSeq(this.partialLengths, seq, seqSeglen, remoteObliteratedLen, clientId);
-        this.clientSeqNumbers[clientId] ??= new PartialSequenceLengthsSet();
-        PartialSequenceLengths.addSeq(this.clientSeqNumbers[clientId], seq, seqSeglen + remoteObliteratedLen, remoteObliteratedLen, clientId);
-        if (PartialSequenceLengths.options.zamboni) {
-            this.zamboni(collabWindow);
-        }
-
-        PartialSequenceLengths.options.verifier?.(this);
-    }
-
-    /**
-     * Returns the length of this block as viewed from the perspective of `clientId` at `refSeq`.
-     * This is the total length of all segments sequenced at or before refSeq OR submitted by `clientId`.
-     * If `clientId` is the local client, `localSeq` can also be provided. In that case, it is the total
-     * length of all segments submitted at or before `refSeq` in addition to any local, unacked segments
-     * with `segment.localSeq <= localSeq`.
-     *
-     * Note: the local case (where `localSeq !== undefined`) is only supported on a PartialSequenceLength object
-     * constructed with `computeLocalPartials` set to true and not subsequently updated with `update`.
-     */
-    public getPartialLength(refSeq: number, clientId: number, localSeq?: number) {
-        let pLen = this.minLength;
-        const cliLatestIndex = this.cliLatest(clientId);
-        const cliSeq = this.clientSeqNumbers[clientId];
-        pLen += this.partialLengths.latestLeq(refSeq)?.len ?? 0;
-
-        if (localSeq === undefined) {
-            if (cliLatestIndex >= 0) {
-                const cliLatest = cliSeq.items[cliLatestIndex];
-                if (cliLatest.seq > refSeq) {
-                    // The client has local edits after refSeq, add in the length adjustments
-                    pLen += cliLatest.len;
-                    const precedingCli = this.cliLatestLEQ(clientId, refSeq);
-                    if (precedingCli) {
-                        // Subtract out double-counted lengths: segments still in the collab window but before
-                        // the refSeq submitted by the client we're querying for were counted in each addition above.
-                        pLen -= precedingCli.len;
-                    }
-                }
-            }
-        } else {
-            assert(this.unsequencedRecords !== undefined,
-                0x39f /* Local getPartialLength invoked without computing local partials. */);
-            const unsequencedPartialLengths = this.unsequencedRecords.partialLengths;
-            // Local segments at or before localSeq should also be included
-            const local = unsequencedPartialLengths.latestLeq(localSeq);
-            if (local) {
-                pLen += local.len;
-
-                // Lastly, we must subtract out any double-counted removes, which occur if a currently un-acked local
-                // remove overlaps with a remote client's remove that occurred at sequence number <=refSeq.
-                pLen -= this.computeOverlappingLocalRemoves(refSeq, localSeq);
-            }
-        }
-        return pLen;
-    }
-
-    /**
-     * Computes the seglen for the double-counted removed overlap at (refSeq, localSeq). This logic is equivalent
-     * to the following:
-     *
-     * ```typescript
-     *   let total = 0;
-     *   for (const partialLength of this.unsequencedRecords!.overlappingRemoves) {
-     *       if (partialLength.seq > refSeq) {
-     *           break;
-     *       }
-     *
-     *      if (partialLength.localSeq <= localSeq) {
-     *          total += partialLength.seglen;
-     *      }
-     *   }
-     *
-     *   return total;
-     * ```
-     *
-     * Reconnect happens to only need to compute these lengths for two refSeq values: before and
-     * after the rebase. Since these lists potentially scale with O(collab window * number of local edits)
-     * and potentially need to be queried for each local op that gets rebased,
-     * we cache the results for a given refSeq in `this.unsequencedRecords.cachedOverlappingByRefSeq` so
-     * that they can be binary-searched the same way the usual partialLengths lists are.
-     */
-    private computeOverlappingLocalRemoves(refSeq: number, localSeq: number): number {
-        if (this.unsequencedRecords === undefined) {
-            return 0;
-        }
-
-        let cachedOverlapPartials = this.unsequencedRecords.cachedOverlappingByRefSeq.get(refSeq);
-        if (!cachedOverlapPartials) {
-            const partials: PartialSequenceLengthsSet = new PartialSequenceLengthsSet();
-            for (const partial of this.unsequencedRecords.overlappingRemoves) {
-                if (partial.seq > refSeq) {
-                    break;
-                }
-
-                partials.addOrUpdate({ ...partial, seq: partial.localSeq, len: 0 });
-            }
-            // This coalesces entries with the same localSeq as well as computes overall lengths.
-            cachedOverlapPartials = partials;
-            this.unsequencedRecords.cachedOverlappingByRefSeq.set(refSeq, cachedOverlapPartials);
-        }
-
-        const overlap = cachedOverlapPartials.latestLeq(localSeq);
-        return overlap?.len ?? 0;
-    }
-
-    public toString(glc?: (id: number) => string, indentCount = 0) {
-        let buf = "";
-        for (const partial of this.partialLengths.items) {
-            buf += `(${partial.seq},${partial.len}) `;
-        }
-
-        // eslint-disable-next-line @typescript-eslint/no-for-in-array, no-restricted-syntax
-        for (const clientId in this.clientSeqNumbers) {
-            if (this.clientSeqNumbers[clientId].size > 0) {
-                buf += `Client `;
-                buf += glc ? `${glc(+clientId)}` : `${clientId}`;
-                buf += "[";
-                for (const partial of this.clientSeqNumbers[clientId].items) {
-                    buf += `(${partial.seq},${partial.len})`;
-                }
-                buf += "]";
-            }
-        }
-        buf = `min(seq ${this.minSeq}): ${this.minLength}; sc: ${this.segmentCount};${buf}`;
-        return buf;
-    }
-
-    // Clear away partial sums for sequence numbers earlier than the current window
-    private zamboni(segmentWindow: CollaborationWindow) {
-        this.minLength += this.partialLengths.copyDown(segmentWindow.minSeq);
-        this.minSeq = segmentWindow.minSeq;
-        // eslint-disable-next-line @typescript-eslint/no-for-in-array, guard-for-in, no-restricted-syntax
-        for (const clientId in this.clientSeqNumbers) {
-            const cliPartials = this.clientSeqNumbers[clientId];
-            if (cliPartials) {
-                cliPartials.copyDown(segmentWindow.minSeq);
-            }
-        }
-    }
-
-    private addClientSeqNumber(clientId: number, seq: number, seglen: number) {
-        this.clientSeqNumbers[clientId] ??= new PartialSequenceLengthsSet();
-        const cli = this.clientSeqNumbers[clientId];
-        cli.addOrUpdate({ seq, len: 0, seglen });
-    }
-
-    // Assumes sequence number already coalesced and that this is called in increasing `seq` order.
-    private addClientSeqNumberFromPartial(partialLength: PartialSequenceLength) {
-        const seglen = partialLength.seglen + (partialLength.remoteObliteratedLen ?? 0);
-        // eslint-disable-next-line @typescript-eslint/no-non-null-assertion
-        this.addClientSeqNumber(partialLength.clientId!, partialLength.seq, seglen);
-        if (partialLength.overlapRemoveClients) {
-            partialLength.overlapRemoveClients.map((oc: Property<number, IOverlapClient>) => {
-                // Original client entry was handled above
-                if (partialLength.clientId !== oc.data.clientId) {
-                    this.addClientSeqNumber(oc.data.clientId, partialLength.seq, oc.data.seglen);
-                }
-                return true;
-            });
-        }
-        if (partialLength.overlapObliterateClients) {
-            partialLength.overlapObliterateClients.map((oc: Property<number, IOverlapClient>) => {
-                // Original client entry was handled above
-                if (partialLength.clientId !== oc.data.clientId) {
-                    this.addClientSeqNumber(oc.data.clientId, partialLength.seq, oc.data.seglen);
-                }
-                return true;
-            });
-        }
-    }
-
-    private cliLatestLEQ(clientId: number, refSeq: number): PartialSequenceLength | undefined {
-        return this.clientSeqNumbers[clientId]?.latestLeq(refSeq);
-    }
-
-    private cliLatest(clientId: number) {
-        const cliSeqs = this.clientSeqNumbers[clientId];
-        return cliSeqs && (cliSeqs.size > 0) ? cliSeqs.size - 1 : -1;
-    }
-=======
 	public static options: PartialSequenceLengthsOptions = {
 		zamboni: true,
 	};
@@ -1331,13 +382,18 @@
 					PartialSequenceLengths.insertSegment(combinedPartialLengths, segment);
 				}
 				const removalInfo = toRemovalInfo(segment);
-				if (seqLTE(removalInfo?.removedSeq, collabWindow.minSeq)) {
+				const moveInfo = toMoveInfo(segment);
+				if (
+					seqLTE(removalInfo?.removedSeq, collabWindow.minSeq) ||
+					seqLTE(moveInfo?.movedSeq, collabWindow.minSeq)
+				) {
 					combinedPartialLengths.minLength -= segment.cachedLength;
-				} else if (removalInfo !== undefined) {
+				} else if (removalInfo !== undefined || moveInfo !== undefined) {
 					PartialSequenceLengths.insertSegment(
 						combinedPartialLengths,
 						segment,
 						removalInfo,
+						moveInfo,
 					);
 				}
 			}
@@ -1396,6 +452,134 @@
 		}
 	}
 
+	private static accumulateMoveClientOverlap(
+		partialLength: PartialSequenceLength,
+		overlapMoveClientIds: number[],
+		seglen: number,
+	) {
+		if (partialLength.overlapObliterateClients) {
+			for (const clientId of overlapMoveClientIds) {
+				const overlapClientNode = partialLength.overlapObliterateClients.get(clientId);
+				if (!overlapClientNode) {
+					partialLength.overlapObliterateClients.put(clientId, { clientId, seglen });
+				} else {
+					overlapClientNode.data.seglen += seglen;
+				}
+			}
+		} else {
+			partialLength.overlapObliterateClients = PartialSequenceLengths.getOverlapClients(
+				overlapMoveClientIds,
+				seglen,
+			);
+		}
+	}
+
+	static accumulateMoveOverlapForExisting(
+		segmentLen: number,
+		segment: ISegment,
+		firstGte: PartialSequenceLength,
+		moveClientOverlap: number[],
+	) {
+		const moveClientOverlapWithoutLocal = moveClientOverlap.filter(
+			(id) => id !== segment.clientId,
+		);
+
+		PartialSequenceLengths.accumulateMoveClientOverlap(
+			firstGte,
+			moveClientOverlapWithoutLocal,
+			segmentLen,
+		);
+
+		if (moveClientOverlap.length !== moveClientOverlapWithoutLocal.length) {
+			PartialSequenceLengths.accumulateMoveClientOverlap(
+				firstGte,
+				[segment.clientId],
+				segment.wasObliteratedOnInsert ? -segment.cachedLength : segmentLen,
+			);
+		}
+	}
+
+	// todo: maybe pass object for args here? would cause overhead
+	// using primitive types here makes it easy to mess up args
+	private static calculateAfterInsertion(
+		segment: ISegment,
+		segmentLen: number,
+		remoteObliteratedLen: number | undefined,
+		obliterateOverlapLen: number | undefined,
+		partials: PartialSequenceLengthsSet,
+		seq: number,
+		clientId: number,
+		removeClientOverlap: number[] | undefined,
+		moveClientOverlap: number[] | undefined,
+	) {
+		const firstGte = partials.firstGte(seq);
+
+		let partialLengthEntry: PartialSequenceLength;
+		if (firstGte?.seq === seq) {
+			partialLengthEntry = firstGte;
+			// Existing entry at this seq--this occurs for ops that insert/delete more than one segment.
+			partialLengthEntry.seglen += segmentLen;
+			if (remoteObliteratedLen) {
+				partialLengthEntry.remoteObliteratedLen ??= 0;
+				partialLengthEntry.remoteObliteratedLen += remoteObliteratedLen;
+			}
+			if (removeClientOverlap) {
+				PartialSequenceLengths.accumulateRemoveClientOverlap(
+					firstGte,
+					removeClientOverlap,
+					obliterateOverlapLen ?? segmentLen,
+				);
+			}
+
+			if (moveClientOverlap) {
+				PartialSequenceLengths.accumulateMoveOverlapForExisting(
+					obliterateOverlapLen ?? segmentLen,
+					segment,
+					firstGte,
+					moveClientOverlap,
+				);
+			}
+		} else {
+			let overlapObliterateClients: RedBlackTree<number, IOverlapClient> | undefined;
+
+			if (moveClientOverlap) {
+				const moveClientOverlapWithoutLocal = moveClientOverlap.filter(
+					(id) => id !== segment.clientId,
+				);
+				overlapObliterateClients = PartialSequenceLengths.getOverlapClients(
+					moveClientOverlapWithoutLocal,
+					obliterateOverlapLen ?? segmentLen,
+				);
+
+				if (moveClientOverlap.length !== moveClientOverlapWithoutLocal.length) {
+					overlapObliterateClients.put(segment.clientId, {
+						clientId: segment.clientId,
+						seglen: segment.wasObliteratedOnInsert
+							? -segment.cachedLength
+							: obliterateOverlapLen ?? segmentLen,
+					});
+				}
+			}
+
+			partialLengthEntry = {
+				seq,
+				clientId,
+				len: 0,
+				seglen: segmentLen,
+				remoteObliteratedLen,
+				overlapRemoveClients: removeClientOverlap
+					? PartialSequenceLengths.getOverlapClients(
+							removeClientOverlap,
+							obliterateOverlapLen ?? segmentLen,
+					  )
+					: undefined,
+				overlapObliterateClients,
+			};
+
+			partials.addOrUpdate(partialLengthEntry);
+		}
+	}
+
 	/**
 	 * Inserts length information about the insertion of `segment` into `combinedPartialLengths.partialLengths`.
 	 * Does not update the clientSeqNumbers field to account for this segment.
@@ -1409,25 +593,74 @@
 		combinedPartialLengths: PartialSequenceLengths,
 		segment: ISegment,
 		removalInfo?: IRemovalInfo,
+		moveInfo?: IMoveInfo,
 	) {
+		const removalIsLocal = !!removalInfo && removalInfo.removedSeq === UnassignedSequenceNumber;
+		const moveIsLocal = !!moveInfo && moveInfo.movedSeq === UnassignedSequenceNumber;
 		const isLocal =
-			(removalInfo === undefined && segment.seq === UnassignedSequenceNumber) ||
-			(removalInfo !== undefined && segment.removedSeq === UnassignedSequenceNumber);
+			(!removalInfo && !moveInfo && segment.seq === UnassignedSequenceNumber) ||
+			(removalInfo && removalIsLocal && (!moveInfo || moveIsLocal)) ||
+			(moveInfo && moveIsLocal && (!removalInfo || removalIsLocal)) ||
+			segment.seq === UnassignedSequenceNumber;
 		// eslint-disable-next-line @typescript-eslint/no-non-null-assertion
 		let seqOrLocalSeq = isLocal ? segment.localSeq! : segment.seq!;
 		let segmentLen = segment.cachedLength;
 		let clientId = segment.clientId;
 		let removeClientOverlap: number[] | undefined;
-
-		if (removalInfo) {
+		let moveClientOverlap: number[] | undefined;
+		let remoteObliteratedLen: number | undefined;
+
+		// it's not possible to have an overlapping obliterate and remove that are both local
+		assert(
+			(!moveIsLocal && !removalIsLocal) || moveIsLocal !== removalIsLocal,
+			"overlapping local obliterate and remove",
+		);
+
+		// checks whether a remove happened, and if it did occur whether it occurred
+		// before any moves
+		const removeHappenedFirst =
+			removalInfo &&
+			(!moveInfo ||
+				moveIsLocal ||
+				(!removalIsLocal && moveInfo.movedSeq > removalInfo.removedSeq));
+
+		if (removeHappenedFirst) {
 			// eslint-disable-next-line @typescript-eslint/no-non-null-assertion
-			seqOrLocalSeq = isLocal ? removalInfo.localRemovedSeq! : removalInfo.removedSeq;
+			seqOrLocalSeq = removalIsLocal ? removalInfo.localRemovedSeq! : removalInfo.removedSeq;
 			segmentLen = -segmentLen;
 			// The client who performed the remove is always stored
 			// in the first position of removalInfo.
 			clientId = removalInfo.removedClientIds[0];
 			const hasOverlap = removalInfo.removedClientIds.length > 1;
 			removeClientOverlap = hasOverlap ? removalInfo.removedClientIds : undefined;
+			// move happened first (or remove not at all)
+		} else if (moveInfo) {
+			// The client who performed the move is always stored
+			// in the first position of moveInfo.
+			clientId = moveInfo.movedClientIds[0];
+
+			// eslint-disable-next-line @typescript-eslint/no-non-null-assertion
+			seqOrLocalSeq = moveIsLocal ? moveInfo.localMovedSeq! : moveInfo.movedSeq;
+
+			if (segment.wasObliteratedOnInsert) {
+				assert(
+					moveInfo.movedSeq !== -1,
+					"wasObliteratedOnInsert should only be set on acked obliterates",
+				);
+				segmentLen = 0;
+			} else {
+				segmentLen = -segmentLen;
+			}
+
+			const hasOverlap = moveInfo.movedClientIds.length > 1;
+			moveClientOverlap = hasOverlap ? moveInfo.movedClientIds : undefined;
+		} else if (segment.wasObliteratedOnInsert) {
+			// if segment was obliterated before it was inserted, the len will
+			// always be 0
+			segmentLen = 0;
+			// reusing an existing value, this is actually just helping to
+			// differentiate the clientseqnumbers from the flat view
+			remoteObliteratedLen = segment.cachedLength;
 		}
 
 		const partials = isLocal
@@ -1438,34 +671,64 @@
 			return;
 		}
 
-		const firstGte = partials.firstGte(seqOrLocalSeq);
-
-		let partialLengthEntry: PartialSequenceLength;
-		if (firstGte?.seq === seqOrLocalSeq) {
-			partialLengthEntry = firstGte;
-			// Existing entry at this seq--this occurs for ops that insert/delete more than one segment.
-			partialLengthEntry.seglen += segmentLen;
-			if (removeClientOverlap) {
-				PartialSequenceLengths.accumulateRemoveClientOverlap(
-					firstGte,
-					removeClientOverlap,
-					segmentLen,
-				);
-			}
-		} else {
-			partialLengthEntry = {
-				seq: seqOrLocalSeq,
-				clientId,
-				len: 0,
-				seglen: segmentLen,
-				overlapRemoveClients: removeClientOverlap
-					? PartialSequenceLengths.getOverlapClients(removeClientOverlap, segmentLen)
-					: undefined,
-			};
-
-			partials.addOrUpdate(partialLengthEntry);
-		}
-
+		// overlapping move and remove, remove happened first
+		if (moveInfo && removalInfo && removeHappenedFirst && !moveIsLocal) {
+			// eslint-disable-next-line @typescript-eslint/no-non-null-assertion
+			const moveSeqOrLocalSeq = moveIsLocal ? moveInfo.localMovedSeq! : moveInfo.movedSeq;
+			// The client who performed the remove is always stored
+			// in the first position of removalInfo.
+			const moveClientId = moveInfo.movedClientIds[0];
+			const hasOverlap = moveInfo.movedClientIds.length > 1;
+
+			PartialSequenceLengths.calculateAfterInsertion(
+				segment,
+				0,
+				-segment.cachedLength,
+				segmentLen,
+				partials,
+				moveSeqOrLocalSeq,
+				moveClientId,
+				undefined,
+				hasOverlap ? moveInfo.movedClientIds : undefined,
+			);
+		}
+
+		if (removalInfo && !removeHappenedFirst && !removalIsLocal) {
+			const removeSeqOrLocalSeq = removalIsLocal
+				? // eslint-disable-next-line @typescript-eslint/no-non-null-assertion
+				  removalInfo.localRemovedSeq!
+				: removalInfo.removedSeq;
+			// The client who performed the remove is always stored
+			// in the first position of removalInfo.
+			const removeClientId = removalInfo.removedClientIds[0];
+			const hasOverlap = removalInfo.removedClientIds.length > 1;
+
+			PartialSequenceLengths.calculateAfterInsertion(
+				segment,
+				0,
+				-segment.cachedLength,
+				segmentLen,
+				partials,
+				removeSeqOrLocalSeq,
+				removeClientId,
+				hasOverlap ? removalInfo.removedClientIds : undefined,
+				undefined,
+			);
+		}
+
+		PartialSequenceLengths.calculateAfterInsertion(
+			segment,
+			segmentLen,
+			remoteObliteratedLen,
+			undefined,
+			partials,
+			seqOrLocalSeq,
+			clientId,
+			removeClientOverlap,
+			moveClientOverlap,
+		);
+
+		// todo: hmmm
 		const { unsequencedRecords } = combinedPartialLengths;
 		if (unsequencedRecords && removeClientOverlap && segment.localRemovedSeq !== undefined) {
 			const localSeq = segment.localRemovedSeq;
@@ -1508,6 +771,7 @@
 		partialLengths: PartialSequenceLengthsSet,
 		seq: number,
 		seqSeglen: number,
+		remoteObliteratedLen?: number,
 		clientId?: number,
 	) {
 		let seqPartialLen: PartialSequenceLength | undefined;
@@ -1531,9 +795,11 @@
 				len,
 				seglen: seqSeglen,
 				seq,
+				remoteObliteratedLen,
 			};
 			partialLengths.addOrUpdate(seqPartialLen);
 		} else {
+			seqPartialLen.remoteObliteratedLen = remoteObliteratedLen;
 			seqPartialLen.seglen = seqSeglen;
 			seqPartialLen.len = len;
 			// Assert client id matches
@@ -1604,6 +870,7 @@
 		collabWindow: CollaborationWindow,
 	) {
 		let seqSeglen = 0;
+		let remoteObliteratedLen = 0;
 		let segCount = 0;
 		// Compute length for seq across children
 		for (let i = 0; i < node.childCount; i++) {
@@ -1623,13 +890,49 @@
 			} else {
 				const segment = child;
 				const removalInfo = toRemovalInfo(segment);
-
-				if (segment.seq === seq) {
-					if (removalInfo?.removedSeq !== seq) {
+				const moveInfo = toMoveInfo(segment);
+
+				const removalIsLocal =
+					!!removalInfo && removalInfo.removedSeq === UnassignedSequenceNumber;
+				const moveIsLocal = !!moveInfo && moveInfo.movedSeq === UnassignedSequenceNumber;
+
+				const removeHappenedFirst =
+					removalInfo &&
+					(!moveInfo ||
+						moveIsLocal ||
+						(!removalIsLocal && moveInfo.movedSeq > removalInfo.removedSeq));
+
+				// todo: simplify cases(?)
+				// eslint-disable-next-line unicorn/prefer-switch
+				if (seq === segment.seq) {
+					if (
+						segment.wasObliteratedOnInsert &&
+						segment.seq !== undefined &&
+						moveInfo &&
+						moveInfo.movedSeq < segment.seq
+					) {
+						remoteObliteratedLen += segment.cachedLength;
+					} else {
 						seqSeglen += segment.cachedLength;
 					}
-				} else {
-					if (removalInfo?.removedSeq === seq) {
+				} else if (seq === removalInfo?.removedSeq) {
+					if (removeHappenedFirst) {
+						seqSeglen -= segment.cachedLength;
+					} else {
+						remoteObliteratedLen -= segment.cachedLength;
+					}
+				} else if (seq === moveInfo?.movedSeq) {
+					if (removeHappenedFirst) {
+						remoteObliteratedLen -= segment.cachedLength;
+					} else if (
+						segment.wasObliteratedOnInsert &&
+						segment.seq !== -1 &&
+						segment.seq !== undefined &&
+						moveInfo.movedSeq > segment.seq
+					) {
+						remoteObliteratedLen += segment.cachedLength;
+						seqSeglen -= segment.cachedLength;
+					} else if (segment.seq !== -1) {
 						seqSeglen -= segment.cachedLength;
 					}
 				}
@@ -1639,9 +942,21 @@
 		this.segmentCount = segCount;
 		this.unsequencedRecords = undefined;
 
-		PartialSequenceLengths.addSeq(this.partialLengths, seq, seqSeglen, clientId);
+		PartialSequenceLengths.addSeq(
+			this.partialLengths,
+			seq,
+			seqSeglen,
+			remoteObliteratedLen,
+			clientId,
+		);
 		this.clientSeqNumbers[clientId] ??= new PartialSequenceLengthsSet();
-		PartialSequenceLengths.addSeq(this.clientSeqNumbers[clientId], seq, seqSeglen);
+		PartialSequenceLengths.addSeq(
+			this.clientSeqNumbers[clientId],
+			seq,
+			seqSeglen + remoteObliteratedLen,
+			remoteObliteratedLen,
+			clientId,
+		);
 		if (PartialSequenceLengths.options.zamboni) {
 			this.zamboni(collabWindow);
 		}
@@ -1790,8 +1105,9 @@
 
 	// Assumes sequence number already coalesced and that this is called in increasing `seq` order.
 	private addClientSeqNumberFromPartial(partialLength: PartialSequenceLength) {
+		const seglen = partialLength.seglen + (partialLength.remoteObliteratedLen ?? 0);
 		// eslint-disable-next-line @typescript-eslint/no-non-null-assertion
-		this.addClientSeqNumber(partialLength.clientId!, partialLength.seq, partialLength.seglen);
+		this.addClientSeqNumber(partialLength.clientId!, partialLength.seq, seglen);
 		if (partialLength.overlapRemoveClients) {
 			partialLength.overlapRemoveClients.map((oc: Property<number, IOverlapClient>) => {
 				// Original client entry was handled above
@@ -1801,6 +1117,15 @@
 				return true;
 			});
 		}
+		if (partialLength.overlapObliterateClients) {
+			partialLength.overlapObliterateClients.map((oc: Property<number, IOverlapClient>) => {
+				// Original client entry was handled above
+				if (partialLength.clientId !== oc.data.clientId) {
+					this.addClientSeqNumber(oc.data.clientId, partialLength.seq, oc.data.seglen);
+				}
+				return true;
+			});
+		}
 	}
 
 	private cliLatestLEQ(clientId: number, refSeq: number): PartialSequenceLength | undefined {
@@ -1811,102 +1136,14 @@
 		const cliSeqs = this.clientSeqNumbers[clientId];
 		return cliSeqs && cliSeqs.size > 0 ? cliSeqs.size - 1 : -1;
 	}
->>>>>>> 6167ac92
 }
 
 /* eslint-disable @typescript-eslint/dot-notation */
 function verifyPartialLengths(
-<<<<<<< HEAD
-    partialSeqLengths: PartialSequenceLengths,
-    partialLengths: PartialSequenceLengthsSet,
-    clientPartials: boolean,
-): number {
-    if (partialLengths.size === 0) { return 0; }
-
-    let lastSeqNum = 0;
-    let accumSegLen = 0;
-    let count = 0;
-
-    for (const partialLength of partialLengths.items) {
-        // Count total number of partial length entries
-        count++;
-
-        // Sequence number should be larger or equal to minseq
-        assert(partialSeqLengths.minSeq <= partialLength.seq, 0x054 /* "Sequence number less than minSeq!" */);
-
-        // Sequence number should be sorted
-        assert(lastSeqNum < partialLength.seq, 0x055 /* "Sequence number is not sorted!" */);
-        lastSeqNum = partialLength.seq;
-
-        // Len is a accumulation of all the seglen adjustments
-        accumSegLen += partialLength.seglen;
-        if (accumSegLen !== partialLength.len) {
-            assert(false, 0x056 /* "Unexpected total for accumulation of all seglen adjustments!" */);
-        }
-
-        if (clientPartials) {
-            // Client partials used to track local edits so we can account for them some refSeq.
-            // But the information we keep track of are since minSeq, so we keep track of more history
-            // then needed, and some of them doesn't make sense to be used for length calculations
-            // e.g. if you have this sequence, where the minSeq is #5 because of other clients
-            //    seq 10: client 1: insert seg #1
-            //    seq 11: client 2: delete seg #2 refseq: 10
-            // minLength is 0, we would have keep a record of seglen: -1 for clientPartialLengths for client 2
-            // So if you ask for partial length for client 2 @ seq 5, we will have return -1.
-            // However, that combination is invalid, since we should never see any ops with refseq < 10 for
-            // client 2 after seq 11.
-        } else {
-            // Len adjustment should not make length negative
-            if (partialSeqLengths["minLength"] + partialLength.len < 0) {
-                assert(false, 0x057 /* "Negative length after length adjustment!" */);
-            }
-        }
-
-        if (partialLength.overlapRemoveClients) {
-            // Only the flat partialLengths can have overlapRemoveClients, the per client view shouldn't
-            assert(!clientPartials, 0x058 /* "Both overlapRemoveClients and clientPartials are set!" */);
-
-            // Each overlap client count as one, but the first remove to sequence was already counted.
-            // (this aligns with the logic to omit the removing client in `addClientSeqNumberFromPartial`)
-            count += partialLength.overlapRemoveClients.size() - 1;
-        }
-
-        if (partialLength.overlapObliterateClients) {
-            // Only the flat partialLengths can have overlapObliterateClients, the per client view shouldn't
-            assert(!clientPartials, "Both overlapObliterateClients and clientPartials are set!");
-
-            // Each overlap client count as one, but the first move to sequence was already counted.
-            // (this aligns with the logic to omit the moving client in `addClientSeqNumberFromPartial`)
-            count += partialLength.overlapObliterateClients.size() - 1;
-        }
-    }
-    return count;
-}
-
-export function verify(partialSeqLengths: PartialSequenceLengths) {
-    if (partialSeqLengths["clientSeqNumbers"]) {
-        for (const cliSeq of partialSeqLengths["clientSeqNumbers"]) {
-            if (cliSeq) {
-                verifyPartialLengths(partialSeqLengths, cliSeq, true);
-            }
-        }
-
-        // If we have client view, we should have the flat view
-        assert(!!partialSeqLengths["partialLengths"], 0x059 /* "Client view exists but flat view does not!" */);
-        verifyPartialLengths(
-            partialSeqLengths,
-            partialSeqLengths["partialLengths"],
-            false
-        );
-    } else {
-        // If we don't have a client view, we shouldn't have the flat view either
-        assert(!partialSeqLengths["partialLengths"], 0x05b /* "Flat view exists but client view does not!" */);
-    }
-=======
 	partialSeqLengths: PartialSequenceLengths,
 	partialLengths: PartialSequenceLengthsSet,
 	clientPartials: boolean,
-) {
+): number {
 	if (partialLengths.size === 0) {
 		return 0;
 	}
@@ -1916,7 +1153,7 @@
 	let count = 0;
 
 	for (const partialLength of partialLengths.items) {
-		// Count total number of partial length
+		// Count total number of partial length entries
 		count++;
 
 		// Sequence number should be larger or equal to minseq
@@ -1967,16 +1204,24 @@
 			// (this aligns with the logic to omit the removing client in `addClientSeqNumberFromPartial`)
 			count += partialLength.overlapRemoveClients.size() - 1;
 		}
+
+		if (partialLength.overlapObliterateClients) {
+			// Only the flat partialLengths can have overlapObliterateClients, the per client view shouldn't
+			assert(!clientPartials, "Both overlapObliterateClients and clientPartials are set!");
+
+			// Each overlap client count as one, but the first move to sequence was already counted.
+			// (this aligns with the logic to omit the moving client in `addClientSeqNumberFromPartial`)
+			count += partialLength.overlapObliterateClients.size() - 1;
+		}
 	}
 	return count;
 }
 
 export function verify(partialSeqLengths: PartialSequenceLengths) {
 	if (partialSeqLengths["clientSeqNumbers"]) {
-		let cliCount = 0;
 		for (const cliSeq of partialSeqLengths["clientSeqNumbers"]) {
 			if (cliSeq) {
-				cliCount += verifyPartialLengths(partialSeqLengths, cliSeq, true);
+				verifyPartialLengths(partialSeqLengths, cliSeq, true);
 			}
 		}
 
@@ -1985,17 +1230,7 @@
 			!!partialSeqLengths["partialLengths"],
 			0x059 /* "Client view exists but flat view does not!" */,
 		);
-		const flatCount = verifyPartialLengths(
-			partialSeqLengths,
-			partialSeqLengths["partialLengths"],
-			false,
-		);
-
-		// The number of partial lengths on the client view and flat view should be the same
-		assert(
-			flatCount === cliCount,
-			0x05a /* "Mismatch between number of partial lengths on client and flat views!" */,
-		);
+		verifyPartialLengths(partialSeqLengths, partialSeqLengths["partialLengths"], false);
 	} else {
 		// If we don't have a client view, we shouldn't have the flat view either
 		assert(
@@ -2003,7 +1238,6 @@
 			0x05b /* "Flat view exists but client view does not!" */,
 		);
 	}
->>>>>>> 6167ac92
 }
 /* eslint-enable @typescript-eslint/dot-notation */
 
@@ -2031,41 +1265,6 @@
  * Combination is performed additively on `seglen` on a per-client basis.
  */
 export function combineOverlapClients(a: PartialSequenceLength, b: PartialSequenceLength) {
-<<<<<<< HEAD
-    const overlapRemoveClientsA = a.overlapRemoveClients;
-    if (overlapRemoveClientsA) {
-        if (b.overlapRemoveClients) {
-            b.overlapRemoveClients.map((bProp: Property<number, IOverlapClient>) => {
-                const aProp = overlapRemoveClientsA.get(bProp.key);
-                if (aProp) {
-                    aProp.data.seglen += bProp.data.seglen;
-                } else {
-                    overlapRemoveClientsA.put(bProp.data.clientId, { ...bProp.data });
-                }
-                return true;
-            });
-        }
-    } else {
-        a.overlapRemoveClients = cloneOverlapRemoveClients(b.overlapRemoveClients);
-    }
-
-    const overlapObliterateClientsA = a.overlapObliterateClients;
-    if (overlapObliterateClientsA) {
-        if (b.overlapObliterateClients) {
-            b.overlapObliterateClients.map((bProp: Property<number, IOverlapClient>) => {
-                const aProp = overlapObliterateClientsA.get(bProp.key);
-                if (aProp) {
-                    aProp.data.seglen += bProp.data.seglen;
-                } else {
-                    overlapObliterateClientsA.put(bProp.data.clientId, { ...bProp.data });
-                }
-                return true;
-            });
-        }
-    } else {
-        a.overlapObliterateClients = cloneOverlapRemoveClients(b.overlapObliterateClients);
-    }
-=======
 	const overlapRemoveClientsA = a.overlapRemoveClients;
 	if (overlapRemoveClientsA) {
 		if (b.overlapRemoveClients) {
@@ -2082,7 +1281,23 @@
 	} else {
 		a.overlapRemoveClients = cloneOverlapRemoveClients(b.overlapRemoveClients);
 	}
->>>>>>> 6167ac92
+
+	const overlapObliterateClientsA = a.overlapObliterateClients;
+	if (overlapObliterateClientsA) {
+		if (b.overlapObliterateClients) {
+			b.overlapObliterateClients.map((bProp: Property<number, IOverlapClient>) => {
+				const aProp = overlapObliterateClientsA.get(bProp.key);
+				if (aProp) {
+					aProp.data.seglen += bProp.data.seglen;
+				} else {
+					overlapObliterateClientsA.put(bProp.data.clientId, { ...bProp.data });
+				}
+				return true;
+			});
+		}
+	} else {
+		a.overlapObliterateClients = cloneOverlapRemoveClients(b.overlapObliterateClients);
+	}
 }
 
 /**
@@ -2103,24 +1318,16 @@
 	childPartialLengths: PartialSequenceLength[][],
 	mergedLengths: PartialSequenceLengthsSet = new PartialSequenceLengthsSet(),
 ): PartialSequenceLengthsSet {
-<<<<<<< HEAD
-    for (const partialLength of mergeSortedListsBySeq(childPartialLengths)) {
-        mergedLengths.addOrUpdate({
-            ...partialLength,
-            overlapRemoveClients: cloneOverlapRemoveClients(partialLength.overlapRemoveClients),
-            overlapObliterateClients: cloneOverlapRemoveClients(partialLength.overlapObliterateClients),
-        });
-    }
-    return mergedLengths;
-=======
 	for (const partialLength of mergeSortedListsBySeq(childPartialLengths)) {
 		mergedLengths.addOrUpdate({
 			...partialLength,
 			overlapRemoveClients: cloneOverlapRemoveClients(partialLength.overlapRemoveClients),
+			overlapObliterateClients: cloneOverlapRemoveClients(
+				partialLength.overlapObliterateClients,
+			),
 		});
 	}
 	return mergedLengths;
->>>>>>> 6167ac92
 }
 
 /**
