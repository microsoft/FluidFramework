/*!
 * Copyright (c) Microsoft Corporation and contributors. All rights reserved.
 * Licensed under the MIT License.
 */

import { ITelemetryLogger } from "@fluidframework/common-definitions";
import { IFluidHandle } from "@fluidframework/core-interfaces";
import { IFluidSerializer } from "@fluidframework/shared-object-base";
import { assert, bufferToString } from "@fluidframework/common-utils";
import { ChildLogger } from "@fluidframework/telemetry-utils";
import { IChannelStorageService } from "@fluidframework/datastore-definitions";
import { ISummaryTreeWithStats } from "@fluidframework/runtime-definitions";
import { SummaryTreeBuilder } from "@fluidframework/runtime-utils";
import { UnassignedSequenceNumber } from "./constants";
import { AttributionKey, ISegment } from "./mergeTreeNodes";
import { matchProperties, PropertySet } from "./properties";
import {
	IJSONSegmentWithMergeInfo,
	JsonSegmentSpecs,
	MergeTreeHeaderMetadata,
	MergeTreeChunkV1,
	toLatestVersion,
	serializeAsMaxSupportedVersion,
} from "./snapshotChunks";
import { SnapshotLegacy } from "./snapshotlegacy";
import { MergeTree } from "./mergeTree";
import { walkAllChildSegments } from "./mergeTreeNodeWalk";
import { IAttributionCollection } from "./attributionCollection";

export class SnapshotV1 {
	// Split snapshot into two entries - headers (small) and body (overflow) for faster loading initial content
	// Please note that this number has no direct relationship to anything other than size of raw text (characters).
	// As we produce json for the blob (and then send over the wire compressed), this number
	// is really hard to correlate with any actual metric that matters (like bytes over the wire).
	// For test with small number of chunks it would be closer to blob size,
	// for very chunky text, blob size can easily be 4x-8x of that number.
	public static readonly chunkSize: number = 10000;

	private readonly header: MergeTreeHeaderMetadata;
	private readonly segments: JsonSegmentSpecs[];
	private readonly segmentLengths: number[];
	private readonly attributionCollections: IAttributionCollection<AttributionKey>[];
	private readonly logger: ITelemetryLogger;
	private readonly chunkSize: number;

	constructor(
		public mergeTree: MergeTree,
		logger: ITelemetryLogger,
		private readonly getLongClientId: (id: number) => string,
		public filename?: string,
		public onCompletion?: () => void,
	) {
		this.logger = ChildLogger.create(logger, "Snapshot");
		this.chunkSize = mergeTree?.options?.mergeTreeSnapshotChunkSize ?? SnapshotV1.chunkSize;

		const { currentSeq, minSeq } = mergeTree.collabWindow;
		this.header = {
			minSequenceNumber: minSeq,
			sequenceNumber: currentSeq,
			orderedChunkMetadata: [],
			totalLength: 0,
			totalSegmentCount: 0,
		};

		this.segments = [];
		this.segmentLengths = [];
		this.attributionCollections = [];
	}

<<<<<<< HEAD
    private getSeqLengthSegs(
        allSegments: JsonSegmentSpecs[],
        allLengths: number[],
        attributionCollections: IAttributionCollection<AttributionKey>[],
        approxSequenceLength: number,
        startIndex = 0): MergeTreeChunkV1 {
        const segments: JsonSegmentSpecs[] = [];
        const collections: { attribution: IAttributionCollection<AttributionKey>; cachedLength: number; }[] = [];
        let length = 0;
        let segmentCount = 0;
        let hasAttribution = false;
        while ((length < approxSequenceLength) && ((startIndex + segmentCount) < allSegments.length)) {
            const pseg = allSegments[startIndex + segmentCount];
            segments.push(pseg);
            length += allLengths[startIndex + segmentCount];
            if (attributionCollections[startIndex + segmentCount]) {
                hasAttribution = true;
                collections.push({
                    attribution: attributionCollections[startIndex + segmentCount],
                    cachedLength: allLengths[startIndex + segmentCount],
                });
            }
            segmentCount++;
        }

        const attributionSerializer = this.mergeTree.attributionPolicy?.serializer;
        assert(
            !hasAttribution || attributionSerializer !== undefined,
            "attribution serializer must be provided when there are segments with attribution."
        );

        return {
            version: "1",
            segmentCount,
            length,
            segments,
            startIndex,
            headerMetadata: undefined,
            attribution: hasAttribution ? attributionSerializer?.serializeAttributionCollections(collections) : undefined
        };
    }
=======
	private getSeqLengthSegs(
		allSegments: JsonSegmentSpecs[],
		allLengths: number[],
		attributionCollections: IAttributionCollection<AttributionKey>[],
		approxSequenceLength: number,
		startIndex = 0,
	): MergeTreeChunkV1 {
		const segments: JsonSegmentSpecs[] = [];
		const collections: {
			attribution: IAttributionCollection<AttributionKey>;
			cachedLength: number;
		}[] = [];
		let length = 0;
		let segmentCount = 0;
		let hasAttribution = false;
		while (length < approxSequenceLength && startIndex + segmentCount < allSegments.length) {
			const pseg = allSegments[startIndex + segmentCount];
			segments.push(pseg);
			length += allLengths[startIndex + segmentCount];
			if (attributionCollections[startIndex + segmentCount]) {
				hasAttribution = true;
				collections.push({
					attribution: attributionCollections[startIndex + segmentCount],
					cachedLength: allLengths[startIndex + segmentCount],
				});
			}
			segmentCount++;
		}
		return {
			version: "1",
			segmentCount,
			length,
			segments,
			startIndex,
			headerMetadata: undefined,
			attribution: hasAttribution
				? AttributionCollection.serializeAttributionCollections(collections)
				: undefined,
		};
	}
>>>>>>> e6ee436d

	/**
	 * Emits the snapshot to an ISummarizeResult. If provided the optional IFluidSerializer will be used when
	 * serializing the summary data rather than JSON.stringify.
	 */
	emit(serializer: IFluidSerializer, bind: IFluidHandle): ISummaryTreeWithStats {
		const chunks: MergeTreeChunkV1[] = [];
		this.header.totalSegmentCount = 0;
		this.header.totalLength = 0;
		do {
			const chunk = this.getSeqLengthSegs(
				this.segments,
				this.segmentLengths,
				this.attributionCollections,
				this.chunkSize,
				this.header.totalSegmentCount,
			);
			chunks.push(chunk);
			this.header.totalSegmentCount += chunk.segmentCount;
			this.header.totalLength += chunk.length;
		} while (this.header.totalSegmentCount < this.segments.length);

		// The do while loop should have added at least one chunk
		// eslint-disable-next-line @typescript-eslint/no-non-null-assertion
		const headerChunk = chunks.shift()!;
		headerChunk.headerMetadata = this.header;
		headerChunk.headerMetadata.orderedChunkMetadata = [{ id: SnapshotLegacy.header }];
		const blobs: [key: string, content: string][] = [];
		chunks.forEach((chunk, index) => {
			const id = `${SnapshotLegacy.body}_${index}`;
			this.header.orderedChunkMetadata.push({ id });
			blobs.push([
				id,
				serializeAsMaxSupportedVersion(
					id,
					chunk,
					this.logger,
					this.mergeTree.options,
					serializer,
					bind,
				),
			]);
		});

		const builder = new SummaryTreeBuilder();
		builder.addBlob(
			SnapshotLegacy.header,
			serializeAsMaxSupportedVersion(
				SnapshotLegacy.header,
				headerChunk,
				this.logger,
				this.mergeTree.options,
				serializer,
				bind,
			),
		);
		blobs.forEach((value) => {
			builder.addBlob(value[0], value[1]);
		});

		return builder.getSummaryTree();
	}

	extractSync() {
		const mergeTree = this.mergeTree;
		const minSeq = this.header.minSequenceNumber;

		// Helper to add the given `MergeTreeChunkV0SegmentSpec` to the snapshot.
		const pushSegRaw = (
			json: JsonSegmentSpecs,
			length: number,
			attribution: IAttributionCollection<AttributionKey> | undefined,
		) => {
			this.segments.push(json);
			this.segmentLengths.push(length);
			if (attribution) {
				this.attributionCollections.push(attribution);
			}
		};

		// Helper to serialize the given `segment` and add it to the snapshot (if a segment is provided).
		const pushSeg = (segment?: ISegment) => {
			if (segment) {
				pushSegRaw(segment.toJSONObject(), segment.cachedLength, segment.attribution);
			}
		};

		let prev: ISegment | undefined;
		const extractSegment = (segment: ISegment) => {
			// Elide segments that do not need to be included in the snapshot.  A segment may be elided if
			// either condition is true:
			//   a) The segment has not yet been ACKed.  We do not need to snapshot unACKed segments because
			//      there is a pending insert op that will deliver the segment on reconnection.
			//   b) The segment was removed at or below the MSN.  Pending ops can no longer reference this
			//      segment, and therefore we can discard it.
			// eslint-disable-next-line @typescript-eslint/no-non-null-assertion
			if (segment.seq === UnassignedSequenceNumber || segment.removedSeq! <= minSeq) {
				return true;
			}

			// Next determine if the snapshot needs to preserve information required for merging the segment
			// (seq, client, etc.)  This information is only needed if the segment is above the MSN (and doesn't
			// have a pending remove.)
			if (
				// eslint-disable-next-line @typescript-eslint/no-non-null-assertion
				segment.seq! <= minSeq && // Segment is below the MSN, and...
				(segment.removedSeq === undefined || // .. Segment has not been removed, or...
					segment.removedSeq === UnassignedSequenceNumber) // .. Removal op to be delivered on reconnect
			) {
				// This segment is below the MSN, which means that future ops will not reference it.  Attempt to
				// coalesce the new segment with the previous (if any).
				if (!prev) {
					// We do not have a previous candidate for coalescing.  Make the current segment the new candidate.
					prev = segment;
				} else if (
					prev.canAppend(segment) &&
					matchProperties(prev.properties, segment.properties)
				) {
					// We have a compatible pair.  Replace `prev` with the coalesced segment.  Clone to avoid
					// modifying the segment instances currently in the MergeTree.
					prev = prev.clone();
					prev.append(segment.clone());
				} else {
					// The segment pair could not be coalesced.  Record the `prev` segment in the snapshot
					// and make the current segment the new candidate for coalescing.
					pushSeg(prev);
					prev = segment;
				}
			} else {
				// This segment needs to preserve its metadata as it may be referenced by future ops.  It's ineligible
				// for coalescing, so emit the 'prev' segment now (if any).
				pushSeg(prev);
				prev = undefined;

				const raw: IJSONSegmentWithMergeInfo = { json: segment.toJSONObject() };
				// If the segment insertion is above the MSN, record the insertion merge info.
				// eslint-disable-next-line @typescript-eslint/no-non-null-assertion
				if (segment.seq! > minSeq) {
					raw.seq = segment.seq;
					raw.client = this.getLongClientId(segment.clientId);
				}
				// We have already dispensed with removed segments below the MSN and removed segments with unassigned
				// sequence numbers.  Any remaining removal info should be preserved.
				if (segment.removedSeq !== undefined) {
					assert(
						segment.removedSeq !== UnassignedSequenceNumber &&
							segment.removedSeq > minSeq,
						0x065 /* "On removal info preservation, segment has invalid removed sequence number!" */,
					);
					raw.removedSeq = segment.removedSeq;

					// back compat for when we split overlap and removed client
					raw.removedClient =
						segment.removedClientIds !== undefined
							? this.getLongClientId(segment.removedClientIds[0])
							: undefined;

					raw.removedClientIds = segment.removedClientIds?.map((id) =>
						this.getLongClientId(id),
					);
				}

				// Sanity check that we are preserving either the seq < minSeq or a removed segment's info.
				assert(
					(raw.seq !== undefined && raw.client !== undefined) ||
						(raw.removedSeq !== undefined && raw.removedClient !== undefined),
					0x066 /* "Corrupted preservation of segment metadata!" */,
				);

				// Record the segment with it's required metadata.
				pushSegRaw(raw, segment.cachedLength, segment.attribution);
			}
			return true;
		};

		walkAllChildSegments(mergeTree.root, extractSegment);

		// If the last segment in the walk was coalescable, push it now.
		pushSeg(prev);

		return this.segments;
	}

	public static async loadChunk(
		storage: IChannelStorageService,
		path: string,
		logger: ITelemetryLogger,
		options: PropertySet | undefined,
		serializer?: IFluidSerializer,
	): Promise<MergeTreeChunkV1> {
		const blob = await storage.readBlob(path);
		const chunkAsString = bufferToString(blob, "utf8");
		return SnapshotV1.processChunk(path, chunkAsString, logger, options, serializer);
	}

	public static processChunk(
		path: string,
		chunk: string,
		logger: ITelemetryLogger,
		options: PropertySet | undefined,
		serializer?: IFluidSerializer,
	): MergeTreeChunkV1 {
		const chunkObj = serializer ? serializer.parse(chunk) : JSON.parse(chunk);
		return toLatestVersion(path, chunkObj, logger, options);
	}
}<|MERGE_RESOLUTION|>--- conflicted
+++ resolved
@@ -67,7 +67,6 @@
 		this.attributionCollections = [];
 	}
 
-<<<<<<< HEAD
     private getSeqLengthSegs(
         allSegments: JsonSegmentSpecs[],
         allLengths: number[],
@@ -109,48 +108,6 @@
             attribution: hasAttribution ? attributionSerializer?.serializeAttributionCollections(collections) : undefined
         };
     }
-=======
-	private getSeqLengthSegs(
-		allSegments: JsonSegmentSpecs[],
-		allLengths: number[],
-		attributionCollections: IAttributionCollection<AttributionKey>[],
-		approxSequenceLength: number,
-		startIndex = 0,
-	): MergeTreeChunkV1 {
-		const segments: JsonSegmentSpecs[] = [];
-		const collections: {
-			attribution: IAttributionCollection<AttributionKey>;
-			cachedLength: number;
-		}[] = [];
-		let length = 0;
-		let segmentCount = 0;
-		let hasAttribution = false;
-		while (length < approxSequenceLength && startIndex + segmentCount < allSegments.length) {
-			const pseg = allSegments[startIndex + segmentCount];
-			segments.push(pseg);
-			length += allLengths[startIndex + segmentCount];
-			if (attributionCollections[startIndex + segmentCount]) {
-				hasAttribution = true;
-				collections.push({
-					attribution: attributionCollections[startIndex + segmentCount],
-					cachedLength: allLengths[startIndex + segmentCount],
-				});
-			}
-			segmentCount++;
-		}
-		return {
-			version: "1",
-			segmentCount,
-			length,
-			segments,
-			startIndex,
-			headerMetadata: undefined,
-			attribution: hasAttribution
-				? AttributionCollection.serializeAttributionCollections(collections)
-				: undefined,
-		};
-	}
->>>>>>> e6ee436d
 
 	/**
 	 * Emits the snapshot to an ISummarizeResult. If provided the optional IFluidSerializer will be used when
