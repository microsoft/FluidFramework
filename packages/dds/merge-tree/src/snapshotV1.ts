/*!
 * Copyright (c) Microsoft Corporation. All rights reserved.
 * Licensed under the MIT License.
 */

import { ITelemetryLogger } from "@fluidframework/common-definitions";
import {
    IFluidHandle,
    IFluidSerializer,
} from "@fluidframework/core-interfaces";
<<<<<<< HEAD
import { assert } from "@fluidframework/common-utils";
import { bufferToString } from "@fluidframework/driver-utils";
=======
import { assert, bufferToString } from "@fluidframework/common-utils";
>>>>>>> d6af3e35
import { ChildLogger } from "@fluidframework/telemetry-utils";
import {
    FileMode,
    ITree,
    TreeEntry,
    ITreeEntry,
} from "@fluidframework/protocol-definitions";
import { IChannelStorageService } from "@fluidframework/datastore-definitions";
import { UnassignedSequenceNumber } from "./constants";
import * as MergeTree from "./mergeTree";
import * as Properties from "./properties";
import {
    IJSONSegmentWithMergeInfo,
    JsonSegmentSpecs,
    MergeTreeHeaderMetadata,
    MergeTreeChunkV1,
    toLatestVersion,
    serializeAsMaxSupportedVersion,
} from "./snapshotChunks";
import { SnapshotLegacy } from "./snapshotlegacy";

export class SnapshotV1 {
    // Split snapshot into two entries - headers (small) and body (overflow) for faster loading initial content
    // Please note that this number has no direct relationship to anything other than size of raw text (characters).
    // As we produce json for the blob (and then encode into base64 and send over the wire compressed), this number
    // is really hard to correlate with any actual metric that matters (like bytes over the wire).
    // For test with small number of chunks it would be closer to blob size (before base64 encoding),
    // for very chunky text, blob size can easily be 4x-8x of that number.
    public static readonly chunkSize: number = 10000;

    private readonly header: MergeTreeHeaderMetadata;
    private readonly segments: JsonSegmentSpecs[];
    private readonly segmentLengths: number[];
    private readonly logger: ITelemetryLogger;
    private readonly chunkSize: number;

    constructor(
        public mergeTree: MergeTree.MergeTree,
        logger: ITelemetryLogger,
        public filename?: string,
        public onCompletion?: () => void,
    ) {
        this.logger = ChildLogger.create(logger, "Snapshot");
        this.chunkSize = mergeTree?.options?.mergeTreeSnapshotChunkSize ?? SnapshotV1.chunkSize;

        const { currentSeq, minSeq } = mergeTree.getCollabWindow();
        this.header = {
            minSequenceNumber: minSeq,
            sequenceNumber: currentSeq,
            orderedChunkMetadata: [],
            totalLength: 0,
            totalSegmentCount: 0,
        };

        this.segments = [];
        this.segmentLengths = [];
    }

    getSeqLengthSegs(
        allSegments: JsonSegmentSpecs[],
        allLengths: number[],
        approxSequenceLength: number,
        startIndex = 0): MergeTreeChunkV1 {
        const segments: JsonSegmentSpecs[] = [];
        let length = 0;
        let segmentCount = 0;
        while ((length < approxSequenceLength) && ((startIndex + segmentCount) < allSegments.length)) {
            const pseg = allSegments[startIndex + segmentCount];
            segments.push(pseg);
            length += allLengths[startIndex + segmentCount];
            segmentCount++;
        }
        return {
            version: "1",
            segmentCount,
            length,
            segments,
            startIndex,
            headerMetadata: undefined,
        };
    }

    /**
     * Emits the snapshot to an ITree. If provided the optional IFluidSerializer will be used when serializing
     * the summary data rather than JSON.stringify.
     */
    emit(
        serializer: IFluidSerializer,
        bind: IFluidHandle,
    ): ITree {
        const chunks: MergeTreeChunkV1[] = [];
        this.header.totalSegmentCount = 0;
        this.header.totalLength = 0;
        do {
            const chunk = this.getSeqLengthSegs(
                this.segments,
                this.segmentLengths,
                this.chunkSize,
                this.header.totalSegmentCount);
            chunks.push(chunk);
            this.header.totalSegmentCount += chunk.segmentCount;
            this.header.totalLength += chunk.length;
        } while (this.header.totalSegmentCount < this.segments.length);

        // The do while loop should have added at least one chunk
        // eslint-disable-next-line @typescript-eslint/no-non-null-assertion
        const headerChunk = chunks.shift()!;
        headerChunk.headerMetadata = this.header;
        headerChunk.headerMetadata.orderedChunkMetadata = [{ id: SnapshotLegacy.header }];
        const entries: ITreeEntry[] = chunks.map<ITreeEntry>((chunk, index) => {
            const id = `${SnapshotLegacy.body}_${index}`;
            this.header.orderedChunkMetadata.push({ id });
            return {
                mode: FileMode.File,
                path: id,
                type: TreeEntry.Blob,
                value: {
                    contents: serializeAsMaxSupportedVersion(
                        id,
                        chunk,
                        this.logger,
                        this.mergeTree.options,
                        serializer,
                        bind),
                    encoding: "utf-8",
                },
            };
        });

        const tree: ITree = {
            entries: [
                {
                    mode: FileMode.File,
                    path: SnapshotLegacy.header,
                    type: TreeEntry.Blob,
                    value: {
                        contents: serializeAsMaxSupportedVersion(
                            SnapshotLegacy.header,
                            headerChunk,
                            this.logger,
                            this.mergeTree.options,
                            serializer,
                            bind),
                        encoding: "utf-8",
                    },
                },
                ...entries,
            ],
        };

        return tree;
    }

    extractSync() {
        const mergeTree = this.mergeTree;
        const minSeq = this.header.minSequenceNumber;

        // Helper to add the given `MergeTreeChunkV0SegmentSpec` to the snapshot.
        const pushSegRaw = (json: JsonSegmentSpecs, length: number) => {
            this.segments.push(json);
            this.segmentLengths.push(length);
        };

        // Helper to serialize the given `segment` and add it to the snapshot (if a segment is provided).
        const pushSeg = (segment?: MergeTree.ISegment) => {
            if (segment) { pushSegRaw(segment.toJSONObject(), segment.cachedLength); }
        };

        let prev: MergeTree.ISegment | undefined;
        const extractSegment = (segment: MergeTree.ISegment) => {
            // Elide segments that do not need to be included in the snapshot.  A segment may be elided if
            // either condition is true:
            //   a) The segment has not yet been ACKed.  We do not need to snapshot unACKed segments because
            //      there is a pending insert op that will deliver the segment on reconnection.
            //   b) The segment was removed at or below the MSN.  Pending ops can no longer reference this
            //      segment, and therefore we can discard it.
            // eslint-disable-next-line @typescript-eslint/no-non-null-assertion
            if (segment.seq === UnassignedSequenceNumber || segment.removedSeq! <= minSeq) {
                return true;
            }

            // Next determine if the snapshot needs to preserve information required for merging the segment
            // (seq, client, etc.)  This information is only needed if the segment is above the MSN (and doesn't
            // have a pending remove.)
            // eslint-disable-next-line @typescript-eslint/no-non-null-assertion
            if ((segment.seq! <= minSeq)                                   // Segment is below the MSN, and...
                && (segment.removedSeq === undefined                      // .. Segment has not been removed, or...
                    || segment.removedSeq === UnassignedSequenceNumber)   // .. Removal op to be delivered on reconnect
            ) {
                // This segment is below the MSN, which means that future ops will not reference it.  Attempt to
                // coalesce the new segment with the previous (if any).
                if (!prev) {
                    // We do not have a previous candidate for coalescing.  Make the current segment the new candidate.
                    prev = segment;
                } else if (prev.canAppend(segment) && Properties.matchProperties(prev.properties, segment.properties)) {
                    // We have a compatible pair.  Replace `prev` with the coalesced segment.  Clone to avoid
                    // modifying the segment instances currently in the MergeTree.
                    prev = prev.clone();
                    prev.append(segment.clone());
                } else {
                    // The segment pair could not be coalesced.  Record the `prev` segment in the snapshot
                    // and make the current segment the new candidate for coalescing.
                    pushSeg(prev);
                    prev = segment;
                }
            } else {
                // This segment needs to preserve it's metadata as it may be referenced by future ops.  It's ineligible
                // for coalescing, so emit the 'prev' segment now (if any).
                pushSeg(prev);
                prev = undefined;

                const raw: IJSONSegmentWithMergeInfo = { json: segment.toJSONObject() };
                // If the segment insertion is above the MSN, record the insertion merge info.
                // eslint-disable-next-line @typescript-eslint/no-non-null-assertion
                if (segment.seq! > minSeq) {
                    raw.seq = segment.seq;
                    // eslint-disable-next-line @typescript-eslint/no-non-null-assertion
                    raw.client = mergeTree.getLongClientId!(segment.clientId);
                }
                // We have already dispensed with removed segments below the MSN and removed segments with unassigned
                // sequence numbers.  Any remaining removal info should be preserved.
                if (segment.removedSeq !== undefined) {
                    assert(segment.removedSeq !== UnassignedSequenceNumber && segment.removedSeq > minSeq);
                    raw.removedSeq = segment.removedSeq;
                    // eslint-disable-next-line @typescript-eslint/no-non-null-assertion
                    raw.removedClient = mergeTree.getLongClientId!(segment.removedClientId!);
                }

            // Sanity check that we are preserving either the seq < minSeq or a removed segment's info.
                assert(raw.seq !== undefined && raw.client !== undefined
                    || raw.removedSeq !== undefined && raw.removedClient !== undefined);

                // Record the segment with it's required metadata.
                pushSegRaw(raw, segment.cachedLength);
            }
            return true;
        };

        mergeTree.walkAllSegments(mergeTree.root, extractSegment, this);

        // If the last segment in the walk was coalescable, push it now.
        pushSeg(prev);

        return this.segments;
    }

    public static async loadChunk(
        storage: IChannelStorageService,
        path: string,
        logger: ITelemetryLogger,
        options: Properties.PropertySet | undefined,
        serializer?: IFluidSerializer,
    ): Promise<MergeTreeChunkV1> {
        const blob = await storage.readBlob(path);
<<<<<<< HEAD
        const chunkAsString = bufferToString(blob);
=======
        const chunkAsString = bufferToString(blob, "utf8");
>>>>>>> d6af3e35
        return SnapshotV1.processChunk(path, chunkAsString, logger, options, serializer);
    }

    public static processChunk(
        path: string,
        chunk: string,
        logger: ITelemetryLogger,
        options: Properties.PropertySet | undefined,
        serializer?: IFluidSerializer,
    ): MergeTreeChunkV1 {
        const chunkObj = serializer ? serializer.parse(chunk) : JSON.parse(chunk);
        return toLatestVersion(path, chunkObj, logger, options);
    }
}<|MERGE_RESOLUTION|>--- conflicted
+++ resolved
@@ -8,12 +8,7 @@
     IFluidHandle,
     IFluidSerializer,
 } from "@fluidframework/core-interfaces";
-<<<<<<< HEAD
-import { assert } from "@fluidframework/common-utils";
-import { bufferToString } from "@fluidframework/driver-utils";
-=======
 import { assert, bufferToString } from "@fluidframework/common-utils";
->>>>>>> d6af3e35
 import { ChildLogger } from "@fluidframework/telemetry-utils";
 import {
     FileMode,
@@ -268,11 +263,7 @@
         serializer?: IFluidSerializer,
     ): Promise<MergeTreeChunkV1> {
         const blob = await storage.readBlob(path);
-<<<<<<< HEAD
-        const chunkAsString = bufferToString(blob);
-=======
         const chunkAsString = bufferToString(blob, "utf8");
->>>>>>> d6af3e35
         return SnapshotV1.processChunk(path, chunkAsString, logger, options, serializer);
     }
 
