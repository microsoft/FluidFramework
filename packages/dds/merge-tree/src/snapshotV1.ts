--- conflicted
+++ resolved
@@ -312,16 +312,12 @@
 				// Sanity check that we are preserving either the seq < minSeq or a (re)moved segment's info.
 				assert(
 					(raw.seq !== undefined && raw.client !== undefined) ||
-<<<<<<< HEAD
-						(raw.removedSeq !== undefined && raw.removedClient !== undefined) ||
+						(raw.removedSeq !== undefined && raw.removedClientIds !== undefined) ||
 						(raw.movedSeq !== undefined &&
 							raw.movedClientIds !== undefined &&
 							raw.movedClientIds.length > 0 &&
 							raw.movedSeqs !== undefined &&
 							raw.movedSeqs.length > 0),
-=======
-						(raw.removedSeq !== undefined && raw.removedClientIds !== undefined),
->>>>>>> 9f8987ef
 					0x066 /* "Corrupted preservation of segment metadata!" */,
 				);
 
