--- conflicted
+++ resolved
@@ -69,7 +69,6 @@
 	IJSONMarkerSegment,
 	IMarkerModifiedAction,
 	IMergeNodeCommon,
-<<<<<<< HEAD
 	IMoveInfo,
 	IncrementalBlockAction,
 	IncrementalExecOp,
@@ -77,9 +76,6 @@
 	IncrementalSegmentAction,
 	IncrementalSegmentActions,
 	InsertContext,
-	internedSpaces,
-=======
->>>>>>> 387cb62f
 	IRemovalInfo,
 	ISegment,
 	ISegmentAction,
