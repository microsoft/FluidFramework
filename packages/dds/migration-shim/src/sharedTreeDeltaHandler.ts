/*!
 * Copyright (c) Microsoft Corporation and contributors. All rights reserved.
 * Licensed under the MIT License.
 */

import { assert } from "@fluidframework/core-utils";
import { type IChannelAttributes, type IDeltaHandler } from "@fluidframework/datastore-definitions";
import { MessageType, type ISequencedDocumentMessage } from "@fluidframework/protocol-definitions";
import { type IOpContents, type IShimDeltaHandler } from "./types.js";
import { attributesMatch, isStampedOp } from "./utils.js";

/**
 * Handles incoming and outgoing deltas/ops for the SharedTreeShim distributed data structure.
 * This serves as an adapter to the real DeltaHandler, filter/process migration ops
 *
 * This should just have the ability to drop v1 & migrate ops, and process v2 ops. There may be an opportunity to
 * combine this class with the MigrationShimDeltaHandler, but for now the classes are separated. Once it is clear what
 * exact code can be shared between the two classes is and how it can be merge, we may figure out a way of merging
 * MigrationShimDeltaHandler and SharedTreeShimDeltaHandler.
 */
export class SharedTreeShimDeltaHandler implements IShimDeltaHandler {
	public constructor(private readonly attributes: IChannelAttributes) {}

	private _handler?: IDeltaHandler;
	private get handler(): IDeltaHandler {
		const handler = this._handler;
		assert(handler !== undefined, 0x7eb /* No handler to process op */);
		return handler;
	}

	private _attached = false;
	public get attached(): boolean {
		return this._attached;
	}

	public markAttached(): void {
		this._attached = true;
	}

	public attachTreeDeltaHandler(handler: IDeltaHandler): void {
		assert(this._handler === undefined, 0x7ec /* Should only be able to connect once! */);
		this._handler = handler;
	}

	public hasTreeDeltaHandler(): boolean {
		return this._handler !== undefined;
	}

	public process(
		message: ISequencedDocumentMessage,
		local: boolean,
		localOpMetadata: unknown,
	): void {
		// This allows us to process the migrate op and prevent the shared object from processing the wrong ops
		// Drop v1 ops
		assert(
			this.hasTreeDeltaHandler(),
			0x831 /* Can't process ops before attaching tree handler */,
		);
		// eslint-disable-next-line @typescript-eslint/no-unsafe-enum-comparison
		if (message.type !== MessageType.Operation) {
			return;
		}
		const contents = message.contents as IOpContents;
		if (this.shouldDropOp(contents)) {
			return;
		}
		return this.handler.process(message, local, localOpMetadata);
	}

	// No idea whether any of the below 4 methods work as expected
	public setConnectionState(connected: boolean): void {
		return this.handler.setConnectionState(connected);
	}

	// Resubmitting v1 ops should fail. We should not be resubmitting v1 ops.
	public reSubmit(contents: unknown, localOpMetadata: unknown): void {
		assert(
			!this.shouldDropOp(contents as IOpContents),
			0x832 /* Should not be able to rollback v1 ops as they shouldn't have been created locally. */,
		);
		return this.handler.reSubmit(contents, localOpMetadata);
	}

	// We are not capable of applying stashed v1 ops.
<<<<<<< HEAD
	public applyStashedOp(message: unknown): void {
		this.handler.applyStashedOp(message);
=======
	public applyStashedOp(contents: unknown): unknown {
		if (this.shouldDropOp(contents as IOpContents)) {
			return;
		}
		return this.handler.applyStashedOp(contents);
	}

	/**
	 * We cannot rollback v1 ops, we have already migrated and are in v2 state, thus we should not be able to generate.
	 * v1 ops
	 */
	public rollback?(contents: unknown, localOpMetadata: unknown): void {
		assert(
			!this.shouldDropOp(contents as IOpContents),
			0x833 /* Should not be able to rollback v1 ops as they shouldn't have been created locally. */,
		);
		return this.handler.rollback?.(contents, localOpMetadata);
>>>>>>> 42837f4b
	}

	/**
	 * The SharedTreeShimDeltaHandler is already in a v2 state. Thus it should drop all v1 and migrate ops.
	 * @param contents - the interrogable op contents to figure out if this is a v1 op, a migrate op, or a v2 op.
	 * @returns whether or not the op is a v1 or migrate op and should be dropped/ignored.
	 */
	private shouldDropOp(contents: IOpContents): boolean {
		if (!isStampedOp(contents)) {
			return true;
		}

		// Don't drop v2 ops in v2 state
		assert(
			attributesMatch(contents.fluidMigrationStamp, this.attributes),
			0x834 /* Unexpected v2 op with mismatched attributes */,
		);
		return false;
	}
}<|MERGE_RESOLUTION|>--- conflicted
+++ resolved
@@ -83,10 +83,6 @@
 	}
 
 	// We are not capable of applying stashed v1 ops.
-<<<<<<< HEAD
-	public applyStashedOp(message: unknown): void {
-		this.handler.applyStashedOp(message);
-=======
 	public applyStashedOp(contents: unknown): unknown {
 		if (this.shouldDropOp(contents as IOpContents)) {
 			return;
@@ -104,7 +100,6 @@
 			0x833 /* Should not be able to rollback v1 ops as they shouldn't have been created locally. */,
 		);
 		return this.handler.rollback?.(contents, localOpMetadata);
->>>>>>> 42837f4b
 	}
 
 	/**
