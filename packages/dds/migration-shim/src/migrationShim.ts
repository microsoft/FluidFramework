/*!
 * Copyright (c) Microsoft Corporation and contributors. All rights reserved.
 * Licensed under the MIT License.
 */
import { TypedEventEmitter } from "@fluid-internal/client-utils";
import { AttachState } from "@fluidframework/container-definitions";
import {
	type IEvent,
	type IFluidHandle,
	type IFluidLoadable,
} from "@fluidframework/core-interfaces";
import {
	type IChannelAttributes,
	type IChannelServices,
	type IFluidDataStoreRuntime,
} from "@fluidframework/datastore-definitions";
import {
	type IExperimentalIncrementalSummaryContext,
	type IGarbageCollectionData,
	type ITelemetryContext,
	type ISummaryTreeWithStats,
} from "@fluidframework/runtime-definitions";
import {
	type SharedTreeFactory as LegacySharedTreeFactory,
	type SharedTree as LegacySharedTree,
} from "@fluid-experimental/tree";
import { type SharedTreeFactory, type ISharedTree } from "@fluid-experimental/tree2";
import { assert } from "@fluidframework/core-utils";
import { MessageType, type ISequencedDocumentMessage } from "@fluidframework/protocol-definitions";
import { type IShimChannelServices, NoDeltasChannelServices } from "./shimChannelServices.js";
import { MigrationShimDeltaHandler } from "./migrationDeltaHandler.js";
<<<<<<< HEAD
import { type IStampedContents } from "./types.js";
import { PreMigrationDeltaConnection, StampDeltaConnection } from "./shimDeltaConnection.js";
=======
import { ShimHandle } from "./shimHandle.js";
import { type IShim } from "./types.js";
>>>>>>> 5af4e071

/**
 * Interface for migration events to indicate the stage of the migration. There really is two stages: before, and after.
 *
 * @internal
 */
export interface IMigrationEvent extends IEvent {
	/**
	 * Event that is emitted when the migration is complete.
	 */
	(event: "migrated", listener: () => void);
}

/**
 * Interface for migration operation.
 */
export interface IMigrationOp {
	/**
	 * Type of the migration operation.
	 */
	type: "barrier";
	/**
	 * Old channel attributes so we can do verification and understand what changed. This will allow future clients to
	 * accurately reason about what state of the document was before the migration op initiated at.
	 */
	oldAttributes: IChannelAttributes;
	/**
	 * New channel attributes so we can do verification and understand what changed. This will allow future clients to
	 * accurately reason about what the migration state of the new container is expected to be.
	 */
	newAttributes: IChannelAttributes;
}

/**
 * The MigrationShim loads in place of the legacy SharedTree.  It provides API surface for migrating it to the new SharedTree, while also providing access to the current SharedTree for usage.
 *
 * @remarks
 *
 * This MigrationShim is responsible for submitting a migration op, processing the migrate op, swapping from the old
 * tree to the new tree, loading an old tree snapshot and creating an old tree.
 *
 * The MigrationShim expects to always load from a legacy SharedTree snapshot, though by the time it catches up in
 * processing all ops, it may find that the migration has already occurred.  After migration occurs, it modifies its
 * attributes to point at the SharedTreeShimFactory.  This will cause future clients to load with a SharedTreeShim and
 * the new SharedTree snapshot instead after the next summarization.
 *
 * @internal
 */
export class MigrationShim extends TypedEventEmitter<IMigrationEvent> implements IShim {
	public constructor(
		public readonly id: string,
		private readonly runtime: IFluidDataStoreRuntime,
		private readonly legacyTreeFactory: LegacySharedTreeFactory,
		private readonly newTreeFactory: SharedTreeFactory,
		private readonly populateNewSharedObjectFn: (
			legacyTree: LegacySharedTree,
			newTree: ISharedTree,
		) => void,
	) {
		super();
		// TODO: consider flattening this class
<<<<<<< HEAD
		this.migrationDeltaHandler = new MigrationShimDeltaHandler(
			this.processMigrateOp,
			this.newTreeFactory.attributes,
		);
=======
		this.migrationDeltaHandler = new MigrationShimDeltaHandler(this.processMigrateOp);
		// TODO: if we need to support the creation of legacy shared trees via the migration shim, we'll need to make
		// sure that attaching the handle will make it live.
		this.handle = new ShimHandle<MigrationShim>(this);
>>>>>>> 5af4e071
	}

	// TODO: process migrate op implementation, it'll look something like this
	// Maybe we just flatten the migrationDeltaHandler into this class?
	// Or we pass in this and have some "process and submit logic here"
	// The cost is that this class gets big.
	private readonly processMigrateOp = (message: ISequencedDocumentMessage): boolean => {
		if (
			// eslint-disable-next-line @typescript-eslint/no-unsafe-enum-comparison
			message.type !== MessageType.Operation ||
			(message.contents as Partial<IMigrationOp>).type !== "barrier"
		) {
			return false;
		}
		const newTree = this.newTreeFactory.create(this.runtime, this.id);
		assert(this.preMigrationDeltaConnection !== undefined, "Should be in v1 state");
		this.preMigrationDeltaConnection.disableSubmit();
		this.populateNewSharedObjectFn(this.legacyTree, newTree);
		this.newTree = newTree;
		this.reconnect();
		this.emit("migrated");
		return true;
	};

	private readonly migrationDeltaHandler: MigrationShimDeltaHandler;
	private services?: IChannelServices;
	private preMigrationDeltaConnection?: PreMigrationDeltaConnection;
	private postMigrationServices?: IShimChannelServices;

	private _legacyTree: LegacySharedTree | undefined;
	private get legacyTree(): LegacySharedTree {
		assert(this._legacyTree !== undefined, 0x7e6 /* Old tree not initialized */);
		return this._legacyTree;
	}

	private newTree: ISharedTree | undefined;

	// Migration occurs once this op is read.
	public submitMigrateOp(): void {
		const migrateOp: IMigrationOp = {
			type: "barrier",
			oldAttributes: this.legacyTreeFactory.attributes,
			newAttributes: this.newTreeFactory.attributes,
		};

		// This is a copy of submit local message from SharedObject
		if (this.isAttached()) {
			// eslint-disable-next-line @typescript-eslint/no-non-null-assertion
			this.services!.deltaConnection.submit(migrateOp as IStampedContents, undefined);
		}
	}

	public get currentTree(): LegacySharedTree | ISharedTree {
		return this.newTree ?? this.legacyTree;
	}

	public async load(services: IChannelServices): Promise<void> {
		const shimServices =
			this.runtime.attachState === AttachState.Detached
				? new NoDeltasChannelServices(services)
				: this.generateShimServicesOnce(services);
		this._legacyTree = (await this.legacyTreeFactory.load(
			this.runtime,
			this.id,
			shimServices,
			this.legacyTreeFactory.attributes,
		)) as LegacySharedTree;
	}
	public create(): void {
		// TODO: Should we be allowing the creation of legacy shared trees?
		this._legacyTree = this.legacyTreeFactory.create(this.runtime, this.id);
	}

	public get attributes(): IChannelAttributes {
		return this.currentTree.attributes;
	}
	public getAttachSummary(
		fullTree?: boolean | undefined,
		trackState?: boolean | undefined,
		telemetryContext?: ITelemetryContext | undefined,
	): ISummaryTreeWithStats {
		return this.currentTree.getAttachSummary(fullTree, trackState, telemetryContext);
	}
	public async summarize(
		fullTree?: boolean | undefined,
		trackState?: boolean | undefined,
		telemetryContext?: ITelemetryContext | undefined,
		incrementalSummaryContext?: IExperimentalIncrementalSummaryContext | undefined,
	): Promise<ISummaryTreeWithStats> {
		return this.currentTree.summarize(
			fullTree,
			trackState,
			telemetryContext,
			incrementalSummaryContext,
		);
	}
	public isAttached(): boolean {
		return this.currentTree.isAttached();
	}

	// Only connect to the legacy shared tree
	public connect(services: IChannelServices): void {
		const shimServices = this.generateShimServicesOnce(services);
		this.legacyTree.connect(shimServices);
	}

	// Only reconnect to the new shared tree this limits us to only migrating
	private reconnect(): void {
		assert(this.services !== undefined, 0x7e7 /* Not connected */);
		assert(this.newTree !== undefined, 0x7e8 /* New tree not initialized */);
		assert(this.postMigrationServices === undefined, "Already reconnected!");
		// This method attaches the newTree's delta handler to the MigrationShimDeltaHandler
		this.postMigrationServices = {
			objectStorage: this.services.objectStorage,
			deltaConnection: new StampDeltaConnection(
				this.services.deltaConnection,
				this.migrationDeltaHandler,
				this.newTree.attributes,
			),
		};
		this.newTree.connect(this.postMigrationServices);
	}

	private generateShimServicesOnce(services: IChannelServices): IShimChannelServices {
		assert(
			this.services === undefined && this.preMigrationDeltaConnection === undefined,
			0x7e9 /* Already connected */,
		);
		this.services = services;
		this.preMigrationDeltaConnection = new PreMigrationDeltaConnection(
			this.services.deltaConnection,
			this.migrationDeltaHandler,
		);
		const shimServices: IShimChannelServices = {
			objectStorage: this.services.objectStorage,
			deltaConnection: this.preMigrationDeltaConnection,
		};
		return shimServices;
	}

	public getGCData(fullGC?: boolean | undefined): IGarbageCollectionData {
		return this.currentTree.getGCData(fullGC);
	}
	public handle: IFluidHandle<MigrationShim>;
	public get IFluidLoadable(): IFluidLoadable {
		return this;
	}
}<|MERGE_RESOLUTION|>--- conflicted
+++ resolved
@@ -29,13 +29,9 @@
 import { MessageType, type ISequencedDocumentMessage } from "@fluidframework/protocol-definitions";
 import { type IShimChannelServices, NoDeltasChannelServices } from "./shimChannelServices.js";
 import { MigrationShimDeltaHandler } from "./migrationDeltaHandler.js";
-<<<<<<< HEAD
-import { type IStampedContents } from "./types.js";
 import { PreMigrationDeltaConnection, StampDeltaConnection } from "./shimDeltaConnection.js";
-=======
 import { ShimHandle } from "./shimHandle.js";
-import { type IShim } from "./types.js";
->>>>>>> 5af4e071
+import { type IShim, type IStampedContents } from "./types.js";
 
 /**
  * Interface for migration events to indicate the stage of the migration. There really is two stages: before, and after.
@@ -97,17 +93,13 @@
 	) {
 		super();
 		// TODO: consider flattening this class
-<<<<<<< HEAD
 		this.migrationDeltaHandler = new MigrationShimDeltaHandler(
 			this.processMigrateOp,
 			this.newTreeFactory.attributes,
 		);
-=======
-		this.migrationDeltaHandler = new MigrationShimDeltaHandler(this.processMigrateOp);
 		// TODO: if we need to support the creation of legacy shared trees via the migration shim, we'll need to make
 		// sure that attaching the handle will make it live.
 		this.handle = new ShimHandle<MigrationShim>(this);
->>>>>>> 5af4e071
 	}
 
 	// TODO: process migrate op implementation, it'll look something like this
