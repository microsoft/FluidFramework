/*!
 * Copyright (c) Microsoft Corporation and contributors. All rights reserved.
 * Licensed under the MIT License.
 */
import { type IFluidHandle, type IFluidLoadable } from "@fluidframework/core-interfaces";
import {
	type IChannelAttributes,
	type IChannelServices,
	type IFluidDataStoreRuntime,
} from "@fluidframework/datastore-definitions";
import {
	type IExperimentalIncrementalSummaryContext,
	type IGarbageCollectionData,
	type ITelemetryContext,
	type ISummaryTreeWithStats,
} from "@fluidframework/runtime-definitions";
import { type ISharedTree, type SharedTreeFactory } from "@fluid-experimental/tree2";
import { AttachState } from "@fluidframework/container-definitions";
import { assert } from "@fluidframework/core-utils";
import { type IShimChannelServices, NoDeltasChannelServices } from "./shimChannelServices.js";
import { SharedTreeShimDeltaHandler } from "./sharedTreeDeltaHandler.js";
<<<<<<< HEAD
import { StampDeltaConnection } from "./shimDeltaConnection.js";
=======
import { ShimHandle } from "./shimHandle.js";
import { type IShim } from "./types.js";
>>>>>>> 5af4e071

/**
 * SharedTreeShim is loaded by clients that join after the migration completes, and holds the new SharedTree.
 *
 * @remarks
 *
 * Its sole responsibility should be to drop v1 & migrate ops. It should not be responsible for any other migration
 * logic. This should make the classes easier to reason about.
 * about.
 *
 * @internal
 */
export class SharedTreeShim implements IShim {
	public constructor(
		public readonly id: string,
		public readonly runtime: IFluidDataStoreRuntime,
		public readonly sharedTreeFactory: SharedTreeFactory,
	) {
<<<<<<< HEAD
		this.newTreeShimDeltaHandler = new SharedTreeShimDeltaHandler(sharedTreeFactory.attributes);
=======
		this.newTreeShimDeltaHandler = new SharedTreeShimDeltaHandler();
		this.handle = new ShimHandle<SharedTreeShim>(this);
>>>>>>> 5af4e071
	}

	private readonly newTreeShimDeltaHandler: SharedTreeShimDeltaHandler;
	private services?: IChannelServices;
	private _currentTree?: ISharedTree;
	public get currentTree(): ISharedTree {
		assert(this._currentTree !== undefined, 0x7ed /* No current tree initialized */);
		return this._currentTree;
	}

	public get attributes(): IChannelAttributes {
		// TODO: investigate if we need to add the shim attributes to denote the transition from v1 -> v2 with v1 ops -> v2 ops
		return this.currentTree.attributes;
	}

	public handle: IFluidHandle<SharedTreeShim>;
	public get IFluidLoadable(): IFluidLoadable {
		return this;
	}
	public getAttachSummary(
		fullTree?: boolean | undefined,
		trackState?: boolean | undefined,
		telemetryContext?: ITelemetryContext | undefined,
	): ISummaryTreeWithStats {
		return this.currentTree.getAttachSummary(fullTree, trackState, telemetryContext);
	}
	public async summarize(
		fullTree?: boolean | undefined,
		trackState?: boolean | undefined,
		telemetryContext?: ITelemetryContext | undefined,
		incrementalSummaryContext?: IExperimentalIncrementalSummaryContext | undefined,
	): Promise<ISummaryTreeWithStats> {
		return this.currentTree.summarize(
			fullTree,
			trackState,
			telemetryContext,
			incrementalSummaryContext,
		);
	}
	public isAttached(): boolean {
		return this.currentTree.isAttached();
	}
	public connect(services: IChannelServices): void {
		const shimServices = this.generateShimServicesOnce(services);
		return this.currentTree.connect(shimServices);
	}

	// The goal here is to mimic the SharedObject.load functionality
	public async load(services: IChannelServices): Promise<void> {
		// This weird shimServices logic is to enable rehydration of the SharedTreeShim from a snapshot in a detached
		// state.
		const shimServices =
			this.runtime.attachState === AttachState.Detached
				? new NoDeltasChannelServices(services)
				: this.generateShimServicesOnce(services);
		this._currentTree = await this.sharedTreeFactory.load(
			this.runtime,
			this.id,
			shimServices,
			this.sharedTreeFactory.attributes,
		);
	}

	public create(): void {
		// TODO: Should we be allowing the creation of legacy shared trees?
		this._currentTree = this.sharedTreeFactory.create(this.runtime, this.id);
	}

	private generateShimServicesOnce(services: IChannelServices): IShimChannelServices {
		assert(this.services === undefined, 0x7ee /* Already connected */);
		this.services = services;
		const shimServices = {
			objectStorage: this.services.objectStorage,
			deltaConnection: new StampDeltaConnection(
				this.services.deltaConnection,
				this.newTreeShimDeltaHandler,
				this.sharedTreeFactory.attributes,
			),
		};
		return shimServices;
	}

	public getGCData(fullGC?: boolean | undefined): IGarbageCollectionData {
		return this.currentTree.getGCData(fullGC);
	}
}<|MERGE_RESOLUTION|>--- conflicted
+++ resolved
@@ -19,12 +19,9 @@
 import { assert } from "@fluidframework/core-utils";
 import { type IShimChannelServices, NoDeltasChannelServices } from "./shimChannelServices.js";
 import { SharedTreeShimDeltaHandler } from "./sharedTreeDeltaHandler.js";
-<<<<<<< HEAD
 import { StampDeltaConnection } from "./shimDeltaConnection.js";
-=======
 import { ShimHandle } from "./shimHandle.js";
 import { type IShim } from "./types.js";
->>>>>>> 5af4e071
 
 /**
  * SharedTreeShim is loaded by clients that join after the migration completes, and holds the new SharedTree.
@@ -43,12 +40,8 @@
 		public readonly runtime: IFluidDataStoreRuntime,
 		public readonly sharedTreeFactory: SharedTreeFactory,
 	) {
-<<<<<<< HEAD
 		this.newTreeShimDeltaHandler = new SharedTreeShimDeltaHandler(sharedTreeFactory.attributes);
-=======
-		this.newTreeShimDeltaHandler = new SharedTreeShimDeltaHandler();
 		this.handle = new ShimHandle<SharedTreeShim>(this);
->>>>>>> 5af4e071
 	}
 
 	private readonly newTreeShimDeltaHandler: SharedTreeShimDeltaHandler;
