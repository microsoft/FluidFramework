--- conflicted
+++ resolved
@@ -83,16 +83,6 @@
     "copyfiles": "^2.1.0",
     "cross-env": "^7.0.2",
     "eslint": "~8.6.0",
-<<<<<<< HEAD
-=======
-    "eslint-plugin-editorconfig": "~3.2.0",
-    "eslint-plugin-eslint-comments": "~3.2.0",
-    "eslint-plugin-import": "~2.25.4",
-    "eslint-plugin-no-null": "~1.0.2",
-    "eslint-plugin-react": "~7.28.0",
-    "eslint-plugin-unicorn": "~40.0.0",
-    "eslint-plugin-unused-imports": "~2.0.0",
->>>>>>> f01e36f1
     "mocha": "^10.0.0",
     "mocha-junit-reporter": "^1.18.0",
     "nyc": "^15.0.0",
