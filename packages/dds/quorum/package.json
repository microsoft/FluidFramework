{
  "name": "@fluid-experimental/quorum",
  "version": "2.0.0-internal.3.0.0",
  "private": true,
  "description": "Distributed data structure for key-value pairs using quorum consensus",
  "homepage": "https://fluidframework.com",
  "repository": {
    "type": "git",
    "url": "https://github.com/microsoft/FluidFramework.git",
    "directory": "packages/dds/quorum"
  },
  "license": "MIT",
  "author": "Microsoft and contributors",
  "sideEffects": false,
  "main": "dist/index.js",
  "module": "lib/index.js",
  "types": "dist/index.d.ts",
  "scripts": {
    "build": "npm run build:genver && concurrently npm:build:compile npm:lint && npm run build:docs",
    "build:commonjs": "npm run tsc && npm run build:test",
    "build:compile": "concurrently npm:build:commonjs npm:build:esnext",
    "build:docs": "api-extractor run --local --typescript-compiler-folder ../../../node_modules/typescript && copyfiles -u 1 ./_api-extractor-temp/doc-models/* ../../../_api-extractor-temp/",
    "build:esnext": "tsc --project ./tsconfig.esnext.json",
    "build:full": "npm run build",
    "build:full:compile": "npm run build:compile",
    "build:genver": "gen-version",
    "build:test": "tsc --project ./src/test/tsconfig.json",
    "ci:build:docs": "api-extractor run --typescript-compiler-folder ../../../node_modules/typescript && copyfiles -u 1 ./_api-extractor-temp/* ../../../_api-extractor-temp/",
    "clean": "rimraf dist lib *.tsbuildinfo *.build.log",
    "eslint": "eslint --format stylish src",
    "eslint:fix": "eslint --format stylish src --fix --fix-type problem,suggestion,layout",
    "lint": "npm run eslint",
    "lint:fix": "npm run eslint:fix",
    "test": "npm run test:mocha",
    "test:coverage": "nyc npm test -- --reporter mocha-junit-reporter --reporter-options mochaFile=nyc/junit-report.xml",
    "test:mocha": "mocha --recursive dist/test -r node_modules/@fluidframework/mocha-test-setup --unhandled-rejections=strict",
    "test:mocha:verbose": "cross-env FLUID_TEST_VERBOSE=1 npm run test:mocha",
    "tsc": "tsc",
    "tsfmt": "tsfmt --verify",
    "tsfmt:fix": "tsfmt --replace"
  },
  "nyc": {
    "all": true,
    "cache-dir": "nyc/.cache",
    "exclude": [
      "src/test/**/*.ts",
      "dist/test/**/*.js"
    ],
    "exclude-after-remap": false,
    "include": [
      "src/**/*.ts",
      "dist/**/*.js"
    ],
    "report-dir": "nyc/report",
    "reporter": [
      "cobertura",
      "html",
      "text"
    ],
    "temp-directory": "nyc/.nyc_output"
  },
  "dependencies": {
    "@fluidframework/common-definitions": "^0.20.1",
    "@fluidframework/common-utils": "^1.0.0",
    "@fluidframework/core-interfaces": ">=2.0.0-internal.3.0.0 <2.0.0-internal.4.0.0",
    "@fluidframework/datastore-definitions": ">=2.0.0-internal.3.0.0 <2.0.0-internal.4.0.0",
    "@fluidframework/driver-utils": ">=2.0.0-internal.3.0.0 <2.0.0-internal.4.0.0",
    "@fluidframework/protocol-definitions": "^1.1.0",
    "@fluidframework/runtime-definitions": ">=2.0.0-internal.3.0.0 <2.0.0-internal.4.0.0",
    "@fluidframework/shared-object-base": ">=2.0.0-internal.3.0.0 <2.0.0-internal.4.0.0"
  },
  "devDependencies": {
    "@fluid-internal/test-dds-utils": ">=2.0.0-internal.3.0.0 <2.0.0-internal.4.0.0",
    "@fluidframework/build-common": "^1.0.0",
<<<<<<< HEAD
    "@fluidframework/eslint-config-fluid": "^1.1.0",
    "@fluidframework/mocha-test-setup": ">=2.0.0-internal.2.1.0 <2.0.0-internal.3.0.0",
    "@fluidframework/test-runtime-utils": ">=2.0.0-internal.2.1.0 <2.0.0-internal.3.0.0",
=======
    "@fluidframework/eslint-config-fluid": "^1.0.0",
    "@fluidframework/mocha-test-setup": ">=2.0.0-internal.3.0.0 <2.0.0-internal.4.0.0",
    "@fluidframework/test-runtime-utils": ">=2.0.0-internal.3.0.0 <2.0.0-internal.4.0.0",
>>>>>>> 269091fe
    "@microsoft/api-extractor": "^7.22.2",
    "@rushstack/eslint-config": "^2.5.1",
    "@types/mocha": "^9.1.1",
    "@types/node": "^14.18.0",
    "concurrently": "^6.2.0",
    "copyfiles": "^2.4.1",
    "cross-env": "^7.0.2",
    "eslint": "~8.6.0",
    "mocha": "^10.0.0",
    "mocha-junit-reporter": "^1.18.0",
    "nyc": "^15.0.0",
    "rimraf": "^2.6.2",
    "typescript": "~4.5.5",
    "typescript-formatter": "7.1.0"
  },
  "typeValidation": {
    "disabled": true
  }
}<|MERGE_RESOLUTION|>--- conflicted
+++ resolved
@@ -72,15 +72,9 @@
   "devDependencies": {
     "@fluid-internal/test-dds-utils": ">=2.0.0-internal.3.0.0 <2.0.0-internal.4.0.0",
     "@fluidframework/build-common": "^1.0.0",
-<<<<<<< HEAD
     "@fluidframework/eslint-config-fluid": "^1.1.0",
-    "@fluidframework/mocha-test-setup": ">=2.0.0-internal.2.1.0 <2.0.0-internal.3.0.0",
-    "@fluidframework/test-runtime-utils": ">=2.0.0-internal.2.1.0 <2.0.0-internal.3.0.0",
-=======
-    "@fluidframework/eslint-config-fluid": "^1.0.0",
     "@fluidframework/mocha-test-setup": ">=2.0.0-internal.3.0.0 <2.0.0-internal.4.0.0",
     "@fluidframework/test-runtime-utils": ">=2.0.0-internal.3.0.0 <2.0.0-internal.4.0.0",
->>>>>>> 269091fe
     "@microsoft/api-extractor": "^7.22.2",
     "@rushstack/eslint-config": "^2.5.1",
     "@types/mocha": "^9.1.1",
