--- conflicted
+++ resolved
@@ -64,11 +64,7 @@
     "@fluidframework/core-interfaces": "^2.0.0",
     "@fluidframework/datastore-definitions": "^2.0.0",
     "@fluidframework/protocol-base": "^0.1037.1000-0",
-<<<<<<< HEAD
-    "@fluidframework/protocol-definitions": "^0.1028.2000",
-=======
     "@fluidframework/protocol-definitions": "^0.1029.1000-0",
->>>>>>> 3c43a734
     "@fluidframework/runtime-definitions": "^2.0.0",
     "@fluidframework/shared-object-base": "^2.0.0"
   },
