--- conflicted
+++ resolved
@@ -7,12 +7,8 @@
     IChannelAttributes,
     IFluidDataStoreRuntime,
     IChannelServices,
-<<<<<<< HEAD
     IChannelStorageService,
-} from "@fluidframework/component-runtime-definitions";
-=======
 } from "@fluidframework/datastore-definitions";
->>>>>>> 5e91168f
 import { ConsensusRegisterCollection } from "./consensusRegisterCollection";
 import { IConsensusRegisterCollection, IConsensusRegisterCollectionFactory } from "./interfaces";
 import { pkgVersion } from "./packageVersion";
