/*!
 * Copyright (c) Microsoft Corporation. All rights reserved.
 * Licensed under the MIT License.
 */

<<<<<<< HEAD
import { assert, unreachableCase } from "@fluidframework/common-utils";
=======
import { assert, bufferToString, unreachableCase } from "@fluidframework/common-utils";
>>>>>>> d6af3e35
import { IFluidSerializer } from "@fluidframework/core-interfaces";
import { bufferToString } from "@fluidframework/driver-utils";
import {
    FileMode,
    ISequencedDocumentMessage,
    ITree,
    MessageType,
    TreeEntry,
} from "@fluidframework/protocol-definitions";
import {
    IChannelAttributes,
    IFluidDataStoreRuntime,
    IChannelStorageService,
} from "@fluidframework/datastore-definitions";
import { SharedObject } from "@fluidframework/shared-object-base";
import { ConsensusRegisterCollectionFactory } from "./consensusRegisterCollectionFactory";
import { debug } from "./debug";
import { IConsensusRegisterCollection, ReadPolicy, IConsensusRegisterCollectionEvents } from "./interfaces";

interface ILocalData<T> {
    // Atomic version
    atomic: ILocalRegister<T>;

    // All concurrent versions awaiting consensus
    versions: ILocalRegister<T>[];
}

interface ILocalRegister<T> {
    // Register value, wrapped for backwards compatibility with < 0.17
    value: {
        type: "Plain",
        value: T,
    };

    // The sequence number when last consensus was reached
    sequenceNumber: number;
}

const newLocalRegister = <T>(sequenceNumber: number, value: T): ILocalRegister<T> => ({
    sequenceNumber,
    value: {
        type: "Plain",
        value,
    },
});

/**
 * An operation for consensus register collection
 */
interface IRegisterOperation {
    key: string;
    type: "write";
    serializedValue: string;

    // Message can be delivered with delay - resubmitted on reconnect.
    // As such, refSeq needs to reference seq # at the time op was created,
    // not when op was actually sent over wire (ISequencedDocumentMessage.referenceSequenceNumber),
    // as client can ingest ops in between.
    refSeq: number | undefined;
}

/**
 * IRegisterOperation format in versions < 0.17
 */
interface IRegisterOperationOld<T> {
    key: string;
    type: "write";
    value: {
        type: "Plain",
        value: T,
    };
    refSeq: number;
}

/** Incoming ops could match any of these types */
type IIncomingRegisterOperation<T> = IRegisterOperation | IRegisterOperationOld<T>;

/** Distinguish between incoming op formats so we know which type it is */
const incomingOpMatchesCurrentFormat = (op): op is IRegisterOperation => "serializedValue" in op;

/** The type of the resolve function to call after the local operation is ack'd */
type PendingResolve = (winner: boolean) => void;

const snapshotFileName = "header";

/**
 * Implementation of a consensus register collection
 */
export class ConsensusRegisterCollection<T>
    extends SharedObject<IConsensusRegisterCollectionEvents> implements IConsensusRegisterCollection<T> {
    /**
     * Create a new consensus register collection
     *
     * @param runtime - data store runtime the new consensus register collection belongs to
     * @param id - optional name of the consensus register collection
     * @returns newly create consensus register collection (but not attached yet)
     */
    // eslint-disable-next-line @typescript-eslint/no-shadow
    public static create<T>(runtime: IFluidDataStoreRuntime, id?: string) {
        return runtime.createChannel(id, ConsensusRegisterCollectionFactory.Type) as ConsensusRegisterCollection<T>;
    }

    /**
     * Get a factory for ConsensusRegisterCollection to register with the data store.
     *
     * @returns a factory that creates and load ConsensusRegisterCollection
     */
    public static getFactory() {
        return new ConsensusRegisterCollectionFactory();
    }

    private readonly data = new Map<string, ILocalData<T>>();

    /**
     * Constructs a new consensus register collection. If the object is non-local an id and service interfaces will
     * be provided
     */
    public constructor(
        id: string,
        runtime: IFluidDataStoreRuntime,
        attributes: IChannelAttributes,
    ) {
        super(id, runtime, attributes);
    }

    /**
     * Creates a new register or writes a new value.
     * Returns a promise that will resolve when the write is acked.
     *
     * @returns Promise<true> if write was non-concurrent
     */
    public async write(key: string, value: T): Promise<boolean> {
        const serializedValue = this.stringify(value, this.serializer);

        if (!this.isAttached()) {
            // JSON-roundtrip value for local writes to match the behavior of going through the wire
            this.processInboundWrite(key, this.parse(serializedValue, this.serializer), 0, 0, true);
            return true;
        }

        const message: IRegisterOperation = {
            key,
            type: "write",
            serializedValue,
            refSeq: this.runtime.deltaManager.lastSequenceNumber,
        };

        return this.newAckBasedPromise<boolean>((resolve) => {
            // Send the resolve function as the localOpMetadata. This will be provided back to us when the
            // op is ack'd.
            this.submitLocalMessage(message, resolve);
            // If we fail due to runtime being disposed, it's better to return false then unhandled exception.
        }).catch((error) => false);
    }

    /**
     * Returns the most recent local value of a register.
     * @param key - The key to read
     * @param readPolicy - The ReadPolicy to apply. Defaults to Atomic.
     */
    public read(key: string, readPolicy: ReadPolicy = ReadPolicy.Atomic): T | undefined {
        if (readPolicy === ReadPolicy.Atomic) {
            return this.readAtomic(key);
        }

        const versions = this.readVersions(key);

        if (versions !== undefined) {
            // We don't support deletion. So there should be at least one value.
            assert(versions.length > 0, "Value should be undefined or non-empty");

            return versions[versions.length - 1];
        }
    }

    public readVersions(key: string): T[] | undefined {
        const data = this.data.get(key);
        return data?.versions.map((element: ILocalRegister<T>) => element.value.value);
    }

    public keys(): string[] {
        return [...this.data.keys()];
    }

    protected snapshotCore(serializer: IFluidSerializer): ITree {
        const dataObj: { [key: string]: ILocalData<T> } = {};
        this.data.forEach((v, k) => { dataObj[k] = v; });

        const tree: ITree = {
            entries: [
                {
                    mode: FileMode.File,
                    path: snapshotFileName,
                    type: TreeEntry.Blob,
                    value: {
                        contents: this.stringify(dataObj, serializer),
                        encoding: "utf-8",
                    },
                },
            ],
        };

        return tree;
    }

    /**
     * {@inheritDoc @fluidframework/shared-object-base#SharedObject.loadCore}
     */
    protected async loadCore(storage: IChannelStorageService): Promise<void> {
        const blob = await storage.readBlob(snapshotFileName);
<<<<<<< HEAD
        const header = bufferToString(blob);
=======
        const header = bufferToString(blob, "utf8");
>>>>>>> d6af3e35
        const dataObj = this.parse(header, this.serializer);

        for (const key of Object.keys(dataObj)) {
            assert(dataObj[key].atomic?.value.type !== "Shared",
                "SharedObjects contained in ConsensusRegisterCollection can no longer be deserialized as of 0.17");

            this.data.set(key, dataObj[key]);
        }
    }

    protected registerCore() { }

    protected onDisconnect() {
        debug(`ConsensusRegisterCollection ${this.id} is now disconnected`);
    }

    protected processCore(message: ISequencedDocumentMessage, local: boolean, localOpMetadata: unknown) {
        if (message.type === MessageType.Operation) {
            const op: IIncomingRegisterOperation<T> = message.contents;
            switch (op.type) {
                case "write": {
                    // back-compat 0.13 refSeq
                    // when the refSeq property didn't exist
                    if (op.refSeq === undefined) {
                        op.refSeq = message.referenceSequenceNumber;
                    }
                    // Message can be delivered with delay - e.g. resubmitted on reconnect.
                    // Use the refSeq from when the op was created, not when it was transmitted
                    const refSeqWhenCreated = op.refSeq;
                    assert(refSeqWhenCreated <= message.referenceSequenceNumber);

                    const value = incomingOpMatchesCurrentFormat(op)
                        ? this.parse(op.serializedValue, this.serializer) as T
                        : op.value.value;
                    const winner = this.processInboundWrite(
                        op.key,
                        value,
                        refSeqWhenCreated,
                        message.sequenceNumber,
                        local);
                    if (local) {
                        // Resolve the pending promise for this operation now that we have received an ack for it.
                        const resolve = localOpMetadata as PendingResolve;
                        resolve(winner);
                    }
                    break;
                }
                default: unreachableCase(op.type);
            }
        }
    }

    private readAtomic(key: string): T | undefined {
        const data = this.data.get(key);
        return data?.atomic.value.value;
    }

    /**
     * Process an inbound write op
     * @param key - Key that was written to
     * @param value - Incoming value
     * @param refSeq - RefSeq at the time of write on the remote client
     * @param sequenceNumber - Sequence Number of this write op
     * @param local - Did this write originate on this client
     */
    private processInboundWrite(
        key: string,
        value: T,
        refSeq: number,
        sequenceNumber: number,
        local: boolean,
    ): boolean {
        let data = this.data.get(key);
        // Atomic update if it's a new register or the write was not concurrent,
        // meaning our state was known to the remote client at the time of write
        const winner = data === undefined || refSeq >= data.atomic.sequenceNumber;
        if (winner) {
            const atomicUpdate = newLocalRegister<T>(
                sequenceNumber,
                value,
            );
            if (data === undefined) {
                data = {
                    atomic: atomicUpdate,
                    versions: [], // we'll update versions next, leave it empty for now
                };
                this.data.set(key, data);
            } else {
                data.atomic = atomicUpdate;
            }
        }
        else {
            assert(!!data);
        }

        // Remove versions that were known to the remote client at the time of write
        while (data.versions.length > 0 && refSeq >= data.versions[0].sequenceNumber) {
            data.versions.shift();
        }

        const versionUpdate = newLocalRegister<T>(
            sequenceNumber,
            value,
        );

        // Asserts for data integrity
        if (!this.isAttached()) {
            assert(refSeq === 0 && sequenceNumber === 0, "sequence numbersare expected to be 0 when unattached");
        }
        else if (data.versions.length > 0) {
            assert(sequenceNumber > data.versions[data.versions.length - 1].sequenceNumber,
                "Versions should naturally be ordered by sequenceNumber");
        }

        // Push the new element.
        data.versions.push(versionUpdate);

        // Raise events at the end, to avoid reentrancy issues
        if (winner) {
            this.emit("atomicChanged", key, value, local);
        }
        this.emit("versionChanged", key, value, local);

        return winner;
    }

    private stringify(value: any, serializer: IFluidSerializer): string {
        return serializer.stringify(value, this.handle);
    }

    private parse(content: string, serializer: IFluidSerializer): any {
        // eslint-disable-next-line @typescript-eslint/no-unsafe-return
        return serializer.parse(content);
    }
}<|MERGE_RESOLUTION|>--- conflicted
+++ resolved
@@ -3,11 +3,7 @@
  * Licensed under the MIT License.
  */
 
-<<<<<<< HEAD
-import { assert, unreachableCase } from "@fluidframework/common-utils";
-=======
 import { assert, bufferToString, unreachableCase } from "@fluidframework/common-utils";
->>>>>>> d6af3e35
 import { IFluidSerializer } from "@fluidframework/core-interfaces";
 import { bufferToString } from "@fluidframework/driver-utils";
 import {
@@ -218,11 +214,7 @@
      */
     protected async loadCore(storage: IChannelStorageService): Promise<void> {
         const blob = await storage.readBlob(snapshotFileName);
-<<<<<<< HEAD
-        const header = bufferToString(blob);
-=======
         const header = bufferToString(blob, "utf8");
->>>>>>> d6af3e35
         const dataObj = this.parse(header, this.serializer);
 
         for (const key of Object.keys(dataObj)) {
