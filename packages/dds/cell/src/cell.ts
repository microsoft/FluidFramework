--- conflicted
+++ resolved
@@ -4,19 +4,7 @@
  */
 
 import { assert } from "@fluidframework/common-utils";
-<<<<<<< HEAD
-import {
-    FileMode,
-    ISequencedDocumentMessage,
-    ITree,
-    MessageType,
-    TreeEntry,
-} from "@fluidframework/protocol-definitions";
-=======
-import { IFluidSerializer } from "@fluidframework/core-interfaces";
-
 import { ISequencedDocumentMessage, MessageType } from "@fluidframework/protocol-definitions";
->>>>>>> 3d87ea53
 import {
     IChannelAttributes,
     IFluidDataStoreRuntime,
@@ -24,14 +12,9 @@
     IChannelFactory,
     Serializable,
 } from "@fluidframework/datastore-definitions";
-<<<<<<< HEAD
-import { IFluidSerializer, SharedObject } from "@fluidframework/shared-object-base";
-import { readAndParse } from "@fluidframework/driver-utils";
-=======
 import { ISummaryTreeWithStats } from "@fluidframework/runtime-definitions";
 import { readAndParse } from "@fluidframework/driver-utils";
-import { createSingleBlobSummary, SharedObject } from "@fluidframework/shared-object-base";
->>>>>>> 3d87ea53
+import { createSingleBlobSummary, IFluidSerializer, SharedObject } from "@fluidframework/shared-object-base";
 import { CellFactory } from "./cellFactory";
 import { ISharedCell, ISharedCellEvents } from "./interfaces";
 
