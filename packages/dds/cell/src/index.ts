--- conflicted
+++ resolved
@@ -9,12 +9,8 @@
  * @packageDocumentation
  */
 
-<<<<<<< HEAD
 export { SharedCell } from "./cell.js";
-=======
-export { SharedCell } from "./cell";
-export { CellFactory } from "./cellFactory";
->>>>>>> 615a7712
+export { CellFactory } from "./cellFactory.js";
 export type {
 	ISharedCell,
 	ISharedCellEvents,
