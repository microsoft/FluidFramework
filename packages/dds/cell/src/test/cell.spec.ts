--- conflicted
+++ resolved
@@ -13,16 +13,10 @@
 	MockStorage,
 	MockSharedObjectServices,
 } from "@fluidframework/test-runtime-utils";
-<<<<<<< HEAD
+import { AttachState } from "@fluidframework/container-definitions";
 import { SharedCell } from "../cell.js";
 import { CellFactory } from "../cellFactory.js";
 import { type ISharedCell, type ICellOptions } from "../interfaces.js";
-=======
-import { AttachState } from "@fluidframework/container-definitions";
-import { SharedCell } from "../cell";
-import { CellFactory } from "../cellFactory";
-import { type ISharedCell, type ICellOptions } from "../interfaces";
->>>>>>> 615a7712
 
 function createConnectedCell(
 	id: string,
