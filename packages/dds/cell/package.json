{
  "name": "@fluidframework/cell",
  "version": "2.0.0-internal.2.3.0",
  "description": "Distributed data structure for a single value",
  "homepage": "https://fluidframework.com",
  "repository": {
    "type": "git",
    "url": "https://github.com/microsoft/FluidFramework.git",
    "directory": "packages/dds/cell"
  },
  "license": "MIT",
  "author": "Microsoft and contributors",
  "sideEffects": false,
  "main": "dist/index.js",
  "module": "lib/index.js",
  "types": "dist/index.d.ts",
  "scripts": {
    "build": "npm run build:genver && concurrently npm:build:compile npm:lint && npm run build:docs",
    "build:commonjs": "npm run tsc && npm run typetests:gen && npm run build:test",
    "build:compile": "concurrently npm:build:commonjs npm:build:esnext",
    "build:docs": "api-extractor run --local --typescript-compiler-folder ../../../node_modules/typescript && copyfiles -u 1 ./_api-extractor-temp/doc-models/* ../../../_api-extractor-temp/",
    "build:esnext": "tsc --project ./tsconfig.esnext.json",
    "build:full": "npm run build",
    "build:full:compile": "npm run build:compile",
    "build:genver": "gen-version",
    "build:test": "tsc --project ./src/test/tsconfig.json",
    "ci:build:docs": "api-extractor run --typescript-compiler-folder ../../../node_modules/typescript && copyfiles -u 1 ./_api-extractor-temp/* ../../../_api-extractor-temp/",
    "clean": "rimraf dist lib *.tsbuildinfo *.build.log",
    "eslint": "eslint --format stylish src",
    "eslint:fix": "eslint --format stylish src --fix --fix-type problem,suggestion,layout",
    "format": "npm run prettier:fix",
    "lint": "npm run eslint",
    "lint:fix": "npm run eslint:fix",
    "prettier": "prettier --check . --ignore-path ../../../.prettierignore",
    "prettier:fix": "prettier --write . --ignore-path ../../../.prettierignore",
    "test": "npm run test:mocha",
    "test:coverage": "nyc npm test -- --reporter xunit --reporter-option output=nyc/junit-report.xml",
    "test:mocha": "mocha --ignore 'dist/test/types/*' --recursive dist/test -r node_modules/@fluidframework/mocha-test-setup --unhandled-rejections=strict",
    "test:mocha:verbose": "cross-env FLUID_TEST_VERBOSE=1 npm run test:mocha",
    "tsc": "tsc",
    "typetests:gen": "flub generate typetests --generate --dir .",
    "typetests:prepare": "flub generate typetests --prepare --dir . --pin"
  },
  "nyc": {
    "all": true,
    "cache-dir": "nyc/.cache",
    "exclude": [
      "src/test/**/*.ts",
      "dist/test/**/*.js"
    ],
    "exclude-after-remap": false,
    "include": [
      "src/**/*.ts",
      "dist/**/*.js"
    ],
    "report-dir": "nyc/report",
    "reporter": [
      "cobertura",
      "html",
      "text"
    ],
    "temp-directory": "nyc/.nyc_output"
  },
  "dependencies": {
    "@fluidframework/common-utils": "^1.0.0",
    "@fluidframework/core-interfaces": ">=2.0.0-internal.2.3.0 <2.0.0-internal.3.0.0",
    "@fluidframework/datastore-definitions": ">=2.0.0-internal.2.3.0 <2.0.0-internal.3.0.0",
    "@fluidframework/driver-utils": ">=2.0.0-internal.2.3.0 <2.0.0-internal.3.0.0",
    "@fluidframework/protocol-definitions": "^1.1.0",
    "@fluidframework/runtime-definitions": ">=2.0.0-internal.2.3.0 <2.0.0-internal.3.0.0",
    "@fluidframework/shared-object-base": ">=2.0.0-internal.2.3.0 <2.0.0-internal.3.0.0"
  },
  "devDependencies": {
<<<<<<< HEAD
    "@fluid-internal/test-dds-utils": ">=2.0.0-internal.2.2.0 <2.0.0-internal.3.0.0",
    "@fluid-tools/build-cli": "^0.6.0-110879",
    "@fluidframework/build-common": "^1.1.0",
    "@fluidframework/build-tools": "^0.6.0-110879",
    "@fluidframework/cell-previous": "npm:@fluidframework/cell@2.0.0-internal.2.1.0",
    "@fluidframework/eslint-config-fluid": "^1.2.0",
    "@fluidframework/mocha-test-setup": ">=2.0.0-internal.2.2.0 <2.0.0-internal.3.0.0",
    "@fluidframework/test-runtime-utils": ">=2.0.0-internal.2.2.0 <2.0.0-internal.3.0.0",
=======
    "@fluid-internal/test-dds-utils": ">=2.0.0-internal.2.3.0 <2.0.0-internal.3.0.0",
    "@fluid-tools/build-cli": "^0.7.0",
    "@fluidframework/build-common": "^1.1.0",
    "@fluidframework/build-tools": "^0.7.0",
    "@fluidframework/cell-previous": "npm:@fluidframework/cell@2.0.0-internal.2.2.0",
    "@fluidframework/eslint-config-fluid": "^2.0.0",
    "@fluidframework/mocha-test-setup": ">=2.0.0-internal.2.3.0 <2.0.0-internal.3.0.0",
    "@fluidframework/test-runtime-utils": ">=2.0.0-internal.2.3.0 <2.0.0-internal.3.0.0",
>>>>>>> e365bdb3
    "@microsoft/api-extractor": "^7.22.2",
    "@rushstack/eslint-config": "^2.5.1",
    "@types/mocha": "^9.1.1",
    "@types/node": "^14.18.0",
    "concurrently": "^6.2.0",
    "copyfiles": "^2.4.1",
    "cross-env": "^7.0.2",
    "eslint": "~8.6.0",
    "mocha": "^10.0.0",
    "nyc": "^15.0.0",
    "prettier": "~2.6.2",
    "rimraf": "^2.6.2",
    "typescript": "~4.5.5"
  },
  "typeValidation": {
    "version": "2.0.0-internal.2.3.0",
    "baselineRange": ">=2.0.0-internal.2.2.0 <2.0.0-internal.2.3.0",
    "baselineVersion": "2.0.0-internal.2.2.0",
    "broken": {}
  }
}<|MERGE_RESOLUTION|>--- conflicted
+++ resolved
@@ -71,16 +71,6 @@
     "@fluidframework/shared-object-base": ">=2.0.0-internal.2.3.0 <2.0.0-internal.3.0.0"
   },
   "devDependencies": {
-<<<<<<< HEAD
-    "@fluid-internal/test-dds-utils": ">=2.0.0-internal.2.2.0 <2.0.0-internal.3.0.0",
-    "@fluid-tools/build-cli": "^0.6.0-110879",
-    "@fluidframework/build-common": "^1.1.0",
-    "@fluidframework/build-tools": "^0.6.0-110879",
-    "@fluidframework/cell-previous": "npm:@fluidframework/cell@2.0.0-internal.2.1.0",
-    "@fluidframework/eslint-config-fluid": "^1.2.0",
-    "@fluidframework/mocha-test-setup": ">=2.0.0-internal.2.2.0 <2.0.0-internal.3.0.0",
-    "@fluidframework/test-runtime-utils": ">=2.0.0-internal.2.2.0 <2.0.0-internal.3.0.0",
-=======
     "@fluid-internal/test-dds-utils": ">=2.0.0-internal.2.3.0 <2.0.0-internal.3.0.0",
     "@fluid-tools/build-cli": "^0.7.0",
     "@fluidframework/build-common": "^1.1.0",
@@ -89,7 +79,6 @@
     "@fluidframework/eslint-config-fluid": "^2.0.0",
     "@fluidframework/mocha-test-setup": ">=2.0.0-internal.2.3.0 <2.0.0-internal.3.0.0",
     "@fluidframework/test-runtime-utils": ">=2.0.0-internal.2.3.0 <2.0.0-internal.3.0.0",
->>>>>>> e365bdb3
     "@microsoft/api-extractor": "^7.22.2",
     "@rushstack/eslint-config": "^2.5.1",
     "@types/mocha": "^9.1.1",
