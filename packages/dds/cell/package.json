--- conflicted
+++ resolved
@@ -67,14 +67,9 @@
     "@fluidframework/datastore-definitions": ">=2.0.0-internal.3.0.0 <2.0.0-internal.4.0.0",
     "@fluidframework/driver-utils": ">=2.0.0-internal.3.0.0 <2.0.0-internal.4.0.0",
     "@fluidframework/protocol-definitions": "^1.1.0",
-<<<<<<< HEAD
-    "@fluidframework/runtime-definitions": ">=2.0.0-internal.2.3.0 <2.0.0-internal.3.0.0",
-    "@fluidframework/shared-object-base": ">=2.0.0-internal.2.3.0 <2.0.0-internal.3.0.0",
+    "@fluidframework/runtime-definitions": ">=2.0.0-internal.3.0.0 <2.0.0-internal.4.0.0",
+    "@fluidframework/shared-object-base": ">=2.0.0-internal.3.0.0 <2.0.0-internal.4.0.0",
     "@fluidframework/telemetry-utils": ">=2.0.0-internal.2.3.0 <2.0.0-internal.3.0.0"
-=======
-    "@fluidframework/runtime-definitions": ">=2.0.0-internal.3.0.0 <2.0.0-internal.4.0.0",
-    "@fluidframework/shared-object-base": ">=2.0.0-internal.3.0.0 <2.0.0-internal.4.0.0"
->>>>>>> ca466776
   },
   "devDependencies": {
     "@fluid-internal/test-dds-utils": ">=2.0.0-internal.3.0.0 <2.0.0-internal.4.0.0",
@@ -100,10 +95,9 @@
     "typescript": "~4.5.5"
   },
   "typeValidation": {
-<<<<<<< HEAD
-    "version": "2.0.0-internal.2.3.0",
-    "baselineRange": ">=2.0.0-internal.2.2.0 <2.0.0-internal.2.3.0",
-    "baselineVersion": "2.0.0-internal.2.2.0",
+    "version": "2.0.0-internal.3.0.0",
+    "baselineRange": ">=2.0.0-internal.2.0.0 <2.0.0-internal.3.0.0",
+    "baselineVersion": "2.0.0-internal.2.1.1",
     "broken": {
       "ClassDeclaration_SharedCell": {
         "forwardCompat": false
@@ -112,11 +106,5 @@
         "forwardCompat": false
       }
     }
-=======
-    "version": "2.0.0-internal.3.0.0",
-    "baselineRange": ">=2.0.0-internal.2.0.0 <2.0.0-internal.3.0.0",
-    "baselineVersion": "2.0.0-internal.2.1.1",
-    "broken": {}
->>>>>>> ca466776
   }
 }