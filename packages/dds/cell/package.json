{
	"name": "@fluidframework/cell",
	"version": "2.71.0",
	"description": "Distributed data structure for a single value",
	"homepage": "https://fluidframework.com",
	"repository": {
		"type": "git",
		"url": "https://github.com/microsoft/FluidFramework.git",
		"directory": "packages/dds/cell"
	},
	"license": "MIT",
	"author": "Microsoft and contributors",
	"sideEffects": false,
	"type": "module",
	"exports": {
		".": {
			"import": {
				"types": "./lib/public.d.ts",
				"default": "./lib/index.js"
			},
			"require": {
				"types": "./dist/public.d.ts",
				"default": "./dist/index.js"
			}
		},
		"./internal": {
			"import": {
				"types": "./lib/index.d.ts",
				"default": "./lib/index.js"
			},
			"require": {
				"types": "./dist/index.d.ts",
				"default": "./dist/index.js"
			}
		}
	},
	"main": "lib/index.js",
	"types": "lib/public.d.ts",
	"scripts": {
		"api": "fluid-build . --task api",
		"api-extractor:commonjs": "flub generate entrypoints --outDir ./dist",
		"api-extractor:esnext": "flub generate entrypoints --outDir ./lib --node10TypeCompat",
		"build": "fluid-build . --task build",
		"build:commonjs": "fluid-build . --task commonjs",
		"build:compile": "fluid-build . --task compile",
		"build:docs": "api-extractor run --local",
		"build:esnext": "tsc --project ./tsconfig.json",
		"build:genver": "gen-version",
		"build:test": "npm run build:test:esm && npm run build:test:cjs",
		"build:test:cjs": "fluid-tsc commonjs --project ./src/test/tsconfig.cjs.json",
		"build:test:esm": "tsc --project ./src/test/tsconfig.json",
		"check:are-the-types-wrong": "attw --pack .",
		"check:biome": "biome check .",
		"check:exports": "concurrently \"npm:check:exports:*\"",
		"check:exports:bundle-release-tags": "api-extractor run --config api-extractor/api-extractor-lint-bundle.json",
		"check:exports:cjs:public": "api-extractor run --config api-extractor/api-extractor-lint-public.cjs.json",
		"check:exports:esm:public": "api-extractor run --config api-extractor/api-extractor-lint-public.esm.json",
		"check:format": "npm run check:biome",
		"ci:build:docs": "api-extractor run",
		"clean": "rimraf --glob dist lib {alpha,beta,internal,legacy}.d.ts \"**/*.tsbuildinfo\" \"**/*.build.log\" _api-extractor-temp nyc",
		"eslint": "eslint --format stylish src",
		"eslint:fix": "eslint --format stylish src --fix --fix-type problem,suggestion,layout",
		"format": "npm run format:biome",
		"format:biome": "biome check . --write",
		"lint": "fluid-build . --task lint",
		"lint:fix": "fluid-build . --task eslint:fix --task format",
		"test": "npm run test:mocha",
		"test:coverage": "c8 npm test",
		"test:mocha": "npm run test:mocha:esm && echo skipping cjs to avoid overhead - npm run test:mocha:cjs",
		"test:mocha:cjs": "cross-env FLUID_TEST_MODULE_SYSTEM=CJS mocha",
		"test:mocha:esm": "mocha",
		"test:mocha:verbose": "cross-env FLUID_TEST_VERBOSE=1 npm run test:mocha",
		"tsc": "fluid-tsc commonjs --project ./tsconfig.cjs.json && copyfiles -f ../../../common/build/build-common/src/cjs/package.json ./dist",
		"typetests:gen": "flub generate typetests --dir . -v",
		"typetests:prepare": "flub typetests --dir . --reset --previous --normalize"
	},
	"c8": {
		"all": true,
		"cache-dir": "nyc/.cache",
		"exclude": [
			"src/test/**/*.*ts",
			"dist/test/**/*.*js",
			"lib/test/**/*.*js"
		],
		"exclude-after-remap": false,
		"include": [
			"src/**/*.*ts",
			"dist/**/*.*js",
			"lib/**/*.*js"
		],
		"report-dir": "nyc/report",
		"reporter": [
			"cobertura",
			"html",
			"text"
		],
		"temp-directory": "nyc/.nyc_output"
	},
	"dependencies": {
		"@fluidframework/core-interfaces": "workspace:~",
		"@fluidframework/core-utils": "workspace:~",
		"@fluidframework/datastore-definitions": "workspace:~",
		"@fluidframework/driver-definitions": "workspace:~",
		"@fluidframework/driver-utils": "workspace:~",
		"@fluidframework/runtime-definitions": "workspace:~",
		"@fluidframework/shared-object-base": "workspace:~"
	},
	"devDependencies": {
		"@arethetypeswrong/cli": "^0.17.1",
		"@biomejs/biome": "~1.9.3",
		"@fluid-internal/mocha-test-setup": "workspace:~",
		"@fluid-private/test-dds-utils": "workspace:~",
		"@fluid-tools/build-cli": "^0.58.3",
		"@fluidframework/build-common": "^2.0.3",
		"@fluidframework/build-tools": "^0.58.3",
		"@fluidframework/cell-previous": "npm:@fluidframework/cell@2.63.0",
		"@fluidframework/container-definitions": "workspace:~",
<<<<<<< HEAD
		"@fluidframework/eslint-config-fluid": "~8.0.0",
=======
		"@fluidframework/eslint-config-fluid": "^7.0.0",
>>>>>>> 95d9a0a5
		"@fluidframework/test-runtime-utils": "workspace:~",
		"@microsoft/api-extractor": "7.52.11",
		"@types/mocha": "^10.0.10",
		"@types/node": "^18.19.0",
		"c8": "^10.1.3",
		"concurrently": "^8.2.1",
		"copyfiles": "^2.4.1",
		"cross-env": "^7.0.3",
<<<<<<< HEAD
		"eslint": "~8.57.0",
=======
		"eslint": "~8.57.1",
>>>>>>> 95d9a0a5
		"mocha": "^10.8.2",
		"mocha-multi-reporters": "^1.5.1",
		"rimraf": "^4.4.0",
		"typescript": "~5.4.5"
	},
	"typeValidation": {
		"broken": {},
		"entrypoint": "internal"
	}
}<|MERGE_RESOLUTION|>--- conflicted
+++ resolved
@@ -115,11 +115,7 @@
 		"@fluidframework/build-tools": "^0.58.3",
 		"@fluidframework/cell-previous": "npm:@fluidframework/cell@2.63.0",
 		"@fluidframework/container-definitions": "workspace:~",
-<<<<<<< HEAD
 		"@fluidframework/eslint-config-fluid": "~8.0.0",
-=======
-		"@fluidframework/eslint-config-fluid": "^7.0.0",
->>>>>>> 95d9a0a5
 		"@fluidframework/test-runtime-utils": "workspace:~",
 		"@microsoft/api-extractor": "7.52.11",
 		"@types/mocha": "^10.0.10",
@@ -128,11 +124,7 @@
 		"concurrently": "^8.2.1",
 		"copyfiles": "^2.4.1",
 		"cross-env": "^7.0.3",
-<<<<<<< HEAD
-		"eslint": "~8.57.0",
-=======
 		"eslint": "~8.57.1",
->>>>>>> 95d9a0a5
 		"mocha": "^10.8.2",
 		"mocha-multi-reporters": "^1.5.1",
 		"rimraf": "^4.4.0",
