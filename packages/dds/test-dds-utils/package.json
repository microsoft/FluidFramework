--- conflicted
+++ resolved
@@ -1,10 +1,6 @@
 {
   "name": "@fluid-internal/test-dds-utils",
-<<<<<<< HEAD
   "version": "0.60.1000",
-=======
-  "version": "0.59.3000",
->>>>>>> cef3bf83
   "private": true,
   "description": "Fluid DDS test utilities",
   "homepage": "https://fluidframework.com",
@@ -54,11 +50,7 @@
     "temp-directory": "nyc/.nyc_output"
   },
   "dependencies": {
-<<<<<<< HEAD
     "@fluidframework/shared-object-base": "^0.60.1000"
-=======
-    "@fluidframework/shared-object-base": "^0.59.3000"
->>>>>>> cef3bf83
   },
   "devDependencies": {
     "@fluidframework/build-common": "^0.23.0",
@@ -73,14 +65,11 @@
     "eslint-plugin-editorconfig": "~3.2.0",
     "eslint-plugin-eslint-comments": "~3.2.0",
     "eslint-plugin-import": "~2.25.4",
-    "eslint-plugin-jest": "~26.1.3",
-    "eslint-plugin-mocha": "~10.0.3",
-    "eslint-plugin-promise": "~6.0.0",
+    "eslint-plugin-no-null": "~1.0.2",
     "eslint-plugin-react": "~7.28.0",
-    "eslint-plugin-tsdoc": "~0.2.14",
     "eslint-plugin-unicorn": "~40.0.0",
     "rimraf": "^2.6.2",
-    "typescript": "~4.5.5",
+    "typescript": "~4.1.3",
     "typescript-formatter": "7.1.0"
   }
 }