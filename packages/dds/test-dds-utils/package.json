--- conflicted
+++ resolved
@@ -1,10 +1,6 @@
 {
   "name": "@fluid-internal/test-dds-utils",
-<<<<<<< HEAD
-  "version": "0.46.0",
-=======
   "version": "0.47.0",
->>>>>>> 538c370c
   "private": true,
   "description": "Fluid DDS test utilities",
   "homepage": "https://fluidframework.com",
@@ -50,11 +46,7 @@
     "temp-directory": "nyc/.nyc_output"
   },
   "dependencies": {
-<<<<<<< HEAD
-    "@fluidframework/shared-object-base": "^0.46.0"
-=======
     "@fluidframework/shared-object-base": "^0.47.0"
->>>>>>> 538c370c
   },
   "devDependencies": {
     "@fluidframework/build-common": "^0.22.0",
