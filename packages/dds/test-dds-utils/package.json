{
  "name": "@fluid-internal/test-dds-utils",
<<<<<<< HEAD
  "version": "2.0.0-internal.1.3.0",
=======
  "version": "2.0.0-internal.2.1.0",
  "private": true,
>>>>>>> af1ce228
  "description": "Fluid DDS test utilities",
  "homepage": "https://fluidframework.com",
  "repository": {
    "type": "git",
    "url": "https://github.com/microsoft/FluidFramework.git",
    "directory": "packages/dds/test-dds-utils"
  },
  "license": "MIT",
  "author": "Microsoft and contributors",
  "sideEffects": false,
  "main": "dist/index.js",
  "module": "dist/index.js",
  "types": "dist/index.d.ts",
  "scripts": {
    "build": "concurrently npm:build:compile npm:lint",
    "build:compile": "npm run tsc",
    "build:full": "npm run build",
    "build:full:compile": "npm run build:compile",
    "clean": "rimraf dist *.tsbuildinfo *.build.log",
    "eslint": "eslint --format stylish src",
    "eslint:fix": "eslint --format stylish src --fix --fix-type problem,suggestion,layout",
    "lint": "npm run eslint",
    "lint:fix": "npm run eslint:fix",
    "tsc": "tsc",
    "tsfmt": "tsfmt --verify",
    "tsfmt:fix": "tsfmt --replace"
  },
  "nyc": {
    "all": true,
    "cache-dir": "nyc/.cache",
    "exclude": [
      "src/test/**/*.ts",
      "dist/test/**/*.js"
    ],
    "exclude-after-remap": false,
    "include": [
      "src/**/*.ts",
      "dist/**/*.js"
    ],
    "report-dir": "nyc/report",
    "reporter": [
      "cobertura",
      "html",
      "text"
    ],
    "temp-directory": "nyc/.nyc_output"
  },
  "dependencies": {
    "@fluidframework/shared-object-base": ">=2.0.0-internal.2.1.0 <2.0.0-internal.3.0.0",
    "mocha": "^10.0.0"
  },
  "devDependencies": {
    "@fluidframework/build-common": "^1.0.0",
    "@fluidframework/eslint-config-fluid": "^1.0.0",
    "@rushstack/eslint-config": "^2.5.1",
    "@types/mocha": "^9.1.1",
    "@types/node": "^14.18.0",
    "concurrently": "^6.2.0",
    "eslint": "~8.6.0",
    "rimraf": "^2.6.2",
    "typescript": "~4.5.5",
    "typescript-formatter": "7.1.0"
  }
}<|MERGE_RESOLUTION|>--- conflicted
+++ resolved
@@ -1,11 +1,6 @@
 {
   "name": "@fluid-internal/test-dds-utils",
-<<<<<<< HEAD
-  "version": "2.0.0-internal.1.3.0",
-=======
   "version": "2.0.0-internal.2.1.0",
-  "private": true,
->>>>>>> af1ce228
   "description": "Fluid DDS test utilities",
   "homepage": "https://fluidframework.com",
   "repository": {
