--- conflicted
+++ resolved
@@ -20,13 +20,9 @@
 		"api-extractor:esnext": "copyfiles -u 1 \"dist/**/*-@(alpha|beta|public|untrimmed).d.ts\" lib",
 		"build": "fluid-build . --task build",
 		"build:compile": "fluid-build . --task compile",
-<<<<<<< HEAD
 		"build:docs": "fluid-build . --task api",
 		"ci:build:docs": "api-extractor run",
 		"clean": "rimraf --glob dist \"**/*.tsbuildinfo\" \"**/*.build.log\" nyc _api-extractor-temp",
-=======
-		"clean": "rimraf --glob dist \"**/*.tsbuildinfo\" \"**/*.build.log\" nyc",
->>>>>>> 6d9b61fa
 		"eslint": "eslint --format stylish src",
 		"eslint:fix": "eslint --format stylish src --fix --fix-type problem,suggestion,layout",
 		"format": "npm run prettier:fix",
