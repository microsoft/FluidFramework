--- conflicted
+++ resolved
@@ -5,10 +5,6 @@
         "node_modules"
     ],
     "compilerOptions": {
-<<<<<<< HEAD
-        "strictNullChecks": true,
-=======
->>>>>>> 33365dd9
         "rootDir": "./src",
         "outDir": "./dist",
         "types": [
