--- conflicted
+++ resolved
@@ -41,18 +41,14 @@
 import { TypedEventEmitter } from "@fluid-internal/client-utils";
 import { unreachableCase } from "@fluidframework/core-utils";
 import { AttachState } from "@fluidframework/container-definitions";
-<<<<<<< HEAD
 import { FuzzTestMinimizer, MinimizationTransform } from "./minification.js";
-=======
-import { FuzzTestMinimizer, MinimizationTransform } from "./minification";
 import {
 	hasStashData,
 	type Client,
 	type ClientLoadData,
 	type ClientWithStashData,
 	createLoadData,
-} from "./clientLoading";
->>>>>>> 75b32bd9
+} from "./clientLoading.js";
 
 const isOperationType = <O extends BaseOperation>(type: O["type"], op: BaseOperation): op is O =>
 	op.type === type;
