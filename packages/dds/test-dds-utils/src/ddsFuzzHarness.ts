--- conflicted
+++ resolved
@@ -662,14 +662,10 @@
 				const baseGenerator = model.generatorFactory();
 				return interleave<TOperation | Synchronize, TState>(
 					baseGenerator,
-<<<<<<< HEAD
-					repeat({ type: "synchronize" }),
-=======
 					async (state) =>
 						state.isDetached
 							? baseGenerator(state)
 							: ({ type: "synchronize" } as const),
->>>>>>> 61d143c9
 					validationStrategy.interval,
 					1,
 					ExitBehavior.OnEitherExhausted,
