/*!
 * Copyright (c) Microsoft Corporation and contributors. All rights reserved.
 * Licensed under the MIT License.
 */

import { strict as assert } from "node:assert";
import { mkdirSync, readFileSync } from "node:fs";
import path from "node:path";

import {
	IIdCompressor,
	IIdCompressorCore,
	SerializedIdCompressorWithNoSession,
} from "@fluidframework/id-compressor";
import {
	BaseFuzzTestState,
	chainAsync,
	createFuzzDescribe,
	defaultOptions,
	done,
	ExitBehavior,
	AsyncGenerator,
	asyncGeneratorFromArray,
	interleaveAsync,
	IRandom,
	makeRandom,
	performFuzzActionsAsync,
	AsyncReducer,
	SaveInfo,
	saveOpsToFile,
	takeAsync,
} from "@fluid-private/stochastic-test-utils";
import {
	MockFluidDataStoreRuntime,
	MockStorage,
	MockContainerRuntimeFactoryForReconnection,
	MockContainerRuntimeForReconnection,
	IMockContainerRuntimeOptions,
} from "@fluidframework/test-runtime-utils";
import { IChannelFactory, IChannelServices } from "@fluidframework/datastore-definitions";
import { TypedEventEmitter } from "@fluid-internal/client-utils";
import { unreachableCase } from "@fluidframework/core-utils";
import { ISummaryTree, type ISequencedDocumentMessage } from "@fluidframework/protocol-definitions";
import { FuzzTestMinimizer, MinimizationTransform } from "./minification";

/**
 * @internal
 */
export interface Client<TChannelFactory extends IChannelFactory> {
	channel: ReturnType<TChannelFactory["create"]>;
	dataStoreRuntime: MockFluidDataStoreRuntime;
	containerRuntime: MockContainerRuntimeForReconnection;
}

/**
 * @internal
 */
export interface DDSFuzzTestState<TChannelFactory extends IChannelFactory>
	extends BaseFuzzTestState {
	containerRuntimeFactory: MockContainerRuntimeFactoryForReconnection;

	/**
	 * Client which is responsible for summarizing. This client remains connected and read-only
	 * throughout the test.
	 *
	 * This client is also used for consistency validation, as eventual consistency bugs are
	 * typically easier to reason about when one client was readonly.
	 */
	summarizerClient: Client<TChannelFactory>;
	clients: Client<TChannelFactory>[];
	// Client which was selected to perform an operation on
	client: Client<TChannelFactory>;
	isDetached: boolean;
}

/**
 * @internal
 */
export interface ClientSpec {
	clientId: string;
}

/**
 * @internal
 */
export interface BaseOperation {
	type: number | string;
}

/**
 * @internal
 */
export interface ChangeConnectionState {
	type: "changeConnectionState";
	connected: boolean;
}

/**
 * @internal
 */
export interface StashClient {
	type: "stashClient" | "stashClientDone";
	clientId: string;
}

/**
 * @internal
 */
export interface Attach {
	type: "attach";
}

/**
 * @internal
 */
export interface Rehydrate {
	type: "rehydrate";
}

/**
 * @internal
 */
export interface TriggerRebase {
	type: "rebase";
}

/**
 * @internal
 */
export interface AddClient {
	type: "addClient";
	addedClientId: string;
}

/**
 * @internal
 */
export interface Synchronize {
	type: "synchronize";
	clients?: string[];
}

/**
 * @internal
 */
interface HasWorkloadName {
	workloadName: string;
}

function getSaveDirectory(
	model: HasWorkloadName,
	options: DDSFuzzSuiteOptions,
): string | undefined {
	if (!options.saveFailures) {
		return undefined;
	}
	const workloadFriendly = model.workloadName.replace(/[\s_]+/g, "-").toLowerCase();
	return path.join(options.saveFailures.directory, workloadFriendly);
}

function getSaveInfo(
	model: HasWorkloadName,
	options: DDSFuzzSuiteOptions,
	seed: number,
): SaveInfo | undefined {
	const directory = getSaveDirectory(model, options);
	if (!directory) {
		return undefined;
	}
	const filepath = path.join(directory, `${seed}.json`);
	return { saveOnFailure: true, filepath };
}

/**
 * Represents a generic fuzz model for testing eventual consistency of a DDS.
 *
 * @remarks
 *
 * Typical DDSes will parameterize this with their SharedObject factory and a serializable set
 * of operations corresponding to valid edits in the DDS's public API.
 *
 * @example
 * A simplified SharedString data structure exposing the APIs `insertAt(index, contentString)` and `removeRange(start, end)`
 * might represent their API with the following operations:
 * ```typescript
 * type InsertOperation = { type: "insert"; index: number; content: string }
 * type RemoveOperation = { type: "remove"; start: number; end: number }
 * type Operation = InsertOperation | RemoveOperation;
 * ```
 *
 * It would then typically use utilities from \@fluid-private/stochastic-test-utils to write a generator
 * for inserting/removing content, and a reducer for interpreting the serializable operations in terms of
 * SimpleSharedString's public API.
 *
 * See \@fluid-private/stochastic-test-utils's README for more details on this step.
 *
 * Then, it could define a model like so:
 * ```typescript
 * const model: DDSFuzzModel<SimpleSharedStringFactory, Operation> = {
 *     workloadName: "insert and delete",
 *     factory: SimpleSharedStringFactory,
 *     generatorFactory: myGeneratorFactory,
 *     reducer: myReducer,
 *     // A non-toy implementation would typically give a more informative assertion error (e.g. including
 *     // the IDs for `a` and `b`).
 *     validateConsistency: (a, b) => { assert.equal(a.getText(), b.getText()); }
 * }
 * ```
 * This model can be used directly to create a suite of fuzz tests with {@link (createDDSFuzzSuite:function)}
 *
 * @internal
 */
export interface DDSFuzzModel<
	TChannelFactory extends IChannelFactory,
	TOperation extends BaseOperation,
	TState extends DDSFuzzTestState<TChannelFactory> = DDSFuzzTestState<TChannelFactory>,
> {
	/**
	 * Name for this model. This is used for test case naming, and should generally reflect properties
	 * about the kinds of operations that are generated.
	 * For example, SharedString might fuzz test several different workloads--some involving intervals,
	 * some without, some that never delete text, etc.
	 * This name should also be relatively friendly for file system; if the "save to disk" option of
	 * {@link (createDDSFuzzSuite:function)} is enabled, it will be kebab cased for failure files.
	 */
	workloadName: string;

	/**
	 * ChannelFactory to instantiate the DDS.
	 */
	factory: TChannelFactory;

	/**
	 * Factory which creates a generator for this model.
	 * @remarks DDS model generators can decide to use the "channel" or "client" field to decide which
	 * client to perform the operation on.
	 */
	generatorFactory: () => AsyncGenerator<TOperation, TState>;

	/**
	 * Reducer capable of updating the test state according to the operations generated.
	 */
	reducer: AsyncReducer<TOperation, TState>;

	/**
	 * Equivalence validation function, which should verify that the provided channels contain the same data.
	 * This is run at each synchronization point for all connected clients (as disconnected clients won't
	 * necessarily have the same set of ops applied).
	 * @throws - An informative error if the channels don't have equivalent data.
	 */
	validateConsistency: (
		channelA: ReturnType<TChannelFactory["create"]>,
		channelB: ReturnType<TChannelFactory["create"]>,
	) => void;

	/**
	 * An array of transforms used during fuzz test minimization to reduce test
	 * cases. See {@link MinimizationTransform} for additional context.
	 *
	 * If no transforms are supplied, minimization will still occur, but the
	 * contents of the operations will remain unchanged.
	 */
	minimizationTransforms?: MinimizationTransform<TOperation>[];
}

/**
 * @internal
 */
export interface DDSFuzzHarnessEvents {
	/**
	 * Raised for each non-summarizer client created during fuzz test execution.
	 */
	(event: "clientCreate", listener: (client: Client<IChannelFactory>) => void);

	/**
	 * Raised after creating the initialState but prior to performing the fuzzActions..
	 */
	(event: "testStart", listener: (initialState: DDSFuzzTestState<IChannelFactory>) => void);

	/**
	 * Raised after all fuzzActions have been completed.
	 */
	(event: "testEnd", listener: (finalState: DDSFuzzTestState<IChannelFactory>) => void);
}

/**
 * @internal
 */
export interface DDSFuzzSuiteOptions {
	/**
	 * Number of tests to generate for correctness modes (which are run in the PR gate).
	 */
	defaultTestCount: number;

	/**
	 * Number of clients to perform operations on following the attach phase.
	 * This does not include the read-only client created for consistency validation
	 * and summarization--see {@link DDSFuzzTestState.summarizerClient}.
	 *
	 * See {@link DDSFuzzSuiteOptions.detachedStartOptions} for more details on the detached start phase.
	 * See {@link DDSFuzzSuiteOptions.clientJoinOptions} for more details on clients joining after those in the initial attach.
	 */
	numberOfClients: number;

	/**
	 * Options dictating if and when to simulate new clients joining the collaboration session.
	 * If not specified, no new clients will be added after the test starts.
	 *
	 * This option is useful for testing eventual consistency bugs related to summarization.
	 *
	 * @remarks Even without enabling this option, DDS fuzz models can generate {@link AddClient}
	 * operations with whatever strategy is appropriate.
	 * This is useful for nudging test cases towards a particular pattern of clients joining.
	 */
	clientJoinOptions?: {
		/**
		 * The maximum number of clients that will ever be added to the test.
		 * @remarks Due to current mock limitations, clients will only ever be added to the collaboration session,
		 * not removed.
		 * Adding an excessive number of clients may cause performance issues.
		 */
		maxNumberOfClients: number;

		/**
		 * The probability that a client will be added at any given operation.
		 * If the current number of clients has reached the maximum, this probability is ignored.
		 */
		clientAddProbability: number;
	};

	/**
	 * Dictates simulation of edits made to a DDS while that DDS is detached.
	 *
	 * When enabled, the fuzz test starts with a single client generating edits. After a certain number of ops (dictated by `numOpsBeforeAttach`),
	 * an attach op will be generated, at which point:
	 * - getAttachSummary will be invoked on this client
	 * - The remaining clients (as dictated by {@link DDSFuzzSuiteOptions.numberOfClients}) will load from this summary and join the session
	 *
	 * This setup simulates application code initializing state in a data store before attaching it, e.g. running code to edit a DDS from
	 * `DataObject.initializingFirstTime`.
	 * Default: tests are run with this setting enabled, with 5 ops being generated before an attach op.
	 */
	detachedStartOptions: {
		numOpsBeforeAttach: number;
	};

	/**
	 * Event emitter which allows hooking into interesting points of DDS harness execution.
	 * Test authors that want to subscribe to any of these events should create a `TypedEventEmitter`,
	 * do so, and pass it in when creating the suite.
	 *
	 * @example
	 *
	 * ```typescript
	 * const emitter = new TypedEventEmitter<DDSFuzzHarnessEvents>();
	 * emitter.on("clientCreate", (client) => {
	 *     // Casting is necessary as the event typing isn't parameterized with each DDS type.
	 *     const myDDS = client.channel as MyDDSType;
	 *     // Do what you want with `myDDS`, e.g. subscribe to change events, add logging, etc.
	 * });
	 * const options = {
	 *     ...defaultDDSFuzzSuiteOptions,
	 *     emitter,
	 * };
	 * createDDSFuzzSuite(model, options);
	 * ```
	 */
	emitter: TypedEventEmitter<DDSFuzzHarnessEvents>;

	/**
	 * Strategy for validating eventual consistency of DDSes.
	 * In random mode, each generated operation has the specified probability to instead be a synchronization point
	 * (all connected clients process all ops) followed by validation that all clients agree on their shared state.
	 * In fixed interval mode, this synchronization happens on a predictable cadence: every `interval` operations
	 * generated.
	 */
	validationStrategy:
		| { type: "random"; probability: number }
		| { type: "fixedInterval"; interval: number }
		// WIP: This validation strategy still currently synchronizes all clients.
		| { type: "partialSynchronization"; probability: number; clientProbability: number };
	parseOperations: (serialized: string) => BaseOperation[];

	/**
	 * Each non-synchronization option has this probability of instead generating a disconnect/reconnect.
	 * The reconnect operation currently *replaces* the operation generated by the model's generator.
	 *
	 * TODO: Expose options for how to inject reconnection in a more flexible way.
	 */
	reconnectProbability: number;

	/**
	 * Each non-synchronization option has this probability of rebasing the current batch before sending it.
	 */
	rebaseProbability: number;

	/**
	 * Seed which should be replayed from disk.
	 *
	 * This option is intended for quick, by-hand minimization of failure JSON. As such, it adds a `.only`
	 * to the corresponding replay test.
	 *
	 * TODO: Improving workflows around fuzz test minimization, regression test generation for a particular seed,
	 * or more flexibility around replay of test files would be a nice value add to this harness.
	 */
	replay?: number;

	/**
	 * Runs only the provided seeds.
	 *
	 * @example
	 *
	 * ```typescript
	 * // Runs only seed 42 for the given model.
	 * createDDSFuzzSuite(model, { only: [42] });
	 * ```
	 *
	 * @remarks
	 * If you prefer, a variant of the standard `.only` syntax works. See {@link (createDDSFuzzSuite:namespace).only}.
	 */
	only: Iterable<number>;

	/**
	 * Skips the provided seeds.
	 *
	 * @example
	 *
	 * ```typescript
	 * // Skips seed 42 for the given model.
	 * createDDSFuzzSuite(model, { skip: [42] });
	 * ```
	 *
	 * @remarks
	 * If you prefer, a variant of the standard `.skip` syntax works. See {@link (createDDSFuzzSuite:namespace).skip}.
	 */
	skip: Iterable<number>;

	/**
	 * Whether failure files should be saved to disk, and if so, the directory in which they should be saved.
	 * Each seed will be saved in a subfolder of this directory obtained by kebab-casing the model name.
	 *
	 * Turning on this feature is encouraged for quick minimization.
	 */
	saveFailures: false | { directory: string };

	/**
	 * Options to be provided to the underlying container runtimes {@link @fluidframework/test-runtime-utils#IMockContainerRuntimeOptions}.
	 * By default nothing will be provided, which means that the runtimes will:
	 * - use FlushMode.Immediate, which means that all ops will be sent as soon as they are produced,
	 * therefore all batches have a single op.
	 * - not use grouped batching.
	 */
	containerRuntimeOptions?: IMockContainerRuntimeOptions;

	/**
	 * Whether or not to skip minimization of fuzz test cases. This is useful
	 * when one only cares about the counts or types of errors, and not the
	 * exact contents of the test cases.
	 *
	 * Minimization only works when the failure occurs as part of a reducer, and is mostly
	 * useful if the model being tested defines {@link DDSFuzzModel.minimizationTransforms}.
	 *
	 * It can also add a couple seconds of overhead per failing
	 * test case. See {@link MinimizationTransform} for additional context.
	 */
	skipMinimization?: boolean;

	/**
	 * An optional IdCompressor that will be passed to the constructed MockDataStoreRuntime instance.
	 */
	idCompressorFactory?: (
		summary?: SerializedIdCompressorWithNoSession,
	) => IIdCompressor & IIdCompressorCore;
}

/**
 * @internal
 */
export const defaultDDSFuzzSuiteOptions: DDSFuzzSuiteOptions = {
	defaultTestCount: defaultOptions.defaultTestCount,
	detachedStartOptions: {
		numOpsBeforeAttach: 5,
	},
	emitter: new TypedEventEmitter(),
	numberOfClients: 3,
	only: [],
	skip: [],
	parseOperations: (serialized: string) => JSON.parse(serialized) as BaseOperation[],
	reconnectProbability: 0,
	rebaseProbability: 0,
	saveFailures: false,
	validationStrategy: { type: "random", probability: 0.05 },
};

/**
 * Mixes in functionality to add new clients to a DDS fuzz model.
 * @privateRemarks This is currently file-exported for testing purposes, but it could be reasonable to
 * expose at the package level if we want to expose some of the harness's building blocks.
 */
export function mixinNewClient<
	TChannelFactory extends IChannelFactory,
	TOperation extends BaseOperation,
	TState extends DDSFuzzTestState<TChannelFactory>,
>(
	model: DDSFuzzModel<TChannelFactory, TOperation, TState>,
	options: DDSFuzzSuiteOptions,
): DDSFuzzModel<TChannelFactory, TOperation | AddClient, TState> {
	const isClientAddOp = (op: TOperation | AddClient): op is AddClient => op.type === "addClient";

	const generatorFactory: () => AsyncGenerator<TOperation | AddClient, TState> = () => {
		const baseGenerator = model.generatorFactory();
		return async (state: TState): Promise<TOperation | AddClient | typeof done> => {
			const baseOp = baseGenerator(state);
			const { clients, random, isDetached } = state;
			if (
				options.clientJoinOptions !== undefined &&
				clients.length < options.clientJoinOptions.maxNumberOfClients &&
				!isDetached &&
				random.bool(options.clientJoinOptions.clientAddProbability)
			) {
				return {
					type: "addClient",
					addedClientId: makeFriendlyClientId(random, clients.length),
				};
			}
			return baseOp;
		};
	};

	const minimizationTransforms = model.minimizationTransforms as
		| MinimizationTransform<TOperation | AddClient>[]
		| undefined;

	const reducer: AsyncReducer<TOperation | AddClient, TState> = async (state, op) => {
		if (isClientAddOp(op)) {
			const newClient = await loadClient(
				state.containerRuntimeFactory,
				state.summarizerClient,
				model.factory,
				op.addedClientId,
				options,
			);
			state.clients.push(newClient);
			return state;
		}
		return model.reducer(state, op);
	};

	return {
		...model,
		minimizationTransforms,
		generatorFactory,
		reducer,
	};
}

/**
 * Mixes in functionality to disconnect and reconnect clients in a DDS fuzz model.
 * @privateRemarks This is currently file-exported for testing purposes, but it could be reasonable to
 * expose at the package level if we want to expose some of the harness's building blocks.
 */
export function mixinReconnect<
	TChannelFactory extends IChannelFactory,
	TOperation extends BaseOperation,
	TState extends DDSFuzzTestState<TChannelFactory>,
>(
	model: DDSFuzzModel<TChannelFactory, TOperation, TState>,
	options: DDSFuzzSuiteOptions,
): DDSFuzzModel<TChannelFactory, TOperation | ChangeConnectionState, TState> {
	const generatorFactory: () => AsyncGenerator<
		TOperation | ChangeConnectionState,
		TState
	> = () => {
		const baseGenerator = model.generatorFactory();
		return async (state): Promise<TOperation | ChangeConnectionState | typeof done> => {
			const baseOp = baseGenerator(state);
			if (!state.isDetached && state.random.bool(options.reconnectProbability)) {
				const client = state.clients.find((c) => c.channel.id === state.client.channel.id);
				assert(client !== undefined);
				return {
					type: "changeConnectionState",
					connected: !client.containerRuntime.connected,
				};
			}

			return baseOp;
		};
	};

	const minimizationTransforms = model.minimizationTransforms as
		| MinimizationTransform<TOperation | ChangeConnectionState>[]
		| undefined;

	const reducer: AsyncReducer<TOperation | ChangeConnectionState, TState> = async (
		state,
		operation,
	) => {
		if (operation.type === "changeConnectionState") {
			state.client.containerRuntime.connected = (
				operation as ChangeConnectionState
			).connected;
			return state;
		} else {
			return model.reducer(state, operation as TOperation);
		}
	};
	return {
		...model,
		minimizationTransforms,
		generatorFactory,
		reducer,
	};
}

/**
 * Mixes in functionality to generate an 'attach' op, which
 * @privateRemarks This is currently file-exported for testing purposes, but it could be reasonable to
 * expose at the package level if we want to expose some of the harness's building blocks.
 */
export function mixinAttach<
	TChannelFactory extends IChannelFactory,
	TOperation extends BaseOperation,
	TState extends DDSFuzzTestState<TChannelFactory>,
>(
	model: DDSFuzzModel<TChannelFactory, TOperation, TState>,
	options: DDSFuzzSuiteOptions,
): DDSFuzzModel<TChannelFactory, TOperation | Attach | Rehydrate, TState> {
	const { numOpsBeforeAttach } = options.detachedStartOptions;
	if (numOpsBeforeAttach === 0) {
		// not wrapping the reducer/generator in this case makes stepping through the harness slightly less painful.
		return model as DDSFuzzModel<TChannelFactory, TOperation | Attach | Rehydrate, TState>;
	}
	const attachOp = async (): Promise<TOperation | Attach | Rehydrate> => {
		return { type: "attach" };
	};
	const rehydrateOp = async (): Promise<TOperation | Attach | Rehydrate> => {
		return { type: "rehydrate" };
	};
	const generatorFactory: () => AsyncGenerator<TOperation | Attach | Rehydrate, TState> = () => {
		const baseGenerator = model.generatorFactory();
		return chainAsync(
			takeAsync(numOpsBeforeAttach, baseGenerator),
			takeAsync(1, rehydrateOp),
			takeAsync(numOpsBeforeAttach, baseGenerator),
			takeAsync(1, attachOp),
			baseGenerator,
		);
	};

	const minimizationTransforms = model.minimizationTransforms as
		| MinimizationTransform<TOperation | Attach | Rehydrate>[]
		| undefined;

	const reducer: AsyncReducer<TOperation | Attach | Rehydrate, TState> = async (
		state,
		operation,
	) => {
		if (operation.type === "attach") {
			state.isDetached = false;
			assert.equal(state.clients.length, 1);
			const clientA = state.clients[0];
			clientA.dataStoreRuntime.local = false;
			const services: IChannelServices = {
				deltaConnection: clientA.dataStoreRuntime.createDeltaConnection(),
				objectStorage: new MockStorage(),
			};
			clientA.channel.connect(services);

			// Finalize all id creation ranges before serializing. The production codepath does this
			// in ContainerRuntime.createSummary.
			if (clientA.dataStoreRuntime.idCompressor !== undefined) {
				const range = clientA.containerRuntime.getGeneratedIdRange();
				if (range !== undefined) {
					clientA.dataStoreRuntime.idCompressor?.finalizeCreationRange(range);
				}
			}

			const clients = await Promise.all(
				Array.from({ length: options.numberOfClients }, async (_, index) =>
					loadClient(
						state.containerRuntimeFactory,
						clientA,
						model.factory,
						index === 0 ? "summarizer" : makeFriendlyClientId(state.random, index),
						options,
					),
				),
			);

			// While detached, the initial state was set up so that the 'summarizer client' was the same as the detached client.
			// This is actually a pretty reasonable representation of what really happens.
			// However, now that we're transitioning to an attached state, the summarizer client should never have any edits.
			// Thus we use one of the clients we just loaded as the summarizer client, and keep the client around that we generated the
			// attach summary from.
			const summarizerClient = clients[0];
			clients[0] = state.clients[0];

			return {
				...state,
				isDetached: false,
				clients,
				summarizerClient,
			};
		} else if (operation.type === "rehydrate") {
			const clientA = state.clients[0];
			assert.equal(state.clients.length, 1);
			// Finalize all id creation ranges before serializing. The production codepath does this
			// in ContainerRuntime.createSummary.
			if (clientA.dataStoreRuntime.idCompressor !== undefined) {
				const range = clientA.containerRuntime.getGeneratedIdRange();
				if (range !== undefined) {
					clientA.dataStoreRuntime.idCompressor?.finalizeCreationRange(range);
				}
			}
			state.containerRuntimeFactory.removeContainerRuntime(clientA.containerRuntime);

			const summarizerClient = await loadDetached(
				state.containerRuntimeFactory,
				clientA,
				model.factory,
				makeFriendlyClientId(state.random, 0),
				options,
			);

			return {
				...state,
				isDetached: true,
				clients: [summarizerClient],
				summarizerClient,
			};
		}
		return model.reducer(state, operation as TOperation);
	};
	return {
		...model,
		minimizationTransforms,
		generatorFactory,
		reducer,
	};
}

/**
 * Mixes in functionality to rebase in-flight batches in a DDS fuzz model. A batch is rebased by
 * resending it to the datastores before being sent over the wire.
 *
 * @privateRemarks This is currently file-exported for testing purposes, but it could be reasonable to
 * expose at the package level if we want to expose some of the harness's building blocks.
 */
export function mixinRebase<
	TChannelFactory extends IChannelFactory,
	TOperation extends BaseOperation,
	TState extends DDSFuzzTestState<TChannelFactory>,
>(
	model: DDSFuzzModel<TChannelFactory, TOperation, TState>,
	options: DDSFuzzSuiteOptions,
): DDSFuzzModel<TChannelFactory, TOperation | TriggerRebase, TState> {
	const generatorFactory: () => AsyncGenerator<TOperation | TriggerRebase, TState> = () => {
		const baseGenerator = model.generatorFactory();
		return async (state): Promise<TOperation | TriggerRebase | typeof done> => {
			const baseOp = baseGenerator(state);
			if (state.random.bool(options.rebaseProbability)) {
				const client = state.clients.find((c) => c.channel.id === state.client.channel.id);
				assert(client !== undefined);
				return {
					type: "rebase",
				};
			}

			return baseOp;
		};
	};

	const minimizationTransforms = model.minimizationTransforms as
		| MinimizationTransform<TOperation | TriggerRebase>[]
		| undefined;

	const reducer: AsyncReducer<TOperation | TriggerRebase, TState> = async (state, operation) => {
		if (operation.type === "rebase") {
			assert(
				state.client.containerRuntime.rebase !== undefined,
				"Unsupported mock runtime version",
			);
			state.client.containerRuntime.rebase();
			return state;
		} else {
			return model.reducer(state, operation as TOperation);
		}
	};
	return {
		...model,
		minimizationTransforms,
		generatorFactory,
		reducer,
	};
}

/**
 * Mixes in functionality to generate ops which synchronize all clients and assert the resulting state is consistent.
 * @privateRemarks This is currently file-exported for testing purposes, but it could be reasonable to
 * expose at the package level if we want to expose some of the harness's building blocks.
 */
export function mixinSynchronization<
	TChannelFactory extends IChannelFactory,
	TOperation extends BaseOperation,
	TState extends DDSFuzzTestState<TChannelFactory>,
>(
	model: DDSFuzzModel<TChannelFactory, TOperation, TState>,
	options: DDSFuzzSuiteOptions,
): DDSFuzzModel<TChannelFactory, TOperation | Synchronize, TState> {
	const { validationStrategy } = options;
	let generatorFactory: () => AsyncGenerator<TOperation | Synchronize, TState>;

	switch (validationStrategy.type) {
		case "random": {
			// passing 1 here causes infinite loops. passing close to 1 is wasteful
			// as synchronization + eventual consistency validation should be idempotent.
			// 0.5 is arbitrary but there's no reason anyone should want a probability near this.
			assert(
				validationStrategy.probability < 0.5,
				"Use a lower synchronization probability.",
			);
			generatorFactory = (): AsyncGenerator<TOperation | Synchronize, TState> => {
				const baseGenerator = model.generatorFactory();
				return async (state: TState): Promise<TOperation | Synchronize | typeof done> =>
					!state.isDetached && state.random.bool(validationStrategy.probability)
						? { type: "synchronize" }
						: baseGenerator(state);
			};
			break;
		}

		case "fixedInterval": {
			generatorFactory = (): AsyncGenerator<TOperation | Synchronize, TState> => {
				const baseGenerator = model.generatorFactory();
				return interleaveAsync<TOperation | Synchronize, TState>(
					baseGenerator,
					async (state) =>
						state.isDetached
							? baseGenerator(state)
							: ({ type: "synchronize" } as const),
					validationStrategy.interval,
					1,
					ExitBehavior.OnEitherExhausted,
				);
			};
			break;
		}

		case "partialSynchronization": {
			// passing 1 here causes infinite loops. passing close to 1 is wasteful
			// as synchronization + eventual consistency validation should be idempotent.
			// 0.5 is arbitrary but there's no reason anyone should want a probability near this.
			assert(
				validationStrategy.probability < 0.5,
				"Use a lower synchronization probability.",
			);
			generatorFactory = (): AsyncGenerator<TOperation | Synchronize, TState> => {
				const baseGenerator = model.generatorFactory();
				return async (state: TState): Promise<TOperation | Synchronize | typeof done> => {
					if (!state.isDetached && state.random.bool(validationStrategy.probability)) {
						const selectedClients = new Set(
							state.clients
								.filter((client) => client.containerRuntime.connected)
								.filter(() =>
									state.random.bool(validationStrategy.clientProbability),
								)
								.map((client) => client.channel.id),
						);

						return { type: "synchronize", clients: [...selectedClients] };
					} else {
						return baseGenerator(state);
					}
				};
			};
			break;
		}
		default: {
			unreachableCase(validationStrategy);
		}
	}

	const minimizationTransforms = model.minimizationTransforms as
		| MinimizationTransform<TOperation | Synchronize>[]
		| undefined;

	const isSynchronizeOp = (op: BaseOperation): op is Synchronize => op.type === "synchronize";
	const reducer: AsyncReducer<TOperation | Synchronize, TState> = async (state, operation) => {
		// TODO: Only synchronize listed clients if specified
		if (isSynchronizeOp(operation)) {
			const connectedClients = state.clients.filter(
				(client) => client.containerRuntime.connected,
			);

			for (const client of connectedClients) {
				assert(
					client.containerRuntime.flush !== undefined,
					"Unsupported mock runtime version",
				);
				client.containerRuntime.flush();
			}

			state.containerRuntimeFactory.processAllMessages();
			if (connectedClients.length > 0) {
				const readonlyChannel = state.summarizerClient.channel;
				for (const { channel } of connectedClients) {
					model.validateConsistency(readonlyChannel, channel);
				}
			}

			return state;
		}
		return model.reducer(state, operation);
	};
	return {
		...model,
		minimizationTransforms,
		generatorFactory,
		reducer,
	};
}

const isClientSpec = (op: unknown): op is ClientSpec => (op as ClientSpec).clientId !== undefined;

/**
 * Mixes in the ability to select a client to perform an operation on.
 * Makes this available to existing generators and reducers in the passed-in model via {@link DDSFuzzTestState.client}
 * and {@link  @fluid-private/test-dds-utils#DDSFuzzTestState.channel}.
 *
 * @remarks This exists purely for convenience, as "pick a client to perform an operation on" is a common concern.
 * @privateRemarks This is currently file-exported for testing purposes, but it could be reasonable to
 * expose at the package level if we want to expose some of the harness's building blocks.
 */
export function mixinClientSelection<
	TChannelFactory extends IChannelFactory,
	TOperation extends BaseOperation,
	TState extends DDSFuzzTestState<TChannelFactory>,
>(
	model: DDSFuzzModel<TChannelFactory, TOperation, TState>,
	_: DDSFuzzSuiteOptions,
): DDSFuzzModel<TChannelFactory, TOperation, TState> {
	const generatorFactory: () => AsyncGenerator<TOperation, TState> = () => {
		const baseGenerator = model.generatorFactory();
		return async (state): Promise<TOperation | typeof done> => {
			// Pick a channel, and:
			// 1. Make it available for the DDS model generators (so they don't need to
			// do the boilerplate of selecting a client to perform the operation on)
			// 2. Make it available to the subsequent reducer logic we're going to inject
			// (so that we can recover the channel from serialized data)
			const client = state.random.pick(state.clients);
			const baseOp = await runInStateWithClient(state, client, async () =>
				baseGenerator(state),
			);
			return baseOp === done
				? done
				: {
						...baseOp,
						clientId: client.channel.id,
				  };
		};
	};

	const reducer: AsyncReducer<TOperation | Synchronize, TState> = async (state, operation) => {
		assert(isClientSpec(operation), "operation should have been given a client");
		const client = state.clients.find((c) => c.channel.id === operation.clientId);
		assert(client !== undefined);
		await runInStateWithClient(state, client, async () =>
			model.reducer(state, operation as TOperation),
		);
	};
	return {
		...model,
		generatorFactory,
		reducer,
	};
}

export function mixinStashedClient<
	TChannelFactory extends IChannelFactory,
	TOperation extends BaseOperation,
	TState extends DDSFuzzTestState<TChannelFactory> &
		Partial<
			Record<
				"stashedClient",
				{
					client: Client<TChannelFactory>;
					summaries: {
						summary: ISummaryTree;
						idCompressorSummary: SerializedIdCompressorWithNoSession | undefined;
					};
					savedOps: ISequencedDocumentMessage[];
				}
			>
		>,
>(
	model: DDSFuzzModel<TChannelFactory, TOperation, TState>,
	options: DDSFuzzSuiteOptions,
): DDSFuzzModel<TChannelFactory, TOperation | StashClient, TState> {
	const generatorFactory: () => AsyncGenerator<TOperation | StashClient, TState> = () => {
		const baseGenerator = model.generatorFactory();
		return async (state): Promise<TOperation | StashClient | typeof done> => {
			if (!state.isDetached) {
				if (
					state.stashedClient !== undefined &&
					state.stashedClient.client.containerRuntime.pendingMessages.length > 0 &&
					state.random.bool(0.5)
				) {
					return {
						type: "stashClientDone",
						clientId: state.stashedClient.client.dataStoreRuntime.clientId,
					};
				}
				if (state.stashedClient === undefined) {
					return {
						type: "stashClient",
						clientId: `stashed-${makeFriendlyClientId(
							state.random,
							state.clients.length,
						)}`,
					};
				}
			}
			return baseGenerator(state);
		};
	};

	const reducer: AsyncReducer<TOperation | StashClient, TState> = async (state, operation) => {
		if (operation.type === "stashClient") {
			assert(state.stashedClient === undefined, "only 1 stashed client allowed");
			const summaries = captureClientSummaries(
				state.containerRuntimeFactory,
				state.summarizerClient,
			);
			const client = await loadClientFromSummaries(
				state.containerRuntimeFactory,
				summaries,
				model.factory,
				(operation as StashClient).clientId,
				options,
			);
			const savedOps: ISequencedDocumentMessage[] = [];
			client.dataStoreRuntime.createDeltaConnection().attach({
				applyStashedOp: () => {},
				process: (msg) => savedOps.push(msg),
				reSubmit: () => {},
				setConnectionState: () => {},
			});
			return {
				...state,
				clients: [...state.clients, client],
				stashedClient: {
					summaries,
					client,
					savedOps,
				},
			};
		}
		if (operation.type === "stashClientDone") {
			assert(state.stashedClient);
			state.stashedClient.client.containerRuntime.flush();
			const pendingMessages =
				state.stashedClient.client.containerRuntime.pendingMessages.splice(0);
			state.stashedClient.client.containerRuntime.connected = false;
			state.containerRuntimeFactory.removeContainerRuntime(
				state.stashedClient.client.containerRuntime,
			);
			const newClient = await loadClientFromSummaries(
				state.containerRuntimeFactory,
				state.stashedClient.summaries,
				model.factory,
				state.stashedClient.client.dataStoreRuntime.clientId,
				options,
			);

			for (const savedOp of state.stashedClient.savedOps) {
				if (savedOp.clientId === newClient.dataStoreRuntime.clientId) {
					await newClient.containerRuntime.applyStashedOp(savedOp.contents);
				}
				newClient.containerRuntime.process(savedOp);

				while (
					pendingMessages.length > 0 &&
					pendingMessages[0].referenceSequenceNumber === savedOp.sequenceNumber
				) {
					await newClient.containerRuntime.applyStashedOp(
						pendingMessages.shift()?.content,
					);
				}
			}
			newClient.containerRuntime.connected = false;
			newClient.containerRuntime.connected = true;
			return {
				...state,
				stashedClient: undefined,
				clients: [
					...state.clients.filter(
						(c) =>
							c.dataStoreRuntime.clientId !==
							state.stashedClient?.client.dataStoreRuntime.clientId,
					),
					newClient,
				],
			};
		}

		return model.reducer(state, operation as TOperation);
	};
	return {
		...model,
		generatorFactory,
		reducer,
		minimizationTransforms: model.minimizationTransforms as MinimizationTransform<
			TOperation | StashClient
		>[],
	};
}

/**
 * This modifies the value of "client" while callback is running, then restores it.
 * This is does instead of copying the state since the state object is mutable, and running callback might make changes to state (like add new members) which are lost if state is just copied.
 *
 * Since the callback is async, this modification to the state could be an issue if multiple runs of this function are done concurrently.
 */
async function runInStateWithClient<TState extends DDSFuzzTestState<IChannelFactory>, Result>(
	state: TState,
	client: TState["client"],
	callback: (state: TState) => Promise<Result>,
): Promise<Result> {
	const oldClient = state.client;
	state.client = client;
	try {
		return await callback(state);
	} finally {
		// This code is explicitly trying to "update" to the old value.
		// eslint-disable-next-line require-atomic-updates
		state.client = oldClient;
	}
}

function makeUnreachableCodePathProxy<T extends object>(name: string): T {
	// eslint-disable-next-line @typescript-eslint/consistent-type-assertions
	return new Proxy({} as T, {
		get: (): never => {
			throw new Error(
				`Unexpected read of '${name}:' this indicates a bug in the DDS eventual consistency harness.`,
			);
		},
	});
}

function createDetachedClient<TChannelFactory extends IChannelFactory>(
	containerRuntimeFactory: MockContainerRuntimeFactoryForReconnection,
	factory: TChannelFactory,
	clientId: string,
	options: Omit<DDSFuzzSuiteOptions, "only" | "skip">,
): Client<TChannelFactory> {
	const dataStoreRuntime = new MockFluidDataStoreRuntime({
		clientId,
		idCompressor:
			options.idCompressorFactory === undefined ? undefined : options.idCompressorFactory(),
	});
	dataStoreRuntime.local = true;
	// Note: we re-use the clientId for the channel id here despite connecting all clients to the same channel:
	// this isn't how it would work in a real scenario, but the mocks don't use the channel id for any message
	// routing behavior and making all of the object ids consistent helps with debugging and writing more informative
	// consistency validation.
	const channel: ReturnType<typeof factory.create> = factory.create(dataStoreRuntime, clientId);

	const containerRuntime = containerRuntimeFactory.createContainerRuntime(dataStoreRuntime);
	// TS resolves the return type of model.factory.create too early and isn't able to retain a more specific type
	// than IChannel here.
	const newClient: Client<TChannelFactory> = {
		containerRuntime,
		dataStoreRuntime,
		channel: channel as ReturnType<TChannelFactory["create"]>,
	};
	options.emitter.emit("clientCreate", newClient);
	return newClient;
}

async function loadClient<TChannelFactory extends IChannelFactory>(
	containerRuntimeFactory: MockContainerRuntimeFactoryForReconnection,
	summarizerClient: Client<TChannelFactory>,
	factory: TChannelFactory,
	clientId: string,
	options: Omit<DDSFuzzSuiteOptions, "only" | "skip">,
): Promise<Client<TChannelFactory>> {
	return loadClientFromSummaries(
		containerRuntimeFactory,
		captureClientSummaries(containerRuntimeFactory, summarizerClient),
		factory,
		clientId,
		options,
	);
}

function captureClientSummaries<TChannelFactory extends IChannelFactory>(
	containerRuntimeFactory: MockContainerRuntimeFactoryForReconnection,
	summarizerClient: Client<TChannelFactory>,
): {
	summary: ISummaryTree;
	idCompressorSummary: SerializedIdCompressorWithNoSession | undefined;
} {
	containerRuntimeFactory.synchronizeIdCompressors();

	const { summary } = summarizerClient.channel.getAttachSummary();
	let idCompressorSummary: SerializedIdCompressorWithNoSession | undefined;
	if (summarizerClient.dataStoreRuntime.idCompressor !== undefined) {
		idCompressorSummary = summarizerClient.dataStoreRuntime.idCompressor.serialize(false);
	}
	return { summary, idCompressorSummary };
}

async function loadClientFromSummaries<TChannelFactory extends IChannelFactory>(
	containerRuntimeFactory: MockContainerRuntimeFactoryForReconnection,
	summaries: {
		summary: ISummaryTree;
		idCompressorSummary: SerializedIdCompressorWithNoSession | undefined;
	},
	factory: TChannelFactory,
	clientId: string,
	options: Omit<DDSFuzzSuiteOptions, "only" | "skip">,
): Promise<Client<TChannelFactory>> {
	const dataStoreRuntime = new MockFluidDataStoreRuntime({
		clientId,
		idCompressor:
			options.idCompressorFactory === undefined || summaries.idCompressorSummary === undefined
				? undefined
				: options.idCompressorFactory(summaries.idCompressorSummary),
	});
	const containerRuntime = containerRuntimeFactory.createContainerRuntime(dataStoreRuntime, {
		minimumSequenceNumber: containerRuntimeFactory.sequenceNumber,
	});
	const services: IChannelServices = {
		deltaConnection: dataStoreRuntime.createDeltaConnection(),
		objectStorage: MockStorage.createFromSummary(summaries.summary),
	};

	const channel = (await factory.load(
		dataStoreRuntime,
		clientId,
		services,
		factory.attributes,
	)) as ReturnType<TChannelFactory["create"]>;
	channel.connect(services);
	const newClient: Client<TChannelFactory> = {
		channel,
		containerRuntime,
		dataStoreRuntime,
	};
	options.emitter.emit("clientCreate", newClient);
	return newClient;
}

async function loadDetached<TChannelFactory extends IChannelFactory>(
	containerRuntimeFactory: MockContainerRuntimeFactoryForReconnection,
	summarizerClient: Client<TChannelFactory>,
	factory: TChannelFactory,
	clientId: string,
	options: Omit<DDSFuzzSuiteOptions, "only" | "skip">,
): Promise<Client<TChannelFactory>> {
	containerRuntimeFactory.synchronizeIdCompressors();

	const { summary } = await summarizerClient.channel.summarize();
	const idCompressorSummary = summarizerClient.dataStoreRuntime.idCompressor?.serialize(false);

	const dataStoreRuntime = new MockFluidDataStoreRuntime({
		clientId,
		idCompressor: options.idCompressorFactory?.(idCompressorSummary),
	});
	dataStoreRuntime.local = true;
	const containerRuntime = containerRuntimeFactory.createContainerRuntime(dataStoreRuntime);
	const services: IChannelServices = {
		deltaConnection: dataStoreRuntime.createDeltaConnection(),
		objectStorage: MockStorage.createFromSummary(summary),
	};

	const channel = (await factory.load(
		dataStoreRuntime,
		clientId,
		services,
		factory.attributes,
	)) as ReturnType<TChannelFactory["create"]>;
	const newClient: Client<TChannelFactory> = {
		channel,
		containerRuntime,
		dataStoreRuntime,
	};
	options.emitter.emit("clientCreate", newClient);
	return newClient;
}

/**
 * Gets a friendly ID for a client based on its index in the client list.
 * This exists purely for easier debugging--reasoning about client "A" is easier than reasoning
 * about client "3e8a621a-7b35-414b-897f-8795962fb415".
 */
function makeFriendlyClientId(random: IRandom, index: number): string {
	return index < 26 ? String.fromCodePoint(index + 65) : random.uuid4();
}

/**
 * Runs the provided DDS fuzz model. All functionality is already assumed to be mixed in.
 * @privateRemarks This is currently file-exported for testing purposes, but it could be reasonable to
 * expose at the package level if we want to expose some of the harness's building blocks.
 */
export async function runTestForSeed<
	TChannelFactory extends IChannelFactory,
	TOperation extends BaseOperation,
>(
	model: DDSFuzzModel<TChannelFactory, TOperation>,
	options: Omit<DDSFuzzSuiteOptions, "only" | "skip">,
	seed: number,
	saveInfo?: SaveInfo,
): Promise<DDSFuzzTestState<TChannelFactory>> {
	const random = makeRandom(seed);
	const containerRuntimeFactory = new MockContainerRuntimeFactoryForReconnection(
		options.containerRuntimeOptions,
	);

	const startDetached = options.detachedStartOptions.numOpsBeforeAttach !== 0;
	const initialClient = createDetachedClient(
		containerRuntimeFactory,
		model.factory,
		startDetached ? makeFriendlyClientId(random, 0) : "summarizer",
		options,
	);
	if (!startDetached) {
		initialClient.dataStoreRuntime.local = false;
		const services: IChannelServices = {
			deltaConnection: initialClient.dataStoreRuntime.createDeltaConnection(),
			objectStorage: new MockStorage(),
		};
		initialClient.channel.connect(services);
	}

	const clients = startDetached
		? [initialClient]
		: await Promise.all(
				Array.from({ length: options.numberOfClients }, async (_, i) =>
					loadClient(
						containerRuntimeFactory,
						initialClient,
						model.factory,
						makeFriendlyClientId(random, i),
						options,
					),
				),
		  );
	const summarizerClient = initialClient;
	const initialState: DDSFuzzTestState<TChannelFactory> = {
		clients,
		summarizerClient,
		containerRuntimeFactory,
		random,
		client: makeUnreachableCodePathProxy("client"),
		isDetached: startDetached,
	};

	options.emitter.emit("testStart", initialState);

	let operationCount = 0;
	const finalState = await performFuzzActionsAsync(
		model.generatorFactory(),
		async (state, operation) => {
			operationCount++;
			return model.reducer(state, operation);
		},
		initialState,
		saveInfo,
	);

	// Sanity-check that the generator produced at least one operation. If it failed to do so,
	// this usually indicates an error on the part of the test author.
	assert(operationCount > 0, "Generator should have produced at least one operation.");

	options.emitter.emit("testEnd", finalState);

	return finalState;
}

function runTest<TChannelFactory extends IChannelFactory, TOperation extends BaseOperation>(
	model: DDSFuzzModel<TChannelFactory, TOperation>,
	options: InternalOptions,
	seed: number,
	saveInfo: SaveInfo | undefined,
): void {
	const itFn = options.only.has(seed) ? it.only : options.skip.has(seed) ? it.skip : it;
	itFn(`seed ${seed}`, async function () {
		const inCi = !!process.env.TF_BUILD;
		const shouldMinimize = !options.skipMinimization && saveInfo && !inCi;

		// 10 seconds per test should be quite a bit more than is necessary, but
		// a timeout during minimization can cause bad UX because it obfuscates
		// the actual error
		//
		// it should be noted that if a timeout occurs during minimization, the
		// intermediate results are not lost and will still be written to the file.
		const noMinimizationTimeout = Math.max(2000, this.timeout());
		this.timeout(shouldMinimize ? 5 * noMinimizationTimeout : noMinimizationTimeout);

		try {
			// don't write to files in CI
			await runTestForSeed(model, options, seed, inCi ? undefined : saveInfo);
		} catch (error) {
			if (!shouldMinimize) {
				throw error;
			}
			let file: Buffer;
			try {
				file = readFileSync(saveInfo.filepath);
			} catch {
				// File could not be read and likely does not exist.
				// Test may have failed outside of the fuzz test portion (on setup or teardown).
				// Throw original error that made test fail.
				throw error;
			}
			const operations = JSON.parse(file.toString()) as TOperation[];
			const minimizer = new FuzzTestMinimizer(model, options, operations, seed, saveInfo, 3);

			const minimized = await minimizer.minimize();

			await saveOpsToFile(saveInfo.filepath, minimized);

			throw error;
		}
	});
}

type InternalOptions = Omit<DDSFuzzSuiteOptions, "only" | "skip"> & {
	only: Set<number>;
	skip: Set<number>;
};

function isInternalOptions(options: DDSFuzzSuiteOptions): options is InternalOptions {
	return options.only instanceof Set && options.skip instanceof Set;
}

/**
 * Performs the test again to verify if the DDS still fails with the same error message.
 *
 * @internal
 */
export async function replayTest<
	TChannelFactory extends IChannelFactory,
	TOperation extends BaseOperation,
>(
	ddsModel: DDSFuzzModel<TChannelFactory, TOperation>,
	seed: number,
	operations: TOperation[],
	saveInfo?: SaveInfo,
	providedOptions?: Partial<DDSFuzzSuiteOptions>,
): Promise<void> {
	const options = {
		...defaultDDSFuzzSuiteOptions,
		...providedOptions,
		only: new Set(providedOptions?.only ?? []),
		skip: new Set(providedOptions?.skip ?? []),
	};

	const _model = getFullModel(ddsModel, options);

	const model = {
		..._model,
		// We lose some type safety here because the options interface isn't generic
		generatorFactory: (): AsyncGenerator<TOperation, unknown> =>
			asyncGeneratorFromArray(operations),
	};

	await runTestForSeed(model, options, seed, saveInfo);
}

/**
 * Creates a suite of eventual consistency tests for a particular DDS model.
 * @internal
 */
export function createDDSFuzzSuite<
	TChannelFactory extends IChannelFactory,
	TOperation extends BaseOperation,
>(
	ddsModel: DDSFuzzModel<TChannelFactory, TOperation>,
	providedOptions?: Partial<DDSFuzzSuiteOptions>,
): void {
	const options = {
		...defaultDDSFuzzSuiteOptions,
		...providedOptions,
	};

	const only = new Set(options.only);
	const skip = new Set(options.skip);
	Object.assign(options, { only, skip });
	assert(isInternalOptions(options));

	const model = getFullModel(ddsModel, options);

	const describeFuzz = createFuzzDescribe({ defaultTestCount: options.defaultTestCount });
	describeFuzz(model.workloadName, ({ testCount }) => {
		const directory = getSaveDirectory(model, options);
		before(() => {
			if (directory !== undefined) {
				mkdirSync(directory, { recursive: true });
			}
		});

		for (let seed = 0; seed < testCount; seed++) {
			runTest(model, options, seed, getSaveInfo(model, options, seed));
		}

		if (options.replay !== undefined) {
			const seed = options.replay;
			describe.only(`replay from file`, () => {
				const saveInfo = getSaveInfo(model, options, seed);
				assert(
					saveInfo !== undefined,
					"Cannot replay a file without a directory to save files in!",
				);
				const operations = options.parseOperations(
					readFileSync(saveInfo.filepath).toString(),
				);

				const replayModel = {
					...model,
					// We lose some type safety here because the options interface isn't generic
					generatorFactory: (): AsyncGenerator<TOperation, unknown> =>
						asyncGeneratorFromArray(operations as TOperation[]),
				};
				runTest(replayModel, options, seed, undefined);
			});
		}
	});
}

const getFullModel = <TChannelFactory extends IChannelFactory, TOperation extends BaseOperation>(
	ddsModel: DDSFuzzModel<TChannelFactory, TOperation>,
	options: DDSFuzzSuiteOptions,
): DDSFuzzModel<
	TChannelFactory,
	| TOperation
	| AddClient
	| Attach
<<<<<<< HEAD
	| ChangeConnectionState
	| TriggerRebase
	| Synchronize
	| StashClient
=======
	| Rehydrate
	| ChangeConnectionState
	| TriggerRebase
	| Synchronize
>>>>>>> 970c8b74
> =>
	mixinAttach(
		mixinSynchronization(
			mixinNewClient(
				mixinStashedClient(
					mixinClientSelection(
						mixinReconnect(mixinRebase(ddsModel, options), options),
						options,
					),
					options,
				),
				options,
			),
			options,
		),
		options,
	);

/**
 * {@inheritDoc (createDDSFuzzSuite:function)}
 * @internal
 */
// Explicit usage of namespace needed for api-extractor.
// eslint-disable-next-line @typescript-eslint/no-namespace
export namespace createDDSFuzzSuite {
	/**
	 * Runs only the provided seeds.
	 *
	 * @example
	 *
	 * ```typescript
	 * // Runs only seed 42 for the given model.
	 * createDDSFuzzSuite.only(42)(model);
	 * ```
	 * @internal
	 */
	export const only =
		(...seeds: number[]) =>
		<TChannelFactory extends IChannelFactory, TOperation extends BaseOperation>(
			ddsModel: DDSFuzzModel<TChannelFactory, TOperation>,
			providedOptions?: Partial<DDSFuzzSuiteOptions>,
		): void =>
			createDDSFuzzSuite(ddsModel, {
				...providedOptions,
				only: [...seeds, ...(providedOptions?.only ?? [])],
			});

	/**
	 * Skips the provided seeds.
	 *
	 * @example
	 *
	 * ```typescript
	 * // Skips seed 42 for the given model.
	 * createDDSFuzzSuite.skip(42)(model);
	 * ```
	 * @internal
	 */
	export const skip =
		(...seeds: number[]) =>
		<TChannelFactory extends IChannelFactory, TOperation extends BaseOperation>(
			ddsModel: DDSFuzzModel<TChannelFactory, TOperation>,
			providedOptions?: Partial<DDSFuzzSuiteOptions>,
		): void =>
			createDDSFuzzSuite(ddsModel, {
				...providedOptions,
				skip: [...seeds, ...(providedOptions?.skip ?? [])],
			});
}<|MERGE_RESOLUTION|>--- conflicted
+++ resolved
@@ -1538,17 +1538,11 @@
 	| TOperation
 	| AddClient
 	| Attach
-<<<<<<< HEAD
+	| Rehydrate
 	| ChangeConnectionState
 	| TriggerRebase
 	| Synchronize
 	| StashClient
-=======
-	| Rehydrate
-	| ChangeConnectionState
-	| TriggerRebase
-	| Synchronize
->>>>>>> 970c8b74
 > =>
 	mixinAttach(
 		mixinSynchronization(
