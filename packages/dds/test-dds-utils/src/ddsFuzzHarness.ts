/*!
 * Copyright (c) Microsoft Corporation and contributors. All rights reserved.
 * Licensed under the MIT License.
 */

import path from "path";
import { mkdirSync, readFileSync } from "fs";
import { strict as assert } from "assert";
import {
	BaseFuzzTestState,
	createFuzzDescribe,
	defaultOptions,
	done,
	ExitBehavior,
	AsyncGenerator as Generator,
	asyncGeneratorFromArray as generatorFromArray,
	interleaveAsync as interleave,
	IRandom,
	makeRandom,
	performFuzzActionsAsync as performFuzzActions,
	AsyncReducer as Reducer,
	repeatAsync as repeat,
	SaveInfo,
} from "@fluid-internal/stochastic-test-utils";
import {
	MockFluidDataStoreRuntime,
	MockStorage,
	MockContainerRuntimeFactoryForReconnection,
	MockContainerRuntimeForReconnection,
} from "@fluidframework/test-runtime-utils";
import { IChannelFactory, IChannelServices } from "@fluidframework/datastore-definitions";
import { unreachableCase } from "@fluidframework/common-utils";

export interface Client<TChannelFactory extends IChannelFactory> {
	channel: ReturnType<TChannelFactory["create"]>;
	containerRuntime: MockContainerRuntimeForReconnection;
}

export interface DDSFuzzTestState<TChannelFactory extends IChannelFactory>
	extends BaseFuzzTestState {
	containerRuntimeFactory: MockContainerRuntimeFactoryForReconnection;

	/**
	 * Client which is responsible for summarizing. This client remains connected and read-only
	 * throughout the test.
	 *
	 * This client is also used for consistency validation, as eventual consistency bugs are
	 * typically easier to reason about when one client was readonly.
	 */
	summarizerClient: Client<TChannelFactory>;
	clients: Client<TChannelFactory>[];
	// Client which was selected to perform an operation on
	client: Client<TChannelFactory>;
	// dds which was selected to perform an operation on. will be the same as client.channel
	channel: ReturnType<TChannelFactory["create"]>;
}

export interface ClientSpec {
	clientId: string;
}

export interface BaseOperation {
	type: number | string;
}

export interface ChangeConnectionState {
	type: "changeConnectionState";
	connected: boolean;
}

export interface AddClient {
	type: "addClient";
<<<<<<< HEAD
	addedChannelId: string;
=======
	addedClientId: string;
>>>>>>> 69a6a55f
}

export interface Synchronize {
	type: "synchronize";
}

interface HasWorkloadName {
	workloadName: string;
}

function getSaveDirectory(
	model: HasWorkloadName,
	options: DDSFuzzSuiteOptions,
): string | undefined {
	if (!options.saveFailures) {
		return undefined;
	}
	const workloadFriendly = model.workloadName.replace(/[\s_]+/g, "-").toLowerCase();
	return path.join(options.saveFailures.directory, workloadFriendly);
}

function getSaveInfo(
	model: HasWorkloadName,
	options: DDSFuzzSuiteOptions,
	seed: number,
): SaveInfo | undefined {
	const directory = getSaveDirectory(model, options);
	if (!directory) {
		return undefined;
	}
	const filepath = path.join(directory, `${seed}.json`);
	return { saveOnFailure: true, filepath };
}

/**
 * Represents a generic fuzz model for testing eventual consistency of a DDS.
 *
 * Typical DDSes will parameterize this with their SharedObject factory and a serializable set
 * of operations corresponding to valid edits in the DDS's public API.
 * @example
 * A simplified SharedString data structure exposing the APIs `insertAt(index, contentString)` and `removeRange(start, end)`
 * might represent their API with the following operations:
 * ```typescript
 * type InsertOperation = { type: "insert"; index: number; content: string }
 * type RemoveOperation = { type: "remove"; start: number; end: number }
 * type Operation = InsertOperation | RemoveOperation;
 * ```
 *
 * It would then typically use utilities from \@fluid-internal/stochastic-test-utils to write a generator
 * for inserting/removing content, and a reducer for interpreting the serializable operations in terms of
 * SimpleSharedString's public API.
 *
 * See \@fluid-internal/stochastic-test-utils's README for more details on this step.
 *
 * Then, it could define a model like so:
 * ```typescript
 * const model: DDSFuzzModel<SimpleSharedStringFactory, Operation> = {
 *     workloadName: "insert and delete",
 *     factory: SimpleSharedStringFactory,
 *     generatorFactory: myGeneratorFactory,
 *     reducer: myReducer,
 *     // A non-toy implementation would typically give a more informative assertion error (e.g. including
 *     // the IDs for `a` and `b`).
 *     validateConsistency: (a, b) => { assert.equal(a.getText(), b.getText()); }
 * }
 * ```
 * This model can be used directly to create a suite of fuzz tests with {@link createDDSFuzzSuite}
 */
export interface DDSFuzzModel<
	TChannelFactory extends IChannelFactory,
	TOperation extends BaseOperation,
	TState extends DDSFuzzTestState<TChannelFactory> = DDSFuzzTestState<TChannelFactory>,
> {
	/**
	 * Name for this model. This is used for test case naming, and should generally reflect properties
	 * about the kinds of operations that are generated.
	 * For example, SharedString might fuzz test several different workloads--some involving intervals,
	 * some without, some that never delete text, etc.
	 * This name should also be relatively friendly for file system; if the "save to disk" option of
	 * {@link createDDSFuzzSuite} is enabled, it will be kebab cased for failure files.
	 */
	workloadName: string;

	/**
	 * ChannelFactory to instantiate the DDS.
	 */
	factory: TChannelFactory;

	/**
	 * Factory which creates a generator for this model.
	 * @remarks DDS model generators can decide to use the "channel" or "client" field to decide which
	 * client to perform the operation on.
	 */
	generatorFactory: () => Generator<TOperation, TState>;

	/**
	 * Reducer capable of updating the test state according to the operations generated.
	 */
	reducer: Reducer<TOperation, TState>;

	/**
	 * Equivalence validation function, which should verify that the provided channels contain the same data.
	 * This is run at each synchronization point for all connected clients (as disconnected clients won't
	 * necessarily have the same set of ops applied).
	 * @throws - An informative error if the channels don't have equivalent data.
	 */
	validateConsistency: (
		channelA: ReturnType<TChannelFactory["create"]>,
		channelB: ReturnType<TChannelFactory["create"]>,
	) => void;
}

interface DDSFuzzSuiteOptions {
	/**
	 * Number of tests to generate for correctness modes (which are run in the PR gate).
	 */
	defaultTestCount: number;

	/**
	 * Number of clients to perform operations on at the start of the test.
	 * This does not include the read-only client created for consistency validation
	 * and summarization--see {@link DDSFuzzTestState.summarizerClient}.
	 */
	numberOfClients: number;

	/**
	 * Options dictating if and when to simulate new clients joining the collaboration session.
	 * If not specified, no new clients will be added after the test starts.
	 *
	 * This option is useful for testing eventual consistency bugs related to summarization.
	 *
	 * @remarks - Even without enabling this option, DDS fuzz models can generate {@link AddClient}
	 * operations with whatever strategy is appropriate.
	 * This is useful for nudging test cases towards a particular pattern of clients joining.
	 */
	clientJoinOptions?: {
		/**
		 * The maximum number of clients that will ever be added to the test.
		 * @remarks - Due to current mock limitations, clients will only ever be added to the collaboration session,
		 * not removed.
		 * Adding an excessive number of clients may cause performance issues.
		 */
		maxNumberOfClients: number;

		/**
		 * The probability that a client will be added at any given operation.
		 * If the current number of clients has reached the maximum, this probability is ignored.
		 */
		clientAddProbability: number;
	};

	/**
	 * Strategy for validating eventual consistency of DDSes.
	 * In random mode, each generated operation has the specified probability to instead be a synchronization point
	 * (all connected clients process all ops) followed by validation that all clients agree on their shared state.
	 * In fixed interval mode, this synchronization happens on a predictable cadence: every `interval` operations
	 * generated.
	 */
	validationStrategy:
		| { type: "random"; probability: number }
		| { type: "fixedInterval"; interval: number };
	parseOperations: (serialized: string) => BaseOperation[];

	/**
	 * Each non-synchronization option has this probability of instead generating a disconnect/reconnect.
	 * The reconnect operation currently *replaces* the operation generated by the model's generator.
	 *
	 * TODO: Expose options for how to inject reconnection in a more flexible way.
	 */
	reconnectProbability: number;

	/**
	 * Seed which should be replayed from disk.
	 *
	 * This option is intended for quick, by-hand minimization of failure JSON. As such, it adds a `.only`
	 * to the corresponding replay test.
	 *
	 * TODO: Improving workflows around fuzz test minimization, regression test generation for a particular seed,
	 * or more flexibility around replay of test files would be a nice value add to this harness.
	 */
	replay?: number;

	/**
	 * Runs only the provided seeds.
	 * @example
	 * ```typescript
	 * // Runs only seed 42 for the given model.
	 * createDDSFuzzSuite(model, { only: [42] });
	 * ```
	 * @remarks
	 * If you prefer, a variant of the standard `.only` syntax works. See {@link createDDSFuzzSuite.only}
	 */
	only: Iterable<number>;

	/**
	 * Whether failure files should be saved to disk, and if so, the directory in which they should be saved.
	 * Each seed will be saved in a subfolder of this directory obtained by kebab-casing the model name.
	 *
	 * Turning on this feature is encouraged for quick minimization.
	 */
	saveFailures: false | { directory: string };
}

const defaultDDSFuzzSuiteOptions: DDSFuzzSuiteOptions = {
	defaultTestCount: defaultOptions.defaultTestCount,
	numberOfClients: 3,
	only: [],
	parseOperations: (serialized: string) => JSON.parse(serialized) as BaseOperation[],
	reconnectProbability: 0,
	saveFailures: false,
	validationStrategy: { type: "random", probability: 0.05 },
};

function mixinNewClient<
	TChannelFactory extends IChannelFactory,
	TOperation extends BaseOperation,
	TState extends DDSFuzzTestState<TChannelFactory>,
>(
	model: DDSFuzzModel<TChannelFactory, TOperation, TState>,
	options: DDSFuzzSuiteOptions,
): DDSFuzzModel<TChannelFactory, TOperation | AddClient, TState> {
	const isClientAddOp = (op: TOperation | AddClient): op is AddClient => op.type === "addClient";

	const generatorFactory: () => Generator<TOperation | AddClient, TState> = () => {
		const baseGenerator = model.generatorFactory();
		return async (state): Promise<TOperation | AddClient | typeof done> => {
			const baseOp = baseGenerator(state);
			const { clients, random } = state;
			if (
				options.clientJoinOptions !== undefined &&
				clients.length < options.clientJoinOptions.maxNumberOfClients &&
				random.bool(options.clientJoinOptions.clientAddProbability)
			) {
				return {
					type: "addClient",
<<<<<<< HEAD
					addedChannelId: makeFriendlyClientId(random, clients.length),
=======
					addedClientId: makeFriendlyClientId(random, clients.length),
>>>>>>> 69a6a55f
				};
			}
			return baseOp;
		};
	};

	const reducer: Reducer<TOperation | AddClient, TState> = async (state, op) => {
		if (isClientAddOp(op)) {
<<<<<<< HEAD
			const { summary } = state.summarizerClient.channel.getAttachSummary();
			const dataStoreRuntime = new MockFluidDataStoreRuntime();
			const containerRuntime = state.containerRuntimeFactory.createContainerRuntime(
				dataStoreRuntime,
				{ minimumSequenceNumber: state.containerRuntimeFactory.sequenceNumber },
			);
			const services: IChannelServices = {
				deltaConnection: containerRuntime.createDeltaConnection(),
				objectStorage: MockStorage.createFromSummary(summary),
			};

			const channel = (await model.factory.load(
				dataStoreRuntime,
				op.addedChannelId,
				services,
				model.factory.attributes,
			)) as ReturnType<TChannelFactory["create"]>;
			channel.connect(services);
			const newClient: Client<TChannelFactory> = {
				channel,
				containerRuntime,
			};
=======
			const newClient = await loadClient(
				state.containerRuntimeFactory,
				state.summarizerClient,
				model.factory,
				op.addedClientId,
			);
>>>>>>> 69a6a55f
			state.clients.push(newClient);
			return state;
		}
		return model.reducer(state, op);
	};

	return {
		...model,
		generatorFactory,
		reducer,
	};
}

function mixinReconnect<
	TChannelFactory extends IChannelFactory,
	TOperation extends BaseOperation,
	TState extends DDSFuzzTestState<TChannelFactory>,
>(
	model: DDSFuzzModel<TChannelFactory, TOperation, TState>,
	options: DDSFuzzSuiteOptions,
): DDSFuzzModel<TChannelFactory, TOperation | ChangeConnectionState, TState> {
	const generatorFactory: () => Generator<TOperation | ChangeConnectionState, TState> = () => {
		const baseGenerator = model.generatorFactory();
		return async (state): Promise<TOperation | ChangeConnectionState | typeof done> => {
			const baseOp = baseGenerator(state);
			if (state.random.bool(options.reconnectProbability)) {
				const client = state.clients.find((c) => c.channel.id === state.channel.id);
				assert(client !== undefined);
				return {
					type: "changeConnectionState",
					connected: !client.containerRuntime.connected,
				};
			}

			return baseOp;
		};
	};

	const reducer: Reducer<TOperation | ChangeConnectionState, TState> = async (
		state,
		operation,
	) => {
		if (operation.type === "changeConnectionState") {
			state.client.containerRuntime.connected = (
				operation as ChangeConnectionState
			).connected;
			return state;
		} else {
			return model.reducer(state, operation as TOperation);
		}
	};
	return {
		...model,
		generatorFactory,
		reducer,
	};
}

function mixinSynchronization<
	TChannelFactory extends IChannelFactory,
	TOperation extends BaseOperation,
	TState extends DDSFuzzTestState<TChannelFactory>,
>(
	model: DDSFuzzModel<TChannelFactory, TOperation, TState>,
	options: DDSFuzzSuiteOptions,
): DDSFuzzModel<TChannelFactory, TOperation | Synchronize, TState> {
	const { validationStrategy } = options;
	let generatorFactory: () => Generator<TOperation | Synchronize, TState>;
	switch (validationStrategy.type) {
		case "random":
			// passing 1 here causes infinite loops. passing close to 1 is wasteful
			// as synchronization + eventual consistency validation should be idempotent.
			// 0.5 is arbitrary but there's no reason anyone should want a probability near this.
			assert(
				validationStrategy.probability < 0.5,
				"Use a lower synchronization probability.",
			);
			generatorFactory = (): Generator<TOperation | Synchronize, TState> => {
				const baseGenerator = model.generatorFactory();
				return async (state: TState): Promise<TOperation | Synchronize | typeof done> =>
					state.random.bool(validationStrategy.probability)
						? { type: "synchronize" }
						: baseGenerator(state);
			};
			break;

		case "fixedInterval":
			generatorFactory = (): Generator<TOperation | Synchronize, TState> => {
				const baseGenerator = model.generatorFactory();
				return interleave<TOperation | Synchronize, TState>(
					baseGenerator,
					repeat({ type: "synchronize" } as const),
					validationStrategy.interval,
					1,
					ExitBehavior.OnEitherExhausted,
				);
			};
			break;
		default:
			unreachableCase(validationStrategy);
	}

	const isSynchronizeOp = (op: BaseOperation): op is Synchronize => op.type === "synchronize";
	const reducer: Reducer<TOperation | Synchronize, TState> = async (state, operation) => {
		if (isSynchronizeOp(operation)) {
			state.containerRuntimeFactory.processAllMessages();
			const connectedClients = state.clients.filter(
				(client) => client.containerRuntime.connected,
			);
			if (connectedClients.length > 0) {
				const readonlyChannel = state.summarizerClient.channel;
				for (const { channel } of connectedClients) {
					model.validateConsistency(readonlyChannel, channel);
				}
			}
			return state;
		}
		return model.reducer(state, operation);
	};
	return {
		...model,
		generatorFactory,
		reducer,
	};
}

<<<<<<< HEAD
const isClientSpec = (op: unknown): op is ClientSpec => (op as ClientSpec).channelId !== undefined;
=======
const isClientSpec = (op: unknown): op is ClientSpec => (op as ClientSpec).clientId !== undefined;
>>>>>>> 69a6a55f

function mixinClientSelection<
	TChannelFactory extends IChannelFactory,
	TOperation extends BaseOperation,
	TState extends DDSFuzzTestState<TChannelFactory>,
>(
	model: DDSFuzzModel<TChannelFactory, TOperation, TState>,
	_: DDSFuzzSuiteOptions,
): DDSFuzzModel<TChannelFactory, TOperation, TState> {
	const generatorFactory: () => Generator<TOperation, TState> = () => {
		const baseGenerator = model.generatorFactory();
		return async (state): Promise<TOperation | typeof done> => {
			// Pick a channel, and:
			// 1. Make it available for the DDS model generators (so they don't need to
			// do the boilerplate of selecting a client to perform the operation on)
			// 2. Make it available to the subsequent reducer logic we're going to inject
			// (so that we can recover the channel from serialized data)
			const client = state.random.pick(state.clients);
			const baseOp = await baseGenerator({
				...state,
				channel: client.channel,
				client,
			});
			return baseOp === done
				? done
				: {
						...baseOp,
<<<<<<< HEAD
						channelId: client.channel.id,
=======
						clientId: client.containerRuntime.clientId,
>>>>>>> 69a6a55f
				  };
		};
	};

	const reducer: Reducer<TOperation | Synchronize, TState> = async (state, operation) => {
		assert(isClientSpec(operation), "operation should have been given a client");
<<<<<<< HEAD
		const client = state.clients.find((c) => c.channel.id === operation.channelId);
=======
		const client = state.clients.find(
			(c) => c.containerRuntime.clientId === operation.clientId,
		);
>>>>>>> 69a6a55f
		assert(client !== undefined);
		return model.reducer(
			{ ...state, channel: client.channel, client },
			operation as TOperation,
		);
	};
	return {
		...model,
		generatorFactory,
		reducer,
	};
}

function makeUnreachableCodepathProxy<T extends object>(name: string): T {
	// eslint-disable-next-line @typescript-eslint/consistent-type-assertions
	return new Proxy({} as T, {
		get: (): never => {
			throw new Error(
				`Unexpected read of '${name}:' this indicates a bug in the DDS eventual consistency harness.`,
			);
		},
	});
}

function createClient<TChannelFactory extends IChannelFactory>(
	containerRuntimeFactory: MockContainerRuntimeFactoryForReconnection,
	factory: TChannelFactory,
<<<<<<< HEAD
	id: string,
): Client<TChannelFactory> {
	const dataStoreRuntime = new MockFluidDataStoreRuntime();
	const channel: ReturnType<typeof factory.create> = factory.create(dataStoreRuntime, id);
=======
	clientId: string,
): Client<TChannelFactory> {
	const dataStoreRuntime = new MockFluidDataStoreRuntime({ clientId });
	// Note: we re-use the clientId for the channel id here despite connecting all clients to the same channel:
	// this isn't how it would work in a real scenario, but the mocks don't use the channel id for any message
	// routing behavior and making all of the object ids consistent helps with debugging and writing more informative
	// consistency validation.
	const channel: ReturnType<typeof factory.create> = factory.create(dataStoreRuntime, clientId);
>>>>>>> 69a6a55f

	const containerRuntime = containerRuntimeFactory.createContainerRuntime(dataStoreRuntime);
	const services: IChannelServices = {
		deltaConnection: containerRuntime.createDeltaConnection(),
		objectStorage: new MockStorage(),
	};

	channel.connect(services);
	// TS resolves the return type of model.factory.create too early and isn't able to retain a more specific type
	// than IChannel here.
	return { containerRuntime, channel: channel as ReturnType<TChannelFactory["create"]> };
}

<<<<<<< HEAD
=======
async function loadClient<TChannelFactory extends IChannelFactory>(
	containerRuntimeFactory: MockContainerRuntimeFactoryForReconnection,
	summarizerClient: Client<TChannelFactory>,
	factory: TChannelFactory,
	clientId: string,
): Promise<Client<TChannelFactory>> {
	const { summary } = summarizerClient.channel.getAttachSummary();
	const dataStoreRuntime = new MockFluidDataStoreRuntime();
	const containerRuntime = containerRuntimeFactory.createContainerRuntime(dataStoreRuntime, {
		minimumSequenceNumber: containerRuntimeFactory.sequenceNumber,
	});
	const services: IChannelServices = {
		deltaConnection: containerRuntime.createDeltaConnection(),
		objectStorage: MockStorage.createFromSummary(summary),
	};

	const channel = (await factory.load(
		dataStoreRuntime,
		clientId,
		services,
		factory.attributes,
	)) as ReturnType<TChannelFactory["create"]>;
	channel.connect(services);
	const newClient: Client<TChannelFactory> = {
		channel,
		containerRuntime,
	};
	return newClient;
}

>>>>>>> 69a6a55f
/**
 * Gets a friendly ID for a client based on its index in the client list.
 * This exists purely for easier debugging--reasoning about client "A" is easier than reasoning
 * about client "3e8a621a-7b35-414b-897f-8795962fb415".
 */
function makeFriendlyClientId(random: IRandom, index: number): string {
	return index < 26 ? String.fromCodePoint(index + 65) : random.uuid4();
}

function runTest<TChannelFactory extends IChannelFactory, TOperation extends BaseOperation>(
	model: DDSFuzzModel<TChannelFactory, TOperation>,
	options: InternalOptions,
	seed: number,
	saveInfo: SaveInfo | undefined,
): void {
	const itFn = options.only.has(seed) ? it.only : it;
	itFn(`seed ${seed}`, async () => {
		const random = makeRandom(seed);
		const containerRuntimeFactory = new MockContainerRuntimeFactoryForReconnection();
<<<<<<< HEAD
		const clients = Array.from({ length: options.numberOfClients }, (_, index) =>
			createClient(
				containerRuntimeFactory,
				model.factory,
				makeFriendlyClientId(random, index),
			),
		);

		const summarizerClient = createClient(containerRuntimeFactory, model.factory, "summarizer");
=======
		const summarizerClient = createClient(containerRuntimeFactory, model.factory, "summarizer");

		const clients = await Promise.all(
			Array.from({ length: options.numberOfClients }, async (_, index) =>
				loadClient(
					containerRuntimeFactory,
					summarizerClient,
					model.factory,
					makeFriendlyClientId(random, index),
				),
			),
		);
>>>>>>> 69a6a55f

		const initialState: DDSFuzzTestState<TChannelFactory> = {
			clients,
			summarizerClient,
			containerRuntimeFactory,
			random,
			// These properties should always be injected into the state by the mixed in reducer/generator
			// for any user code. We initialize them to proxies which throw errors on any property access
			// to catch bugs in that setup.
			channel: makeUnreachableCodepathProxy("channel"),
			client: makeUnreachableCodepathProxy("client"),
		};

		await performFuzzActions(model.generatorFactory(), model.reducer, initialState, saveInfo);
	});
}

type InternalOptions = Omit<DDSFuzzSuiteOptions, "only"> & { only: Set<number> };

function isInternalOptions(options: DDSFuzzSuiteOptions): options is InternalOptions {
	return options.only instanceof Set;
}

/**
 * Creates a suite of eventual consistency tests for a particular DDS model.
 */
export function createDDSFuzzSuite<
	TChannelFactory extends IChannelFactory,
	TOperation extends BaseOperation,
>(
	ddsModel: DDSFuzzModel<TChannelFactory, TOperation>,
	providedOptions?: Partial<DDSFuzzSuiteOptions>,
): void {
	const options = {
		...defaultDDSFuzzSuiteOptions,
		...providedOptions,
	};

	const only = new Set(options.only);
	options.only = only;
	assert(isInternalOptions(options));

	const model = mixinSynchronization(
		mixinNewClient(mixinClientSelection(mixinReconnect(ddsModel, options), options), options),
		options,
	);

	const describeFuzz = createFuzzDescribe({ defaultTestCount: options.defaultTestCount });
	describeFuzz(model.workloadName, ({ testCount }) => {
		const directory = getSaveDirectory(model, options);
		before(() => {
			if (directory !== undefined) {
				mkdirSync(directory, { recursive: true });
			}
		});

		for (let seed = 0; seed < testCount; seed++) {
			runTest(model, options, seed, getSaveInfo(model, options, seed));
		}

		if (options.replay !== undefined) {
			const seed = options.replay;
			describe.only(`replay from file`, () => {
				const saveInfo = getSaveInfo(model, options, seed);
				assert(
					saveInfo !== undefined,
					"Cannot replay a file without a directory to save files in!",
				);
				const operations = options.parseOperations(
					readFileSync(saveInfo.filepath).toString(),
				);

				const replayModel = {
					...model,
					// We lose some typesafety here because the options interface isn't generic
					generatorFactory: (): Generator<TOperation, unknown> =>
						generatorFromArray(operations as TOperation[]),
				};
				// eslint-disable-next-line unicorn/no-useless-undefined
				runTest(replayModel, options, seed, undefined);
			});
		}
	});
}

/**
 * Runs only the provided seeds.
 * @example
 * ```typescript
 * // Runs only seed 42 for the given model.
 * createDDSFuzzSuite.only(42)(model);
 * ```
 */
createDDSFuzzSuite.only =
	(...seeds: number[]) =>
	<TChannelFactory extends IChannelFactory, TOperation extends BaseOperation>(
		ddsModel: DDSFuzzModel<TChannelFactory, TOperation>,
		providedOptions?: Partial<DDSFuzzSuiteOptions>,
	): void =>
		createDDSFuzzSuite(ddsModel, {
			...providedOptions,
			only: [...seeds, ...(providedOptions?.only ?? [])],
		});<|MERGE_RESOLUTION|>--- conflicted
+++ resolved
@@ -70,11 +70,7 @@
 
 export interface AddClient {
 	type: "addClient";
-<<<<<<< HEAD
-	addedChannelId: string;
-=======
 	addedClientId: string;
->>>>>>> 69a6a55f
 }
 
 export interface Synchronize {
@@ -310,11 +306,7 @@
 			) {
 				return {
 					type: "addClient",
-<<<<<<< HEAD
-					addedChannelId: makeFriendlyClientId(random, clients.length),
-=======
 					addedClientId: makeFriendlyClientId(random, clients.length),
->>>>>>> 69a6a55f
 				};
 			}
 			return baseOp;
@@ -323,37 +315,12 @@
 
 	const reducer: Reducer<TOperation | AddClient, TState> = async (state, op) => {
 		if (isClientAddOp(op)) {
-<<<<<<< HEAD
-			const { summary } = state.summarizerClient.channel.getAttachSummary();
-			const dataStoreRuntime = new MockFluidDataStoreRuntime();
-			const containerRuntime = state.containerRuntimeFactory.createContainerRuntime(
-				dataStoreRuntime,
-				{ minimumSequenceNumber: state.containerRuntimeFactory.sequenceNumber },
-			);
-			const services: IChannelServices = {
-				deltaConnection: containerRuntime.createDeltaConnection(),
-				objectStorage: MockStorage.createFromSummary(summary),
-			};
-
-			const channel = (await model.factory.load(
-				dataStoreRuntime,
-				op.addedChannelId,
-				services,
-				model.factory.attributes,
-			)) as ReturnType<TChannelFactory["create"]>;
-			channel.connect(services);
-			const newClient: Client<TChannelFactory> = {
-				channel,
-				containerRuntime,
-			};
-=======
 			const newClient = await loadClient(
 				state.containerRuntimeFactory,
 				state.summarizerClient,
 				model.factory,
 				op.addedClientId,
 			);
->>>>>>> 69a6a55f
 			state.clients.push(newClient);
 			return state;
 		}
@@ -480,11 +447,7 @@
 	};
 }
 
-<<<<<<< HEAD
-const isClientSpec = (op: unknown): op is ClientSpec => (op as ClientSpec).channelId !== undefined;
-=======
 const isClientSpec = (op: unknown): op is ClientSpec => (op as ClientSpec).clientId !== undefined;
->>>>>>> 69a6a55f
 
 function mixinClientSelection<
 	TChannelFactory extends IChannelFactory,
@@ -512,24 +475,16 @@
 				? done
 				: {
 						...baseOp,
-<<<<<<< HEAD
-						channelId: client.channel.id,
-=======
 						clientId: client.containerRuntime.clientId,
->>>>>>> 69a6a55f
 				  };
 		};
 	};
 
 	const reducer: Reducer<TOperation | Synchronize, TState> = async (state, operation) => {
 		assert(isClientSpec(operation), "operation should have been given a client");
-<<<<<<< HEAD
-		const client = state.clients.find((c) => c.channel.id === operation.channelId);
-=======
 		const client = state.clients.find(
 			(c) => c.containerRuntime.clientId === operation.clientId,
 		);
->>>>>>> 69a6a55f
 		assert(client !== undefined);
 		return model.reducer(
 			{ ...state, channel: client.channel, client },
@@ -557,12 +512,6 @@
 function createClient<TChannelFactory extends IChannelFactory>(
 	containerRuntimeFactory: MockContainerRuntimeFactoryForReconnection,
 	factory: TChannelFactory,
-<<<<<<< HEAD
-	id: string,
-): Client<TChannelFactory> {
-	const dataStoreRuntime = new MockFluidDataStoreRuntime();
-	const channel: ReturnType<typeof factory.create> = factory.create(dataStoreRuntime, id);
-=======
 	clientId: string,
 ): Client<TChannelFactory> {
 	const dataStoreRuntime = new MockFluidDataStoreRuntime({ clientId });
@@ -571,7 +520,6 @@
 	// routing behavior and making all of the object ids consistent helps with debugging and writing more informative
 	// consistency validation.
 	const channel: ReturnType<typeof factory.create> = factory.create(dataStoreRuntime, clientId);
->>>>>>> 69a6a55f
 
 	const containerRuntime = containerRuntimeFactory.createContainerRuntime(dataStoreRuntime);
 	const services: IChannelServices = {
@@ -585,8 +533,6 @@
 	return { containerRuntime, channel: channel as ReturnType<TChannelFactory["create"]> };
 }
 
-<<<<<<< HEAD
-=======
 async function loadClient<TChannelFactory extends IChannelFactory>(
 	containerRuntimeFactory: MockContainerRuntimeFactoryForReconnection,
 	summarizerClient: Client<TChannelFactory>,
@@ -617,7 +563,6 @@
 	return newClient;
 }
 
->>>>>>> 69a6a55f
 /**
  * Gets a friendly ID for a client based on its index in the client list.
  * This exists purely for easier debugging--reasoning about client "A" is easier than reasoning
@@ -637,17 +582,6 @@
 	itFn(`seed ${seed}`, async () => {
 		const random = makeRandom(seed);
 		const containerRuntimeFactory = new MockContainerRuntimeFactoryForReconnection();
-<<<<<<< HEAD
-		const clients = Array.from({ length: options.numberOfClients }, (_, index) =>
-			createClient(
-				containerRuntimeFactory,
-				model.factory,
-				makeFriendlyClientId(random, index),
-			),
-		);
-
-		const summarizerClient = createClient(containerRuntimeFactory, model.factory, "summarizer");
-=======
 		const summarizerClient = createClient(containerRuntimeFactory, model.factory, "summarizer");
 
 		const clients = await Promise.all(
@@ -660,7 +594,6 @@
 				),
 			),
 		);
->>>>>>> 69a6a55f
 
 		const initialState: DDSFuzzTestState<TChannelFactory> = {
 			clients,
