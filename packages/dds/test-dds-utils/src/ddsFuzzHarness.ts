--- conflicted
+++ resolved
@@ -30,12 +30,8 @@
 	takeAsync,
 } from "@fluid-private/stochastic-test-utils";
 import { AttachState } from "@fluidframework/container-definitions";
-<<<<<<< HEAD
 import type { IFluidHandle } from "@fluidframework/core-interfaces";
-import { unreachableCase } from "@fluidframework/core-utils";
-=======
 import { unreachableCase } from "@fluidframework/core-utils/internal";
->>>>>>> 1aaa8987
 import type { IChannelFactory, IChannelServices } from "@fluidframework/datastore-definitions";
 import type { IIdCompressor } from "@fluidframework/id-compressor";
 import type { IIdCompressorCore } from "@fluidframework/id-compressor/internal";
@@ -43,14 +39,10 @@
 	MockContainerRuntimeFactoryForReconnection,
 	MockFluidDataStoreRuntime,
 	MockStorage,
-<<<<<<< HEAD
-} from "@fluidframework/test-runtime-utils";
-import { v4 as uuid } from "uuid";
-=======
 } from "@fluidframework/test-runtime-utils/internal";
 import type { IMockContainerRuntimeOptions } from "@fluidframework/test-runtime-utils/internal";
-
->>>>>>> 1aaa8987
+import { v4 as uuid } from "uuid";
+
 import {
 	type Client,
 	type ClientLoadData,
