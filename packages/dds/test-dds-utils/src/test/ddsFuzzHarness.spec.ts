--- conflicted
+++ resolved
@@ -6,6 +6,7 @@
 import { strict as assert } from "node:assert";
 import * as fs from "node:fs";
 import * as path from "node:path";
+import execa from "execa";
 
 import { TypedEventEmitter } from "@fluid-internal/client-utils";
 import type { AsyncGenerator } from "@fluid-private/stochastic-test-utils";
@@ -17,15 +18,8 @@
 	MockContainerRuntimeFactoryForReconnection,
 	MockFluidDataStoreRuntime,
 } from "@fluidframework/test-runtime-utils";
-<<<<<<< HEAD
-import { IChannelFactory } from "@fluidframework/datastore-definitions";
-import { AsyncGenerator, chainAsync, done, takeAsync } from "@fluid-private/stochastic-test-utils";
-import {
-=======
-import execa from "execa";
 import { type Client, hasStashData } from "../clientLoading.js";
 import type {
->>>>>>> d6042226
 	BaseOperation,
 	ChangeConnectionState,
 	ClientSpec,
