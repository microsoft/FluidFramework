/*!
 * Copyright (c) Microsoft Corporation and contributors. All rights reserved.
 * Licensed under the MIT License.
 */
import { strict as assert } from "node:assert";
import fs from "node:fs";
import path from "node:path";

import execa from "execa";
import { TypedEventEmitter } from "@fluid-internal/client-utils";
import {
	MockContainerRuntimeFactoryForReconnection,
	MockFluidDataStoreRuntime,
} from "@fluidframework/test-runtime-utils";
import { IChannelFactory } from "@fluidframework/datastore-definitions";
import { AsyncGenerator, chainAsync, done, takeAsync } from "@fluid-private/stochastic-test-utils";
// eslint-disable-next-line import/no-internal-modules
import { Counter } from "@fluid-private/stochastic-test-utils/test/utils";
import {
	BaseOperation,
	ChangeConnectionState,
	ClientSpec,
	defaultDDSFuzzSuiteOptions,
	DDSFuzzTestState,
	DDSFuzzSuiteOptions,
	DDSFuzzModel,
	mixinClientSelection,
	mixinNewClient,
	mixinReconnect,
	mixinSynchronization,
	runTestForSeed,
	Synchronize,
	DDSFuzzHarnessEvents,
	mixinRebase,
	TriggerRebase,
	mixinAttach,
	mixinStashedClient,
<<<<<<< HEAD
	type Client,
	hasStashData,
} from "../ddsFuzzHarness.js";
import { Operation, SharedNothingFactory, baseModel, isNoopOp } from "./sharedNothing.js";
import { _dirname } from "./dirname.cjs";
=======
} from "../ddsFuzzHarness";
import { hasStashData, type Client } from "../clientLoading";
import { Operation, SharedNothingFactory, baseModel, isNoopOp } from "./sharedNothing";
>>>>>>> 75b32bd9

type Model = DDSFuzzModel<SharedNothingFactory, Operation | ChangeConnectionState>;

/**
 * Mixes in spying functionality to a DDS fuzz model.
 * @returns A derived DDS fuzz model alongside spied lists of:
 *
 * - operations returned by any generator produced by the model's generator factory.
 * If multiple generators are created by the model, all operations end up in this flat list.
 *
 * - operations processed by the reducer of the model
 *
 * These spy lists are used to validate the behavior of the harness in subsequent tests.
 */
function mixinSpying<
	TChannelFactory extends IChannelFactory,
	TOperation extends BaseOperation,
	TState extends DDSFuzzTestState<TChannelFactory>,
>(
	model: DDSFuzzModel<TChannelFactory, TOperation, TState>,
): {
	model: DDSFuzzModel<TChannelFactory, TOperation, TState>;
	generatedOperations: (TOperation | typeof done)[];
	processedOperations: TOperation[];
} {
	const generatedOperations: (TOperation | typeof done)[] = [];
	const processedOperations: TOperation[] = [];
	const spiedGeneratorFactory = (): AsyncGenerator<TOperation, TState> => {
		const generator = model.generatorFactory();
		return async (state): Promise<TOperation | typeof done> => {
			const op = await generator(state);
			generatedOperations.push(op);
			return op;
		};
	};
	const spiedReducer = async (state: TState, op: TOperation): Promise<void | TState> => {
		processedOperations.push(op);
		return model.reducer(state, op);
	};
	return {
		model: {
			...model,
			generatorFactory: spiedGeneratorFactory,
			reducer: spiedReducer,
		},
		generatedOperations,
		processedOperations,
	};
}

function verifyClientsSendOpsToEachOther(state: DDSFuzzTestState<SharedNothingFactory>): void {
	const { clients, containerRuntimeFactory } = state;
	containerRuntimeFactory.processAllMessages();
	for (const client of clients) {
		// Send an op from each client, synchronize, and verify that each other client processed one more message.
		const processCoreCallsByClient = clients.map(({ channel }) => channel.processCoreCalls);
		client.channel.noop();
		containerRuntimeFactory.processAllMessages();
		for (const [i, { channel }] of clients.entries()) {
			assert.equal(channel.processCoreCalls, processCoreCallsByClient[i] + 1);
		}
	}
}

const defaultOptions: DDSFuzzSuiteOptions = {
	...defaultDDSFuzzSuiteOptions,
	detachedStartOptions: { numOpsBeforeAttach: 0 },
};

describe("DDS Fuzz Harness", () => {
	// This harness relies on some specific behavior of the shared mocks: putting acceptance tests here
	// for that behavior makes them brittle.
	describe("Fluid mocks", () => {
		it("update the quorum when a new client joins", () => {
			const containerRuntimeFactory = new MockContainerRuntimeFactoryForReconnection();
			const addedClientIds: string[] = [];
			containerRuntimeFactory.quorum.on("addMember", (clientId: string) => {
				addedClientIds.push(clientId);
			});

			assert.deepEqual(addedClientIds, []);
			containerRuntimeFactory.createContainerRuntime(
				new MockFluidDataStoreRuntime({ clientId: "new client" }),
			);
			assert.deepEqual(addedClientIds, ["new client"]);
		});
	});

	describe("runTestForSeed", () => {
		it("gives its clients reasonable IDs", async () => {
			const model: Model = {
				...baseModel,
				generatorFactory: () => takeAsync(1, baseModel.generatorFactory()),
			};
			const finalState = await runTestForSeed(model, defaultOptions, 0);
			assert.equal(finalState.summarizerClient.containerRuntime.clientId, "summarizer");
			for (const client of finalState.clients) {
				assert.equal(client.containerRuntime.clientId, client.channel.id);
			}
			assert.deepEqual(
				finalState.clients.map((c) => c.channel.id),
				["A", "B", "C"],
			);
		});

		it("loads initial clients from summary", async () => {
			const model: Model = {
				...baseModel,
				generatorFactory: () => takeAsync(1, baseModel.generatorFactory()),
			};
			const finalState = await runTestForSeed(model, defaultOptions, 0);
			assert(finalState.summarizerClient.channel.methodCalls.includes("summarizeCore"));
			for (const client of finalState.clients) {
				assert.deepEqual(client.channel.methodCalls, ["loadCore"]);
			}
		});

		it("throws a reasonable error if given an exhausted generator", async () => {
			const model: Model = {
				...baseModel,
				generatorFactory: () => takeAsync(0, baseModel.generatorFactory()),
			};
			await assert.rejects(
				runTestForSeed(model, defaultOptions, 0),
				/Generator should have produced at least one operation/,
			);
		});
	});

	describe("mixinSynchronization", () => {
		const synchronize: Synchronize = { type: "synchronize" };
		describe("with fixed interval validation", () => {
			const options: DDSFuzzSuiteOptions = {
				...defaultOptions,
				validationStrategy: { type: "fixedInterval", interval: 2 },
				reconnectProbability: 0,
				detachedStartOptions: {
					numOpsBeforeAttach: 0,
				},
			};

			it("generates synchronize ops", async () => {
				const { model, generatedOperations } = mixinSpying(
					mixinSynchronization(
						{
							...baseModel,
							generatorFactory: () => takeAsync(4, baseModel.generatorFactory()),
						},
						options,
					),
				);
				await runTestForSeed(model, options, 0);
				assert.equal(
					generatedOperations.filter((op) => op !== done && op.type === "synchronize")
						.length,
					2,
				);
				assert.deepEqual(generatedOperations[2], synchronize);
				assert.deepEqual(generatedOperations[5], synchronize);
			});

			it("processes outstanding messages on synchronize ops", async () => {
				const noValidateModel: Model = {
					...baseModel,
					reducer: async ({ clients }, operation) => {
						assert(isNoopOp(operation));
						clients[0].channel.noop();
					},
					generatorFactory: () => takeAsync(4, baseModel.generatorFactory()),
				};
				const { model, processedOperations } = mixinSpying(
					mixinSynchronization(noValidateModel, options),
				);
				const finalState = await runTestForSeed(model, options, 0);
				assert.deepEqual(finalState.clients[0].channel.methodCalls, [
					"loadCore",
					"noop",
					"noop",
					"processCore",
					"processCore",
					"noop",
					"noop",
					"processCore",
					"processCore",
				]);
				assert.deepEqual(finalState.clients[1].channel.methodCalls, [
					"loadCore",
					"processCore",
					"processCore",
					"processCore",
					"processCore",
				]);
				assert.equal(processedOperations.length, 6);
			});

			it("invokes the validateConsistency function for each client", async () => {
				const perPairCallCounts = new Counter<string>();
				const model = mixinSynchronization(
					{
						...baseModel,
						generatorFactory: () => takeAsync(4, baseModel.generatorFactory()),
						validateConsistency: (a, b) => {
							perPairCallCounts.increment(`${a.id} vs ${b.id}`);
						},
					},
					options,
				);
				await runTestForSeed(model, options, 0);

				assert.deepEqual(
					[...perPairCallCounts.entries()],
					[
						["summarizer vs A", 2],
						["summarizer vs B", 2],
						["summarizer vs C", 2],
					],
				);
			});

			it("avoids asserting disconnected clients are consistent", async () => {
				const perPairCallCounts = new Counter<string>();
				const model = mixinReconnect(
					mixinSynchronization(
						{
							...baseModel,
							generatorFactory: () =>
								chainAsync(
									takeAsync(2, baseModel.generatorFactory()),
									takeAsync(
										1,
										async (
											state: DDSFuzzTestState<SharedNothingFactory>,
										): Promise<ChangeConnectionState> => {
											// Selecting which client to apply the operation to is typically done by
											// `mixinClientSelection`. To keep this test simple, we do that manually
											// here instead.
											state.client = state.clients[0];
											return {
												type: "changeConnectionState",
												connected: false,
											};
										},
									),
									takeAsync(1, baseModel.generatorFactory()),
								),
							validateConsistency: (a, b) => {
								perPairCallCounts.increment(`${a.id} vs ${b.id}`);
							},
						},
						options,
					),
					options,
				);
				await runTestForSeed(model, options, 0);

				assert.deepEqual(
					[...perPairCallCounts.entries()],
					[
						["summarizer vs A", 1],
						["summarizer vs B", 2],
						["summarizer vs C", 2],
					],
				);
			});
		});

		describe("with random synchronization validation", () => {
			const options: DDSFuzzSuiteOptions = {
				...defaultDDSFuzzSuiteOptions,
				validationStrategy: { type: "random", probability: 0.25 },
				detachedStartOptions: {
					numOpsBeforeAttach: 0,
				},
			};
			it("generates synchronize ops", async () => {
				const { model, generatedOperations } = mixinSpying(
					mixinSynchronization(
						{
							...baseModel,
							generatorFactory: () => takeAsync(30, baseModel.generatorFactory()),
						},
						options,
					),
				);
				await runTestForSeed(model, options, 0);
				// Since we fix the seed above, this test is reliable.
				// Probability of this not occurring for a given seed is 0.75^30 which is roughly 1 in 5000.
				assert(generatedOperations.some((op) => op !== done && op.type === "synchronize"));
			});
		});
	});

	describe("mixinReconnect", () => {
		const options = { ...defaultOptions, reconnectProbability: 0.25 };
		it("generates reconnection ops", async () => {
			const { model, generatedOperations } = mixinSpying(
				mixinClientSelection(
					mixinReconnect(
						{
							...baseModel,
							generatorFactory: () => takeAsync(30, baseModel.generatorFactory()),
						},
						options,
					),
					options,
				),
			);
			await runTestForSeed(model, options, 0);
			const changeConnectionStateOps: ChangeConnectionState[] =
				generatedOperations.filter<ChangeConnectionState>(
					(op): op is ChangeConnectionState =>
						op !== done && op.type === "changeConnectionState",
				);
			assert(changeConnectionStateOps.length > 0);
			// As long as a single client was chosen twice, there should be some 'disconnect' and some 'reconnect' operations.
			assert(changeConnectionStateOps.some((op) => op.connected));
			assert(changeConnectionStateOps.some((op) => !op.connected));
		});

		it("reasonably processes reconnection ops", async () => {
			const model = mixinReconnect(
				{
					...baseModel,
					generatorFactory: () =>
						takeAsync(
							1,
							async (
								state: DDSFuzzTestState<SharedNothingFactory>,
							): Promise<ChangeConnectionState> => {
								state.client = state.clients[0];
								return {
									type: "changeConnectionState",
									connected: false,
								};
							},
						),
				},
				{ ...options, reconnectProbability: 0 },
			);
			const finalState = await runTestForSeed(model, options, 0);

			assert.deepEqual(
				finalState.clients.map((c) => c.containerRuntime.connected),
				[false, true, true],
			);
		});
	});

	describe("mixinRebase", () => {
		const options = { ...defaultDDSFuzzSuiteOptions, rebaseProbability: 0.5 };
		it("generates rebasing ops", async () => {
			const count = 20;
			const { model, generatedOperations } = mixinSpying(
				mixinClientSelection(
					mixinRebase(
						{
							...baseModel,
							generatorFactory: () => takeAsync(count, baseModel.generatorFactory()),
						},
						options,
					),
					options,
				),
			);
			await runTestForSeed(model, options, 0);
			const rebaseOps: TriggerRebase[] = generatedOperations.filter<TriggerRebase>(
				(op): op is TriggerRebase => op !== done && op.type === "rebase",
			);
			assert(rebaseOps.length > 0 && rebaseOps.length <= count / 2);
		});
	});

	describe("mixinClientSelection", () => {
		const options = defaultOptions;
		it("selects a client for each operation", async () => {
			const generatorSelectionCounts = new Counter<string>();
			const reducerSelectionCounts = new Counter<string>();
			const model = mixinClientSelection(
				{
					...baseModel,
					generatorFactory: () =>
						takeAsync(30, async (state: DDSFuzzTestState<SharedNothingFactory>) => {
							generatorSelectionCounts.increment(state.client.channel.id);
							return { type: "noop" };
						}),
					reducer: async ({ client }) => {
						reducerSelectionCounts.increment(client.channel.id);
					},
					minimizationTransforms: [],
				},
				options,
			);
			await runTestForSeed(model, options, 0);
			assert.deepEqual([...reducerSelectionCounts.values()].sort(), ["A", "B", "C"]);
			assert.equal(
				[...reducerSelectionCounts.counts()].reduce((a, b) => a + b),
				30,
			);
			assert.deepEqual(reducerSelectionCounts.entries(), generatorSelectionCounts.entries());
		});

		it("injects clientId onto generated operations", async () => {
			const { model, generatedOperations } = mixinSpying(
				mixinClientSelection(
					{
						...baseModel,
						generatorFactory: () => takeAsync(5, baseModel.generatorFactory()),
					},
					options,
				),
			);
			await runTestForSeed(model, options, 0);
			assert(
				generatedOperations.every(
					(op) => op === done || (op as unknown as ClientSpec).clientId !== undefined,
				),
			);
		});
	});

	describe("mixinNewClient", () => {
		it("can add new clients to the fuzz test", async () => {
			const options = {
				...defaultOptions,
				numberOfClients: 3,
				clientJoinOptions: {
					maxNumberOfClients: 4,
					clientAddProbability: 0.25,
					stashableClientProbability: 0.2,
				},
			};
			const model = mixinNewClient(
				{
					...baseModel,
					generatorFactory: () => takeAsync(30, baseModel.generatorFactory()),
				},
				options,
			);
			const finalState = await runTestForSeed(model, options, 0);
			assert.equal(finalState.clients.length, 4);
			assert(finalState.clients[3].channel.methodCalls.includes("loadCore"));
		});

		it("can add new stashable clients to the fuzz test", async () => {
			const options = {
				...defaultOptions,
				numberOfClients: 3,
				clientJoinOptions: {
					maxNumberOfClients: 4,
					clientAddProbability: 0.25,
					stashableClientProbability: 1,
				},
			};
			const model = mixinNewClient(
				{
					...baseModel,
					generatorFactory: () => takeAsync(30, baseModel.generatorFactory()),
				},
				options,
			);
			const finalState = await runTestForSeed(model, options, 0);
			assert.equal(finalState.clients.length, 4);
			assert(finalState.clients.every((c) => hasStashData(c)));
			assert(!hasStashData(finalState.summarizerClient));
			assert(finalState.clients[3].channel.methodCalls.includes("loadCore"));
		});
	});

	describe("mixinStashClient", () => {
		it("stashable clients changes can be restored on new client without saved ops", async () => {
			const options = {
				...defaultOptions,
				numberOfClients: 1,
				clientJoinOptions: {
					maxNumberOfClients: 1,
					clientAddProbability: 0.25,
					stashableClientProbability: 1,
				},
				emitter: new TypedEventEmitter<DDSFuzzHarnessEvents>(),
			};

			const clientCreates: Client<SharedNothingFactory>[] = [];
			options.emitter.on("clientCreate", (c) => clientCreates.push(c));

			const model = mixinStashedClient(
				{
					...baseModel,
					reducer: async ({ clients }, operation) => {
						if (isNoopOp(operation)) {
							clients[0].channel.noop();
						}
					},
					generatorFactory: () => takeAsync(5, baseModel.generatorFactory()),
				},
				options,
			);
			const finalState = await runTestForSeed(model, options, 0);
			assert.equal(finalState.clients.length, 1);
			assert.strictEqual(clientCreates.length, 3);

			assert.strictEqual(clientCreates[0].containerRuntime.clientId, "summarizer");

			// original client
			assert.strictEqual(clientCreates[1].channel.applyStashedOpCalls, 0);
			assert.strictEqual(clientCreates[1].channel.noopCalls, 5);
			assert.strictEqual(clientCreates[1].channel.processCoreCalls, 0);

			// client loaded from stash
			assert.strictEqual(clientCreates[2].channel.applyStashedOpCalls, 5);
			assert.strictEqual(clientCreates[2].channel.noopCalls, 5);
			assert.strictEqual(clientCreates[2].channel.processCoreCalls, 0);
		});

		it("stashable clients changes can be restored on new client with saved ops", async () => {
			const options: DDSFuzzSuiteOptions = {
				...defaultOptions,
				numberOfClients: 1,
				clientJoinOptions: {
					maxNumberOfClients: 1,
					clientAddProbability: 0.25,
					stashableClientProbability: 1,
				},
				validationStrategy: {
					type: "fixedInterval",
					interval: 3,
				},
				emitter: new TypedEventEmitter<DDSFuzzHarnessEvents>(),
			};

			const clientCreates: Client<SharedNothingFactory>[] = [];
			options.emitter.on("clientCreate", (c) => clientCreates.push(c));

			const model = mixinStashedClient(
				mixinSynchronization(
					{
						...baseModel,
						reducer: async ({ clients }, operation) => {
							if (isNoopOp(operation)) {
								clients[0].channel.noop();
							}
						},
						generatorFactory: () => takeAsync(10, baseModel.generatorFactory()),
					},
					options,
				),
				options,
			);
			const finalState = await runTestForSeed(model, options, 0);
			assert.equal(finalState.clients.length, 1);
			assert.strictEqual(clientCreates.length, 3);

			assert.strictEqual(clientCreates[0].containerRuntime.clientId, "summarizer");

			// original client
			assert.strictEqual(clientCreates[1].channel.applyStashedOpCalls, 0);
			assert.strictEqual(clientCreates[1].channel.noopCalls, 5);
			assert.strictEqual(clientCreates[1].channel.processCoreCalls, 3);

			// client loaded from stash
			assert.strictEqual(clientCreates[2].channel.applyStashedOpCalls, 5);
			assert.strictEqual(clientCreates[2].channel.noopCalls, 10);
			assert.strictEqual(clientCreates[2].channel.processCoreCalls, 9);
		});
	});

	describe("mixinAttach", () => {
		describe("with detached start enabled", () => {
			const makeOptions = (): DDSFuzzSuiteOptions => ({
				...defaultDDSFuzzSuiteOptions,
				numberOfClients: 3,
				detachedStartOptions: {
					numOpsBeforeAttach: 5,
				},
				emitter: new TypedEventEmitter(),
			});

			it("starts from a state with one client", async () => {
				const options = makeOptions();

				let testStartAssertsRan = false;
				options.emitter.on(
					"testStart",
					(initialState: DDSFuzzTestState<SharedNothingFactory>) => {
						assert.equal(initialState.clients.length, 1);
						assert.equal(initialState.clients[0].channel.isAttached(), false);
						assert.equal(initialState.clients[0], initialState.summarizerClient);
						testStartAssertsRan = true;
					},
				);
				const model = mixinAttach(
					{
						...baseModel,
						generatorFactory: () => takeAsync(1, baseModel.generatorFactory()),
					},
					options,
				);
				await runTestForSeed(model, options, 0);
				assert.equal(testStartAssertsRan, true);
			});

			it("causes other clients to join after attach", async () => {
				const options = makeOptions();

				const { model, generatedOperations } = mixinSpying(
					mixinAttach(
						{
							...baseModel,
							generatorFactory: () => takeAsync(12, baseModel.generatorFactory()),
						},
						options,
					),
				);
				const finalState = await runTestForSeed(model, options, 0);
				assert.deepEqual(
					finalState.clients.map((client) => client.channel.id),
					["A", "B", "C"],
				);
				assert.equal(finalState.summarizerClient.channel.id, "summarizer");
				assert.deepEqual(generatedOperations[5], { type: "rehydrate" });
				assert.deepEqual(generatedOperations[11], { type: "attach" });
				verifyClientsSendOpsToEachOther(finalState);
			});
		});

		describe("with detached start disabled", () => {
			const makeOptions = (): DDSFuzzSuiteOptions => ({
				...defaultDDSFuzzSuiteOptions,
				numberOfClients: 3,
				detachedStartOptions: {
					numOpsBeforeAttach: 0,
				},
				emitter: new TypedEventEmitter(),
			});

			it("starts from an attached state with more than one client", async () => {
				const options = makeOptions();

				let testStartAssertsRan = false;
				options.emitter.on(
					"testStart",
					(initialState: DDSFuzzTestState<SharedNothingFactory>) => {
						assert.equal(initialState.clients.length, 3);
						assert.equal(initialState.clients[0].channel.isAttached(), true);
						assert.notEqual(initialState.clients[0], initialState.summarizerClient);
						verifyClientsSendOpsToEachOther(initialState);
						testStartAssertsRan = true;
					},
				);
				const model = mixinAttach(
					{
						...baseModel,
						generatorFactory: () => takeAsync(1, baseModel.generatorFactory()),
					},
					options,
				);
				await runTestForSeed(model, options, 0);
				assert.equal(testStartAssertsRan, true);
			});
		});
	});

	describe("mixinStashClient", () => {});

	describe("events", () => {
		describe("clientCreate", () => {
			it("is raised for initial clients before generating any operations", async () => {
				const emitter = new TypedEventEmitter<DDSFuzzHarnessEvents>();
				const log: string[] = [];
				emitter.on("clientCreate", (client) => {
					log.push(client.containerRuntime.clientId);
				});
				const options = {
					...defaultOptions,
					numberOfClients: 3,
					emitter,
				};

				const model: typeof baseModel = {
					...baseModel,
					generatorFactory: () =>
						takeAsync(1, async (): Promise<Operation> => {
							log.push("generated an operation");
							return { type: "noop" };
						}),
				};
				const finalState = await runTestForSeed(model, options, 0);
				assert.equal(finalState.clients.length, 3);
				assert.deepEqual(log, ["summarizer", "A", "B", "C", "generated an operation"]);
			});

			it("is raised for clients added to the test mid-run", async () => {
				const emitter = new TypedEventEmitter<DDSFuzzHarnessEvents>();
				const log: string[] = [];
				emitter.on("clientCreate", (client) => {
					log.push(client.containerRuntime.clientId);
				});
				const options = {
					...defaultOptions,
					numberOfClients: 3,
					clientJoinOptions: {
						maxNumberOfClients: 4,
						clientAddProbability: 0.25,
						stashableClientProbability: 0.2,
					},
					emitter,
				};
				const model = mixinNewClient(
					{
						...baseModel,
						generatorFactory: () => takeAsync(30, baseModel.generatorFactory()),
					},
					options,
				);
				await runTestForSeed(model, options, 0);
				assert.deepEqual(log, ["summarizer", "A", "B", "C", "D"]);
			});
		});
		describe("testStart", () => {
			it("is raised before performing the fuzzActions, but after creating the clients", async () => {
				const emitter = new TypedEventEmitter<DDSFuzzHarnessEvents>();
				const log: string[] = [];
				emitter.on("clientCreate", (client) => {
					log.push(client.containerRuntime.clientId);
				});
				emitter.on("testStart", (initialState) => {
					log.push("testStart");
				});
				const options = {
					...defaultOptions,
					numberOfClients: 3,
					emitter,
				};

				const model: typeof baseModel = {
					...baseModel,
					generatorFactory: () =>
						takeAsync(1, async (): Promise<Operation> => {
							log.push("generated an operation");
							return { type: "noop" };
						}),
				};
				const finalState = await runTestForSeed(model, options, 0);
				assert.equal(finalState.clients.length, 3);
				assert.deepEqual(log, [
					"summarizer",
					"A",
					"B",
					"C",
					"testStart",
					"generated an operation",
				]);
			});
		});
		describe("testEnd", () => {
			it("is raised after performing the fuzzActions", async () => {
				const emitter = new TypedEventEmitter<DDSFuzzHarnessEvents>();
				const log: string[] = [];
				emitter.on("clientCreate", (client) => {
					log.push(client.containerRuntime.clientId);
				});
				emitter.on("testEnd", (state) => {
					log.push("testEnd");
				});
				const options = {
					...defaultOptions,
					numberOfClients: 3,
					emitter,
				};

				const model: typeof baseModel = {
					...baseModel,
					generatorFactory: () =>
						takeAsync(1, async (): Promise<Operation> => {
							log.push("generated an operation");
							return { type: "noop" };
						}),
				};
				const finalState = await runTestForSeed(model, options, 0);
				assert.equal(finalState.clients.length, 3);
				assert.deepEqual(log, [
					"summarizer",
					"A",
					"B",
					"C",
					"generated an operation",
					"testEnd",
				]);
			});
		});
	});

	describe("suite creation", () => {
		interface MochaReport {
			stats: StatsReport;
			tests: TestReport[];
			pending: TestReport[];
			failures: FailingTestReport[];
			passes: TestReport[];
		}

		interface TestReport {
			title: string;
			fullTitle: string;
		}

		interface FailingTestReport extends TestReport {
			err: {
				message: string;
				stack: string;
			};
		}

		interface StatsReport {
			suites: number;
			tests: number;
			passes: number;
			pending: number;
			failures: number;
		}

		async function runTestFile(name: string): Promise<MochaReport> {
			const result = await execa(
				"npm",
				[
					"run",
					"test:mocha:base",
					"--silent",
					"--",
					"--reporter=json",
					path.join(_dirname, `./ddsSuiteCases/${name}.js`),
				],
				{
					env: {
						FLUID_TEST_VERBOSE: undefined,
					},
					encoding: "utf8",
					reject: false,
				},
			);
			// eslint-disable-next-line @typescript-eslint/no-unsafe-assignment
			const testResults: MochaReport = JSON.parse(result.stdout);
			return testResults;
		}

		describe("supports modified .only syntax", () => {
			let runResults: MochaReport;
			before(async function () {
				// 2s timeout is a bit aggressive to run mocha, even though the suite of tests is very fast.
				this.timeout(5000);
				runResults = await runTestFile("dotOnly");
			});

			it("via .only(2, 3)", () => {
				const tests = runResults.passes
					.filter((p) => p.fullTitle.includes("1: .only via function"))
					.sort();
				assert.deepEqual(
					tests.map((t) => t.title),
					[
						"workload: 1: .only via function seed: 2",
						"workload: 1: .only via function seed: 3",
					],
				);
			});

			it("via `only: [4, 7]`", () => {
				const tests = runResults.passes
					.filter((p) => p.fullTitle.includes("2: .only via options"))
					.sort();
				assert.deepEqual(
					tests.map((t) => t.title),
					[
						"workload: 2: .only via options seed: 4",
						"workload: 2: .only via options seed: 7",
					],
				);
			});

			it("via a combination of .only() and `only: []`", () => {
				const tests = runResults.passes
					.filter((p) => p.fullTitle.includes("3: .only via function and options"))
					.sort();
				assert.deepEqual(
					tests.map((t) => t.title),
					[
						"workload: 3: .only via function and options seed: 2",
						"workload: 3: .only via function and options seed: 4",
						"workload: 3: .only via function and options seed: 7",
					],
				);
			});

			it("runs multiple suites with .only simultaneously set", () => {
				assert.equal(runResults.stats.tests, 7);
				assert.equal(runResults.stats.pending, 0);
				assert.equal(runResults.stats.failures, 0);
			});
		});

		describe("supports modified .skip syntax", () => {
			let runResults: MochaReport;
			before(async function () {
				// 2s timeout is a bit aggressive to run mocha, even though the suite of tests is very fast.
				this.timeout(5000);
				runResults = await runTestFile("dotSkip");
			});

			it("via .skip(2, 3)", () => {
				const tests = runResults.passes
					.filter((p) => p.fullTitle.includes("1: .skip via function"))
					.sort();
				assert.deepEqual(
					tests.map((t) => t.title),
					[0, 1, 4, 5, 6, 7, 8, 9].map(
						(i) => `workload: 1: .skip via function seed: ${i}`,
					),
				);
			});

			it("via `skip: [4, 7]`", () => {
				const tests = runResults.passes
					.filter((p) => p.fullTitle.includes("2: .skip via options"))
					.sort();
				assert.deepEqual(
					tests.map((t) => t.title),
					[0, 1, 2, 3, 5, 6, 8, 9].map(
						(i) => `workload: 2: .skip via options seed: ${i}`,
					),
				);
			});

			it("via a combination of .skip() and `skip: []`", () => {
				const tests = runResults.passes
					.filter((p) => p.fullTitle.includes("3: .skip via function and options"))
					.sort();
				assert.deepEqual(
					tests.map((t) => t.title),
					[0, 1, 3, 5, 6, 8, 9].map(
						(i) => `workload: 3: .skip via function and options seed: ${i}`,
					),
				);
			});

			it("runs multiple suites with .skip simultaneously set", () => {
				assert.equal(runResults.stats.tests, 30);
				assert.equal(runResults.stats.pending, 7);
				assert.equal(runResults.stats.passes, 23);
				assert.equal(runResults.stats.failures, 0);
			});
		});

		describe("failure", () => {
			let runResults: MochaReport;
			const jsonDir = path.join(_dirname, "./ddsSuiteCases/failing-configuration");
			before(async function () {
				this.timeout(5000);
				fs.rmSync(jsonDir, { force: true, recursive: true });
				runResults = await runTestFile("failure");
			});

			it("is reported to mocha reasonably", () => {
				assert.equal(runResults.stats.failures, 2);
				assert.deepEqual(
					runResults.failures.map((test) => test.fullTitle),
					[
						"failing configuration workload: failing configuration seed: 0",
						"failing configuration workload: failing configuration seed: 1",
					],
				);
				assert(
					runResults.failures.every((test) =>
						test.err.message.includes("Injected failure"),
					),
				);
			});

			const inCi = !!process.env.TF_BUILD;
			if (inCi) {
				it("doesn't cause failure files to be written to disk", () => {
					const file0Exists = fs.existsSync(path.join(jsonDir, "0.json"));
					const file1Exists = fs.existsSync(path.join(jsonDir, "1.json"));

					// we don't write files in CI to avoid superfluous computation
					assert(!file0Exists, "expected file0 to not be written in CI");
					assert(!file1Exists, "expected file0 to not be written in CI");
				});
			} else {
				it("causes failure files to be written to disk", () => {
					const file0Exists = fs.existsSync(path.join(jsonDir, "0.json"));
					const file1Exists = fs.existsSync(path.join(jsonDir, "1.json"));

					assert(file0Exists);
					assert(file1Exists);

					const contents: unknown = JSON.parse(
						fs.readFileSync(path.join(jsonDir, "0.json"), { encoding: "utf8" }),
					);
					assert.deepEqual(contents, [{ clientId: "A", type: "noop" }]);
				});
			}
		});

		describe("replay", () => {
			let runResults: MochaReport;
			before(async function () {
				this.timeout(5000);
				runResults = await runTestFile("replay");
			});

			// Replay functionality is a bit more difficult to test from the outside perspective, so the replay
			// test file has its own assertions which should cause failure if replay is not working.
			it("successfully references the replay file", () => {
				assert.equal(runResults.stats.passes, 1);
				assert.equal(runResults.stats.failures, 0);
			});
		});
	});
});<|MERGE_RESOLUTION|>--- conflicted
+++ resolved
@@ -35,17 +35,9 @@
 	TriggerRebase,
 	mixinAttach,
 	mixinStashedClient,
-<<<<<<< HEAD
-	type Client,
-	hasStashData,
 } from "../ddsFuzzHarness.js";
+import { hasStashData, type Client } from "../clientLoading.js";
 import { Operation, SharedNothingFactory, baseModel, isNoopOp } from "./sharedNothing.js";
-import { _dirname } from "./dirname.cjs";
-=======
-} from "../ddsFuzzHarness";
-import { hasStashData, type Client } from "../clientLoading";
-import { Operation, SharedNothingFactory, baseModel, isNoopOp } from "./sharedNothing";
->>>>>>> 75b32bd9
 
 type Model = DDSFuzzModel<SharedNothingFactory, Operation | ChangeConnectionState>;
 
