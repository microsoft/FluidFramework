/*!
 * Copyright (c) Microsoft Corporation. All rights reserved.
 * Licensed under the MIT License.
 */

import "mocha";

import { strict as assert } from "assert";
import { Serializable } from "@fluidframework/datastore-definitions";
import {
    MockFluidDataStoreRuntime,
    MockEmptyDeltaConnection,
    MockStorage,
} from "@fluidframework/test-runtime-utils";
import { SharedMatrix, SharedMatrixFactory } from "../src";
import { extract, expectSize } from "./utils";
import { TestConsumer } from "./testconsumer";
import { UndoRedoStackManager } from "./undoRedoStackManager";

describe("Matrix", () => {
    describe("undo/redo", () => {
        describe("local client", () => {
            let dataStoreRuntime: MockFluidDataStoreRuntime;
            let matrix: SharedMatrix<number>;
            let consumer: TestConsumer<undefined | null | number>;     // Test IMatrixConsumer that builds a copy of `matrix` via observed events.
            let undo: UndoRedoStackManager;

            // Snapshots the given `SharedMatrix`, loads the snapshot into a 2nd SharedMatrix, vets that the two are
            // equivalent, and then returns the 2nd matrix.
            async function snapshot<T extends Serializable>(matrix: SharedMatrix<T>) {
                // Create a snapshot
                const objectStorage = new MockStorage(matrix.snapshot());

                // Create a local DataStoreRuntime since we only want to load the snapshot for a local client.
                const dataStoreRuntime = new MockFluidDataStoreRuntime();
                dataStoreRuntime.local = true;

                // Load the snapshot into a newly created 2nd SharedMatrix.
                const matrix2 = new SharedMatrix<T>(dataStoreRuntime, `load(${matrix.id})`, SharedMatrixFactory.Attributes);
                await matrix2.load(/*branchId: */ null as any, {
                    deltaConnection: new MockEmptyDeltaConnection(),
                    objectStorage
                });

                // Vet that the 2nd matrix is equivalent to the original.
                expectSize(matrix2, matrix.rowCount, matrix.colCount);
                assert.deepEqual(extract(matrix), extract(matrix2), 'Matrix must round-trip through snapshot/load.');

                return matrix2;
            }

            async function expect<T extends Serializable>(expected: ReadonlyArray<ReadonlyArray<T>>) {
                const actual = extract(matrix);
                assert.deepEqual(actual, expected, "Matrix must match expected.");
                assert.deepEqual(consumer.extract(), actual, "Matrix must notify IMatrixConsumers of all changes.");

                // Ensure ops are ACKed prior to snapshot. Otherwise, unACKed segments won't be included.
                return snapshot(matrix);
            }

            beforeEach(async () => {
                dataStoreRuntime = new MockFluidDataStoreRuntime();
                matrix = new SharedMatrix(dataStoreRuntime, "matrix1", SharedMatrixFactory.Attributes);

                // Attach a new IMatrixConsumer
                consumer = new TestConsumer(matrix);

                undo = new UndoRedoStackManager();
                matrix.openUndo(undo);
            });

            afterEach(async () => {
                // Paranoid check that ensures that the SharedMatrix loaded from the snapshot also
                // round-trips through snapshot/load.  (Also, may help detect snapshot/loaded bugs
                // in the event that the test case forgets to call/await `expect()`.)
                await snapshot(await snapshot(matrix));

                // Ensure that IMatrixConsumer observed all changes to matrix.
                assert.deepEqual(consumer.extract(), extract(matrix));

                // Sanity check that removing the consumer stops change notifications.
                matrix.closeMatrix(consumer);
                matrix.insertCols(0, 1);
                assert.equal(consumer.colCount, matrix.colCount - 1);
            });

            it("undo/redo setCell", async () => {
                matrix.insertRows(/* start: */ 0, /* count: */ 1);
                matrix.insertCols(/* start: */ 0, /* count: */ 1);
                await expect([[undefined]]);

                undo.closeCurrentOperation();

                matrix.setCell(/* row: */ 0, /* col: */ 0, 1);
                await expect([[1]]);

                undo.undoOperation();
                await expect([[undefined]]);

                undo.redoOperation();
                await expect([[1]]);
            });

            it("undo/redo insertRow", async () => {
                matrix.insertRows(/* start: */ 0, /* count: */ 1);
                undo.closeCurrentOperation();

                expectSize(matrix, /* rowCount */ 1, /* colCount: */ 0);

                undo.undoOperation();
                expectSize(matrix, /* rowCount */ 0, /* colCount: */ 0);

                undo.redoOperation();
                expectSize(matrix, /* rowCount */ 1, /* colCount: */ 0);
            });

            it("undo/redo removeRow", async () => {
                matrix.insertRows(/* start: */ 0, /* count: */ 1);
                matrix.insertCols(/* start: */ 0, /* count: */ 1);
                await expect([[undefined]]);

                matrix.setCell(/* row: */ 0, /* col: */ 0, 1);
                await expect([[1]]);
                undo.closeCurrentOperation();

                matrix.removeRows(/* rowStart: */ 0, /* rowCount: */ 1);
                undo.closeCurrentOperation();

                expectSize(matrix, /* rowCount */ 0, /* colCount: */ 1);

                undo.undoOperation();
                await expect([[1]]);

                undo.redoOperation();
                expectSize(matrix, /* rowCount */ 0, /* colCount: */ 1);
            });

            it("undo/redo removeRow 0 of 2x2", async () => {
                matrix.insertRows(/* start: */ 0, /* count: */ 2);
                matrix.insertCols(/* start: */ 0, /* count: */ 2);
                matrix.setCells(/* row: */ 0, /* col: */ 0, /* colCount: */ 2, [
                    0, 1,
                    2, 3,
                ]);
                undo.closeCurrentOperation();
                await expect([
                    [0, 1],
                    [2, 3],
                ]);

                matrix.removeRows(/* rowStart: */ 0, /* rowCount: */ 1);
                undo.closeCurrentOperation();
                await expect([
                    [2, 3]
                ]);

                undo.undoOperation();
                await expect([
                    [0, 1],
                    [2, 3],
                ]);

                undo.redoOperation();
                await expect([
                    [2, 3]
                ]);
            });

            it("undo/redo removeRow 1 of 2x2", async () => {
                matrix.insertRows(/* start: */ 0, /* count: */ 2);
                matrix.insertCols(/* start: */ 0, /* count: */ 2);
                matrix.setCells(/* row: */ 0, /* col: */ 0, /* colCount: */ 2, [
                    0, 1,
                    2, 3,
                ]);
                undo.closeCurrentOperation();
                await expect([
                    [0, 1],
                    [2, 3],
                ]);

                matrix.removeRows(/* rowStart: */ 1, /* rowCount: */ 1);
                undo.closeCurrentOperation();
                await expect([
                    [0, 1]
                ]);

                undo.undoOperation();
                await expect([
                    [0, 1],
                    [2, 3],
                ]);

                undo.redoOperation();
                await expect([
                    [0, 1]
                ]);
            });

<<<<<<< HEAD
=======
            it("undo/redo removeRow 0..1 of 3x3", async () => {
                matrix.insertRows(/* start: */ 0, /* count: */ 3);
                matrix.insertCols(/* start: */ 0, /* count: */ 3);
                matrix.setCells(/* row: */ 0, /* col: */ 0, /* colCount: */ 3, [
                    0, 1, 2,
                    3, 4, 5,
                    6, 7, 8,
                ]);
                undo.closeCurrentOperation();
                await expect([
                    [0, 1, 2],
                    [3, 4, 5],
                    [6, 7, 8],
                ]);

                matrix.removeRows(/* rowStart: */ 0, /* rowCount: */ 2);
                undo.closeCurrentOperation();
                await expect([
                    [6, 7, 8],
                ]);

                undo.undoOperation();
                await expect([
                    [0, 1, 2],
                    [3, 4, 5],
                    [6, 7, 8],
                ]);

                undo.redoOperation();
                await expect([
                    [6, 7, 8],
                ]);
            });

            it("undo/redo removeRow 2..3 of 3x3", async () => {
                matrix.insertRows(/* start: */ 0, /* count: */ 3);
                matrix.insertCols(/* start: */ 0, /* count: */ 3);
                matrix.setCells(/* row: */ 0, /* col: */ 0, /* colCount: */ 3, [
                    0, 1, 2,
                    3, 4, 5,
                    6, 7, 8,
                ]);
                undo.closeCurrentOperation();
                await expect([
                    [0, 1, 2],
                    [3, 4, 5],
                    [6, 7, 8],
                ]);

                matrix.removeRows(/* rowStart: */ 1, /* rowCount: */ 2);
                undo.closeCurrentOperation();
                await expect([
                    [0, 1, 2],
                ]);

                undo.undoOperation();
                await expect([
                    [0, 1, 2],
                    [3, 4, 5],
                    [6, 7, 8],
                ]);

                undo.redoOperation();
                await expect([
                    [0, 1, 2],
                ]);
            });

>>>>>>> 8e642efc
            it("undo/redo insertCol", async () => {
                matrix.insertCols(/* start: */ 0, /* count: */ 1);
                undo.closeCurrentOperation();

                expectSize(matrix, /* rowCount */ 0, /* colCount: */ 1);

                undo.undoOperation();
                expectSize(matrix, /* rowCount */ 0, /* colCount: */ 0);

                undo.redoOperation();
                expectSize(matrix, /* rowCount */ 0, /* colCount: */ 1);
            });

            it("undo/redo removeCol", async () => {
                matrix.insertRows(/* start: */ 0, /* count: */ 1);
                matrix.insertCols(/* start: */ 0, /* count: */ 1);
                await expect([[undefined]]);

                matrix.setCell(/* row: */ 0, /* col: */ 0, 1);
                await expect([[1]]);
                undo.closeCurrentOperation();

                matrix.removeCols(/* colStart: */ 0, /* colCount: */ 1);
                undo.closeCurrentOperation();

                expectSize(matrix, /* rowCount */ 1, /* colCount: */ 0);

                undo.undoOperation();
                await expect([[1]]);

                undo.redoOperation();
                expectSize(matrix, /* rowCount */ 1, /* colCount: */ 0);
            });

            it("undo/redo removeCol 0 of 2x2", async () => {
                matrix.insertRows(/* start: */ 0, /* count: */ 2);
                matrix.insertCols(/* start: */ 0, /* count: */ 2);
                matrix.setCells(/* row: */ 0, /* col: */ 0, /* colCount: */ 2, [
                    0, 1,
                    2, 3,
                ]);
                await expect([
                    [0, 1],
                    [2, 3],
                ]);
                undo.closeCurrentOperation();

                matrix.removeCols(/* colStart: */ 0, /* colCount: */ 1);
                undo.closeCurrentOperation();
                await expect([
                    [1],
                    [3],
                ]);

                undo.undoOperation();
                await expect([
                    [0, 1],
                    [2, 3],
                ]);

                undo.redoOperation();
                await expect([
                    [1],
                    [3],
                ]);
            });

            it("undo/redo removeCol 1 of 2x2", async () => {
                matrix.insertRows(/* start: */ 0, /* count: */ 2);
                matrix.insertCols(/* start: */ 0, /* count: */ 2);
                matrix.setCells(/* row: */ 0, /* col: */ 0, /* colCount: */ 2, [
                    0, 1,
                    2, 3,
                ]);
                await expect([
                    [0, 1],
                    [2, 3],
                ]);
                undo.closeCurrentOperation();

                matrix.removeCols(/* colStart: */ 1, /* colCount: */ 1);
                undo.closeCurrentOperation();
                await expect([
                    [0],
                    [2],
                ]);

                undo.undoOperation();
                await expect([
                    [0, 1],
                    [2, 3],
                ]);

                undo.redoOperation();
                await expect([
                    [0],
                    [2],
                ]);
            });
<<<<<<< HEAD
=======

            it("undo/redo removeCol 0..1 of 3x3", async () => {
                matrix.insertRows(/* start: */ 0, /* count: */ 3);
                matrix.insertCols(/* start: */ 0, /* count: */ 3);
                matrix.setCells(/* row: */ 0, /* col: */ 0, /* colCount: */ 3, [
                    0, 1, 2,
                    3, 4, 5,
                    6, 7, 8,
                ]);
                undo.closeCurrentOperation();
                await expect([
                    [0, 1, 2],
                    [3, 4, 5],
                    [6, 7, 8],
                ]);

                matrix.removeCols(/* colStart: */ 0, /* colCount: */ 2);
                undo.closeCurrentOperation();
                await expect([
                    [2],
                    [5],
                    [8],
                ]);

                undo.undoOperation();
                await expect([
                    [0, 1, 2],
                    [3, 4, 5],
                    [6, 7, 8],
                ]);

                undo.redoOperation();
                await expect([
                    [2],
                    [5],
                    [8],
                ]);
            });

            it("undo/redo removeCol 1..2 of 3x3", async () => {
                matrix.insertRows(/* start: */ 0, /* count: */ 3);
                matrix.insertCols(/* start: */ 0, /* count: */ 3);
                matrix.setCells(/* row: */ 0, /* col: */ 0, /* colCount: */ 3, [
                    0, 1, 2,
                    3, 4, 5,
                    6, 7, 8,
                ]);
                undo.closeCurrentOperation();
                await expect([
                    [0, 1, 2],
                    [3, 4, 5],
                    [6, 7, 8],
                ]);

                matrix.removeCols(/* colStart: */ 1, /* colCount: */ 2);
                undo.closeCurrentOperation();
                await expect([
                    [0],
                    [3],
                    [6],
                ]);

                undo.undoOperation();
                await expect([
                    [0, 1, 2],
                    [3, 4, 5],
                    [6, 7, 8],
                ]);

                undo.redoOperation();
                await expect([
                    [0],
                    [3],
                    [6],
                ]);
            });
>>>>>>> 8e642efc
        });
    });
});<|MERGE_RESOLUTION|>--- conflicted
+++ resolved
@@ -197,8 +197,6 @@
                 ]);
             });
 
-<<<<<<< HEAD
-=======
             it("undo/redo removeRow 0..1 of 3x3", async () => {
                 matrix.insertRows(/* start: */ 0, /* count: */ 3);
                 matrix.insertCols(/* start: */ 0, /* count: */ 3);
@@ -267,7 +265,6 @@
                 ]);
             });
 
->>>>>>> 8e642efc
             it("undo/redo insertCol", async () => {
                 matrix.insertCols(/* start: */ 0, /* count: */ 1);
                 undo.closeCurrentOperation();
@@ -367,8 +364,6 @@
                     [2],
                 ]);
             });
-<<<<<<< HEAD
-=======
 
             it("undo/redo removeCol 0..1 of 3x3", async () => {
                 matrix.insertRows(/* start: */ 0, /* count: */ 3);
@@ -445,7 +440,6 @@
                     [6],
                 ]);
             });
->>>>>>> 8e642efc
         });
     });
 });