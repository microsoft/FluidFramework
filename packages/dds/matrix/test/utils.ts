--- conflicted
+++ resolved
@@ -3,20 +3,12 @@
  * Licensed under the MIT License.
  */
 
-<<<<<<< HEAD
-import { strict as assert } from 'assert';
-import { SharedMatrix } from '../src';
-import { IArray2D } from "../src/sparsearray2d";
-import { Serializable } from '@fluidframework/component-runtime-definitions';
-import { IMatrixProducer, IMatrixReader, IMatrixConsumer } from '@tiny-calc/nano';
-=======
 import { strict as assert } from "assert";
 import { IMatrixProducer, IMatrixReader, IMatrixConsumer, IMatrixWriter } from "@tiny-calc/nano";
 import { Serializable } from "@fluidframework/datastore-definitions";
 import { SharedMatrix } from "../src";
 
 export type IMatrix<T> = IMatrixReader<T> & IMatrixWriter<T>;
->>>>>>> 8821a9e8
 
 class NullMatrixConsumer implements IMatrixConsumer<any> {
     rowsChanged(rowStart: number, removedCount: number, insertedCount: number, producer: IMatrixProducer<any>): void {}
