{
	"name": "@fluidframework/matrix",
	"version": "2.0.0-rc.4.0.0",
	"description": "Distributed matrix",
	"homepage": "https://fluidframework.com",
	"repository": {
		"type": "git",
		"url": "https://github.com/microsoft/FluidFramework.git",
		"directory": "packages/dds/matrix"
	},
	"license": "MIT",
	"author": "Microsoft and contributors",
	"sideEffects": false,
	"type": "module",
	"exports": {
		".": {
			"import": {
				"types": "./lib/public.d.ts",
				"default": "./lib/index.js"
			},
			"require": {
				"types": "./dist/public.d.ts",
				"default": "./dist/index.js"
			}
		},
		"./legacy": {
			"import": {
				"types": "./lib/legacy.d.ts",
				"default": "./lib/index.js"
			},
			"require": {
				"types": "./dist/legacy.d.ts",
				"default": "./dist/index.js"
			}
		},
		"./internal": {
			"import": {
				"types": "./lib/index.d.ts",
				"default": "./lib/index.js"
			},
			"require": {
				"types": "./dist/index.d.ts",
				"default": "./dist/index.js"
			}
		}
	},
	"main": "lib/index.js",
	"types": "lib/public.d.ts",
	"scripts": {
		"api": "fluid-build . --task api",
		"api-extractor:commonjs": "flub generate entrypoints --outFileAlpha legacy --outDir ./dist",
		"api-extractor:esnext": "flub generate entrypoints --outFileAlpha legacy --outDir ./lib --node10TypeCompat",
		"bench": "cd bench && node --expose-gc -r ts-node/register src/index.ts",
		"bench:profile": "cd bench && node -r ts-node/register --prof --logfile=profile.log --no-logfile-per-isolate src/index.ts --runInBand && node --prof-process profile.log > profile.txt && rimraf profile.log && echo See results in bench/profile.txt",
		"build": "fluid-build . --task build",
		"build:commonjs": "fluid-build . --task commonjs",
		"build:compile": "fluid-build . --task compile",
		"build:docs": "api-extractor run --local",
		"build:esnext": "tsc --project ./tsconfig.json",
		"build:genver": "gen-version",
		"build:test": "npm run build:test:esm && npm run build:test:cjs",
		"build:test:cjs": "fluid-tsc commonjs --project ./src/test/tsconfig.cjs.json",
		"build:test:esm": "tsc --project ./src/test/tsconfig.json",
		"check:are-the-types-wrong": "attw --pack .",
		"check:prettier": "prettier --check . --cache --ignore-path ../../../.prettierignore",
		"check:release-tags": "api-extractor run --local --config ./api-extractor-lint.json",
		"ci:build:docs": "api-extractor run",
		"clean": "rimraf --glob dist lib \"*.d.ts\" bench/dist \"**/*.tsbuildinfo\" \"**/*.build.log\" _api-extractor-temp nyc",
		"eslint": "eslint --format stylish src",
		"eslint:fix": "eslint --format stylish src --fix --fix-type problem,suggestion,layout",
		"format": "fluid-build --task format .",
		"format:prettier": "prettier --write . --cache --ignore-path ../../../.prettierignore",
		"lint": "fluid-build . --task lint",
		"lint:fix": "fluid-build . --task eslint:fix --task format",
		"postpack": "tar -cf ./matrix.test-files.tar ./src/test ./dist/test ./lib/test",
		"test": "npm run test:mocha",
		"test:coverage": "c8 npm test",
		"test:memory": "mocha --config src/test/memory/.mocharc.cjs",
		"test:memory-profiling:report": "mocha --config src/test/memory/.mocharc.cjs",
		"test:mocha": "npm run test:mocha:esm && echo skipping cjs to avoid overhead - npm run test:mocha:cjs",
		"test:mocha:cjs": "mocha  --recursive \"dist/test/**/*.spec.*js\" --exit -r node_modules/@fluid-internal/mocha-test-setup",
		"test:mocha:esm": "mocha  --recursive \"lib/test/**/*.spec.*js\" --exit -r node_modules/@fluid-internal/mocha-test-setup",
		"test:mocha:verbose": "cross-env FLUID_TEST_VERBOSE=1 npm run test:mocha",
		"tsc": "fluid-tsc commonjs --project ./tsconfig.cjs.json && copyfiles -f ../../../common/build/build-common/src/cjs/package.json ./dist",
		"typetests:gen": "fluid-type-test-generator",
		"typetests:prepare": "flub typetests --dir . --reset --previous --normalize"
	},
	"c8": {
		"all": true,
		"cache-dir": "nyc/.cache",
		"exclude-after-remap": false,
		"include": [
			"src/**/*.*ts",
			"dist/**/*.*js"
		],
		"report-dir": "nyc/report",
		"reporter": [
			"cobertura",
			"html",
			"text"
		],
		"temp-directory": "nyc/.nyc_output"
	},
	"dependencies": {
		"@fluid-internal/client-utils": "workspace:~",
		"@fluidframework/core-interfaces": "workspace:~",
		"@fluidframework/core-utils": "workspace:~",
		"@fluidframework/datastore-definitions": "workspace:~",
		"@fluidframework/driver-utils": "workspace:~",
		"@fluidframework/merge-tree": "workspace:~",
		"@fluidframework/protocol-definitions": "^3.2.0",
		"@fluidframework/runtime-definitions": "workspace:~",
		"@fluidframework/runtime-utils": "workspace:~",
		"@fluidframework/shared-object-base": "workspace:~",
		"@fluidframework/telemetry-utils": "workspace:~",
		"@tiny-calc/nano": "0.0.0-alpha.5",
		"double-ended-queue": "^2.1.0-0",
		"tslib": "^1.10.0"
	},
	"devDependencies": {
		"@arethetypeswrong/cli": "^0.15.2",
		"@biomejs/biome": "^1.6.2",
		"@fluid-internal/mocha-test-setup": "workspace:~",
		"@fluid-private/stochastic-test-utils": "workspace:~",
		"@fluid-private/test-dds-utils": "workspace:~",
		"@fluid-tools/benchmark": "^0.48.0",
		"@fluid-tools/build-cli": "^0.37.0",
		"@fluidframework/build-common": "^2.0.3",
		"@fluidframework/build-tools": "^0.37.0",
		"@fluidframework/container-definitions": "workspace:~",
		"@fluidframework/eslint-config-fluid": "^5.1.0",
		"@fluidframework/matrix-previous": "npm:@fluidframework/matrix@2.0.0-internal.8.0.0",
		"@fluidframework/test-runtime-utils": "workspace:~",
		"@microsoft/api-extractor": "^7.42.3",
		"@tiny-calc/micro": "0.0.0-alpha.5",
		"@types/double-ended-queue": "^2.1.0",
		"@types/mocha": "^9.1.1",
		"@types/node": "^18.19.0",
		"best-random": "^1.0.0",
		"c8": "^8.0.1",
		"copyfiles": "^2.4.1",
		"cross-env": "^7.0.3",
		"eslint": "~8.55.0",
		"hotloop": "^1.2.0",
		"mocha": "^10.2.0",
		"mocha-json-output-reporter": "^2.0.1",
		"mocha-multi-reporters": "^1.5.1",
		"moment": "^2.21.0",
		"prettier": "~3.0.3",
		"replace-in-file": "^6.3.5",
		"rimraf": "^4.4.0",
		"ts-node": "^10.9.1",
		"typescript": "~5.1.6"
	},
	"typeValidation": {
		"broken": {
<<<<<<< HEAD
			"ClassDeclaration_SharedMatrix": {
				"forwardCompat": false
=======
			"RemovedClassDeclaration_SharedMatrix": {
				"backCompat": false
>>>>>>> 9952e66b
			}
		}
	}
}<|MERGE_RESOLUTION|>--- conflicted
+++ resolved
@@ -154,13 +154,8 @@
 	},
 	"typeValidation": {
 		"broken": {
-<<<<<<< HEAD
-			"ClassDeclaration_SharedMatrix": {
-				"forwardCompat": false
-=======
 			"RemovedClassDeclaration_SharedMatrix": {
 				"backCompat": false
->>>>>>> 9952e66b
 			}
 		}
 	}
