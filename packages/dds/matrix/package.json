{
  "name": "@fluidframework/matrix",
  "version": "0.35.0",
  "description": "Distributed matrix",
  "homepage": "https://fluidframework.com",
  "repository": "https://github.com/microsoft/FluidFramework",
  "license": "MIT",
  "author": "Microsoft",
  "sideEffects": false,
  "main": "dist/index.js",
  "module": "lib/index.js",
  "types": "dist/index.d.ts",
  "scripts": {
    "bench": "cd bench && node --expose-gc -r ts-node/register src/index.ts",
    "bench:profile": "cd bench && tsc && node -r ts-node/register --prof src/index.ts --runInBand && node --prof-process isolate-0x*-v8.log > profile.txt && rm isolate-0x*-v8.log && cat profile.txt",
    "build": "npm run build:genver && concurrently npm:build:compile npm:lint",
    "build:compile": "concurrently npm:tsc npm:build:esnext",
    "build:docs": "api-extractor run --local && copyfiles -u 1 ./_api-extractor-temp/doc-models/* ../../../_api-extractor-temp/",
    "build:esnext": "tsc --project ./tsconfig.esnext.json",
    "build:full": "npm run build",
    "build:full:compile": "npm run build:compile",
    "build:genver": "gen-version",
    "clean": "rimraf dist lib bench/dist *.tsbuildinfo *.build.log",
    "eslint": "eslint --format stylish src",
    "eslint:fix": "eslint --format stylish src --fix",
    "lint": "npm run eslint",
    "lint:fix": "npm run eslint:fix",
    "stress": "mocha -r ts-node/register -r source-map-support/register --recursive test/**/*.spec.ts --exit -r node_modules/@fluidframework/mocha-test-setup --unhandled-rejections=strict --fgrep stress-loop",
    "test": "npm run test:mocha",
    "test:coverage": "nyc npm test -- --reporter mocha-junit-reporter --reporter-options mochaFile=nyc/junit-report.xml --exit",
    "test:mocha": "npm run stress -- --invert",
    "test:mocha:verbose": "cross-env FLUID_TEST_VERBOSE=1 npm run test:mocha",
    "tsc": "tsc",
    "tsfmt": "tsfmt --verify",
    "tsfmt:fix": "tsfmt --replace"
  },
  "nyc": {
    "all": true,
    "cache-dir": "nyc/.cache",
    "exclude-after-remap": false,
    "include": [
      "src/**/*.ts",
      "dist/**/*.js"
    ],
    "report-dir": "nyc/report",
    "reporter": [
      "cobertura",
      "html",
      "text"
    ],
    "temp-directory": "nyc/.nyc_output"
  },
  "dependencies": {
    "@fluidframework/common-definitions": "^0.19.1",
<<<<<<< HEAD
    "@fluidframework/common-utils": "^0.27.0-0",
    "@fluidframework/core-interfaces": "^0.33.0",
    "@fluidframework/datastore-definitions": "^0.33.0",
    "@fluidframework/driver-utils": "^0.33.0",
    "@fluidframework/merge-tree": "^0.33.0",
    "@fluidframework/protocol-definitions": "^0.1018.0-0",
    "@fluidframework/runtime-utils": "^0.33.0",
    "@fluidframework/shared-object-base": "^0.33.0",
    "@fluidframework/telemetry-utils": "^0.33.0",
=======
    "@fluidframework/common-utils": "^0.27.0",
    "@fluidframework/core-interfaces": "^0.35.0",
    "@fluidframework/datastore-definitions": "^0.35.0",
    "@fluidframework/merge-tree": "^0.35.0",
    "@fluidframework/protocol-base": "^0.1019.0-0",
    "@fluidframework/protocol-definitions": "^0.1019.0-0",
    "@fluidframework/runtime-utils": "^0.35.0",
    "@fluidframework/shared-object-base": "^0.35.0",
    "@fluidframework/telemetry-utils": "^0.35.0",
>>>>>>> d6af3e35
    "@tiny-calc/nano": "0.0.0-alpha.5",
    "assert": "^2.0.0",
    "debug": "^4.1.1",
    "tslib": "^1.10.0"
  },
  "devDependencies": {
    "@fluid-internal/test-dds-utils": "^0.35.0",
    "@fluidframework/build-common": "^0.20.0-0",
    "@fluidframework/eslint-config-fluid": "^0.22.1-0",
    "@fluidframework/mocha-test-setup": "^0.35.0",
    "@fluidframework/test-runtime-utils": "^0.35.0",
    "@microsoft/api-extractor": "^7.7.2",
    "@tiny-calc/micro": "0.0.0-alpha.5",
    "@types/assert": "^1.5.2",
    "@types/debug": "^4.1.5",
    "@types/mocha": "^5.2.5",
    "@typescript-eslint/eslint-plugin": "~4.14.0",
    "@typescript-eslint/parser": "~4.14.0",
    "best-random": "^1.0.0",
    "concurrently": "^5.2.0",
    "copyfiles": "^2.1.0",
    "cross-env": "^7.0.2",
    "eslint": "~7.18.0",
    "eslint-plugin-eslint-comments": "~3.2.0",
    "eslint-plugin-import": "~2.22.1",
    "eslint-plugin-no-null": "~1.0.2",
    "eslint-plugin-prefer-arrow": "~1.2.2",
    "eslint-plugin-react": "~7.22.0",
    "eslint-plugin-unicorn": "~26.0.1",
    "hotloop": "^1.2.0",
    "mocha": "^8.1.1",
    "mocha-junit-reporter": "^1.18.0",
    "nyc": "^15.0.0",
    "rimraf": "^2.6.2",
    "source-map-support": "^0.5.16",
    "ts-node": "^7.0.1",
    "typescript": "~4.1.3",
    "typescript-formatter": "7.1.0",
    "uuid": "^8.3.1"
  }
}<|MERGE_RESOLUTION|>--- conflicted
+++ resolved
@@ -52,17 +52,6 @@
   },
   "dependencies": {
     "@fluidframework/common-definitions": "^0.19.1",
-<<<<<<< HEAD
-    "@fluidframework/common-utils": "^0.27.0-0",
-    "@fluidframework/core-interfaces": "^0.33.0",
-    "@fluidframework/datastore-definitions": "^0.33.0",
-    "@fluidframework/driver-utils": "^0.33.0",
-    "@fluidframework/merge-tree": "^0.33.0",
-    "@fluidframework/protocol-definitions": "^0.1018.0-0",
-    "@fluidframework/runtime-utils": "^0.33.0",
-    "@fluidframework/shared-object-base": "^0.33.0",
-    "@fluidframework/telemetry-utils": "^0.33.0",
-=======
     "@fluidframework/common-utils": "^0.27.0",
     "@fluidframework/core-interfaces": "^0.35.0",
     "@fluidframework/datastore-definitions": "^0.35.0",
@@ -72,7 +61,6 @@
     "@fluidframework/runtime-utils": "^0.35.0",
     "@fluidframework/shared-object-base": "^0.35.0",
     "@fluidframework/telemetry-utils": "^0.35.0",
->>>>>>> d6af3e35
     "@tiny-calc/nano": "0.0.0-alpha.5",
     "assert": "^2.0.0",
     "debug": "^4.1.1",
