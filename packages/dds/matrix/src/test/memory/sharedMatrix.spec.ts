--- conflicted
+++ resolved
@@ -5,645 +5,4 @@
 
 import { runBenchmarkTestSuite } from "../matrixBenchmarks.js";
 
-<<<<<<< HEAD
-import {
-	type IMemoryTestObject,
-	benchmarkMemory,
-	isInPerformanceTestingMode,
-} from "@fluid-tools/benchmark";
-import type { Test } from "mocha";
-
-import type { ISharedMatrix } from "../../index.js";
-import { createTestMatrix, type MatrixBenchmarkOptions } from "../performanceTestUtilities.js";
-import type { UndoRedoStackManager } from "../undoRedoStackManager.js";
-
-/**
- * Note: These benchmarks are designed to closely match the benchmarks in SharedTree.
- * If you modify or add tests here, consider updating the corresponding SharedTree benchmarks as well
- * to ensure consistency and comparability between the two implementations.
- */
-
-// TODOs (AB#46340):
-// - unify with time measurement tests (in terms of API)
-
-/**
- * Creates a benchmark for operations on a SharedMatrix.
- */
-function runBenchmark({
-	title,
-	matrixSize,
-	initialCellValue,
-	beforeOperation,
-	operation,
-	afterOperation,
-}: MatrixBenchmarkOptions): Test {
-	return benchmarkMemory(
-		new (class implements IMemoryTestObject {
-			readonly title = title;
-
-			private matrix: ISharedMatrix | undefined;
-			private undoRedoStack: UndoRedoStackManager | undefined;
-			private cleanUp: (() => void) | undefined;
-
-			async run(): Promise<void> {
-				assert(this.matrix !== undefined, "matrix is not initialized");
-				assert(this.undoRedoStack !== undefined, "undoRedoStack is not initialized");
-				operation(this.matrix, this.undoRedoStack);
-			}
-
-			beforeIteration(): void {
-				const { matrix, undoRedoStack, cleanUp } = createTestMatrix({
-					matrixSize,
-					initialCellValue,
-				});
-				this.matrix = matrix;
-				this.undoRedoStack = undoRedoStack;
-				this.cleanUp = cleanUp;
-
-				beforeOperation?.(this.matrix, this.undoRedoStack);
-			}
-
-			afterIteration(): void {
-				assert(this.matrix !== undefined, "matrix is not initialized");
-				assert(this.undoRedoStack !== undefined, "undoRedoStack is not initialized");
-				assert(this.cleanUp !== undefined, "cleanUp is not initialized");
-
-				afterOperation?.(this.matrix, this.undoRedoStack);
-
-				this.cleanUp();
-				this.undoRedoStack = undefined;
-				this.cleanUp = undefined;
-			}
-		})(),
-	);
-}
-
-describe("SharedMatrix memory usage", () => {
-	// The value to be set in the cells of the matrix.
-	const initialCellValue = "cellValue";
-
-	// The test matrix's size will be 10*10, 100*100.
-	// Matrix size 1000 benchmarks removed due to high overhead and unreliable results.
-	const matrixSizes = isInPerformanceTestingMode
-		? [10, 100]
-		: // When not measuring perf, use a single smaller data size so the tests run faster.
-			[10];
-
-	// The number of operations to perform on the matrix.
-	// Operation counts 1000 removed due to high overhead and unreliable results.
-	const operationCounts = isInPerformanceTestingMode
-		? [10, 100]
-		: // When not measuring perf, use a single smaller data size so the tests run faster.
-			[5];
-
-	// IMPORTANT: variables scoped to the test suite are a big problem for memory-profiling tests
-	// because they won't be out of scope when we garbage-collect between runs of the same test,
-	// and that will skew measurements. Tests should allocate all the memory they need using local
-	// variables scoped to the test function itself, so several iterations of a given test can
-	// measure from the same baseline (as much as possible).
-
-	beforeEach(async () => {
-		// CAREFUL: usually beforeEach/afterEach hooks are used to initialize or interact with variables
-		// whose scope is the encompassing test suite, but that's a problem for memory-profiling tests.
-		// See the comment at the top of the test suite for more details.
-	});
-
-	afterEach(() => {
-		// CAREFUL: usually beforeEach/afterEach hooks are used to initialize or interact with variables
-		// whose scope is the encompassing test suite, but that's a problem for memory-profiling tests.
-		// See the comment at the top of the test suite for more details.
-	});
-
-	for (const matrixSize of matrixSizes) {
-		describe(`Size of ${matrixSize}*${matrixSize} SharedMatrix`, () => {
-			// Filter counts to ensure they do not exceed matrixSize
-			const validRemoveCounts = operationCounts.filter((count) => count <= matrixSize);
-
-			// Insert-related tests that are not limited by matrixSize
-			for (const count of operationCounts) {
-				describe(`Column Insertion`, () => {
-					// Test the memory usage of the SharedMatrix for inserting a column in the middle for a given number of times.
-					runBenchmark({
-						title: `Insert a column in the middle ${count} times`,
-						matrixSize,
-						initialCellValue,
-						operation: (matrix) => {
-							for (let i = 0; i < count; i++) {
-								matrix.insertCols(Math.floor(matrix.colCount / 2), 1);
-							}
-						},
-					});
-
-					// Test the memory usage of the SharedMatrix for undoing the insertion of a column in the middle for a given number of times.
-					runBenchmark({
-						title: `Undo insert column in the middle ${count} times`,
-						matrixSize,
-						initialCellValue,
-						beforeOperation: (matrix, undoRedo) => {
-							for (let i = 0; i < count; i++) {
-								matrix.insertCols(Math.floor(matrix.colCount / 2), 1);
-							}
-							assert.equal(undoRedo.undoStackLength, count);
-						},
-						operation: (matrix, undoRedo) => {
-							for (let i = 0; i < count; i++) {
-								undoRedo.undoOperation();
-							}
-						},
-						afterOperation: (matrix, undoRedo) => {
-							assert.equal(undoRedo.undoStackLength, 0);
-						},
-					});
-
-					// Test the memory usage of the SharedMatrix for redoing the insertion of a column in the middle for a given number of times.
-					runBenchmark({
-						title: `Redo insert column in the middle ${count} times`,
-						matrixSize,
-						initialCellValue,
-						beforeOperation: (matrix, undoRedo) => {
-							for (let i = 0; i < count; i++) {
-								matrix.insertCols(Math.floor(matrix.colCount / 2), 1);
-							}
-							assert.equal(undoRedo.undoStackLength, count);
-
-							for (let i = 0; i < count; i++) {
-								undoRedo.undoOperation();
-							}
-							assert.equal(undoRedo.undoStackLength, 0);
-							assert.equal(undoRedo.redoStackLength, count);
-						},
-						operation: (matrix, undoRedo) => {
-							for (let i = 0; i < count; i++) {
-								undoRedo.redoOperation();
-							}
-						},
-						afterOperation: (matrix, undoRedo) => {
-							assert.equal(undoRedo.redoStackLength, 0);
-						},
-					});
-				});
-
-				describe("Row Insertion", () => {
-					// Test the memory usage of the SharedMatrix for inserting a row in the middle for a given number of times.
-					runBenchmark({
-						title: `Insert a row in the middle ${count} times`,
-						matrixSize,
-						initialCellValue,
-						operation: (matrix) => {
-							for (let i = 0; i < count; i++) {
-								matrix.insertRows(Math.floor(matrix.colCount / 2), 1);
-							}
-						},
-					});
-
-					// Test the memory usage of the SharedMatrix for undoing the insertion of a row in the middle for a given number of times.
-					runBenchmark({
-						title: `Undo insert row in the middle ${count} times`,
-						matrixSize,
-						initialCellValue,
-						beforeOperation: (matrix, undoRedo) => {
-							for (let i = 0; i < count; i++) {
-								matrix.insertRows(Math.floor(matrix.colCount / 2), 1);
-							}
-							assert.equal(undoRedo.undoStackLength, count);
-						},
-						operation: (matrix, undoRedo) => {
-							for (let i = 0; i < count; i++) {
-								undoRedo.undoOperation();
-							}
-						},
-						afterOperation: (matrix, undoRedo) => {
-							assert.equal(undoRedo.undoStackLength, 0);
-						},
-					});
-
-					// Test the memory usage of the SharedMatrix for redoing the insertion of a row in the middle for a given number of times.
-					runBenchmark({
-						title: `Redo insert row in the middle ${count} times`,
-						matrixSize,
-						initialCellValue,
-						beforeOperation: (matrix, undoRedo) => {
-							for (let i = 0; i < count; i++) {
-								matrix.insertRows(Math.floor(matrix.colCount / 2), 1);
-							}
-							assert.equal(undoRedo.undoStackLength, count);
-
-							for (let i = 0; i < count; i++) {
-								undoRedo.undoOperation();
-							}
-							assert.equal(undoRedo.undoStackLength, 0);
-							assert.equal(undoRedo.redoStackLength, count);
-						},
-						operation: (matrix, undoRedo) => {
-							for (let i = 0; i < count; i++) {
-								undoRedo.redoOperation();
-							}
-						},
-						afterOperation: (matrix, undoRedo) => {
-							assert.equal(undoRedo.redoStackLength, 0);
-						},
-					});
-				});
-
-				describe("Row and Column Insertion", () => {
-					// Test the memory usage of the SharedMatrix for inserting a row and a column in the middle for a given number of times.
-					runBenchmark({
-						title: `Insert a row and a column ${count} times`,
-						matrixSize,
-						initialCellValue,
-						operation: (matrix) => {
-							for (let i = 0; i < count; i++) {
-								matrix.insertCols(Math.floor(matrix.colCount / 2), 1);
-								matrix.insertRows(Math.floor(matrix.rowCount / 2), 1);
-							}
-						},
-					});
-
-					// Test the memory usage of the SharedMatrix for undoing the insertion of a row and a column in the middle for a given number of times.
-					runBenchmark({
-						title: `Undo insert a row and a column ${count} times`,
-						matrixSize,
-						initialCellValue,
-						beforeOperation: (matrix, undoRedo) => {
-							for (let i = 0; i < count; i++) {
-								matrix.insertCols(Math.floor(matrix.colCount / 2), 1);
-								matrix.insertRows(Math.floor(matrix.rowCount / 2), 1);
-							}
-							assert.equal(undoRedo.undoStackLength, 2 * count);
-						},
-						operation: (matrix, undoRedo) => {
-							for (let i = 0; i < 2 * count; i++) {
-								undoRedo.undoOperation();
-							}
-						},
-						afterOperation: (matrix, undoRedo) => {
-							assert.equal(undoRedo.undoStackLength, 0);
-						},
-					});
-
-					// Test the memory usage of the SharedMatrix for redoing the insertion of a row and a column in the middle for a given number of times.
-					runBenchmark({
-						title: `Redo insert a row and a column ${count} times`,
-						matrixSize,
-						initialCellValue,
-						beforeOperation: (matrix, undoRedo) => {
-							for (let i = 0; i < count; i++) {
-								matrix.insertCols(Math.floor(matrix.colCount / 2), 1);
-								matrix.insertRows(Math.floor(matrix.rowCount / 2), 1);
-							}
-							assert.equal(undoRedo.undoStackLength, 2 * count);
-
-							for (let i = 0; i < 2 * count; i++) {
-								undoRedo.undoOperation();
-							}
-							assert.equal(undoRedo.undoStackLength, 0);
-							assert.equal(undoRedo.redoStackLength, 2 * count);
-						},
-						operation: (matrix, undoRedo) => {
-							for (let i = 0; i < 2 * count; i++) {
-								undoRedo.redoOperation();
-							}
-						},
-						afterOperation: (matrix, undoRedo) => {
-							assert.equal(undoRedo.redoStackLength, 0);
-						},
-					});
-				});
-
-				/**
-				 * Test the memory usage of inserting a single column and a row
-				 * and then removing them right away to see if the memory is released.
-				 * Memory usage should be very low for these test cases.
-				 */
-				describe("Row and Column Insertion and Removal right away", () => {
-					// Test the memory usage of the SharedMatrix for inserting a row and a column and then removing them right away for a given number of times.
-					runBenchmark({
-						title: `Insert and remove a row and a column ${count} times`,
-						matrixSize,
-						initialCellValue,
-						operation: (matrix) => {
-							for (let i = 0; i < count; i++) {
-								matrix.insertCols(Math.floor(matrix.colCount / 2), 1);
-								matrix.insertRows(Math.floor(matrix.rowCount / 2), 1);
-								matrix.removeCols(Math.floor(matrix.colCount / 2), 1);
-								matrix.removeRows(Math.floor(matrix.rowCount / 2), 1);
-							}
-						},
-					});
-
-					// Test the memory usage of the SharedMatrix for undoing the insertion of a row and a column and then removing them right away for a given number of times.
-					runBenchmark({
-						title: `Undo insert and remove a row and a column ${count} times`,
-						matrixSize,
-						initialCellValue,
-						beforeOperation: (matrix, undoRedo) => {
-							for (let i = 0; i < count; i++) {
-								matrix.insertCols(Math.floor(matrix.colCount / 2), 1);
-								matrix.insertRows(Math.floor(matrix.rowCount / 2), 1);
-								matrix.removeCols(Math.floor(matrix.colCount / 2), 1);
-								matrix.removeRows(Math.floor(matrix.rowCount / 2), 1);
-							}
-							assert.equal(undoRedo.undoStackLength, 4 * count);
-						},
-						operation: (matrix, undoRedo) => {
-							for (let i = 0; i < 4 * count; i++) {
-								undoRedo.undoOperation();
-							}
-						},
-						afterOperation: (matrix, undoRedo) => {
-							assert.equal(undoRedo.undoStackLength, 0);
-						},
-					});
-
-					// Test the memory usage of the SharedMatrix for redoing the insertion of a row and a column and then removing them right away for a given number of times.
-					runBenchmark({
-						title: `Redo insert a row and a column ${count} times`,
-						matrixSize,
-						initialCellValue,
-						beforeOperation: (matrix, undoRedo) => {
-							for (let i = 0; i < count; i++) {
-								matrix.insertCols(Math.floor(matrix.colCount / 2), 1);
-								matrix.insertRows(Math.floor(matrix.rowCount / 2), 1);
-								matrix.removeCols(Math.floor(matrix.colCount / 2), 1);
-								matrix.removeRows(Math.floor(matrix.rowCount / 2), 1);
-							}
-							assert.equal(undoRedo.undoStackLength, 4 * count);
-
-							for (let i = 0; i < 4 * count; i++) {
-								undoRedo.undoOperation();
-							}
-							assert.equal(undoRedo.undoStackLength, 0);
-							assert.equal(undoRedo.redoStackLength, 4 * count);
-						},
-						operation: (matrix, undoRedo) => {
-							for (let i = 0; i < 4 * count; i++) {
-								undoRedo.redoOperation();
-							}
-						},
-						afterOperation: (matrix, undoRedo) => {
-							assert.equal(undoRedo.redoStackLength, 0);
-						},
-					});
-				});
-			}
-
-			// Remove-related tests that operation counts are up to matrixSize
-			for (const count of validRemoveCounts) {
-				describe("Column Removal", () => {
-					// Test the memory usage of the SharedMatrix for removing a column in the middle for a given number of times.
-					runBenchmark({
-						title: `Remove the middle column ${count} times`,
-						matrixSize,
-						initialCellValue,
-						operation: (matrix) => {
-							for (let i = 0; i < count; i++) {
-								matrix.removeCols(Math.floor(matrix.colCount / 2), 1);
-							}
-						},
-					});
-
-					// Test the memory usage of the SharedMatrix for undoing the removal of a column in the middle for a given number of times.
-					runBenchmark({
-						title: `Undo remove the middle column ${count} times`,
-						matrixSize,
-						initialCellValue,
-						beforeOperation: (matrix, undoRedo) => {
-							for (let i = 0; i < count; i++) {
-								matrix.removeCols(Math.floor(matrix.colCount / 2), 1);
-							}
-							assert.equal(undoRedo.undoStackLength, count);
-						},
-						operation: (matrix, undoRedo) => {
-							for (let i = 0; i < count; i++) {
-								undoRedo.undoOperation();
-							}
-						},
-						afterOperation: (matrix, undoRedo) => {
-							assert.equal(undoRedo.undoStackLength, 0);
-						},
-					});
-
-					// Test the memory usage of the SharedMatrix for redoing the removal of a column in the middle for a given number of times.
-					runBenchmark({
-						title: `Redo remove the middle column ${count} times`,
-						matrixSize,
-						initialCellValue,
-						beforeOperation: (matrix, undoRedo) => {
-							for (let i = 0; i < count; i++) {
-								matrix.removeCols(Math.floor(matrix.colCount / 2), 1);
-							}
-							assert.equal(undoRedo.undoStackLength, count);
-
-							for (let i = 0; i < count; i++) {
-								undoRedo.undoOperation();
-							}
-							assert.equal(undoRedo.undoStackLength, 0);
-							assert.equal(undoRedo.redoStackLength, count);
-						},
-						operation: (matrix, undoRedo) => {
-							for (let i = 0; i < count; i++) {
-								undoRedo.redoOperation();
-							}
-						},
-						afterOperation: (matrix, undoRedo) => {
-							assert.equal(undoRedo.redoStackLength, 0);
-						},
-					});
-				});
-
-				describe("Row Removal", () => {
-					// Test the memory usage of the SharedMatrix for removing a row in the middle for a given number of times.
-					runBenchmark({
-						title: `Remove the middle row ${count} times`,
-						matrixSize,
-						initialCellValue,
-						operation: (matrix) => {
-							for (let i = 0; i < count; i++) {
-								matrix.removeRows(Math.floor(matrix.rowCount / 2), 1);
-							}
-						},
-					});
-
-					// Test the memory usage of the SharedMatrix for undoing the removal of a row in the middle for a given number of times.
-					runBenchmark({
-						title: `Undo remove the middle row ${count} times`,
-						matrixSize,
-						initialCellValue,
-						beforeOperation: (matrix, undoRedo) => {
-							for (let i = 0; i < count; i++) {
-								matrix.removeRows(Math.floor(matrix.rowCount / 2), 1);
-							}
-							assert.equal(undoRedo.undoStackLength, count);
-						},
-						operation: (matrix, undoRedo) => {
-							for (let i = 0; i < count; i++) {
-								undoRedo.undoOperation();
-							}
-						},
-						afterOperation: (matrix, undoRedo) => {
-							assert.equal(undoRedo.undoStackLength, 0);
-						},
-					});
-
-					// Test the memory usage of the SharedMatrix for redoing the removal of a row in the middle for a given number of times.
-					runBenchmark({
-						title: `Redo remove the middle row ${count} times`,
-						matrixSize,
-						initialCellValue,
-						beforeOperation: (matrix, undoRedo) => {
-							for (let i = 0; i < count; i++) {
-								matrix.removeRows(Math.floor(matrix.rowCount / 2), 1);
-							}
-							assert.equal(undoRedo.undoStackLength, count);
-
-							for (let i = 0; i < count; i++) {
-								undoRedo.undoOperation();
-							}
-							assert.equal(undoRedo.undoStackLength, 0);
-							assert.equal(undoRedo.redoStackLength, count);
-						},
-						operation: (matrix, undoRedo) => {
-							for (let i = 0; i < count; i++) {
-								undoRedo.redoOperation();
-							}
-						},
-						afterOperation: (matrix, undoRedo) => {
-							assert.equal(undoRedo.redoStackLength, 0);
-						},
-					});
-				});
-
-				describe("Row and Column Removal", () => {
-					// Test the memory usage of the SharedMatrix for removing a row and a column in the middle for a given number of times.
-					runBenchmark({
-						title: `Remove a row and a column ${count} times`,
-						matrixSize,
-						initialCellValue,
-						operation: (matrix) => {
-							for (let i = 0; i < count; i++) {
-								matrix.removeCols(Math.floor(matrix.colCount / 2), 1);
-								matrix.removeRows(Math.floor(matrix.rowCount / 2), 1);
-							}
-						},
-					});
-
-					// Test the memory usage of the SharedMatrix for undoing the removal of a row and a column in the middle for a given number of times.
-					runBenchmark({
-						title: `Undo remove a row and a column ${count} times`,
-						matrixSize,
-						initialCellValue,
-						beforeOperation: (matrix, undoRedo) => {
-							for (let i = 0; i < count; i++) {
-								matrix.removeCols(Math.floor(matrix.colCount / 2), 1);
-								matrix.removeRows(Math.floor(matrix.rowCount / 2), 1);
-							}
-							assert.equal(undoRedo.undoStackLength, 2 * count);
-						},
-						operation: (matrix, undoRedo) => {
-							for (let i = 0; i < 2 * count; i++) {
-								undoRedo.undoOperation();
-							}
-						},
-						afterOperation: (matrix, undoRedo) => {
-							assert.equal(undoRedo.undoStackLength, 0);
-						},
-					});
-
-					// Test the memory usage of the SharedMatrix for redoing the removal of a row and a column in the middle for a given number of times.
-					runBenchmark({
-						title: `Redo remove a row and a column ${count} times`,
-						matrixSize,
-						initialCellValue,
-
-						beforeOperation: (matrix, undoRedo) => {
-							for (let i = 0; i < count; i++) {
-								matrix.removeCols(Math.floor(matrix.colCount / 2), 1);
-								matrix.removeRows(Math.floor(matrix.rowCount / 2), 1);
-							}
-							assert.equal(undoRedo.undoStackLength, 2 * count);
-
-							for (let i = 0; i < 2 * count; i++) {
-								undoRedo.undoOperation();
-							}
-							assert.equal(undoRedo.undoStackLength, 0);
-							assert.equal(undoRedo.redoStackLength, 2 * count);
-						},
-						operation: (matrix, undoRedo) => {
-							for (let i = 0; i < 2 * count; i++) {
-								undoRedo.redoOperation();
-							}
-						},
-						afterOperation: (matrix, undoRedo) => {
-							assert.equal(undoRedo.redoStackLength, 0);
-						},
-					});
-				});
-
-				describe("Cell Value Setting", () => {
-					// Test the memory usage of the SharedMatrix for setting a 3-character string in a given number of cells.
-					runBenchmark({
-						title: `Set a 3-character string in ${count} cells`,
-						matrixSize,
-						initialCellValue,
-						operation: (matrix) => {
-							for (let i = 0; i < count; i++) {
-								matrix.setCell(i, i, "abc");
-							}
-						},
-					});
-
-					// Test the memory usage of the SharedMatrix for undoing the setting of a 3-character string in a given number of cells.
-					runBenchmark({
-						title: `Undo setting a 3-character string in ${count} cells`,
-						matrixSize,
-						initialCellValue,
-						beforeOperation: (matrix, undoRedo) => {
-							for (let i = 0; i < count; i++) {
-								matrix.setCell(i, i, "abc");
-							}
-							assert.equal(undoRedo.undoStackLength, count);
-						},
-						operation: (matrix, undoRedo) => {
-							for (let i = 0; i < count; i++) {
-								undoRedo.undoOperation();
-							}
-						},
-						afterOperation: (matrix, undoRedo) => {
-							assert.equal(undoRedo.undoStackLength, 0);
-						},
-					});
-
-					// Test the memory usage of the SharedMatrix for redoing the setting of a 3-character string in a given number of cells.
-					runBenchmark({
-						title: `Redo setting a 3-character string in ${count} cells`,
-						matrixSize,
-						initialCellValue,
-						beforeOperation: (matrix, undoRedo) => {
-							for (let i = 0; i < count; i++) {
-								matrix.setCell(i, i, "abc");
-							}
-							assert.equal(undoRedo.undoStackLength, count);
-
-							for (let i = 0; i < count; i++) {
-								undoRedo.undoOperation();
-							}
-							assert.equal(undoRedo.undoStackLength, 0);
-							assert.equal(undoRedo.redoStackLength, count);
-						},
-						operation: (matrix, undoRedo) => {
-							for (let i = 0; i < count; i++) {
-								undoRedo.redoOperation();
-							}
-						},
-						afterOperation: (matrix, undoRedo) => {
-							assert.equal(undoRedo.redoStackLength, 0);
-						},
-					});
-				});
-			}
-		});
-	}
-});
-=======
-runBenchmarkTestSuite("memory");
->>>>>>> f9c94f9c
+runBenchmarkTestSuite("memory");