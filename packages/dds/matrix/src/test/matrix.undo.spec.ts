/*!
 * Copyright (c) Microsoft Corporation and contributors. All rights reserved.
 * Licensed under the MIT License.
 */

import { strict as assert } from "assert";
import {
	MockFluidDataStoreRuntime,
	MockEmptyDeltaConnection,
	MockStorage,
	MockContainerRuntimeFactory,
} from "@fluidframework/test-runtime-utils";
<<<<<<< HEAD
import { MatrixItem, SharedMatrix, SharedMatrixFactory } from "../index.js";
import { extract, expectSize } from "./utils.js";
import { TestConsumer } from "./testconsumer.js";
import { UndoRedoStackManager } from "./undoRedoStackManager.js";
=======
import { AttachState } from "@fluidframework/container-definitions";
import { MatrixItem, SharedMatrix, SharedMatrixFactory } from "../index";
import { extract, expectSize } from "./utils";
import { TestConsumer } from "./testconsumer";
import { UndoRedoStackManager } from "./undoRedoStackManager";
>>>>>>> 247b2914

[false, true].forEach((isSetCellPolicyFWW: boolean) => {
	describe(`Matrix isSetCellPolicyFWW=${isSetCellPolicyFWW}`, () => {
		describe("undo/redo", () => {
			let dataStoreRuntime: MockFluidDataStoreRuntime;
			let matrix1: SharedMatrix<number | string>;
			// Test IMatrixConsumer that builds a copy of `matrix` via observed events.
			let consumer1: TestConsumer<number | string>;
			let undo1: UndoRedoStackManager;
			let expect: <T>(expected: readonly (readonly MatrixItem<T>[])[]) => Promise<void>;

			function singleClientTests() {
				it("undo/redo setCell", async () => {
					matrix1.insertRows(/* start: */ 0, /* count: */ 1);
					matrix1.insertCols(/* start: */ 0, /* count: */ 1);
					await expect([[undefined]]);

					undo1.closeCurrentOperation();

					matrix1.setCell(/* row: */ 0, /* col: */ 0, 1);
					await expect([[1]]);

					undo1.undoOperation();
					await expect([[undefined]]);

					undo1.redoOperation();
					await expect([[1]]);
				});

				it("undo/redo insertRow", async () => {
					matrix1.insertRows(/* start: */ 0, /* count: */ 1);
					undo1.closeCurrentOperation();

					expectSize(matrix1, /* rowCount */ 1, /* colCount: */ 0);

					undo1.undoOperation();
					expectSize(matrix1, /* rowCount */ 0, /* colCount: */ 0);

					undo1.redoOperation();
					expectSize(matrix1, /* rowCount */ 1, /* colCount: */ 0);
				});

				it("undo/redo insertRow 2x1", async () => {
					matrix1.insertCols(/* start: */ 0, /* count: */ 1);
					undo1.closeCurrentOperation();

					matrix1.insertRows(/* start: */ 0, /* count: */ 2);
					matrix1.setCells(
						/* rowStart: */ 0,
						/* colStart: */ 0,
						/* colCount: */ 1,
						[0, 1],
					);
					undo1.closeCurrentOperation();

					await expect([[0], [1]]);

					undo1.undoOperation();
					expectSize(matrix1, /* rowCount */ 0, /* colCount: */ 1);

					undo1.redoOperation();
					await expect([[0], [1]]);
				});

				it("undo/redo removeRow", async () => {
					matrix1.insertRows(/* start: */ 0, /* count: */ 1);
					matrix1.insertCols(/* start: */ 0, /* count: */ 1);
					await expect([[undefined]]);

					matrix1.setCell(/* row: */ 0, /* col: */ 0, 1);
					await expect([[1]]);
					undo1.closeCurrentOperation();

					matrix1.removeRows(/* rowStart: */ 0, /* rowCount: */ 1);
					undo1.closeCurrentOperation();

					expectSize(matrix1, /* rowCount */ 0, /* colCount: */ 1);

					undo1.undoOperation();
					await expect([[1]]);

					undo1.redoOperation();
					expectSize(matrix1, /* rowCount */ 0, /* colCount: */ 1);
				});

				it("undo/redo removeRow 0 of 2x2", async () => {
					matrix1.insertRows(/* start: */ 0, /* count: */ 2);
					matrix1.insertCols(/* start: */ 0, /* count: */ 2);
					matrix1.setCells(/* row: */ 0, /* col: */ 0, /* colCount: */ 2, [0, 1, 2, 3]);
					undo1.closeCurrentOperation();
					await expect([
						[0, 1],
						[2, 3],
					]);

					matrix1.removeRows(/* rowStart: */ 0, /* rowCount: */ 1);
					undo1.closeCurrentOperation();
					await expect([[2, 3]]);

					undo1.undoOperation();
					await expect([
						[0, 1],
						[2, 3],
					]);

					undo1.redoOperation();
					await expect([[2, 3]]);
				});

				it("undo/redo removeRow 1 of 2x2", async () => {
					matrix1.insertRows(/* start: */ 0, /* count: */ 2);
					matrix1.insertCols(/* start: */ 0, /* count: */ 2);
					matrix1.setCells(/* row: */ 0, /* col: */ 0, /* colCount: */ 2, [0, 1, 2, 3]);
					undo1.closeCurrentOperation();
					await expect([
						[0, 1],
						[2, 3],
					]);

					matrix1.removeRows(/* rowStart: */ 1, /* rowCount: */ 1);
					undo1.closeCurrentOperation();
					await expect([[0, 1]]);

					undo1.undoOperation();
					await expect([
						[0, 1],
						[2, 3],
					]);

					undo1.redoOperation();
					await expect([[0, 1]]);
				});

				it("undo/redo removeRow 0..1 of 3x3", async () => {
					matrix1.insertRows(/* start: */ 0, /* count: */ 3);
					matrix1.insertCols(/* start: */ 0, /* count: */ 3);
					matrix1.setCells(
						/* row: */ 0,
						/* col: */ 0,
						/* colCount: */ 3,
						[0, 1, 2, 3, 4, 5, 6, 7, 8],
					);
					undo1.closeCurrentOperation();
					await expect([
						[0, 1, 2],
						[3, 4, 5],
						[6, 7, 8],
					]);

					matrix1.removeRows(/* rowStart: */ 0, /* rowCount: */ 2);
					undo1.closeCurrentOperation();
					await expect([[6, 7, 8]]);

					undo1.undoOperation();
					await expect([
						[0, 1, 2],
						[3, 4, 5],
						[6, 7, 8],
					]);

					undo1.redoOperation();
					await expect([[6, 7, 8]]);
				});

				it("undo/redo removeRow 2..3 of 3x3", async () => {
					matrix1.insertRows(/* start: */ 0, /* count: */ 3);
					matrix1.insertCols(/* start: */ 0, /* count: */ 3);
					matrix1.setCells(
						/* row: */ 0,
						/* col: */ 0,
						/* colCount: */ 3,
						[0, 1, 2, 3, 4, 5, 6, 7, 8],
					);
					undo1.closeCurrentOperation();
					await expect([
						[0, 1, 2],
						[3, 4, 5],
						[6, 7, 8],
					]);

					matrix1.removeRows(/* rowStart: */ 1, /* rowCount: */ 2);
					undo1.closeCurrentOperation();
					await expect([[0, 1, 2]]);

					undo1.undoOperation();
					await expect([
						[0, 1, 2],
						[3, 4, 5],
						[6, 7, 8],
					]);

					undo1.redoOperation();
					await expect([[0, 1, 2]]);
				});

				it("undo/redo insertCol", async () => {
					matrix1.insertCols(/* start: */ 0, /* count: */ 1);
					undo1.closeCurrentOperation();

					expectSize(matrix1, /* rowCount */ 0, /* colCount: */ 1);

					undo1.undoOperation();
					expectSize(matrix1, /* rowCount */ 0, /* colCount: */ 0);

					undo1.redoOperation();
					expectSize(matrix1, /* rowCount */ 0, /* colCount: */ 1);
				});

				it("undo/redo overlapping insertCol/removeCol in single undo group", async () => {
					matrix1.insertCols(/* start: */ 0, /* count: */ 3);
					matrix1.removeCols(/* start: */ 0, /* count: */ 1);
					expectSize(matrix1, /* rowCount */ 0, /* colCount: */ 2);

					undo1.undoOperation();
					expectSize(matrix1, /* rowCount */ 0, /* colCount: */ 0);

					undo1.redoOperation();
					expectSize(matrix1, /* rowCount */ 0, /* colCount: */ 2);
				});

				it("undo/redo insertCol 1x2", async () => {
					matrix1.insertRows(/* start: */ 0, /* count: */ 1);
					undo1.closeCurrentOperation();

					matrix1.insertCols(/* start: */ 0, /* count: */ 2);
					matrix1.setCells(
						/* rowStart: */ 0,
						/* colStart: */ 0,
						/* colCount: */ 2,
						[0, 1],
					);
					undo1.closeCurrentOperation();

					await expect([[0, 1]]);

					undo1.undoOperation();
					expectSize(matrix1, /* rowCount */ 1, /* colCount: */ 0);

					undo1.redoOperation();
					await expect([[0, 1]]);
				});

				it("undo/redo removeCol", async () => {
					matrix1.insertRows(/* start: */ 0, /* count: */ 1);
					matrix1.insertCols(/* start: */ 0, /* count: */ 1);
					await expect([[undefined]]);

					matrix1.setCell(/* row: */ 0, /* col: */ 0, 1);
					await expect([[1]]);
					undo1.closeCurrentOperation();

					matrix1.removeCols(/* colStart: */ 0, /* colCount: */ 1);
					undo1.closeCurrentOperation();

					expectSize(matrix1, /* rowCount */ 1, /* colCount: */ 0);

					undo1.undoOperation();
					await expect([[1]]);

					undo1.redoOperation();
					expectSize(matrix1, /* rowCount */ 1, /* colCount: */ 0);
				});

				it("undo/redo overlapping insertRow/removeRow in single undo group", async () => {
					matrix1.insertRows(/* start: */ 0, /* count: */ 3);
					matrix1.removeRows(/* start: */ 0, /* count: */ 1);
					expectSize(matrix1, /* rowCount */ 2, /* colCount: */ 0);

					undo1.undoOperation();
					expectSize(matrix1, /* rowCount */ 0, /* colCount: */ 0);

					undo1.redoOperation();
					expectSize(matrix1, /* rowCount */ 2, /* colCount: */ 0);
				});

				it("undo/redo removeCol 0 of 2x2", async () => {
					matrix1.insertRows(/* start: */ 0, /* count: */ 2);
					matrix1.insertCols(/* start: */ 0, /* count: */ 2);
					matrix1.setCells(/* row: */ 0, /* col: */ 0, /* colCount: */ 2, [0, 1, 2, 3]);
					await expect([
						[0, 1],
						[2, 3],
					]);
					undo1.closeCurrentOperation();

					matrix1.removeCols(/* colStart: */ 0, /* colCount: */ 1);
					undo1.closeCurrentOperation();
					await expect([[1], [3]]);

					undo1.undoOperation();
					await expect([
						[0, 1],
						[2, 3],
					]);

					undo1.redoOperation();
					await expect([[1], [3]]);
				});

				it("undo/redo removeCol 1 of 2x2", async () => {
					matrix1.insertRows(/* start: */ 0, /* count: */ 2);
					matrix1.insertCols(/* start: */ 0, /* count: */ 2);
					matrix1.setCells(/* row: */ 0, /* col: */ 0, /* colCount: */ 2, [0, 1, 2, 3]);
					await expect([
						[0, 1],
						[2, 3],
					]);
					undo1.closeCurrentOperation();

					matrix1.removeCols(/* colStart: */ 1, /* colCount: */ 1);
					undo1.closeCurrentOperation();
					await expect([[0], [2]]);

					undo1.undoOperation();
					await expect([
						[0, 1],
						[2, 3],
					]);

					undo1.redoOperation();
					await expect([[0], [2]]);
				});

				it("undo/redo removeCol 0..1 of 3x3", async () => {
					matrix1.insertRows(/* start: */ 0, /* count: */ 3);
					matrix1.insertCols(/* start: */ 0, /* count: */ 3);
					matrix1.setCells(
						/* row: */ 0,
						/* col: */ 0,
						/* colCount: */ 3,
						[0, 1, 2, 3, 4, 5, 6, 7, 8],
					);
					undo1.closeCurrentOperation();
					await expect([
						[0, 1, 2],
						[3, 4, 5],
						[6, 7, 8],
					]);

					matrix1.removeCols(/* colStart: */ 0, /* colCount: */ 2);
					undo1.closeCurrentOperation();
					await expect([[2], [5], [8]]);

					undo1.undoOperation();
					await expect([
						[0, 1, 2],
						[3, 4, 5],
						[6, 7, 8],
					]);

					undo1.redoOperation();
					await expect([[2], [5], [8]]);
				});

				it("undo/redo removeCol 1..2 of 3x3", async () => {
					matrix1.insertRows(/* start: */ 0, /* count: */ 3);
					matrix1.insertCols(/* start: */ 0, /* count: */ 3);
					matrix1.setCells(
						/* row: */ 0,
						/* col: */ 0,
						/* colCount: */ 3,
						[0, 1, 2, 3, 4, 5, 6, 7, 8],
					);
					undo1.closeCurrentOperation();
					await expect([
						[0, 1, 2],
						[3, 4, 5],
						[6, 7, 8],
					]);

					matrix1.removeCols(/* colStart: */ 1, /* colCount: */ 2);
					undo1.closeCurrentOperation();
					await expect([[0], [3], [6]]);

					undo1.undoOperation();
					await expect([
						[0, 1, 2],
						[3, 4, 5],
						[6, 7, 8],
					]);

					undo1.redoOperation();
					await expect([[0], [3], [6]]);
				});
			}

			describe("local client", () => {
				// Summarizes the given `SharedMatrix`, loads the summary into a 2nd SharedMatrix, vets that the two are
				// equivalent, and then returns the 2nd matrix.
				async function summarize<T>(matrix: SharedMatrix<T>) {
					// Create a summary
					const objectStorage = MockStorage.createFromSummary(
						matrix.getAttachSummary().summary,
					);

					// Create a local DataStoreRuntime since we only want to load the summary for a local client.
					const dataStoreRuntime = new MockFluidDataStoreRuntime({
						attachState: AttachState.Detached,
					});

					// Load the summary into a newly created 2nd SharedMatrix.
					const matrix2 = new SharedMatrix<T>(
						dataStoreRuntime,
						`load(${matrix.id})`,
						SharedMatrixFactory.Attributes,
						isSetCellPolicyFWW,
					);
					await matrix2.load({
						deltaConnection: new MockEmptyDeltaConnection(),
						objectStorage,
					});

					// Vet that the 2nd matrix is equivalent to the original.
					//
					// BUG: In the case of a disconnected client, the MergeTree summary is missing segments
					//      inserted via 'insertAtReferencePositionLocal()'.
					//
					//      (See https://github.com/microsoft/FluidFramework/issues/3950)
					//
					// expectSize(matrix2, matrix.rowCount, matrix.colCount);
					// assert.deepEqual(extract(matrix), extract(matrix2),
					//      'Matrix must round-trip through summarize/load.');

					return matrix2;
				}

				before(() => {
					expect = async <T>(expected: readonly (readonly MatrixItem<T>[])[]) => {
						const actual = extract(matrix1);
						assert.deepEqual(actual, expected, "Matrix must match expected.");
						assert.deepEqual(
							extract(consumer1),
							actual,
							"Matrix must notify IMatrixConsumers of all changes.",
						);
					};
				});

				beforeEach("createMatrix", async () => {
					dataStoreRuntime = new MockFluidDataStoreRuntime();
					matrix1 = new SharedMatrix(
						dataStoreRuntime,
						"matrix1",
						SharedMatrixFactory.Attributes,
						isSetCellPolicyFWW,
					);

					// Attach a new IMatrixConsumer
					consumer1 = new TestConsumer(matrix1);

					undo1 = new UndoRedoStackManager();
					matrix1.openUndo(undo1);
				});

				afterEach(async () => {
					// Paranoid check that ensures that the SharedMatrix loaded from the summary also
					// round-trips through summarize/load.  (Also, may help detect summarize/loaded bugs
					// in the event that the test case forgets to call/await `expect()`.)
					await summarize(await summarize(matrix1));

					// Ensure that IMatrixConsumer observed all changes to matrix.
					assert.deepEqual(
						extract(consumer1),
						extract(matrix1),
						"Matrix must notify IMatrixConsumers of all changes.",
					);

					// Sanity check that removing the consumer stops change notifications.
					matrix1.closeMatrix(consumer1);
					matrix1.insertCols(0, 1);
					assert.equal(consumer1.colCount, matrix1.colCount - 1);
				});

				singleClientTests();
			});

			describe("Connected with two clients", () => {
				let matrix2: SharedMatrix;
				let undo2: UndoRedoStackManager;
				let consumer2: TestConsumer; // Test IMatrixConsumer that builds a copy of `matrix` via observed events.
				let containerRuntimeFactory: MockContainerRuntimeFactory;

				before(() => {
					expect = async (expected?: readonly (readonly any[])[]) => {
						containerRuntimeFactory.processAllMessages();

						const actual1 = extract(matrix1);
						const actual2 = extract(matrix2);

						assert.deepEqual(actual1, actual2);

						if (expected !== undefined) {
							assert.deepEqual(actual1, expected);
						}

						for (const consumer of [consumer1, consumer2]) {
							assert.deepEqual(
								extract(consumer),
								actual1,
								"Matrix must notify IMatrixConsumers of all changes.",
							);
						}
					};
				});

				beforeEach("createMatrices", async () => {
					containerRuntimeFactory = new MockContainerRuntimeFactory();

					// Create and connect the first SharedMatrix.
					const dataStoreRuntime1 = new MockFluidDataStoreRuntime();
					matrix1 = new SharedMatrix(
						dataStoreRuntime1,
						"matrix1",
						SharedMatrixFactory.Attributes,
						isSetCellPolicyFWW,
					);
					containerRuntimeFactory.createContainerRuntime(dataStoreRuntime1);
					matrix1.connect({
						deltaConnection: dataStoreRuntime1.createDeltaConnection(),
						objectStorage: new MockStorage(),
					});
					consumer1 = new TestConsumer(matrix1);
					undo1 = new UndoRedoStackManager();
					matrix1.openUndo(undo1);

					// Create and connect the second SharedMatrix.
					const dataStoreRuntime2 = new MockFluidDataStoreRuntime();
					matrix2 = new SharedMatrix(
						dataStoreRuntime2,
						"matrix2",
						SharedMatrixFactory.Attributes,
						isSetCellPolicyFWW,
					);
					containerRuntimeFactory.createContainerRuntime(dataStoreRuntime2);
					matrix2.connect({
						deltaConnection: dataStoreRuntime2.createDeltaConnection(),
						objectStorage: new MockStorage(),
					});
					consumer2 = new TestConsumer(matrix2);
					undo2 = new UndoRedoStackManager();
					matrix2.openUndo(undo2);
				});

				afterEach(async () => {
					// Paranoid check that the matrices are have converged on the same state.
					await expect(undefined as any);

					matrix1.closeMatrix(consumer1);
					matrix2.closeMatrix(consumer2);
				});

				singleClientTests();

				it("reorder row insertion via undo/redo", async () => {
					matrix1.insertCols(/* start: */ 0, /* count: */ 2);
					undo1.closeCurrentOperation();

					await expect([]);

					matrix2.insertRows(/* start: */ 0, /* count: */ 1);
					matrix2.setCells(/* row: */ 0, /* col: */ 0, /* colCount: */ 2, [2, 3]);
					undo2.closeCurrentOperation();

					await expect([[2, 3]]);

					matrix1.insertRows(/* start: */ 0, /* count: */ 1);
					matrix1.setCells(/* row: */ 0, /* col: */ 0, /* colCount: */ 2, [0, 1]);
					undo1.closeCurrentOperation();

					await expect([
						[0, 1],
						[2, 3],
					]);

					// now undo both inserts
					undo2.undoOperation();
					await expect([[0, 1]]);

					undo1.undoOperation();
					await expect([]);

					// redo re-inserts in opposite order to their original
					// client 2, then client 1
					undo2.redoOperation();
					await expect([[2, 3]]);

					undo1.redoOperation();
					await expect([
						[2, 3],
						[0, 1],
					]);

					// now undo both inserts again
					undo1.undoOperation();
					await expect([[2, 3]]);

					undo2.undoOperation();
					await expect([]);

					// redo again in the opposite order to switch row order
					// client 1, then client 2
					undo1.redoOperation();
					await expect([[0, 1]]);

					undo2.redoOperation();
					await expect([
						[0, 1],
						[2, 3],
					]);
				});

				it("undo/redo races split column span", async () => {
					matrix1.insertRows(/* start: */ 0, /* count: */ 1);
					undo1.closeCurrentOperation();
					await expect([[]]);

					matrix1.insertCols(/* start: */ 0, /* count: */ 2);
					matrix1.setCells(/* row: */ 0, /* col: */ 0, /* colCount: */ 2, [0, 2]);
					undo1.closeCurrentOperation();
					await expect([[0, 2]]);

					matrix2.insertCols(/* start: */ 1, /* count: */ 1);
					matrix2.setCell(/* row: */ 0, /* col: */ 1, /* value: */ 1);
					undo2.closeCurrentOperation();

					await expect([[0, 1, 2]]);

					undo1.undoOperation();
					await expect([[1]]);

					undo1.redoOperation();
					await expect([[0, 1, 2]]);
				});

				it("undo/redo races split column span", async () => {
					matrix1.insertRows(/* start: */ 0, /* count: */ 1);
					undo1.closeCurrentOperation();
					await expect([[]]);

					matrix1.insertCols(/* start: */ 0, /* count: */ 2);
					matrix1.setCells(/* row: */ 0, /* col: */ 0, /* colCount: */ 2, [0, 2]);
					undo1.closeCurrentOperation();
					await expect([[0, 2]]);

					matrix2.insertCols(/* start: */ 1, /* count: */ 1);
					matrix2.setCell(/* row: */ 0, /* col: */ 1, /* value: */ 1);
					undo2.closeCurrentOperation();

					undo1.undoOperation();
					undo1.redoOperation();

					// Only check for convergence due to GitHub issue #3964...  (See below.)
					await expect(undefined as any);

					// A known weakness of our current undo implementation is that undoing a
					// removal reinserts the segment at it's start position.
					//
					// This can lead to perceived reordering when a remove/re-insert races with
					// an insertion that splits the original segment.
					//
					// (See https://github.com/microsoft/FluidFramework/issues/3964)
					//
					// await expect([
					//     [0, 1, 2],
					// ]);
				});

				it("undo of cell in remotely removed last column", async () => {
					matrix1.insertRows(/* start: */ 0, /* count: */ 1);
					matrix1.insertCols(/* start: */ 0, /* count: */ 2);
					matrix1.setCells(/* row: */ 0, /* col: */ 0, /* colCount: */ 2, ["c0", "c1"]);
					undo1.closeCurrentOperation();
					await expect([["c0", "c1"]]);

					matrix1.setCells(/* row: */ 0, /* col: */ 1, /* colCount: */ 1, ["c1-update"]);
					undo1.closeCurrentOperation();
					await expect([["c0", "c1-update"]]);

					matrix2.removeCols(1, 1);
					await expect([["c0"]]);

					undo1.undoOperation();
					await expect([["c0"]]);
				});

				it("undo of cell in remotely removed first column", async () => {
					matrix1.insertRows(/* start: */ 0, /* count: */ 1);
					matrix1.insertCols(/* start: */ 0, /* count: */ 2);
					matrix1.setCells(/* row: */ 0, /* col: */ 0, /* colCount: */ 2, ["c0", "c1"]);
					undo1.closeCurrentOperation();
					await expect([["c0", "c1"]]);

					matrix1.setCells(/* row: */ 0, /* col: */ 0, /* colCount: */ 1, ["c0-update"]);
					undo1.closeCurrentOperation();
					await expect([["c0-update", "c1"]]);

					matrix2.removeCols(0, 1);
					await expect([["c1"]]);

					undo1.undoOperation();
					// this is wrong, why is the value in current row changed.
					// AB#4195
					await expect([["c0"]]);
				});

				it("undo of cell in remotely removed last row", async () => {
					matrix1.insertRows(/* start: */ 0, /* count: */ 2);
					matrix1.insertCols(/* start: */ 0, /* count: */ 1);
					matrix1.setCells(/* row: */ 0, /* col: */ 0, /* colCount: */ 1, ["r0", "r1"]);
					undo1.closeCurrentOperation();
					await expect([["r0"], ["r1"]]);

					matrix1.setCells(/* row: */ 1, /* col: */ 0, /* colCount: */ 1, ["r1-update"]);
					undo1.closeCurrentOperation();
					await expect([["r0"], ["r1-update"]]);

					matrix2.removeRows(1, 1);
					await expect([["r0"]]);

					undo1.undoOperation();
					await expect([["r0"]]);
				});

				it("undo of cell in remotely removed first row", async () => {
					matrix1.insertRows(/* start: */ 0, /* count: */ 2);
					matrix1.insertCols(/* start: */ 0, /* count: */ 1);
					matrix1.setCells(/* row: */ 0, /* col: */ 0, /* colCount: */ 1, ["r0", "r1"]);
					undo1.closeCurrentOperation();
					await expect([["r0"], ["r1"]]);

					matrix1.setCells(/* row: */ 0, /* col: */ 0, /* colCount: */ 1, ["r0-update"]);
					undo1.closeCurrentOperation();
					await expect([["r0-update"], ["r1"]]);

					matrix2.removeRows(0, 1);
					await expect([["r1"]]);

					undo1.undoOperation();
					// this is wrong, why is the value in current row changed.
					// AB#4195
					await expect([["r0"]]);
				});

				it("undo of inserted and remotely removed column", async () => {
					matrix1.insertRows(/* start: */ 0, /* count: */ 1);
					matrix1.insertCols(/* start: */ 0, /* count: */ 1);
					matrix1.setCells(/* row: */ 0, /* col: */ 0, /* colCount: */ 1, ["c0"]);
					undo1.closeCurrentOperation();
					await expect([["c0"]]);

					matrix1.insertCols(1, 1);
					matrix1.setCell(0, 1, "c1");
					undo1.closeCurrentOperation();
					await expect([["c0", "c1"]]);

					matrix2.removeCols(1, 1);
					await expect([["c0"]]);

					undo1.undoOperation();
					await expect([["c0"]]);
				});

				it("undo of inserted and remotely removed row", async () => {
					matrix1.insertRows(/* start: */ 0, /* count: */ 1);
					matrix1.insertCols(/* start: */ 0, /* count: */ 1);
					matrix1.setCells(/* row: */ 0, /* col: */ 0, /* colCount: */ 1, ["r0"]);
					undo1.closeCurrentOperation();
					await expect([["r0"]]);

					matrix1.insertRows(1, 1);
					matrix1.setCell(1, 0, "r1");
					undo1.closeCurrentOperation();
					await expect([["r0"], ["r1"]]);

					matrix2.removeRows(1, 1);
					await expect([["r0"]]);

					undo1.undoOperation();
					await expect([["r0"]]);
				});
			});
		});
	});
});<|MERGE_RESOLUTION|>--- conflicted
+++ resolved
@@ -10,18 +10,11 @@
 	MockStorage,
 	MockContainerRuntimeFactory,
 } from "@fluidframework/test-runtime-utils";
-<<<<<<< HEAD
+import { AttachState } from "@fluidframework/container-definitions";
 import { MatrixItem, SharedMatrix, SharedMatrixFactory } from "../index.js";
 import { extract, expectSize } from "./utils.js";
 import { TestConsumer } from "./testconsumer.js";
 import { UndoRedoStackManager } from "./undoRedoStackManager.js";
-=======
-import { AttachState } from "@fluidframework/container-definitions";
-import { MatrixItem, SharedMatrix, SharedMatrixFactory } from "../index";
-import { extract, expectSize } from "./utils";
-import { TestConsumer } from "./testconsumer";
-import { UndoRedoStackManager } from "./undoRedoStackManager";
->>>>>>> 247b2914
 
 [false, true].forEach((isSetCellPolicyFWW: boolean) => {
 	describe(`Matrix isSetCellPolicyFWW=${isSetCellPolicyFWW}`, () => {
