--- conflicted
+++ resolved
@@ -17,14 +17,7 @@
 	MockHandle,
 	MockStorage,
 } from "@fluidframework/test-runtime-utils";
-<<<<<<< HEAD
-import { IFluidHandle } from "@fluidframework/core-interfaces";
-import { IChannelServices } from "@fluidframework/datastore-definitions";
-import { AttachState } from "@fluidframework/container-definitions";
-import { MatrixItem, SharedMatrix, SharedMatrixFactory, type ISharedMatrix } from "../index.js";
-=======
 import { MatrixItem, SharedMatrix, SharedMatrixFactory } from "../index.js";
->>>>>>> 2822c6b8
 import type { PermutationVector } from "../permutationvector.js";
 import { TestConsumer } from "./testconsumer.js";
 import { check, expectSize, extract, fill, insertFragmented } from "./utils.js";
