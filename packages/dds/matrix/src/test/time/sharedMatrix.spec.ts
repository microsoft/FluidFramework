--- conflicted
+++ resolved
@@ -5,740 +5,4 @@
 
 import { runBenchmarkTestSuite } from "../matrixBenchmarks.js";
 
-<<<<<<< HEAD
-import {
-	benchmark,
-	BenchmarkType,
-	isInPerformanceTestingMode,
-	type BenchmarkTimer,
-	type BenchmarkTimingOptions,
-} from "@fluid-tools/benchmark";
-import type { Test } from "mocha";
-
-import { createTestMatrix, type MatrixBenchmarkOptions } from "../performanceTestUtilities.js";
-
-/**
- * Note: These benchmarks are designed to closely match the benchmarks in SharedTree.
- * If you modify or add tests here, consider updating the corresponding SharedTree benchmarks as well
- * to ensure consistency and comparability between the two implementations.
- */
-
-/**
- * {@link runBenchmark} configuration.
- */
-interface BenchmarkConfig extends BenchmarkTimingOptions, MatrixBenchmarkOptions {
-	readonly maxBenchmarkDurationSeconds: number;
-}
-
-/**
- * Runs a benchmark for measuring the execution time of operations on a SharedMatrix.
- */
-function runBenchmark({
-	title,
-	matrixSize,
-	initialCellValue,
-	beforeOperation,
-	operation,
-	afterOperation,
-	minBatchDurationSeconds = 0,
-	maxBenchmarkDurationSeconds,
-}: BenchmarkConfig): Test {
-	return benchmark({
-		type: BenchmarkType.Measurement,
-		title,
-		benchmarkFnCustom: async <T>(state: BenchmarkTimer<T>) => {
-			let duration: number;
-			do {
-				assert.equal(state.iterationsPerBatch, 1, "Expected exactly one iteration per batch");
-
-				// Create matrix
-				const { matrix, undoRedoStack, cleanUp } = createTestMatrix({
-					matrixSize,
-					initialCellValue,
-				});
-
-				beforeOperation?.(matrix, undoRedoStack);
-
-				// Operation
-				const before = state.timer.now();
-				operation(matrix, undoRedoStack);
-				const after = state.timer.now();
-
-				// Measure
-				duration = state.timer.toSeconds(before, after);
-
-				afterOperation?.(matrix, undoRedoStack);
-
-				// Cleanup
-				cleanUp();
-			} while (state.recordBatch(duration));
-		},
-		minBatchDurationSeconds,
-		maxBenchmarkDurationSeconds,
-	});
-}
-
-describe("SharedMatrix execution time", () => {
-	// The value to be set in the cells of the matrix.
-	const initialCellValue = "cellValue";
-
-	// The test matrix's size will be 10*10, 100*100.
-	// Matrix size 1000 benchmarks removed due to high overhead and unreliable results.
-	const matrixSizes = isInPerformanceTestingMode
-		? [10, 100]
-		: // When not measuring perf, use a single smaller data size so the tests run faster.
-			[10];
-
-	// The number of operations to perform on the matrix.
-	// Operation counts 1000 removed due to high overhead and unreliable results.
-	const operationCounts = isInPerformanceTestingMode
-		? [10, 100]
-		: // When not measuring perf, use a single smaller data size so the tests run faster.
-			[5];
-	let maxBenchmarkDurationSeconds: number;
-
-	for (const matrixSize of matrixSizes) {
-		maxBenchmarkDurationSeconds = matrixSize === 100 ? 10 : 5;
-		describe(`Size of ${matrixSize}*${matrixSize} SharedMatrix`, () => {
-			// Filter counts to ensure remove operation do not exceed matrixSize
-			const validRemoveCounts = operationCounts.filter((count) => count <= matrixSize);
-
-			// Insert-related tests that are not limited by matrixSize
-			for (const count of operationCounts) {
-				describe(`Column Insertion`, () => {
-					// Test the execution time of inserting a single column in the middle of the table N times.
-					runBenchmark({
-						title: `Insert a column in the middle ${count} times`,
-						matrixSize,
-						initialCellValue,
-						operation: (matrix) => {
-							for (let i = 0; i < count; i++) {
-								matrix.insertCols(Math.floor(matrix.colCount / 2), 1);
-							}
-						},
-						maxBenchmarkDurationSeconds,
-					});
-
-					// Test the execution time of undoing the insertion of a single column in the middle of the table N times.
-					runBenchmark({
-						title: `Undo: insert a column in the middle ${count} times`,
-						matrixSize,
-						initialCellValue,
-						beforeOperation: (matrix, undoRedoStack) => {
-							for (let i = 0; i < count; i++) {
-								matrix.insertCols(Math.floor(matrix.colCount / 2), 1);
-							}
-							assert.equal(undoRedoStack.undoStackLength, count);
-						},
-						operation: (_matrix, undoRedoStack) => {
-							for (let i = 0; i < count; i++) {
-								undoRedoStack.undoOperation();
-							}
-						},
-						afterOperation: (_matrix, undoRedoStack) => {
-							assert.equal(undoRedoStack.undoStackLength, 0);
-						},
-						maxBenchmarkDurationSeconds,
-					});
-
-					// Test the execution time of redoing the insertion of a single column in the middle of the table N times.
-					runBenchmark({
-						title: `Redo: insert a column in the middle ${count} times`,
-						matrixSize,
-						initialCellValue,
-						beforeOperation: (matrix, undoRedoStack) => {
-							for (let i = 0; i < count; i++) {
-								matrix.insertCols(Math.floor(matrix.colCount / 2), 1);
-							}
-							assert.equal(undoRedoStack.undoStackLength, count);
-							for (let i = 0; i < count; i++) {
-								undoRedoStack.undoOperation();
-							}
-							assert.equal(undoRedoStack.undoStackLength, 0);
-							assert.equal(undoRedoStack.redoStackLength, count);
-						},
-						operation: (_matrix, undoRedoStack) => {
-							for (let i = 0; i < count; i++) {
-								undoRedoStack.redoOperation();
-							}
-						},
-						afterOperation: (_matrix, undoRedoStack) => {
-							assert.equal(undoRedoStack.redoStackLength, 0);
-						},
-						maxBenchmarkDurationSeconds,
-					});
-
-					// Test the execution time of inserting a batch of N columns in the middle of the table.
-					runBenchmark({
-						title: `Insert ${count} columns in the middle of the table`,
-						matrixSize,
-						initialCellValue,
-						operation: (matrix) => {
-							matrix.insertCols(Math.floor(matrix.colCount / 2), count);
-						},
-						maxBenchmarkDurationSeconds,
-					});
-
-					// Test the execution time of undoing the insertion of a batch of N columns in the middle of the table.
-					runBenchmark({
-						title: `Undo: insert ${count} columns in the middle of the table`,
-						matrixSize,
-						initialCellValue,
-						beforeOperation: (matrix, undoRedoStack) => {
-							matrix.insertCols(Math.floor(matrix.colCount / 2), count);
-							assert.equal(undoRedoStack.undoStackLength, 1);
-						},
-						operation: (_matrix, undoRedoStack) => {
-							undoRedoStack.undoOperation();
-						},
-						afterOperation: (_matrix, undoRedoStack) => {
-							assert.equal(undoRedoStack.undoStackLength, 0);
-						},
-						maxBenchmarkDurationSeconds,
-					});
-
-					// Test the execution time of redoing the insertion of a batch of N columns in the middle of the table.
-					runBenchmark({
-						title: `Redo: insert ${count} columns in the middle of the table`,
-						matrixSize,
-						initialCellValue,
-						beforeOperation: (matrix, undoRedoStack) => {
-							matrix.insertCols(Math.floor(matrix.colCount / 2), count);
-							assert.equal(undoRedoStack.undoStackLength, 1);
-
-							undoRedoStack.undoOperation();
-							assert.equal(undoRedoStack.undoStackLength, 0);
-							assert.equal(undoRedoStack.redoStackLength, 1);
-						},
-						operation: (_matrix, undoRedoStack) => {
-							undoRedoStack.redoOperation();
-						},
-						afterOperation: (_matrix, undoRedoStack) => {
-							assert.equal(undoRedoStack.redoStackLength, 0);
-						},
-						maxBenchmarkDurationSeconds,
-					});
-				});
-
-				describe(`Row Insertion`, () => {
-					// Test the execution time of inserting a single empty row in the middle of the table N times.
-					runBenchmark({
-						title: `Insert a row in the middle ${count} times`,
-						matrixSize,
-						initialCellValue,
-						operation: (matrix) => {
-							for (let i = 0; i < count; i++) {
-								matrix.insertRows(Math.floor(matrix.rowCount / 2), 1);
-							}
-						},
-						maxBenchmarkDurationSeconds,
-					});
-
-					// Test the execution time of inserting a single empty row in the middle of the table N times.
-					runBenchmark({
-						title: `Undo insert the middle row ${count} times`,
-						matrixSize,
-						initialCellValue,
-						beforeOperation: (matrix, undoRedoStack) => {
-							for (let i = 0; i < count; i++) {
-								matrix.insertRows(Math.floor(matrix.rowCount / 2), 1);
-							}
-							assert.equal(undoRedoStack.undoStackLength, count);
-						},
-						operation: (_matrix, undoRedoStack) => {
-							for (let i = 0; i < count; i++) {
-								undoRedoStack.undoOperation();
-							}
-						},
-						afterOperation: (_matrix, undoRedoStack) => {
-							assert.equal(undoRedoStack.undoStackLength, 0);
-						},
-						maxBenchmarkDurationSeconds,
-					});
-
-					// Test the execution time of inserting a single empty row in the middle of the table N times.
-					runBenchmark({
-						title: `Redo insert the middle row ${count} times`,
-						matrixSize,
-						initialCellValue,
-						beforeOperation: (matrix, undoRedoStack) => {
-							for (let i = 0; i < count; i++) {
-								matrix.insertRows(Math.floor(matrix.rowCount / 2), 1);
-							}
-							assert.equal(undoRedoStack.undoStackLength, count);
-							for (let i = 0; i < count; i++) {
-								undoRedoStack.undoOperation();
-							}
-							assert.equal(undoRedoStack.undoStackLength, 0);
-							assert.equal(undoRedoStack.redoStackLength, count);
-						},
-						operation: (_matrix, undoRedoStack) => {
-							for (let i = 0; i < count; i++) {
-								undoRedoStack.redoOperation();
-							}
-						},
-						afterOperation: (_matrix, undoRedoStack) => {
-							assert.equal(undoRedoStack.redoStackLength, 0);
-						},
-						maxBenchmarkDurationSeconds,
-					});
-
-					// Test the execution time of inserting a batch of N rows in the middle of the table.
-					runBenchmark({
-						title: `Insert ${count} rows in the middle of the table`,
-						matrixSize,
-						initialCellValue,
-						operation: (matrix) => {
-							matrix.insertRows(Math.floor(matrix.rowCount / 2), count);
-						},
-						maxBenchmarkDurationSeconds,
-					});
-
-					// Test the execution time of undoing the insertion of a batch of N rows in the middle of the table.
-					runBenchmark({
-						title: `Undo: insert ${count} rows in the middle of the table`,
-						matrixSize,
-						initialCellValue,
-						beforeOperation: (matrix, undoRedoStack) => {
-							matrix.insertRows(Math.floor(matrix.rowCount / 2), count);
-							assert.equal(undoRedoStack.undoStackLength, 1);
-						},
-						operation: (_matrix, undoRedoStack) => {
-							undoRedoStack.undoOperation();
-						},
-						afterOperation: (_matrix, undoRedoStack) => {
-							assert.equal(undoRedoStack.undoStackLength, 0);
-						},
-						maxBenchmarkDurationSeconds,
-					});
-
-					// Test the execution time of redoing the insertion of a batch of N rows in the middle of the table.
-					runBenchmark({
-						title: `Redo: insert ${count} rows in the middle of the table`,
-						matrixSize,
-						initialCellValue,
-						beforeOperation: (matrix, undoRedoStack) => {
-							matrix.insertRows(Math.floor(matrix.rowCount / 2), count);
-							assert.equal(undoRedoStack.undoStackLength, 1);
-
-							undoRedoStack.undoOperation();
-							assert.equal(undoRedoStack.undoStackLength, 0);
-							assert.equal(undoRedoStack.redoStackLength, 1);
-						},
-						operation: (_matrix, undoRedoStack) => {
-							undoRedoStack.redoOperation();
-						},
-						afterOperation: (_matrix, undoRedoStack) => {
-							assert.equal(undoRedoStack.redoStackLength, 0);
-						},
-						maxBenchmarkDurationSeconds,
-					});
-				});
-
-				describe(`Column and Row Insertion`, () => {
-					// Test the execution time of inserting a single empty row and a column in the middle of the table N times.
-					runBenchmark({
-						title: `Insert a row and a column in the middle ${count} times`,
-						matrixSize,
-						initialCellValue,
-						operation: (matrix) => {
-							for (let i = 0; i < count; i++) {
-								matrix.insertRows(Math.floor(matrix.rowCount / 2), 1);
-								matrix.insertCols(Math.floor(matrix.colCount / 2), 1);
-							}
-						},
-						maxBenchmarkDurationSeconds,
-					});
-
-					// Test the execution time of inserting a single empty row and a column in the middle of the table N times.
-					runBenchmark({
-						title: `Undo insert the middle a row and a column ${count} times`,
-						matrixSize,
-						initialCellValue,
-						beforeOperation: (matrix, undoRedoStack) => {
-							for (let i = 0; i < count; i++) {
-								matrix.insertRows(Math.floor(matrix.rowCount / 2), 1);
-								matrix.insertCols(Math.floor(matrix.colCount / 2), 1);
-							}
-							assert.equal(undoRedoStack.undoStackLength, 2 * count);
-						},
-						operation: (_matrix, undoRedoStack) => {
-							for (let i = 0; i < 2 * count; i++) {
-								undoRedoStack.undoOperation();
-							}
-						},
-						afterOperation: (_matrix, undoRedoStack) => {
-							assert.equal(undoRedoStack.undoStackLength, 0);
-						},
-						maxBenchmarkDurationSeconds,
-					});
-
-					// Test the execution time of inserting a single empty row and a column in the middle of the table N times.
-					runBenchmark({
-						title: `Redo insert the middle a row and a column ${count} times`,
-						matrixSize,
-						initialCellValue,
-						beforeOperation: (matrix, undoRedoStack) => {
-							for (let i = 0; i < count; i++) {
-								matrix.insertRows(Math.floor(matrix.rowCount / 2), 1);
-								matrix.insertCols(Math.floor(matrix.colCount / 2), 1);
-							}
-							for (let i = 0; i < 2 * count; i++) {
-								undoRedoStack.undoOperation();
-							}
-							assert.equal(undoRedoStack.undoStackLength, 0);
-							assert.equal(undoRedoStack.redoStackLength, 2 * count);
-						},
-						operation: (_matrix, undoRedoStack) => {
-							for (let i = 0; i < 2 * count; i++) {
-								undoRedoStack.redoOperation();
-							}
-						},
-						afterOperation: (_matrix, undoRedoStack) => {
-							assert.equal(undoRedoStack.redoStackLength, 0);
-						},
-						maxBenchmarkDurationSeconds,
-					});
-				});
-			}
-
-			// Set/Remove-related tests that are limited by matrixSize
-			for (const count of validRemoveCounts) {
-				describe(`Column Removal`, () => {
-					// Test the execution time of removing a column in the middle of the table N times.
-					runBenchmark({
-						title: `Remove the middle column ${count} times`,
-						matrixSize,
-						initialCellValue,
-						operation: (matrix) => {
-							for (let i = 0; i < count; i++) {
-								matrix.removeCols(Math.floor(matrix.colCount / 2), 1);
-							}
-						},
-						maxBenchmarkDurationSeconds,
-					});
-
-					// Test the execution time of removing a column in the middle of the table N times.
-					runBenchmark({
-						title: `Undo remove the middle column ${count} times`,
-						matrixSize,
-						initialCellValue,
-						beforeOperation: (matrix, undoRedoStack) => {
-							for (let i = 0; i < count; i++) {
-								matrix.removeCols(Math.floor(matrix.colCount / 2), 1);
-							}
-							assert.equal(undoRedoStack.undoStackLength, count);
-						},
-						operation: (_matrix, undoRedoStack) => {
-							for (let i = 0; i < count; i++) {
-								undoRedoStack.undoOperation();
-							}
-						},
-						afterOperation: (_matrix, undoRedoStack) => {
-							assert.equal(undoRedoStack.undoStackLength, 0);
-						},
-						maxBenchmarkDurationSeconds,
-					});
-
-					// Test the execution time of removing a column in the middle of the table N times.
-					runBenchmark({
-						title: `Redo remove the middle column ${count} times`,
-						matrixSize,
-						initialCellValue,
-						beforeOperation: (matrix, undoRedoStack) => {
-							for (let i = 0; i < count; i++) {
-								matrix.removeCols(Math.floor(matrix.colCount / 2), 1);
-							}
-							assert.equal(undoRedoStack.undoStackLength, count);
-							for (let i = 0; i < count; i++) {
-								undoRedoStack.undoOperation();
-							}
-							assert.equal(undoRedoStack.undoStackLength, 0);
-							assert.equal(undoRedoStack.redoStackLength, count);
-						},
-						operation: (_matrix, undoRedoStack) => {
-							for (let i = 0; i < count; i++) {
-								undoRedoStack.redoOperation();
-							}
-						},
-						afterOperation: (_matrix, undoRedoStack) => {
-							assert.equal(undoRedoStack.redoStackLength, 0);
-						},
-						maxBenchmarkDurationSeconds,
-					});
-				});
-
-				describe(`Row Removal`, () => {
-					// Test the execution time of removing a row in the middle of the table N times.
-					runBenchmark({
-						title: `Remove the middle row ${count} times`,
-						matrixSize,
-						initialCellValue,
-						operation: (matrix) => {
-							for (let i = 0; i < count; i++) {
-								matrix.removeRows(Math.floor(matrix.rowCount / 2), 1);
-							}
-						},
-						maxBenchmarkDurationSeconds,
-					});
-
-					// Test the execution time of removing a row in the middle of the table N times.
-					runBenchmark({
-						title: `Undo remove the middle row ${count} times`,
-						matrixSize,
-						initialCellValue,
-						beforeOperation: (matrix, undoRedoStack) => {
-							for (let i = 0; i < count; i++) {
-								matrix.removeRows(Math.floor(matrix.rowCount / 2), 1);
-							}
-							assert.equal(undoRedoStack.undoStackLength, count);
-						},
-						operation: (_matrix, undoRedoStack) => {
-							for (let i = 0; i < count; i++) {
-								undoRedoStack.undoOperation();
-							}
-						},
-						afterOperation: (_matrix, undoRedoStack) => {
-							assert.equal(undoRedoStack.undoStackLength, 0);
-						},
-						maxBenchmarkDurationSeconds,
-					});
-
-					// Test the execution time of removing a row in the middle of the table N times.
-					runBenchmark({
-						title: `Redo remove the middle row ${count} times`,
-						matrixSize,
-						initialCellValue,
-						beforeOperation: (matrix, undoRedoStack) => {
-							for (let i = 0; i < count; i++) {
-								matrix.removeRows(Math.floor(matrix.rowCount / 2), 1);
-							}
-							assert.equal(undoRedoStack.undoStackLength, count);
-							for (let i = 0; i < count; i++) {
-								undoRedoStack.undoOperation();
-							}
-							assert.equal(undoRedoStack.undoStackLength, 0);
-							assert.equal(undoRedoStack.redoStackLength, count);
-						},
-						operation: (_matrix, undoRedoStack) => {
-							for (let i = 0; i < count; i++) {
-								undoRedoStack.redoOperation();
-							}
-						},
-						afterOperation: (_matrix, undoRedoStack) => {
-							assert.equal(undoRedoStack.redoStackLength, 0);
-						},
-						maxBenchmarkDurationSeconds,
-					});
-				});
-
-				describe(`Column and Row Removal`, () => {
-					// Test the execution time of removing a row and a column in the middle of the table N times.
-					runBenchmark({
-						title: `Remove the middle row and column ${count} times`,
-						matrixSize,
-						initialCellValue,
-						operation: (matrix) => {
-							for (let i = 0; i < count; i++) {
-								matrix.removeCols(Math.floor(matrix.colCount / 2), 1);
-								matrix.removeRows(Math.floor(matrix.rowCount / 2), 1);
-							}
-						},
-						maxBenchmarkDurationSeconds,
-					});
-
-					// Test the execution time of removing a row and a column in the middle of the table N times.
-					runBenchmark({
-						title: `Undo remove the middle row and column ${count} times`,
-						matrixSize,
-						initialCellValue,
-						beforeOperation: (matrix, undoRedoStack) => {
-							for (let i = 0; i < count; i++) {
-								matrix.removeCols(Math.floor(matrix.colCount / 2), 1);
-								matrix.removeRows(Math.floor(matrix.rowCount / 2), 1);
-							}
-							assert.equal(undoRedoStack.undoStackLength, 2 * count);
-						},
-						operation: (_matrix, undoRedoStack) => {
-							for (let i = 0; i < 2 * count; i++) {
-								undoRedoStack.undoOperation();
-							}
-						},
-						afterOperation: (_matrix, undoRedoStack) => {
-							assert.equal(undoRedoStack.undoStackLength, 0);
-						},
-						maxBenchmarkDurationSeconds,
-					});
-
-					// Test the execution time of removing a row and a column in the middle of the table N times.
-					runBenchmark({
-						title: `Redo remove the middle row and column ${count} times`,
-						matrixSize,
-						initialCellValue,
-						beforeOperation: (matrix, undoRedoStack) => {
-							for (let i = 0; i < count; i++) {
-								matrix.removeCols(Math.floor(matrix.colCount / 2), 1);
-								matrix.removeRows(Math.floor(matrix.rowCount / 2), 1);
-							}
-							assert.equal(undoRedoStack.undoStackLength, 2 * count);
-							for (let i = 0; i < 2 * count; i++) {
-								undoRedoStack.undoOperation();
-							}
-							assert.equal(undoRedoStack.undoStackLength, 0);
-							assert.equal(undoRedoStack.redoStackLength, 2 * count);
-						},
-						operation: (_matrix, undoRedoStack) => {
-							for (let i = 0; i < 2 * count; i++) {
-								undoRedoStack.redoOperation();
-							}
-						},
-						afterOperation: (_matrix, undoRedoStack) => {
-							assert.equal(undoRedoStack.redoStackLength, 0);
-						},
-						maxBenchmarkDurationSeconds,
-					});
-				});
-
-				describe(`Insert a Column and a Row and Remove right away`, () => {
-					// Test the execution time of inserting a single empty row and a column and removing them right away N times.
-					runBenchmark({
-						title: `Insert a row and a column and remove them right away ${count} times`,
-						matrixSize,
-						initialCellValue,
-						operation: (matrix) => {
-							for (let i = 0; i < count; i++) {
-								matrix.insertCols(Math.floor(matrix.colCount / 2), 1);
-								matrix.insertRows(Math.floor(matrix.rowCount / 2), 1);
-								matrix.removeCols(Math.floor(matrix.colCount / 2), 1);
-								matrix.removeRows(Math.floor(matrix.rowCount / 2), 1);
-							}
-						},
-						maxBenchmarkDurationSeconds,
-					});
-
-					// Test the execution time of inserting a single empty row and a column and removing them right away N times.
-					runBenchmark({
-						title: `Undo insert a row and a column and remove them right away ${count} times`,
-						matrixSize,
-						initialCellValue,
-						beforeOperation: (matrix, undoRedoStack) => {
-							for (let i = 0; i < count; i++) {
-								matrix.insertCols(Math.floor(matrix.colCount / 2), 1);
-								matrix.insertRows(Math.floor(matrix.rowCount / 2), 1);
-								matrix.removeCols(Math.floor(matrix.colCount / 2), 1);
-								matrix.removeRows(Math.floor(matrix.rowCount / 2), 1);
-							}
-							assert.equal(undoRedoStack.undoStackLength, 4 * count);
-						},
-						operation: (_matrix, undoRedoStack) => {
-							for (let i = 0; i < 4 * count; i++) {
-								undoRedoStack.undoOperation();
-							}
-						},
-						afterOperation: (_matrix, undoRedoStack) => {
-							assert.equal(undoRedoStack.undoStackLength, 0);
-						},
-						maxBenchmarkDurationSeconds,
-					});
-
-					// Test the execution time of inserting a single empty row and a column and removing them right away N times.
-					runBenchmark({
-						title: `Redo insert a row and a column and remove them right away ${count} times`,
-						matrixSize,
-						initialCellValue,
-						beforeOperation: (matrix, undoRedoStack) => {
-							for (let i = 0; i < count; i++) {
-								matrix.insertCols(Math.floor(matrix.colCount / 2), 1);
-								matrix.insertRows(Math.floor(matrix.rowCount / 2), 1);
-								matrix.removeCols(Math.floor(matrix.colCount / 2), 1);
-								matrix.removeRows(Math.floor(matrix.rowCount / 2), 1);
-							}
-							assert.equal(undoRedoStack.undoStackLength, 4 * count);
-							for (let i = 0; i < 4 * count; i++) {
-								undoRedoStack.undoOperation();
-							}
-							assert.equal(undoRedoStack.undoStackLength, 0);
-							assert.equal(undoRedoStack.redoStackLength, 4 * count);
-						},
-						operation: (_matrix, undoRedoStack) => {
-							for (let i = 0; i < 4 * count; i++) {
-								undoRedoStack.redoOperation();
-							}
-						},
-						afterOperation: (_matrix, undoRedoStack) => {
-							assert.equal(undoRedoStack.redoStackLength, 0);
-						},
-						maxBenchmarkDurationSeconds,
-					});
-				});
-
-				describe(`Cell Value Setting`, () => {
-					// Test the execution time of setting a string in a cell N times.
-					runBenchmark({
-						title: `Set a 3-character string in ${count} cells`,
-						matrixSize,
-						initialCellValue,
-						operation: (matrix) => {
-							for (let i = 0; i < count; i++) {
-								matrix.setCell(i, i, "abc");
-							}
-						},
-						maxBenchmarkDurationSeconds,
-					});
-
-					// Test the execution time of setting a string in a cell N times.
-					runBenchmark({
-						title: `Undo set a 3-character string in ${count} cells`,
-						matrixSize,
-						initialCellValue,
-						beforeOperation: (matrix, undoRedoStack) => {
-							for (let i = 0; i < count; i++) {
-								matrix.setCell(i, i, "abc");
-							}
-							assert.equal(undoRedoStack.undoStackLength, count);
-						},
-						operation: (_matrix, undoRedoStack) => {
-							for (let i = 0; i < count; i++) {
-								undoRedoStack.undoOperation();
-							}
-						},
-						afterOperation: (_matrix, undoRedoStack) => {
-							assert.equal(undoRedoStack.undoStackLength, 0);
-						},
-						maxBenchmarkDurationSeconds,
-					});
-
-					// Test the execution time of setting a string in a cell N times.
-					runBenchmark({
-						title: `Redo set a 3-character string in ${count} cells`,
-						matrixSize,
-						initialCellValue,
-						beforeOperation: (matrix, undoRedoStack) => {
-							for (let i = 0; i < count; i++) {
-								matrix.setCell(i, i, "abc");
-							}
-							assert.equal(undoRedoStack.undoStackLength, count);
-							for (let i = 0; i < count; i++) {
-								undoRedoStack.undoOperation();
-							}
-							assert.equal(undoRedoStack.undoStackLength, 0);
-							assert.equal(undoRedoStack.redoStackLength, count);
-						},
-						operation: (_matrix, undoRedoStack) => {
-							for (let i = 0; i < count; i++) {
-								undoRedoStack.redoOperation();
-							}
-						},
-						afterOperation: (_matrix, undoRedoStack) => {
-							assert.equal(undoRedoStack.redoStackLength, 0);
-						},
-						maxBenchmarkDurationSeconds,
-					});
-				});
-			}
-		});
-	}
-});
-=======
-runBenchmarkTestSuite("execution-time");
->>>>>>> f9c94f9c
+runBenchmarkTestSuite("execution-time");