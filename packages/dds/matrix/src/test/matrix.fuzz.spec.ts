--- conflicted
+++ resolved
@@ -280,11 +280,7 @@
 			clientAddProbability: 0.1,
 			stashableClientProbability: 0.5,
 		}, // Uncomment to replay a particular seed.
-<<<<<<< HEAD
-		// Seed 23 is slow but otherwise passes, see comment on timeout above.
-=======
 		// Seeds 7 and 23 are slow but otherwise pass, see comment on timeout above.
->>>>>>> 218b985f
 		skip: [7, 23],
 		// Uncomment to replay a particular seed.
 		// replay: 0,
