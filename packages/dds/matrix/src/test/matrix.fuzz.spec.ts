/*!
 * Copyright (c) Microsoft Corporation and contributors. All rights reserved.
 * Licensed under the MIT License.
 */

import * as path from "path";
import { strict as assert } from "assert";
import {
	DDSFuzzModel,
	DDSFuzzSuiteOptions,
	DDSFuzzTestState,
	createDDSFuzzSuite,
} from "@fluid-private/test-dds-utils";
import {
	IChannelAttributes,
	IChannelServices,
	IFluidDataStoreRuntime,
} from "@fluidframework/datastore-definitions";
import {
	combineReducers,
	createWeightedGenerator,
	AsyncGenerator,
	Generator,
	takeAsync,
} from "@fluid-private/stochastic-test-utils";
import { FlushMode } from "@fluidframework/runtime-definitions";
<<<<<<< HEAD
import { MatrixItem, SharedMatrix } from "../index";
import { SharedMatrixFactory } from "../runtime";
=======
import { MatrixItem, SharedMatrix } from "../matrix.js";
import { SharedMatrixFactory } from "../runtime.js";
import { _dirname } from "./dirname.cjs";

>>>>>>> 87741829
/**
 * Supported cell values used within the fuzz model.
 */
type Value = string | number | undefined;

interface RangeSpec {
	start: number;
	count: number;
}

interface InsertRows extends RangeSpec {
	type: "insertRows";
}

interface InsertColumns extends RangeSpec {
	type: "insertCols";
}

interface RemoveRows extends RangeSpec {
	type: "removeRows";
}

interface RemoveColumns extends RangeSpec {
	type: "removeCols";
}

interface SetCell {
	type: "set";
	row: number;
	col: number;
	value: MatrixItem<Value>;
}

type Operation = InsertRows | InsertColumns | RemoveRows | RemoveColumns | SetCell;

/**
 * @remarks - This makes the DDS fuzz harness typecheck state fields as SharedMatrix<Value> instead of IChannel,
 * which avoids the need to cast elsewhere.
 */
class TypedMatrixFactory extends SharedMatrixFactory {
	public async load(
		runtime: IFluidDataStoreRuntime,
		id: string,
		services: IChannelServices,
		attributes: IChannelAttributes,
	): Promise<SharedMatrix<Value>> {
		return (await super.load(runtime, id, services, attributes)) as SharedMatrix<Value>;
	}

	public create(document: IFluidDataStoreRuntime, id: string): SharedMatrix<Value> {
		return super.create(document, id) as SharedMatrix<Value>;
	}
}

// This type gets used a lot as the state object of the suite; shorthand it here.
type State = DDSFuzzTestState<TypedMatrixFactory>;

function assertMatricesAreEquivalent<T>(a: SharedMatrix<T>, b: SharedMatrix<T>) {
	assert.equal(a.colCount, b.colCount, `${a.id} and ${b.id} have different number of columns.`);
	assert.equal(a.rowCount, b.rowCount, `${a.id} and ${b.id} have different number of rows.`);
	for (let row = 0; row < a.rowCount; row++) {
		for (let col = 0; col < a.colCount; col++) {
			const aVal = a.getCell(row, col);
			const bVal = b.getCell(row, col);
			assert.equal(
				aVal,
				bVal,
				`${a.id} and ${b.id} differ at (${row}, ${col}): ${aVal} vs ${bVal}`,
			);
		}
	}
}

const reducer = combineReducers<Operation, State>({
	insertRows: ({ client }, { start, count }) => {
		client.channel.insertRows(start, count);
	},
	insertCols: ({ client }, { start, count }) => {
		client.channel.insertCols(start, count);
	},
	removeRows: ({ client }, { start, count }) => {
		client.channel.removeRows(start, count);
	},
	removeCols: ({ client }, { start, count }) => {
		client.channel.removeCols(start, count);
	},
	set: ({ client }, { row, col, value }) => {
		client.channel.setCell(row, col, value);
	},
});

interface GeneratorOptions {
	insertRowWeight: number;
	insertColWeight: number;
	removeRowWeight: number;
	removeColWeight: number;
	setWeight: number;
}

const defaultOptions: GeneratorOptions = {
	insertRowWeight: 1,
	insertColWeight: 1,
	removeRowWeight: 1,
	removeColWeight: 1,
	setWeight: 20,
};

function makeGenerator(optionsParam?: Partial<GeneratorOptions>): AsyncGenerator<Operation, State> {
	const { setWeight, insertColWeight, insertRowWeight, removeRowWeight, removeColWeight } = {
		...defaultOptions,
		...optionsParam,
	};

	const maxDimensionSizeChange = 3;

	const insertRows: Generator<InsertRows, State> = ({ random, client }) => ({
		type: "insertRows",
		start: random.integer(0, client.channel.rowCount),
		count: random.integer(1, maxDimensionSizeChange),
	});

	const removeRows: Generator<RemoveRows, State> = ({ random, client }) => {
		const start = random.integer(0, client.channel.rowCount - 1);
		const count = random.integer(
			1,
			Math.min(maxDimensionSizeChange, client.channel.rowCount - start),
		);
		return {
			type: "removeRows",
			start,
			count,
		};
	};

	const removeCols: Generator<RemoveColumns, State> = ({ random, client }) => {
		const start = random.integer(0, client.channel.colCount - 1);
		const count = random.integer(
			1,
			Math.min(maxDimensionSizeChange, client.channel.colCount - start),
		);
		return {
			type: "removeCols",
			start,
			count,
		};
	};

	const insertCols: Generator<InsertColumns, State> = ({ random, client }) => ({
		type: "insertCols",
		start: random.integer(0, client.channel.colCount),
		count: random.integer(1, maxDimensionSizeChange),
	});

	const setKey: Generator<SetCell, State> = ({ random, client }) => ({
		type: "set",
		row: random.integer(0, client.channel.rowCount - 1),
		col: random.integer(0, client.channel.colCount - 1),
		value: random.bool() ? random.integer(1, 50) : random.string(random.integer(1, 2)),
	});

	const syncGenerator = createWeightedGenerator<Operation, State>([
		[
			setKey,
			setWeight,
			(state) => state.client.channel.rowCount > 0 && state.client.channel.colCount > 0,
		],
		[insertRows, insertRowWeight],
		[insertCols, insertColWeight],
		[removeRows, removeRowWeight, (state) => state.client.channel.rowCount > 0],
		[removeCols, removeColWeight, (state) => state.client.channel.colCount > 0],
	]);

	return async (state) => syncGenerator(state);
}

describe("Matrix fuzz tests", function () {
	/**
	 * SparseArray2D's clearRows / clearCols involves a loop over 64k elements and is called on row/col handle recycle.
	 * This makes some seeds rather slow (since that cost is paid 3 times per recycled row/col per client).
	 * Despite this accounting for 95% of test runtime when profiled, this codepath doesn't appear to be a bottleneck
	 * in profiled production scenarios investigated at the time of writing.
	 *
	 * This timeout is set to 30s to avoid flakiness on CI, but it's worth noting the vast majority of these test cases
	 * do not go anywhere near this.
	 * We've previously skipped the long seeds, but that tended to lead to more code churn when adding features to the
	 * underlying harness (which affects which seeds are the slow ones).
	 */
	this.timeout(30_000);
	const model: Omit<DDSFuzzModel<TypedMatrixFactory, Operation>, "workloadName"> = {
		factory: new TypedMatrixFactory(),
		generatorFactory: () => takeAsync(50, makeGenerator()),
		reducer: async (state, operation) => reducer(state, operation),
		validateConsistency: assertMatricesAreEquivalent,
		minimizationTransforms: ["count", "start", "row", "col"].map((p) => (op) => {
			if (p in op && typeof op[p] === "number" && op[p] > 0) {
				op[p]--;
			}
		}),
	};

	const baseOptions: Partial<DDSFuzzSuiteOptions> = {
		defaultTestCount: 100,
		numberOfClients: 3,
		clientJoinOptions: {
			maxNumberOfClients: 6,
			clientAddProbability: 0.1,
		},
		reconnectProbability: 0,
		saveFailures: { directory: path.join(_dirname, "../../src/test/results") },
	};

	const nameModel = (workloadName: string): DDSFuzzModel<TypedMatrixFactory, Operation> => ({
		...model,
		workloadName,
	});

	createDDSFuzzSuite(nameModel("default"), {
		...baseOptions,
		reconnectProbability: 0,
		// Uncomment to replay a particular seed.
		// replay: 0,
	});

	createDDSFuzzSuite(nameModel("with reconnect"), {
		...baseOptions,
		defaultTestCount: 100,
		clientJoinOptions: {
			maxNumberOfClients: 3,
			clientAddProbability: 0,
		},
		reconnectProbability: 0.1,
		// Uncomment to replay a particular seed.
		// replay: 0,
	});

	createDDSFuzzSuite(nameModel("with batches and rebasing"), {
		...baseOptions,
		rebaseProbability: 0.2,
		containerRuntimeOptions: {
			flushMode: FlushMode.TurnBased,
			enableGroupedBatching: true,
		},
		// Uncomment to replay a particular seed.
		// replay: 0,
	});

	createDDSFuzzSuite(nameModel("with stashing"), {
		...baseOptions,
		clientJoinOptions: {
			maxNumberOfClients: 6,
			clientAddProbability: 0.1,
			stashableClientProbability: 0.5,
		},
		// Uncomment to replay a particular seed.
		// replay: 0,
	});
});<|MERGE_RESOLUTION|>--- conflicted
+++ resolved
@@ -24,15 +24,10 @@
 	takeAsync,
 } from "@fluid-private/stochastic-test-utils";
 import { FlushMode } from "@fluidframework/runtime-definitions";
-<<<<<<< HEAD
-import { MatrixItem, SharedMatrix } from "../index";
-import { SharedMatrixFactory } from "../runtime";
-=======
 import { MatrixItem, SharedMatrix } from "../matrix.js";
 import { SharedMatrixFactory } from "../runtime.js";
 import { _dirname } from "./dirname.cjs";
 
->>>>>>> 87741829
 /**
  * Supported cell values used within the fuzz model.
  */
