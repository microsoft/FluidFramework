--- conflicted
+++ resolved
@@ -247,11 +247,6 @@
 	createDDSFuzzSuite(nameModel("default"), {
 		...baseOptions,
 		reconnectProbability: 0,
-<<<<<<< HEAD
-=======
-		// Seeds are slow but otherwise pass, see comment on timeout above.
-		skip: [68],
->>>>>>> 10a28b34
 		// Uncomment to replay a particular seed.
 		// replay: 0,
 	});
@@ -264,11 +259,6 @@
 			clientAddProbability: 0,
 		},
 		reconnectProbability: 0.1,
-<<<<<<< HEAD
-=======
-		// Seeds needing investigation, tracked by AB#7088.
-		skip: [20, 42, 90],
->>>>>>> 10a28b34
 		// Uncomment to replay a particular seed.
 		// replay: 0,
 	});
@@ -290,13 +280,7 @@
 			maxNumberOfClients: 6,
 			clientAddProbability: 0.1,
 			stashableClientProbability: 0.5,
-<<<<<<< HEAD
-		},
-=======
-		}, // Uncomment to replay a particular seed.
-		// Seeds 7, 23, and 50 are slow but otherwise pass, see comment on timeout above.
-		skip: [7, 23, 50],
->>>>>>> 10a28b34
+		},
 		// Uncomment to replay a particular seed.
 		// replay: 0,
 	});
