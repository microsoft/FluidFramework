--- conflicted
+++ resolved
@@ -4,15 +4,9 @@
  */
 
 import { Serializable, IChannelStorageService } from "@fluidframework/datastore-definitions";
-<<<<<<< HEAD
-import { bufferToString } from "@fluidframework/driver-utils";
-import { FileMode, TreeEntry } from "@fluidframework/protocol-definitions";
-import { IFluidHandle, IFluidSerializer } from "@fluidframework/core-interfaces";
-=======
 import { BlobTreeEntry } from "@fluidframework/protocol-base";
 import { IFluidHandle, IFluidSerializer } from "@fluidframework/core-interfaces";
 import { bufferToString } from "@fluidframework/common-utils";
->>>>>>> d6af3e35
 
 export const serializeBlob = (
     handle: IFluidHandle,
@@ -23,11 +17,7 @@
 
 export async function deserializeBlob(storage: IChannelStorageService, path: string, serializer: IFluidSerializer) {
     const blob = await storage.readBlob(path);
-<<<<<<< HEAD
-    const handleTableChunk = bufferToString(blob);
-=======
     const utf8 = bufferToString(blob, "utf8");
->>>>>>> d6af3e35
     // eslint-disable-next-line @typescript-eslint/no-unsafe-return
     return serializer.parse(handleTableChunk);
 }