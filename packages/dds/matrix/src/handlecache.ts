--- conflicted
+++ resolved
@@ -116,20 +116,10 @@
 		} else {
 			ensureRange(_position, this.vector.getLength());
 
-<<<<<<< HEAD
-			this.handles = [
-				...this.handles,
-				...this.getHandles(this.start + this.handles.length, _position + 1),
-			];
-			return this.handles[this.handles.length - 1];
-=======
-			this.handles = this.handles.concat(
-				this.getHandles(this.start + this.handles.length, _position + 1),
-			);
+			this.handles = [...this.handles, ...this.getHandles(this.start + this.handles.length, _position + 1)];
 			// TODO why are we non null asserting here?
 			// eslint-disable-next-line @typescript-eslint/no-non-null-assertion
 			return this.handles[this.handles.length - 1]!;
->>>>>>> c76b99c0
 		}
 	}
 
