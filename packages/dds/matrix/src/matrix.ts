/*!
 * Copyright (c) Microsoft Corporation. All rights reserved.
 * Licensed under the MIT License.
 */

import { assert } from "@fluidframework/common-utils";
import {
    FileMode,
    ISequencedDocumentMessage,
    ITree,
    TreeEntry,
} from "@fluidframework/protocol-definitions";
import {
    IFluidDataStoreRuntime,
    IChannelStorageService,
    Serializable,
    IChannelAttributes,
} from "@fluidframework/datastore-definitions";
import { makeHandlesSerializable, parseHandles, SharedObject } from "@fluidframework/shared-object-base";
import { ObjectStoragePartition } from "@fluidframework/runtime-utils";
import {
    IMatrixProducer,
    IMatrixConsumer,
    IMatrixReader,
    IMatrixWriter,
} from "@tiny-calc/nano";
import { MergeTreeDeltaType, IMergeTreeOp, SegmentGroup, ISegment } from "@fluidframework/merge-tree";
import { debug } from "./debug";
import { MatrixOp } from "./ops";
import { PermutationVector, PermutationSegment } from "./permutationvector";
import { SparseArray2D } from "./sparsearray2d";
import { SharedMatrixFactory } from "./runtime";
import { Handle, isHandleValid } from "./handletable";
import { deserializeBlob, serializeBlob } from "./serialization";
import { ensureRange } from "./range";
import { IUndoConsumer } from "./types";
import { MatrixUndoProvider } from "./undoprovider";

const enum SnapshotPath {
    rows = "rows",
    cols = "cols",
    cells = "cells",
}

interface ISetOp<T> {
    type: MatrixOp.set,
    row: number,
    col: number,
    value: T,
}

interface ISetOpMetadata {
    rowHandle: Handle,
    colHandle: Handle,
    localSeq: number,
}

/**
 * A SharedMatrix holds a rectangular 2D array of values.  Supported operations
 * include setting values and inserting/removing rows and columns.
 *
 * Matrix values may be any Fluid serializable type, which is the set of JSON
 * serializable types extended to include IFluidHandles.
 *
 * Fluid's SharedMatrix implementation works equally well for dense and sparse
 * matrix data and physically stores data in Z-order to leverage CPU caches and
 * prefetching when reading in either row or column major order.  (See README.md
 * for more details.)
 */
export class SharedMatrix<T extends Serializable = Serializable>
    extends SharedObject
    implements IMatrixProducer<T | undefined | null>,
    IMatrixReader<T | undefined | null>,
    IMatrixWriter<T | undefined>
{
    private readonly consumers = new Set<IMatrixConsumer<T | undefined | null>>();

    public static getFactory() { return new SharedMatrixFactory(); }

    private readonly rows: PermutationVector;   // Map logical row to storage handle (if any)
    private readonly cols: PermutationVector;   // Map logical col to storage handle (if any)

    private cells = new SparseArray2D<T>();         // Stores cell values.
    private annotations = new SparseArray2D<T>();   // Tracks cell annotations.
    private pending = new SparseArray2D<number>();  // Tracks pending writes.

    constructor(runtime: IFluidDataStoreRuntime, public id: string, attributes: IChannelAttributes) {
        super(id, runtime, attributes);

        this.rows = new PermutationVector(
            SnapshotPath.rows,
            this.logger,
            runtime,
            this.onRowDelta,
            this.onRowHandlesRecycled);

        this.cols = new PermutationVector(
            SnapshotPath.cols,
            this.logger,
            runtime,
            this.onColDelta,
            this.onColHandlesRecycled);
    }

    private undo?: MatrixUndoProvider;

    /**
     * Subscribes the given IUndoConsumer to the matrix.
     */
    public openUndo(consumer: IUndoConsumer) {
<<<<<<< HEAD
        assert(this.undo === undefined);
=======
        assert.equal(this.undo, undefined,
            "SharedMatrix.openUndo() supports at most a single IUndoConsumer.");

>>>>>>> e95d66df
        this.undo = new MatrixUndoProvider(consumer, this, this.rows, this.cols);
    }

    // TODO: closeUndo()?

    private get rowHandles() { return this.rows.handleCache; }
    private get colHandles() { return this.cols.handleCache; }

    /**
     * {@inheritDoc @fluidframework/datastore-definitions#IChannelFactory.create}
     */
    public static create<T extends Serializable = Serializable>(runtime: IFluidDataStoreRuntime, id?: string) {
        return runtime.createChannel(id, SharedMatrixFactory.Type) as SharedMatrix<T>;
    }

    // #region IMatrixProducer

    openMatrix(consumer: IMatrixConsumer<T | undefined | null>): IMatrixReader<T | undefined | null> {
        this.consumers.add(consumer);
        return this;
    }

    closeMatrix(consumer: IMatrixConsumer<T | undefined | null>): void {
        this.consumers.delete(consumer);
    }

    // #endregion IMatrixProducer

    // #region IMatrixReader

    public get rowCount() { return this.rows.getLength(); }
    public get colCount() { return this.cols.getLength(); }

    public getCell(row: number, col: number): T | undefined | null {
        // Perf: When possible, bounds checking is performed inside the implementation for
        //       'getHandle()' so that it can be elided in the case of a cache hit.  This
        //       yields an ~40% improvement in the case of a cache hit (node v12 x64)

        // Map the logical (row, col) to associated storage handles.
        const rowHandle = this.rowHandles.getHandle(row);
        if (isHandleValid(rowHandle)) {
            const colHandle = this.colHandles.getHandle(col);
            if (isHandleValid(colHandle)) {
                return this.cells.getCell(rowHandle, colHandle);
            }
        } else {
            // If we early exit because the given rowHandle is unallocated, we still need to
            // bounds-check the 'col' parameter.
            ensureRange(col, this.cols.getLength());
        }

        return undefined;
    }

    public get matrixProducer(): IMatrixProducer<T | undefined | null> { return this; }

    // #endregion IMatrixReader

    public setCell(row: number, col: number, value: T) {
        assert(0 <= row && row < this.rowCount
            && 0 <= col && col < this.colCount);

        this.setCellCore(row, col, value);

        // Avoid reentrancy by raising change notifications after the op is queued.
        for (const consumer of this.consumers.values()) {
            consumer.cellsChanged(row, col, 1, 1, this);
        }
    }

    public setCells(rowStart: number, colStart: number, colCount: number, values: readonly T[]) {
        const rowCount = Math.ceil(values.length / colCount);

        assert((0 <= rowStart && rowStart < this.rowCount)
            && (0 <= colStart && colStart < this.colCount)
            && (1 <= colCount && colCount <= (this.colCount - colStart))
            && (rowCount <= (this.rowCount - rowStart)));

        const endCol = colStart + colCount;
        let r = rowStart;
        let c = colStart;

        for (const value of values) {
            this.setCellCore(r, c, value);

            if (++c === endCol) {
                c = colStart;
                r++;
            }
        }

        // Avoid reentrancy by raising change notifications after the op is queued.
        for (const consumer of this.consumers.values()) {
            consumer.cellsChanged(rowStart, colStart, rowCount, colCount, this);
        }
    }

    private setCellCore(
        row: number,
        col: number,
        value: T,
        rowHandle = this.rows.getAllocatedHandle(row),
        colHandle = this.cols.getAllocatedHandle(col),
    ) {
        if (this.undo !== undefined) {
            this.undo.cellSet(
                rowHandle,
                colHandle,
                /* oldvalue: */ this.cells.getCell(rowHandle, colHandle));
        }

        this.cells.setCell(rowHandle, colHandle, value);
        this.annotations.setCell(rowHandle, colHandle, undefined);

        this.sendSetCellOp(row, col, value, rowHandle, colHandle);
    }

    private sendSetCellOp(row: number, col: number, value: T, rowHandle: Handle, colHandle: Handle) {
        // If the SharedMatrix is local, it will by synchronized via a Snapshot when initially connected.
        // Do not queue a message or track the pending op, as there will never be an ACK, etc.
        if (this.isAttached()) {
            const localSeq = this.nextLocalSeq();

            const op: ISetOp<T> = {
                type: MatrixOp.set,
                row,
                col,
                value,
            };

            const metadata: ISetOpMetadata = {
                rowHandle,
                colHandle,
                localSeq,
            };

            this.submitLocalMessage(op, metadata);

            this.pending.setCell(rowHandle, colHandle, localSeq);
        }
    }

    private submitVectorMessage(
        currentVector: PermutationVector,
        oppositeVector: PermutationVector,
        dimension: SnapshotPath.rows | SnapshotPath.cols,
        message: any,
    ) {
        // Ideally, we would have a single 'localSeq' counter that is shared between both PermutationVectors
        // and the SharedMatrix's cell data.  Instead, we externally advance each MergeTree's 'localSeq' counter
        // for each submitted op it not aware of to keep them synchronized.
        const localSeq = currentVector.getCollabWindow().localSeq;
        const oppositeWindow = oppositeVector.getCollabWindow();

        // Note that the comparison is '>=' because, in the case the MergeTree is regenerating ops for reconnection,
        // the MergeTree submits the op with the original 'localSeq'.
        assert(localSeq >= oppositeWindow.localSeq,
            "The 'localSeq' of the vector submitting an op must >= the 'localSeq' of the other vector.");

        oppositeWindow.localSeq = localSeq;

        // If the SharedMatrix is local, it's state will be submitted via a Snapshot when initially connected.
        // Do not queue a message or track the pending op, as there will never be an ACK, etc.
        if (this.isAttached()) {
            // Record whether this `op` targets rows or cols.  (See dispatch in `processCore()`)
            message.target = dimension;

            this.submitLocalMessage(
                message,
                currentVector.peekPendingSegmentGroups(
                    message.type === MergeTreeDeltaType.GROUP
                        ? message.ops.length
                        : 1));
        }
    }

    private submitColMessage(message: any) {
        this.submitVectorMessage(this.cols, this.rows, SnapshotPath.cols, message);
    }

    public insertCols(colStart: number, count: number) {
        this.submitColMessage(this.cols.insert(colStart, count));
    }

    public removeCols(colStart: number, count: number) {
        this.submitColMessage(this.cols.remove(colStart, count));
    }

    private submitRowMessage(message: any) {
        this.submitVectorMessage(this.rows, this.cols, SnapshotPath.rows, message);
    }

    public insertRows(rowStart: number, count: number) {
        this.submitRowMessage(this.rows.insert(rowStart, count));
    }

    public removeRows(rowStart: number, count: number) {
        this.submitRowMessage(this.rows.remove(rowStart, count));
    }

    /** @internal */ public _undoRemoveRows(segment: ISegment) {
        const original = segment as PermutationSegment;

        // (Re)insert the removed number of rows at the original position.
        const { op, inserted } = this.rows.insertRelative(original, original.cachedLength);
        this.submitRowMessage(op);

        // Transfer handles from the original segment to the newly inserted empty segment.
        original.transferHandlesTo(inserted);

        // Invalidate the handleCache in case it was populated during the 'rowsChanged'
        // callback, which occurs before the handle span is populated.
        const rowStart = this.rows.getPosition(inserted);
        this.rows.handleCache.itemsChanged(
            rowStart,
            /* removedCount: */ 0,
            /* insertedCount: */ inserted.cachedLength);

        // Generate setCell ops for each populated cell in the reinserted rows.
        let rowHandle = inserted.start;
        const rowCount = inserted.cachedLength;
        for (let row = rowStart; row < rowStart + rowCount; row++, rowHandle++) {
            for (let col = 0; col < this.colCount; col++) {
                const colHandle = this.colHandles.getHandle(col);
                const value = this.cells.getCell(rowHandle, colHandle);
                // eslint-disable-next-line no-null/no-null
                if (value !== undefined && value !== null) {
                    this.sendSetCellOp(
                        row,
                        col,
                        value,
                        rowHandle,
                        colHandle);
                }
            }
        }

        // Avoid reentrancy by raising change notifications after the op is queued.
        for (const consumer of this.consumers.values()) {
            consumer.cellsChanged(rowStart, /* colStart: */ 0, rowCount, this.colCount, this);
        }
    }

    /** @internal */ public _undoRemoveCols(segment: ISegment) {
        const original = segment as PermutationSegment;

        // (Re)insert the removed number of columns at the original position.
        const { op, inserted } = this.cols.insertRelative(original, original.cachedLength);
        this.submitColMessage(op);

        // Transfer handles from the original segment to the newly inserted empty segment.
        original.transferHandlesTo(inserted);

        // Invalidate the handleCache in case it was populated during the 'colsChanged'
        // callback, which occurs before the handle span is populated.
        const colStart = this.cols.getPosition(inserted);
        this.cols.handleCache.itemsChanged(
            colStart,
            /* removedCount: */ 0,
            /* insertedCount: */ inserted.cachedLength);

        // Generate setCell ops for each populated cell in the reinserted cols.
        let colHandle = inserted.start;
        const colCount = inserted.cachedLength;
        for (let col = colStart; col < colStart + colCount; col++, colHandle++) {
            for (let row = 0; row < this.rowCount; row++) {
                const rowHandle = this.rowHandles.getHandle(row);
                const value = this.cells.getCell(rowHandle, colHandle);
                // eslint-disable-next-line no-null/no-null
                if (value !== undefined && value !== null) {
                    this.sendSetCellOp(
                        row,
                        col,
                        value,
                        rowHandle,
                        colHandle);
                }
            }
        }

        // Avoid reentrancy by raising change notifications after the op is queued.
        for (const consumer of this.consumers.values()) {
            consumer.cellsChanged(/* rowStart: */ 0, colStart, this.rowCount, colCount, this);
        }
    }

    public snapshot(): ITree {
        return {
            entries: [
                {
                    mode: FileMode.Directory,
                    path: SnapshotPath.rows,
                    type: TreeEntry.Tree,
                    value: this.rows.snapshot(this.runtime, this.handle),
                },
                {
                    mode: FileMode.Directory,
                    path: SnapshotPath.cols,
                    type: TreeEntry.Tree,
                    value: this.cols.snapshot(this.runtime, this.handle),
                },
                serializeBlob(this.runtime, this.handle, SnapshotPath.cells, [
                    this.cells.snapshot(),
                    this.pending.snapshot(),
                ]),
            ],
            id: null,   // eslint-disable-line no-null/no-null
        };
    }

    /**
     * Advances the 'localSeq' counter for the cell data operation currently being queued.
     *
     * Do not use with 'submitColMessage()/submitRowMessage()' as these helpers + the MergeTree will
     * automatically advance 'localSeq'.
     */
    private nextLocalSeq() {
        // Ideally, we would have a single 'localSeq' counter that is shared between both PermutationVectors
        // and the SharedMatrix's cell data.  Instead, we externally bump each MergeTree's 'localSeq' counter
        // for SharedMatrix ops it's not aware of to keep them synchronized.  (For cell data operations, we
        // need to bump both counters.)

        this.cols.getCollabWindow().localSeq++;
        return ++this.rows.getCollabWindow().localSeq;
    }

    protected submitLocalMessage(message: any, localOpMetadata?: any) {
        // TODO: Recommend moving this assertion into SharedObject
        //       (See https://github.com/microsoft/FluidFramework/issues/2559)
        assert(this.isAttached() === true);

        super.submitLocalMessage(
            makeHandlesSerializable(
                message,
                this.runtime.IFluidSerializer,
                this.handle,
            ),
            localOpMetadata,
        );

        // Ensure that row/col 'localSeq' are synchronized (see 'nextLocalSeq()').
        assert(
            this.rows.getCollabWindow().localSeq === this.cols.getCollabWindow().localSeq,
        );
    }

    protected didAttach() {
        // We've attached we need to start generating and sending ops.
        // so start collaboration and provide a default client id incase we are not connected
        if (this.isAttached()) {
            this.rows.startOrUpdateCollaboration(this.runtime.clientId ?? "attached");
            this.cols.startOrUpdateCollaboration(this.runtime.clientId ?? "attached");
        }
    }

    protected onConnect() {
        assert(this.rows.getCollabWindow().collaborating === this.cols.getCollabWindow().collaborating);

        // Update merge tree collaboration information with new client ID and then resend pending ops
        this.rows.startOrUpdateCollaboration(this.runtime.clientId as string);
        this.cols.startOrUpdateCollaboration(this.runtime.clientId as string);
    }

    protected reSubmitCore(content: any, localOpMetadata: unknown) {
        switch (content.target) {
            case SnapshotPath.cols:
                this.submitColMessage(this.cols.regeneratePendingOp(
                    content as IMergeTreeOp,
                    localOpMetadata as SegmentGroup | SegmentGroup[]));
                break;
            case SnapshotPath.rows:
                this.submitRowMessage(this.rows.regeneratePendingOp(
                    content as IMergeTreeOp,
                    localOpMetadata as SegmentGroup | SegmentGroup[]));
                break;
            default: {
                assert(content.type === MatrixOp.set, "Unknown SharedMatrix 'op' type.");

                const setOp = content as ISetOp<T>;
                const { rowHandle, colHandle, localSeq } = localOpMetadata as ISetOpMetadata;

                // If there are more pending local writes to the same row/col handle, it is important
                // to skip resubmitting this op since it is possible the row/col handle has been recycled
                // and now refers to a different position than when this op was originally submitted.
                if (this.isLatestPendingWrite(rowHandle, colHandle, localSeq)) {
                    const row = this.rows.handleToPosition(rowHandle, localSeq);
                    const col = this.cols.handleToPosition(colHandle, localSeq);

                    if (row >= 0 && col >= 0) {
                        this.setCellCore(
                            row,
                            col,
                            setOp.value,
                            rowHandle,
                            colHandle,
                        );
                    }
                }
                break;
            }
        }
    }

    protected onDisconnect() {
        debug(`${this.id} is now disconnected`);
    }

    protected async loadCore(branchId: string | undefined, storage: IChannelStorageService) {
        try {
            await this.rows.load(this.runtime, new ObjectStoragePartition(storage, SnapshotPath.rows), branchId);
            await this.cols.load(this.runtime, new ObjectStoragePartition(storage, SnapshotPath.cols), branchId);
            const [cellData, pendingCliSeqData] = await deserializeBlob(this.runtime, storage, SnapshotPath.cells);

            this.cells = SparseArray2D.load(cellData);
            this.annotations = new SparseArray2D();
            this.pending = SparseArray2D.load(pendingCliSeqData);
        } catch (error) {
            this.logger.sendErrorEvent({ eventName: "MatrixLoadFailed" }, error);
        }
    }

    protected processCore(rawMessage: ISequencedDocumentMessage, local: boolean, localOpMetadata: unknown) {
        const msg = parseHandles(rawMessage, this.runtime.IFluidSerializer);

        const contents = msg.contents;

        switch (contents.target) {
            case SnapshotPath.cols:
                this.cols.applyMsg(msg);
                break;
            case SnapshotPath.rows:
                this.rows.applyMsg(msg);
                break;
            default: {
                assert(contents.type === MatrixOp.set);

                const { referenceSequenceNumber: refSeq, clientId } = rawMessage;
                const { row, col } = contents;

                if (local) {
                    // We are receiving the ACK for a local pending set operation.
                    const { rowHandle, colHandle, localSeq } = localOpMetadata as ISetOpMetadata;

                    // If this is the most recent write to the cell by the local client, remove our
                    // entry from 'pendingCliSeqs' to resume allowing remote writes.
                    if (this.isLatestPendingWrite(rowHandle, colHandle, localSeq)) {
                        this.pending.setCell(rowHandle, colHandle, undefined);
                    }
                } else {
                    const rowClientId = this.rows.getOrAddShortClientId(clientId);
                    const adjustedRow = this.rows.adjustPosition(row, refSeq, rowClientId);

                    if (adjustedRow !== undefined) {
                        const colClientId = this.cols.getOrAddShortClientId(clientId);
                        const adjustedCol = this.cols.adjustPosition(col, refSeq, colClientId);

                        if (adjustedCol !== undefined) {
                            const rowHandle = this.rows.getAllocatedHandle(adjustedRow);
                            const colHandle = this.cols.getAllocatedHandle(adjustedCol);

                            assert(isHandleValid(rowHandle) && isHandleValid(colHandle));

                            // If there is a pending (unACKed) local write to the same cell, skip the current op
                            // since it "happened before" the pending write.
                            if (this.pending.getCell(rowHandle, colHandle) === undefined) {
                                const { value } = contents;
                                this.cells.setCell(rowHandle, colHandle, value);
                                this.annotations.setCell(rowHandle, colHandle, undefined);

                                for (const consumer of this.consumers.values()) {
                                    consumer.cellsChanged(adjustedRow, adjustedCol, 1, 1, this);
                                }
                            }
                        }
                    }
                }
            }
        }
    }

    protected registerCore() {
        this.rows.startOrUpdateCollaboration(this.runtime.clientId, 0);
        this.cols.startOrUpdateCollaboration(this.runtime.clientId, 0);
    }

    // Invoked by PermutationVector to notify IMatrixConsumers of row insertion/deletions.
    private readonly onRowDelta = (position: number, removedCount: number, insertedCount: number) => {
        for (const consumer of this.consumers) {
            consumer.rowsChanged(position, removedCount, insertedCount, this);
        }
    };

    // Invoked by PermutationVector to notify IMatrixConsumers of col insertion/deletions.
    private readonly onColDelta = (position: number, removedCount: number, insertedCount: number) => {
        for (const consumer of this.consumers) {
            consumer.colsChanged(position, removedCount, insertedCount, this);
        }
    };

    private readonly onRowHandlesRecycled = (rowHandles: Handle[]) => {
        for (const rowHandle of rowHandles) {
            this.cells.clearRows(/* rowStart: */ rowHandle, /* rowCount: */ 1);
            this.annotations.clearRows(/* rowStart: */ rowHandle, /* rowCount: */ 1);
            this.pending.clearRows(/* rowStart: */ rowHandle, /* rowCount: */ 1);
        }
    };

    private readonly onColHandlesRecycled = (colHandles: Handle[]) => {
        for (const colHandle of colHandles) {
            this.cells.clearCols(/* colStart: */ colHandle, /* colCount: */ 1);
            this.annotations.clearCols(/* colStart: */ colHandle, /* colCount: */ 1);
            this.pending.clearCols(/* colStart: */ colHandle, /* colCount: */ 1);
        }
    };

    /**
     * Returns true if the latest pending write to the cell indicated by the given row/col handles
     * matches the given 'localSeq'.
     *
     * A return value of `true` indicates that there are no later local operations queued that will
     * clobber the write op at the given 'localSeq'.  This includes later ops that overwrite the cell
     * with a different value as well as row/col removals that might recycled the given row/col handles.
     */
    private isLatestPendingWrite(rowHandle: Handle, colHandle: Handle, localSeq: number) {
        // eslint-disable-next-line @typescript-eslint/no-non-null-assertion
        const pendingLocalSeq = this.pending.getCell(rowHandle, colHandle)!;

        // Note while we're awaiting the ACK for a local set, it's possible for the row/col to be
        // locally removed and the row/col handles recycled.  If this happens, the pendingLocalSeq will
        // be 'undefined' or > 'localSeq'.
        assert(!(pendingLocalSeq < localSeq),
            "The 'localSeq' of pending write (if any) must be <= the localSeq of the currently processed op.");

        // If this is the most recent write to the cell by the local client, the stored localSeq
        // will be an exact match for the given 'localSeq'.
        return pendingLocalSeq === localSeq;
    }

    public toString() {
        let s = `client:${this.runtime.clientId}\nrows: ${this.rows.toString()}\ncols: ${this.cols.toString()}\n\n`;

        for (let r = 0; r < this.rowCount; r++) {
            s += `  [`;
            for (let c = 0; c < this.colCount; c++) {
                if (c > 0) {
                    s += ", ";
                }

                s += `${JSON.stringify(this.getCell(r, c))}`;
            }
            s += "]\n";
        }

        return `${s}\n`;
    }
}<|MERGE_RESOLUTION|>--- conflicted
+++ resolved
@@ -108,13 +108,9 @@
      * Subscribes the given IUndoConsumer to the matrix.
      */
     public openUndo(consumer: IUndoConsumer) {
-<<<<<<< HEAD
-        assert(this.undo === undefined);
-=======
-        assert.equal(this.undo, undefined,
+        assert(this.undo === undefined,
             "SharedMatrix.openUndo() supports at most a single IUndoConsumer.");
 
->>>>>>> e95d66df
         this.undo = new MatrixUndoProvider(consumer, this, this.rows, this.cols);
     }
 
