/*!
 * Copyright (c) Microsoft Corporation and contributors. All rights reserved.
 * Licensed under the MIT License.
 */

import Deque from "double-ended-queue";
import { assert } from "@fluidframework/core-utils";
import { IEventThisPlaceHolder } from "@fluidframework/core-interfaces";
import { ISequencedDocumentMessage } from "@fluidframework/protocol-definitions";
import {
	IFluidDataStoreRuntime,
	IChannelStorageService,
	Serializable,
	IChannelAttributes,
} from "@fluidframework/datastore-definitions";
import {
	IFluidSerializer,
	ISharedObjectEvents,
	SharedObject,
} from "@fluidframework/shared-object-base";
import { ISummaryTreeWithStats } from "@fluidframework/runtime-definitions";
import { ObjectStoragePartition, SummaryTreeBuilder } from "@fluidframework/runtime-utils";
import { IMatrixProducer, IMatrixConsumer, IMatrixReader, IMatrixWriter } from "@tiny-calc/nano";
import {
	MergeTreeDeltaType,
	IMergeTreeOp,
	SegmentGroup,
	// eslint-disable-next-line import/no-deprecated
	Client,
	IJSONSegment,
} from "@fluidframework/merge-tree";
import { MatrixOp } from "./ops";
import { PermutationVector, reinsertSegmentIntoVector } from "./permutationvector";
import { SparseArray2D } from "./sparsearray2d";
import { SharedMatrixFactory } from "./runtime";
import { Handle, isHandleValid } from "./handletable";
import { deserializeBlob } from "./serialization";
import { ensureRange } from "./range";
import { IUndoConsumer } from "./types";
import { MatrixUndoProvider } from "./undoprovider";

const enum SnapshotPath {
	rows = "rows",
	cols = "cols",
	cells = "cells",
}

interface ISetOp<T> {
	type: MatrixOp.set;
	row: number;
	col: number;
	value: MatrixItem<T>;
	fwwMode?: boolean;
}

interface ISetOpMetadata {
	rowHandle: Handle;
	colHandle: Handle;
	localSeq: number;
	rowsRefSeq: number;
	colsRefSeq: number;
	referenceSeqNumber: number;
}

/**
 * Events emitted by Shared Matrix.
 * @alpha
 */
export interface ISharedMatrixEvents<T> extends ISharedObjectEvents {
	/**
	 * This event is only emitted when the SetCell Resolution Policy is First Write Win(FWW).
	 * This is emitted when two clients race and send changes without observing each other changes,
	 * the changes that gets sequenced last would be rejected, and only client who's changes rejected
	 * would be notified via this event, with expectation that it will merge its changes back by
	 * accounting new information (state from winner of the race).
	 *
	 * @remarks Listener parameters:
	 *
	 * - `row` - Row number at which conflict happened.
	 *
	 * - `col` - Col number at which conflict happened.
	 *
	 * - `currentValue` - The current value of the cell.
	 *
	 * - `conflictingValue` - The value that this client tried to set in the cell and got ignored due to conflict.
	 *
	 * - `target` - The {@link SharedMatrix} itself.
	 */
	(
		event: "conflict",
		listener: (
			row: number,
			col: number,
			currentValue: MatrixItem<T>,
			conflictingValue: MatrixItem<T>,
			target: IEventThisPlaceHolder,
		) => void,
	): void;
}

/**
 * This represents the item which is used to track the client which modified the cell last.
 */
interface CellLastWriteTrackerItem {
	seqNum: number; // Seq number of op which last modified this cell
	clientId: string; // clientId of the client which last modified this cell
}

/**
 * A matrix cell value may be undefined (indicating an empty cell) or any serializable type,
 * excluding null.  (However, nulls may be embedded inside objects and arrays.)
 * @alpha
 */
// eslint-disable-next-line @rushstack/no-new-null -- Using 'null' to disallow 'null'.
export type MatrixItem<T> = Serializable<Exclude<T, null>> | undefined;

/**
 * A SharedMatrix holds a rectangular 2D array of values.  Supported operations
 * include setting values and inserting/removing rows and columns.
 *
 * Matrix values may be any Fluid serializable type, which is the set of JSON
 * serializable types extended to include IFluidHandles.
 *
 * Fluid's SharedMatrix implementation works equally well for dense and sparse
 * matrix data and physically stores data in Z-order to leverage CPU caches and
 * prefetching when reading in either row or column major order.  (See README.md
 * for more details.)
 * @alpha
 */
export class SharedMatrix<T = any>
	extends SharedObject<ISharedMatrixEvents<T>>
	implements
		IMatrixProducer<MatrixItem<T>>,
		IMatrixReader<MatrixItem<T>>,
		IMatrixWriter<MatrixItem<T>>
{
	private readonly consumers = new Set<IMatrixConsumer<MatrixItem<T>>>();

	public static getFactory() {
		return new SharedMatrixFactory();
	}

	/**
	 * Note: this field only provides a lower-bound on the reference sequence numbers for in-flight ops.
	 * The exact reason isn't understood, but some e2e tests suggest that the runtime may sometimes process
	 * incoming leave/join ops before putting an op that this DDS submits over the wire.
	 *
	 * E.g. SharedMatrix submits an op while deltaManager has lastSequenceNumber = 10, but before the runtime
	 * puts this op over the wire, it processes a client join/leave op with sequence number 11, so the referenceSequenceNumber
	 * on the SharedMatrix op is 11.
	 */
	private readonly inFlightRefSeqs = new Deque<number>();

	private readonly rows: PermutationVector; // Map logical row to storage handle (if any)
	private readonly cols: PermutationVector; // Map logical col to storage handle (if any)

	private cells = new SparseArray2D<MatrixItem<T>>(); // Stores cell values.
	private readonly pending = new SparseArray2D<number>(); // Tracks pending writes.
	private cellLastWriteTracker = new SparseArray2D<CellLastWriteTrackerItem>(); // Tracks last writes sequence number and clientId in a cell.
	// Tracks the seq number of Op at which policy switch happens from Last Write Win to First Write Win.
	private setCellLwwToFwwPolicySwitchOpSeqNumber: number;
	private userSwitchedSetCellPolicy = false; // Set to true when the user calls switchPolicy.

	// Used to track if there is any reentrancy in setCell code.
	private reentrantCount: number = 0;

	/**
	 * Constructor for the Shared Matrix
	 * @param runtime - DataStore runtime.
	 * @param id - id of the dds
	 * @param attributes - channel attributes
	 * @param _isSetCellConflictResolutionPolicyFWW - Conflict resolution for Matrix set op is First Writer Win in case of
	 * race condition. Client can still overwrite values in case of no race.
	 */
	constructor(
		runtime: IFluidDataStoreRuntime,
		public id: string,
		attributes: IChannelAttributes,
		_isSetCellConflictResolutionPolicyFWW?: boolean,
	) {
		super(id, runtime, attributes, "fluid_matrix_");

		this.setCellLwwToFwwPolicySwitchOpSeqNumber =
			_isSetCellConflictResolutionPolicyFWW === true ? 0 : -1;
		const getMinInFlightRefSeq = () => this.inFlightRefSeqs.get(0);
		this.rows = new PermutationVector(
			SnapshotPath.rows,
			this.logger,
			runtime,
			this.onRowDelta,
			this.onRowHandlesRecycled,
			getMinInFlightRefSeq,
		);

		this.cols = new PermutationVector(
			SnapshotPath.cols,
			this.logger,
			runtime,
			this.onColDelta,
			this.onColHandlesRecycled,
			getMinInFlightRefSeq,
		);
	}

	private undo?: MatrixUndoProvider<T>;

	/**
	 * Subscribes the given IUndoConsumer to the matrix.
	 */
	public openUndo(consumer: IUndoConsumer) {
		assert(
			this.undo === undefined,
			0x019 /* "SharedMatrix.openUndo() supports at most a single IUndoConsumer." */,
		);

		this.undo = new MatrixUndoProvider(consumer, this, this.rows, this.cols);
	}

	// TODO: closeUndo()?

	private get rowHandles() {
		return this.rows.handleCache;
	}
	private get colHandles() {
		return this.cols.handleCache;
	}

	/**
	 * {@inheritDoc @fluidframework/datastore-definitions#IChannelFactory.create}
	 */
	public static create<T>(runtime: IFluidDataStoreRuntime, id?: string) {
		return runtime.createChannel(id, SharedMatrixFactory.Type) as SharedMatrix<T>;
	}

	// #region IMatrixProducer

	openMatrix(consumer: IMatrixConsumer<MatrixItem<T>>): IMatrixReader<MatrixItem<T>> {
		this.consumers.add(consumer);
		return this;
	}

	closeMatrix(consumer: IMatrixConsumer<MatrixItem<T>>): void {
		this.consumers.delete(consumer);
	}

	// #endregion IMatrixProducer

	// #region IMatrixReader

	public get rowCount() {
		return this.rows.getLength();
	}
	public get colCount() {
		return this.cols.getLength();
	}

	public isSetCellConflictResolutionPolicyFWW() {
		return this.setCellLwwToFwwPolicySwitchOpSeqNumber > -1 || this.userSwitchedSetCellPolicy;
	}

	public getCell(row: number, col: number): MatrixItem<T> {
		// Perf: When possible, bounds checking is performed inside the implementation for
		//       'getHandle()' so that it can be elided in the case of a cache hit.  This
		//       yields an ~40% improvement in the case of a cache hit (node v12 x64)

		// Map the logical (row, col) to associated storage handles.
		const rowHandle = this.rowHandles.getHandle(row);
		if (isHandleValid(rowHandle)) {
			const colHandle = this.colHandles.getHandle(col);
			if (isHandleValid(colHandle)) {
				return this.cells.getCell(rowHandle, colHandle);
			}
		} else {
			// If we early exit because the given rowHandle is unallocated, we still need to
			// bounds-check the 'col' parameter.
			ensureRange(col, this.cols.getLength());
		}

		return undefined;
	}

	public get matrixProducer(): IMatrixProducer<MatrixItem<T>> {
		return this;
	}

	// #endregion IMatrixReader

	public setCell(row: number, col: number, value: MatrixItem<T>) {
		assert(
			0 <= row && row < this.rowCount && 0 <= col && col < this.colCount,
			0x01a /* "Trying to set out-of-bounds cell!" */,
		);

		this.setCellCore(row, col, value);
	}

	public setCells(
		rowStart: number,
		colStart: number,
		colCount: number,
		values: readonly MatrixItem<T>[],
	) {
		const rowCount = Math.ceil(values.length / colCount);

		assert(
			0 <= rowStart &&
				rowStart < this.rowCount &&
				0 <= colStart &&
				colStart < this.colCount &&
				1 <= colCount &&
				colCount <= this.colCount - colStart &&
				rowCount <= this.rowCount - rowStart,
			0x01b /* "Trying to set multiple out-of-bounds cells!" */,
		);

		const endCol = colStart + colCount;
		let r = rowStart;
		let c = colStart;

		for (const value of values) {
			this.setCellCore(r, c, value);

			if (++c === endCol) {
				c = colStart;
				r++;
			}
		}
	}

	private setCellCore(
		row: number,
		col: number,
		value: MatrixItem<T>,
		rowHandle = this.rows.getAllocatedHandle(row),
		colHandle = this.cols.getAllocatedHandle(col),
	) {
		this.protectAgainstReentrancy(() => {
			if (this.undo !== undefined) {
				let oldValue = this.cells.getCell(rowHandle, colHandle);
				if (oldValue === null) {
					oldValue = undefined;
				}

				this.undo.cellSet(rowHandle, colHandle, oldValue);
			}

			this.cells.setCell(rowHandle, colHandle, value);

			if (this.isAttached()) {
				this.sendSetCellOp(row, col, value, rowHandle, colHandle);
			}

			// Avoid reentrancy by raising change notifications after the op is queued.
			for (const consumer of this.consumers.values()) {
				consumer.cellsChanged(row, col, 1, 1, this);
			}
		});
	}

	private sendSetCellOp(
		row: number,
		col: number,
		value: MatrixItem<T>,
		rowHandle: Handle,
		colHandle: Handle,
		localSeq = this.nextLocalSeq(),
	) {
		const rowsRefSeq = this.rows.getCollabWindow().currentSeq;
		const colsRefSeq = this.cols.getCollabWindow().currentSeq;
		assert(
			this.isAttached(),
			0x1e2 /* "Caller must ensure 'isAttached()' before calling 'sendSetCellOp'." */,
		);

		const op: ISetOp<T> = {
			type: MatrixOp.set,
			row,
			col,
			value,
			fwwMode:
				this.userSwitchedSetCellPolicy || this.setCellLwwToFwwPolicySwitchOpSeqNumber > -1,
		};

		const metadata: ISetOpMetadata = {
			rowHandle,
			colHandle,
			localSeq,
			rowsRefSeq,
			colsRefSeq,
			referenceSeqNumber: this.runtime.deltaManager.lastSequenceNumber,
		};

		this.submitLocalMessage(op, metadata);
		this.pending.setCell(rowHandle, colHandle, localSeq);
	}

	/**
	 * This makes sure that the code inside the callback is not reentrant. We need to do that because we raise notifications
	 * to the consumers telling about these changes and they can try to change the matrix while listening to those notifications
	 * which can make the shared matrix to be in bad state. For example, we are raising notification for a setCell changes and
	 * a consumer tries to delete that row/col on receiving that notification which can lead to this matrix trying to setCell in
	 * a deleted row/col.
	 * @param callback - code that needs to protected against reentrancy.
	 */
	private protectAgainstReentrancy(callback: () => void) {
		assert(this.reentrantCount === 0, 0x85d /* reentrant code */);
		this.reentrantCount++;
		callback();
		this.reentrantCount--;
		assert(this.reentrantCount === 0, 0x85e /* reentrant code on exit */);
	}

	private submitVectorMessage(
		currentVector: PermutationVector,
		oppositeVector: PermutationVector,
		dimension: SnapshotPath.rows | SnapshotPath.cols,
		message: any,
	) {
		// Ideally, we would have a single 'localSeq' counter that is shared between both PermutationVectors
		// and the SharedMatrix's cell data.  Instead, we externally advance each MergeTree's 'localSeq' counter
		// for each submitted op it not aware of to keep them synchronized.
		const localSeq = currentVector.getCollabWindow().localSeq;
		const oppositeWindow = oppositeVector.getCollabWindow();

		// Note that the comparison is '>=' because, in the case the MergeTree is regenerating ops for reconnection,
		// the MergeTree submits the op with the original 'localSeq'.
		assert(
			localSeq >= oppositeWindow.localSeq,
			0x01c /* "The 'localSeq' of the vector submitting an op must >= the 'localSeq' of the other vector." */,
		);

		oppositeWindow.localSeq = localSeq;

		// If the SharedMatrix is local, it's state will be submitted via a Snapshot when initially connected.
		// Do not queue a message or track the pending op, as there will never be an ACK, etc.
		if (this.isAttached()) {
			// Record whether this `op` targets rows or cols.  (See dispatch in `processCore()`)
			message.target = dimension;

			this.submitLocalMessage(
				message,
				currentVector.peekPendingSegmentGroups(
					message.type === MergeTreeDeltaType.GROUP ? message.ops.length : 1,
				),
			);
		}
	}

	private submitColMessage(message: any) {
		this.submitVectorMessage(this.cols, this.rows, SnapshotPath.cols, message);
	}

	public insertCols(colStart: number, count: number) {
		this.protectAgainstReentrancy(() =>
			this.submitColMessage(this.cols.insert(colStart, count)),
		);
	}

	public removeCols(colStart: number, count: number) {
		this.protectAgainstReentrancy(() =>
			this.submitColMessage(this.cols.remove(colStart, count)),
		);
	}

	private submitRowMessage(message: any) {
		this.submitVectorMessage(this.rows, this.cols, SnapshotPath.rows, message);
	}

	public insertRows(rowStart: number, count: number) {
		this.protectAgainstReentrancy(() =>
			this.submitRowMessage(this.rows.insert(rowStart, count)),
		);
	}

	public removeRows(rowStart: number, count: number) {
		this.protectAgainstReentrancy(() =>
			this.submitRowMessage(this.rows.remove(rowStart, count)),
		);
	}

	/***/ public _undoRemoveRows(rowStart: number, spec: IJSONSegment) {
		const { op, inserted } = reinsertSegmentIntoVector(this.rows, rowStart, spec);
		this.submitRowMessage(op);

		// Generate setCell ops for each populated cell in the reinserted rows.
		let rowHandle = inserted.start;
		const rowCount = inserted.cachedLength;
		for (let row = rowStart; row < rowStart + rowCount; row++, rowHandle++) {
			for (let col = 0; col < this.colCount; col++) {
				const colHandle = this.colHandles.getHandle(col);
				const value = this.cells.getCell(rowHandle, colHandle);
				if (this.isAttached() && value !== undefined && value !== null) {
					this.sendSetCellOp(row, col, value, rowHandle, colHandle);
				}
			}
		}

		// Avoid reentrancy by raising change notifications after the op is queued.
		for (const consumer of this.consumers.values()) {
			consumer.cellsChanged(rowStart, /* colStart: */ 0, rowCount, this.colCount, this);
		}
	}

	/***/ public _undoRemoveCols(colStart: number, spec: IJSONSegment) {
		const { op, inserted } = reinsertSegmentIntoVector(this.cols, colStart, spec);
		this.submitColMessage(op);

		// Generate setCell ops for each populated cell in the reinserted cols.
		let colHandle = inserted.start;
		const colCount = inserted.cachedLength;
		for (let col = colStart; col < colStart + colCount; col++, colHandle++) {
			for (let row = 0; row < this.rowCount; row++) {
				const rowHandle = this.rowHandles.getHandle(row);
				const value = this.cells.getCell(rowHandle, colHandle);
				if (this.isAttached() && value !== undefined && value !== null) {
					this.sendSetCellOp(row, col, value, rowHandle, colHandle);
				}
			}
		}

		// Avoid reentrancy by raising change notifications after the op is queued.
		for (const consumer of this.consumers.values()) {
			consumer.cellsChanged(/* rowStart: */ 0, colStart, this.rowCount, colCount, this);
		}
	}

	protected summarizeCore(serializer: IFluidSerializer): ISummaryTreeWithStats {
		const builder = new SummaryTreeBuilder();
		builder.addWithStats(
			SnapshotPath.rows,
			this.rows.summarize(this.runtime, this.handle, serializer),
		);
		builder.addWithStats(
			SnapshotPath.cols,
			this.cols.summarize(this.runtime, this.handle, serializer),
		);
		const artifactsToSummarize = [
			this.cells.snapshot(),
			this.pending.snapshot(),
			this.setCellLwwToFwwPolicySwitchOpSeqNumber,
		];

		// Only need to store it in the snapshot if we have switched the policy already.
		if (this.setCellLwwToFwwPolicySwitchOpSeqNumber > -1) {
			artifactsToSummarize.push(this.cellLastWriteTracker.snapshot());
		}
		builder.addBlob(
			SnapshotPath.cells,
			serializer.stringify(artifactsToSummarize, this.handle),
		);
		return builder.getSummaryTree();
	}

	/**
	 * Runs serializer on the GC data for this SharedMatrix.
	 * All the IFluidHandle's stored in the cells represent routes to other objects.
	 */
	protected processGCDataCore(serializer: IFluidSerializer) {
		for (let row = 0; row < this.rowCount; row++) {
			for (let col = 0; col < this.colCount; col++) {
				serializer.stringify(this.getCell(row, col), this.handle);
			}
		}
	}

	/**
	 * Advances the 'localSeq' counter for the cell data operation currently being queued.
	 *
	 * Do not use with 'submitColMessage()/submitRowMessage()' as these helpers + the MergeTree will
	 * automatically advance 'localSeq'.
	 */
	private nextLocalSeq() {
		// Ideally, we would have a single 'localSeq' counter that is shared between both PermutationVectors
		// and the SharedMatrix's cell data.  Instead, we externally bump each MergeTree's 'localSeq' counter
		// for SharedMatrix ops it's not aware of to keep them synchronized.  (For cell data operations, we
		// need to bump both counters.)

		this.cols.getCollabWindow().localSeq++;
		return ++this.rows.getCollabWindow().localSeq;
	}

	protected submitLocalMessage(message: any, localOpMetadata?: any) {
		// TODO: Recommend moving this assertion into SharedObject
		//       (See https://github.com/microsoft/FluidFramework/issues/2559)
		assert(
			this.isAttached() === true,
			0x01d /* "Trying to submit message to runtime while detached!" */,
		);

<<<<<<< HEAD
		super.submitLocalMessage(message, localOpMetadata);
=======
		this.inFlightRefSeqs.push(this.runtime.deltaManager.lastSequenceNumber);
		super.submitLocalMessage(
			makeHandlesSerializable(message, this.serializer, this.handle),
			localOpMetadata,
		);
>>>>>>> 7401af1e

		// Ensure that row/col 'localSeq' are synchronized (see 'nextLocalSeq()').
		assert(
			this.rows.getCollabWindow().localSeq === this.cols.getCollabWindow().localSeq,
			0x01e /* "Row and col collab window 'localSeq' desynchronized!" */,
		);
	}

	protected didAttach() {
		// We've attached we need to start generating and sending ops.
		// so start collaboration and provide a default client id incase we are not connected
		if (this.isAttached()) {
			this.rows.startOrUpdateCollaboration(this.runtime.clientId ?? "attached");
			this.cols.startOrUpdateCollaboration(this.runtime.clientId ?? "attached");
		}
	}

	protected onConnect() {
		assert(
			this.rows.getCollabWindow().collaborating === this.cols.getCollabWindow().collaborating,
			0x01f /* "Row and col collab window 'collaborating' status desynchronized!" */,
		);

		// Update merge tree collaboration information with new client ID and then resend pending ops
		this.rows.startOrUpdateCollaboration(this.runtime.clientId as string);
		this.cols.startOrUpdateCollaboration(this.runtime.clientId as string);
	}

	private rebasePosition(
		// eslint-disable-next-line import/no-deprecated
		client: Client,
		pos: number,
		referenceSequenceNumber: number,
		localSeq: number,
	): number | undefined {
		const { clientId } = client.getCollabWindow();
		const { segment, offset } = client.getContainingSegment(
			pos,
			{ referenceSequenceNumber, clientId: client.getLongClientId(clientId) },
			localSeq,
		);
		if (segment === undefined || offset === undefined) {
			return;
		}

		return client.findReconnectionPosition(segment, localSeq) + offset;
	}

	protected reSubmitCore(content: any, localOpMetadata: unknown) {
		const originalRefSeq = this.inFlightRefSeqs.shift();
		assert(originalRefSeq !== undefined, "Expected a recorded refSeq when resubmitting an op");
		switch (content.target) {
			case SnapshotPath.cols:
				this.submitColMessage(
					this.cols.regeneratePendingOp(
						content as IMergeTreeOp,
						localOpMetadata as SegmentGroup | SegmentGroup[],
					),
				);
				break;
			case SnapshotPath.rows:
				this.submitRowMessage(
					this.rows.regeneratePendingOp(
						content as IMergeTreeOp,
						localOpMetadata as SegmentGroup | SegmentGroup[],
					),
				);
				break;
			default: {
				assert(
					content.type === MatrixOp.set,
					0x020 /* "Unknown SharedMatrix 'op' type." */,
				);

				const setOp = content as ISetOp<T>;
				const {
					rowHandle,
					colHandle,
					localSeq,
					rowsRefSeq,
					colsRefSeq,
					referenceSeqNumber,
				} = localOpMetadata as ISetOpMetadata;

				// If after rebasing the op, we get a valid row/col number, that means the row/col
				// handles have not been recycled and we can safely use them.
				const row = this.rebasePosition(this.rows, setOp.row, rowsRefSeq, localSeq);
				const col = this.rebasePosition(this.cols, setOp.col, colsRefSeq, localSeq);
				if (row !== undefined && col !== undefined && row >= 0 && col >= 0) {
					const lastCellModificationDetails = this.cellLastWriteTracker.getCell(
						rowHandle,
						colHandle,
					);
					// If the mode is LWW, then send the op.
					// Otherwise if the current mode is FWW and if we generated this op, after seeing the
					// last set op, or it is the first set op for the cell, then regenerate the op,
					// otherwise raise conflict. We want to check the current mode here and not that
					// whether op was made in FWW or not.
					if (
						this.setCellLwwToFwwPolicySwitchOpSeqNumber === -1 ||
						lastCellModificationDetails === undefined ||
						referenceSeqNumber >= lastCellModificationDetails.seqNum
					) {
						this.sendSetCellOp(row, col, setOp.value, rowHandle, colHandle, localSeq);
					} else if (this.pending.getCell(rowHandle, colHandle) !== undefined) {
						// Clear the pending changes if any as we are not sending the op.
						this.pending.setCell(rowHandle, colHandle, undefined);
					}
				}
				break;
			}
		}
	}

	protected onDisconnect() {}

	/**
	 * {@inheritDoc @fluidframework/shared-object-base#SharedObject.loadCore}
	 */
	protected async loadCore(storage: IChannelStorageService) {
		try {
			await this.rows.load(
				this.runtime,
				new ObjectStoragePartition(storage, SnapshotPath.rows),
				this.serializer,
			);
			await this.cols.load(
				this.runtime,
				new ObjectStoragePartition(storage, SnapshotPath.cols),
				this.serializer,
			);
			const [
				cellData,
				_pendingCliSeqData,
				setCellLwwToFwwPolicySwitchOpSeqNumber,
				cellLastWriteTracker,
			] = await deserializeBlob(storage, SnapshotPath.cells, this.serializer);

			this.cells = SparseArray2D.load(cellData);
			this.setCellLwwToFwwPolicySwitchOpSeqNumber =
				setCellLwwToFwwPolicySwitchOpSeqNumber ?? -1;
			if (cellLastWriteTracker !== undefined) {
				this.cellLastWriteTracker = SparseArray2D.load(cellLastWriteTracker);
			}
		} catch (error) {
			this.logger.sendErrorEvent({ eventName: "MatrixLoadFailed" }, error);
		}
	}

	/**
	 * Tells whether the setCell op should be applied or not based on First Write Win policy. It assumes
	 * we are in FWW mode.
	 */
	private shouldSetCellBasedOnFWW(
		rowHandle: Handle,
		colHandle: Handle,
		message: ISequencedDocumentMessage,
	) {
		assert(
			this.setCellLwwToFwwPolicySwitchOpSeqNumber > -1,
			0x85f /* should be in Fww mode when calling this method */,
		);
		assert(message.clientId !== null, 0x860 /* clientId should not be null */);
		const lastCellModificationDetails = this.cellLastWriteTracker.getCell(rowHandle, colHandle);
		// If someone tried to Overwrite the cell value or first write on this cell or
		// same client tried to modify the cell.
		return (
			lastCellModificationDetails === undefined ||
			lastCellModificationDetails.clientId === message.clientId ||
			message.referenceSequenceNumber >= lastCellModificationDetails.seqNum
		);
	}

	protected processCore(
		msg: ISequencedDocumentMessage,
		local: boolean,
		localOpMetadata: unknown,
	) {
<<<<<<< HEAD
		const contents = msg.contents as any;
=======
		if (local) {
			const recordedRefSeq = this.inFlightRefSeqs.shift();
			assert(recordedRefSeq !== undefined, "No pending recorded refSeq found");
			assert(recordedRefSeq <= rawMessage.referenceSequenceNumber, "RefSeq mismatch");
		}
		const msg = parseHandles(rawMessage, this.serializer);

		const contents = msg.contents;
>>>>>>> 7401af1e

		switch (contents.target) {
			case SnapshotPath.cols:
				this.cols.applyMsg(msg, local);
				break;
			case SnapshotPath.rows:
				this.rows.applyMsg(msg, local);
				break;
			default: {
				assert(
					contents.type === MatrixOp.set,
					0x021 /* "SharedMatrix message contents have unexpected type!" */,
				);

				const { row, col, value, fwwMode } = contents;
				const isPreviousSetCellPolicyModeFWW =
					this.setCellLwwToFwwPolicySwitchOpSeqNumber > -1;
				// If this is the first op notifying us of the policy change, then set the policy change seq number.
				if (this.setCellLwwToFwwPolicySwitchOpSeqNumber === -1 && fwwMode === true) {
					this.setCellLwwToFwwPolicySwitchOpSeqNumber = msg.sequenceNumber;
				}

				assert(msg.clientId !== null, 0x861 /* clientId should not be null!! */);
				if (local) {
					// We are receiving the ACK for a local pending set operation.
					const { rowHandle, colHandle, localSeq } = localOpMetadata as ISetOpMetadata;
					const isLatestPendingOp = this.isLatestPendingWrite(
						rowHandle,
						colHandle,
						localSeq,
					);
					// If policy is switched and cell should be modified too based on policy, then update the tracker.
					// If policy is not switched, then also update the tracker in case it is the latest.
					if (
						(this.setCellLwwToFwwPolicySwitchOpSeqNumber > -1 &&
							this.shouldSetCellBasedOnFWW(rowHandle, colHandle, msg)) ||
						(this.setCellLwwToFwwPolicySwitchOpSeqNumber === -1 && isLatestPendingOp)
					) {
						this.cellLastWriteTracker.setCell(rowHandle, colHandle, {
							seqNum: msg.sequenceNumber,
							clientId: msg.clientId,
						});
					}

					if (isLatestPendingOp) {
						this.pending.setCell(rowHandle, colHandle, undefined);
					}
				} else {
					const adjustedRow = this.rows.adjustPosition(row, msg);
					if (adjustedRow !== undefined) {
						const adjustedCol = this.cols.adjustPosition(col, msg);

						if (adjustedCol !== undefined) {
							const rowHandle = this.rows.getAllocatedHandle(adjustedRow);
							const colHandle = this.cols.getAllocatedHandle(adjustedCol);

							assert(
								isHandleValid(rowHandle) && isHandleValid(colHandle),
								0x022 /* "SharedMatrix row and/or col handles are invalid!" */,
							);
							if (this.setCellLwwToFwwPolicySwitchOpSeqNumber > -1) {
								// If someone tried to Overwrite the cell value or first write on this cell or
								// same client tried to modify the cell or if the previous mode was LWW, then we need to still
								// overwrite the cell and raise conflict if we have pending changes as our change is going to be lost.
								if (
									!isPreviousSetCellPolicyModeFWW ||
									this.shouldSetCellBasedOnFWW(rowHandle, colHandle, msg)
								) {
									const previousValue = this.cells.getCell(rowHandle, colHandle);
									this.cells.setCell(rowHandle, colHandle, value);
									this.cellLastWriteTracker.setCell(rowHandle, colHandle, {
										seqNum: msg.sequenceNumber,
										clientId: msg.clientId,
									});
									for (const consumer of this.consumers.values()) {
										consumer.cellsChanged(adjustedRow, adjustedCol, 1, 1, this);
									}
									// Check is there are any pending changes, which will be rejected. If so raise conflict.
									if (this.pending.getCell(rowHandle, colHandle) !== undefined) {
										// Don't reset the pending value yet, as there maybe more fww op from same client, so we want
										// to raise conflict event for that op also.
										this.emit(
											"conflict",
											row,
											col,
											value, // Current value
											previousValue, // Ignored local value
											this,
										);
									}
								}
							} else if (this.pending.getCell(rowHandle, colHandle) === undefined) {
								// If there is a pending (unACKed) local write to the same cell, skip the current op
								// since it "happened before" the pending write.
								this.cells.setCell(rowHandle, colHandle, value);
								this.cellLastWriteTracker.setCell(rowHandle, colHandle, {
									seqNum: msg.sequenceNumber,
									clientId: msg.clientId,
								});
								for (const consumer of this.consumers.values()) {
									consumer.cellsChanged(adjustedRow, adjustedCol, 1, 1, this);
								}
							}
						}
					}
				}
			}
		}
	}

	// Invoked by PermutationVector to notify IMatrixConsumers of row insertion/deletions.
	private readonly onRowDelta = (
		position: number,
		removedCount: number,
		insertedCount: number,
	) => {
		for (const consumer of this.consumers) {
			consumer.rowsChanged(position, removedCount, insertedCount, this);
		}
	};

	// Invoked by PermutationVector to notify IMatrixConsumers of col insertion/deletions.
	private readonly onColDelta = (
		position: number,
		removedCount: number,
		insertedCount: number,
	) => {
		for (const consumer of this.consumers) {
			consumer.colsChanged(position, removedCount, insertedCount, this);
		}
	};

	private readonly onRowHandlesRecycled = (rowHandles: Handle[]) => {
		for (const rowHandle of rowHandles) {
			this.cells.clearRows(/* rowStart: */ rowHandle, /* rowCount: */ 1);
			this.pending.clearRows(/* rowStart: */ rowHandle, /* rowCount: */ 1);
			this.cellLastWriteTracker.clearRows(/* rowStart: */ rowHandle, /* rowCount: */ 1);
		}
	};

	private readonly onColHandlesRecycled = (colHandles: Handle[]) => {
		for (const colHandle of colHandles) {
			this.cells.clearCols(/* colStart: */ colHandle, /* colCount: */ 1);
			this.pending.clearCols(/* colStart: */ colHandle, /* colCount: */ 1);
			this.cellLastWriteTracker.clearCols(/* colStart: */ colHandle, /* colCount: */ 1);
		}
	};

	/**
	 * Api to switch Set Op policy from Last Writer Win to First Writer Win. It only switches from LWW to FWW
	 * and not from FWW to LWW. The next SetOp which is sent will communicate this policy to other clients.
	 */
	public switchSetCellPolicy() {
		if (this.setCellLwwToFwwPolicySwitchOpSeqNumber === -1) {
			if (this.isAttached()) {
				this.userSwitchedSetCellPolicy = true;
			} else {
				this.setCellLwwToFwwPolicySwitchOpSeqNumber = 0;
			}
		}
	}

	/**
	 * Returns true if the latest pending write to the cell indicated by the given row/col handles
	 * matches the given 'localSeq'.
	 *
	 * A return value of `true` indicates that there are no later local operations queued that will
	 * clobber the write op at the given 'localSeq'.  This includes later ops that overwrite the cell
	 * with a different value as well as row/col removals that might recycled the given row/col handles.
	 */
	private isLatestPendingWrite(rowHandle: Handle, colHandle: Handle, localSeq: number) {
		// eslint-disable-next-line @typescript-eslint/no-non-null-assertion
		const pendingLocalSeq = this.pending.getCell(rowHandle, colHandle)!;

		// Note while we're awaiting the ACK for a local set, it's possible for the row/col to be
		// locally removed and the row/col handles recycled.  If this happens, the pendingLocalSeq will
		// be 'undefined' or > 'localSeq'.
		assert(
			!(pendingLocalSeq < localSeq),
			0x023 /* "The 'localSeq' of pending write (if any) must be <= the localSeq of the currently processed op." */,
		);

		// If this is the most recent write to the cell by the local client, the stored localSeq
		// will be an exact match for the given 'localSeq'.
		return pendingLocalSeq === localSeq;
	}

	public toString() {
		let s = `client:${
			this.runtime.clientId
		}\nrows: ${this.rows.toString()}\ncols: ${this.cols.toString()}\n\n`;

		for (let r = 0; r < this.rowCount; r++) {
			s += `  [`;
			for (let c = 0; c < this.colCount; c++) {
				if (c > 0) {
					s += ", ";
				}

				s += `${this.serializer.stringify(this.getCell(r, c), this.handle)}`;
			}
			s += "]\n";
		}

		return `${s}\n`;
	}

	/**
	 * {@inheritDoc @fluidframework/shared-object-base#SharedObjectCore.applyStashedOp}
	 */
	protected applyStashedOp(content: any): unknown {
<<<<<<< HEAD
		if (content.target === SnapshotPath.cols || content.target === SnapshotPath.rows) {
			const op = content as IMergeTreeOp;
			const currentVector = content.target === SnapshotPath.cols ? this.cols : this.rows;
			const oppositeVector = content.target === SnapshotPath.cols ? this.rows : this.cols;
=======
		this.inFlightRefSeqs.push(this.runtime.deltaManager.lastSequenceNumber);
		const parsedContent = parseHandles(content, this.serializer);
		if (
			parsedContent.target === SnapshotPath.cols ||
			parsedContent.target === SnapshotPath.rows
		) {
			const op = parsedContent as IMergeTreeOp;
			const currentVector =
				parsedContent.target === SnapshotPath.cols ? this.cols : this.rows;
			const oppositeVector =
				parsedContent.target === SnapshotPath.cols ? this.rows : this.cols;
>>>>>>> 7401af1e
			const metadata = currentVector.applyStashedOp(op);
			const localSeq = currentVector.getCollabWindow().localSeq;
			const oppositeWindow = oppositeVector.getCollabWindow();

			assert(
				localSeq > oppositeWindow.localSeq,
				0x2d9,
				/* "The 'localSeq' of the vector applying stashed op must > the 'localSeq' of the other vector." */
			);

			oppositeWindow.localSeq = localSeq;

			return metadata;
		} else {
			assert(content.type === MatrixOp.set, 0x2da /* "Unknown SharedMatrix 'op' type." */);

			const setOp = content as ISetOp<T>;
			const rowHandle = this.rows.getAllocatedHandle(setOp.row);
			const colHandle = this.cols.getAllocatedHandle(setOp.col);
			const rowsRefSeq = this.rows.getCollabWindow().currentSeq;
			const colsRefSeq = this.cols.getCollabWindow().currentSeq;
			if (this.undo !== undefined) {
				let oldValue = this.cells.getCell(rowHandle, colHandle);
				if (oldValue === null) {
					oldValue = undefined;
				}

				this.undo.cellSet(rowHandle, colHandle, oldValue);
			}

			this.cells.setCell(rowHandle, colHandle, setOp.value);
			const localSeq = this.nextLocalSeq();
			const metadata: ISetOpMetadata = {
				rowHandle,
				colHandle,
				localSeq,
				rowsRefSeq,
				colsRefSeq,
				referenceSeqNumber: this.runtime.deltaManager.lastSequenceNumber,
			};

			this.pending.setCell(rowHandle, colHandle, localSeq);
			return metadata;
		}
	}
}<|MERGE_RESOLUTION|>--- conflicted
+++ resolved
@@ -587,15 +587,8 @@
 			0x01d /* "Trying to submit message to runtime while detached!" */,
 		);
 
-<<<<<<< HEAD
+		this.inFlightRefSeqs.push(this.runtime.deltaManager.lastSequenceNumber);
 		super.submitLocalMessage(message, localOpMetadata);
-=======
-		this.inFlightRefSeqs.push(this.runtime.deltaManager.lastSequenceNumber);
-		super.submitLocalMessage(
-			makeHandlesSerializable(message, this.serializer, this.handle),
-			localOpMetadata,
-		);
->>>>>>> 7401af1e
 
 		// Ensure that row/col 'localSeq' are synchronized (see 'nextLocalSeq()').
 		assert(
@@ -774,18 +767,13 @@
 		local: boolean,
 		localOpMetadata: unknown,
 	) {
-<<<<<<< HEAD
 		const contents = msg.contents as any;
-=======
+
 		if (local) {
 			const recordedRefSeq = this.inFlightRefSeqs.shift();
 			assert(recordedRefSeq !== undefined, "No pending recorded refSeq found");
-			assert(recordedRefSeq <= rawMessage.referenceSequenceNumber, "RefSeq mismatch");
-		}
-		const msg = parseHandles(rawMessage, this.serializer);
-
-		const contents = msg.contents;
->>>>>>> 7401af1e
+			assert(recordedRefSeq <= msg.referenceSequenceNumber, "RefSeq mismatch");
+		}
 
 		switch (contents.target) {
 			case SnapshotPath.cols:
@@ -997,24 +985,11 @@
 	 * {@inheritDoc @fluidframework/shared-object-base#SharedObjectCore.applyStashedOp}
 	 */
 	protected applyStashedOp(content: any): unknown {
-<<<<<<< HEAD
+		this.inFlightRefSeqs.push(this.runtime.deltaManager.lastSequenceNumber);
 		if (content.target === SnapshotPath.cols || content.target === SnapshotPath.rows) {
 			const op = content as IMergeTreeOp;
 			const currentVector = content.target === SnapshotPath.cols ? this.cols : this.rows;
 			const oppositeVector = content.target === SnapshotPath.cols ? this.rows : this.cols;
-=======
-		this.inFlightRefSeqs.push(this.runtime.deltaManager.lastSequenceNumber);
-		const parsedContent = parseHandles(content, this.serializer);
-		if (
-			parsedContent.target === SnapshotPath.cols ||
-			parsedContent.target === SnapshotPath.rows
-		) {
-			const op = parsedContent as IMergeTreeOp;
-			const currentVector =
-				parsedContent.target === SnapshotPath.cols ? this.cols : this.rows;
-			const oppositeVector =
-				parsedContent.target === SnapshotPath.cols ? this.rows : this.cols;
->>>>>>> 7401af1e
 			const metadata = currentVector.applyStashedOp(op);
 			const localSeq = currentVector.getCollabWindow().localSeq;
 			const oppositeWindow = oppositeVector.getCollabWindow();
