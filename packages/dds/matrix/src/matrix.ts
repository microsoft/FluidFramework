--- conflicted
+++ resolved
@@ -772,9 +772,6 @@
 		if (local) {
 			const recordedRefSeq = this.inFlightRefSeqs.shift();
 			assert(recordedRefSeq !== undefined, "No pending recorded refSeq found");
-<<<<<<< HEAD
-			assert(recordedRefSeq <= msg.referenceSequenceNumber, "RefSeq mismatch");
-=======
 			// TODO: AB#7076: Some equivalent assert should be enabled. This fails some e2e stashed op tests because
 			// the deltaManager may have seen more messages than the runtime has processed while amidst the stashed op
 			// flow, so e.g. when `applyStashedOp` is called and the DDS is put in a state where it expects an ack for
@@ -782,7 +779,6 @@
 			// which the in-flight message is concurrent to.
 			// See "handles stashed ops created on top of sequenced local ops" for one such test case.
 			// assert(recordedRefSeq <= message.referenceSequenceNumber, "RefSeq mismatch");
->>>>>>> e394444e
 		}
 
 		switch (contents.target) {
