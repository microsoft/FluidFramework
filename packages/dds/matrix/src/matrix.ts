--- conflicted
+++ resolved
@@ -772,8 +772,6 @@
 		local: boolean,
 		localOpMetadata: unknown,
 	) {
-		const contents = msg.contents as any;
-
 		if (local) {
 			const recordedRefSeq = this.inFlightRefSeqs.shift();
 			assert(recordedRefSeq !== undefined, "No pending recorded refSeq found");
@@ -785,12 +783,8 @@
 			// See "handles stashed ops created on top of sequenced local ops" for one such test case.
 			// assert(recordedRefSeq <= message.referenceSequenceNumber, "RefSeq mismatch");
 		}
-<<<<<<< HEAD
-=======
-		const msg = parseHandles(rawMessage, this.serializer);
-
-		const contents: MatrixSetOrVectorOp<T> = msg.contents;
->>>>>>> 8e6b3f96
+
+		const contents: MatrixSetOrVectorOp<T> = msg.contents as MatrixSetOrVectorOp<T>;
 
 		switch (contents.target) {
 			case SnapshotPath.cols:
@@ -1001,58 +995,20 @@
 	/**
 	 * {@inheritDoc @fluidframework/shared-object-base#SharedObjectCore.applyStashedOp}
 	 */
-<<<<<<< HEAD
-	protected applyStashedOp(content: any): unknown {
-		this.inFlightRefSeqs.push(this.runtime.deltaManager.lastSequenceNumber);
-		if (content.target === SnapshotPath.cols || content.target === SnapshotPath.rows) {
-			const op = content as IMergeTreeOp;
-			const currentVector = content.target === SnapshotPath.cols ? this.cols : this.rows;
-			const oppositeVector = content.target === SnapshotPath.cols ? this.rows : this.cols;
-			const metadata = currentVector.applyStashedOp(op);
-			const localSeq = currentVector.getCollabWindow().localSeq;
-			const oppositeWindow = oppositeVector.getCollabWindow();
-
-			assert(
-				localSeq > oppositeWindow.localSeq,
-				0x2d9,
-				/* "The 'localSeq' of the vector applying stashed op must > the 'localSeq' of the other vector." */
-			);
-
-			oppositeWindow.localSeq = localSeq;
-=======
-	protected applyStashedOp(content: unknown): void {
-		const parsedContent: MatrixSetOrVectorOp<T> = parseHandles(content, this.serializer);
->>>>>>> 8e6b3f96
-
-		if (parsedContent.type === MatrixOp.set && parsedContent.target === undefined) {
-			if (parsedContent.fwwMode === true) {
+	protected applyStashedOp(_content: unknown): void {
+		const content = _content as MatrixSetOrVectorOp<T>;
+		if (content.type === MatrixOp.set && content.target === undefined) {
+			if (content.fwwMode === true) {
 				this.switchSetCellPolicy();
 			}
-			this.setCell(parsedContent.row, parsedContent.col, parsedContent.value);
+			this.setCell(content.row, content.col, content.value);
 		} else {
-<<<<<<< HEAD
-			assert(content.type === MatrixOp.set, 0x2da /* "Unknown SharedMatrix 'op' type." */);
-
-			const setOp = content as ISetOp<T>;
-			const rowHandle = this.rows.getAllocatedHandle(setOp.row);
-			const colHandle = this.cols.getAllocatedHandle(setOp.col);
-			const rowsRefSeq = this.rows.getCollabWindow().currentSeq;
-			const colsRefSeq = this.cols.getCollabWindow().currentSeq;
-			if (this.undo !== undefined) {
-				let oldValue = this.cells.getCell(rowHandle, colHandle);
-				if (oldValue === null) {
-					oldValue = undefined;
-				}
-
-				this.undo.cellSet(rowHandle, colHandle, oldValue);
-=======
-			const vector = parsedContent.target === SnapshotPath.cols ? this.cols : this.rows;
-			vector.applyStashedOp(parsedContent);
-			if (parsedContent.target === SnapshotPath.cols) {
-				this.submitColMessage(parsedContent);
+			const vector = content.target === SnapshotPath.cols ? this.cols : this.rows;
+			vector.applyStashedOp(content);
+			if (content.target === SnapshotPath.cols) {
+				this.submitColMessage(content);
 			} else {
-				this.submitRowMessage(parsedContent);
->>>>>>> 8e6b3f96
+				this.submitRowMessage(content);
 			}
 		}
 	}
