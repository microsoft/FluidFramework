/*!
 * Copyright (c) Microsoft Corporation. All rights reserved.
 * Licensed under the MIT License.
 */

<<<<<<< HEAD
=======
import { bufferToString } from "@fluidframework/common-utils";
>>>>>>> d6af3e35
import { IFluidSerializer } from "@fluidframework/core-interfaces";
import { bufferToString } from "@fluidframework/driver-utils";
import {
    FileMode,
    ISequencedDocumentMessage,
    ITree,
    MessageType,
    TreeEntry,
} from "@fluidframework/protocol-definitions";
import {
    IFluidDataStoreRuntime,
    IChannelStorageService,
    IChannelFactory,
} from "@fluidframework/datastore-definitions";
import { SharedObject } from "@fluidframework/shared-object-base";
import { CounterFactory } from "./counterFactory";
import { debug } from "./debug";
import { ISharedCounter, ISharedCounterEvents } from "./interfaces";

/**
 * Describes the op format for incrementing the counter
 */
interface IIncrementOperation {
    type: "increment";
    incrementAmount: number;
}

/**
 * Used in snapshotting.
 */
interface ICounterSnapshotFormat {
    // The value of the counter
    value: number;
}

const snapshotFileName = "header";

/**
 * A `SharedCounter` is a shared object which holds a number that can be incremented or decremented.
 *
 * @remarks
 * ### Creation
 *
 * To create a `SharedCounter`, get the factory and call create with a runtime and string ID:
 *
 * ```typescript
 * const factory = SharedCounter.getFactory();
 * const counter = factory.create(this.runtime, id) as SharedCounter;
 * ```
 *
 * ### Usage
 *
 * Once created, you can call `increment` to modify the value with either a positive or negative number:
 *
 * ```typescript
 * counter.increment(10); // add 10 to the counter value
 * counter.increment(-5); // subtract 5 from the counter value
 * ```
 *
 * To observe changes to the value (including those from remote clients), register for the `"incremented"` event:
 *
 * ```typescript
 * counter.on("incremented", (incrementAmount, newValue) => {
 *     console.log(`The counter incremented by ${incrementAmount} and now has a value of ${newValue}`);
 * });
 * ```
 */
export class SharedCounter extends SharedObject<ISharedCounterEvents> implements ISharedCounter {
    /**
     * Create a new shared counter
     *
     * @param runtime - data store runtime the new shared counter belongs to
     * @param id - optional name of the shared counter
     * @returns newly create shared counter (but not attached yet)
     */
    public static create(runtime: IFluidDataStoreRuntime, id?: string) {
        return runtime.createChannel(id, CounterFactory.Type) as SharedCounter;
    }

    /**
     * Get a factory for SharedCounter to register with the data store.
     *
     * @returns a factory that creates and load SharedCounter
     */
    public static getFactory(): IChannelFactory {
        return new CounterFactory();
    }

    private _value: number = 0;

    /**
     * {@inheritDoc ISharedCounter.value}
     */
    public get value() {
        return this._value;
    }

    /**
     * {@inheritDoc ISharedCounter.increment}
     */
    public increment(incrementAmount: number) {
        // Incrementing by floating point numbers will be eventually inconsistent, since the order in which the
        // increments are applied affects the result.  A more-robust solution would be required to support this.
        if (incrementAmount % 1 !== 0) {
            throw new Error("Must increment by a whole number");
        }

        const op: IIncrementOperation = {
            type: "increment",
            incrementAmount,
        };

        this.incrementCore(incrementAmount);
        this.submitLocalMessage(op);
    }

    private incrementCore(incrementAmount: number) {
        this._value += incrementAmount;
        this.emit("incremented", incrementAmount, this._value);
    }

    /**
     * Create a snapshot for the counter
     *
     * @returns the snapshot of the current state of the counter
     */
    protected snapshotCore(serializer: IFluidSerializer): ITree {
        // Get a serializable form of data
        const content: ICounterSnapshotFormat = {
            value: this.value,
        };

        // And then construct the tree for it
        const tree: ITree = {
            entries: [
                {
                    mode: FileMode.File,
                    path: snapshotFileName,
                    type: TreeEntry.Blob,
                    value: {
                        contents: JSON.stringify(content),
                        encoding: "utf-8",
                    },
                },
            ],
        };

        return tree;
    }

    /**
     * {@inheritDoc @fluidframework/shared-object-base#SharedObject.loadCore}
     */
    protected async loadCore(storage: IChannelStorageService): Promise<void> {
        const blob = await storage.readBlob(snapshotFileName);
<<<<<<< HEAD
        const rawContent = bufferToString(blob);
=======
        const rawContent = bufferToString(blob, "utf8");

>>>>>>> d6af3e35
        const content = rawContent !== undefined
            ? JSON.parse(rawContent) as ICounterSnapshotFormat
            : { value: 0 };

        this._value = content.value;
    }

    protected registerCore() {
    }

    /**
     * Call back on disconnect
     */
    protected onDisconnect() {
        debug(`SharedCounter ${this.id} is now disconnected`);
    }

    /**
     * Process a counter operation
     *
     * @param message - the message to prepare
     * @param local - whether the message was sent by the local client
     * @param localOpMetadata - For local client messages, this is the metadata that was submitted with the message.
     * For messages from a remote client, this will be undefined.
     */
    protected processCore(message: ISequencedDocumentMessage, local: boolean, localOpMetadata: unknown) {
        if (message.type === MessageType.Operation && !local) {
            const op = message.contents as IIncrementOperation;

            switch (op.type) {
                case "increment":
                    this.incrementCore(op.incrementAmount);
                    break;

                default:
                    throw new Error("Unknown operation");
            }
        }
    }
}<|MERGE_RESOLUTION|>--- conflicted
+++ resolved
@@ -3,10 +3,7 @@
  * Licensed under the MIT License.
  */
 
-<<<<<<< HEAD
-=======
 import { bufferToString } from "@fluidframework/common-utils";
->>>>>>> d6af3e35
 import { IFluidSerializer } from "@fluidframework/core-interfaces";
 import { bufferToString } from "@fluidframework/driver-utils";
 import {
@@ -162,12 +159,8 @@
      */
     protected async loadCore(storage: IChannelStorageService): Promise<void> {
         const blob = await storage.readBlob(snapshotFileName);
-<<<<<<< HEAD
-        const rawContent = bufferToString(blob);
-=======
         const rawContent = bufferToString(blob, "utf8");
 
->>>>>>> d6af3e35
         const content = rawContent !== undefined
             ? JSON.parse(rawContent) as ICounterSnapshotFormat
             : { value: 0 };
