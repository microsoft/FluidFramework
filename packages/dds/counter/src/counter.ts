--- conflicted
+++ resolved
@@ -192,12 +192,7 @@
      * Not implemented.
      * @internal
      */
-<<<<<<< HEAD
     protected applyStashedOp() {
         throw new Error("Not implemented");
-=======
-    protected applyStashedOp(): void {
-        throw new Error("not implemented");
->>>>>>> 924f9dbe
     }
 }