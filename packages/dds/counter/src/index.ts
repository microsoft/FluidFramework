/*!
 * Copyright (c) Microsoft Corporation and contributors. All rights reserved.
 * Licensed under the MIT License.
 */

/**
<<<<<<< HEAD
 * This library contains the SharedCounter distributed data structure. A SharedCounter is a shared object
 * which holds a number that can be incremented or decremented.
=======
 * This package contains the {@link SharedCounter} distributed data structure.
 * A `SharedCounter` is a shared object which holds a whole number that can be incremented or decremented.
>>>>>>> 82036205
 *
 * @packageDocumentation
 */

export * from "./counter";
export * from "./interfaces";<|MERGE_RESOLUTION|>--- conflicted
+++ resolved
@@ -4,13 +4,9 @@
  */
 
 /**
-<<<<<<< HEAD
- * This library contains the SharedCounter distributed data structure. A SharedCounter is a shared object
- * which holds a number that can be incremented or decremented.
-=======
- * This package contains the {@link SharedCounter} distributed data structure.
+ * This library contains the {@link SharedCounter} distributed data structure.
  * A `SharedCounter` is a shared object which holds a whole number that can be incremented or decremented.
->>>>>>> 82036205
+
  *
  * @packageDocumentation
  */
