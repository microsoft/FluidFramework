/*!
 * Copyright (c) Microsoft Corporation and contributors. All rights reserved.
 * Licensed under the MIT License.
 */

/**
 * This library contains the {@link ISharedCounter | SharedCounter} distributed data structure.
 * A `SharedCounter` is a shared object which holds a whole number that can be incremented or decremented.
 *
 * @packageDocumentation
 */

<<<<<<< HEAD
export { SharedCounter } from "./counter";
export { CounterFactory } from "./counterFactory";
export type { ISharedCounter, ISharedCounterEvents } from "./interfaces";
=======
export { SharedCounter } from "./counter.js";
export type { ISharedCounter, ISharedCounterEvents } from "./interfaces.js";
>>>>>>> 87741829
<|MERGE_RESOLUTION|>--- conflicted
+++ resolved
@@ -10,11 +10,6 @@
  * @packageDocumentation
  */
 
-<<<<<<< HEAD
-export { SharedCounter } from "./counter";
-export { CounterFactory } from "./counterFactory";
-export type { ISharedCounter, ISharedCounterEvents } from "./interfaces";
-=======
 export { SharedCounter } from "./counter.js";
-export type { ISharedCounter, ISharedCounterEvents } from "./interfaces.js";
->>>>>>> 87741829
+export { CounterFactory } from "./counterFactory.js";
+export type { ISharedCounter, ISharedCounterEvents } from "./interfaces.js";