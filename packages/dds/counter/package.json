{
  "name": "@fluidframework/counter",
  "version": "0.31.0",
  "description": "Counter DDS",
  "homepage": "https://fluidframework.com",
  "repository": "https://github.com/microsoft/FluidFramework",
  "license": "MIT",
  "author": "Microsoft",
  "sideEffects": false,
  "main": "dist/index.js",
  "module": "lib/index.js",
  "types": "dist/index.d.ts",
  "scripts": {
    "build": "npm run build:genver && concurrently npm:build:compile npm:lint",
    "build:compile": "concurrently npm:tsc npm:build:esnext",
    "build:docs": "api-extractor run --local && copyfiles -u 1 ./_api-extractor-temp/doc-models/* ../../../_api-extractor-temp/",
    "build:esnext": "tsc --project ./tsconfig.esnext.json",
    "build:full": "npm run build",
    "build:full:compile": "npm run build:compile",
    "build:genver": "gen-version",
    "clean": "rimraf dist lib *.tsbuildinfo *.build.log",
    "eslint": "eslint --format stylish src",
    "eslint:fix": "eslint --ext=ts,tsx --format stylish src --fix",
    "lint": "npm run eslint",
    "lint:fix": "npm run eslint:fix",
    "test": "npm run test:mocha",
    "test:coverage": "nyc npm test -- --reporter mocha-junit-reporter --reporter-options mochaFile=nyc/junit-report.xml",
    "test:mocha": "mocha --recursive dist/test -r node_modules/@fluidframework/mocha-test-setup --unhandled-rejections=strict",
    "test:mocha:verbose": "cross-env FLUID_TEST_VERBOSE=1 npm run test:mocha",
    "tsc": "tsc"
  },
  "nyc": {
    "all": true,
    "cache-dir": "nyc/.cache",
    "exclude": [
      "src/test/**/*.ts",
      "dist/test/**/*.js"
    ],
    "exclude-after-remap": false,
    "include": [
      "src/**/*.ts",
      "dist/**/*.js"
    ],
    "report-dir": "nyc/report",
    "reporter": [
      "cobertura",
      "html",
      "text"
    ],
    "temp-directory": "nyc/.nyc_output"
  },
  "dependencies": {
<<<<<<< HEAD
    "@fluidframework/common-utils": "^0.26.0-0",
    "@fluidframework/core-interfaces": "^0.30.0",
    "@fluidframework/datastore-definitions": "^0.30.0",
=======
    "@fluidframework/common-utils": "^0.25.0",
    "@fluidframework/core-interfaces": "^0.31.0",
    "@fluidframework/datastore-definitions": "^0.31.0",
>>>>>>> ce811914
    "@fluidframework/protocol-definitions": "^0.1015.0",
    "@fluidframework/shared-object-base": "^0.31.0",
    "assert": "^2.0.0",
    "debug": "^4.1.1"
  },
  "devDependencies": {
    "@fluidframework/build-common": "^0.19.2",
    "@fluidframework/eslint-config-fluid": "^0.21.0",
    "@fluidframework/mocha-test-setup": "^0.31.0",
    "@fluidframework/test-runtime-utils": "^0.31.0",
    "@microsoft/api-extractor": "^7.7.2",
    "@types/assert": "^1.5.1",
    "@types/debug": "^4.1.5",
    "@types/mocha": "^5.2.5",
    "@types/node": "^10.17.24",
    "@typescript-eslint/eslint-plugin": "~4.2.0",
    "@typescript-eslint/parser": "~4.2.0",
    "concurrently": "^5.2.0",
    "copyfiles": "^2.1.0",
    "cross-env": "^7.0.2",
    "eslint": "~7.9.0",
    "eslint-plugin-eslint-comments": "~3.2.0",
    "eslint-plugin-import": "~2.22.0",
    "eslint-plugin-no-null": "~1.0.2",
    "eslint-plugin-prefer-arrow": "~1.2.2",
    "eslint-plugin-react": "~7.21.2",
    "eslint-plugin-unicorn": "~22.0.0",
    "mocha": "^8.1.1",
    "mocha-junit-reporter": "^1.18.0",
    "nyc": "^15.0.0",
    "rimraf": "^2.6.2",
    "typescript": "~3.7.4"
  }
}<|MERGE_RESOLUTION|>--- conflicted
+++ resolved
@@ -50,15 +50,9 @@
     "temp-directory": "nyc/.nyc_output"
   },
   "dependencies": {
-<<<<<<< HEAD
-    "@fluidframework/common-utils": "^0.26.0-0",
-    "@fluidframework/core-interfaces": "^0.30.0",
-    "@fluidframework/datastore-definitions": "^0.30.0",
-=======
     "@fluidframework/common-utils": "^0.25.0",
     "@fluidframework/core-interfaces": "^0.31.0",
     "@fluidframework/datastore-definitions": "^0.31.0",
->>>>>>> ce811914
     "@fluidframework/protocol-definitions": "^0.1015.0",
     "@fluidframework/shared-object-base": "^0.31.0",
     "assert": "^2.0.0",
