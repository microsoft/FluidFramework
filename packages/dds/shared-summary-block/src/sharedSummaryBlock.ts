/*!
 * Copyright (c) Microsoft Corporation and contributors. All rights reserved.
 * Licensed under the MIT License.
 */

<<<<<<< HEAD
import {
    FileMode,
    ISequencedDocumentMessage,
    ITree,
    TreeEntry,
} from "@fluidframework/protocol-definitions";
=======
import { IFluidSerializer } from "@fluidframework/core-interfaces";
import { ISequencedDocumentMessage } from "@fluidframework/protocol-definitions";
>>>>>>> 3d87ea53
import {
    IChannelAttributes,
    IFluidDataStoreRuntime,
    IChannelStorageService,
    Jsonable,
    IChannelFactory,
} from "@fluidframework/datastore-definitions";
import { ISummaryTreeWithStats } from "@fluidframework/runtime-definitions";
import { readAndParse } from "@fluidframework/driver-utils";
import {
<<<<<<< HEAD
    IFluidSerializer,
=======
    createSingleBlobSummary,
>>>>>>> 3d87ea53
    SharedObject,
} from "@fluidframework/shared-object-base";
import { SharedSummaryBlockFactory } from "./sharedSummaryBlockFactory";
import { ISharedSummaryBlock } from "./interfaces";

const snapshotFileName = "header";

/**
 * Defines the in-memory object structure to be used for the conversion to/from serialized.
 * Directly used in JSON.stringify, direct result from JSON.parse.
 */
interface ISharedSummaryBlockDataSerializable {
    [key: string]: Jsonable;
}

/**
 * Implementation of a shared summary block. It does not generate any ops. It is only part of the summary.
 * Data should be set in this object in response to a remote op.
 */
export class SharedSummaryBlock extends SharedObject implements ISharedSummaryBlock {
    /**
     * Create a new shared summary block
     *
     * @param runtime - data store runtime the new shared summary block belongs to.
     * @param id - optional name of the shared summary block.
     * @returns newly created shared summary block (but not attached yet).
     */
    public static create(runtime: IFluidDataStoreRuntime, id?: string) {
        return runtime.createChannel(id, SharedSummaryBlockFactory.Type) as SharedSummaryBlock;
    }

    /**
     * Get a factory for SharedSummaryBlock to register with the data store.
     *
     * @returns a factory that creates and loads SharedSummaryBlock.
     */
    public static getFactory(): IChannelFactory {
        return new SharedSummaryBlockFactory();
    }

    /**
     * The data held by this object.
     */
    private readonly data = new Map<string, Jsonable>();

    /**
     * Constructs a new SharedSummaryBlock. If the object is non-local, an id and service interfaces will
     * be provided.
     *
     * @param id - optional name of the shared summary block.
     * @param runtime - data store runtime thee object belongs to.
     * @param attributes - The attributes for the object.
     */
    constructor(id: string, runtime: IFluidDataStoreRuntime, attributes: IChannelAttributes) {
        super(id, runtime, attributes);
    }

    /**
     * {@inheritDoc ISharedSummaryBlock.get}
     */
    public get<T>(key: string): Jsonable<T> {
        return this.data.get(key) as Jsonable<T>;
    }

    /**
     * {@inheritDoc ISharedSummaryBlock.set}
     */
    public set<T>(key: string, value: Jsonable<T>): void {
        this.data.set(key, value);
        // Set this object as dirty so that it is part of the next summary.
        this.dirty();
    }

    /**
     * {@inheritDoc @fluidframework/shared-object-base#SharedObject.summarizeCore}
     */
    protected summarizeCore(serializer: IFluidSerializer, fullTree: boolean): ISummaryTreeWithStats {
        const contentsBlob: ISharedSummaryBlockDataSerializable = {};
        this.data.forEach((value, key) => {
            contentsBlob[key] = value;
        });
        return createSingleBlobSummary(snapshotFileName, JSON.stringify(contentsBlob));
    }

    /**
     * {@inheritDoc @fluidframework/shared-object-base#SharedObject.loadCore}
     */
    protected async loadCore(storage: IChannelStorageService): Promise<void> {
        const contents = await readAndParse<ISharedSummaryBlockDataSerializable>(storage, snapshotFileName);
        for (const [key, value] of Object.entries(contents)) {
            this.data.set(key, value);
        }
    }

    /**
     * {@inheritDoc @fluidframework/shared-object-base#SharedObject.registerCore}
     */
    protected registerCore() { }

    /**
     * {@inheritDoc @fluidframework/shared-object-base#SharedObject.onDisconnect}
     */
    protected onDisconnect() { }

    /**
     * {@inheritDoc @fluidframework/shared-object-base#SharedObject.processCore}
     */
    protected processCore(message: ISequencedDocumentMessage, local: boolean) {
        throw new Error("shared summary block should not generate any ops.");
    }

    protected applyStashedOp() {
        throw new Error("not implemented");
    }
}<|MERGE_RESOLUTION|>--- conflicted
+++ resolved
@@ -3,17 +3,7 @@
  * Licensed under the MIT License.
  */
 
-<<<<<<< HEAD
-import {
-    FileMode,
-    ISequencedDocumentMessage,
-    ITree,
-    TreeEntry,
-} from "@fluidframework/protocol-definitions";
-=======
-import { IFluidSerializer } from "@fluidframework/core-interfaces";
 import { ISequencedDocumentMessage } from "@fluidframework/protocol-definitions";
->>>>>>> 3d87ea53
 import {
     IChannelAttributes,
     IFluidDataStoreRuntime,
@@ -24,11 +14,8 @@
 import { ISummaryTreeWithStats } from "@fluidframework/runtime-definitions";
 import { readAndParse } from "@fluidframework/driver-utils";
 import {
-<<<<<<< HEAD
+    createSingleBlobSummary,
     IFluidSerializer,
-=======
-    createSingleBlobSummary,
->>>>>>> 3d87ea53
     SharedObject,
 } from "@fluidframework/shared-object-base";
 import { SharedSummaryBlockFactory } from "./sharedSummaryBlockFactory";
