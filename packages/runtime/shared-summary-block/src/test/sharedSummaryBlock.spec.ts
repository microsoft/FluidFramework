/*!
 * Copyright (c) Microsoft Corporation. All rights reserved.
 * Licensed under the MIT License.
 */

<<<<<<< HEAD
import assert from "assert";
import { IBlob } from "@microsoft/fluid-protocol-definitions";
import { MockRuntime, MockSharedObjectServices } from "@microsoft/fluid-test-runtime-utils";
=======
import * as assert from "assert";
import { IBlob } from "@fluidframework/protocol-definitions";
import { MockRuntime, MockSharedObjectServices } from "@fluidframework/test-runtime-utils";
>>>>>>> 179e6c92
import { ISharedSummaryBlock } from "../interfaces";
import { SharedSummaryBlockFactory } from "../sharedSummaryBlockFactory";

interface ITestInterface{
    value1: string;
    value2: number;
    value3: boolean[];
    value4?: ITestInterface;
}

describe("SharedSummaryBlock", () => {
    let runtime: MockRuntime;
    let factory: SharedSummaryBlockFactory;
    let sharedSummaryBlock: ISharedSummaryBlock;

    beforeEach(async () => {
        runtime = new MockRuntime();
        factory = new SharedSummaryBlockFactory();
        sharedSummaryBlock = factory.create(runtime, "root") as ISharedSummaryBlock;
    });

    describe("Api", () => {
        it("can create a shared summary block", () => {
            assert.ok(sharedSummaryBlock);
        });

        it("can set and get shared summary block data", async () => {
            const key1 = "testKey1";
            const value1 = "testValue1";
            sharedSummaryBlock.set(key1, value1);
            assert.equal(sharedSummaryBlock.get(key1), value1, "The retrieved value must match the set value");

            const key2 = "testKey2";
            const value2 = { value: "testValue2" };
            sharedSummaryBlock.set(key2, value2);
            assert.deepEqual(sharedSummaryBlock.get(key2), value2, "The retrieved value must match the set value");

            const key3 = "testKey3";
            const value3: ITestInterface = {
                value1: "outer string",
                value2: 2,
                value3: [true, false],
                value4: {
                    value1: "inner string",
                    value2: 500,
                    value3:[false, false, true],
                },
            };
            sharedSummaryBlock.set(key3, value3);
            assert.deepEqual(sharedSummaryBlock.get(key3), value3, "The retrieved value must match the set value");
        });
    });

    describe("Snapshot", () => {
        it("can generate snapshot and load from snapshot of the shared summary block data", async () => {
            const key1 = "testKey1";
            const value1 = "testValue1";
            sharedSummaryBlock.set(key1, value1);

            const key2 = "testKey2";
            const value2 = "testValue2";
            sharedSummaryBlock.set(key2, value2);

            const key3 = "testKey3";
            const value3 = { value: "testValue3" };
            sharedSummaryBlock.set(key3, value3);

            const tree = sharedSummaryBlock.snapshot();
            const contents = JSON.stringify({
                testKey1: value1,
                testKey2: value2,
                testKey3: value3,
            });

            // Verify that the generated snapshot is correct.
            assert(tree.entries.length === 1);
            assert(tree.entries[0].path === "header");
            assert((tree.entries[0].value as IBlob).contents === contents);

            const services = new MockSharedObjectServices({
                header: contents,
            });

            // Load another object from the snapshot and ensure that it has loaded the data from the original object.
            const sharedSummaryBlock2 =
                await factory.load(runtime, "mapId", services, "branchId", factory.attributes) as ISharedSummaryBlock;
            assert.equal(sharedSummaryBlock2.get(key1), value1);
            assert.equal(sharedSummaryBlock2.get(key2), value2);
            assert.deepEqual(sharedSummaryBlock2.get(key3), value3);
        });
    });
});<|MERGE_RESOLUTION|>--- conflicted
+++ resolved
@@ -3,15 +3,9 @@
  * Licensed under the MIT License.
  */
 
-<<<<<<< HEAD
 import assert from "assert";
-import { IBlob } from "@microsoft/fluid-protocol-definitions";
-import { MockRuntime, MockSharedObjectServices } from "@microsoft/fluid-test-runtime-utils";
-=======
-import * as assert from "assert";
 import { IBlob } from "@fluidframework/protocol-definitions";
 import { MockRuntime, MockSharedObjectServices } from "@fluidframework/test-runtime-utils";
->>>>>>> 179e6c92
 import { ISharedSummaryBlock } from "../interfaces";
 import { SharedSummaryBlockFactory } from "../sharedSummaryBlockFactory";
 
