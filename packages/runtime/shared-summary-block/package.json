--- conflicted
+++ resolved
@@ -1,10 +1,6 @@
 {
   "name": "@microsoft/fluid-shared-summary-block",
-<<<<<<< HEAD
-  "version": "0.17.2",
-=======
   "version": "0.18.0",
->>>>>>> 11e596b6
   "description": "A DDS that does not generate ops but is part of summary",
   "repository": "microsoft/FluidFramework",
   "license": "MIT",
@@ -54,27 +50,16 @@
     "temp-directory": "nyc/.nyc_output"
   },
   "dependencies": {
-<<<<<<< HEAD
-    "@microsoft/fluid-common-utils": "^0.16.0",
-    "@microsoft/fluid-protocol-definitions": "^0.1004.2",
-    "@microsoft/fluid-runtime-definitions": "^0.17.2",
-    "@microsoft/fluid-shared-object-base": "^0.17.2"
-=======
     "@microsoft/fluid-common-utils": "^0.17.0",
     "@microsoft/fluid-component-runtime-definitions": "^0.18.0",
     "@microsoft/fluid-protocol-definitions": "^0.1004.2",
     "@microsoft/fluid-shared-object-base": "^0.18.0"
->>>>>>> 11e596b6
   },
   "devDependencies": {
     "@microsoft/api-extractor": "^7.7.2",
     "@microsoft/eslint-config-fluid": "^0.16.0",
     "@microsoft/fluid-build-common": "^0.14.0",
-<<<<<<< HEAD
-    "@microsoft/fluid-test-runtime-utils": "^0.17.2",
-=======
     "@microsoft/fluid-test-runtime-utils": "^0.18.0",
->>>>>>> 11e596b6
     "@types/benchmark": "^1.0.31",
     "@types/mocha": "^5.2.5",
     "@types/node": "^10.14.6",
