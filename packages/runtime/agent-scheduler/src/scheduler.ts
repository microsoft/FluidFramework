--- conflicted
+++ resolved
@@ -405,14 +405,10 @@
     constructor(
         private readonly scheduler: IAgentScheduler,
         private readonly runtime: IComponentRuntime,
-<<<<<<< HEAD
-        private readonly context: IComponentContext) { }
-=======
         private readonly context: IComponentContext)
     {
         this.innerHandle = new ComponentHandle(this, this.url, this.runtime.IComponentHandleContext);
     }
->>>>>>> df858508
 
     public async request(request: IRequest): Promise<IResponse> {
         if (request.url === "" || request.url === "/") {
