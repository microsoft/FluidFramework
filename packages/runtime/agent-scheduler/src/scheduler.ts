/*!
 * Copyright (c) Microsoft Corporation. All rights reserved.
 * Licensed under the MIT License.
 */

import assert from "assert";
import { EventEmitter } from "events";
import {
    IFluidObject,
    IFluidHandle,
    IFluidRouter,
    IFluidRunnable,
    IRequest,
    IResponse,
<<<<<<< HEAD
} from "@fluidframework/core-interfaces";
import { FluidDataStoreRuntime, FluidOjectHandle } from "@fluidframework/component-runtime";
=======
} from "@fluidframework/component-core-interfaces";
import { FluidDataStoreRuntime, FluidOjectHandle } from "@fluidframework/datastore";
>>>>>>> c663c67f
import { LoaderHeader, AttachState } from "@fluidframework/container-definitions";
import { ISharedMap, SharedMap } from "@fluidframework/map";
import { ConsensusRegisterCollection } from "@fluidframework/register-collection";
import { IFluidDataStoreRuntime, IChannelFactory } from "@fluidframework/datastore-definitions";
import {
    IAgentScheduler,
    IFluidDataStoreContext,
    IFluidDataStoreFactory,
    ITask,
    ITaskManager,
    SchedulerType,
} from "@fluidframework/runtime-definitions";
import debug from "debug";
import { v4 as uuid } from "uuid";

// Note: making sure this ID is unique and does not collide with storage provided clientID
const UnattachedClientId = `${uuid()}_unattached`;

class AgentScheduler extends EventEmitter implements IAgentScheduler, IFluidRouter {
    public static async load(runtime: IFluidDataStoreRuntime, context: IFluidDataStoreContext) {
        let root: ISharedMap;
        let scheduler: ConsensusRegisterCollection<string | null>;
        if (!runtime.existing) {
            root = SharedMap.create(runtime, "root");
            root.bindToContext();
            scheduler = ConsensusRegisterCollection.create(runtime);
            scheduler.bindToContext();
            root.set("scheduler", scheduler.handle);
        } else {
            root = await runtime.getChannel("root") as ISharedMap;
            const handle = await root.wait<IFluidHandle<ConsensusRegisterCollection<string | null>>>("scheduler");
            scheduler = await handle.get();
        }
        const agentScheduler = new AgentScheduler(runtime, context, scheduler);
        agentScheduler.initialize();

        return agentScheduler;
    }

    private readonly innerHandle: IFluidHandle<this>;

    public get handle(): IFluidHandle<this> { return this.innerHandle; }
    public get IFluidHandle() { return this.innerHandle; }
    public get IFluidLoadable() { return this; }

    public get IAgentScheduler() { return this; }
    public get IFluidRouter() { return this; }

    private get clientId(): string {
        if (!this.runtime.IFluidHandleContext.isAttached) {
            return UnattachedClientId;
        }
        const clientId = this.runtime.clientId;
        assert(clientId);
        return clientId;
    }

    public url = "_tasks";

    // Set of tasks registered by this client.
    // Has no relationship with lists below.
    // The only requirement here - a task can be registered by a client only once.
    // Other clients can pick these tasks.
    private readonly registeredTasks = new Set<string>();

    // List of all tasks client is capable of running (essentially expressed desire to run)
    // Client will proactively attempt to pick them up these tasks if they are not assigned to other clients.
    // This is a strict superset of tasks running in the client.
    private readonly locallyRunnableTasks = new Map<string, () => Promise<void>>();

    // Set of registered tasks client is currently running.
    // It's subset of this.locallyRunnableTasks
    private runningTasks = new Set<string>();

    constructor(
        private readonly runtime: IFluidDataStoreRuntime,
        private readonly context: IFluidDataStoreContext,
        private readonly scheduler: ConsensusRegisterCollection<string | null>) {
        super();
        this.innerHandle = new FluidOjectHandle(this, this.url, this.runtime.IFluidHandleContext);
    }

    public async request(request: IRequest): Promise<IResponse> {
        return {
            mimeType: "fluid/object",
            status: 200,
            value: this,
        };
    }

    public async register(...taskUrls: string[]): Promise<void> {
        for (const taskUrl of taskUrls) {
            if (this.registeredTasks.has(taskUrl)) {
                return Promise.reject(`${taskUrl} is already registered`);
            }
        }
        const unregisteredTasks: string[] = [];
        for (const taskUrl of taskUrls) {
            this.registeredTasks.add(taskUrl);
            // Only register for a new task.
            const currentClient = this.getTaskClientId(taskUrl);
            if (currentClient === undefined) {
                unregisteredTasks.push(taskUrl);
            }
        }
        return this.registerCore(unregisteredTasks);
    }

    public async pick(taskId: string, worker: () => Promise<void>): Promise<void> {
        if (this.locallyRunnableTasks.has(taskId)) {
            return Promise.reject(`${taskId} is already attempted`);
        }
        this.locallyRunnableTasks.set(taskId, worker);

        // Note: we are not checking for this.context.deltaManager.clientDetails.capabilities.interactive
        // in isActive(). This check is done by users of this class - containerRuntime.ts (for "leader") and
        // TaskManager. In the future, as new usage shows up, we may need to reconsider that.
        // I'm adding assert here to catch that case and make decision on which way we go - push requirements
        // to consumers to make a choice, or centrally make this call here.
        assert(this.context.deltaManager.clientDetails.capabilities.interactive);

        // Check the current status and express interest if it's a new one (undefined) or currently unpicked (null).
        if (this.isActive()) {
            const currentClient = this.getTaskClientId(taskId);
            if (currentClient === undefined || currentClient === null) {
                debug(`Requesting ${taskId}`);
                await this.writeCore(taskId, this.clientId);
            }
        }
    }

    public async release(...taskUrls: string[]): Promise<void> {
        const active = this.isActive();
        for (const taskUrl of taskUrls) {
            if (!this.locallyRunnableTasks.has(taskUrl)) {
                return Promise.reject(`${taskUrl} was never registered`);
            }
            // Note - the assumption is - we are connected.
            // If not - all tasks should have been dropped already on disconnect / attachment
            assert(active);
            if (this.getTaskClientId(taskUrl) !== this.clientId) {
                return Promise.reject(`${taskUrl} was never picked`);
            }
        }
        return this.releaseCore([...taskUrls]);
    }

    public pickedTasks(): string[] {
        return Array.from(this.runningTasks.values());
    }

    private async registerCore(taskUrls: string[]): Promise<void> {
        if (taskUrls.length > 0) {
            const registersP: Promise<void>[] = [];
            for (const taskUrl of taskUrls) {
                debug(`Registering ${taskUrl}`);
                registersP.push(this.writeCore(taskUrl, null));
            }
            await Promise.all(registersP);

            // The registers should have up to date results now. Check the status.
            for (const taskUrl of taskUrls) {
                const taskStatus = this.getTaskClientId(taskUrl);

                // Task should be either registered (null) or picked up.
                assert(taskStatus !== undefined, `Unsuccessful registration`);

                if (taskStatus === null) {
                    debug(`Registered ${taskUrl}`);
                } else {
                    debug(`${taskStatus} is running ${taskUrl}`);
                }
            }
        }
    }

    private async releaseCore(taskUrls: string[]) {
        if (taskUrls.length > 0) {
            const releasesP: Promise<void>[] = [];
            for (const taskUrl of taskUrls) {
                debug(`Releasing ${taskUrl}`);
                // Remove from local map so that it can be picked later.
                this.locallyRunnableTasks.delete(taskUrl);
                releasesP.push(this.writeCore(taskUrl, null));
            }
            await Promise.all(releasesP);
        }
    }

    private async clearTasks(taskUrls: string[]) {
        assert(this.isActive());
        const clearP: Promise<void>[] = [];
        for (const taskUrl of taskUrls) {
            debug(`Clearing ${taskUrl}`);
            clearP.push(this.writeCore(taskUrl, null));
        }
        await Promise.all(clearP);
    }

    private getTaskClientId(url: string): string | null | undefined {
        return this.scheduler.read(url);
    }

    private async writeCore(key: string, clientId: string | null): Promise<void> {
        await this.scheduler.write(key, clientId);
    }

    private initialize() {
        const quorum = this.runtime.getQuorum();
        // A client left the quorum. Iterate and clear tasks held by that client.
        // Ideally a leader should do this cleanup. But it's complicated when a leader itself leaves.
        // Probably okay for now to have every client try to do this.
        // eslint-disable-next-line @typescript-eslint/no-misused-promises
        quorum.on("removeMember", async (clientId: string) => {
            assert(this.runtime.IFluidHandleContext.isAttached);
            // Cleanup only if connected. If not, cleanup will happen in initializeCore() that runs on connection.
            if (this.isActive()) {
                const leftTasks: string[] = [];
                for (const taskUrl of this.scheduler.keys()) {
                    if (this.getTaskClientId(taskUrl) === clientId) {
                        leftTasks.push(taskUrl);
                    }
                }
                await this.clearTasks(leftTasks);
            }
        });

        // Listeners for new/released tasks. All clients will try to grab at the same time.
        // May be we want a randomized timer (Something like raft) to reduce chattiness?
        // eslint-disable-next-line @typescript-eslint/no-misused-promises
        this.scheduler.on("atomicChanged", async (key: string, currentClient: string | null) => {
            // Check if this client was chosen.
            if (this.isActive() && currentClient === this.clientId) {
                this.onNewTaskAssigned(key);
            } else {
                await this.onTaskReasigned(key, currentClient);
            }
        });

        if (this.isActive()) {
            this.initializeCore();
        }

        this.runtime.on("connected", () => {
            if (this.isActive()) {
                this.initializeCore();
            }
        });

        if (!this.runtime.IFluidHandleContext.isAttached) {
            this.runtime.waitAttached().then(() => {
                this.clearRunningTasks();
            }).catch((error) => {
                this.sendErrorEvent("AgentScheduler_clearRunningTasks", error);
            });
        }

        this.runtime.on("disconnected", () => {
            if (this.runtime.IFluidHandleContext.isAttached) {
                this.clearRunningTasks();
            }
        });
    }

    private onNewTaskAssigned(key: string) {
        assert(!this.runningTasks.has(key), "task is already running");
        this.runningTasks.add(key);
        const worker = this.locallyRunnableTasks.get(key);
        if (worker === undefined) {
            this.sendErrorEvent("AgentScheduler_UnwantedChange", undefined, key);
        }
        else {
            this.emit("picked", key);
            worker().catch((error) => {
                this.sendErrorEvent("AgentScheduler_FailedWork", error, key);
            });
        }
    }

    private async onTaskReasigned(key: string, currentClient: string | null) {
        if (this.runningTasks.has(key)) {
            this.runningTasks.delete(key);
            this.emit("released", key);
        }
        assert(currentClient !== undefined, "client is undefined");
        if (this.isActive()) {
            // attempt to pick up task if we are connected.
            // If not, initializeCore() will do it when connected
            if (currentClient === null) {
                if (this.locallyRunnableTasks.has(key)) {
                    debug(`Requesting ${key}`);
                    await this.writeCore(key, this.clientId);
                }
            }
            // Check if the op came from dropped client
            // This could happen when "old" ops are submitted on reconnection.
            // They carry "old" ref seq number, but if write is not contested, it will get accepted
            else if (this.runtime.getQuorum().getMember(currentClient) === undefined) {
                await this.writeCore(key, null);
            }
        }
    }

    private isActive() {
        // Scheduler should be active in detached container.
        if (!this.runtime.IFluidHandleContext.isAttached) {
            return true;
        }
        if (!this.runtime.connected) {
            return false;
        }

        // Note: we are not checking for this.context.deltaManager.clientDetails.capabilities.interactive
        // here. This is done by users of this class - containerRuntime.ts (for "leader") and TaskManager.
        // In the future, as new usage shows up, we may need to reconsider that.
        // I'm adding assert in pick() to catch that case and make decision on which way we go - push requirements
        // to consumers to make a choice, or centrally make this call here.

        return this.context.deltaManager.active;
    }

    private initializeCore() {
        // Nobody released the tasks held by last client in previous session.
        // Check to see if this client needs to do this.
        const clearCandidates: string[] = [];
        const tasks: Promise<any>[] = [];

        for (const [taskUrl] of this.locallyRunnableTasks) {
            if (!this.getTaskClientId(taskUrl)) {
                debug(`Requesting ${taskUrl}`);
                tasks.push(this.writeCore(taskUrl, this.clientId));
            }
        }

        for (const taskUrl of this.scheduler.keys()) {
            const currentClient = this.getTaskClientId(taskUrl);
            if (currentClient && this.runtime.getQuorum().getMember(currentClient) === undefined) {
                clearCandidates.push(taskUrl);
            }
        }

        tasks.push(this.clearTasks(clearCandidates));

        Promise.all(tasks).catch((error) => {
            this.sendErrorEvent("AgentScheduler_InitError", error);
        });
    }

    private clearRunningTasks() {
        const tasks = this.runningTasks;
        this.runningTasks = new Set<string>();

        if (this.isActive()) {
            // Clear all tasks with UnattachedClientId (if was unattached) and reapply for tasks with new clientId
            // If we are simply disconnected, then proper cleanup will be done on connection.
            this.initializeCore();
        }

        for (const task of tasks) {
            this.emit("lost", task);
        }
    }

    private sendErrorEvent(eventName: string, error: any, key?: string) {
        this.runtime.logger.sendErrorEvent({ eventName, key }, error);
    }
}

export class TaskManager implements ITaskManager {
    public static async load(runtime: IFluidDataStoreRuntime, context: IFluidDataStoreContext): Promise<TaskManager> {
        const agentScheduler = await AgentScheduler.load(runtime, context);
        return new TaskManager(agentScheduler, runtime, context);
    }

    private readonly innerHandle: IFluidHandle<this>;

    public get IAgentScheduler() { return this.scheduler; }
    public get handle(): IFluidHandle<this> { return this.innerHandle; }
    public get IFluidHandle() { return this.innerHandle; }
    public get IFluidLoadable() { return this; }
    public get IFluidRouter() { return this; }
    public get ITaskManager() { return this; }

    public get url() { return this.scheduler.url; }

    private readonly taskMap = new Map<string, IFluidRunnable>();
    constructor(
        private readonly scheduler: IAgentScheduler,
        private readonly runtime: IFluidDataStoreRuntime,
        private readonly context: IFluidDataStoreContext) {
        this.innerHandle = new FluidOjectHandle(this, this.url, this.runtime.IFluidHandleContext);
    }

    public async request(request: IRequest): Promise<IResponse> {
        if (request.url === "" || request.url === "/") {
            return { status: 200, mimeType: "fluid/object", value: this };
        } else if (!request.url.startsWith(this.url)) {
            return { status: 404, mimeType: "text/plain", value: `${request.url} not found` };
        } else {
            const trimmedUrl = request.url.substr(this.url.length);
            const taskUrl = trimmedUrl.length > 0 && trimmedUrl.startsWith("/")
                ? trimmedUrl.substr(1)
                : "";
            if (taskUrl === "" || !this.taskMap.has(taskUrl)) {
                return { status: 404, mimeType: "text/plain", value: `${request.url} not found` };
            } else {
                return { status: 200, mimeType: "fluid/object", value: this.taskMap.get(taskUrl) };
            }
        }
    }

    public register(...tasks: ITask[]): void {
        for (const task of tasks) {
            this.taskMap.set(task.id, task.instance);
        }
    }

    public async pick(componentUrl: string, taskId: string, worker?: boolean): Promise<void> {
        if (!this.context.deltaManager.clientDetails.capabilities.interactive) {
            return Promise.reject("Picking not allowed on secondary copy");
        } else if (this.runtime.attachState !== AttachState.Attached) {
            return Promise.reject("Picking not allowed in detached container in task manager");
        } else {
            const urlWithSlash = componentUrl.startsWith("/") ? componentUrl : `/${componentUrl}`;
            const fullUrl = `${urlWithSlash}/${this.url}/${taskId}`;
            return this.scheduler.pick(
                fullUrl,
                async () => this.runTask(fullUrl, worker !== undefined ? worker : false));
        }
    }

    private async runTask(url: string, worker: boolean) {
        const request: IRequest = {
            headers: {
                [LoaderHeader.cache]: false,
                [LoaderHeader.clientDetails]: {
                    capabilities: { interactive: false },
                    type: "agent",
                },
                [LoaderHeader.reconnect]: false,
                [LoaderHeader.sequenceNumber]: this.context.deltaManager.lastSequenceNumber,
                [LoaderHeader.executionContext]: worker ? "worker" : undefined,
            },
            url,
        };
        const response = await this.runtime.loader.request(request);
        if (response.status !== 200 || response.mimeType !== "fluid/object") {
            return Promise.reject(`Invalid agent route: ${url}`);
        }

        const rawComponent = response.value as IFluidObject;
        const agent = rawComponent.IFluidRunnable;
        if (agent === undefined) {
            return Promise.reject("Component does not implement IFluidRunnable");
        }

        return agent.run();
    }
}

export class AgentSchedulerFactory implements IFluidDataStoreFactory {
    public static readonly type = SchedulerType;
    public readonly type = AgentSchedulerFactory.type;

    public get IFluidDataStoreFactory() { return this; }

    public instantiateDataStore(context: IFluidDataStoreContext): void {
        const mapFactory = SharedMap.getFactory();
        const consensusRegisterCollectionFactory = ConsensusRegisterCollection.getFactory();
        const dataTypes = new Map<string, IChannelFactory>();
        dataTypes.set(mapFactory.type, mapFactory);
        dataTypes.set(consensusRegisterCollectionFactory.type, consensusRegisterCollectionFactory);

        const runtime = FluidDataStoreRuntime.load(
            context,
            dataTypes,
        );

        // Warning: This promise is unhandled in this scope, and can result in unhandled promise rejection error,
        // similar to cases where the no-floating-promise eslint rule applies.
        const taskManagerP = TaskManager.load(runtime, context);
        runtime.registerRequestHandler(async (request: IRequest) => {
            const taskManager = await taskManagerP;
            return taskManager.request(request);
        });
    }
}<|MERGE_RESOLUTION|>--- conflicted
+++ resolved
@@ -12,13 +12,8 @@
     IFluidRunnable,
     IRequest,
     IResponse,
-<<<<<<< HEAD
 } from "@fluidframework/core-interfaces";
-import { FluidDataStoreRuntime, FluidOjectHandle } from "@fluidframework/component-runtime";
-=======
-} from "@fluidframework/component-core-interfaces";
 import { FluidDataStoreRuntime, FluidOjectHandle } from "@fluidframework/datastore";
->>>>>>> c663c67f
 import { LoaderHeader, AttachState } from "@fluidframework/container-definitions";
 import { ISharedMap, SharedMap } from "@fluidframework/map";
 import { ConsensusRegisterCollection } from "@fluidframework/register-collection";
