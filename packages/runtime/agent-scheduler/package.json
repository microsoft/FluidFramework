{
  "name": "@microsoft/fluid-agent-scheduler",
  "version": "0.19.0",
  "description": "Component in charge of distributing agents across instances of a component",
  "repository": "microsoft/FluidFramework",
  "license": "MIT",
  "author": "Microsoft",
  "sideEffects": false,
  "main": "dist/index.js",
  "module": "lib/index.js",
  "types": "dist/index.d.ts",
  "scripts": {
    "build": "concurrently npm:build:compile npm:lint",
    "build:compile": "concurrently npm:tsc npm:build:esnext",
    "build:esnext": "tsc --project ./tsconfig.esnext.json",
    "build:full": "npm run build",
    "build:full:compile": "npm run build:compile",
    "clean": "rimraf dist lib *.tsbuildinfo *.build.log",
    "dev": "npm run build:dev -- --watch",
    "eslint": "eslint --ext=ts,tsx --format stylish src",
    "eslint:fix": "eslint --ext=ts,tsx --format stylish src --fix",
    "lint": "npm run eslint",
    "lint:fix": "npm run eslint:fix",
    "tsc": "tsc"
  },
  "nyc": {
    "all": true,
    "cache-dir": "nyc/.cache",
    "exclude": [
      "src/test/**/*.ts",
      "dist/test/**/*.js"
    ],
    "include": [
      "src/**/*.ts",
      "dist/**/*.js"
    ],
    "report-dir": "nyc/report",
    "reporter": [
      "cobertura",
      "html",
      "text"
    ],
    "temp-directory": "nyc/.nyc_output"
  },
  "dependencies": {
    "@microsoft/fluid-component-core-interfaces": "^0.19.0",
    "@microsoft/fluid-component-runtime": "^0.19.0",
    "@microsoft/fluid-component-runtime-definitions": "^0.19.0",
    "@microsoft/fluid-container-definitions": "^0.19.0",
    "@microsoft/fluid-map": "^0.19.0",
    "@microsoft/fluid-register-collection": "^0.19.0",
    "@microsoft/fluid-runtime-definitions": "^0.19.0",
    "@microsoft/fluid-shared-object-base": "^0.19.0",
    "debug": "^4.1.1",
    "uuid": "^3.3.2"
  },
  "devDependencies": {
    "@microsoft/eslint-config-fluid": "^0.16.0",
<<<<<<< HEAD
    "@microsoft/fluid-build-common": "^0.16.0-0",
    "@types/debug": "^0.0.31",
=======
    "@microsoft/fluid-build-common": "^0.14.0",
    "@types/debug": "^4.1.5",
>>>>>>> 8b28e666
    "@types/mocha": "^5.2.5",
    "@types/node": "^10.14.6",
    "@typescript-eslint/eslint-plugin": "~2.17.0",
    "@typescript-eslint/parser": "~2.17.0",
    "concurrently": "^4.1.0",
    "eslint": "~6.8.0",
    "eslint-plugin-eslint-comments": "~3.1.2",
    "eslint-plugin-import": "2.20.0",
    "eslint-plugin-no-null": "~1.0.2",
    "eslint-plugin-optimize-regex": "~1.1.7",
    "eslint-plugin-prefer-arrow": "~1.1.7",
    "eslint-plugin-react": "~7.18.0",
    "eslint-plugin-unicorn": "~15.0.1",
    "mocha": "^5.2.0",
    "mocha-junit-reporter": "^1.18.0",
    "nyc": "^15.0.0",
    "rimraf": "^2.6.2",
    "typescript": "~3.7.4"
  },
  "fluid": {
    "browser": {
      "umd": {
        "files": [
          "dist/main.bundle.js"
        ],
        "library": "main"
      }
    }
  }
}<|MERGE_RESOLUTION|>--- conflicted
+++ resolved
@@ -56,13 +56,8 @@
   },
   "devDependencies": {
     "@microsoft/eslint-config-fluid": "^0.16.0",
-<<<<<<< HEAD
     "@microsoft/fluid-build-common": "^0.16.0-0",
-    "@types/debug": "^0.0.31",
-=======
-    "@microsoft/fluid-build-common": "^0.14.0",
     "@types/debug": "^4.1.5",
->>>>>>> 8b28e666
     "@types/mocha": "^5.2.5",
     "@types/node": "^10.14.6",
     "@typescript-eslint/eslint-plugin": "~2.17.0",
