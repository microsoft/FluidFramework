{
  "name": "@fluidframework/agent-scheduler",
<<<<<<< HEAD
  "version": "0.60.1000",
=======
  "version": "0.59.3000",
>>>>>>> 24231532
  "description": "Built in runtime object for distributing agents across instances of a container",
  "homepage": "https://fluidframework.com",
  "repository": {
    "type": "git",
    "url": "https://github.com/microsoft/FluidFramework.git",
    "directory": "packages/runtime/agent-scheduler"
  },
  "license": "MIT",
  "author": "Microsoft and contributors",
  "sideEffects": false,
  "main": "dist/index.js",
  "module": "lib/index.js",
  "types": "dist/index.d.ts",
  "scripts": {
    "build": "concurrently npm:build:compile npm:lint",
    "build:compile": "npm run tsc && npm run build:test && npm run build:esnext",
    "build:esnext": "tsc --project ./tsconfig.esnext.json",
    "build:full": "npm run build",
    "build:full:compile": "npm run build:compile",
    "build:test": "tsc --project ./src/test/tsconfig.json",
    "clean": "rimraf dist lib *.tsbuildinfo *.build.log",
    "dev": "npm run build:dev -- --watch",
    "eslint": "eslint --format stylish src",
    "eslint:fix": "eslint --format stylish src --fix --fix-type problem,suggestion,layout",
    "lint": "npm run eslint",
    "lint:fix": "npm run eslint:fix",
    "tsc": "tsc",
    "tsfmt": "tsfmt --verify",
    "tsfmt:fix": "tsfmt --replace"
  },
  "nyc": {
    "all": true,
    "cache-dir": "nyc/.cache",
    "exclude": [
      "src/test/**/*.ts",
      "dist/test/**/*.js"
    ],
    "include": [
      "src/**/*.ts",
      "dist/**/*.js"
    ],
    "report-dir": "nyc/report",
    "reporter": [
      "cobertura",
      "html",
      "text"
    ],
    "temp-directory": "nyc/.nyc_output"
  },
  "dependencies": {
    "@fluidframework/common-definitions": "^0.20.1",
    "@fluidframework/common-utils": "^0.32.1",
    "@fluidframework/container-definitions": "^0.49.1000-64278",
    "@fluidframework/core-interfaces": "^0.43.1000",
<<<<<<< HEAD
    "@fluidframework/datastore": "^0.60.1000",
    "@fluidframework/datastore-definitions": "^0.60.1000",
    "@fluidframework/map": "^0.60.1000",
    "@fluidframework/register-collection": "^0.60.1000",
    "@fluidframework/runtime-definitions": "^0.60.1000",
    "@fluidframework/runtime-utils": "^0.60.1000",
    "uuid": "^8.3.1"
  },
  "devDependencies": {
    "@fluidframework/agent-scheduler-previous": "npm:@fluidframework/agent-scheduler@^0.59.0",
=======
    "@fluidframework/datastore": "^0.59.3000",
    "@fluidframework/datastore-definitions": "^0.59.3000",
    "@fluidframework/map": "^0.59.3000",
    "@fluidframework/register-collection": "^0.59.3000",
    "@fluidframework/runtime-definitions": "^0.59.3000",
    "@fluidframework/runtime-utils": "^0.59.3000",
    "uuid": "^8.3.1"
  },
  "devDependencies": {
    "@fluidframework/agent-scheduler-previous": "npm:@fluidframework/agent-scheduler@0.59.2000",
>>>>>>> 24231532
    "@fluidframework/build-common": "^0.23.0",
    "@fluidframework/eslint-config-fluid": "^0.28.2000-0",
    "@rushstack/eslint-config": "^2.5.1",
    "@types/mocha": "^8.2.2",
    "@types/node": "^14.18.0",
    "@typescript-eslint/eslint-plugin": "~5.9.0",
    "@typescript-eslint/parser": "~5.9.0",
    "concurrently": "^6.2.0",
    "eslint": "~8.6.0",
    "eslint-plugin-editorconfig": "~3.2.0",
    "eslint-plugin-eslint-comments": "~3.2.0",
    "eslint-plugin-import": "~2.25.4",
    "eslint-plugin-jest": "~26.1.3",
    "eslint-plugin-mocha": "~10.0.3",
    "eslint-plugin-promise": "~6.0.0",
    "eslint-plugin-react": "~7.28.0",
    "eslint-plugin-tsdoc": "~0.2.14",
    "eslint-plugin-unicorn": "~40.0.0",
    "mocha": "^8.4.0",
    "nyc": "^15.0.0",
    "rimraf": "^2.6.2",
    "typescript": "~4.5.5",
    "typescript-formatter": "7.1.0"
  },
  "fluid": {
    "browser": {
      "umd": {
        "files": [
          "dist/main.bundle.js"
        ],
        "library": "main"
      }
    }
  },
  "typeValidation": {
<<<<<<< HEAD
    "version": "0.60.1000",
=======
    "version": "0.59.3000",
>>>>>>> 24231532
    "broken": {}
  }
}<|MERGE_RESOLUTION|>--- conflicted
+++ resolved
@@ -1,10 +1,6 @@
 {
   "name": "@fluidframework/agent-scheduler",
-<<<<<<< HEAD
   "version": "0.60.1000",
-=======
-  "version": "0.59.3000",
->>>>>>> 24231532
   "description": "Built in runtime object for distributing agents across instances of a container",
   "homepage": "https://fluidframework.com",
   "repository": {
@@ -59,7 +55,6 @@
     "@fluidframework/common-utils": "^0.32.1",
     "@fluidframework/container-definitions": "^0.49.1000-64278",
     "@fluidframework/core-interfaces": "^0.43.1000",
-<<<<<<< HEAD
     "@fluidframework/datastore": "^0.60.1000",
     "@fluidframework/datastore-definitions": "^0.60.1000",
     "@fluidframework/map": "^0.60.1000",
@@ -70,18 +65,6 @@
   },
   "devDependencies": {
     "@fluidframework/agent-scheduler-previous": "npm:@fluidframework/agent-scheduler@^0.59.0",
-=======
-    "@fluidframework/datastore": "^0.59.3000",
-    "@fluidframework/datastore-definitions": "^0.59.3000",
-    "@fluidframework/map": "^0.59.3000",
-    "@fluidframework/register-collection": "^0.59.3000",
-    "@fluidframework/runtime-definitions": "^0.59.3000",
-    "@fluidframework/runtime-utils": "^0.59.3000",
-    "uuid": "^8.3.1"
-  },
-  "devDependencies": {
-    "@fluidframework/agent-scheduler-previous": "npm:@fluidframework/agent-scheduler@0.59.2000",
->>>>>>> 24231532
     "@fluidframework/build-common": "^0.23.0",
     "@fluidframework/eslint-config-fluid": "^0.28.2000-0",
     "@rushstack/eslint-config": "^2.5.1",
@@ -117,11 +100,7 @@
     }
   },
   "typeValidation": {
-<<<<<<< HEAD
     "version": "0.60.1000",
-=======
-    "version": "0.59.3000",
->>>>>>> 24231532
     "broken": {}
   }
 }