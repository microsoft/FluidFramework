--- conflicted
+++ resolved
@@ -1,10 +1,6 @@
 {
   "name": "@fluidframework/agent-scheduler",
-<<<<<<< HEAD
-  "version": "0.25.6",
-=======
   "version": "0.25.7",
->>>>>>> 5fcffa64
   "description": "Built in runtime object for distributing agents across instances of a container",
   "repository": "microsoft/FluidFramework",
   "license": "MIT",
@@ -49,15 +45,6 @@
     "temp-directory": "nyc/.nyc_output"
   },
   "dependencies": {
-<<<<<<< HEAD
-    "@fluidframework/container-definitions": "^0.25.6",
-    "@fluidframework/core-interfaces": "^0.25.6",
-    "@fluidframework/datastore": "^0.25.6",
-    "@fluidframework/datastore-definitions": "^0.25.6",
-    "@fluidframework/map": "^0.25.6",
-    "@fluidframework/register-collection": "^0.25.6",
-    "@fluidframework/runtime-definitions": "^0.25.6",
-=======
     "@fluidframework/container-definitions": "^0.25.7",
     "@fluidframework/core-interfaces": "^0.25.7",
     "@fluidframework/datastore": "^0.25.7",
@@ -65,7 +52,6 @@
     "@fluidframework/map": "^0.25.7",
     "@fluidframework/register-collection": "^0.25.7",
     "@fluidframework/runtime-definitions": "^0.25.7",
->>>>>>> 5fcffa64
     "debug": "^4.1.1",
     "uuid": "^3.3.2"
   },
