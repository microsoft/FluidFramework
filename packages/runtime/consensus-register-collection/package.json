{
  "name": "@fluidframework/register-collection",
  "version": "0.19.0",
  "description": "Consensus Register",
  "repository": "microsoft/FluidFramework",
  "license": "MIT",
  "author": "Microsoft",
  "sideEffects": "false",
  "main": "dist/index.js",
  "module": "lib/index.js",
  "types": "dist/index.d.ts",
  "scripts": {
    "build": "npm run build:genver && concurrently npm:build:compile npm:lint",
    "build:compile": "concurrently npm:tsc npm:build:esnext",
    "build:docs": "api-extractor run --local && copyfiles -u 1 ./_api-extractor-temp/doc-models/* ../../../_api-extractor-temp/",
    "build:esnext": "tsc --project ./tsconfig.esnext.json",
    "build:full": "npm run build",
    "build:full:compile": "npm run build:compile",
    "build:genver": "gen-version",
    "clean": "rimraf dist lib *.tsbuildinfo *.build.log",
    "eslint": "eslint --ext=ts,tsx --format stylish src",
    "eslint:fix": "eslint --ext=ts,tsx --format stylish src --fix",
    "lint": "npm run eslint",
    "lint:fix": "npm run eslint:fix",
    "test": "npm run test:mocha",
    "test:coverage": "nyc npm test -- --reporter mocha-junit-reporter --reporter-options mochaFile=nyc/junit-report.xml",
    "test:mocha": "mocha --recursive dist/test -r make-promises-safe",
    "tsc": "tsc"
  },
  "nyc": {
    "all": true,
    "cache-dir": "nyc/.cache",
    "exclude": [
      "src/test/**/*.ts",
      "dist/test/**/*.js"
    ],
    "exclude-after-remap": false,
    "include": [
      "src/**/*.ts",
      "dist/**/*.js"
    ],
    "report-dir": "nyc/report",
    "reporter": [
      "cobertura",
      "html",
      "text"
    ],
    "temp-directory": "nyc/.nyc_output"
  },
  "dependencies": {
    "@fluidframework/common-utils": "^0.19.0-0",
    "@fluidframework/component-runtime-definitions": "^0.19.0",
    "@fluidframework/protocol-definitions": "^0.1006.0-0",
    "@fluidframework/runtime-utils": "^0.19.0",
    "@fluidframework/shared-object-base": "^0.19.0",
    "debug": "^4.1.1"
  },
  "devDependencies": {
    "@fluidframework/eslint-config-fluid": "^0.17.0-0",
    "@fluidframework/test-runtime-utils": "^0.19.0",
    "@microsoft/api-extractor": "^7.7.2",
<<<<<<< HEAD
    "@microsoft/fluid-build-common": "^0.16.0-0",
    "@microsoft/fluid-test-runtime-utils": "^0.19.0",
=======
    "@microsoft/fluid-build-common": "^0.14.0",
>>>>>>> 179e6c92
    "@types/debug": "^4.1.5",
    "@types/mocha": "^5.2.5",
    "@types/node": "^10.14.6",
    "@typescript-eslint/eslint-plugin": "~2.17.0",
    "@typescript-eslint/parser": "~2.17.0",
    "concurrently": "^4.1.0",
    "copyfiles": "^2.1.0",
    "eslint": "~6.8.0",
    "eslint-plugin-eslint-comments": "~3.1.2",
    "eslint-plugin-import": "2.20.0",
    "eslint-plugin-no-null": "~1.0.2",
    "eslint-plugin-optimize-regex": "~1.1.7",
    "eslint-plugin-prefer-arrow": "~1.1.7",
    "eslint-plugin-react": "~7.18.0",
    "eslint-plugin-unicorn": "~15.0.1",
    "make-promises-safe": "^5.1.0",
    "mocha": "^5.2.0",
    "mocha-junit-reporter": "^1.18.0",
    "nyc": "^15.0.0",
    "rimraf": "^2.6.2",
    "typescript": "~3.7.4"
  }
}<|MERGE_RESOLUTION|>--- conflicted
+++ resolved
@@ -59,12 +59,7 @@
     "@fluidframework/eslint-config-fluid": "^0.17.0-0",
     "@fluidframework/test-runtime-utils": "^0.19.0",
     "@microsoft/api-extractor": "^7.7.2",
-<<<<<<< HEAD
     "@microsoft/fluid-build-common": "^0.16.0-0",
-    "@microsoft/fluid-test-runtime-utils": "^0.19.0",
-=======
-    "@microsoft/fluid-build-common": "^0.14.0",
->>>>>>> 179e6c92
     "@types/debug": "^4.1.5",
     "@types/mocha": "^5.2.5",
     "@types/node": "^10.14.6",
