--- conflicted
+++ resolved
@@ -3,13 +3,8 @@
  * Licensed under the MIT License.
  */
 
-<<<<<<< HEAD
 import assert from "assert";
-import { fromBase64ToUtf8 } from "@microsoft/fluid-common-utils";
-=======
-import * as assert from "assert";
 import { fromBase64ToUtf8 } from "@fluidframework/common-utils";
->>>>>>> 747db28a
 import {
     FileMode,
     ISequencedDocumentMessage,
