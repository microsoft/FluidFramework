/*!
 * Copyright (c) Microsoft Corporation. All rights reserved.
 * Licensed under the MIT License.
 */

import * as assert from "assert";
import { fromBase64ToUtf8 } from "@microsoft/fluid-common-utils";
import {
    FileMode,
    ISequencedDocumentMessage,
    ITree,
    MessageType,
    TreeEntry,
} from "@microsoft/fluid-protocol-definitions";
import {
    IChannelAttributes,
    IComponentRuntime,
    IObjectStorageService,
} from "@microsoft/fluid-component-runtime-definitions";
import { strongAssert, unreachableCase } from "@microsoft/fluid-runtime-utils";
import { SharedObject } from "@microsoft/fluid-shared-object-base";
import { ConsensusRegisterCollectionFactory } from "./consensusRegisterCollectionFactory";
import { debug } from "./debug";
import { IConsensusRegisterCollection, ReadPolicy, IConsensusRegisterCollectionEvents } from "./interfaces";

interface ILocalData<T> {
    // Atomic version
    atomic: ILocalRegister<T>;

    // All concurrent versions awaiting consensus
    versions: ILocalRegister<T>[];
}

interface ILocalRegister<T> {
    // Register value, wrapped for backwards compatibility with < 0.17
    value: {
        type: "Plain",
        value: T,
    };

    // The sequence number when last consensus was reached
    sequenceNumber: number;
}

const newLocalRegister = <T>(sequenceNumber: number, value: T): ILocalRegister<T> => ({
    sequenceNumber,
    value: {
        type: "Plain",
        value,
    },
});

/**
 * An operation for consensus register collection
 */
interface IRegisterOperation<T> {
    key: string;
    type: "write";
<<<<<<< HEAD
    serializedValue?: string,

    // Old op format from < 0.17, here temporarily for back compat
    value: {
        type: "Plain",
        value: T,
    };
=======
    serializedValue: string;
>>>>>>> 2d05529e

    // Message can be delivered with delay - resubmitted on reconnect.
    // As such, refSeq needs to reference seq # at the time op was created,
    // not when op was actually sent over wire (ISequencedDocumentMessage.referenceSequenceNumber),
    // as client can ingest ops in between.
    refSeq: number;
}

const newRegisterOp = <T>(key: string, value: T, serializedValue: string, refSeq: number): IRegisterOperation<T> =>
    ({
        key,
        type: "write",
        serializedValue,
        value: {
            type: "Plain",
            value,
        },
        refSeq,
    });

/**
 * A record of the pending operation awaiting ack
 */
interface IPendingRecord<T> {
    /** The resolve function to call after the local operation is ack'ed */
    resolve: (winner: boolean) => void;

    /** The client sequence number of the operation. For assert only */
    clientSequenceNumber: number;

    /** Pending Message */
    message: IRegisterOperation<T>;
}

const snapshotFileName = "header";

/**
 * Implementation of a consensus register collection
 */
export class ConsensusRegisterCollection<T>
    extends SharedObject<IConsensusRegisterCollectionEvents> implements IConsensusRegisterCollection<T> {
    /**
     * Create a new consensus register collection
     *
     * @param runtime - component runtime the new consensus register collection belongs to
     * @param id - optional name of the consensus register collection
     * @returns newly create consensus register collection (but not attached yet)
     */
    public static create<T>(runtime: IComponentRuntime, id?: string) {
        return runtime.createChannel(id, ConsensusRegisterCollectionFactory.Type) as ConsensusRegisterCollection<T>;
    }

    /**
     * Get a factory for ConsensusRegisterCollection to register with the component.
     *
     * @returns a factory that creates and load ConsensusRegisterCollection
     */
    public static getFactory() {
        return new ConsensusRegisterCollectionFactory();
    }

    private readonly data = new Map<string, ILocalData<T>>();

    /** Queue of local messages awaiting ack from the server */
    private readonly pendingLocalMessages: IPendingRecord<T>[] = [];

    /**
     * Constructs a new consensus register collection. If the object is non-local an id and service interfaces will
     * be provided
     */
    public constructor(
        id: string,
        runtime: IComponentRuntime,
        attributes: IChannelAttributes,
    ) {
        super(id, runtime, attributes);
    }

    /**
     * Creates a new register or writes a new value.
     * Returns a promise that will resolve when the write is acked.
     *
     * @returns Promise<true> if write was non-concurrent
     */
    public async write(key: string, value: T): Promise<boolean> {
        const serializedValue = this.stringify(value);

        if (this.isLocal()) {
            // JSON-roundtrip value for local writes to match the behavior of going through the wire
            this.processInboundWrite(key, this.parse(serializedValue), 0, 0, true);
            return true;
        }

        const message: IRegisterOperation<T> = newRegisterOp(
            key,
<<<<<<< HEAD
            value,
            serializedValue,
            this.runtime.deltaManager.referenceSequenceNumber,
        );
=======
            type: "write",
            serializedValue,
            refSeq: this.runtime.deltaManager.referenceSequenceNumber,
        };
>>>>>>> 2d05529e

        const clientSequenceNumber = this.submitLocalMessage(message);
        return new Promise((resolve) => {
            // Note that clientSequenceNumber and message are only used for asserts and aren't strictly necessary.
            this.pendingLocalMessages.push({ resolve, clientSequenceNumber, message });
        });
    }

    /**
     * Returns the most recent local value of a register.
     * @param key - The key to read
     * @param readPolicy - The ReadPolicy to apply. Defaults to Atomic.
     */
    public read(key: string, readPolicy: ReadPolicy = ReadPolicy.Atomic): T | undefined {
        if (readPolicy === ReadPolicy.Atomic) {
            return this.readAtomic(key);
        }

        const versions = this.readVersions(key);

        if (versions !== undefined) {
            // We don't support deletion. So there should be at least one value.
            assert(versions.length > 0, "Value should be undefined or non-empty");

            return versions[versions.length - 1];
        }
    }

    public readVersions(key: string): T[] | undefined {
        const data = this.data.get(key);
        return data?.versions.map((element: ILocalRegister<T>) => element.value.value);
    }

    public keys(): string[] {
        return [...this.data.keys()];
    }

    public snapshot(): ITree {
        const dataObj: { [key: string]: ILocalData<T> } = {};
        this.data.forEach((v, k) => { dataObj[k] = v; });

        const tree: ITree = {
            entries: [
                {
                    mode: FileMode.File,
                    path: snapshotFileName,
                    type: TreeEntry[TreeEntry.Blob],
                    value: {
                        contents: this.stringify(dataObj),
                        encoding: "utf-8",
                    },
                },
            ],
            // eslint-disable-next-line no-null/no-null
            id: null,
        };

        return tree;
    }

    protected async loadCore(
        branchId: string,
        storage: IObjectStorageService,
    ): Promise<void> {
        const header = await storage.read(snapshotFileName);
        const dataObj = header !== undefined ? this.parse(fromBase64ToUtf8(header)) : {};

        for (const key of Object.keys(dataObj)) {
            assert(dataObj[key].atomic?.value.type !== "Shared",
                "SharedObjects contained in ConsensusRegisterCollection can no longer be deserialized as of 0.17");

            this.data.set(key, dataObj[key]);
        }
    }

    protected registerCore() {}

    protected onDisconnect() {
        debug(`ConsensusRegisterCollection ${this.id} is now disconnected`);
    }

    protected onConnect(pending: any[]) {
        // resubmit non-acked messages
        assert(pending.length === this.pendingLocalMessages.length);
        for (const record of this.pendingLocalMessages) {
            record.clientSequenceNumber = this.submitLocalMessage(record.message);
        }
    }

    protected processCore(message: ISequencedDocumentMessage, local: boolean) {
        if (message.type === MessageType.Operation) {
            const op: IRegisterOperation<T> = message.contents;
            switch (op.type) {
                case "write": {
                    // Message can be delivered with delay - e.g. resubmitted on reconnect.
                    // Use the refSeq from when the op was created, not when it was transmitted
                    const refSeqWhenCreated = op.refSeq;
                    assert(refSeqWhenCreated <= message.referenceSequenceNumber);

                    // Read the new (>= 0.17) op format that supports handles, if possible
                    const value = op.serializedValue !== undefined
                        ? this.parse(op.serializedValue)
                        : op.value.value;
                    const winner = this.processInboundWrite(
                        op.key,
<<<<<<< HEAD
                        value,
=======
                        this.parse(op.serializedValue),
>>>>>>> 2d05529e
                        refSeqWhenCreated,
                        message.sequenceNumber,
                        local);
                    if (local) {
                        this.onLocalMessageAck(message, winner);
                    }
                    break;
                }
                default: unreachableCase(op.type);
            }
        }
    }

    private readAtomic(key: string): T | undefined {
        const data = this.data.get(key);
        return data?.atomic.value.value;
    }

    /**
     * Process an inbound write op
     * @param key - Key that was written to
     * @param value - Incoming value
     * @param refSeq - RefSeq at the time of write on the remote client
     * @param sequenceNumber - Sequence Number of this write op
     * @param local - Did this write originate on this client
     */
    private processInboundWrite(
        key: string,
        value: T,
        refSeq: number,
        sequenceNumber: number,
        local: boolean,
    ): boolean {
        let data = this.data.get(key);
        // Atomic update if it's a new register or the write was not concurrent,
        // meaning our state was known to the remote client at the time of write
        const winner = data === undefined || refSeq >= data.atomic.sequenceNumber;
        if (winner) {
            const atomicUpdate = newLocalRegister<T>(
                sequenceNumber,
                value,
            );
            if (data === undefined) {
                data = {
                    atomic: atomicUpdate,
                    versions: [], // we'll update versions next, leave it empty for now
                };
                this.data.set(key, data);
            } else {
                data.atomic = atomicUpdate;
            }
        }
        else {
            strongAssert(data);
        }

        // Remove versions that were known to the remote client at the time of write
        while (data.versions.length > 0 && refSeq >= data.versions[0].sequenceNumber) {
            data.versions.shift();
        }

        const versionUpdate = newLocalRegister<T>(
            sequenceNumber,
            value,
        );

        // Asserts for data integrity
        if (this.isLocal()) {
            assert(refSeq === 0 && sequenceNumber === 0, "sequence numbersare expected to be 0 when unattached");
        }
        else if (data.versions.length > 0) {
            assert(sequenceNumber > data.versions[data.versions.length - 1].sequenceNumber,
                "Versions should naturally be ordered by sequenceNumber");
        }

        // Push the new element.
        data.versions.push(versionUpdate);

        // Raise events at the end, to avoid reentrancy issues
        if (winner) {
            this.emit("atomicChanged", key, value, local);
        }
        this.emit("versionChanged", key, value, local);

        return winner;
    }

    private onLocalMessageAck(message: ISequencedDocumentMessage, winner: boolean) {
        const pending = this.pendingLocalMessages.shift();
        strongAssert(pending);
        assert.strictEqual(message.clientSequenceNumber, pending.clientSequenceNumber,
            "ConsensusRegistryCollection: unexpected ack");
        pending.resolve(winner);
    }

    private stringify(value: any): string {
        return this.runtime.IComponentSerializer.stringify(
            value,
            this.runtime.IComponentHandleContext,
            this.handle);
    }

    private parse(content: string): any {
        return this.runtime.IComponentSerializer.parse(
            content,
            this.runtime.IComponentHandleContext);
    }
}<|MERGE_RESOLUTION|>--- conflicted
+++ resolved
@@ -56,7 +56,6 @@
 interface IRegisterOperation<T> {
     key: string;
     type: "write";
-<<<<<<< HEAD
     serializedValue?: string,
 
     // Old op format from < 0.17, here temporarily for back compat
@@ -64,9 +63,6 @@
         type: "Plain",
         value: T,
     };
-=======
-    serializedValue: string;
->>>>>>> 2d05529e
 
     // Message can be delivered with delay - resubmitted on reconnect.
     // As such, refSeq needs to reference seq # at the time op was created,
@@ -162,17 +158,10 @@
 
         const message: IRegisterOperation<T> = newRegisterOp(
             key,
-<<<<<<< HEAD
             value,
             serializedValue,
             this.runtime.deltaManager.referenceSequenceNumber,
         );
-=======
-            type: "write",
-            serializedValue,
-            refSeq: this.runtime.deltaManager.referenceSequenceNumber,
-        };
->>>>>>> 2d05529e
 
         const clientSequenceNumber = this.submitLocalMessage(message);
         return new Promise((resolve) => {
@@ -278,11 +267,7 @@
                         : op.value.value;
                     const winner = this.processInboundWrite(
                         op.key,
-<<<<<<< HEAD
                         value,
-=======
-                        this.parse(op.serializedValue),
->>>>>>> 2d05529e
                         refSeqWhenCreated,
                         message.sequenceNumber,
                         local);
