--- conflicted
+++ resolved
@@ -158,19 +158,17 @@
 	},
 	"typeValidation": {
 		"broken": {
-<<<<<<< HEAD
 			"Class_MockFluidDataStoreContext": {
 				"backCompat": false
 			},
 			"ClassStatics_MockFluidDataStoreContext": {
 				"backCompat": false
-=======
+			},
 			"Class_MockDeltaConnection": {
 				"forwardCompat": false
 			},
 			"Class_MockFluidDataStoreRuntime": {
 				"forwardCompat": false
->>>>>>> 80ed0284
 			}
 		},
 		"entrypoint": "legacy"
