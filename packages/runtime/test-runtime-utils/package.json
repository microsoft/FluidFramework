--- conflicted
+++ resolved
@@ -106,11 +106,10 @@
 		"baselineRange": ">=2.0.0-internal.3.1.0 <2.0.0-internal.3.2.0",
 		"baselineVersion": "2.0.0-internal.3.1.0",
 		"broken": {
-<<<<<<< HEAD
 			"ClassDeclaration_MockFluidDataStoreContext": {
-=======
+				"forwardCompat": false
+			},
 			"ClassDeclaration_MockFluidDataStoreRuntime": {
->>>>>>> 2c25bba4
 				"forwardCompat": false
 			}
 		}
