--- conflicted
+++ resolved
@@ -98,27 +98,6 @@
   "typeValidation": {
     "version": "2.0.0",
     "broken": {
-<<<<<<< HEAD
-      "ClassDeclaration_MockFluidDataStoreContext": {
-        "backCompat": false,
-        "forwardCompat": false
-      },
-      "ClassDeclaration_MockContainerRuntimeFactory": {
-        "backCompat": false,
-        "forwardCompat": false
-      },
-      "ClassDeclaration_MockContainerRuntimeFactoryForReconnection": {
-        "backCompat": false,
-        "forwardCompat": false
-      },
-      "RemovedClassDeclaration_MockQuorum": {
-        "backCompat": false,
-        "forwardCompat": false
-      },
-      "ClassDeclaration_MockFluidDataStoreRuntime": {
-        "backCompat": false,
-        "forwardCompat": false
-=======
       "ClassDeclaration_MockFluidDataStoreRuntime": {
         "backCompat": false,
         "forwardCompat": false
@@ -128,7 +107,6 @@
       },
       "ClassDeclaration_MockFluidDataStoreContext": {
         "backCompat": false
->>>>>>> 580f9231
       }
     }
   }
