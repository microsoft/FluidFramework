--- conflicted
+++ resolved
@@ -156,10 +156,6 @@
 		"typescript": "~5.4.5"
 	},
 	"typeValidation": {
-<<<<<<< HEAD
-		"broken": {},
-		"entrypoint": "legacy"
-=======
 		"broken": {
 			"Class_MockFluidDataStoreContext": {
 				"forwardCompat": false,
@@ -175,7 +171,7 @@
 			"ClassStatics_MockFluidDataStoreRuntime": {
 				"backCompat": false
 			}
-		}
->>>>>>> 3867da13
+		},
+		"entrypoint": "legacy"
 	}
 }