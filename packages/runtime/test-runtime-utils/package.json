--- conflicted
+++ resolved
@@ -101,14 +101,7 @@
       "ClassDeclaration_MockContainerRuntimeFactoryForReconnection": {
         "forwardCompat": false
       },
-<<<<<<< HEAD
-      "ClassDeclaration_MockFluidDataStoreRuntime": {
-        "backCompat": false
-      },
-      "ClassDeclaration_MockContainerRuntimeFactoryForReconnection": {
-=======
       "ClassDeclaration_MockContainerRuntimeFactory": {
->>>>>>> f3bd5b48
         "forwardCompat": false
       },
       "ClassDeclaration_MockDeltaManager": {
