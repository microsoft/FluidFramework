{
  "name": "@fluidframework/test-runtime-utils",
  "version": "2.0.0",
  "description": "Fluid runtime test utilities",
  "homepage": "https://fluidframework.com",
  "repository": {
    "type": "git",
    "url": "https://github.com/microsoft/FluidFramework.git",
    "directory": "packages/runtime/test-runtime-utils"
  },
  "license": "MIT",
  "author": "Microsoft and contributors",
  "sideEffects": false,
  "main": "dist/index.js",
  "module": "dist/index.js",
  "types": "dist/index.d.ts",
  "scripts": {
    "build": "npm run build:genver && concurrently npm:build:compile npm:lint && npm run build:docs",
    "build:compile": "npm run tsc && npm run typetests:gen && npm run build:test",
    "build:docs": "api-extractor run --local --typescript-compiler-folder ../../../node_modules/typescript && copyfiles -u 1 ./_api-extractor-temp/doc-models/* ../../../_api-extractor-temp/",
    "build:full": "npm run build",
    "build:full:compile": "npm run build:compile",
    "build:genver": "gen-version",
    "build:test": "tsc --project ./src/test/tsconfig.json",
    "ci:build:docs": "api-extractor run --typescript-compiler-folder ../../../node_modules/typescript && copyfiles -u 1 ./_api-extractor-temp/* ../../../_api-extractor-temp/",
    "clean": "rimraf dist *.tsbuildinfo *.build.log",
    "eslint": "eslint --format stylish src",
    "eslint:fix": "eslint --format stylish src --fix --fix-type problem,suggestion,layout",
    "lint": "npm run eslint",
    "lint:fix": "npm run eslint:fix",
    "test": "npm run test:mocha",
    "test:coverage": "nyc npm test -- --reporter xunit --reporter-option output=nyc/junit-report.xml",
    "test:mocha": "mocha --ignore 'dist/test/types/*' --recursive dist/test -r node_modules/@fluidframework/mocha-test-setup --unhandled-rejections=strict",
    "test:mocha:verbose": "cross-env FLUID_TEST_VERBOSE=1 npm run test:mocha",
    "tsc": "tsc",
    "tsfmt": "tsfmt --verify",
    "tsfmt:fix": "tsfmt --replace",
    "typetests:gen": "fluid-type-validator -g -d ."
  },
  "nyc": {
    "all": true,
    "cache-dir": "nyc/.cache",
    "exclude": [
      "src/test/**/*.ts",
      "dist/test/**/*.js"
    ],
    "exclude-after-remap": false,
    "include": [
      "src/**/*.ts",
      "dist/**/*.js"
    ],
    "report-dir": "nyc/report",
    "reporter": [
      "cobertura",
      "html",
      "text"
    ],
    "temp-directory": "nyc/.nyc_output"
  },
  "dependencies": {
    "@fluidframework/common-definitions": "^0.20.1",
    "@fluidframework/common-utils": "^0.32.1",
    "@fluidframework/container-definitions": "^2.0.0",
    "@fluidframework/core-interfaces": "^2.0.0",
    "@fluidframework/datastore-definitions": "^2.0.0",
    "@fluidframework/driver-definitions": "^2.0.0",
    "@fluidframework/driver-utils": "^2.0.0",
    "@fluidframework/protocol-definitions": "^0.1029.1000-0",
    "@fluidframework/routerlicious-driver": "^2.0.0",
    "@fluidframework/runtime-definitions": "^2.0.0",
    "@fluidframework/runtime-utils": "^2.0.0",
    "@fluidframework/telemetry-utils": "^2.0.0",
    "axios": "^0.26.0",
    "jsrsasign": "^10.5.25",
    "uuid": "^8.3.1"
  },
  "devDependencies": {
    "@fluidframework/build-common": "^0.24.0",
    "@fluidframework/build-tools": "^0.2.74327",
    "@fluidframework/eslint-config-fluid": "^0.28.2000",
    "@fluidframework/mocha-test-setup": "^2.0.0",
    "@fluidframework/test-runtime-utils-previous": "npm:@fluidframework/test-runtime-utils@^1.0.0",
    "@microsoft/api-extractor": "^7.22.2",
    "@rushstack/eslint-config": "^2.5.1",
    "@types/mocha": "^9.1.1",
    "@types/node": "^14.18.0",
    "@types/uuid": "^8.3.0",
    "concurrently": "^6.2.0",
    "copyfiles": "^2.1.0",
    "cross-env": "^7.0.2",
    "eslint": "~8.6.0",
    "mocha": "^10.0.0",
    "nyc": "^15.0.0",
    "rimraf": "^2.6.2",
    "typescript": "~4.5.5",
    "typescript-formatter": "7.1.0"
  },
  "typeValidation": {
    "version": "2.0.0",
    "broken": {
      "ClassDeclaration_MockFluidDataStoreRuntime": {
        "backCompat": false,
        "forwardCompat": false
      },
      "ClassDeclaration_MockDeltaManager": {
        "backCompat": false
      },
      "ClassDeclaration_MockFluidDataStoreContext": {
<<<<<<< HEAD
        "backCompat": false
      },
      "ClassDeclaration_MockFluidDataStoreContext": {
        "backCompat": false
=======
        "backCompat": false,
        "forwardCompat": false
>>>>>>> 55223da9
      }
    }
  }
}<|MERGE_RESOLUTION|>--- conflicted
+++ resolved
@@ -106,15 +106,8 @@
         "backCompat": false
       },
       "ClassDeclaration_MockFluidDataStoreContext": {
-<<<<<<< HEAD
-        "backCompat": false
-      },
-      "ClassDeclaration_MockFluidDataStoreContext": {
-        "backCompat": false
-=======
         "backCompat": false,
         "forwardCompat": false
->>>>>>> 55223da9
       }
     }
   }
