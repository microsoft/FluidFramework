--- conflicted
+++ resolved
@@ -12,8 +12,6 @@
 	"author": "Microsoft and contributors",
 	"sideEffects": false,
 	"type": "commonjs",
-<<<<<<< HEAD
-=======
 	"exports": {
 		".": {
 			"types": "./dist/index.d.ts",
@@ -36,7 +34,6 @@
 			"default": "./dist/index.js"
 		}
 	},
->>>>>>> 17ebd8f8
 	"main": "dist/index.js",
 	"types": "dist/index.d.ts",
 	"scripts": {
@@ -69,15 +66,6 @@
 		"all": true,
 		"cache-dir": "nyc/.cache",
 		"exclude": [
-<<<<<<< HEAD
-			"src/test/**/*.ts",
-			"dist/test/**/*.cjs"
-		],
-		"exclude-after-remap": false,
-		"include": [
-			"src/**/*.ts",
-			"dist/**/*.cjs"
-=======
 			"src/test/**/*.*ts",
 			"dist/test/**/*.*js"
 		],
@@ -85,7 +73,6 @@
 		"include": [
 			"src/**/*.*ts",
 			"dist/**/*.*js"
->>>>>>> 17ebd8f8
 		],
 		"report-dir": "nyc/report",
 		"reporter": [
