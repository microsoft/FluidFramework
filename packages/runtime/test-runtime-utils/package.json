--- conflicted
+++ resolved
@@ -108,9 +108,11 @@
     "typescript-formatter": "7.1.0"
   },
   "typeValidation": {
-<<<<<<< HEAD
-    "version": "0.59.4000",
+    "version": "0.60.1000",
     "broken": {
+      "ClassDeclaration_MockFluidDataStoreContext": {
+        "backCompat": false
+      },
       "ClassDeclaration_MockContainerRuntimeFactory": {
         "backCompat": false
       },
@@ -122,11 +124,6 @@
         "forwardCompat": false
       },
       "ClassDeclaration_MockFluidDataStoreRuntime": {
-=======
-    "version": "0.60.1000",
-    "broken": {
-      "ClassDeclaration_MockFluidDataStoreContext": {
->>>>>>> b8d86fdf
         "backCompat": false
       }
     }
