--- conflicted
+++ resolved
@@ -157,7 +157,6 @@
 		"typescript": "~5.4.5"
 	},
 	"typeValidation": {
-<<<<<<< HEAD
 		"broken": {
 			"Class_MockFluidDataStoreContext": {
 				"backCompat": false
@@ -172,9 +171,6 @@
 				"forwardCompat": false
 			}
 		},
-=======
-		"broken": {},
->>>>>>> 2aa0b5e7
 		"entrypoint": "legacy"
 	}
 }