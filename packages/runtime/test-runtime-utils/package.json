--- conflicted
+++ resolved
@@ -62,11 +62,7 @@
     "@fluidframework/common-definitions": "^0.20.1",
     "@fluidframework/common-utils": "^0.32.1",
     "@fluidframework/container-definitions": "^0.48.1000",
-<<<<<<< HEAD
-    "@fluidframework/core-interfaces": "^0.43.1000-0",
-=======
     "@fluidframework/core-interfaces": "^0.43.1000",
->>>>>>> 0f2488de
     "@fluidframework/datastore-definitions": "^0.59.2000",
     "@fluidframework/driver-definitions": "^0.46.1000",
     "@fluidframework/driver-utils": "^0.59.2000",
