--- conflicted
+++ resolved
@@ -96,7 +96,6 @@
     "typescript-formatter": "7.1.0"
   },
   "typeValidation": {
-<<<<<<< HEAD
     "version": "2.0.0",
     "broken": {
       "ClassDeclaration_MockContainerRuntimeFactoryForReconnection": {
@@ -104,15 +103,6 @@
       },
       "ClassDeclaration_MockContainerRuntimeFactory": {
         "forwardCompat": false
-=======
-    "version": "1.1.0",
-    "broken": {
-      "ClassDeclaration_MockContainerRuntimeFactory": {
-        "forwardCompat": false
-      },
-      "ClassDeclaration_MockContainerRuntimeFactoryForReconnection": {
-        "forwardCompat": false
->>>>>>> 2d4f54e3
       }
     }
   }
