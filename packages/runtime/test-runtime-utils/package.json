{
	"name": "@fluidframework/test-runtime-utils",
	"version": "2.0.0-rc.4.0.0",
	"description": "Fluid runtime test utilities",
	"homepage": "https://fluidframework.com",
	"repository": {
		"type": "git",
		"url": "https://github.com/microsoft/FluidFramework.git",
		"directory": "packages/runtime/test-runtime-utils"
	},
	"license": "MIT",
	"author": "Microsoft and contributors",
	"sideEffects": false,
	"type": "module",
	"exports": {
		".": {
			"import": {
				"types": "./lib/public.d.ts",
				"default": "./lib/index.js"
			},
			"require": {
				"types": "./dist/public.d.ts",
				"default": "./dist/index.js"
			}
		},
		"./legacy": {
			"import": {
				"types": "./lib/legacy.d.ts",
				"default": "./lib/index.js"
			},
			"require": {
				"types": "./dist/legacy.d.ts",
				"default": "./dist/index.js"
			}
		},
		"./internal": {
			"import": {
				"types": "./lib/index.d.ts",
				"default": "./lib/index.js"
			},
			"require": {
				"types": "./dist/index.d.ts",
				"default": "./dist/index.js"
			}
		}
	},
	"main": "lib/index.js",
	"types": "lib/public.d.ts",
	"scripts": {
		"api": "fluid-build . --task api",
		"api-extractor:commonjs": "flub generate entrypoints --outFileAlpha legacy --outDir ./dist",
		"api-extractor:esnext": "flub generate entrypoints --outFileAlpha legacy --outDir ./lib --node10TypeCompat",
		"build": "fluid-build . --task build",
		"build:compile": "fluid-build . --task compile",
		"build:docs": "api-extractor run --local",
		"build:esnext": "tsc --project ./tsconfig.json",
		"build:test": "npm run build:test:esm && npm run build:test:cjs",
		"build:test:cjs": "fluid-tsc commonjs --project ./src/test/tsconfig.cjs.json",
		"build:test:esm": "tsc --project ./src/test/tsconfig.json",
		"check:are-the-types-wrong": "attw --pack .",
		"check:prettier": "prettier --check . --cache --ignore-path ../../../.prettierignore",
		"check:release-tags": "api-extractor run --local --config ./api-extractor-lint.json",
		"ci:build:docs": "api-extractor run",
		"clean": "rimraf --glob dist lib \"*.d.ts\" \"**/*.tsbuildinfo\" \"**/*.build.log\" _api-extractor-temp nyc",
		"eslint": "eslint --format stylish src",
		"eslint:fix": "eslint --format stylish src --fix --fix-type problem,suggestion,layout",
		"format": "fluid-build --task format .",
		"format:prettier": "prettier --write . --cache --ignore-path ../../../.prettierignore",
		"lint": "fluid-build . --task lint",
		"lint:fix": "fluid-build . --task eslint:fix --task format",
		"test": "npm run test:mocha",
		"test:coverage": "c8 npm test",
		"test:mocha": "npm run test:mocha:esm && echo skipping cjs to avoid overhead - npm run test:mocha:cjs",
		"test:mocha:cjs": "mocha --recursive \"dist/test/**/*.spec.*js\" --exit",
		"test:mocha:esm": "mocha --recursive \"lib/test/**/*.spec.*js\" --exit",
		"test:mocha:verbose": "cross-env FLUID_TEST_VERBOSE=1 npm run test:mocha",
		"tsc": "fluid-tsc commonjs --project ./tsconfig.cjs.json && copyfiles -f ../../../common/build/build-common/src/cjs/package.json ./dist",
		"typetests:gen": "flub generate typetests --dir . -v --publicFallback",
		"typetests:prepare": "flub typetests --dir . --reset --previous --normalize"
	},
	"c8": {
		"all": true,
		"cache-dir": "nyc/.cache",
		"exclude": [
			"src/test/**/*.*ts",
			"lib/test/**/*.*js"
		],
		"exclude-after-remap": false,
		"include": [
			"src/**/*.*ts",
			"lib/**/*.*js"
		],
		"report-dir": "nyc/report",
		"reporter": [
			"cobertura",
			"html",
			"text"
		],
		"temp-directory": "nyc/.nyc_output"
	},
	"dependencies": {
		"@fluid-internal/client-utils": "workspace:~",
		"@fluidframework/container-definitions": "workspace:~",
		"@fluidframework/container-runtime-definitions": "workspace:~",
		"@fluidframework/core-interfaces": "workspace:~",
		"@fluidframework/core-utils": "workspace:~",
		"@fluidframework/datastore-definitions": "workspace:~",
		"@fluidframework/driver-definitions": "workspace:~",
		"@fluidframework/id-compressor": "workspace:~",
		"@fluidframework/protocol-definitions": "^3.2.0",
		"@fluidframework/routerlicious-driver": "workspace:~",
		"@fluidframework/runtime-definitions": "workspace:~",
		"@fluidframework/runtime-utils": "workspace:~",
		"@fluidframework/telemetry-utils": "workspace:~",
		"jsrsasign": "^11.0.0",
		"uuid": "^9.0.0"
	},
	"devDependencies": {
		"@arethetypeswrong/cli": "^0.15.2",
		"@biomejs/biome": "^1.6.2",
		"@fluid-internal/mocha-test-setup": "workspace:~",
		"@fluid-tools/build-cli": "0.38.0-259537",
		"@fluidframework/build-common": "^2.0.3",
		"@fluidframework/build-tools": "0.38.0-259537",
		"@fluidframework/eslint-config-fluid": "^5.1.0",
		"@fluidframework/test-runtime-utils-previous": "npm:@fluidframework/test-runtime-utils@2.0.0-rc.3.0.0",
		"@microsoft/api-extractor": "^7.42.3",
		"@types/jsrsasign": "^10.5.12",
		"@types/mocha": "^9.1.1",
		"@types/node": "^18.19.0",
		"@types/uuid": "^9.0.2",
		"c8": "^8.0.1",
		"copyfiles": "^2.4.1",
		"cross-env": "^7.0.3",
		"eslint": "~8.55.0",
		"mocha": "^10.2.0",
		"mocha-json-output-reporter": "^2.0.1",
		"mocha-multi-reporters": "^1.5.1",
		"moment": "^2.21.0",
		"prettier": "~3.0.3",
		"rimraf": "^4.4.0",
		"typescript": "~5.1.6"
	},
	"typeValidation": {
		"broken": {
			"ClassDeclaration_MockFluidDataStoreRuntime": {
				"backCompat": false
<<<<<<< HEAD
			},
			"ClassDeclaration_MockContainerRuntime": {
				"forwardCompat": false
			},
			"ClassDeclaration_MockContainerRuntimeFactoryForReconnection": {
				"forwardCompat": false
			},
			"ClassDeclaration_MockContainerRuntimeFactory": {
				"forwardCompat": false
			},
			"ClassDeclaration_MockFluidDataStoreContext": {
				"backCompat": false,
				"forwardCompat": false
			},
			"InterfaceDeclaration_IMockContainerRuntimePendingMessage": {
				"forwardCompat": false
			},
			"ClassDeclaration_MockDeltaConnection": {
				"forwardCompat": false
			},
			"ClassDeclaration_MockDeltaManager": {
				"forwardCompat": false
			},
			"ClassDeclaration_MockHandle": {
				"forwardCompat": false
=======
>>>>>>> 701ada99
			}
		}
	}
}<|MERGE_RESOLUTION|>--- conflicted
+++ resolved
@@ -145,34 +145,9 @@
 		"broken": {
 			"ClassDeclaration_MockFluidDataStoreRuntime": {
 				"backCompat": false
-<<<<<<< HEAD
-			},
-			"ClassDeclaration_MockContainerRuntime": {
-				"forwardCompat": false
-			},
-			"ClassDeclaration_MockContainerRuntimeFactoryForReconnection": {
-				"forwardCompat": false
-			},
-			"ClassDeclaration_MockContainerRuntimeFactory": {
-				"forwardCompat": false
-			},
-			"ClassDeclaration_MockFluidDataStoreContext": {
-				"backCompat": false,
-				"forwardCompat": false
-			},
-			"InterfaceDeclaration_IMockContainerRuntimePendingMessage": {
-				"forwardCompat": false
-			},
-			"ClassDeclaration_MockDeltaConnection": {
-				"forwardCompat": false
-			},
-			"ClassDeclaration_MockDeltaManager": {
-				"forwardCompat": false
 			},
 			"ClassDeclaration_MockHandle": {
 				"forwardCompat": false
-=======
->>>>>>> 701ada99
 			}
 		}
 	}
