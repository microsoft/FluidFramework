{
	"name": "@fluidframework/test-runtime-utils",
	"version": "2.51.0",
	"description": "Fluid runtime test utilities",
	"homepage": "https://fluidframework.com",
	"repository": {
		"type": "git",
		"url": "https://github.com/microsoft/FluidFramework.git",
		"directory": "packages/runtime/test-runtime-utils"
	},
	"license": "MIT",
	"author": "Microsoft and contributors",
	"sideEffects": false,
	"type": "module",
	"exports": {
		".": {
			"import": {
				"types": "./lib/public.d.ts",
				"default": "./lib/index.js"
			},
			"require": {
				"types": "./dist/public.d.ts",
				"default": "./dist/index.js"
			}
		},
		"./legacy": {
			"import": {
				"types": "./lib/legacy.d.ts",
				"default": "./lib/index.js"
			},
			"require": {
				"types": "./dist/legacy.d.ts",
				"default": "./dist/index.js"
			}
		},
		"./internal": {
			"import": {
				"types": "./lib/index.d.ts",
				"default": "./lib/index.js"
			},
			"require": {
				"types": "./dist/index.d.ts",
				"default": "./dist/index.js"
			}
		}
	},
	"main": "lib/index.js",
	"types": "lib/public.d.ts",
	"scripts": {
		"api": "fluid-build . --task api",
		"api-extractor:commonjs": "flub generate entrypoints --outDir ./dist",
		"api-extractor:esnext": "flub generate entrypoints --outDir ./lib --node10TypeCompat",
		"build": "fluid-build . --task build",
		"build:api-reports": "concurrently \"npm:build:api-reports:*\"",
		"build:api-reports:current": "api-extractor run --local --config api-extractor/api-extractor.current.json",
		"build:api-reports:legacy": "api-extractor run --local --config api-extractor/api-extractor.legacy.json",
		"build:compile": "fluid-build . --task compile",
		"build:docs": "api-extractor run --local",
		"build:esnext": "tsc --project ./tsconfig.json",
		"build:test": "npm run build:test:esm && npm run build:test:cjs",
		"build:test:cjs": "fluid-tsc commonjs --project ./src/test/tsconfig.cjs.json",
		"build:test:esm": "tsc --project ./src/test/tsconfig.json",
		"check:are-the-types-wrong": "attw --pack .",
		"check:biome": "biome check .",
		"check:exports": "concurrently \"npm:check:exports:*\"",
		"check:exports:bundle-release-tags": "api-extractor run --config api-extractor/api-extractor-lint-bundle.json",
		"check:exports:cjs:legacy": "api-extractor run --config api-extractor/api-extractor-lint-legacy.cjs.json",
		"check:exports:cjs:public": "api-extractor run --config api-extractor/api-extractor-lint-public.cjs.json",
		"check:exports:esm:legacy": "api-extractor run --config api-extractor/api-extractor-lint-legacy.esm.json",
		"check:exports:esm:public": "api-extractor run --config api-extractor/api-extractor-lint-public.esm.json",
		"check:format": "npm run check:biome",
		"ci:build:api-reports": "concurrently \"npm:ci:build:api-reports:*\"",
		"ci:build:api-reports:current": "api-extractor run --config api-extractor/api-extractor.current.json",
		"ci:build:api-reports:legacy": "api-extractor run --config api-extractor/api-extractor.legacy.json",
		"ci:build:docs": "api-extractor run",
		"clean": "rimraf --glob dist lib {alpha,beta,internal,legacy}.d.ts \"**/*.tsbuildinfo\" \"**/*.build.log\" _api-extractor-temp nyc",
		"eslint": "eslint --format stylish src",
		"eslint:fix": "eslint --format stylish src --fix --fix-type problem,suggestion,layout",
		"format": "npm run format:biome",
		"format:biome": "biome check . --write",
		"lint": "fluid-build . --task lint",
		"lint:fix": "fluid-build . --task eslint:fix --task format",
		"test": "npm run test:mocha",
		"test:coverage": "c8 npm test",
		"test:mocha": "npm run test:mocha:esm && echo skipping cjs to avoid overhead - npm run test:mocha:cjs",
		"test:mocha:cjs": "mocha --recursive \"dist/test/**/*.spec.*js\"",
		"test:mocha:esm": "mocha --recursive \"lib/test/**/*.spec.*js\"",
		"test:mocha:verbose": "cross-env FLUID_TEST_VERBOSE=1 npm run test:mocha",
		"tsc": "fluid-tsc commonjs --project ./tsconfig.cjs.json && copyfiles -f ../../../common/build/build-common/src/cjs/package.json ./dist",
		"typetests:gen": "flub generate typetests --dir . -v",
		"typetests:prepare": "flub typetests --dir . --reset --previous --normalize"
	},
	"c8": {
		"all": true,
		"cache-dir": "nyc/.cache",
		"exclude": [
			"src/test/**/*.*ts",
			"dist/test/**/*.*js",
			"lib/test/**/*.*js"
		],
		"exclude-after-remap": false,
		"include": [
			"src/**/*.*ts",
			"dist/**/*.*js",
			"lib/**/*.*js"
		],
		"report-dir": "nyc/report",
		"reporter": [
			"cobertura",
			"html",
			"text"
		],
		"temp-directory": "nyc/.nyc_output"
	},
	"dependencies": {
		"@fluid-internal/client-utils": "workspace:~",
		"@fluidframework/container-definitions": "workspace:~",
		"@fluidframework/container-runtime-definitions": "workspace:~",
		"@fluidframework/core-interfaces": "workspace:~",
		"@fluidframework/core-utils": "workspace:~",
		"@fluidframework/datastore-definitions": "workspace:~",
		"@fluidframework/driver-definitions": "workspace:~",
		"@fluidframework/id-compressor": "workspace:~",
		"@fluidframework/routerlicious-driver": "workspace:~",
		"@fluidframework/runtime-definitions": "workspace:~",
		"@fluidframework/runtime-utils": "workspace:~",
		"@fluidframework/telemetry-utils": "workspace:~",
		"jsrsasign": "^11.0.0",
		"uuid": "^9.0.0"
	},
	"devDependencies": {
		"@arethetypeswrong/cli": "^0.17.1",
		"@biomejs/biome": "~1.9.3",
		"@fluid-internal/mocha-test-setup": "workspace:~",
		"@fluid-tools/build-cli": "^0.56.0",
		"@fluidframework/build-common": "^2.0.3",
		"@fluidframework/build-tools": "^0.56.0",
		"@fluidframework/eslint-config-fluid": "^5.7.4",
		"@fluidframework/test-runtime-utils-previous": "npm:@fluidframework/test-runtime-utils@2.50.0",
		"@microsoft/api-extractor": "7.52.8",
		"@types/jsrsasign": "^10.5.12",
		"@types/mocha": "^10.0.10",
		"@types/node": "^18.19.0",
		"@types/uuid": "^9.0.2",
		"c8": "^8.0.1",
		"concurrently": "^8.2.1",
		"copyfiles": "^2.4.1",
		"cross-env": "^7.0.3",
		"eslint": "~8.55.0",
		"mocha": "^10.8.2",
		"mocha-multi-reporters": "^1.5.1",
		"rimraf": "^4.4.0",
		"typescript": "~5.4.5"
	},
	"typeValidation": {
<<<<<<< HEAD
		"broken": {
			"Class_MockContainerRuntime": {
				"forwardCompat": false
			},
			"Class_MockContainerRuntimeForReconnection": {
				"forwardCompat": false
			},
			"Class_MockFluidDataStoreRuntime": {
				"forwardCompat": false
			}
		},
=======
		"broken": {},
>>>>>>> da26a08b
		"entrypoint": "legacy"
	}
}<|MERGE_RESOLUTION|>--- conflicted
+++ resolved
@@ -153,7 +153,6 @@
 		"typescript": "~5.4.5"
 	},
 	"typeValidation": {
-<<<<<<< HEAD
 		"broken": {
 			"Class_MockContainerRuntime": {
 				"forwardCompat": false
@@ -165,9 +164,6 @@
 				"forwardCompat": false
 			}
 		},
-=======
-		"broken": {},
->>>>>>> da26a08b
 		"entrypoint": "legacy"
 	}
 }