--- conflicted
+++ resolved
@@ -153,7 +153,6 @@
 		"typescript": "~5.4.5"
 	},
 	"typeValidation": {
-<<<<<<< HEAD
 		"broken": {
 			"Class_MockContainerRuntime": {
 				"forwardCompat": false
@@ -168,9 +167,6 @@
 				"forwardCompat": false
 			}
 		},
-=======
-		"broken": {},
->>>>>>> f3717b1b
 		"entrypoint": "legacy"
 	}
 }