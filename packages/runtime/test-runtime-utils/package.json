{
  "name": "@fluidframework/test-runtime-utils",
  "version": "0.28.0",
  "description": "Fluid runtime test utilities",
  "homepage": "https://fluidframework.com",
  "repository": "microsoft/FluidFramework",
  "license": "MIT",
  "author": "Microsoft",
  "sideEffects": "false",
  "main": "dist/index.js",
  "module": "dist/index.js",
  "types": "dist/index.d.ts",
  "scripts": {
    "build": "concurrently npm:build:compile npm:lint",
    "build:compile": "npm run tsc",
    "build:full": "npm run build",
    "build:full:compile": "npm run build:compile",
    "clean": "rimraf dist *.tsbuildinfo *.build.log",
    "eslint": "eslint --ext=ts,tsx --format stylish src",
    "eslint:fix": "eslint --ext=ts,tsx --format stylish src --fix",
    "lint": "npm run eslint",
    "lint:fix": "npm run eslint:fix",
    "test": "npm run test:mocha",
    "test:coverage": "nyc npm test -- --reporter mocha-junit-reporter --reporter-options mochaFile=nyc/junit-report.xml",
    "test:mocha": "mocha --recursive dist/test -r node_modules/@fluidframework/mocha-test-setup --unhandled-rejections=strict",
    "test:mocha:verbose": "cross-env FLUID_TEST_VERBOSE=1 npm run test:mocha",
    "tsc": "tsc",
    "tsfmt": "tsfmt --verify",
    "tsfmt:fix": "tsfmt --replace"
  },
  "nyc": {
    "all": true,
    "cache-dir": "nyc/.cache",
    "exclude": [
      "src/test/**/*.ts",
      "dist/test/**/*.js"
    ],
    "exclude-after-remap": false,
    "include": [
      "src/**/*.ts",
      "dist/**/*.js"
    ],
    "report-dir": "nyc/report",
    "reporter": [
      "cobertura",
      "html",
      "text"
    ],
    "temp-directory": "nyc/.nyc_output"
  },
  "dependencies": {
    "@fluidframework/common-definitions": "^0.19.1",
    "@fluidframework/common-utils": "^0.24.0-0",
<<<<<<< HEAD
    "@fluidframework/container-definitions": "^0.27.0",
    "@fluidframework/core-interfaces": "^0.27.0",
    "@fluidframework/datastore-definitions": "^0.27.0",
    "@fluidframework/driver-definitions": "^0.27.0",
    "@fluidframework/driver-utils": "^0.27.0",
=======
    "@fluidframework/container-definitions": "^0.28.0",
    "@fluidframework/core-interfaces": "^0.28.0",
    "@fluidframework/datastore-definitions": "^0.28.0",
    "@fluidframework/driver-definitions": "^0.28.0",
>>>>>>> e35115a0
    "@fluidframework/protocol-definitions": "^0.1013.0-0",
    "@fluidframework/runtime-definitions": "^0.28.0",
    "@fluidframework/runtime-utils": "^0.28.0",
    "@fluidframework/telemetry-utils": "^0.28.0",
    "axios": "^0.18.0",
    "jsonwebtoken": "^8.4.0",
    "uuid": "^3.3.2"
  },
  "devDependencies": {
    "@fluidframework/build-common": "^0.19.2",
    "@fluidframework/eslint-config-fluid": "^0.19.1",
    "@fluidframework/mocha-test-setup": "^0.28.0",
    "@types/mocha": "^5.2.5",
    "@types/node": "^10.17.24",
    "@types/uuid": "^3.4.4",
    "@typescript-eslint/eslint-plugin": "~2.17.0",
    "@typescript-eslint/parser": "~2.17.0",
    "concurrently": "^5.2.0",
    "copyfiles": "^2.1.0",
    "cross-env": "^7.0.2",
    "eslint": "~6.8.0",
    "eslint-plugin-eslint-comments": "~3.1.2",
    "eslint-plugin-import": "2.20.0",
    "eslint-plugin-no-null": "~1.0.2",
    "eslint-plugin-optimize-regex": "~1.1.7",
    "eslint-plugin-prefer-arrow": "~1.1.7",
    "eslint-plugin-react": "~7.18.0",
    "eslint-plugin-unicorn": "~15.0.1",
    "mocha": "^8.1.1",
    "mocha-junit-reporter": "^1.18.0",
    "nyc": "^15.0.0",
    "rimraf": "^2.6.2",
    "typescript": "~3.7.4",
    "typescript-formatter": "7.1.0"
  }
}<|MERGE_RESOLUTION|>--- conflicted
+++ resolved
@@ -51,18 +51,10 @@
   "dependencies": {
     "@fluidframework/common-definitions": "^0.19.1",
     "@fluidframework/common-utils": "^0.24.0-0",
-<<<<<<< HEAD
-    "@fluidframework/container-definitions": "^0.27.0",
-    "@fluidframework/core-interfaces": "^0.27.0",
-    "@fluidframework/datastore-definitions": "^0.27.0",
-    "@fluidframework/driver-definitions": "^0.27.0",
-    "@fluidframework/driver-utils": "^0.27.0",
-=======
     "@fluidframework/container-definitions": "^0.28.0",
     "@fluidframework/core-interfaces": "^0.28.0",
     "@fluidframework/datastore-definitions": "^0.28.0",
     "@fluidframework/driver-definitions": "^0.28.0",
->>>>>>> e35115a0
     "@fluidframework/protocol-definitions": "^0.1013.0-0",
     "@fluidframework/runtime-definitions": "^0.28.0",
     "@fluidframework/runtime-utils": "^0.28.0",
