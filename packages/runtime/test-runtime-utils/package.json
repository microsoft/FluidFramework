--- conflicted
+++ resolved
@@ -155,7 +155,6 @@
 		"typescript": "~5.4.5"
 	},
 	"typeValidation": {
-<<<<<<< HEAD
 		"broken": {
 			"Class_MockDeltaConnection": {
 				"forwardCompat": false
@@ -164,10 +163,6 @@
 				"forwardCompat": false
 			}
 		},
-		"entrypoint": "internal"
-=======
-		"broken": {},
 		"entrypoint": "legacy"
->>>>>>> 1bc44ec9
 	}
 }