--- conflicted
+++ resolved
@@ -153,7 +153,6 @@
 		"typescript": "~5.4.5"
 	},
 	"typeValidation": {
-<<<<<<< HEAD
 		"broken": {
 			"Class_MockFluidDataStoreRuntime": {
 				"forwardCompat": false
@@ -168,9 +167,6 @@
 				"forwardCompat": false
 			}
 		},
-=======
-		"broken": {},
->>>>>>> ff4c2abf
 		"entrypoint": "legacy"
 	}
 }