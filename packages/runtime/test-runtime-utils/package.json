--- conflicted
+++ resolved
@@ -158,11 +158,10 @@
 	},
 	"typeValidation": {
 		"broken": {
-<<<<<<< HEAD
 			"Class_MockDeltaConnection": {
-=======
+				"forwardCompat": false
+			},
 			"Class_MockFluidDataStoreRuntime": {
->>>>>>> 575dce16
 				"forwardCompat": false
 			}
 		},
