--- conflicted
+++ resolved
@@ -157,19 +157,8 @@
 		"typescript": "~5.4.5"
 	},
 	"typeValidation": {
-<<<<<<< HEAD
 		"disabled": true,
-		"broken": {
-			"Class_MockFluidDataStoreContext": {
-				"backCompat": false
-			},
-			"ClassStatics_MockFluidDataStoreContext": {
-				"backCompat": false
-			}
-		},
-=======
 		"broken": {},
->>>>>>> 2300e0e9
 		"entrypoint": "legacy"
 	}
 }