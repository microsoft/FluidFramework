--- conflicted
+++ resolved
@@ -101,21 +101,6 @@
 		"typescript": "~4.5.5"
 	},
 	"typeValidation": {
-<<<<<<< HEAD
-		"version": "2.0.0-internal.3.2.0",
-		"previousVersionStyle": "~previousMinor",
-		"baselineRange": ">=2.0.0-internal.3.1.0 <2.0.0-internal.3.2.0",
-		"baselineVersion": "2.0.0-internal.3.1.0",
-		"broken": {
-			"ClassDeclaration_MockFluidDataStoreContext": {
-				"forwardCompat": false
-			},
-			"ClassDeclaration_MockFluidDataStoreRuntime": {
-				"forwardCompat": false
-			}
-		}
-=======
 		"broken": {}
->>>>>>> 6d6f828b
 	}
 }