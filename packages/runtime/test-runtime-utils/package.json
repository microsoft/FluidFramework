--- conflicted
+++ resolved
@@ -101,13 +101,11 @@
 	},
 	"typeValidation": {
 		"broken": {
-<<<<<<< HEAD
 			"ClassDeclaration_MockFluidDataStoreRuntime": {
 				"forwardCompat": false
-=======
+			},
 			"ClassDeclaration_MockFluidDataStoreContext": {
 				"backCompat": false
->>>>>>> f92810a4
 			}
 		}
 	}
