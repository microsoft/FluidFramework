--- conflicted
+++ resolved
@@ -95,15 +95,6 @@
     "typescript-formatter": "7.1.0"
   },
   "typeValidation": {
-<<<<<<< HEAD
-    "version": "0.59.4000",
-    "broken": {
-      "ClassDeclaration_MockContainerRuntimeFactory": {
-        "forwardCompat": false
-      },
-      "ClassDeclaration_MockContainerRuntimeFactoryForReconnection": {
-        "forwardCompat": false
-=======
     "version": "1.0.0",
     "broken": {
       "ClassDeclaration_MockFluidDataStoreContext": {
@@ -121,7 +112,6 @@
       },
       "ClassDeclaration_MockFluidDataStoreRuntime": {
         "backCompat": false
->>>>>>> 079dc33d
       }
     }
   }
