--- conflicted
+++ resolved
@@ -445,23 +445,6 @@
 		if (this.isAllocationMessage(message.contents)) {
 			this.finalizeIdRange(message.contents.contents);
 		} else {
-<<<<<<< HEAD
-			if (this.runtimeOptions.useProcessMessages) {
-				this.dataStoreRuntime.processMessages({
-					envelope: message,
-					local,
-					messagesContent: [
-						{
-							clientSequenceNumber: message.clientSequenceNumber,
-							contents: message.contents,
-							localOpMetadata,
-						},
-					],
-				});
-			} else {
-				this.dataStoreRuntime.process(message, local, localOpMetadata);
-			}
-=======
 			const messagesContent: IRuntimeMessagesContent[] = [
 				{
 					contents: message.contents,
@@ -470,7 +453,6 @@
 				},
 			];
 			this.dataStoreRuntime.processMessages({ envelope: message, local, messagesContent });
->>>>>>> a0ca7e09
 		}
 	}
 
