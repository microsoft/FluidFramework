--- conflicted
+++ resolved
@@ -6,11 +6,8 @@
 import { EventEmitter } from "events";
 import {
     assert,
-<<<<<<< HEAD
-=======
     fromUtf8ToBase64,
     stringToBuffer,
->>>>>>> d6af3e35
 } from "@fluidframework/common-utils";
 import { ITelemetryLogger } from "@fluidframework/common-definitions";
 import {
