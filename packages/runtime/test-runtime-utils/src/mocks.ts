/*!
 * Copyright (c) Microsoft Corporation. All rights reserved.
 * Licensed under the MIT License.
 */

import { EventEmitter } from "events";
import {
    assert,
    stringToBuffer,
} from "@fluidframework/common-utils";
import { ITelemetryLogger } from "@fluidframework/common-definitions";
import {
    IFluidHandle,
    IFluidHandleContext,
    IRequest,
    IResponse,
} from "@fluidframework/core-interfaces";
import {
    IAudience,
    ContainerWarning,
    ILoader,
    AttachState,
    ILoaderOptions,
} from "@fluidframework/container-definitions";

import { DebugLogger } from "@fluidframework/telemetry-utils";
import {
    ICommittedProposal,
    IQuorum,
    ISequencedClient,
    ISequencedDocumentMessage,
    ISummaryTree,
    ITreeEntry,
    MessageType,
    SummaryType,
} from "@fluidframework/protocol-definitions";
import {
    IChannel,
    IFluidDataStoreRuntime,
    IDeltaConnection,
    IDeltaHandler,
    IChannelStorageService,
    IChannelServices,
} from "@fluidframework/datastore-definitions";
import { FluidSerializer, getNormalizedObjectStoragePathParts, mergeStats } from "@fluidframework/runtime-utils";
import {
    IChannelSummarizeResult,
    IFluidDataStoreChannel,
    IGarbageCollectionData,
} from "@fluidframework/runtime-definitions";
import { v4 as uuid } from "uuid";
import { MockDeltaManager } from "./mockDeltas";

/**
 * Mock implementation of IDeltaConnection for testing
 */
export class MockDeltaConnection implements IDeltaConnection {
    public get connected(): boolean {
        return this._connected;
    }

    private _connected = true;
    public handler: IDeltaHandler | undefined;

    constructor(
        private readonly submitFn: (messageContent: any, localOpMetadata: unknown) => number,
        private readonly dirtyFn: () => void,
    ) { }

    public attach(handler: IDeltaHandler): void {
        this.handler = handler;
        handler.setConnectionState(this.connected);
    }

    public submit(messageContent: any, localOpMetadata: unknown): number {
        return this.submitFn(messageContent, localOpMetadata);
    }

    public dirty(): void {
        this.dirtyFn();
    }

    public setConnectionState(connected: boolean) {
        this._connected = connected;
        this.handler?.setConnectionState(connected);
    }

    public process(message: ISequencedDocumentMessage, local: boolean, localOpMetadata: unknown) {
        this.handler?.process(message, local, localOpMetadata);
    }

    public reSubmit(content: any, localOpMetadata: unknown) {
        this.handler?.reSubmit(content, localOpMetadata);
    }
}

// Represents the structure of a pending message stored by the MockContainerRuntime.
export interface IMockContainerRuntimePendingMessage {
    content: any,
    clientSequenceNumber: number,
    localOpMetadata: unknown,
}

/**
 * Mock implementation of ContainerRuntime for testing basic submitting and processing of messages.
 * If test specific logic is required, extend this class and add the logic there. For an example, take a look
 * at MockContainerRuntimeForReconnection.
 */
export class MockContainerRuntime {
    public clientId: string;
    protected clientSequenceNumber: number = 0;
    private readonly deltaManager: MockDeltaManager;
    protected readonly deltaConnections: MockDeltaConnection[] = [];
    protected readonly pendingMessages: IMockContainerRuntimePendingMessage[] = [];

    constructor(
        protected readonly dataStoreRuntime: MockFluidDataStoreRuntime,
        protected readonly factory: MockContainerRuntimeFactory,
    ) {
        this.deltaManager = new MockDeltaManager();
        // Set FluidDataStoreRuntime's deltaManager to ours so that they are in sync.
        this.dataStoreRuntime.deltaManager = this.deltaManager;
        // FluidDataStoreRuntime already creates a clientId, reuse that so they are in sync.
        this.clientId = this.dataStoreRuntime.clientId;
    }

    public createDeltaConnection(): MockDeltaConnection {
        const deltaConnection = new MockDeltaConnection(
            (messageContent: any, localOpMetadata: unknown) => this.submit(messageContent, localOpMetadata),
            () => this.dirty(),
        );
        this.deltaConnections.push(deltaConnection);
        return deltaConnection;
    }

    public submit(messageContent: any, localOpMetadata: unknown): number {
        const clientSequenceNumber = this.clientSequenceNumber++;
        const msg: Partial<ISequencedDocumentMessage> = {
            clientId: this.clientId,
            clientSequenceNumber,
            contents: messageContent,
            referenceSequenceNumber: this.deltaManager.lastSequenceNumber,
            type: MessageType.Operation,

        };
        this.factory.pushMessage(msg);

        this.addPendingMessage(messageContent, localOpMetadata, clientSequenceNumber);

        return clientSequenceNumber;
    }

    public dirty(): void { }

    public process(message: ISequencedDocumentMessage) {
        this.deltaManager.lastSequenceNumber = message.sequenceNumber;
        this.deltaManager.minimumSequenceNumber = message.minimumSequenceNumber;
        const [local, localOpMetadata] = this.processInternal(message);
        this.deltaConnections.forEach((dc) => {
            dc.process(message, local, localOpMetadata);
        });
    }

    protected addPendingMessage(content: any, localOpMetadata: unknown, clientSequenceNumber: number) {
        const pendingMessage: IMockContainerRuntimePendingMessage = {
            content,
            clientSequenceNumber,
            localOpMetadata,
        };
        this.pendingMessages.push(pendingMessage);
    }

    private processInternal(message: ISequencedDocumentMessage): [boolean, unknown] {
        let localOpMetadata: unknown;
        const local = this.clientId === message.clientId;
        if (local) {
            const pendingMessage = this.pendingMessages.shift();
            assert(pendingMessage.clientSequenceNumber === message.clientSequenceNumber,
                "Unexpected client sequence number from message");
            localOpMetadata = pendingMessage.localOpMetadata;
        }
        return [local, localOpMetadata];
    }
}

/**
 * Factory to create MockContainerRuntime for testing basic submitting and processing of messages.
 * This also acts as a very basic server that stores the messages from all the MockContainerRuntimes and
 * processes them when asked.
 * If test specific logic is required, extend this class and add the logic there. For an example, take a look
 * at MockContainerRuntimeFactoryForReconnection.
 */
export class MockContainerRuntimeFactory {
    public sequenceNumber = 0;
    public minSeq = new Map<string, number>();
    protected messages: ISequencedDocumentMessage[] = [];
    protected readonly runtimes: MockContainerRuntime[] = [];

    public get outstandingMessageCount() {
        return this.messages.length;
    }

    public getMinSeq(): number {
        let minSeq: number;
        for (const [, clientSeq] of this.minSeq) {
            if (!minSeq) {
                minSeq = clientSeq;
            } else {
                minSeq = Math.min(minSeq, clientSeq);
            }
        }
        return minSeq ? minSeq : 0;
    }

    public createContainerRuntime(dataStoreRuntime: MockFluidDataStoreRuntime): MockContainerRuntime {
        const containerRuntime =
            new MockContainerRuntime(dataStoreRuntime, this);
        this.runtimes.push(containerRuntime);
        return containerRuntime;
    }

    public pushMessage(msg: Partial<ISequencedDocumentMessage>) {
        if (!this.minSeq.has(msg.clientId)) {
            this.minSeq.set(msg.clientId, msg.referenceSequenceNumber);
        }
        this.messages.push(msg as ISequencedDocumentMessage);
    }

    public processAllMessages() {
        while (this.messages.length > 0) {
            let msg = this.messages.shift();

            // Explicitly JSON clone the value to match the behavior of going thru the wire.
            msg = JSON.parse(JSON.stringify(msg));

            this.minSeq.set(msg.clientId, msg.referenceSequenceNumber);
            msg.sequenceNumber = ++this.sequenceNumber;
            msg.minimumSequenceNumber = this.getMinSeq();
            for (const runtime of this.runtimes) {
                runtime.process(msg);
            }
        }
    }
}

export class MockQuorum implements IQuorum, EventEmitter {
    private readonly map = new Map<string, any>();
    private readonly members: Map<string, ISequencedClient>;
    private readonly eventEmitter = new EventEmitter();

    constructor(...members: [string, Partial<ISequencedClient>][]) {
        this.members = new Map(members as [string, ISequencedClient][] ?? []);
    }

    async propose(key: string, value: any) {
        if (this.map.has(key)) {
            throw new Error(`${key} exists`);
        }
        this.map.set(key, value);
        this.eventEmitter.emit("approveProposal", 0, key, value);
        this.eventEmitter.emit("commitProposal", 0, key, value);
    }

    has(key: string): boolean {
        return this.map.has(key);
    }

    get(key: string) {
        // eslint-disable-next-line @typescript-eslint/no-unsafe-return
        return this.map.get(key);
    }

    getApprovalData(key: string): ICommittedProposal | undefined {
        throw new Error("Method not implemented.");
    }

    addMember(id: string, client: Partial<ISequencedClient>) {
        this.members.set(id, client as ISequencedClient);
        this.eventEmitter.emit("addMember");
    }

    removeMember(id: string) {
        if (this.members.delete(id)) {
            this.eventEmitter.emit("removeMember");
        }
    }

    getMembers(): Map<string, ISequencedClient> {
        return this.members;
    }
    getMember(clientId: string): ISequencedClient | undefined {
        return this.getMembers().get(clientId);
    }
    disposed: boolean = false;

    dispose(): void {
        throw new Error("Method not implemented.");
    }

    addListener(event: string | symbol, listener: (...args: any[]) => void): this {
        throw new Error("Method not implemented.");
    }
    on(event: string | symbol, listener: (...args: any[]) => void): this {
        switch (event) {
            case "afterOn":
                this.eventEmitter.on(event, listener);
                return this;

            case "addMember":
            case "removeMember":
            case "approveProposal":
            case "commitProposal":
                this.eventEmitter.on(event, listener);
                this.eventEmitter.emit("afterOn", event);
                return this;
            default:
                throw new Error("Method not implemented.");
        }
    }
    once(event: string | symbol, listener: (...args: any[]) => void): this {
        throw new Error("Method not implemented.");
    }
    prependListener(event: string | symbol, listener: (...args: any[]) => void): this {
        throw new Error("Method not implemented.");
    }
    prependOnceListener(event: string | symbol, listener: (...args: any[]) => void): this {
        throw new Error("Method not implemented.");
    }
    removeListener(event: string | symbol, listener: (...args: any[]) => void): this {
        this.eventEmitter.removeListener(event, listener);
        return this;
    }
    off(event: string | symbol, listener: (...args: any[]) => void): this {
        this.eventEmitter.off(event, listener);
        return this;
    }
    removeAllListeners(event?: string | symbol | undefined): this {
        throw new Error("Method not implemented.");
    }
    setMaxListeners(n: number): this {
        throw new Error("Method not implemented.");
    }
    getMaxListeners(): number {
        throw new Error("Method not implemented.");
    }
    // eslint-disable-next-line @typescript-eslint/ban-types
    listeners(event: string | symbol): Function[] {
        throw new Error("Method not implemented.");
    }
    // eslint-disable-next-line @typescript-eslint/ban-types
    rawListeners(event: string | symbol): Function[] {
        throw new Error("Method not implemented.");
    }
    emit(event: string | symbol, ...args: any[]): boolean {
        throw new Error("Method not implemented.");
    }
    eventNames(): (string | symbol)[] {
        throw new Error("Method not implemented.");
    }
    listenerCount(type: string | symbol): number {
        throw new Error("Method not implemented.");
    }
}

/**
 * Mock implementation of IRuntime for testing that does nothing
 */
export class MockFluidDataStoreRuntime extends EventEmitter
    implements IFluidDataStoreRuntime, IFluidDataStoreChannel, IFluidHandleContext {
    public get IFluidHandleContext(): IFluidHandleContext { return this; }
    public get rootRoutingContext(): IFluidHandleContext { return this; }
    public get channelsRoutingContext(): IFluidHandleContext { return this; }
    public get objectsRoutingContext(): IFluidHandleContext { return this; }

    public get IFluidRouter() { return this; }

    public readonly IFluidSerializer = new FluidSerializer(this.IFluidHandleContext);

    public readonly documentId: string;
    public readonly id: string = uuid();
    public readonly existing: boolean;
    public options: ILoaderOptions = {};
    public clientId: string | undefined = uuid();
    public readonly path = "";
    public readonly connected = true;
    public readonly leader: boolean;
    public deltaManager = new MockDeltaManager();
    public readonly loader: ILoader;
    public readonly logger: ITelemetryLogger = DebugLogger.create("fluid:MockFluidDataStoreRuntime");
    public readonly quorum = new MockQuorum();

    public get absolutePath() {
        return `/${this.id}`;
    }

    private _local = false;

    public get local(): boolean {
        return this._local;
    }

    public set local(local: boolean) {
        this._local = local;
    }

    private _disposed = false;

    public get disposed() { return this._disposed; }

    public dispose(): void {
        this._disposed = true;
    }

    public async getChannel(id: string): Promise<IChannel> {
        return null;
    }
    public createChannel(id: string, type: string): IChannel {
        return null;
    }

    public get isAttached(): boolean {
        return !this.local;
    }

    public get attachState(): AttachState {
        return this.local ? AttachState.Detached : AttachState.Attached;
    }

    public bindChannel(channel: IChannel): void {
        return;
    }

    public attachGraph(): void {
        return;
    }

    public bindToContext(): void {
        return;
    }

    public bind(handle: IFluidHandle): void {
        return;
    }

    public getQuorum(): IQuorum {
        return this.quorum;
    }

    public getAudience(): IAudience {
        return null;
    }

    public save(message: string) {
        return;
    }

    public async close(): Promise<void> {
        return null;
    }

    public async uploadBlob(blob: ArrayBufferLike): Promise<IFluidHandle<ArrayBufferLike>> {
        return null;
    }

    public async getBlob(blobId: string): Promise<any> {
        return null;
    }

    public submitMessage(type: MessageType, content: any) {
        return null;
    }

    public submitSignal(type: string, content: any) {
        return null;
    }

    public process(message: ISequencedDocumentMessage, local: boolean): void {
        return;
    }

    public processSignal(message: any, local: boolean) {
        return;
    }

    public updateMinSequenceNumber(value: number): void {
        return;
    }

    public setConnectionState(connected: boolean, clientId?: string) {
        return;
    }

    public async resolveHandle(request: IRequest): Promise<IResponse> {
        return this.request(request);
    }

    public async request(request: IRequest): Promise<IResponse> {
        return null;
    }

    public async summarize(fullTree?: boolean, trackState?: boolean): Promise<IChannelSummarizeResult> {
        const stats = mergeStats();
        stats.treeNodeCount++;
        return {
            summary: {
                type: SummaryType.Tree,
                tree: {},
            },
            stats,
            gcData: {
                gcNodes: {},
            },
        };
    }

    public async getGCData(): Promise<IGarbageCollectionData> {
        return {
            gcNodes: {},
        };
    }

    public updateUsedRoutes(usedRoutes: string[]) {}

    public getAttachSnapshot(): ITreeEntry[] {
        return [];
    }

    public getAttachSummary(): IChannelSummarizeResult {
        const stats = mergeStats();
        stats.treeNodeCount++;
        return {
            summary: {
                type: SummaryType.Tree,
                tree: {},
            },
            stats,
            gcData: {
                gcNodes: {},
            },
        };
    }

    public setAttachState(attachState: AttachState.Attaching | AttachState.Attached): void {
        return;
    }

    public async waitAttached(): Promise<void> {
        return;
    }

    public async requestDataStore(request: IRequest): Promise<IResponse> {
        return null;
    }

    public raiseContainerWarning(warning: ContainerWarning): void { }

    public reSubmit(content: any, localOpMetadata: unknown) {
        return;
    }
}

/**
 * Mock implementation of IDeltaConnection
 */
export class MockEmptyDeltaConnection implements IDeltaConnection {
    public connected = false;

    public attach(handler) {
    }

    public submit(messageContent: any): number {
        assert(false, "Throw submit error on mock empty delta connection");
        return 0;
    }

    public dirty(): void { }
}

/**
 * Mock implementation of IChannelStorageService
 */
export class MockObjectStorageService implements IChannelStorageService {
    public constructor(private readonly contents: { [key: string]: string }) {
    }
<<<<<<< HEAD
    public async read(path: string): Promise<string> {
        const content = this.contents[path];
        // Do we have such blob?
        assert(content !== undefined, "Undefined content for mock storage service read");
        return fromUtf8ToBase64(content);
    }
=======
>>>>>>> 2726bfa9

    public async readBlob(path: string): Promise<ArrayBufferLike> {
        return stringToBuffer(this.contents[path], "utf8");
    }

    public async contains(path: string): Promise<boolean> {
        return this.contents[path] !== undefined;
    }

    public async list(path: string): Promise<string[]> {
        const pathPartsLength = getNormalizedObjectStoragePathParts(path).length;
        return Object.keys(this.contents)
            .filter((key) => key.startsWith(path)
                && key.split("/").length === pathPartsLength + 1);
    }
}

/**
 * Mock implementation of IChannelServices
 */
export class MockSharedObjectServices implements IChannelServices {
    public static createFromSummary(summaryTree: ISummaryTree) {
        const contents: { [key: string]: string } = {};
        for (const [key, value] of Object.entries(summaryTree.tree)) {
            assert(value.type === SummaryType.Blob, "Unexpected summary type on mock createFromSummary");
            contents[key] = value.content as string;
        }
        return new MockSharedObjectServices(contents);
    }

    public deltaConnection: IDeltaConnection = new MockEmptyDeltaConnection();
    public objectStorage: MockObjectStorageService;

    public constructor(contents: { [key: string]: string }) {
        this.objectStorage = new MockObjectStorageService(contents);
    }
}<|MERGE_RESOLUTION|>--- conflicted
+++ resolved
@@ -582,15 +582,6 @@
 export class MockObjectStorageService implements IChannelStorageService {
     public constructor(private readonly contents: { [key: string]: string }) {
     }
-<<<<<<< HEAD
-    public async read(path: string): Promise<string> {
-        const content = this.contents[path];
-        // Do we have such blob?
-        assert(content !== undefined, "Undefined content for mock storage service read");
-        return fromUtf8ToBase64(content);
-    }
-=======
->>>>>>> 2726bfa9
 
     public async readBlob(path: string): Promise<ArrayBufferLike> {
         return stringToBuffer(this.contents[path], "utf8");
