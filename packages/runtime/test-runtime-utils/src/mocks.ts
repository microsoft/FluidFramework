--- conflicted
+++ resolved
@@ -194,17 +194,13 @@
 export class MockContainerRuntimeFactory {
     public sequenceNumber = 0;
     public minSeq = new Map<string, number>();
-<<<<<<< HEAD
-    public readonly quorum = new MockQuorum();
+    public readonly quorum = new MockQuorumClients();
     /**
      * The MockContainerRuntimes we produce will push messages into this queue as they are submitted.
      * This is playing the role of the orderer, establishing a single universal order for the messages generated.
      * They are held in this queue until we explicitly choose to process them, at which time they are "broadcast" to
      * each of the runtimes.
      */
-=======
-    public readonly quorum = new MockQuorumClients();
->>>>>>> 079dc33d
     protected messages: ISequencedDocumentMessage[] = [];
     protected readonly runtimes: MockContainerRuntime[] = [];
 
@@ -246,15 +242,10 @@
             throw new Error("Tried to process a message that did not exist");
         }
 
-<<<<<<< HEAD
         let msg = this.messages.shift();
-=======
-            // Explicitly JSON clone the value to match the behavior of going thru the wire.
-            msg = JSON.parse(JSON.stringify(msg)) as ISequencedDocumentMessage;
->>>>>>> 079dc33d
 
         // Explicitly JSON clone the value to match the behavior of going thru the wire.
-        msg = JSON.parse(JSON.stringify(msg));
+        msg = JSON.parse(JSON.stringify(msg)) as ISequencedDocumentMessage;
 
         this.minSeq.set(msg.clientId, msg.referenceSequenceNumber);
         msg.sequenceNumber = ++this.sequenceNumber;
