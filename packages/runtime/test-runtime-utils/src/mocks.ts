--- conflicted
+++ resolved
@@ -287,16 +287,6 @@
 		this.deltaManager.lastMessage = message;
 		this.deltaManager.minimumSequenceNumber = message.minimumSequenceNumber;
 		const [local, localOpMetadata] = this.processInternal(message);
-<<<<<<< HEAD
-		if (this.runtimeOptions.enableGroupedBatching) {
-			// If the grouped batching scenario is enabled, we need to advance the
-			// client sequence number when we process a remote op. Sending ops will
-			// not increment this value.
-			message.clientSequenceNumber = this.clientSequenceNumber++;
-			// this.clientSequenceNumber++;
-		}
-=======
->>>>>>> 7c8cdb86
 		this.dataStoreRuntime.process(message, local, localOpMetadata);
 	}
 
@@ -318,21 +308,11 @@
 		const local = this.clientId === message.clientId;
 		if (local) {
 			const pendingMessage = this.pendingMessages.shift();
-<<<<<<< HEAD
-			if (!this.runtimeOptions.enableGroupedBatching) {
-				assert(
-					pendingMessage?.clientSequenceNumber === message.clientSequenceNumber,
-					"Unexpected client sequence number from message",
-				);
-			}
-			localOpMetadata = pendingMessage?.localOpMetadata;
-=======
 			assert(
 				pendingMessage?.clientSequenceNumber === message.clientSequenceNumber,
 				"Unexpected message",
 			);
 			localOpMetadata = pendingMessage.localOpMetadata;
->>>>>>> 7c8cdb86
 		}
 		return [local, localOpMetadata];
 	}
