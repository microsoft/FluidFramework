--- conflicted
+++ resolved
@@ -3,13 +3,8 @@
  * Licensed under the MIT License.
  */
 
-<<<<<<< HEAD
-import { assert , IsoBuffer } from "@fluidframework/common-utils";
+import { assert , IsoBuffer, stringToBuffer } from "@fluidframework/common-utils";
 import { ISummaryTree, ITree } from "@fluidframework/protocol-definitions";
-=======
-import { assert , IsoBuffer, stringToBuffer } from "@fluidframework/common-utils";
-import { IBlob, ISummaryTree, ITree } from "@fluidframework/protocol-definitions";
->>>>>>> 4d2de0dd
 import { IChannelStorageService } from "@fluidframework/datastore-definitions";
 import { convertSummaryTreeToITree, listBlobsAtTreePath } from "@fluidframework/runtime-utils";
 
