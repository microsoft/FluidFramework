--- conflicted
+++ resolved
@@ -125,13 +125,7 @@
 		throw new Error("Method not implemented.");
 	}
 
-<<<<<<< HEAD
-	public deleteChildSummarizerNode(
-		id: string,
-	): void {
-=======
 	public deleteChildSummarizerNode(id: string): void {
->>>>>>> 87741829
 		throw new Error("Method not implemented.");
 	}
 
