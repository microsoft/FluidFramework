--- conflicted
+++ resolved
@@ -6,10 +6,7 @@
 export * from "./insecureTokenProvider";
 export * from "./insecureUrlResolver";
 export * from "./mockDeltas";
-<<<<<<< HEAD
 export * from "./mockLogger";
-=======
 export * from "./mocks";
->>>>>>> 4129dbec
 export * from "./mocksForReconnection";
 export * from "./mockStorage";