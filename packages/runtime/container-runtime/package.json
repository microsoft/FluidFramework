{
	"name": "@fluidframework/container-runtime",
	"version": "2.0.0-internal.4.2.0",
	"description": "Fluid container runtime",
	"homepage": "https://fluidframework.com",
	"repository": {
		"type": "git",
		"url": "https://github.com/microsoft/FluidFramework.git",
		"directory": "packages/runtime/container-runtime"
	},
	"license": "MIT",
	"author": "Microsoft and contributors",
	"sideEffects": false,
	"main": "dist/index.js",
	"module": "lib/index.js",
	"types": "dist/index.d.ts",
	"scripts": {
		"build": "npm run build:genver && concurrently npm:build:compile npm:lint && npm run build:docs",
		"build:commonjs": "npm run tsc && npm run typetests:gen && npm run build:test",
		"build:compile": "concurrently npm:build:commonjs npm:build:esnext",
		"build:docs": "api-extractor run --local --typescript-compiler-folder ../../../node_modules/typescript && copyfiles -u 1 ./_api-extractor-temp/doc-models/* ../../../_api-extractor-temp/",
		"build:esnext": "tsc --project ./tsconfig.esnext.json",
		"build:full": "npm run build",
		"build:full:compile": "npm run build:compile",
		"build:genver": "gen-version",
		"build:test": "tsc --project ./src/test/tsconfig.json",
		"ci:build:docs": "api-extractor run --typescript-compiler-folder ../../../node_modules/typescript && copyfiles -u 1 ./_api-extractor-temp/doc-models/* ../../../_api-extractor-temp/",
		"clean": "rimraf dist lib *.tsbuildinfo *.build.log",
		"eslint": "eslint --format stylish src",
		"eslint:fix": "eslint --format stylish src --fix --fix-type problem,suggestion,layout",
		"format": "npm run prettier:fix",
		"lint": "npm run prettier && npm run eslint",
		"lint:fix": "npm run prettier:fix &&npm run eslint:fix",
		"prettier": "prettier --check . --ignore-path ../../../.prettierignore",
		"prettier:fix": "prettier --write . --ignore-path ../../../.prettierignore",
		"test": "npm run test:mocha",
		"test:coverage": "nyc npm test -- --reporter xunit --reporter-option output=nyc/junit-report.xml",
		"test:mocha": "mocha --ignore 'dist/test/types/*' --recursive dist/test -r node_modules/@fluidframework/mocha-test-setup --unhandled-rejections=strict",
		"test:mocha:multireport": "cross-env FLUID_TEST_MULTIREPORT=1 npm run test:mocha",
		"test:mocha:verbose": "cross-env FLUID_TEST_VERBOSE=1 npm run test:mocha",
		"tsc": "tsc",
		"tsc:watch": "tsc --watch",
		"typetests:gen": "fluid-type-test-generator",
		"typetests:prepare": "flub generate typetests --prepare --dir . --pin"
	},
	"nyc": {
		"all": true,
		"cache-dir": "nyc/.cache",
		"exclude": [
			"src/test/**/*.ts",
			"dist/test/**/*.js"
		],
		"exclude-after-remap": false,
		"include": [
			"src/**/*.ts",
			"dist/**/*.js"
		],
		"report-dir": "nyc/report",
		"reporter": [
			"cobertura",
			"html",
			"text"
		],
		"temp-directory": "nyc/.nyc_output"
	},
	"dependencies": {
		"@fluidframework/common-definitions": "^0.20.1",
		"@fluidframework/common-utils": "^1.1.1",
		"@fluidframework/container-definitions": ">=2.0.0-internal.4.2.0 <2.0.0-internal.5.0.0",
		"@fluidframework/container-runtime-definitions": ">=2.0.0-internal.4.2.0 <2.0.0-internal.5.0.0",
		"@fluidframework/container-utils": ">=2.0.0-internal.4.2.0 <2.0.0-internal.5.0.0",
		"@fluidframework/core-interfaces": ">=2.0.0-internal.4.2.0 <2.0.0-internal.5.0.0",
		"@fluidframework/datastore": ">=2.0.0-internal.4.2.0 <2.0.0-internal.5.0.0",
		"@fluidframework/driver-definitions": ">=2.0.0-internal.4.2.0 <2.0.0-internal.5.0.0",
		"@fluidframework/driver-utils": ">=2.0.0-internal.4.2.0 <2.0.0-internal.5.0.0",
		"@fluidframework/garbage-collector": ">=2.0.0-internal.4.2.0 <2.0.0-internal.5.0.0",
		"@fluidframework/protocol-base": "^0.1039.1000",
		"@fluidframework/protocol-definitions": "^1.1.0",
		"@fluidframework/runtime-definitions": ">=2.0.0-internal.4.2.0 <2.0.0-internal.5.0.0",
		"@fluidframework/runtime-utils": ">=2.0.0-internal.4.2.0 <2.0.0-internal.5.0.0",
		"@fluidframework/telemetry-utils": ">=2.0.0-internal.4.2.0 <2.0.0-internal.5.0.0",
		"double-ended-queue": "^2.1.0-0",
		"events": "^3.1.0",
		"lz4js": "^0.2.0",
		"sorted-btree": "^1.8.0",
		"uuid": "^8.3.1"
	},
	"devDependencies": {
		"@fluid-internal/stochastic-test-utils": ">=2.0.0-internal.4.2.0 <2.0.0-internal.5.0.0",
		"@fluid-tools/benchmark": "^0.46.0",
		"@fluid-tools/build-cli": "^0.15.0",
		"@fluidframework/build-common": "^1.1.0",
		"@fluidframework/build-tools": "^0.15.0",
		"@fluidframework/container-runtime-previous": "npm:@fluidframework/container-runtime@2.0.0-internal.4.1.0",
		"@fluidframework/eslint-config-fluid": "^2.0.0",
		"@fluidframework/mocha-test-setup": ">=2.0.0-internal.4.2.0 <2.0.0-internal.5.0.0",
		"@fluidframework/test-runtime-utils": ">=2.0.0-internal.4.2.0 <2.0.0-internal.5.0.0",
		"@microsoft/api-extractor": "^7.34.4",
		"@types/double-ended-queue": "^2.1.0",
		"@types/events": "^3.0.0",
		"@types/mocha": "^9.1.1",
		"@types/sinon": "^7.0.13",
		"@types/uuid": "^8.3.0",
		"concurrently": "^7.6.0",
		"copyfiles": "^2.4.1",
		"cross-env": "^7.0.3",
		"eslint": "~8.6.0",
		"mocha": "^10.2.0",
		"mocha-json-output-reporter": "^2.0.1",
		"mocha-multi-reporters": "^1.5.1",
		"moment": "^2.21.0",
		"nyc": "^15.1.0",
		"prettier": "~2.6.2",
		"rimraf": "^4.4.0",
		"sinon": "^7.4.2",
		"typescript": "~4.5.5"
	},
	"typeValidation": {
<<<<<<< HEAD
		"broken": {
			"EnumDeclaration_ContainerMessageType": {
				"backCompat": false
			},
			"ClassDeclaration_ContainerRuntime": {
				"forwardCompat": false
			},
			"InterfaceDeclaration_ContainerRuntimeMessage": {
				"backCompat": false
			},
			"InterfaceDeclaration_IChunkedOp": {
				"backCompat": false
			},
			"TypeAliasDeclaration_SummarizerStopReason": {
				"backCompat": false
			}
		}
=======
		"broken": {}
>>>>>>> 150de89c
	}
}<|MERGE_RESOLUTION|>--- conflicted
+++ resolved
@@ -116,7 +116,6 @@
 		"typescript": "~4.5.5"
 	},
 	"typeValidation": {
-<<<<<<< HEAD
 		"broken": {
 			"EnumDeclaration_ContainerMessageType": {
 				"backCompat": false
@@ -129,13 +128,7 @@
 			},
 			"InterfaceDeclaration_IChunkedOp": {
 				"backCompat": false
-			},
-			"TypeAliasDeclaration_SummarizerStopReason": {
-				"backCompat": false
 			}
 		}
-=======
-		"broken": {}
->>>>>>> 150de89c
 	}
 }