{
  "name": "@fluidframework/container-runtime",
  "version": "0.60.1000",
  "description": "Fluid container runtime",
  "homepage": "https://fluidframework.com",
  "repository": {
    "type": "git",
    "url": "https://github.com/microsoft/FluidFramework.git",
    "directory": "packages/runtime/container-runtime"
  },
  "license": "MIT",
  "author": "Microsoft and contributors",
  "sideEffects": false,
  "main": "dist/index.js",
  "module": "lib/index.js",
  "types": "dist/index.d.ts",
  "scripts": {
    "build": "npm run build:genver && concurrently npm:build:compile npm:lint && npm run build:docs",
    "build:commonjs": "npm run tsc && npm run typetests:gen && npm run build:test",
    "build:compile": "concurrently npm:build:commonjs npm:build:esnext",
    "build:docs": "api-extractor run --local --typescript-compiler-folder ../../../node_modules/typescript && copyfiles -u 1 ./_api-extractor-temp/doc-models/* ../../../_api-extractor-temp/",
    "build:esnext": "tsc --project ./tsconfig.esnext.json",
    "build:full": "npm run build",
    "build:full:compile": "npm run build:compile",
    "build:genver": "gen-version",
    "build:test": "tsc --project ./src/test/tsconfig.json",
    "ci:build:docs": "api-extractor run --typescript-compiler-folder ../../../node_modules/typescript && copyfiles -u 1 ./_api-extractor-temp/doc-models/* ../../../_api-extractor-temp/",
    "clean": "rimraf dist lib *.tsbuildinfo *.build.log",
    "eslint": "eslint --format stylish src",
    "eslint:fix": "eslint --format stylish src --fix --fix-type problem,suggestion,layout",
    "lint": "npm run eslint",
    "lint:fix": "npm run eslint:fix",
    "test": "npm run test:mocha",
    "test:coverage": "nyc npm test -- --reporter xunit --reporter-option output=nyc/junit-report.xml",
    "test:mocha": "mocha --ignore 'dist/test/types/*' --recursive dist/test -r node_modules/@fluidframework/mocha-test-setup --unhandled-rejections=strict",
    "test:mocha:verbose": "cross-env FLUID_TEST_VERBOSE=1 npm run test:mocha",
    "tsc": "tsc",
    "tsc:watch": "tsc --watch",
    "tsfmt": "tsfmt --verify",
    "tsfmt:fix": "tsfmt --replace",
    "typetests:gen": "fluid-type-validator -g -d ."
  },
  "nyc": {
    "all": true,
    "cache-dir": "nyc/.cache",
    "exclude": [
      "src/test/**/*.ts",
      "dist/test/**/*.js"
    ],
    "exclude-after-remap": false,
    "include": [
      "src/**/*.ts",
      "dist/**/*.js"
    ],
    "report-dir": "nyc/report",
    "reporter": [
      "cobertura",
      "html",
      "text"
    ],
    "temp-directory": "nyc/.nyc_output"
  },
  "dependencies": {
    "@fluidframework/common-definitions": "^0.20.1",
    "@fluidframework/common-utils": "^0.32.1",
    "@fluidframework/container-definitions": "^0.49.1000-63433",
    "@fluidframework/container-runtime-definitions": "^0.60.1000",
    "@fluidframework/container-utils": "^0.60.1000",
    "@fluidframework/core-interfaces": "^0.43.1000",
    "@fluidframework/datastore": "^0.60.1000",
    "@fluidframework/driver-definitions": "^0.47.1000-0",
    "@fluidframework/driver-utils": "^0.60.1000",
    "@fluidframework/garbage-collector": "^0.60.1000",
    "@fluidframework/protocol-base": "^0.1036.1000",
    "@fluidframework/protocol-definitions": "^0.1028.1000",
    "@fluidframework/runtime-definitions": "^0.60.1000",
    "@fluidframework/runtime-utils": "^0.60.1000",
    "@fluidframework/telemetry-utils": "^0.60.1000",
    "double-ended-queue": "^2.1.0-0",
    "uuid": "^8.3.1"
  },
  "devDependencies": {
    "@fluidframework/build-common": "^0.23.0",
    "@fluidframework/build-tools": "^0.2.61804",
    "@fluidframework/container-runtime-previous": "npm:@fluidframework/container-runtime@^0.59.0",
    "@fluidframework/eslint-config-fluid": "^0.28.1000",
    "@fluidframework/mocha-test-setup": "^0.60.1000",
    "@fluidframework/test-runtime-utils": "^0.60.1000",
    "@microsoft/api-extractor": "^7.22.2",
    "@rushstack/eslint-config": "^2.5.1",
    "@types/double-ended-queue": "^2.1.0",
    "@types/mocha": "^8.2.2",
    "@types/node": "^14.18.0",
    "@types/sinon": "^7.0.13",
    "@types/uuid": "^8.3.0",
    "@typescript-eslint/eslint-plugin": "~5.9.0",
    "@typescript-eslint/parser": "~5.9.0",
    "concurrently": "^6.2.0",
    "copyfiles": "^2.1.0",
    "cross-env": "^7.0.2",
    "eslint": "~8.6.0",
    "eslint-plugin-editorconfig": "~3.2.0",
    "eslint-plugin-eslint-comments": "~3.2.0",
    "eslint-plugin-import": "~2.25.4",
    "eslint-plugin-no-null": "~1.0.2",
    "eslint-plugin-react": "~7.28.0",
    "eslint-plugin-unicorn": "~40.0.0",
    "mocha": "^8.4.0",
    "nyc": "^15.0.0",
    "rimraf": "^2.6.2",
    "sinon": "^7.4.2",
    "typescript": "~4.1.3",
    "typescript-formatter": "7.1.0"
  },
  "typeValidation": {
    "version": "0.60.1000",
    "broken": {
      "ClassDeclaration_ContainerRuntime": {
<<<<<<< HEAD
        "forwardCompat": false
      },
      "InterfaceDeclaration_IContainerRuntimeOptions": {
        "forwardCompat": false,
        "backCompat": false
      },
      "InterfaceDeclaration_ISummarizerOptions": {
        "forwardCompat": false
      },
      "InterfaceDeclaration_ISummaryRuntimeOptions": {
        "forwardCompat": false,
        "backCompat": false
      },
      "RemovedInterfaceDeclaration_ISummarizerOptions": {
        "forwardCompat": false,
        "backCompat": false
      },
      "InterfaceDeclaration_ITestContainerConfig": {
        "forwardCompat": false
=======
        "forwardCompat": false,
        "backCompat": false
>>>>>>> 1e270a98
      }
    }
  }
}<|MERGE_RESOLUTION|>--- conflicted
+++ resolved
@@ -116,7 +116,6 @@
     "version": "0.60.1000",
     "broken": {
       "ClassDeclaration_ContainerRuntime": {
-<<<<<<< HEAD
         "forwardCompat": false
       },
       "InterfaceDeclaration_IContainerRuntimeOptions": {
@@ -135,11 +134,8 @@
         "backCompat": false
       },
       "InterfaceDeclaration_ITestContainerConfig": {
-        "forwardCompat": false
-=======
         "forwardCompat": false,
         "backCompat": false
->>>>>>> 1e270a98
       }
     }
   }
