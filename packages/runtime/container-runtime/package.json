--- conflicted
+++ resolved
@@ -114,11 +114,8 @@
 	"typeValidation": {
 		"broken": {
 			"ClassDeclaration_ContainerRuntime": {
-<<<<<<< HEAD
-				"forwardCompat": false
-=======
+				"forwardCompat": false,
 				"backCompat": false
->>>>>>> f92810a4
 			}
 		}
 	}
