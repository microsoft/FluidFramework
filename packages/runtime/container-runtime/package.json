{
	"name": "@fluidframework/container-runtime",
	"version": "2.0.0-internal.4.1.0",
	"description": "Fluid container runtime",
	"homepage": "https://fluidframework.com",
	"repository": {
		"type": "git",
		"url": "https://github.com/microsoft/FluidFramework.git",
		"directory": "packages/runtime/container-runtime"
	},
	"license": "MIT",
	"author": "Microsoft and contributors",
	"sideEffects": false,
	"main": "dist/index.js",
	"module": "lib/index.js",
	"types": "dist/index.d.ts",
	"scripts": {
		"build": "npm run build:genver && concurrently npm:build:compile npm:lint && npm run build:docs",
		"build:commonjs": "npm run tsc && npm run typetests:gen && npm run build:test",
		"build:compile": "concurrently npm:build:commonjs npm:build:esnext",
		"build:docs": "api-extractor run --local --typescript-compiler-folder ../../../node_modules/typescript && copyfiles -u 1 ./_api-extractor-temp/doc-models/* ../../../_api-extractor-temp/",
		"build:esnext": "tsc --project ./tsconfig.esnext.json",
		"build:full": "npm run build",
		"build:full:compile": "npm run build:compile",
		"build:genver": "gen-version",
		"build:test": "tsc --project ./src/test/tsconfig.json",
		"ci:build:docs": "api-extractor run --typescript-compiler-folder ../../../node_modules/typescript && copyfiles -u 1 ./_api-extractor-temp/doc-models/* ../../../_api-extractor-temp/",
		"clean": "rimraf dist lib *.tsbuildinfo *.build.log",
		"eslint": "eslint --format stylish src",
		"eslint:fix": "eslint --format stylish src --fix --fix-type problem,suggestion,layout",
		"format": "npm run prettier:fix",
		"lint": "npm run prettier && npm run eslint",
		"lint:fix": "npm run prettier:fix &&npm run eslint:fix",
		"prettier": "prettier --check . --ignore-path ../../../.prettierignore",
		"prettier:fix": "prettier --write . --ignore-path ../../../.prettierignore",
		"test": "npm run test:mocha",
		"test:coverage": "nyc npm test -- --reporter xunit --reporter-option output=nyc/junit-report.xml",
		"test:mocha": "mocha --ignore 'dist/test/types/*' --recursive dist/test -r node_modules/@fluidframework/mocha-test-setup --unhandled-rejections=strict",
		"test:mocha:multireport": "cross-env FLUID_TEST_MULTIREPORT=1 npm run test:mocha",
		"test:mocha:verbose": "cross-env FLUID_TEST_VERBOSE=1 npm run test:mocha",
		"tsc": "tsc",
		"tsc:watch": "tsc --watch",
		"typetests:gen": "fluid-type-test-generator",
		"typetests:prepare": "flub generate typetests --prepare --dir . --pin"
	},
	"nyc": {
		"all": true,
		"cache-dir": "nyc/.cache",
		"exclude": [
			"src/test/**/*.ts",
			"dist/test/**/*.js"
		],
		"exclude-after-remap": false,
		"include": [
			"src/**/*.ts",
			"dist/**/*.js"
		],
		"report-dir": "nyc/report",
		"reporter": [
			"cobertura",
			"html",
			"text"
		],
		"temp-directory": "nyc/.nyc_output"
	},
	"dependencies": {
		"@fluidframework/common-definitions": "^0.20.1",
		"@fluidframework/common-utils": "^1.1.1",
		"@fluidframework/container-definitions": ">=2.0.0-internal.4.1.0 <2.0.0-internal.5.0.0",
		"@fluidframework/container-runtime-definitions": ">=2.0.0-internal.4.1.0 <2.0.0-internal.5.0.0",
		"@fluidframework/container-utils": ">=2.0.0-internal.4.1.0 <2.0.0-internal.5.0.0",
		"@fluidframework/core-interfaces": ">=2.0.0-internal.4.1.0 <2.0.0-internal.5.0.0",
		"@fluidframework/datastore": ">=2.0.0-internal.4.1.0 <2.0.0-internal.5.0.0",
		"@fluidframework/driver-definitions": ">=2.0.0-internal.4.1.0 <2.0.0-internal.5.0.0",
		"@fluidframework/driver-utils": ">=2.0.0-internal.4.1.0 <2.0.0-internal.5.0.0",
		"@fluidframework/garbage-collector": ">=2.0.0-internal.4.1.0 <2.0.0-internal.5.0.0",
		"@fluidframework/protocol-base": "^0.1039.1000",
		"@fluidframework/protocol-definitions": "^1.1.0",
		"@fluidframework/runtime-definitions": ">=2.0.0-internal.4.1.0 <2.0.0-internal.5.0.0",
		"@fluidframework/runtime-utils": ">=2.0.0-internal.4.1.0 <2.0.0-internal.5.0.0",
		"@fluidframework/telemetry-utils": ">=2.0.0-internal.4.1.0 <2.0.0-internal.5.0.0",
		"double-ended-queue": "^2.1.0-0",
		"events": "^3.1.0",
		"lz4js": "^0.2.0",
		"sorted-btree": "^1.8.0",
		"uuid": "^8.3.1"
	},
	"devDependencies": {
		"@fluid-internal/stochastic-test-utils": ">=2.0.0-internal.4.1.0 <2.0.0-internal.5.0.0",
		"@fluid-tools/benchmark": "^0.46.0",
		"@fluid-tools/build-cli": "^0.13.1",
		"@fluidframework/build-common": "^1.1.0",
		"@fluidframework/build-tools": "^0.13.1",
		"@fluidframework/container-runtime-previous": "npm:@fluidframework/container-runtime@2.0.0-internal.4.0.0",
		"@fluidframework/eslint-config-fluid": "^2.0.0",
		"@fluidframework/mocha-test-setup": ">=2.0.0-internal.4.1.0 <2.0.0-internal.5.0.0",
		"@fluidframework/test-runtime-utils": ">=2.0.0-internal.4.1.0 <2.0.0-internal.5.0.0",
		"@microsoft/api-extractor": "^7.34.4",
		"@types/double-ended-queue": "^2.1.0",
		"@types/events": "^3.0.0",
		"@types/mocha": "^9.1.1",
		"@types/sinon": "^7.0.13",
		"@types/uuid": "^8.3.0",
		"concurrently": "^7.6.0",
		"copyfiles": "^2.4.1",
		"cross-env": "^7.0.3",
		"eslint": "~8.6.0",
		"mocha": "^10.2.0",
		"mocha-json-output-reporter": "^2.0.1",
		"mocha-multi-reporters": "^1.5.1",
		"moment": "^2.21.0",
		"nyc": "^15.1.0",
		"prettier": "~2.6.2",
		"rimraf": "^4.4.0",
		"sinon": "^7.4.2",
		"typescript": "~4.5.5"
	},
	"typeValidation": {
		"broken": {
<<<<<<< HEAD
			"EnumDeclaration_ContainerMessageType": {
				"backCompat": false
			},
			"ClassDeclaration_ContainerRuntime": {
				"forwardCompat": false
			},
			"InterfaceDeclaration_ContainerRuntimeMessage": {
				"backCompat": false
			},
			"InterfaceDeclaration_IChunkedOp": {
=======
			"ClassDeclaration_ContainerRuntime": {
				"forwardCompat": false
			},
			"TypeAliasDeclaration_SummarizerStopReason": {
>>>>>>> efe94d6f
				"backCompat": false
			}
		}
	}
}<|MERGE_RESOLUTION|>--- conflicted
+++ resolved
@@ -117,7 +117,6 @@
 	},
 	"typeValidation": {
 		"broken": {
-<<<<<<< HEAD
 			"EnumDeclaration_ContainerMessageType": {
 				"backCompat": false
 			},
@@ -128,12 +127,9 @@
 				"backCompat": false
 			},
 			"InterfaceDeclaration_IChunkedOp": {
-=======
-			"ClassDeclaration_ContainerRuntime": {
-				"forwardCompat": false
+				"backCompat": false
 			},
 			"TypeAliasDeclaration_SummarizerStopReason": {
->>>>>>> efe94d6f
 				"backCompat": false
 			}
 		}
