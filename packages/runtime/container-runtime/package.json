--- conflicted
+++ resolved
@@ -158,14 +158,12 @@
         "forwardCompat": false,
         "backCompat": false
       },
-<<<<<<< HEAD
+      "ClassDeclaration_ScheduleManager": {
+        "forwardCompat": false
+      },
       "TypeAliasDeclaration_SummarizerStopReason": {
         "forwardCompat": false,
         "backCompat": false
-=======
-      "ClassDeclaration_ScheduleManager": {
-        "forwardCompat": false
->>>>>>> 34c07a64
       }
     }
   }
