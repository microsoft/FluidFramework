{
	"name": "@fluidframework/container-runtime",
	"version": "2.32.0",
	"description": "Fluid container runtime",
	"homepage": "https://fluidframework.com",
	"repository": {
		"type": "git",
		"url": "https://github.com/microsoft/FluidFramework.git",
		"directory": "packages/runtime/container-runtime"
	},
	"license": "MIT",
	"author": "Microsoft and contributors",
	"sideEffects": false,
	"type": "module",
	"exports": {
		".": {
			"import": {
				"types": "./lib/public.d.ts",
				"default": "./lib/index.js"
			},
			"require": {
				"types": "./dist/public.d.ts",
				"default": "./dist/index.js"
			}
		},
		"./legacy": {
			"import": {
				"types": "./lib/legacy.d.ts",
				"default": "./lib/index.js"
			},
			"require": {
				"types": "./dist/legacy.d.ts",
				"default": "./dist/index.js"
			}
		},
		"./internal": {
			"import": {
				"types": "./lib/index.d.ts",
				"default": "./lib/index.js"
			},
			"require": {
				"types": "./dist/index.d.ts",
				"default": "./dist/index.js"
			}
		},
		"./internal/test/containerRuntime": {
			"import": {
				"types": "./lib/containerRuntime.d.ts",
				"default": "./lib/containerRuntime.js"
			},
			"require": {
				"types": "./dist/containerRuntime.d.ts",
				"default": "./dist/containerRuntime.js"
			}
		},
		"./internal/test/deltaScheduler": {
			"import": {
				"types": "./lib/deltaScheduler.d.ts",
				"default": "./lib/deltaScheduler.js"
			},
			"require": {
				"types": "./dist/deltaScheduler.d.ts",
				"default": "./dist/deltaScheduler.js"
			}
		},
		"./internal/test/blobManager": {
			"import": {
				"types": "./lib/blobManager/index.d.ts",
				"default": "./lib/blobManager/index.js"
			},
			"require": {
				"types": "./dist/blobManager/index.d.ts",
				"default": "./dist/blobManager/index.js"
			}
		},
		"./internal/test/summary": {
			"import": {
				"types": "./lib/summary/index.d.ts",
				"default": "./lib/summary/index.js"
			},
			"require": {
				"types": "./dist/summary/index.d.ts",
				"default": "./dist/summary/index.js"
			}
		},
		"./internal/test/gc": {
			"import": {
				"types": "./lib/gc/index.d.ts",
				"default": "./lib/gc/index.js"
			},
			"require": {
				"types": "./gc/index.d.ts",
				"default": "./gc/index.js"
			}
		}
	},
	"main": "lib/index.js",
	"types": "lib/public.d.ts",
	"scripts": {
		"api": "fluid-build . --task api",
		"api-extractor:commonjs": "flub generate entrypoints --outDir ./dist",
		"api-extractor:esnext": "flub generate entrypoints --outDir ./lib --node10TypeCompat",
		"build": "fluid-build . --task build",
		"build:api-reports": "concurrently \"npm:build:api-reports:*\"",
		"build:api-reports:current": "api-extractor run --local --config api-extractor/api-extractor.current.json",
		"build:api-reports:legacy": "api-extractor run --local --config api-extractor/api-extractor.legacy.json",
		"build:commonjs": "fluid-build . --task commonjs",
		"build:compile": "fluid-build . --task compile",
		"build:docs": "api-extractor run --local",
		"build:esnext": "tsc --project ./tsconfig.json",
		"build:genver": "gen-version",
		"build:test": "npm run build:test:esm && npm run build:test:cjs",
		"build:test:cjs": "fluid-tsc commonjs --project ./src/test/tsconfig.cjs.json",
		"build:test:esm": "tsc --project ./src/test/tsconfig.json",
		"check:are-the-types-wrong": "attw --pack . --exclude-entrypoints ./internal/test/containerRuntime ./internal/test/deltaScheduler ./internal/test/blobManager ./internal/test/summary ./internal/test/gc",
		"check:biome": "biome check .",
		"check:exports": "concurrently \"npm:check:exports:*\"",
		"check:exports:bundle-release-tags": "api-extractor run --config api-extractor/api-extractor-lint-bundle.json",
		"check:exports:cjs:legacy": "api-extractor run --config api-extractor/api-extractor-lint-legacy.cjs.json",
		"check:exports:cjs:public": "api-extractor run --config api-extractor/api-extractor-lint-public.cjs.json",
		"check:exports:esm:legacy": "api-extractor run --config api-extractor/api-extractor-lint-legacy.esm.json",
		"check:exports:esm:public": "api-extractor run --config api-extractor/api-extractor-lint-public.esm.json",
		"check:format": "npm run check:biome",
		"ci:build:api-reports": "concurrently \"npm:ci:build:api-reports:*\"",
		"ci:build:api-reports:current": "api-extractor run --config api-extractor/api-extractor.current.json",
		"ci:build:api-reports:legacy": "api-extractor run --config api-extractor/api-extractor.legacy.json",
		"ci:build:docs": "api-extractor run",
		"clean": "rimraf --glob dist lib {alpha,beta,internal,legacy}.d.ts \"**/*.tsbuildinfo\" \"**/*.build.log\" _api-extractor-temp nyc",
		"eslint": "eslint --format stylish src",
		"eslint:fix": "eslint --format stylish src --fix --fix-type problem,suggestion,layout",
		"format": "npm run format:biome",
		"format:biome": "biome check . --write",
		"lint": "fluid-build . --task lint",
		"lint:fix": "fluid-build . --task eslint:fix --task format",
		"pack:tests": "tar -cf ./container-runtime.test-files.tar ./src/test ./dist/test ./lib/test",
		"place:cjs:package-stub": "copyfiles -f ../../../common/build/build-common/src/cjs/package.json ./dist",
		"test": "npm run test:mocha",
		"test:benchmark:report": "mocha --timeout 10s --perfMode --parentProcess --fgrep @Benchmark --reporter @fluid-tools/benchmark/dist/MochaReporter.js \"./dist/**/*.perf.spec.*js\"",
		"test:coverage": "c8 npm test",
		"test:mocha": "npm run test:mocha:esm && echo skipping cjs to avoid overhead - npm run test:mocha:cjs",
		"test:mocha:cjs": "mocha --recursive \"dist/test/**/*.spec.*js\"",
		"test:mocha:esm": "mocha --recursive \"lib/test/**/*.spec.*js\"",
		"test:mocha:verbose": "cross-env FLUID_TEST_VERBOSE=1 npm run test:mocha",
		"tsc": "fluid-tsc commonjs --project ./tsconfig.cjs.json && npm run place:cjs:package-stub",
		"tsc:watch": "npm run place:cjs:package-stub && fluid-tsc commonjs --project ./tsconfig.cjs.json --watch",
		"typetests:gen": "flub generate typetests --dir . -v",
		"typetests:prepare": "flub typetests --dir . --reset --previous --normalize"
	},
	"c8": {
		"all": true,
		"cache-dir": "nyc/.cache",
		"exclude": [
			"src/test/**/*.*ts",
			"dist/test/**/*.*js",
			"lib/test/**/*.*js"
		],
		"exclude-after-remap": false,
		"include": [
			"src/**/*.*ts",
			"dist/**/*.*js",
			"lib/**/*.*js"
		],
		"report-dir": "nyc/report",
		"reporter": [
			"cobertura",
			"html",
			"text"
		],
		"temp-directory": "nyc/.nyc_output"
	},
	"dependencies": {
		"@fluid-internal/client-utils": "workspace:~",
		"@fluidframework/container-definitions": "workspace:~",
		"@fluidframework/container-runtime-definitions": "workspace:~",
		"@fluidframework/core-interfaces": "workspace:~",
		"@fluidframework/core-utils": "workspace:~",
		"@fluidframework/datastore": "workspace:~",
		"@fluidframework/driver-definitions": "workspace:~",
		"@fluidframework/driver-utils": "workspace:~",
		"@fluidframework/id-compressor": "workspace:~",
		"@fluidframework/runtime-definitions": "workspace:~",
		"@fluidframework/runtime-utils": "workspace:~",
		"@fluidframework/telemetry-utils": "workspace:~",
		"@tylerbu/sorted-btree-es6": "^1.8.0",
		"double-ended-queue": "^2.1.0-0",
		"lz4js": "^0.2.0",
<<<<<<< HEAD
		"semver": "^7.7.1",
		"uuid": "^11.1.0"
=======
		"uuid": "^9.0.0"
>>>>>>> 6fcd1781
	},
	"devDependencies": {
		"@arethetypeswrong/cli": "^0.17.1",
		"@biomejs/biome": "~1.9.3",
		"@fluid-internal/mocha-test-setup": "workspace:~",
		"@fluid-private/stochastic-test-utils": "workspace:~",
		"@fluid-private/test-pairwise-generator": "workspace:~",
		"@fluid-tools/benchmark": "^0.50.0",
		"@fluid-tools/build-cli": "^0.55.0",
		"@fluidframework/build-common": "^2.0.3",
		"@fluidframework/build-tools": "^0.55.0",
		"@fluidframework/container-runtime-previous": "npm:@fluidframework/container-runtime@2.31.0",
		"@fluidframework/eslint-config-fluid": "^5.7.3",
		"@fluidframework/test-runtime-utils": "workspace:~",
		"@microsoft/api-extractor": "7.50.1",
		"@types/double-ended-queue": "^2.1.0",
		"@types/lz4js": "^0.2.0",
		"@types/mocha": "^10.0.10",
		"@types/node": "^18.19.0",
		"@types/semver": "^7.7.0",
		"@types/sinon": "^17.0.3",
		"@types/uuid": "^9.0.2",
		"c8": "^8.0.1",
		"concurrently": "^8.2.1",
		"copyfiles": "^2.4.1",
		"cross-env": "^7.0.3",
		"eslint": "~8.55.0",
		"mocha": "^10.8.2",
		"mocha-multi-reporters": "^1.5.1",
		"moment": "^2.21.0",
		"rimraf": "^4.4.0",
		"sinon": "^18.0.1",
		"typescript": "~5.4.5"
	},
	"typeValidation": {
		"broken": {},
		"entrypoint": "legacy"
	}
}<|MERGE_RESOLUTION|>--- conflicted
+++ resolved
@@ -184,12 +184,8 @@
 		"@tylerbu/sorted-btree-es6": "^1.8.0",
 		"double-ended-queue": "^2.1.0-0",
 		"lz4js": "^0.2.0",
-<<<<<<< HEAD
 		"semver": "^7.7.1",
-		"uuid": "^11.1.0"
-=======
 		"uuid": "^9.0.0"
->>>>>>> 6fcd1781
 	},
 	"devDependencies": {
 		"@arethetypeswrong/cli": "^0.17.1",
