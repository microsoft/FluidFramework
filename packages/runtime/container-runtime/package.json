--- conflicted
+++ resolved
@@ -78,10 +78,7 @@
     "@fluidframework/telemetry-utils": ">=2.0.0-internal.2.1.0 <2.0.0-internal.3.0.0",
     "double-ended-queue": "^2.1.0-0",
     "lz4js": "^0.2.0",
-<<<<<<< HEAD
     "pako": "^2.0.4",
-=======
->>>>>>> 8badee94
     "uuid": "^8.3.1"
   },
   "devDependencies": {
