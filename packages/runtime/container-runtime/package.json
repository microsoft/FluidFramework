--- conflicted
+++ resolved
@@ -219,14 +219,12 @@
 	},
 	"typeValidation": {
 		"broken": {
-<<<<<<< HEAD
 			"Interface_LoadContainerRuntimeParams": {
 				"backCompat": false
-=======
+			},
 			"TypeAlias_MinimumVersionForCollab": {
 				"backCompat": false,
 				"forwardCompat": false
->>>>>>> 06607541
 			}
 		},
 		"entrypoint": "legacy"
