{
	"name": "@fluidframework/container-runtime",
	"version": "2.0.0-internal.5.0.0",
	"description": "Fluid container runtime",
	"homepage": "https://fluidframework.com",
	"repository": {
		"type": "git",
		"url": "https://github.com/microsoft/FluidFramework.git",
		"directory": "packages/runtime/container-runtime"
	},
	"license": "MIT",
	"author": "Microsoft and contributors",
	"sideEffects": false,
	"main": "dist/index.js",
	"module": "lib/index.js",
	"types": "dist/index.d.ts",
	"scripts": {
		"build": "npm run build:genver && concurrently npm:build:compile npm:lint && npm run build:docs",
		"build:commonjs": "npm run tsc && npm run typetests:gen && npm run build:test",
		"build:compile": "concurrently npm:build:commonjs npm:build:esnext",
		"build:docs": "api-extractor run --local --typescript-compiler-folder ../../../node_modules/typescript && copyfiles -u 1 ./_api-extractor-temp/doc-models/* ../../../_api-extractor-temp/",
		"build:esnext": "tsc --project ./tsconfig.esnext.json",
		"build:full": "npm run build",
		"build:full:compile": "npm run build:compile",
		"build:genver": "gen-version",
		"build:test": "tsc --project ./src/test/tsconfig.json",
		"ci:build:docs": "api-extractor run --typescript-compiler-folder ../../../node_modules/typescript && copyfiles -u 1 ./_api-extractor-temp/doc-models/* ../../../_api-extractor-temp/",
		"clean": "rimraf dist lib *.tsbuildinfo *.build.log",
		"eslint": "eslint --format stylish src",
		"eslint:fix": "eslint --format stylish src --fix --fix-type problem,suggestion,layout",
		"format": "npm run prettier:fix",
		"lint": "npm run prettier && npm run eslint",
		"lint:fix": "npm run prettier:fix &&npm run eslint:fix",
		"prettier": "prettier --check . --ignore-path ../../../.prettierignore",
		"prettier:fix": "prettier --write . --ignore-path ../../../.prettierignore",
		"test": "npm run test:mocha",
		"test:coverage": "nyc npm test -- --reporter xunit --reporter-option output=nyc/junit-report.xml",
		"test:mocha": "mocha --ignore 'dist/test/types/*' --recursive dist/test -r node_modules/@fluidframework/mocha-test-setup --unhandled-rejections=strict",
		"test:mocha:multireport": "cross-env FLUID_TEST_MULTIREPORT=1 npm run test:mocha",
		"test:mocha:verbose": "cross-env FLUID_TEST_VERBOSE=1 npm run test:mocha",
		"tsc": "tsc",
		"tsc:watch": "tsc --watch",
		"typetests:gen": "fluid-type-test-generator",
		"typetests:prepare": "flub generate typetests --prepare --dir . --pin"
	},
	"nyc": {
		"all": true,
		"cache-dir": "nyc/.cache",
		"exclude": [
			"src/test/**/*.ts",
			"dist/test/**/*.js"
		],
		"exclude-after-remap": false,
		"include": [
			"src/**/*.ts",
			"dist/**/*.js"
		],
		"report-dir": "nyc/report",
		"reporter": [
			"cobertura",
			"html",
			"text"
		],
		"temp-directory": "nyc/.nyc_output"
	},
	"dependencies": {
		"@fluidframework/common-definitions": "^0.20.1",
		"@fluidframework/common-utils": "^1.1.1",
		"@fluidframework/container-definitions": ">=2.0.0-internal.5.0.0 <2.0.0-internal.6.0.0",
		"@fluidframework/container-runtime-definitions": ">=2.0.0-internal.5.0.0 <2.0.0-internal.6.0.0",
		"@fluidframework/container-utils": ">=2.0.0-internal.5.0.0 <2.0.0-internal.6.0.0",
		"@fluidframework/core-interfaces": ">=2.0.0-internal.5.0.0 <2.0.0-internal.6.0.0",
		"@fluidframework/datastore": ">=2.0.0-internal.5.0.0 <2.0.0-internal.6.0.0",
		"@fluidframework/driver-definitions": ">=2.0.0-internal.5.0.0 <2.0.0-internal.6.0.0",
		"@fluidframework/driver-utils": ">=2.0.0-internal.5.0.0 <2.0.0-internal.6.0.0",
		"@fluidframework/protocol-base": "^0.1039.1000",
		"@fluidframework/protocol-definitions": "^1.1.0",
		"@fluidframework/runtime-definitions": ">=2.0.0-internal.5.0.0 <2.0.0-internal.6.0.0",
		"@fluidframework/runtime-utils": ">=2.0.0-internal.5.0.0 <2.0.0-internal.6.0.0",
		"@fluidframework/telemetry-utils": ">=2.0.0-internal.5.0.0 <2.0.0-internal.6.0.0",
		"double-ended-queue": "^2.1.0-0",
		"events": "^3.1.0",
		"lz4js": "^0.2.0",
		"uuid": "^8.3.1"
	},
	"devDependencies": {
		"@fluid-tools/build-cli": "^0.15.0",
		"@fluidframework/build-common": "^1.1.0",
		"@fluidframework/build-tools": "^0.15.0",
		"@fluidframework/container-runtime-previous": "npm:@fluidframework/container-runtime@2.0.0-internal.4.1.0",
		"@fluidframework/eslint-config-fluid": "^2.0.0",
		"@fluidframework/mocha-test-setup": ">=2.0.0-internal.5.0.0 <2.0.0-internal.6.0.0",
		"@fluidframework/test-runtime-utils": ">=2.0.0-internal.5.0.0 <2.0.0-internal.6.0.0",
		"@microsoft/api-extractor": "^7.34.4",
		"@types/double-ended-queue": "^2.1.0",
		"@types/events": "^3.0.0",
		"@types/mocha": "^9.1.1",
		"@types/sinon": "^7.0.13",
		"@types/uuid": "^8.3.0",
		"concurrently": "^7.6.0",
		"copyfiles": "^2.4.1",
		"cross-env": "^7.0.3",
		"eslint": "~8.6.0",
		"mocha": "^10.2.0",
		"mocha-json-output-reporter": "^2.0.1",
		"mocha-multi-reporters": "^1.5.1",
		"moment": "^2.21.0",
		"nyc": "^15.1.0",
		"prettier": "~2.6.2",
		"rimraf": "^4.4.0",
		"sinon": "^7.4.2",
		"typescript": "~4.5.5"
	},
	"typeValidation": {
<<<<<<< HEAD
		"broken": {}
=======
		"broken": {
			"ClassDeclaration_ContainerRuntime": {
				"forwardCompat": false
			},
			"TypeAliasDeclaration_SummarizerStopReason": {
				"backCompat": false
			},
			"InterfaceDeclaration_ISummarizerRuntime": {
				"forwardCompat": false
			}
		}
>>>>>>> 5a15a285
	}
}<|MERGE_RESOLUTION|>--- conflicted
+++ resolved
@@ -87,7 +87,7 @@
 		"@fluid-tools/build-cli": "^0.15.0",
 		"@fluidframework/build-common": "^1.1.0",
 		"@fluidframework/build-tools": "^0.15.0",
-		"@fluidframework/container-runtime-previous": "npm:@fluidframework/container-runtime@2.0.0-internal.4.1.0",
+		"@fluidframework/container-runtime-previous": "npm:@fluidframework/container-runtime@2.0.0-internal.4.0.0",
 		"@fluidframework/eslint-config-fluid": "^2.0.0",
 		"@fluidframework/mocha-test-setup": ">=2.0.0-internal.5.0.0 <2.0.0-internal.6.0.0",
 		"@fluidframework/test-runtime-utils": ">=2.0.0-internal.5.0.0 <2.0.0-internal.6.0.0",
@@ -112,9 +112,6 @@
 		"typescript": "~4.5.5"
 	},
 	"typeValidation": {
-<<<<<<< HEAD
-		"broken": {}
-=======
 		"broken": {
 			"ClassDeclaration_ContainerRuntime": {
 				"forwardCompat": false
@@ -126,6 +123,5 @@
 				"forwardCompat": false
 			}
 		}
->>>>>>> 5a15a285
 	}
 }