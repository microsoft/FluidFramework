--- conflicted
+++ resolved
@@ -219,11 +219,10 @@
 	},
 	"typeValidation": {
 		"broken": {
-<<<<<<< HEAD
 			"TypeAlias_MinimumVersionForCollab": {
 				"backCompat": false,
 				"forwardCompat": false
-=======
+			},
 			"Interface_ContainerRuntimeOptions": {
 				"backCompat": false
 			},
@@ -241,7 +240,6 @@
 			},
 			"Variable_DefaultSummaryConfiguration": {
 				"backCompat": false
->>>>>>> 510c60b8
 			}
 		},
 		"entrypoint": "legacy"
