{
  "name": "@fluidframework/container-runtime",
  "version": "2.0.0",
  "description": "Fluid container runtime",
  "homepage": "https://fluidframework.com",
  "repository": {
    "type": "git",
    "url": "https://github.com/microsoft/FluidFramework.git",
    "directory": "packages/runtime/container-runtime"
  },
  "license": "MIT",
  "author": "Microsoft and contributors",
  "sideEffects": false,
  "main": "dist/index.js",
  "module": "lib/index.js",
  "types": "dist/index.d.ts",
  "scripts": {
    "build": "npm run build:genver && concurrently npm:build:compile npm:lint && npm run build:docs",
    "build:commonjs": "npm run tsc && npm run typetests:gen && npm run build:test",
    "build:compile": "concurrently npm:build:commonjs npm:build:esnext",
    "build:docs": "api-extractor run --local --typescript-compiler-folder ../../../node_modules/typescript && copyfiles -u 1 ./_api-extractor-temp/doc-models/* ../../../_api-extractor-temp/",
    "build:esnext": "tsc --project ./tsconfig.esnext.json",
    "build:full": "npm run build",
    "build:full:compile": "npm run build:compile",
    "build:genver": "gen-version",
    "build:test": "tsc --project ./src/test/tsconfig.json",
    "ci:build:docs": "api-extractor run --typescript-compiler-folder ../../../node_modules/typescript && copyfiles -u 1 ./_api-extractor-temp/doc-models/* ../../../_api-extractor-temp/",
    "clean": "rimraf dist lib *.tsbuildinfo *.build.log",
    "eslint": "eslint --format stylish src",
    "eslint:fix": "eslint --format stylish src --fix --fix-type problem,suggestion,layout",
    "lint": "npm run eslint",
    "lint:fix": "npm run eslint:fix",
    "test": "npm run test:mocha",
    "test:coverage": "nyc npm test -- --reporter xunit --reporter-option output=nyc/junit-report.xml",
    "test:mocha": "mocha --ignore 'dist/test/types/*' --recursive dist/test -r node_modules/@fluidframework/mocha-test-setup --unhandled-rejections=strict",
    "test:mocha:verbose": "cross-env FLUID_TEST_VERBOSE=1 npm run test:mocha",
    "tsc": "tsc",
    "tsc:watch": "tsc --watch",
    "tsfmt": "tsfmt --verify",
    "tsfmt:fix": "tsfmt --replace",
    "typetests:gen": "fluid-type-validator -g -d ."
  },
  "nyc": {
    "all": true,
    "cache-dir": "nyc/.cache",
    "exclude": [
      "src/test/**/*.ts",
      "dist/test/**/*.js"
    ],
    "exclude-after-remap": false,
    "include": [
      "src/**/*.ts",
      "dist/**/*.js"
    ],
    "report-dir": "nyc/report",
    "reporter": [
      "cobertura",
      "html",
      "text"
    ],
    "temp-directory": "nyc/.nyc_output"
  },
  "dependencies": {
    "@fluidframework/common-definitions": "^0.20.1",
    "@fluidframework/common-utils": "^0.32.1",
    "@fluidframework/container-definitions": "^2.0.0",
    "@fluidframework/container-runtime-definitions": "^2.0.0",
    "@fluidframework/container-utils": "^2.0.0",
    "@fluidframework/core-interfaces": "^2.0.0",
    "@fluidframework/datastore": "^2.0.0",
    "@fluidframework/driver-definitions": "^2.0.0",
    "@fluidframework/driver-utils": "^2.0.0",
    "@fluidframework/garbage-collector": "^2.0.0",
    "@fluidframework/protocol-base": "^0.1037.1000-0",
    "@fluidframework/protocol-definitions": "^0.1029.1000-0",
    "@fluidframework/runtime-definitions": "^2.0.0",
    "@fluidframework/runtime-utils": "^2.0.0",
    "@fluidframework/telemetry-utils": "^2.0.0",
    "double-ended-queue": "^2.1.0-0",
    "uuid": "^8.3.1"
  },
  "devDependencies": {
    "@fluidframework/build-common": "^0.24.0",
    "@fluidframework/build-tools": "^0.2.74327",
    "@fluidframework/container-runtime-previous": "npm:@fluidframework/container-runtime@^1.0.0",
    "@fluidframework/eslint-config-fluid": "^0.28.2000",
    "@fluidframework/mocha-test-setup": "^2.0.0",
    "@fluidframework/test-runtime-utils": "^2.0.0",
    "@microsoft/api-extractor": "^7.22.2",
    "@rushstack/eslint-config": "^2.5.1",
    "@types/double-ended-queue": "^2.1.0",
    "@types/mocha": "^9.1.1",
    "@types/node": "^14.18.0",
    "@types/sinon": "^7.0.13",
    "@types/uuid": "^8.3.0",
    "concurrently": "^6.2.0",
    "copyfiles": "^2.1.0",
    "cross-env": "^7.0.2",
    "eslint": "~8.6.0",
    "mocha": "^10.0.0",
    "nyc": "^15.0.0",
    "rimraf": "^2.6.2",
    "sinon": "^7.4.2",
    "typescript": "~4.5.5",
    "typescript-formatter": "7.1.0"
  },
  "typeValidation": {
    "version": "2.0.0",
    "broken": {
      "VariableDeclaration_DefaultSummaryConfiguration": {
        "forwardCompat": false
      },
      "TypeAliasDeclaration_ISummaryConfiguration": {
        "forwardCompat": false
      },
      "InterfaceDeclaration_ISummaryConfigurationHeuristics": {
        "forwardCompat": false
      },
      "InterfaceDeclaration_IGeneratedSummaryStats": {
        "backCompat": false
      },
      "InterfaceDeclaration_IGenerateSummaryTreeResult": {
        "backCompat": false
      },
      "InterfaceDeclaration_ISubmitSummaryOpResult": {
        "backCompat": false
      },
<<<<<<< HEAD
      "InterfaceDeclaration_ISummarizerRuntime": {"backCompat": false},
      "InterfaceDeclaration_IConnectableRuntime": {"backCompat": false},
      "RemovedInterfaceDeclaration_IPendingFlushMode": {
        "backCompat": false,
        "forwardCompat": false
      },
      "InterfaceDeclaration_IPendingLocalState": {
        "forwardCompat": false
      },
      "TypeAliasDeclaration_IPendingState": {
        "forwardCompat": false
=======
      "InterfaceDeclaration_IUploadSummaryResult": {
        "backCompat": false
      },
      "TypeAliasDeclaration_SubmitSummaryResult": {
        "backCompat": false
>>>>>>> 0562b45f
      }
    }
  }
}<|MERGE_RESOLUTION|>--- conflicted
+++ resolved
@@ -125,9 +125,12 @@
       "InterfaceDeclaration_ISubmitSummaryOpResult": {
         "backCompat": false
       },
-<<<<<<< HEAD
-      "InterfaceDeclaration_ISummarizerRuntime": {"backCompat": false},
-      "InterfaceDeclaration_IConnectableRuntime": {"backCompat": false},
+      "InterfaceDeclaration_IUploadSummaryResult": {
+        "backCompat": false
+      },
+      "TypeAliasDeclaration_SubmitSummaryResult": {
+        "backCompat": false
+      },
       "RemovedInterfaceDeclaration_IPendingFlushMode": {
         "backCompat": false,
         "forwardCompat": false
@@ -137,13 +140,6 @@
       },
       "TypeAliasDeclaration_IPendingState": {
         "forwardCompat": false
-=======
-      "InterfaceDeclaration_IUploadSummaryResult": {
-        "backCompat": false
-      },
-      "TypeAliasDeclaration_SubmitSummaryResult": {
-        "backCompat": false
->>>>>>> 0562b45f
       }
     }
   }
