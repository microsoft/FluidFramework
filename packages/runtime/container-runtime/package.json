{
	"name": "@fluidframework/container-runtime",
	"version": "2.0.0-internal.3.4.0",
	"description": "Fluid container runtime",
	"homepage": "https://fluidframework.com",
	"repository": {
		"type": "git",
		"url": "https://github.com/microsoft/FluidFramework.git",
		"directory": "packages/runtime/container-runtime"
	},
	"license": "MIT",
	"author": "Microsoft and contributors",
	"sideEffects": false,
	"main": "dist/index.js",
	"module": "lib/index.js",
	"types": "dist/index.d.ts",
	"scripts": {
		"build": "npm run build:genver && concurrently npm:build:compile npm:lint && npm run build:docs",
		"build:commonjs": "npm run tsc && npm run typetests:gen && npm run build:test",
		"build:compile": "concurrently npm:build:commonjs npm:build:esnext",
		"build:docs": "api-extractor run --local --typescript-compiler-folder ../../../node_modules/typescript && copyfiles -u 1 ./_api-extractor-temp/doc-models/* ../../../_api-extractor-temp/",
		"build:esnext": "tsc --project ./tsconfig.esnext.json",
		"build:full": "npm run build",
		"build:full:compile": "npm run build:compile",
		"build:genver": "gen-version",
		"build:test": "tsc --project ./src/test/tsconfig.json",
		"ci:build:docs": "api-extractor run --typescript-compiler-folder ../../../node_modules/typescript && copyfiles -u 1 ./_api-extractor-temp/doc-models/* ../../../_api-extractor-temp/",
		"clean": "rimraf dist lib *.tsbuildinfo *.build.log",
		"eslint": "eslint --format stylish src",
		"eslint:fix": "eslint --format stylish src --fix --fix-type problem,suggestion,layout",
		"format": "npm run prettier:fix",
		"lint": "npm run prettier && npm run eslint",
		"lint:fix": "npm run prettier:fix &&npm run eslint:fix",
		"prettier": "prettier --check . --ignore-path ../../../.prettierignore",
		"prettier:fix": "prettier --write . --ignore-path ../../../.prettierignore",
		"test": "npm run test:mocha",
		"test:coverage": "nyc npm test -- --reporter xunit --reporter-option output=nyc/junit-report.xml",
		"test:mocha": "mocha --ignore 'dist/test/types/*' --recursive dist/test -r node_modules/@fluidframework/mocha-test-setup --unhandled-rejections=strict",
		"test:mocha:verbose": "cross-env FLUID_TEST_VERBOSE=1 npm run test:mocha",
		"tsc": "tsc",
		"tsc:watch": "tsc --watch",
		"typetests:gen": "fluid-type-test-generator",
		"typetests:prepare": "flub generate typetests --prepare --dir . --pin"
	},
	"nyc": {
		"all": true,
		"cache-dir": "nyc/.cache",
		"exclude": [
			"src/test/**/*.ts",
			"dist/test/**/*.js"
		],
		"exclude-after-remap": false,
		"include": [
			"src/**/*.ts",
			"dist/**/*.js"
		],
		"report-dir": "nyc/report",
		"reporter": [
			"cobertura",
			"html",
			"text"
		],
		"temp-directory": "nyc/.nyc_output"
	},
	"dependencies": {
		"@fluidframework/common-definitions": "^0.20.1",
		"@fluidframework/common-utils": "^1.1.1",
		"@fluidframework/container-definitions": ">=2.0.0-internal.3.4.0 <2.0.0-internal.4.0.0",
		"@fluidframework/container-runtime-definitions": ">=2.0.0-internal.3.4.0 <2.0.0-internal.4.0.0",
		"@fluidframework/container-utils": ">=2.0.0-internal.3.4.0 <2.0.0-internal.4.0.0",
		"@fluidframework/core-interfaces": ">=2.0.0-internal.3.4.0 <2.0.0-internal.4.0.0",
		"@fluidframework/datastore": ">=2.0.0-internal.3.4.0 <2.0.0-internal.4.0.0",
		"@fluidframework/driver-definitions": ">=2.0.0-internal.3.4.0 <2.0.0-internal.4.0.0",
		"@fluidframework/driver-utils": ">=2.0.0-internal.3.4.0 <2.0.0-internal.4.0.0",
		"@fluidframework/garbage-collector": ">=2.0.0-internal.3.4.0 <2.0.0-internal.4.0.0",
		"@fluidframework/protocol-base": "^0.1038.3000",
		"@fluidframework/protocol-definitions": "^1.1.0",
		"@fluidframework/runtime-definitions": ">=2.0.0-internal.3.4.0 <2.0.0-internal.4.0.0",
		"@fluidframework/runtime-utils": ">=2.0.0-internal.3.4.0 <2.0.0-internal.4.0.0",
		"@fluidframework/telemetry-utils": ">=2.0.0-internal.3.4.0 <2.0.0-internal.4.0.0",
		"double-ended-queue": "^2.1.0-0",
		"events": "^3.1.0",
		"lz4js": "^0.2.0",
		"sorted-btree": "^1.8.0",
		"uuid": "^8.3.1"
	},
	"devDependencies": {
<<<<<<< HEAD
		"@fluid-internal/stochastic-test-utils": ">=2.0.0-internal.3.3.0 <2.0.0-internal.4.0.0",
		"@fluid-tools/benchmark": "^0.46.0",
		"@fluid-tools/build-cli": "0.11.0-135362",
=======
		"@fluid-tools/build-cli": "^0.12.0",
>>>>>>> a1800567
		"@fluidframework/build-common": "^1.1.0",
		"@fluidframework/build-tools": "^0.12.0",
		"@fluidframework/container-runtime-previous": "npm:@fluidframework/container-runtime@2.0.0-internal.3.2.0",
		"@fluidframework/eslint-config-fluid": "^2.0.0",
		"@fluidframework/mocha-test-setup": ">=2.0.0-internal.3.4.0 <2.0.0-internal.4.0.0",
		"@fluidframework/test-runtime-utils": ">=2.0.0-internal.3.4.0 <2.0.0-internal.4.0.0",
		"@microsoft/api-extractor": "^7.22.2",
		"@rushstack/eslint-config": "^2.5.1",
		"@types/double-ended-queue": "^2.1.0",
		"@types/events": "^3.0.0",
		"@types/mocha": "^9.1.1",
		"@types/sinon": "^7.0.13",
		"@types/uuid": "^8.3.0",
		"concurrently": "^6.2.0",
		"copyfiles": "^2.4.1",
		"cross-env": "^7.0.2",
		"eslint": "~8.6.0",
		"mocha": "^10.0.0",
		"nyc": "^15.0.0",
		"prettier": "~2.6.2",
		"rimraf": "^2.6.2",
		"sinon": "^7.4.2",
		"typescript": "~4.5.5"
	},
	"typeValidation": {
<<<<<<< HEAD
		"broken": {
			"InterfaceDeclaration_IConnectableRuntime": {
				"backCompat": false
			},
			"EnumDeclaration_ContainerMessageType": {
				"backCompat": false
			},
			"ClassDeclaration_ContainerRuntime": {
				"forwardCompat": false
			},
			"InterfaceDeclaration_ContainerRuntimeMessage": {
				"backCompat": false
			},
			"InterfaceDeclaration_IChunkedOp": {
				"backCompat": false
			},
			"InterfaceDeclaration_IPendingLocalState": {
				"backCompat": false
			},
			"InterfaceDeclaration_IPendingMessage": {
				"backCompat": false
			},
			"TypeAliasDeclaration_IPendingState": {
				"backCompat": false
			}
		}
=======
		"broken": {}
>>>>>>> a1800567
	}
}<|MERGE_RESOLUTION|>--- conflicted
+++ resolved
@@ -85,13 +85,9 @@
 		"uuid": "^8.3.1"
 	},
 	"devDependencies": {
-<<<<<<< HEAD
-		"@fluid-internal/stochastic-test-utils": ">=2.0.0-internal.3.3.0 <2.0.0-internal.4.0.0",
+		"@fluid-internal/stochastic-test-utils": ">=2.0.0-internal.3.4.0 <2.0.0-internal.4.0.0",
 		"@fluid-tools/benchmark": "^0.46.0",
-		"@fluid-tools/build-cli": "0.11.0-135362",
-=======
 		"@fluid-tools/build-cli": "^0.12.0",
->>>>>>> a1800567
 		"@fluidframework/build-common": "^1.1.0",
 		"@fluidframework/build-tools": "^0.12.0",
 		"@fluidframework/container-runtime-previous": "npm:@fluidframework/container-runtime@2.0.0-internal.3.2.0",
@@ -117,7 +113,6 @@
 		"typescript": "~4.5.5"
 	},
 	"typeValidation": {
-<<<<<<< HEAD
 		"broken": {
 			"InterfaceDeclaration_IConnectableRuntime": {
 				"backCompat": false
@@ -144,8 +139,5 @@
 				"backCompat": false
 			}
 		}
-=======
-		"broken": {}
->>>>>>> a1800567
 	}
 }