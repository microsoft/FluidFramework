--- conflicted
+++ resolved
@@ -85,13 +85,9 @@
     "uuid": "^8.3.1"
   },
   "devDependencies": {
-<<<<<<< HEAD
-    "@fluid-internal/stochastic-test-utils": ">=2.0.0-internal.2.4.0 <2.0.0-internal.3.0.0",
+    "@fluid-internal/stochastic-test-utils": ">=2.0.0-internal.3.0.0 <2.0.0-internal.4.0.0",
     "@fluid-tools/benchmark": "^0.45.0",
     "@fluid-tools/build-cli": "^0.8.0-121856",
-=======
-    "@fluid-tools/build-cli": "^0.8.0",
->>>>>>> 83bbd423
     "@fluidframework/build-common": "^1.1.0",
     "@fluidframework/build-tools": "^0.8.0",
     "@fluidframework/container-runtime-previous": "npm:@fluidframework/container-runtime@2.0.0-internal.2.2.0",
@@ -146,9 +142,6 @@
       "InterfaceDeclaration_ISummaryConfigurationHeuristics": {
         "backCompat": false
       },
-      "ClassDeclaration_ContainerRuntime": {
-        "forwardCompat": false
-      },
       "InterfaceDeclaration_ISummarizerRuntime": {
         "backCompat": false
       },
