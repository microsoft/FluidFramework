--- conflicted
+++ resolved
@@ -114,12 +114,6 @@
 	},
 	"typeValidation": {
 		"broken": {
-<<<<<<< HEAD
-			"InterfaceDeclaration_IConnectableRuntime": {
-				"backCompat": false
-			},
-=======
->>>>>>> dc33099b
 			"ClassDeclaration_ContainerRuntime": {
 				"forwardCompat": false
 			}
