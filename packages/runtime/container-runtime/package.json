{
  "name": "@fluidframework/container-runtime",
  "version": "0.60.1000",
  "description": "Fluid container runtime",
  "homepage": "https://fluidframework.com",
  "repository": {
    "type": "git",
    "url": "https://github.com/microsoft/FluidFramework.git",
    "directory": "packages/runtime/container-runtime"
  },
  "license": "MIT",
  "author": "Microsoft and contributors",
  "sideEffects": false,
  "main": "dist/index.js",
  "module": "lib/index.js",
  "types": "dist/index.d.ts",
  "scripts": {
    "build": "npm run build:genver && concurrently npm:build:compile npm:lint && npm run build:docs",
    "build:commonjs": "npm run tsc && npm run typetests:gen && npm run build:test",
    "build:compile": "concurrently npm:build:commonjs npm:build:esnext",
    "build:docs": "api-extractor run --local --typescript-compiler-folder ../../../node_modules/typescript && copyfiles -u 1 ./_api-extractor-temp/doc-models/* ../../../_api-extractor-temp/",
    "build:esnext": "tsc --project ./tsconfig.esnext.json",
    "build:full": "npm run build",
    "build:full:compile": "npm run build:compile",
    "build:genver": "gen-version",
    "build:test": "tsc --project ./src/test/tsconfig.json",
    "ci:build:docs": "api-extractor run --typescript-compiler-folder ../../../node_modules/typescript && copyfiles -u 1 ./_api-extractor-temp/doc-models/* ../../../_api-extractor-temp/",
    "clean": "rimraf dist lib *.tsbuildinfo *.build.log",
    "eslint": "eslint --format stylish src",
    "eslint:fix": "eslint --format stylish src --fix --fix-type problem,suggestion,layout",
    "lint": "npm run eslint",
    "lint:fix": "npm run eslint:fix",
    "test": "npm run test:mocha",
    "test:coverage": "nyc npm test -- --reporter xunit --reporter-option output=nyc/junit-report.xml",
    "test:mocha": "mocha --ignore 'dist/test/types/*' --recursive dist/test -r node_modules/@fluidframework/mocha-test-setup --unhandled-rejections=strict",
    "test:mocha:verbose": "cross-env FLUID_TEST_VERBOSE=1 npm run test:mocha",
    "tsc": "tsc",
    "tsc:watch": "tsc --watch",
    "tsfmt": "tsfmt --verify",
    "tsfmt:fix": "tsfmt --replace",
    "typetests:gen": "fluid-type-validator -g -d ."
  },
  "nyc": {
    "all": true,
    "cache-dir": "nyc/.cache",
    "exclude": [
      "src/test/**/*.ts",
      "dist/test/**/*.js"
    ],
    "exclude-after-remap": false,
    "include": [
      "src/**/*.ts",
      "dist/**/*.js"
    ],
    "report-dir": "nyc/report",
    "reporter": [
      "cobertura",
      "html",
      "text"
    ],
    "temp-directory": "nyc/.nyc_output"
  },
  "dependencies": {
    "@fluidframework/common-definitions": "^0.20.1",
    "@fluidframework/common-utils": "^0.32.1",
    "@fluidframework/container-definitions": "^0.49.1000-62937",
    "@fluidframework/container-runtime-definitions": "^0.60.1000",
    "@fluidframework/container-utils": "^0.60.1000",
    "@fluidframework/core-interfaces": "^0.43.1000",
    "@fluidframework/datastore": "^0.60.1000",
    "@fluidframework/driver-definitions": "^0.46.1000",
    "@fluidframework/driver-utils": "^0.60.1000",
    "@fluidframework/garbage-collector": "^0.60.1000",
    "@fluidframework/protocol-base": "^0.1036.1000",
    "@fluidframework/protocol-definitions": "^0.1028.1000",
    "@fluidframework/runtime-definitions": "^0.60.1000",
    "@fluidframework/runtime-utils": "^0.60.1000",
    "@fluidframework/telemetry-utils": "^0.60.1000",
    "double-ended-queue": "^2.1.0-0",
    "uuid": "^8.3.1"
  },
  "devDependencies": {
    "@fluidframework/build-common": "^0.23.0",
    "@fluidframework/build-tools": "^0.2.61804",
    "@fluidframework/container-runtime-previous": "npm:@fluidframework/container-runtime@^0.59.0",
    "@fluidframework/eslint-config-fluid": "^0.28.1000",
    "@fluidframework/mocha-test-setup": "^0.60.1000",
    "@fluidframework/test-runtime-utils": "^0.60.1000",
    "@microsoft/api-extractor": "^7.22.2",
    "@rushstack/eslint-config": "^2.5.1",
    "@types/double-ended-queue": "^2.1.0",
    "@types/mocha": "^8.2.2",
    "@types/node": "^14.18.0",
    "@types/sinon": "^7.0.13",
    "@types/uuid": "^8.3.0",
    "@typescript-eslint/eslint-plugin": "~5.9.0",
    "@typescript-eslint/parser": "~5.9.0",
    "concurrently": "^6.2.0",
    "copyfiles": "^2.1.0",
    "cross-env": "^7.0.2",
    "eslint": "~8.6.0",
    "eslint-plugin-editorconfig": "~3.2.0",
    "eslint-plugin-eslint-comments": "~3.2.0",
    "eslint-plugin-import": "~2.25.4",
    "eslint-plugin-no-null": "~1.0.2",
    "eslint-plugin-react": "~7.28.0",
    "eslint-plugin-unicorn": "~40.0.0",
    "mocha": "^8.4.0",
    "nyc": "^15.0.0",
    "rimraf": "^2.6.2",
    "sinon": "^7.4.2",
    "typescript": "~4.1.3",
    "typescript-formatter": "7.1.0"
  },
  "typeValidation": {
<<<<<<< HEAD
    "version": "0.60.1000",
    "broken": {
      "ClassDeclaration_ContainerRuntime": {"forwardCompat": false}
=======
    "version": "0.59.2000",
    "broken": {
      "ClassDeclaration_Summarizer": {
        "forwardCompat": false
      },
      "InterfaceDeclaration_IProvideSummarizer": {
        "forwardCompat": false
      },
      "InterfaceDeclaration_ISummarizer": {
        "forwardCompat": false
      }
>>>>>>> bf385c95
    }
  }
}<|MERGE_RESOLUTION|>--- conflicted
+++ resolved
@@ -113,13 +113,9 @@
     "typescript-formatter": "7.1.0"
   },
   "typeValidation": {
-<<<<<<< HEAD
     "version": "0.60.1000",
     "broken": {
-      "ClassDeclaration_ContainerRuntime": {"forwardCompat": false}
-=======
-    "version": "0.59.2000",
-    "broken": {
+      "ClassDeclaration_ContainerRuntime": {"forwardCompat": false},
       "ClassDeclaration_Summarizer": {
         "forwardCompat": false
       },
@@ -129,7 +125,6 @@
       "InterfaceDeclaration_ISummarizer": {
         "forwardCompat": false
       }
->>>>>>> bf385c95
     }
   }
 }