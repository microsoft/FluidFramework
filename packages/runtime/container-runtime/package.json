{
  "name": "@fluidframework/container-runtime",
  "version": "0.60.1000",
  "description": "Fluid container runtime",
  "homepage": "https://fluidframework.com",
  "repository": {
    "type": "git",
    "url": "https://github.com/microsoft/FluidFramework.git",
    "directory": "packages/runtime/container-runtime"
  },
  "license": "MIT",
  "author": "Microsoft and contributors",
  "sideEffects": false,
  "main": "dist/index.js",
  "module": "lib/index.js",
  "types": "dist/index.d.ts",
  "scripts": {
    "build": "npm run build:genver && concurrently npm:build:compile npm:lint && npm run build:docs",
    "build:commonjs": "npm run tsc && npm run typetests:gen && npm run build:test",
    "build:compile": "concurrently npm:build:commonjs npm:build:esnext",
    "build:docs": "api-extractor run --local --typescript-compiler-folder ../../../node_modules/typescript && copyfiles -u 1 ./_api-extractor-temp/doc-models/* ../../../_api-extractor-temp/",
    "build:esnext": "tsc --project ./tsconfig.esnext.json",
    "build:full": "npm run build",
    "build:full:compile": "npm run build:compile",
    "build:genver": "gen-version",
    "build:test": "tsc --project ./src/test/tsconfig.json",
    "ci:build:docs": "api-extractor run --typescript-compiler-folder ../../../node_modules/typescript && copyfiles -u 1 ./_api-extractor-temp/doc-models/* ../../../_api-extractor-temp/",
    "clean": "rimraf dist lib *.tsbuildinfo *.build.log",
    "eslint": "eslint --format stylish src",
    "eslint:fix": "eslint --format stylish src --fix --fix-type problem,suggestion,layout",
    "lint": "npm run eslint",
    "lint:fix": "npm run eslint:fix",
    "test": "npm run test:mocha",
    "test:coverage": "nyc npm test -- --reporter xunit --reporter-option output=nyc/junit-report.xml",
    "test:mocha": "mocha --ignore 'dist/test/types/*' --recursive dist/test -r node_modules/@fluidframework/mocha-test-setup --unhandled-rejections=strict",
    "test:mocha:verbose": "cross-env FLUID_TEST_VERBOSE=1 npm run test:mocha",
    "tsc": "tsc",
    "tsc:watch": "tsc --watch",
    "tsfmt": "tsfmt --verify",
    "tsfmt:fix": "tsfmt --replace",
    "typetests:gen": "fluid-type-validator -g -d ."
  },
  "nyc": {
    "all": true,
    "cache-dir": "nyc/.cache",
    "exclude": [
      "src/test/**/*.ts",
      "dist/test/**/*.js"
    ],
    "exclude-after-remap": false,
    "include": [
      "src/**/*.ts",
      "dist/**/*.js"
    ],
    "report-dir": "nyc/report",
    "reporter": [
      "cobertura",
      "html",
      "text"
    ],
    "temp-directory": "nyc/.nyc_output"
  },
  "dependencies": {
    "@fluidframework/common-definitions": "^0.20.1",
    "@fluidframework/common-utils": "^0.32.1",
    "@fluidframework/container-definitions": "^0.48.1000",
    "@fluidframework/container-runtime-definitions": "^0.60.1000",
    "@fluidframework/container-utils": "^0.60.1000",
    "@fluidframework/core-interfaces": "^0.43.1000",
    "@fluidframework/datastore": "^0.60.1000",
    "@fluidframework/driver-definitions": "^0.46.1000",
    "@fluidframework/driver-utils": "^0.60.1000",
    "@fluidframework/garbage-collector": "^0.60.1000",
    "@fluidframework/protocol-base": "^0.1036.1000",
    "@fluidframework/protocol-definitions": "^0.1028.1000",
    "@fluidframework/runtime-definitions": "^0.60.1000",
    "@fluidframework/runtime-utils": "^0.60.1000",
    "@fluidframework/telemetry-utils": "^0.60.1000",
    "double-ended-queue": "^2.1.0-0",
    "uuid": "^8.3.1"
  },
  "devDependencies": {
    "@fluidframework/build-common": "^0.23.0",
    "@fluidframework/build-tools": "^0.2.61804",
    "@fluidframework/container-runtime-previous": "npm:@fluidframework/container-runtime@^0.58.0",
    "@fluidframework/eslint-config-fluid": "^0.28.1000",
    "@fluidframework/mocha-test-setup": "^0.60.1000",
    "@fluidframework/test-runtime-utils": "^0.60.1000",
    "@microsoft/api-extractor": "^7.16.1",
    "@rushstack/eslint-config": "^2.5.1",
    "@types/double-ended-queue": "^2.1.0",
    "@types/mocha": "^8.2.2",
    "@types/node": "^14.18.0",
    "@types/sinon": "^7.0.13",
    "@types/uuid": "^8.3.0",
    "@typescript-eslint/eslint-plugin": "~5.9.0",
    "@typescript-eslint/parser": "~5.9.0",
    "concurrently": "^6.2.0",
    "copyfiles": "^2.1.0",
    "cross-env": "^7.0.2",
    "eslint": "~8.6.0",
    "eslint-plugin-editorconfig": "~3.2.0",
    "eslint-plugin-eslint-comments": "~3.2.0",
    "eslint-plugin-import": "~2.25.4",
    "eslint-plugin-no-null": "~1.0.2",
    "eslint-plugin-react": "~7.28.0",
    "eslint-plugin-unicorn": "~40.0.0",
    "mocha": "^8.4.0",
    "nyc": "^15.0.0",
    "rimraf": "^2.6.2",
    "sinon": "^7.4.2",
    "typescript": "~4.1.3",
    "typescript-formatter": "7.1.0"
  },
  "typeValidation": {
    "version": "0.59.1000",
    "broken": {
<<<<<<< HEAD
      "0.58.2002": {
        "ClassDeclaration_ContainerRuntime": {
          "forwardCompat": false
        }
=======
      "InterfaceDeclaration_IBaseSummarizeResult": {
        "forwardCompat": false
      },
      "InterfaceDeclaration_IGenerateSummaryTreeResult": {
        "forwardCompat": false
      },
      "InterfaceDeclaration_ISubmitSummaryOpResult": {
        "forwardCompat": false
      },
      "InterfaceDeclaration_IUploadSummaryResult": {
        "forwardCompat": false
      },
      "InterfaceDeclaration_SubmitSummaryResult": {
        "forwardCompat": false
      },
      "TypeAliasDeclaration_SubmitSummaryResult": {
        "forwardCompat": false
      },
      "InterfaceDeclaration_IGeneratedSummaryStats": {
        "forwardCompat": false
      },
      "ClassDeclaration_ContainerRuntime": {
        "forwardCompat": false
      },
      "InterfaceDeclaration_IGarbageCollectionRuntime": {
        "forwardCompat": false
      },
      "InterfaceDeclaration_IGCStats": {
        "forwardCompat": false
      },
      "InterfaceDeclaration_IRootSummaryTreeWithStats": {
        "forwardCompat": false
>>>>>>> f4ff1591
      }
    }
  }
}<|MERGE_RESOLUTION|>--- conflicted
+++ resolved
@@ -115,12 +115,6 @@
   "typeValidation": {
     "version": "0.59.1000",
     "broken": {
-<<<<<<< HEAD
-      "0.58.2002": {
-        "ClassDeclaration_ContainerRuntime": {
-          "forwardCompat": false
-        }
-=======
       "InterfaceDeclaration_IBaseSummarizeResult": {
         "forwardCompat": false
       },
@@ -153,7 +147,6 @@
       },
       "InterfaceDeclaration_IRootSummaryTreeWithStats": {
         "forwardCompat": false
->>>>>>> f4ff1591
       }
     }
   }
