--- conflicted
+++ resolved
@@ -218,7 +218,6 @@
 		"typescript": "~5.4.5"
 	},
 	"typeValidation": {
-<<<<<<< HEAD
 		"broken": {
 			"TypeAlias_MinimumVersionForCollab": {
 				"backCompat": false,
@@ -243,9 +242,6 @@
 				"backCompat": false
 			}
 		},
-=======
-		"broken": {},
->>>>>>> 8d189bb7
 		"entrypoint": "legacy"
 	}
 }