{
  "name": "@fluidframework/container-runtime",
  "version": "0.59.2001",
  "description": "Fluid container runtime",
  "homepage": "https://fluidframework.com",
  "repository": {
    "type": "git",
    "url": "https://github.com/microsoft/FluidFramework.git",
    "directory": "packages/runtime/container-runtime"
  },
  "license": "MIT",
  "author": "Microsoft and contributors",
  "sideEffects": false,
  "main": "dist/index.js",
  "module": "lib/index.js",
  "types": "dist/index.d.ts",
  "scripts": {
    "build": "npm run build:genver && concurrently npm:build:compile npm:lint && npm run build:docs",
    "build:commonjs": "npm run tsc && npm run typetests:gen && npm run build:test",
    "build:compile": "concurrently npm:build:commonjs npm:build:esnext",
    "build:docs": "api-extractor run --local --typescript-compiler-folder ../../../node_modules/typescript && copyfiles -u 1 ./_api-extractor-temp/doc-models/* ../../../_api-extractor-temp/",
    "build:esnext": "tsc --project ./tsconfig.esnext.json",
    "build:full": "npm run build",
    "build:full:compile": "npm run build:compile",
    "build:genver": "gen-version",
    "build:test": "tsc --project ./src/test/tsconfig.json",
    "ci:build:docs": "api-extractor run --typescript-compiler-folder ../../../node_modules/typescript && copyfiles -u 1 ./_api-extractor-temp/doc-models/* ../../../_api-extractor-temp/",
    "clean": "rimraf dist lib *.tsbuildinfo *.build.log",
    "eslint": "eslint --format stylish src",
    "eslint:fix": "eslint --format stylish src --fix --fix-type problem,suggestion,layout",
    "lint": "npm run eslint",
    "lint:fix": "npm run eslint:fix",
    "test": "npm run test:mocha",
    "test:coverage": "nyc npm test -- --reporter xunit --reporter-option output=nyc/junit-report.xml",
    "test:mocha": "mocha --ignore 'dist/test/types/*' --recursive dist/test -r node_modules/@fluidframework/mocha-test-setup --unhandled-rejections=strict",
    "test:mocha:verbose": "cross-env FLUID_TEST_VERBOSE=1 npm run test:mocha",
    "tsc": "tsc",
    "tsc:watch": "tsc --watch",
    "tsfmt": "tsfmt --verify",
    "tsfmt:fix": "tsfmt --replace",
    "typetests:gen": "fluid-type-validator -g -d ."
  },
  "nyc": {
    "all": true,
    "cache-dir": "nyc/.cache",
    "exclude": [
      "src/test/**/*.ts",
      "dist/test/**/*.js"
    ],
    "exclude-after-remap": false,
    "include": [
      "src/**/*.ts",
      "dist/**/*.js"
    ],
    "report-dir": "nyc/report",
    "reporter": [
      "cobertura",
      "html",
      "text"
    ],
    "temp-directory": "nyc/.nyc_output"
  },
  "dependencies": {
    "@fluidframework/common-definitions": "^0.20.1",
    "@fluidframework/common-utils": "^0.32.1",
    "@fluidframework/container-definitions": "^0.48.1000",
    "@fluidframework/container-runtime-definitions": "^0.59.2001",
    "@fluidframework/container-utils": "^0.59.2001",
    "@fluidframework/core-interfaces": "^0.43.1000",
    "@fluidframework/datastore": "^0.59.2001",
    "@fluidframework/driver-definitions": "^0.46.1000",
<<<<<<< HEAD
    "@fluidframework/driver-utils": "^0.59.2000",
    "@fluidframework/garbage-collector": "^0.59.2000",
    "@fluidframework/protocol-base": "^0.1036.2000-0",
=======
    "@fluidframework/driver-utils": "^0.59.2001",
    "@fluidframework/garbage-collector": "^0.59.2001",
    "@fluidframework/protocol-base": "^0.1036.1000",
>>>>>>> 3c82acaa
    "@fluidframework/protocol-definitions": "^0.1028.1000",
    "@fluidframework/runtime-definitions": "^0.59.2001",
    "@fluidframework/runtime-utils": "^0.59.2001",
    "@fluidframework/telemetry-utils": "^0.59.2001",
    "double-ended-queue": "^2.1.0-0",
    "uuid": "^8.3.1"
  },
  "devDependencies": {
    "@fluidframework/build-common": "^0.23.0",
    "@fluidframework/build-tools": "^0.2.61804",
    "@fluidframework/container-runtime-previous": "npm:@fluidframework/container-runtime@0.59.1000",
    "@fluidframework/eslint-config-fluid": "^0.28.1000",
    "@fluidframework/mocha-test-setup": "^0.59.2001",
    "@fluidframework/test-runtime-utils": "^0.59.2001",
    "@microsoft/api-extractor": "^7.22.2",
    "@rushstack/eslint-config": "^2.5.1",
    "@types/double-ended-queue": "^2.1.0",
    "@types/mocha": "^8.2.2",
    "@types/node": "^14.18.0",
    "@types/sinon": "^7.0.13",
    "@types/uuid": "^8.3.0",
    "@typescript-eslint/eslint-plugin": "~5.9.0",
    "@typescript-eslint/parser": "~5.9.0",
    "concurrently": "^6.2.0",
    "copyfiles": "^2.1.0",
    "cross-env": "^7.0.2",
    "eslint": "~8.6.0",
    "eslint-plugin-editorconfig": "~3.2.0",
    "eslint-plugin-eslint-comments": "~3.2.0",
    "eslint-plugin-import": "~2.25.4",
    "eslint-plugin-jest": "~26.1.3",
    "eslint-plugin-mocha": "~10.0.3",
    "eslint-plugin-promise": "~6.0.0",
    "eslint-plugin-react": "~7.28.0",
    "eslint-plugin-tsdoc": "~0.2.14",
    "eslint-plugin-unicorn": "~40.0.0",
    "mocha": "^8.4.0",
    "nyc": "^15.0.0",
    "rimraf": "^2.6.2",
    "sinon": "^7.4.2",
    "typescript": "~4.1.3",
    "typescript-formatter": "7.1.0"
  },
  "typeValidation": {
    "version": "0.59.2000",
    "broken": {
      "ClassDeclaration_Summarizer": {
        "forwardCompat": false
      },
      "InterfaceDeclaration_IProvideSummarizer": {
        "forwardCompat": false
      },
      "InterfaceDeclaration_ISummarizer": {
        "forwardCompat": false
      }
    }
  }
}<|MERGE_RESOLUTION|>--- conflicted
+++ resolved
@@ -69,15 +69,9 @@
     "@fluidframework/core-interfaces": "^0.43.1000",
     "@fluidframework/datastore": "^0.59.2001",
     "@fluidframework/driver-definitions": "^0.46.1000",
-<<<<<<< HEAD
-    "@fluidframework/driver-utils": "^0.59.2000",
-    "@fluidframework/garbage-collector": "^0.59.2000",
-    "@fluidframework/protocol-base": "^0.1036.2000-0",
-=======
     "@fluidframework/driver-utils": "^0.59.2001",
     "@fluidframework/garbage-collector": "^0.59.2001",
-    "@fluidframework/protocol-base": "^0.1036.1000",
->>>>>>> 3c82acaa
+    "@fluidframework/protocol-base": "^0.1036.2000-0",
     "@fluidframework/protocol-definitions": "^0.1028.1000",
     "@fluidframework/runtime-definitions": "^0.59.2001",
     "@fluidframework/runtime-utils": "^0.59.2001",
