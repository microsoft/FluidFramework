--- conflicted
+++ resolved
@@ -184,12 +184,8 @@
 		"@tylerbu/sorted-btree-es6": "^1.8.0",
 		"double-ended-queue": "^2.1.0-0",
 		"lz4js": "^0.2.0",
-<<<<<<< HEAD
-		"semver": "^7.5.3",
-		"uuid": "^9.0.0"
-=======
+		"semver": "^7.7.1",
 		"uuid": "^11.1.0"
->>>>>>> 298dbd6c
 	},
 	"devDependencies": {
 		"@arethetypeswrong/cli": "^0.17.1",
@@ -209,7 +205,7 @@
 		"@types/lz4js": "^0.2.0",
 		"@types/mocha": "^10.0.10",
 		"@types/node": "^18.19.0",
-		"@types/semver": "^7.5.0",
+		"@types/semver": "^7.7.0",
 		"@types/sinon": "^17.0.3",
 		"c8": "^8.0.1",
 		"concurrently": "^8.2.1",
