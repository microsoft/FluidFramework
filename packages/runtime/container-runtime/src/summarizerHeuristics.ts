/*!
 * Copyright (c) Microsoft Corporation and contributors. All rights reserved.
 * Licensed under the MIT License.
 */

import { ITelemetryLogger } from "@fluidframework/common-definitions";
import { Timer } from "@fluidframework/common-utils";
<<<<<<< HEAD
import { ISummaryConfigurationHeuristics } from "./containerRuntime";

import { ISummarizeHeuristicData, ISummarizeHeuristicRunner, ISummarizeAttempt } from "./summarizerTypes";
=======
import { ISummaryConfiguration } from "@fluidframework/protocol-definitions";
import {
    ISummarizeHeuristicData,
    ISummarizeHeuristicRunner,
    ISummarizeAttempt,
} from "./summarizerTypes";
>>>>>>> 5fe6aae3
import { SummarizeReason } from "./summaryGenerator";

/** Simple implementation of class for tracking summarize heuristic data. */
export class SummarizeHeuristicData implements ISummarizeHeuristicData {
    protected _lastAttempt: ISummarizeAttempt;
    public get lastAttempt(): ISummarizeAttempt {
        return this._lastAttempt;
    }

    protected _lastSuccessfulSummary: Readonly<ISummarizeAttempt>;
    public get lastSuccessfulSummary(): Readonly<ISummarizeAttempt> {
        return this._lastSuccessfulSummary;
    }

    constructor(
        public lastOpSequenceNumber: number,
        /** Baseline attempt data used for comparisons with subsequent attempts/calculations. */
        attemptBaseline: ISummarizeAttempt,
    ) {
        this._lastAttempt = attemptBaseline;
        this._lastSuccessfulSummary = { ...attemptBaseline };
    }

    public updateWithLastSummaryAckInfo(lastSummary: Readonly<ISummarizeAttempt>) {
        this._lastAttempt = lastSummary;
        this._lastSuccessfulSummary = { ...lastSummary };
    }

    public recordAttempt(refSequenceNumber?: number) {
        this._lastAttempt = {
            refSequenceNumber: refSequenceNumber ?? this.lastOpSequenceNumber,
            summaryTime: Date.now(),
        };
    }

    public markLastAttemptAsSuccessful() {
        this._lastSuccessfulSummary = { ...this.lastAttempt };
    }
}

/**
 * This class contains the heuristics for when to summarize.
 */
export class SummarizeHeuristicRunner implements ISummarizeHeuristicRunner {
    private readonly idleTimer: Timer;
    private readonly minOpsForLastSummaryAttempt: number;

    public constructor(
        private readonly heuristicData: ISummarizeHeuristicData,
        private readonly configuration: ISummaryConfigurationHeuristics,
        private readonly trySummarize: (reason: SummarizeReason) => void,
<<<<<<< HEAD
=======
        private readonly logger: ITelemetryLogger,
        private readonly minOpsForAttemptOnClose = 50,
>>>>>>> 5fe6aae3
    ) {
        this.idleTimer = new Timer(
            this.configuration.idleTime,
            () => this.trySummarize("idle"));
        this.minOpsForLastSummaryAttempt = this.configuration.minOpsForLastSummaryAttempt;
    }

    public get opsSinceLastAck(): number {
        return this.heuristicData.lastOpSequenceNumber - this.heuristicData.lastSuccessfulSummary.refSequenceNumber;
    }

    public run() {
        const timeSinceLastSummary = Date.now() - this.heuristicData.lastSuccessfulSummary.summaryTime;
        const opsSinceLastAck = this.opsSinceLastAck;
        if (timeSinceLastSummary > this.configuration.maxTime) {
            this.idleTimer.clear();
            this.trySummarize("maxTime");
        } else if (opsSinceLastAck > this.configuration.maxOps) {
            this.idleTimer.clear();
            this.trySummarize("maxOps");
        } else {
            this.idleTimer.restart();
        }
    }

    public shouldRunLastSummary(): boolean {
        const opsSinceLastAck = this.opsSinceLastAck;
<<<<<<< HEAD
        return (opsSinceLastAck > this.minOpsForLastSummaryAttempt);
=======
        const minOpsForAttemptOnClose = this.minOpsForAttemptOnClose;

        this.logger.sendTelemetryEvent({
            eventName: "ShouldRunLastSummary",
            opsSinceLastAck,
            minOpsForAttemptOnClose,
        });

        return opsSinceLastAck >= minOpsForAttemptOnClose;
>>>>>>> 5fe6aae3
    }

    public dispose() {
        this.idleTimer.clear();
    }
}<|MERGE_RESOLUTION|>--- conflicted
+++ resolved
@@ -5,18 +5,13 @@
 
 import { ITelemetryLogger } from "@fluidframework/common-definitions";
 import { Timer } from "@fluidframework/common-utils";
-<<<<<<< HEAD
 import { ISummaryConfigurationHeuristics } from "./containerRuntime";
 
-import { ISummarizeHeuristicData, ISummarizeHeuristicRunner, ISummarizeAttempt } from "./summarizerTypes";
-=======
-import { ISummaryConfiguration } from "@fluidframework/protocol-definitions";
 import {
     ISummarizeHeuristicData,
     ISummarizeHeuristicRunner,
     ISummarizeAttempt,
 } from "./summarizerTypes";
->>>>>>> 5fe6aae3
 import { SummarizeReason } from "./summaryGenerator";
 
 /** Simple implementation of class for tracking summarize heuristic data. */
@@ -68,11 +63,7 @@
         private readonly heuristicData: ISummarizeHeuristicData,
         private readonly configuration: ISummaryConfigurationHeuristics,
         private readonly trySummarize: (reason: SummarizeReason) => void,
-<<<<<<< HEAD
-=======
         private readonly logger: ITelemetryLogger,
-        private readonly minOpsForAttemptOnClose = 50,
->>>>>>> 5fe6aae3
     ) {
         this.idleTimer = new Timer(
             this.configuration.idleTime,
@@ -100,19 +91,15 @@
 
     public shouldRunLastSummary(): boolean {
         const opsSinceLastAck = this.opsSinceLastAck;
-<<<<<<< HEAD
-        return (opsSinceLastAck > this.minOpsForLastSummaryAttempt);
-=======
-        const minOpsForAttemptOnClose = this.minOpsForAttemptOnClose;
+        const minOpsForLastSummaryAttempt = this.minOpsForLastSummaryAttempt;
 
         this.logger.sendTelemetryEvent({
             eventName: "ShouldRunLastSummary",
             opsSinceLastAck,
-            minOpsForAttemptOnClose,
+            minOpsForLastSummaryAttempt,
         });
 
-        return opsSinceLastAck >= minOpsForAttemptOnClose;
->>>>>>> 5fe6aae3
+        return opsSinceLastAck >= minOpsForLastSummaryAttempt;
     }
 
     public dispose() {
