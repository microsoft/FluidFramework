--- conflicted
+++ resolved
@@ -5,21 +5,13 @@
 
 import { ITelemetryLogger } from "@fluidframework/common-definitions";
 import { Timer } from "@fluidframework/common-utils";
-<<<<<<< HEAD
-import { ISummaryConfiguration } from "@fluidframework/protocol-definitions";
-=======
 import { ISummaryConfigurationHeuristics } from "./containerRuntime";
-
->>>>>>> fe4cf699
 import {
     ISummarizeHeuristicData,
     ISummarizeHeuristicRunner,
     ISummarizeAttempt,
-<<<<<<< HEAD
     ISummarizeHeuristicStrategy,
     ISummarizeHeuristicWeightConfiguration,
-=======
->>>>>>> fe4cf699
 } from "./summarizerTypes";
 import { SummarizeReason } from "./summaryGenerator";
 
@@ -88,15 +80,14 @@
  * This class contains the heuristics for when to summarize.
  */
 export class SummarizeHeuristicRunner implements ISummarizeHeuristicRunner {
-<<<<<<< HEAD
     private readonly idleTimer: Timer | undefined;
     private readonly runSummarize: (reason: SummarizeReason) => void;
 
     public constructor(
         private readonly heuristicData: ISummarizeHeuristicData,
-        private readonly configuration: ISummaryConfiguration,
+        private readonly configuration: ISummaryConfigurationHeuristics,
         trySummarize: (reason: SummarizeReason) => void,
-        private readonly minOpsForAttemptOnClose = 50,
+        private readonly logger: ITelemetryLogger,
         private readonly summarizeStrategies: ISummarizeHeuristicStrategy[] = getDefaultSummarizeHeuristicStrategies(),
     ) {
         this.idleTimer = new Timer(
@@ -112,21 +103,6 @@
                 trySummarize(reason);
             }
         };
-=======
-    private readonly idleTimer: Timer;
-    private readonly minOpsForLastSummaryAttempt: number;
-
-    public constructor(
-        private readonly heuristicData: ISummarizeHeuristicData,
-        private readonly configuration: ISummaryConfigurationHeuristics,
-        private readonly trySummarize: (reason: SummarizeReason) => void,
-        private readonly logger: ITelemetryLogger,
-    ) {
-        this.idleTimer = new Timer(
-            this.configuration.idleTime,
-            () => this.trySummarize("idle"));
-        this.minOpsForLastSummaryAttempt = this.configuration.minOpsForLastSummaryAttempt;
->>>>>>> fe4cf699
     }
 
     public get opsSinceLastAck(): number {
@@ -149,7 +125,7 @@
 
     public shouldRunLastSummary(): boolean {
         const opsSinceLastAck = this.opsSinceLastAck;
-        const minOpsForLastSummaryAttempt = this.minOpsForLastSummaryAttempt;
+        const minOpsForLastSummaryAttempt = this.configuration.minOpsForLastSummaryAttempt;
 
         this.logger.sendTelemetryEvent({
             eventName: "ShouldRunLastSummary",
@@ -168,7 +144,7 @@
 export class MaxTimeSummarizeHeuristicStrategy implements ISummarizeHeuristicStrategy {
     public readonly summarizeReason: Readonly<SummarizeReason> = "maxTime";
 
-    public shouldRunSummarize(configuration: ISummaryConfiguration, heuristicData: ISummarizeHeuristicData): boolean {
+    public shouldRunSummarize(configuration: ISummaryConfigurationHeuristics, heuristicData: ISummarizeHeuristicData): boolean {
         const timeSinceLastSummary = Date.now() - heuristicData.lastSuccessfulSummary.summaryTime;
         return timeSinceLastSummary > configuration.maxTime;
     }
@@ -181,7 +157,7 @@
         private readonly weightConfiguration: ISummarizeHeuristicWeightConfiguration,
     ) { }
 
-    public shouldRunSummarize(configuration: ISummaryConfiguration, heuristicData: ISummarizeHeuristicData): boolean {
+    public shouldRunSummarize(configuration: ISummaryConfigurationHeuristics, heuristicData: ISummarizeHeuristicData): boolean {
         const weightedNumOfOps = (this.weightConfiguration.systemOpWeight    * heuristicData.numSystemOps)
                                + (this.weightConfiguration.nonSystemOpWeight * heuristicData.numNonSystemOps);
         return weightedNumOfOps > configuration.maxOps;
