/*!
 * Copyright (c) Microsoft Corporation and contributors. All rights reserved.
 * Licensed under the MIT License.
 */

import { ICriticalContainerError } from "@fluidframework/container-definitions";
import { IDisposable } from "@fluidframework/core-interfaces";
import { assert, Lazy } from "@fluidframework/core-utils/internal";
import {
	ITelemetryLoggerExt,
	DataProcessingError,
	LoggingError,
	extractSafePropertiesFromMessage,
} from "@fluidframework/telemetry-utils/internal";
import Deque from "double-ended-queue";
import { v4 as uuid } from "uuid";

import { type InboundSequencedContainerRuntimeMessage } from "./messageTypes.js";
<<<<<<< HEAD
import { asBatchMetadata } from "./metadata.js";
import { BatchId, BatchMessage, generateBatchId, IncomingBatch } from "./opLifecycle/index.js";
=======
import { asBatchMetadata, asEmptyBatchLocalOpMetadata, IBatchMetadata } from "./metadata.js";
import { BatchId, BatchMessage, generateBatchId } from "./opLifecycle/index.js";
import { pkgVersion } from "./packageVersion.js";
>>>>>>> 81cf3b11

/**
 * This represents a message that has been submitted and is added to the pending queue when `submit` is called on the
 * ContainerRuntime. This message has either not been ack'd by the server or has not been submitted to the server yet.
 *
 * @remarks This is the current serialization format for pending local state when a Container is serialized.
 */
export interface IPendingMessage {
	type: "message";
	referenceSequenceNumber: number;
	content: string;
	localOpMetadata: unknown;
	opMetadata: Record<string, unknown> | undefined;
	sequenceNumber?: number;
	/** Info needed to compute the batchId on reconnect */
	batchIdContext: {
		/** The Batch's original clientId, from when it was first flushed to be submitted */
		clientId: string;
		/**
		 * The Batch's original clientSequenceNumber, from when it was first flushed to be submitted
		 *	@remarks A negative value means it was not yet submitted when queued here (e.g. disconnected right before flush fired)
		 */
		batchStartCsn: number;
	};
}

type Patch<T, U> = U & Omit<T, keyof U>;

/** First version of the type (pre-dates batchIdContext) */
type IPendingMessageV0 = Patch<IPendingMessage, { batchIdContext?: undefined }>;

/**
 * Union of all supported schemas for when applying stashed ops
 *
 * @remarks When the format changes, this type should update to reflect all possible schemas.
 */
type IPendingMessageFromStash = IPendingMessageV0 | IPendingMessage;

export interface IPendingLocalState {
	/**
	 * list of pending states, including ops and batch information
	 */
	pendingStates: IPendingMessage[];
}

/** Info needed to replay/resubmit a pending message */
export type PendingMessageResubmitData = Pick<
	IPendingMessage,
	"content" | "localOpMetadata" | "opMetadata"
>;

export interface IRuntimeStateHandler {
	connected(): boolean;
	clientId(): string | undefined;
	close(error?: ICriticalContainerError): void;
	applyStashedOp(content: string): Promise<unknown>;
	reSubmitBatch(batch: PendingMessageResubmitData[], batchId: BatchId): void;
	isActiveConnection: () => boolean;
	isAttached: () => boolean;
}

function isEmptyBatchPendingMessage(message: IPendingMessageFromStash): boolean {
	const content = JSON.parse(message.content);
	return content.type === "groupedBatch" && content.contents?.length === 0;
}

/** Union of keys of T */
type KeysOfUnion<T extends object> = T extends T ? keyof T : never;
/** *Partial* type all possible combinations of properties and values of union T.
 * This loosens typing allowing access to all possible properties without
 * narrowing.
 */
type AnyComboFromUnion<T extends object> = { [P in KeysOfUnion<T>]?: T[P] };

function buildPendingMessageContent(
	// AnyComboFromUnion is needed need to gain access to compatDetails that
	// is only defined for some cases.
	message: AnyComboFromUnion<InboundSequencedContainerRuntimeMessage>,
): string {
	// IMPORTANT: Order matters here, this must match the order of the properties used
	// when submitting the message.
	const { type, contents, compatDetails } = message;
	// Any properties that are not defined, won't be emitted by stringify.
	return JSON.stringify({ type, contents, compatDetails });
}

function withoutLocalOpMetadata(message: IPendingMessage): IPendingMessage {
	return {
		...message,
		localOpMetadata: undefined,
	};
}

/**
 * Get the effective batch ID for a pending message.
 * If the batch ID is already present in the message's op metadata, return it.
 * Otherwise, generate a new batch ID using the client ID and batch start CSN.
 * @param pendingMessage - The pending message
 * @returns The effective batch ID
 */
function getEffectiveBatchId(pendingMessage: IPendingMessage): string {
	return (
		asBatchMetadata(pendingMessage.opMetadata)?.batchId ??
		generateBatchId(
			pendingMessage.batchIdContext.clientId,
			pendingMessage.batchIdContext.batchStartCsn
		)
	);
}

//* Reconcile/combine these or something
/**
 * Get the effective batch ID for an incoming batch message.
 * If the batch ID is already present in the message's op metadata, return it.
 * Otherwise, generate a new batch ID using the client ID and batch start CSN.
 * @param pendingMessage - The pending message
 * @returns The effective batch ID
 */
function getEffectiveBatchId2(batch: IncomingBatch): string {
	return (
		batch.batchId ??
		generateBatchId(
			batch.clientId,
			batch.batchStartCsn
		)
	);
}

/**
 * PendingStateManager is responsible for maintaining the messages that have not been sent or have not yet been
 * acknowledged by the server. It also maintains the batch information for both automatically and manually flushed
 * batches along with the messages.
 * When the Container reconnects, it replays the pending states, which includes manual flushing
 * of messages and triggering resubmission of unacked ops.
 *
 * It verifies that all the ops are acked, are received in the right order and batch information is correct.
 */
export class PendingStateManager implements IDisposable {
	/** Messages that will need to be resubmitted if not ack'd before the next reconnection */
	private readonly pendingMessages = new Deque<IPendingMessage>();
	/** Messages stashed from a previous container, now being rehydrated. Need to be resubmitted. */
	private readonly initialMessages = new Deque<IPendingMessageFromStash>();

	/**
	 * Sequenced local ops that are saved when stashing since pending ops may depend on them
	 */
	private savedOps: IPendingMessage[] = [];

	/** Used to stand in for batchStartCsn for messages that weren't submitted (so no CSN) */
	private negativeCounter: number = -1;

	private readonly disposeOnce = new Lazy<void>(() => {
		this.initialMessages.clear();
		this.pendingMessages.clear();
	});

	/** Used to ensure we don't replay ops on the same connection twice */
	private clientIdFromLastReplay: string | undefined;

	/**
	 * The pending messages count. Includes `pendingMessages` and `initialMessages` to keep in sync with
	 * 'hasPendingMessages'.
	 */
	public get pendingMessagesCount(): number {
		return this.pendingMessages.length + this.initialMessages.length;
	}

	/**
	 * The minimumPendingMessageSequenceNumber is the minimum of the first pending message and the first initial message.
	 *
	 * We need this so that we can properly keep local data and maintain the correct sequence window.
	 */
	public get minimumPendingMessageSequenceNumber(): number | undefined {
		return this.pendingMessages.peekFront()?.referenceSequenceNumber;
	}

	/**
	 * Called to check if there are any pending messages in the pending message queue.
	 * @returns A boolean indicating whether there are messages or not.
	 */
	public hasPendingMessages(): boolean {
		return this.pendingMessagesCount !== 0;
	}

	public getLocalState(snapshotSequenceNumber?: number): IPendingLocalState {
		assert(
			this.initialMessages.isEmpty(),
			0x2e9 /* "Must call getLocalState() after applying initial states" */,
		);
		// Using snapshot sequence number to filter ops older than our latest snapshot.
		// Such ops should not be declared in pending/stashed state. Snapshot seq num will not
		// be available when the container is not attached. Therefore, no filtering is needed.
		const newSavedOps = [...this.savedOps].filter((message) => {
			assert(
				message.sequenceNumber !== undefined,
				0x97c /* saved op should already have a sequence number */,
			);
			return message.sequenceNumber > (snapshotSequenceNumber ?? 0);
		});
		this.pendingMessages.toArray().forEach((message) => {
			if (
				snapshotSequenceNumber !== undefined &&
				message.referenceSequenceNumber < snapshotSequenceNumber
			) {
				throw new LoggingError("trying to stash ops older than our latest snapshot");
			}
		});
		return {
			pendingStates: [
				...newSavedOps,
				...this.pendingMessages.toArray().map(withoutLocalOpMetadata),
			],
		};
	}

	constructor(
		private readonly stateHandler: IRuntimeStateHandler,
		stashedLocalState: IPendingLocalState | undefined,
		private readonly logger: ITelemetryLoggerExt,
	) {
		if (stashedLocalState?.pendingStates) {
			this.initialMessages.push(...stashedLocalState.pendingStates);
		}
	}

	public get disposed() {
		return this.disposeOnce.evaluated;
	}
	public readonly dispose = () => this.disposeOnce.value;

	/**
	 * The given batch has been flushed, and needs to be tracked locally until the corresponding
	 * acks are processed, to ensure it is successfully sent.
	 * @param batch - The batch that was flushed
	 * @param clientSequenceNumber - The CSN of the first message in the batch,
	 * or undefined if the batch was not yet sent (e.g. by the time we flushed we lost the connection)
	 */
	public onFlushBatch(batch: BatchMessage[], clientSequenceNumber: number | undefined) {
		// If we're connected this is the client of the current connection,
		// otherwise it's the clientId that just disconnected
		// It's only undefined if we've NEVER connected. This is a tight corner case and we can
		// simply make up a unique ID in this case.
		const clientId = this.stateHandler.clientId() ?? uuid();

		// If the batch was not yet sent, we need to assign a unique batchStartCsn
		// Use a negative number to distinguish these from real CSNs
		const batchStartCsn = clientSequenceNumber ?? this.negativeCounter--;

		for (const message of batch) {
			const {
				contents: content = "",
				referenceSequenceNumber,
				localOpMetadata,
				metadata: opMetadata,
			} = message;
			const pendingMessage: IPendingMessage = {
				type: "message",
				referenceSequenceNumber,
				content,
				localOpMetadata,
				opMetadata,
				// Note: We only need this on the first message.
				batchIdContext: { clientId, batchStartCsn },
			};
			this.pendingMessages.push(pendingMessage);
		}
	}

	/**
	 * Applies stashed ops at their reference sequence number so they are ready to be ACKed or resubmitted
	 * @param seqNum - Sequence number at which to apply ops. Will apply all ops if seqNum is undefined.
	 */
	public async applyStashedOpsAt(seqNum?: number) {
		// apply stashed ops at sequence number
		while (!this.initialMessages.isEmpty()) {
			if (seqNum !== undefined) {
				// eslint-disable-next-line @typescript-eslint/no-non-null-assertion
				const peekMessage = this.initialMessages.peekFront()!;
				if (peekMessage.referenceSequenceNumber > seqNum) {
					break; // nothing left to do at this sequence number
				}
				if (peekMessage.referenceSequenceNumber < seqNum) {
					throw new Error("loaded from snapshot too recent to apply stashed ops");
				}
			}
			// eslint-disable-next-line @typescript-eslint/no-non-null-assertion
			const nextMessage = this.initialMessages.shift()!;
			// Nothing to apply if the message is an empty batch.
			// We still need to track it for resubmission.
			try {
				if (isEmptyBatchPendingMessage(nextMessage)) {
					nextMessage.localOpMetadata = { emptyBatch: true }; // equivalent to applyStashedOp for empty batch
					patchBatchIdContext(nextMessage); // Back compat
					this.pendingMessages.push(nextMessage);
					continue;
				}
				// applyStashedOp will cause the DDS to behave as if it has sent the op but not actually send it
				const localOpMetadata = await this.stateHandler.applyStashedOp(nextMessage.content);
				if (!this.stateHandler.isAttached()) {
					if (localOpMetadata !== undefined) {
						throw new Error("Local Op Metadata must be undefined when not attached");
					}
				} else {
					nextMessage.localOpMetadata = localOpMetadata;
					// then we push onto pendingMessages which will cause PendingStateManager to resubmit when we connect
					patchBatchIdContext(nextMessage); // Back compat
					this.pendingMessages.push(nextMessage);
				}
			} catch (error) {
				throw DataProcessingError.wrapIfUnrecognized(error, "applyStashedOp", nextMessage);
			}
		}
	}

	/**
	 * Processes the incoming batch from the server that was submitted by this client.
	 * It verifies that messages are received in the right order and that the batch information is correct.
	 * @param batch - The batch that is being processed.
<<<<<<< HEAD
	 */
	public processPendingLocalBatch(batch: IncomingBatch): {
		message: InboundSequencedContainerRuntimeMessage;
		localOpMetadata: unknown;
	}[] {
		this.processBatchBegin(batch);

		//* TEST CASES:
		// Partial batch (not enough pending messages)

		return batch.messages.map((message) => ({
=======
	 * @param batchStartCsn - The clientSequenceNumber of the start of this message's batch
	 * @param emptyBatchSequenceNumber - If the batch is empty, the sequence number of the empty batch placeholder message. Otherwise, undefined.
	 */
	public processPendingLocalBatch(
		batch: InboundSequencedContainerRuntimeMessage[],
		batchStartCsn: number,
		emptyBatchSequenceNumber?: number,
	): {
		message: InboundSequencedContainerRuntimeMessage;
		localOpMetadata: unknown;
	}[] {
		// If the batch is empty, we need to process it differently
		if (batch.length === 0) {
			assert(
				emptyBatchSequenceNumber !== undefined,
				"Expected sequence number for empty batch",
			);
			return this.processPendingLocalEmptyBatch(batchStartCsn, emptyBatchSequenceNumber);
		}

		return batch.map((message) => ({
>>>>>>> 81cf3b11
			message,
			localOpMetadata: this.processPendingLocalMessage(message),
		}));
	}

	/**
	 * Verifies we are expecting an empty batch. If so, saves it and removes it from the pending queue.
	 * @param batchStartCsn - The clientSequenceNumber of the start of this message's batch
	 * @param sequenceNumber - The sequence number of the empty batch placeholder message.
	 * @returns An empty array since no messages are processed. This is crucial to
	 */
	private processPendingLocalEmptyBatch(batchStartCsn: number, sequenceNumber: number): [] {
		const pendingMessage = this.pendingMessages.peekFront();
		assert(pendingMessage !== undefined, "No pending message found for this remote message");
		assert(
			asEmptyBatchLocalOpMetadata(pendingMessage.localOpMetadata)?.emptyBatch === true,
			"Expected empty batch",
		);

		if (pendingMessage.batchIdContext.batchStartCsn !== batchStartCsn) {
			this.stateHandler.close(
				DataProcessingError.create(
					"batchStartCsn mismatch on empty batch",
					"unexpectedAckReceived",
					undefined,
					{
						expectedMessageType: JSON.parse(pendingMessage.content).type,
					},
				),
			);
			return [];
		}
		pendingMessage.sequenceNumber = sequenceNumber;
		this.savedOps.push(withoutLocalOpMetadata(pendingMessage));

		this.pendingMessages.shift();
		return [];
	}

	/**
	 * Processes a local message once its ack'd by the server. It verifies that there was no data corruption and that
	 * the batch information was preserved for batch messages.
	 * @param message - The message that got ack'd and needs to be processed.
	 */
	private processPendingLocalMessage(
		message: InboundSequencedContainerRuntimeMessage,
	): unknown {
		// Get the next message from the pending queue. Verify a message exists.
		const pendingMessage = this.pendingMessages.peekFront();
		assert(
			pendingMessage !== undefined,
			0x169 /* "No pending message found for this remote message" */,
		);

		pendingMessage.sequenceNumber = message.sequenceNumber;
		this.savedOps.push(withoutLocalOpMetadata(pendingMessage));

		this.pendingMessages.shift();

		const messageContent = buildPendingMessageContent(message);

		// Stringified content should match
		if (pendingMessage.content !== messageContent) {
			this.stateHandler.close(
				DataProcessingError.create(
					"pending local message content mismatch",
					"unexpectedAckReceived",
					message,
					{
						expectedMessageType: JSON.parse(pendingMessage.content).type,
					},
				),
			);
			return;
		}

		return pendingMessage.localOpMetadata;
	}

	/**
	 * Do some bookkeeping for the new batch
	 */
	private processBatchBegin(batch: IncomingBatch) {
		// Get the next message from the pending queue. Verify a message exists.
		const pendingMessage = this.pendingMessages.peekFront();
		assert(
			pendingMessage !== undefined,
			"No pending message found as we start processing this remote batch",
		);

		//* TODO: Merge in Daniel's changes
		// This could be undefined if this batch became empty on resubmit
		const firstMessage = batch.messages[0];

		const pendingBatchId = getEffectiveBatchId(pendingMessage);
		const incomingBatchId = getEffectiveBatchId2(batch);

		if (pendingBatchId !== incomingBatchId || pendingMessage.batchIdContext.batchStartCsn !== batch.batchStartCsn) {
			this.logger?.sendErrorEvent({
				eventName: "BatchIdOrCsnMismatch",
				details: {
					pendingBatchCsn: pendingMessage.batchIdContext.batchStartCsn,
					batchStartCsn: batch.batchStartCsn,
					pendingBatchId,
					incomingBatchId,
					incomingBatchIdComputed: batch.batchId === undefined,
					messageBatchMetadata: (firstMessage?.metadata as any)?.batch,
					pendingMessageBatchMetadata: (pendingMessage.opMetadata as any)?.batch,
					emptyBatch: firstMessage === undefined,
				},
				messageDetails: firstMessage && extractSafePropertiesFromMessage(firstMessage),
			});
		}
	}

	/**
	 * Called when the Container's connection state changes. If the Container gets connected, it replays all the pending
	 * states in its queue. This includes triggering resubmission of unacked ops.
	 * ! Note: successfully resubmitting an op that has been successfully sequenced is not possible due to checks in the ConnectionStateHandler (Loader layer)
	 */
	public replayPendingStates() {
		assert(
			this.stateHandler.connected(),
			0x172 /* "The connection state is not consistent with the runtime" */,
		);

		// This assert suggests we are about to send same ops twice, which will result in data loss.
		assert(
			this.clientIdFromLastReplay !== this.stateHandler.clientId(),
			0x173 /* "replayPendingStates called twice for same clientId!" */,
		);
		this.clientIdFromLastReplay = this.stateHandler.clientId();

		assert(
			this.initialMessages.isEmpty(),
			0x174 /* "initial states should be empty before replaying pending" */,
		);

		const initialPendingMessagesCount = this.pendingMessages.length;
		let remainingPendingMessagesCount = this.pendingMessages.length;

		// Process exactly `pendingMessagesCount` items in the queue as it represents the number of messages that were
		// pending when we connected. This is important because the `reSubmitFn` might add more items in the queue
		// which must not be replayed.
		while (remainingPendingMessagesCount > 0) {
			// eslint-disable-next-line @typescript-eslint/no-non-null-assertion
			let pendingMessage = this.pendingMessages.shift()!;
			remainingPendingMessagesCount--;

			const batchMetadataFlag = asBatchMetadata(pendingMessage.opMetadata)?.batch;
			assert(batchMetadataFlag !== false, 0x41b /* We cannot process batches in chunks */);

			// The next message starts a batch (possibly single-message), and we'll need its batchId.
<<<<<<< HEAD
			const batchId = getEffectiveBatchId(pendingMessage);
=======
			// We'll find batchId on this message if it was previously generated.
			// Otherwise, generate it now - this is the first time resubmitting this batch.
			const batchId =
				asBatchMetadata(pendingMessage.opMetadata)?.batchId ??
				generateBatchId(
					pendingMessage.batchIdContext.clientId,
					pendingMessage.batchIdContext.batchStartCsn,
				);
			// Resubmit no messages, with the batchId. Will result in another empty batch marker.
			if (asEmptyBatchLocalOpMetadata(pendingMessage.localOpMetadata)?.emptyBatch === true) {
				this.stateHandler.reSubmitBatch([], batchId);
				continue;
			}
>>>>>>> 81cf3b11

			/**
			 * We must preserve the distinct batches on resubmit.
			 * Note: It is not possible for the PendingStateManager to receive a partially acked batch. It will
			 * either receive the whole batch ack or nothing at all.  @see ScheduleManager for how this works.
			 */
			if (batchMetadataFlag === undefined) {
				// Single-message batch

				this.stateHandler.reSubmitBatch(
					[
						{
							content: pendingMessage.content,
							localOpMetadata: pendingMessage.localOpMetadata,
							opMetadata: pendingMessage.opMetadata,
						},
					],
					batchId,
				);
				continue;
			}
			// else: batchMetadataFlag === true  (It's a typical multi-message batch)

			assert(
				remainingPendingMessagesCount > 0,
				0x554 /* Last pending message cannot be a batch begin */,
			);

			const batch: PendingMessageResubmitData[] = [];

			// check is >= because batch end may be last pending message
			while (remainingPendingMessagesCount >= 0) {
				batch.push({
					content: pendingMessage.content,
					localOpMetadata: pendingMessage.localOpMetadata,
					opMetadata: pendingMessage.opMetadata,
				});

				if (pendingMessage.opMetadata?.batch === false) {
					break;
				}
				assert(remainingPendingMessagesCount > 0, 0x555 /* No batch end found */);

				// eslint-disable-next-line @typescript-eslint/no-non-null-assertion
				pendingMessage = this.pendingMessages.shift()!;
				remainingPendingMessagesCount--;
				assert(
					pendingMessage.opMetadata?.batch !== true,
					0x556 /* Batch start needs a corresponding batch end */,
				);
			}

			this.stateHandler.reSubmitBatch(batch, batchId);
		}

		// pending ops should no longer depend on previous sequenced local ops after resubmit
		this.savedOps = [];

		// We replayPendingStates on read connections too - we expect these to get nack'd though, and to then reconnect
		// on a write connection and replay again. This filters out the replay that happens on the read connection so
		// we only see the replays on write connections (that have a chance to go through).
		if (this.stateHandler.isActiveConnection()) {
			this.logger?.sendTelemetryEvent({
				eventName: "PendingStatesReplayed",
				count: initialPendingMessagesCount,
				clientId: this.stateHandler.clientId(),
			});
		}
	}
}

/** For back-compat if trying to apply stashed ops that pre-date batchIdContext */
function patchBatchIdContext(
	message: IPendingMessageFromStash,
): asserts message is IPendingMessage {
	const batchIdContext: IPendingMessageFromStash["batchIdContext"] = message.batchIdContext;
	if (batchIdContext === undefined) {
		// Using uuid guarantees uniqueness, retaining existing behavior
		message.batchIdContext = { clientId: uuid(), batchStartCsn: -1 };
	}
}<|MERGE_RESOLUTION|>--- conflicted
+++ resolved
@@ -16,14 +16,9 @@
 import { v4 as uuid } from "uuid";
 
 import { type InboundSequencedContainerRuntimeMessage } from "./messageTypes.js";
-<<<<<<< HEAD
-import { asBatchMetadata } from "./metadata.js";
+import { asBatchMetadata, asEmptyBatchLocalOpMetadata, IBatchMetadata } from "./metadata.js";
 import { BatchId, BatchMessage, generateBatchId, IncomingBatch } from "./opLifecycle/index.js";
-=======
-import { asBatchMetadata, asEmptyBatchLocalOpMetadata, IBatchMetadata } from "./metadata.js";
-import { BatchId, BatchMessage, generateBatchId } from "./opLifecycle/index.js";
 import { pkgVersion } from "./packageVersion.js";
->>>>>>> 81cf3b11
 
 /**
  * This represents a message that has been submitted and is added to the pending queue when `submit` is called on the
@@ -342,7 +337,8 @@
 	 * Processes the incoming batch from the server that was submitted by this client.
 	 * It verifies that messages are received in the right order and that the batch information is correct.
 	 * @param batch - The batch that is being processed.
-<<<<<<< HEAD
+	 * @param batchStartCsn - The clientSequenceNumber of the start of this message's batch
+	 * @param emptyBatchSequenceNumber - If the batch is empty, the sequence number of the empty batch placeholder message. Otherwise, undefined.
 	 */
 	public processPendingLocalBatch(batch: IncomingBatch): {
 		message: InboundSequencedContainerRuntimeMessage;
@@ -354,29 +350,6 @@
 		// Partial batch (not enough pending messages)
 
 		return batch.messages.map((message) => ({
-=======
-	 * @param batchStartCsn - The clientSequenceNumber of the start of this message's batch
-	 * @param emptyBatchSequenceNumber - If the batch is empty, the sequence number of the empty batch placeholder message. Otherwise, undefined.
-	 */
-	public processPendingLocalBatch(
-		batch: InboundSequencedContainerRuntimeMessage[],
-		batchStartCsn: number,
-		emptyBatchSequenceNumber?: number,
-	): {
-		message: InboundSequencedContainerRuntimeMessage;
-		localOpMetadata: unknown;
-	}[] {
-		// If the batch is empty, we need to process it differently
-		if (batch.length === 0) {
-			assert(
-				emptyBatchSequenceNumber !== undefined,
-				"Expected sequence number for empty batch",
-			);
-			return this.processPendingLocalEmptyBatch(batchStartCsn, emptyBatchSequenceNumber);
-		}
-
-		return batch.map((message) => ({
->>>>>>> 81cf3b11
 			message,
 			localOpMetadata: this.processPendingLocalMessage(message),
 		}));
@@ -530,23 +503,7 @@
 			assert(batchMetadataFlag !== false, 0x41b /* We cannot process batches in chunks */);
 
 			// The next message starts a batch (possibly single-message), and we'll need its batchId.
-<<<<<<< HEAD
 			const batchId = getEffectiveBatchId(pendingMessage);
-=======
-			// We'll find batchId on this message if it was previously generated.
-			// Otherwise, generate it now - this is the first time resubmitting this batch.
-			const batchId =
-				asBatchMetadata(pendingMessage.opMetadata)?.batchId ??
-				generateBatchId(
-					pendingMessage.batchIdContext.clientId,
-					pendingMessage.batchIdContext.batchStartCsn,
-				);
-			// Resubmit no messages, with the batchId. Will result in another empty batch marker.
-			if (asEmptyBatchLocalOpMetadata(pendingMessage.localOpMetadata)?.emptyBatch === true) {
-				this.stateHandler.reSubmitBatch([], batchId);
-				continue;
-			}
->>>>>>> 81cf3b11
 
 			/**
 			 * We must preserve the distinct batches on resubmit.
