/*!
 * Copyright (c) Microsoft Corporation and contributors. All rights reserved.
 * Licensed under the MIT License.
 */

import { ICriticalContainerError } from "@fluidframework/container-definitions";
import { IDisposable } from "@fluidframework/core-interfaces";
import { assert, Lazy } from "@fluidframework/core-utils/internal";
import {
	ITelemetryLoggerExt,
	DataProcessingError,
	LoggingError,
	extractSafePropertiesFromMessage,
} from "@fluidframework/telemetry-utils/internal";
import Deque from "double-ended-queue";
import { v4 as uuid } from "uuid";

import { type InboundSequencedContainerRuntimeMessage } from "./messageTypes.js";
import { asBatchMetadata, asEmptyBatchLocalOpMetadata } from "./metadata.js";
import { BatchId, BatchMessage, generateBatchId, InboundBatch } from "./opLifecycle/index.js";

/**
 * This represents a message that has been submitted and is added to the pending queue when `submit` is called on the
 * ContainerRuntime. This message has either not been ack'd by the server or has not been submitted to the server yet.
 *
 * @remarks This is the current serialization format for pending local state when a Container is serialized.
 */
export interface IPendingMessage {
	type: "message";
	referenceSequenceNumber: number;
	content: string;
	localOpMetadata: unknown;
	opMetadata: Record<string, unknown> | undefined;
	sequenceNumber?: number;
	/** Info needed to compute the batchId on reconnect */
	batchIdContext: {
		/** The Batch's original clientId, from when it was first flushed to be submitted */
		clientId: string;
		/**
		 * The Batch's original clientSequenceNumber, from when it was first flushed to be submitted
		 *	@remarks A negative value means it was not yet submitted when queued here (e.g. disconnected right before flush fired)
		 */
		batchStartCsn: number;
	};
}

type Patch<T, U> = U & Omit<T, keyof U>;

/** First version of the type (pre-dates batchIdContext) */
type IPendingMessageV0 = Patch<IPendingMessage, { batchIdContext?: undefined }>;

/**
 * Union of all supported schemas for when applying stashed ops
 *
 * @remarks When the format changes, this type should update to reflect all possible schemas.
 */
type IPendingMessageFromStash = IPendingMessageV0 | IPendingMessage;

export interface IPendingLocalState {
	/**
	 * list of pending states, including ops and batch information
	 */
	pendingStates: IPendingMessage[];
}

/** Info needed to replay/resubmit a pending message */
export type PendingMessageResubmitData = Pick<
	IPendingMessage,
	"content" | "localOpMetadata" | "opMetadata"
>;

export interface IRuntimeStateHandler {
	connected(): boolean;
	clientId(): string | undefined;
	close(error?: ICriticalContainerError): void;
	applyStashedOp(content: string): Promise<unknown>;
	reSubmitBatch(batch: PendingMessageResubmitData[], batchId: BatchId): void;
	isActiveConnection: () => boolean;
	isAttached: () => boolean;
}

function isEmptyBatchPendingMessage(message: IPendingMessageFromStash): boolean {
	const content = JSON.parse(message.content);
	return content.type === "groupedBatch" && content.contents?.length === 0;
}

/** Union of keys of T */
type KeysOfUnion<T extends object> = T extends T ? keyof T : never;
/** *Partial* type all possible combinations of properties and values of union T.
 * This loosens typing allowing access to all possible properties without
 * narrowing.
 */
type AnyComboFromUnion<T extends object> = { [P in KeysOfUnion<T>]?: T[P] };

function buildPendingMessageContent(
	// AnyComboFromUnion is needed need to gain access to compatDetails that
	// is only defined for some cases.
	message: AnyComboFromUnion<InboundSequencedContainerRuntimeMessage>,
): string {
	// IMPORTANT: Order matters here, this must match the order of the properties used
	// when submitting the message.
	const { type, contents, compatDetails } = message;
	// Any properties that are not defined, won't be emitted by stringify.
	return JSON.stringify({ type, contents, compatDetails });
}

function withoutLocalOpMetadata(message: IPendingMessage): IPendingMessage {
	return {
		...message,
		localOpMetadata: undefined,
	};
}

/**
 * Get the effective batch ID for a pending message.
 * If the batch ID is already present in the message's op metadata, return it.
 * Otherwise, generate a new batch ID using the client ID and batch start CSN.
 * @param pendingMessage - The pending message
 * @returns The effective batch ID
 */
function getEffectiveBatchId(pendingMessage: IPendingMessage): string {
	return (
		asBatchMetadata(pendingMessage.opMetadata)?.batchId ??
		generateBatchId(
			pendingMessage.batchIdContext.clientId,
			pendingMessage.batchIdContext.batchStartCsn,
		)
	);
}

/**
 * PendingStateManager is responsible for maintaining the messages that have not been sent or have not yet been
 * acknowledged by the server. It also maintains the batch information for both automatically and manually flushed
 * batches along with the messages.
 * When the Container reconnects, it replays the pending states, which includes manual flushing
 * of messages and triggering resubmission of unacked ops.
 *
 * It verifies that all the ops are acked, are received in the right order and batch information is correct.
 */
export class PendingStateManager implements IDisposable {
	/** Messages that will need to be resubmitted if not ack'd before the next reconnection */
	private readonly pendingMessages = new Deque<IPendingMessage>();
	/** Messages stashed from a previous container, now being rehydrated. Need to be resubmitted. */
	private readonly initialMessages = new Deque<IPendingMessageFromStash>();

	/**
	 * Sequenced local ops that are saved when stashing since pending ops may depend on them
	 */
	private savedOps: IPendingMessage[] = [];

	/** Used to stand in for batchStartCsn for messages that weren't submitted (so no CSN) */
	private negativeCounter: number = -1;

	private readonly disposeOnce = new Lazy<void>(() => {
		this.initialMessages.clear();
		this.pendingMessages.clear();
	});

	/** Used to ensure we don't replay ops on the same connection twice */
	private clientIdFromLastReplay: string | undefined;

	/**
	 * The pending messages count. Includes `pendingMessages` and `initialMessages` to keep in sync with
	 * 'hasPendingMessages'.
	 */
	public get pendingMessagesCount(): number {
		return this.pendingMessages.length + this.initialMessages.length;
	}

	/**
	 * The minimumPendingMessageSequenceNumber is the minimum of the first pending message and the first initial message.
	 *
	 * We need this so that we can properly keep local data and maintain the correct sequence window.
	 */
	public get minimumPendingMessageSequenceNumber(): number | undefined {
		return this.pendingMessages.peekFront()?.referenceSequenceNumber;
	}

	/**
	 * Called to check if there are any pending messages in the pending message queue.
	 * @returns A boolean indicating whether there are messages or not.
	 */
	public hasPendingMessages(): boolean {
		return this.pendingMessagesCount !== 0;
	}

	public getLocalState(snapshotSequenceNumber?: number): IPendingLocalState {
		assert(
			this.initialMessages.isEmpty(),
			0x2e9 /* "Must call getLocalState() after applying initial states" */,
		);
		// Using snapshot sequence number to filter ops older than our latest snapshot.
		// Such ops should not be declared in pending/stashed state. Snapshot seq num will not
		// be available when the container is not attached. Therefore, no filtering is needed.
		const newSavedOps = [...this.savedOps].filter((message) => {
			assert(
				message.sequenceNumber !== undefined,
				0x97c /* saved op should already have a sequence number */,
			);
			return message.sequenceNumber > (snapshotSequenceNumber ?? 0);
		});
		this.pendingMessages.toArray().forEach((message) => {
			if (
				snapshotSequenceNumber !== undefined &&
				message.referenceSequenceNumber < snapshotSequenceNumber
			) {
				throw new LoggingError("trying to stash ops older than our latest snapshot");
			}
		});
		return {
			pendingStates: [
				...newSavedOps,
				...this.pendingMessages.toArray().map(withoutLocalOpMetadata),
			],
		};
	}

	constructor(
		private readonly stateHandler: IRuntimeStateHandler,
		stashedLocalState: IPendingLocalState | undefined,
		private readonly logger: ITelemetryLoggerExt,
	) {
		if (stashedLocalState?.pendingStates) {
			this.initialMessages.push(...stashedLocalState.pendingStates);
		}
	}

	public get disposed() {
		return this.disposeOnce.evaluated;
	}
	public readonly dispose = () => this.disposeOnce.value;

	/**
	 * The given batch has been flushed, and needs to be tracked locally until the corresponding
	 * acks are processed, to ensure it is successfully sent.
	 * @param batch - The batch that was flushed
	 * @param clientSequenceNumber - The CSN of the first message in the batch,
	 * or undefined if the batch was not yet sent (e.g. by the time we flushed we lost the connection)
	 */
	public onFlushBatch(batch: BatchMessage[], clientSequenceNumber: number | undefined) {
		// If we're connected this is the client of the current connection,
		// otherwise it's the clientId that just disconnected
		// It's only undefined if we've NEVER connected. This is a tight corner case and we can
		// simply make up a unique ID in this case.
		const clientId = this.stateHandler.clientId() ?? uuid();

		// If the batch was not yet sent, we need to assign a unique batchStartCsn
		// Use a negative number to distinguish these from real CSNs
		const batchStartCsn = clientSequenceNumber ?? this.negativeCounter--;

		for (const message of batch) {
			const {
				contents: content = "",
				referenceSequenceNumber,
				localOpMetadata,
				metadata: opMetadata,
			} = message;
			const pendingMessage: IPendingMessage = {
				type: "message",
				referenceSequenceNumber,
				content,
				localOpMetadata,
				opMetadata,
				// Note: We only need this on the first message.
				batchIdContext: { clientId, batchStartCsn },
			};
			this.pendingMessages.push(pendingMessage);
		}
	}

	/**
	 * Applies stashed ops at their reference sequence number so they are ready to be ACKed or resubmitted
	 * @param seqNum - Sequence number at which to apply ops. Will apply all ops if seqNum is undefined.
	 */
	public async applyStashedOpsAt(seqNum?: number) {
		// apply stashed ops at sequence number
		while (!this.initialMessages.isEmpty()) {
			if (seqNum !== undefined) {
				// eslint-disable-next-line @typescript-eslint/no-non-null-assertion
				const peekMessage = this.initialMessages.peekFront()!;
				if (peekMessage.referenceSequenceNumber > seqNum) {
					break; // nothing left to do at this sequence number
				}
				if (peekMessage.referenceSequenceNumber < seqNum) {
					throw new Error("loaded from snapshot too recent to apply stashed ops");
				}
			}
			// eslint-disable-next-line @typescript-eslint/no-non-null-assertion
			const nextMessage = this.initialMessages.shift()!;
			// Nothing to apply if the message is an empty batch.
			// We still need to track it for resubmission.
			try {
				if (isEmptyBatchPendingMessage(nextMessage)) {
					nextMessage.localOpMetadata = { emptyBatch: true }; // equivalent to applyStashedOp for empty batch
					patchBatchIdContext(nextMessage); // Back compat
					this.pendingMessages.push(nextMessage);
					continue;
				}
				// applyStashedOp will cause the DDS to behave as if it has sent the op but not actually send it
				const localOpMetadata = await this.stateHandler.applyStashedOp(nextMessage.content);
				if (!this.stateHandler.isAttached()) {
					if (localOpMetadata !== undefined) {
						throw new Error("Local Op Metadata must be undefined when not attached");
					}
				} else {
					nextMessage.localOpMetadata = localOpMetadata;
					// then we push onto pendingMessages which will cause PendingStateManager to resubmit when we connect
					patchBatchIdContext(nextMessage); // Back compat
					this.pendingMessages.push(nextMessage);
				}
			} catch (error) {
				throw DataProcessingError.wrapIfUnrecognized(error, "applyStashedOp", nextMessage);
			}
		}
	}

	/**
	 * Processes an inbound batch of messages - May be local or remote.
	 *
	 * @param batch - The inbound batch of messages to process. Could be local or remote.
	 * @param local - true if we submitted this batch and expect corresponding pending messages
	 * @returns The inbound batch's messages with localOpMetadata "zipped" in.
	 *
	 * @remarks Closes the container if:
	 * - The batchStartCsn doesn't match for local batches
	 */
	public processInboundBatch(
		batch: InboundBatch,
		local: boolean,
	): {
		message: InboundSequencedContainerRuntimeMessage;
		localOpMetadata?: unknown;
	}[] {
<<<<<<< HEAD
		if (local) {
			return this.processPendingLocalBatch(batch);
=======
		// If the batch is empty, we need to process it differently
		if (batch.length === 0) {
			assert(
				emptyBatchSequenceNumber !== undefined,
				0x9fb /* Expected sequence number for empty batch */,
			);
			return this.processPendingLocalEmptyBatch(batchStartCsn, emptyBatchSequenceNumber);
>>>>>>> f6fdc95b
		}

		// No localOpMetadata for remote messages
		return batch.messages.map((message) => ({ message }));
	}

	/**
	 * Processes the incoming batch from the server that was submitted by this client.
	 * It verifies that messages are received in the right order and that the batch information is correct.
	 * @param batch - The inbound batch (originating from this client) to correlate with the pending local state
	 * @returns The inbound batch's messages with localOpMetadata "zipped" in.
	 */
<<<<<<< HEAD
	private processPendingLocalBatch(batch: InboundBatch): {
		message: InboundSequencedContainerRuntimeMessage;
		localOpMetadata: unknown;
	}[] {
		this.onLocalBatchBegin(batch);
=======
	private processPendingLocalEmptyBatch(batchStartCsn: number, sequenceNumber: number): [] {
		const pendingMessage = this.pendingMessages.peekFront();
		assert(
			pendingMessage !== undefined,
			0x9fc /* No pending message found for this remote message */,
		);
		assert(
			asEmptyBatchLocalOpMetadata(pendingMessage.localOpMetadata)?.emptyBatch === true,
			0x9fd /* Expected empty batch */,
		);
>>>>>>> f6fdc95b

		// Empty batch
		if (batch.messages.length === 0) {
			assert(
				batch.emptyBatchSequenceNumber !== undefined,
				"Expected sequence number for empty batch",
			);
			const localOpMetadata = this.processNextPendingMessage(batch.emptyBatchSequenceNumber);
			assert(
				asEmptyBatchLocalOpMetadata(localOpMetadata)?.emptyBatch === true,
				"Expected empty batch marker",
			);
		}

		// Note this will correctly return empty array for an empty batch
		return batch.messages.map((message) => ({
			message,
			localOpMetadata: this.processNextPendingMessage(message.sequenceNumber, message),
		}));
	}

	/**
	 * Processes the pending local copy of message that's been ack'd by the server.
	 * @param sequenceNumber - The sequenceNumber from the server corresponding to the next pending message.
	 * @param message - [optional] The entire incoming message, for comparing contents with the pending message for extra validation.
	 * @returns - The localOpMetadata of the next pending message, to be sent to whoever submitted the original message.
	 */
	private processNextPendingMessage(
		sequenceNumber: number,
		message?: InboundSequencedContainerRuntimeMessage,
	): unknown {
		const pendingMessage = this.pendingMessages.peekFront();
		assert(
			pendingMessage !== undefined,
			0x169 /* "No pending message found for this remote message" */,
		);

		pendingMessage.sequenceNumber = sequenceNumber;
		this.savedOps.push(withoutLocalOpMetadata(pendingMessage));

		this.pendingMessages.shift();

		// message is undefined in the Empty Batch case,
		// because we don't have an incoming message to compare and pendingMessage is just a placeholder anyway.
		if (message !== undefined) {
			const messageContent = buildPendingMessageContent(message);

			// Stringified content should match
			if (pendingMessage.content !== messageContent) {
				this.stateHandler.close(
					DataProcessingError.create(
						"pending local message content mismatch",
						"unexpectedAckReceived",
						message,
						{
							expectedMessageType: JSON.parse(pendingMessage.content).type,
						},
					),
				);
				return;
			}
		}

		return pendingMessage.localOpMetadata;
	}

	/**
	 * Do some bookkeeping for the new batch
	 */
	private onLocalBatchBegin(batch: InboundBatch) {
		// Get the next message from the pending queue. Verify a message exists.
		const pendingMessage = this.pendingMessages.peekFront();
		assert(
			pendingMessage !== undefined,
			"No pending message found as we start processing this remote batch",
		);

		// This will be undefined if this batch became empty on resubmit.
		// In this case we expect the "emptyBatch" marker to be the next pending message.
		const firstMessage = batch.messages.length > 0 ? batch.messages[0] : undefined;
		if (firstMessage === undefined) {
			assert(
				asEmptyBatchLocalOpMetadata(pendingMessage.localOpMetadata)?.emptyBatch === true,
				"Expected empty batch",
			);
		}

		if (pendingMessage.batchIdContext.batchStartCsn !== batch.batchStartCsn) {
			this.logger?.sendErrorEvent({
				eventName: "BatchIdOrCsnMismatch",
				details: {
					pendingBatchCsn: pendingMessage.batchIdContext.batchStartCsn,
					batchStartCsn: batch.batchStartCsn,
					inboundBatchIdComputed: batch.batchId === undefined,
					messageBatchMetadata: firstMessage && (firstMessage.metadata as any)?.batch,
					pendingMessageBatchMetadata: (pendingMessage.opMetadata as any)?.batch,
					emptyBatch: firstMessage === undefined,
				},
				messageDetails: firstMessage && extractSafePropertiesFromMessage(firstMessage),
			});
		}
	}

	/**
	 * Called when the Container's connection state changes. If the Container gets connected, it replays all the pending
	 * states in its queue. This includes triggering resubmission of unacked ops.
	 * ! Note: successfully resubmitting an op that has been successfully sequenced is not possible due to checks in the ConnectionStateHandler (Loader layer)
	 */
	public replayPendingStates() {
		assert(
			this.stateHandler.connected(),
			0x172 /* "The connection state is not consistent with the runtime" */,
		);

		// This assert suggests we are about to send same ops twice, which will result in data loss.
		assert(
			this.clientIdFromLastReplay !== this.stateHandler.clientId(),
			0x173 /* "replayPendingStates called twice for same clientId!" */,
		);
		this.clientIdFromLastReplay = this.stateHandler.clientId();

		assert(
			this.initialMessages.isEmpty(),
			0x174 /* "initial states should be empty before replaying pending" */,
		);

		const initialPendingMessagesCount = this.pendingMessages.length;
		let remainingPendingMessagesCount = this.pendingMessages.length;

		// Process exactly `pendingMessagesCount` items in the queue as it represents the number of messages that were
		// pending when we connected. This is important because the `reSubmitFn` might add more items in the queue
		// which must not be replayed.
		while (remainingPendingMessagesCount > 0) {
			// eslint-disable-next-line @typescript-eslint/no-non-null-assertion
			let pendingMessage = this.pendingMessages.shift()!;
			remainingPendingMessagesCount--;

			const batchMetadataFlag = asBatchMetadata(pendingMessage.opMetadata)?.batch;
			assert(batchMetadataFlag !== false, 0x41b /* We cannot process batches in chunks */);

			// The next message starts a batch (possibly single-message), and we'll need its batchId.
			const batchId = getEffectiveBatchId(pendingMessage);
			// Resubmit no messages, with the batchId. Will result in another empty batch marker.
			if (asEmptyBatchLocalOpMetadata(pendingMessage.localOpMetadata)?.emptyBatch === true) {
				this.stateHandler.reSubmitBatch([], batchId);
				continue;
			}

			/**
			 * We must preserve the distinct batches on resubmit.
			 * Note: It is not possible for the PendingStateManager to receive a partially acked batch. It will
			 * either receive the whole batch ack or nothing at all.  @see ScheduleManager for how this works.
			 */
			if (batchMetadataFlag === undefined) {
				// Single-message batch

				this.stateHandler.reSubmitBatch(
					[
						{
							content: pendingMessage.content,
							localOpMetadata: pendingMessage.localOpMetadata,
							opMetadata: pendingMessage.opMetadata,
						},
					],
					batchId,
				);
				continue;
			}
			// else: batchMetadataFlag === true  (It's a typical multi-message batch)

			assert(
				remainingPendingMessagesCount > 0,
				0x554 /* Last pending message cannot be a batch begin */,
			);

			const batch: PendingMessageResubmitData[] = [];

			// check is >= because batch end may be last pending message
			while (remainingPendingMessagesCount >= 0) {
				batch.push({
					content: pendingMessage.content,
					localOpMetadata: pendingMessage.localOpMetadata,
					opMetadata: pendingMessage.opMetadata,
				});

				if (pendingMessage.opMetadata?.batch === false) {
					break;
				}
				assert(remainingPendingMessagesCount > 0, 0x555 /* No batch end found */);

				// eslint-disable-next-line @typescript-eslint/no-non-null-assertion
				pendingMessage = this.pendingMessages.shift()!;
				remainingPendingMessagesCount--;
				assert(
					pendingMessage.opMetadata?.batch !== true,
					0x556 /* Batch start needs a corresponding batch end */,
				);
			}

			this.stateHandler.reSubmitBatch(batch, batchId);
		}

		// pending ops should no longer depend on previous sequenced local ops after resubmit
		this.savedOps = [];

		// We replayPendingStates on read connections too - we expect these to get nack'd though, and to then reconnect
		// on a write connection and replay again. This filters out the replay that happens on the read connection so
		// we only see the replays on write connections (that have a chance to go through).
		if (this.stateHandler.isActiveConnection()) {
			this.logger?.sendTelemetryEvent({
				eventName: "PendingStatesReplayed",
				count: initialPendingMessagesCount,
				clientId: this.stateHandler.clientId(),
			});
		}
	}
}

/** For back-compat if trying to apply stashed ops that pre-date batchIdContext */
function patchBatchIdContext(
	message: IPendingMessageFromStash,
): asserts message is IPendingMessage {
	const batchIdContext: IPendingMessageFromStash["batchIdContext"] = message.batchIdContext;
	if (batchIdContext === undefined) {
		// Using uuid guarantees uniqueness, retaining existing behavior
		message.batchIdContext = { clientId: uuid(), batchStartCsn: -1 };
	}
}<|MERGE_RESOLUTION|>--- conflicted
+++ resolved
@@ -331,18 +331,8 @@
 		message: InboundSequencedContainerRuntimeMessage;
 		localOpMetadata?: unknown;
 	}[] {
-<<<<<<< HEAD
 		if (local) {
 			return this.processPendingLocalBatch(batch);
-=======
-		// If the batch is empty, we need to process it differently
-		if (batch.length === 0) {
-			assert(
-				emptyBatchSequenceNumber !== undefined,
-				0x9fb /* Expected sequence number for empty batch */,
-			);
-			return this.processPendingLocalEmptyBatch(batchStartCsn, emptyBatchSequenceNumber);
->>>>>>> f6fdc95b
 		}
 
 		// No localOpMetadata for remote messages
@@ -355,30 +345,17 @@
 	 * @param batch - The inbound batch (originating from this client) to correlate with the pending local state
 	 * @returns The inbound batch's messages with localOpMetadata "zipped" in.
 	 */
-<<<<<<< HEAD
 	private processPendingLocalBatch(batch: InboundBatch): {
 		message: InboundSequencedContainerRuntimeMessage;
 		localOpMetadata: unknown;
 	}[] {
 		this.onLocalBatchBegin(batch);
-=======
-	private processPendingLocalEmptyBatch(batchStartCsn: number, sequenceNumber: number): [] {
-		const pendingMessage = this.pendingMessages.peekFront();
-		assert(
-			pendingMessage !== undefined,
-			0x9fc /* No pending message found for this remote message */,
-		);
-		assert(
-			asEmptyBatchLocalOpMetadata(pendingMessage.localOpMetadata)?.emptyBatch === true,
-			0x9fd /* Expected empty batch */,
-		);
->>>>>>> f6fdc95b
 
 		// Empty batch
 		if (batch.messages.length === 0) {
 			assert(
 				batch.emptyBatchSequenceNumber !== undefined,
-				"Expected sequence number for empty batch",
+				0x9fb /* Expected sequence number for empty batch */,
 			);
 			const localOpMetadata = this.processNextPendingMessage(batch.emptyBatchSequenceNumber);
 			assert(
