--- conflicted
+++ resolved
@@ -403,35 +403,6 @@
     }
 
     /**
-<<<<<<< HEAD
-     * Undo the last pending state
-     */
-    private rollbackNextPendingState() {
-        const pendingStatesCount = this.pendingStates.length;
-        if (pendingStatesCount === 0) {
-            return;
-        }
-
-        this._pendingMessagesCount--;
-        assert(this._pendingMessagesCount >= 0, "positive");
-
-        // eslint-disable-next-line @typescript-eslint/no-non-null-assertion
-        const pendingState = this.pendingStates.pop()!;
-        switch (pendingState.type) {
-            case "message":
-                this.stateHandler.rollback(
-                    pendingState.messageType,
-                    pendingState.content,
-                    pendingState.localOpMetadata);
-                break;
-            default:
-                throw new Error(`Can't rollback state ${pendingState.type}`);
-        }
-    }
-
-    /**
-=======
->>>>>>> ce28dc2a
      * Called when the Container's connection state changes. If the Container gets connected, it replays all the pending
      * states in its queue. This includes setting the FlushMode and triggering resubmission of unacked ops.
      */
