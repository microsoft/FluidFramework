/*!
 * Copyright (c) Microsoft Corporation and contributors. All rights reserved.
 * Licensed under the MIT License.
 */

import { IDisposable } from "@fluidframework/core-interfaces";
import { assert } from "@fluidframework/common-utils";
import { ICriticalContainerError } from "@fluidframework/container-definitions";
import { DataProcessingError } from "@fluidframework/container-utils";
import { Lazy } from "@fluidframework/core-utils";
import { ISequencedDocumentMessage } from "@fluidframework/protocol-definitions";
import { ITelemetryLoggerExt } from "@fluidframework/telemetry-utils";
import Deque from "double-ended-queue";
import { ContainerMessageType, SequencedContainerRuntimeMessage } from "./containerRuntime";
import { pkgVersion } from "./packageVersion";
import { IBatchMetadata } from "./metadata";

/**
 * ! TODO: Remove this interface in "2.0.0-internal.7.0.0" once we only read IPendingMessageNew (AB#4763)
 */
export interface IPendingMessageOld {
	type: "message";
	messageType: ContainerMessageType;
	clientSequenceNumber: number;
	referenceSequenceNumber: number;
	content: any;
	localOpMetadata: unknown;
	opMetadata: Record<string, unknown> | undefined;
}

/**
 * This represents a message that has been submitted and is added to the pending queue when `submit` is called on the
 * ContainerRuntime. This message has either not been ack'd by the server or has not been submitted to the server yet.
 */
export interface IPendingMessageNew {
	type: "message";
	clientSequenceNumber: number;
	referenceSequenceNumber: number;
	content: string;
	localOpMetadata: unknown;
	opMetadata: Record<string, unknown> | undefined;
}

/**
 * ! TODO: Remove this type in "2.0.0-internal.7.0.0" (AB#4763)
 */
export type IPendingState = IPendingMessageOld | IPendingMessageNew;

export interface IPendingLocalState {
	/**
	 * list of pending states, including ops and batch information
	 */
	pendingStates: IPendingState[];
}

export interface IPendingBatchMessage {
	content: string;
	localOpMetadata: unknown;
	opMetadata: Record<string, unknown> | undefined;
}

export interface IRuntimeStateHandler {
	connected(): boolean;
	clientId(): string | undefined;
	close(error?: ICriticalContainerError): void;
	applyStashedOp(content: string): Promise<unknown>;
	reSubmit(message: IPendingBatchMessage): void;
	reSubmitBatch(batch: IPendingBatchMessage[]): void;
	isActiveConnection: () => boolean;
}

/**
 * PendingStateManager is responsible for maintaining the messages that have not been sent or have not yet been
 * acknowledged by the server. It also maintains the batch information for both automatically and manually flushed
 * batches along with the messages.
 * When the Container reconnects, it replays the pending states, which includes manual flushing
 * of messages and triggering resubmission of unacked ops.
 *
 * It verifies that all the ops are acked, are received in the right order and batch information is correct.
 */
export class PendingStateManager implements IDisposable {
	private readonly pendingMessages = new Deque<IPendingMessageNew>();
	private readonly initialMessages = new Deque<IPendingMessageNew>();
	private readonly appliedStashedMessages = new Deque<IPendingMessageNew>();

	/**
	 * Sequenced local ops that are saved when stashing since pending ops may depend on them
	 */
	private savedOps: IPendingMessageNew[] = [];

	private readonly disposeOnce = new Lazy<void>(() => {
		this.initialMessages.clear();
		this.pendingMessages.clear();
	});

<<<<<<< HEAD
	public get pendingMessagesCount(): number {
		return this.pendingMessages.length + this.appliedStashedMessages.length;
	}

=======
>>>>>>> b7034189
	// Indicates whether we are processing a batch.
	private isProcessingBatch: boolean = false;

	// This stores the first message in the batch that we are processing. This is used to verify that we get
	// the correct batch metadata.
	private pendingBatchBeginMessage: ISequencedDocumentMessage | undefined;

	private clientId: string | undefined;

	/**
	 * The pending messages count. Includes `pendingMessages` and `initialMessages` to keep in sync with
	 * 'hasPendingMessages'.
	 */
	public get pendingMessagesCount(): number {
		return this.pendingMessages.length + this.initialMessages.length;
	}

	/**
	 * Called to check if there are any pending messages in the pending message queue.
	 * @returns A boolean indicating whether there are messages or not.
	 */
	public hasPendingMessages(): boolean {
<<<<<<< HEAD
		return !this.pendingMessages.isEmpty() || !this.initialMessages.isEmpty() || !this.appliedStashedMessages.isEmpty();
=======
		return this.pendingMessagesCount !== 0;
>>>>>>> b7034189
	}

	public getLocalState(): IPendingLocalState | undefined {
		assert(
			this.initialMessages.isEmpty(),
			0x2e9 /* "Must call getLocalState() after applying initial states" */,
		);
		if (!this.pendingMessages.isEmpty() ||!this.appliedStashedMessages.isEmpty()) {
			return {
				pendingStates: [...this.savedOps, ...this.appliedStashedMessages.toArray(), ...this.pendingMessages.toArray()].map(
					(message) => {
						let content = message.content;
						const parsedContent = JSON.parse(content);
						// IdAllocations need their localOpMetadata stashed in the contents
						// of the op to correctly resume the session when processing stashed ops
						if (parsedContent.type === ContainerMessageType.IdAllocation) {
							parsedContent.contents.stashedState = message.localOpMetadata;
							content = JSON.stringify(parsedContent);
						}

						// delete localOpMetadata since it may not be serializable
						// and will be regenerated by applyStashedOp()
						return { ...message, content, localOpMetadata: undefined };
					},
				),
			};
		}
	}

	constructor(
		private readonly stateHandler: IRuntimeStateHandler,
		initialLocalState: IPendingLocalState | undefined,
		private readonly logger: ITelemetryLoggerExt | undefined,
	) {
		/**
		 * Convert old local state format to the new format (IPendingMessageOld to IPendingMessageNew)
		 * ! TODO: Remove this conversion in "2.0.0-internal.7.0.0" (AB#4763)
		 */
		if (initialLocalState?.pendingStates) {
			for (const initialState of initialLocalState.pendingStates) {
				let messageContent = initialState.content;
				if (
					(initialState as IPendingMessageOld).messageType !== undefined &&
					typeof initialState.content !== "string"
				) {
					// Convert IPendingMessageOld to IPendingMessageNew
					messageContent = JSON.stringify({
						type: (initialState as IPendingMessageOld).messageType,
						contents: initialState.content,
					});
				}
				// Note: this object may contain "messageType" prop, but it should not be easily accesible due to interface being used
				this.initialMessages.push({
					...initialState,
					content: messageContent,
				});
			}
		}
	}

	public get disposed() {
		return this.disposeOnce.evaluated;
	}
	public readonly dispose = () => this.disposeOnce.value;

	/**
	 * Called when a message is submitted locally. Adds the message and the associated details to the pending state
	 * queue.
	 * @param type - The container message type.
	 * @param content - The message content.
	 * @param localOpMetadata - The local metadata associated with the message.
	 */
	public onSubmitMessage(
		content: string,
		referenceSequenceNumber: number,
		localOpMetadata: unknown,
		opMetadata: Record<string, unknown> | undefined,
	) {
		// assert(this.initialMessages.isEmpty(), "Must not submit messages while applying stashed ops");
		const pendingMessage: IPendingMessageNew = {
			type: "message",
			clientSequenceNumber: -1, // dummy value (not to be used anywhere)
			referenceSequenceNumber,
			content,
			localOpMetadata,
			opMetadata,
		};

		this.pendingMessages.push(pendingMessage);
	}

	/**
	 * Applies stashed ops at their reference sequence number so they are ready to be ACKed or resubmitted
	 * @param seqNum - Sequence number at which to apply ops. Will apply all ops if seqNum is undefined.
	 */
	public async applyStashedOpsAt(seqNum?: number) {
		// apply stashed ops at sequence number
		while (!this.initialMessages.isEmpty()) {
			// eslint-disable-next-line @typescript-eslint/no-non-null-assertion
			const nextMessage = this.initialMessages.peekFront()!;
			if (seqNum !== undefined) {
				if (nextMessage.referenceSequenceNumber > seqNum) {
					break; // nothing left to do at this sequence number
				}
				if (nextMessage.referenceSequenceNumber < seqNum) {
					throw new Error("loaded from snapshot too recent to apply stashed ops");
				}
			}

			try {
				// applyStashedOp will cause the DDS to behave as if it has sent the op but not actually send it
				const localOpMetadata = await this.stateHandler.applyStashedOp(nextMessage.content);
				nextMessage.localOpMetadata = localOpMetadata;
			} catch (error) {
				throw DataProcessingError.wrapIfUnrecognized(error, "applyStashedOp", nextMessage);
			}

			// then we push onto pendingMessages which will cause PendingStateManager to resubmit when we connect
			// eslint-disable-next-line @typescript-eslint/no-non-null-assertion
			this.appliedStashedMessages.push(this.initialMessages.shift()!);
			// this.pendingMessages.push(this.initialMessages.shift()!);
		}
	}

	/**
	 * Processes a local message once its ack'd by the server. It verifies that there was no data corruption and that
	 * the batch information was preserved for batch messages.
	 * @param message - The message that got ack'd and needs to be processed.
	 */
	public processPendingLocalMessage(message: SequencedContainerRuntimeMessage): unknown {
		// Pre-processing part - This may be the start of a batch.
		this.maybeProcessBatchBegin(message);

		// Get the next message from the pending queue. Verify a message exists.
		const pendingMessage = this.appliedStashedMessages.length > 0 ?  this.appliedStashedMessages.peekFront() : this.pendingMessages.peekFront();
		assert(
			pendingMessage !== undefined,
			0x169 /* "No pending message found for this remote message" */,
		);
		this.savedOps.push(pendingMessage);

		// eslint-disable-next-line @typescript-eslint/no-unused-expressions
		this.appliedStashedMessages.length > 0 ?  this.appliedStashedMessages.shift() : this.pendingMessages.shift();
		// this.pendingMessages.shift();

		// IMPORTANT: Order matters here, this must match the order of the properties used
		// when submitting the message.
		const { type, contents, compatDetails } = message;
		const messageContent = JSON.stringify({ type, contents, compatDetails });

		// Stringified content should match
		if (pendingMessage.content !== messageContent) {
			this.stateHandler.close(
				DataProcessingError.create(
					"pending local message content mismatch",
					"unexpectedAckReceived",
					message,
					{
						expectedMessageType: JSON.parse(pendingMessage.content).type,
					},
				),
			);
			return;
		}

		// Post-processing part - If we are processing a batch then this could be the last message in the batch.
		this.maybeProcessBatchEnd(message);

		return pendingMessage.localOpMetadata;
	}

	/**
	 * This message could be the first message in batch. If so, set batch state marking the beginning of a batch.
	 * @param message - The message that is being processed.
	 */
	private maybeProcessBatchBegin(message: ISequencedDocumentMessage) {
		// This message is the first in a batch if the "batch" property on the metadata is set to true
		if ((message.metadata as IBatchMetadata | undefined)?.batch) {
			// We should not already be processing a batch and there should be no pending batch begin message.
			assert(
				!this.isProcessingBatch && this.pendingBatchBeginMessage === undefined,
				0x16b /* "The pending batch state indicates we are already processing a batch" */,
			);

			// Set the pending batch state indicating we have started processing a batch.
			this.pendingBatchBeginMessage = message;
			this.isProcessingBatch = true;
		}
	}

	/**
	 * This message could be the last message in batch. If so, clear batch state since the batch is complete.
	 * @param message - The message that is being processed.
	 */
	private maybeProcessBatchEnd(message: ISequencedDocumentMessage) {
		if (!this.isProcessingBatch) {
			return;
		}

		// There should be a pending batch begin message.
		assert(
			this.pendingBatchBeginMessage !== undefined,
			0x16d /* "There is no pending batch begin message" */,
		);

		const batchEndMetadata = (message.metadata as IBatchMetadata | undefined)?.batch;
		if ((this.appliedStashedMessages.isEmpty() && this.pendingMessages.isEmpty()) || batchEndMetadata === false) {
			// Get the batch begin metadata from the first message in the batch.
			const batchBeginMetadata = (
				this.pendingBatchBeginMessage.metadata as IBatchMetadata | undefined
			)?.batch;

			// There could be just a single message in the batch. If so, it should not have any batch metadata. If there
			// are multiple messages in the batch, verify that we got the correct batch begin and end metadata.
			if (this.pendingBatchBeginMessage === message) {
				assert(
					batchBeginMetadata === undefined,
					0x16e /* "Batch with single message should not have batch metadata" */,
				);
			} else {
				if (batchBeginMetadata !== true || batchEndMetadata !== false) {
					this.stateHandler.close(
						DataProcessingError.create(
							"Pending batch inconsistency", // Formerly known as asserts 0x16f and 0x170
							"processPendingLocalMessage",
							message,
							{
								runtimeVersion: pkgVersion,
								batchClientId:
									this.pendingBatchBeginMessage.clientId === null
										? "null"
										: this.pendingBatchBeginMessage.clientId,
								clientId: this.stateHandler.clientId(),
								hasBatchStart: batchBeginMetadata === true,
								hasBatchEnd: batchEndMetadata === false,
								messageType: message.type,
								pendingMessagesCount: this.pendingMessagesCount,
							},
						),
					);
				}
			}

			// Clear the pending batch state now that we have processed the entire batch.
			this.pendingBatchBeginMessage = undefined;
			this.isProcessingBatch = false;
		}
	}

	/**
	 * Called when the Container's connection state changes. If the Container gets connected, it replays all the pending
	 * states in its queue. This includes triggering resubmission of unacked ops.
	 */
	public replayPendingStates() {
		assert(
			this.stateHandler.connected(),
			0x172 /* "The connection state is not consistent with the runtime" */,
		);

		// This assert suggests we are about to send same ops twice, which will result in data loss.
		assert(
			this.clientId !== this.stateHandler.clientId(),
			0x173 /* "replayPendingStates called twice for same clientId!" */,
		);
		this.clientId = this.stateHandler.clientId();

		assert(
			this.initialMessages.isEmpty(),
			0x174 /* "initial states should be empty before replaying pending" */,
		);

		if (this.appliedStashedMessages.length > 0) {
			this.pendingMessages.unshift(...this.appliedStashedMessages.toArray());
			this.appliedStashedMessages.clear();
		}

		const initialPendingMessagesCount = this.pendingMessages.length;
		let remainingPendingMessagesCount = this.pendingMessages.length;

		// Process exactly `pendingMessagesCount` items in the queue as it represents the number of messages that were
		// pending when we connected. This is important because the `reSubmitFn` might add more items in the queue
		// which must not be replayed.
		while (remainingPendingMessagesCount > 0) {
			// eslint-disable-next-line @typescript-eslint/no-non-null-assertion
			let pendingMessage = this.pendingMessages.shift()!;
			remainingPendingMessagesCount--;
			assert(
				pendingMessage.opMetadata?.batch !== false,
				0x41b /* We cannot process batches in chunks */,
			);

			/**
			 * We want to ensure grouped messages get processed in a batch.
			 * Note: It is not possible for the PendingStateManager to receive a partially acked batch. It will
			 * either receive the whole batch ack or nothing at all.
			 */
			if (pendingMessage.opMetadata?.batch) {
				assert(
					remainingPendingMessagesCount > 0,
					0x554 /* Last pending message cannot be a batch begin */,
				);

				const batch: IPendingBatchMessage[] = [];

				// check is >= because batch end may be last pending message
				while (remainingPendingMessagesCount >= 0) {
					batch.push({
						content: pendingMessage.content,
						localOpMetadata: pendingMessage.localOpMetadata,
						opMetadata: pendingMessage.opMetadata,
					});

					if (pendingMessage.opMetadata?.batch === false) {
						break;
					}
					assert(remainingPendingMessagesCount > 0, 0x555 /* No batch end found */);

					// eslint-disable-next-line @typescript-eslint/no-non-null-assertion
					pendingMessage = this.pendingMessages.shift()!;
					remainingPendingMessagesCount--;
					assert(
						pendingMessage.opMetadata?.batch !== true,
						0x556 /* Batch start needs a corresponding batch end */,
					);
				}

				this.stateHandler.reSubmitBatch(batch);
			} else {
				this.stateHandler.reSubmit({
					content: pendingMessage.content,
					localOpMetadata: pendingMessage.localOpMetadata,
					opMetadata: pendingMessage.opMetadata,
				});
			}
		}

		// pending ops should no longer depend on previous sequenced local ops after resubmit
		this.savedOps = [];

		// We replayPendingStates on read connections too - we expect these to get nack'd though, and to then reconnect
		// on a write connection and replay again. This filters out the replay that happens on the read connection so
		// we only see the replays on write connections (that have a chance to go through).
		if (this.stateHandler.isActiveConnection()) {
			this.logger?.sendTelemetryEvent({
				eventName: "PendingStatesReplayed",
				count: initialPendingMessagesCount,
				clientId: this.stateHandler.clientId(),
			});
		}
	}
}<|MERGE_RESOLUTION|>--- conflicted
+++ resolved
@@ -93,13 +93,6 @@
 		this.pendingMessages.clear();
 	});
 
-<<<<<<< HEAD
-	public get pendingMessagesCount(): number {
-		return this.pendingMessages.length + this.appliedStashedMessages.length;
-	}
-
-=======
->>>>>>> b7034189
 	// Indicates whether we are processing a batch.
 	private isProcessingBatch: boolean = false;
 
@@ -114,7 +107,7 @@
 	 * 'hasPendingMessages'.
 	 */
 	public get pendingMessagesCount(): number {
-		return this.pendingMessages.length + this.initialMessages.length;
+		return this.pendingMessages.length + this.initialMessages.length + this.appliedStashedMessages.length;
 	}
 
 	/**
@@ -122,11 +115,7 @@
 	 * @returns A boolean indicating whether there are messages or not.
 	 */
 	public hasPendingMessages(): boolean {
-<<<<<<< HEAD
-		return !this.pendingMessages.isEmpty() || !this.initialMessages.isEmpty() || !this.appliedStashedMessages.isEmpty();
-=======
 		return this.pendingMessagesCount !== 0;
->>>>>>> b7034189
 	}
 
 	public getLocalState(): IPendingLocalState | undefined {
