/*!
 * Copyright (c) Microsoft Corporation and contributors. All rights reserved.
 * Licensed under the MIT License.
 */

import { IDisposable } from "@fluidframework/common-definitions";
import { assert, Lazy } from "@fluidframework/common-utils";
import { DataProcessingError } from "@fluidframework/container-utils";
import {
    ISequencedDocumentMessage,
} from "@fluidframework/protocol-definitions";
import { FlushMode } from "@fluidframework/runtime-definitions";
import Deque from "double-ended-queue";
import { ContainerRuntime, ContainerMessageType } from "./containerRuntime";

/**
 * This represents a message that has been submitted and is added to the pending queue when `submit` is called on the
 * ContainerRuntime. This message has either not been ack'd by the server or has not been submitted to the server yet.
 */
export interface IPendingMessage {
    type: "message";
    messageType: ContainerMessageType;
    clientSequenceNumber: number;
    referenceSequenceNumber: number;
    content: any;
    localOpMetadata: unknown;
    opMetadata: Record<string, unknown> | undefined;
}

/**
 * This represents a FlushMode update and is added to the pending queue when `setFlushMode` is called on the
 * ContainerRuntime and the FlushMode changes.
 */
export interface IPendingFlushMode {
    type: "flushMode";
    flushMode: FlushMode;
}

/**
 * This represents a manual flush and is added to the pending queue when `flush` is called on the ContainerRuntime to
 * flush any pending messages. This is applicable only when the FlushMode is Manual.
 */
export interface IPendingFlush {
    type: "flush";
}

export type IPendingState = IPendingMessage | IPendingFlushMode | IPendingFlush;

export interface IPendingLocalState {
    /**
     * client ID we most recently connected with, or undefined if we never connected
     */
    clientId?: string;
    /**
     * list of pending states, including ops and batch information
     */
    pendingStates: IPendingState[];
}

/**
 * PendingStateManager is responsible for maintaining the messages that have not been sent or have not yet been
 * acknowledged by the server. It also maintains the batch information for both automatically and manually flushed
 * batches along with the messages.
 * When the Container reconnects, it replays the pending states, which includes setting the FlushMode, manual flushing
 * of messages and triggering resubmission of unacked ops.
 *
 * It verifies that all the ops are acked, are received in the right order and batch information is correct.
 */
export class PendingStateManager implements IDisposable {
    private readonly pendingStates = new Deque<IPendingState>();
    private readonly initialStates: Deque<IPendingState>;
    private readonly previousClientIds = new Set<string>();
<<<<<<< HEAD
    private initialClientSeqNum: number;
=======
    private firstStashedCSN = -1;
    private stashedCount = 0;
>>>>>>> 052b8139
    private readonly disposeOnce = new Lazy<void>(() => {
        this.initialStates.clear();
        this.pendingStates.clear();
    });

    // Maintains the count of messages that are currently unacked.
    private pendingMessagesCount: number = 0;

    // Indicates whether we are processing a batch.
    private isProcessingBatch: boolean = false;

    // This stores the first message in the batch that we are processing. This is used to verify that we get
    // the correct batch metadata.
    private pendingBatchBeginMessage: ISequencedDocumentMessage | undefined;

    private clientId: string | undefined;

    private get connected(): boolean {
        return this.containerRuntime.connected;
    }

    /**
     * Called to check if there are any pending messages in the pending state queue.
     * @returns A boolean indicating whether there are messages or not.
     */
    public hasPendingMessages(): boolean {
        return this.pendingMessagesCount !== 0;
    }

    public getLocalState(): IPendingLocalState | undefined {
        if (this.hasPendingMessages()) {
            return {
                clientId: this.clientId,
                pendingStates: this.pendingStates.toArray().map(
                    // delete localOpMetadata since it may not be serializable
                    // and will be regenerated by applyStashedOp()
                    (state) => state.type === "message" ? {...state, localOpMetadata: undefined } : state),
            };
        }
    }

    constructor(
        private readonly containerRuntime: ContainerRuntime,
        private readonly applyStashedOp: (type, content) => Promise<unknown>,
        initialState: IPendingLocalState | undefined,
    ) {
        this.initialStates = new Deque<IPendingState>(initialState?.pendingStates ?? []);
<<<<<<< HEAD

        if (initialState?.clientId !== undefined) {
            this.previousClientIds.add(initialState.clientId);
        }
=======
>>>>>>> 052b8139

        if (initialState) {
            if (initialState?.clientId !== undefined) {
                this.previousClientIds.add(initialState.clientId);
            }
            // get stashed op count and client sequence number of first op
            const messages = initialState.pendingStates
                .filter((state) => state.type === "message") as IPendingMessage[];
            this.stashedCount = messages.length;
            this.firstStashedCSN = messages[0].clientSequenceNumber;
        }
    }

    public get disposed() { return this.disposeOnce.evaluated; }
    public readonly dispose = () => this.disposeOnce.value;

    /**
     * Called when a message is submitted locally. Adds the message and the associated details to the pending state
     * queue.
     * @param type - The container message type.
     * @param clientSequenceNumber - The clientSequenceNumber associated with the message.
     * @param content - The message content.
     * @param localOpMetadata - The local metadata associated with the message.
     */
    public onSubmitMessage(
        type: ContainerMessageType,
        clientSequenceNumber: number,
        referenceSequenceNumber: number,
        content: any,
        localOpMetadata: unknown,
        opMetadata: Record<string, unknown> | undefined,
    ) {
        const pendingMessage: IPendingMessage = {
            type: "message",
            messageType: type,
            clientSequenceNumber,
            referenceSequenceNumber,
            content,
            localOpMetadata,
            opMetadata,
        };

        this.pendingStates.push(pendingMessage);

        this.pendingMessagesCount++;
    }

    /**
     * Called when the FlushMode is updated. Adds the FlushMode to the pending state queue.
     * @param flushMode - The flushMode that was updated.
     */
    public onFlushModeUpdated(flushMode: FlushMode) {
        if (flushMode === FlushMode.Immediate) {
            const previousState = this.pendingStates.peekBack();

            // We don't have to track a previous "flush" state because FlushMode.Immediate flushes the messages. So,
            // just tracking this FlushMode.Immediate is enough.
            if (previousState?.type === "flush") {
                this.pendingStates.removeBack();
            }

            // If no messages were sent between FlushMode.TurnBased and FlushMode.Immediate,
            // then we do not have to track both these states.
            // Remove FlushMode.TurnBased from the pending queue and return.
            if (previousState?.type === "flushMode" && previousState.flushMode === FlushMode.TurnBased) {
                this.pendingStates.removeBack();
                return;
            }
        }

        const pendingFlushMode: IPendingFlushMode = {
            type: "flushMode",
            flushMode,
        };
        this.pendingStates.push(pendingFlushMode);
    }

    /**
     * Called when flush() is called on the ContainerRuntime to manually flush messages.
     */
    public onFlush() {
        // If the FlushMode is Immediate, we should not track this flush call as it is only applicable when FlushMode
        // is TurnBased.
        if (this.containerRuntime.flushMode === FlushMode.Immediate) {
            return;
        }

        // If the previous state is not a message, we don't have to track this flush call as there is nothing to flush.
        const previousState = this.pendingStates.peekBack();
        if (previousState?.type !== "message") {
            return;
        }

        // Note that because of the checks above and the checks in onFlushModeUpdated(), we can be sure that a "flush"
        // state always has a "message" before and after it. So, it marks the end of a batch and the beginning of a
        // new one.
        const pendingFlush: IPendingFlush = {
            type: "flush",
        };
        this.pendingStates.push(pendingFlush);
    }

    /**
     * Applies stashed ops at their reference sequence number so they are ready to be ACKed or resubmitted
     */
    public async applyStashedOpsAt(seqNum: number) {
        // apply stashed ops at sequence number
        while (!this.initialStates.isEmpty()) {
            // eslint-disable-next-line @typescript-eslint/no-non-null-assertion
            const nextState = this.initialStates.peekFront()!;
            if (nextState.type === "message") {
                if (nextState.referenceSequenceNumber > seqNum) {
                    break; // nothing left to do at this sequence number
                } else if (nextState.referenceSequenceNumber > 0 && nextState.referenceSequenceNumber < seqNum) {
                    throw new Error("loaded from snapshot too recent to apply stashed ops");
                }

                // applyStashedOp will cause the DDS to behave as if it has sent the op but not actually send it
                const localOpMetadata = await this.applyStashedOp(nextState.messageType, nextState.content);
                nextState.localOpMetadata = localOpMetadata;
            }

            // then we push onto pendingStates which will cause PendingStateManager to resubmit when we connect
            // eslint-disable-next-line @typescript-eslint/no-non-null-assertion
            this.pendingStates.push(this.initialStates.shift()!);
        }
    }

    /**
     * Processes a local message once it's ack'd by the server to verify that there was no data corruption and that
     * the batch information was preserved for batch messages. Also process remote messages that might have been
     * sent from a previous container.
     * @param message - The messsage that got ack'd and needs to be processed.
     */
    public processMessage(message: ISequencedDocumentMessage, local: boolean) {
        // Do not process chunked ops until all pieces are available.
        if (message.type === ContainerMessageType.ChunkedOp) {
            return { localAck: false, localOpMetadata: undefined };
        }

        if (local) {
            return { localAck: false, localOpMetadata: this.processPendingLocalMessage(message) };
        } else {
            return this.processRemoteMessage(message);
        }
    }

    /**
     * Listens for ACKs of stashed ops
     */
    private processRemoteMessage(message: ISequencedDocumentMessage) {
        // if this is an ack for a stashed op, dequeue one message.
        // we should have seen its ref seq num by now and the DDS should be ready for it to be ACKed
<<<<<<< HEAD
        if (this.previousClientIds.has(message.clientId) && message.clientSequenceNumber >= this.initialClientSeqNum) {
=======
        const isOriginalClient = message.clientId === Array.from(this.previousClientIds)[0] &&
            message.clientSequenceNumber === this.firstStashedCSN;
        // rejoin op CSN = 1, resubmitted stashed/pending ops CSN >= 2
        const isNewClient = this.previousClientIds.has(message.clientId) && message.clientSequenceNumber >= 2;

        if (isOriginalClient || isNewClient) {
>>>>>>> 052b8139
            while (!this.pendingStates.isEmpty()) {
                // eslint-disable-next-line @typescript-eslint/no-non-null-assertion
                const nextState = this.pendingStates.shift()!;
                // if it's not a message just drop it and keep looking
                if (nextState.type === "message") {
                    --this.stashedCount;
                    ++this.firstStashedCSN;
                    return { localAck: true, localOpMetadata: nextState.localOpMetadata };
                }
            }
        }

        if (message.type === ContainerMessageType.Rejoin && this.previousClientIds.has(message.contents?.clientId)) {
            this.previousClientIds.add(message.clientId);
<<<<<<< HEAD
            // rejoin op CSN = 1, resubmitted stashed/pending ops CSN >= 2
            this.initialClientSeqNum = 2;
=======
>>>>>>> 052b8139
        }

        return { localAck: false, localOpMetadata: undefined };
    }

    /**
     * Processes a local message once its ack'd by the server. It verifies that there was no data corruption and that
     * the batch information was preserved for batch messages.
     * @param message - The messsage that got ack'd and needs to be processed.
     */
    private processPendingLocalMessage(message: ISequencedDocumentMessage): unknown {
        // Pre-processing part - This may be the start of a batch.
        this.maybeProcessBatchBegin(message);

        // Get the next state from the pending queue and verify that it is of type "message".
        const pendingState = this.peekNextPendingState();
        assert(pendingState.type === "message", 0x169 /* "No pending message found for this remote message" */);
        this.pendingStates.shift();

        // Processing part - Verify that there has been no data corruption.
        // The clientSequenceNumber of the incoming message must match that of the pending message.
        if (pendingState.clientSequenceNumber !== message.clientSequenceNumber) {
            // Close the container because this could indicate data corruption.
            const error = new DataProcessingError(
                "unexpectedAckReceived",
                "unexpectedAckReceived",
                {
                    clientId: message.clientId,
                    sequenceNumber: message.sequenceNumber,
                    clientSequenceNumber: message.clientSequenceNumber,
                    expectedClientSequenceNumber: pendingState.clientSequenceNumber,
                },
            );

            this.containerRuntime.closeFn(error);
            return;
        }

        this.pendingMessagesCount--;

        // Post-processing part - If we are processing a batch then this could be the last message in the batch.
        if (this.isProcessingBatch) {
            this.maybeProcessBatchEnd(message);
        }

        return pendingState.localOpMetadata;
    }

    /**
     * This message could be the first message in batch. If so, set batch state marking the beginning of a batch.
     * @param message - The message that is being processed.
     */
    private maybeProcessBatchBegin(message: ISequencedDocumentMessage) {
        const pendingState = this.peekNextPendingState();
        if (pendingState.type !== "flush" && pendingState.type !== "flushMode") {
            return;
        }

        // If the pending state is of type "flushMode", it must be Manual since Automatic flush mode is processed
        // after a message is processed and not before.
        if (pendingState.type === "flushMode") {
            assert(pendingState.flushMode === FlushMode.TurnBased,
                0x16a /* "Flush mode should be manual when processing batch begin" */);
        }

        // We should not already be processing a batch and there should be no pending batch begin message.
        assert(!this.isProcessingBatch && this.pendingBatchBeginMessage === undefined,
            0x16b /* "The pending batch state indicates we are already processing a batch" */);

        // Set the pending batch state indicating we have started processing a batch.
        this.pendingBatchBeginMessage = message;
        this.isProcessingBatch = true;

        // Remove this pending state from the queue as we have processed it.
        this.pendingStates.shift();
    }

    private maybeProcessBatchEnd(message: ISequencedDocumentMessage) {
        const nextPendingState = this.peekNextPendingState();
        if (nextPendingState.type !== "flush" && nextPendingState.type !== "flushMode") {
            return;
        }

        // If the next pending state is of type "flushMode", it must be Immediate and if so, we need to remove it from
        // the queue.
        // Note that we do not remove the type "flush" from the queue because it indicates the end of one batch and the
        // beginning of a new one. So, it will removed when the next batch begin is processed.
        if (nextPendingState.type === "flushMode") {
            assert(nextPendingState.flushMode === FlushMode.Immediate,
                0x16c /* "Flush mode is set to TurnBased in the middle of processing a batch" */);
            this.pendingStates.shift();
        }

        // There should be a pending batch begin message.
        assert(this.pendingBatchBeginMessage !== undefined, 0x16d /* "There is no pending batch begin message" */);

        // Get the batch begin metadata from the first message in the batch.
        const batchBeginMetadata = this.pendingBatchBeginMessage.metadata?.batch;

        // There could be just a single message in the batch. If so, it should not have any batch metadata. If there
        // are multiple messages in the batch, verify that we got the correct batch begin and end metadata.
        if (this.pendingBatchBeginMessage === message) {
            assert(batchBeginMetadata === undefined,
                0x16e /* "Batch with single message should not have batch metadata" */);
        } else {
            // Get the batch metadata from the last message in the batch.
            const batchEndMetadata = message.metadata?.batch;
            assert(batchBeginMetadata === true, 0x16f /* "Did not receive batch begin metadata" */);
            assert(batchEndMetadata === false, 0x170 /* "Did not receive batch end metadata" */);
        }

        // Clear the pending batch state now that we have processed the entire batch.
        this.pendingBatchBeginMessage = undefined;
        this.isProcessingBatch = false;
    }

    /**
     * Returns the next pending state from the pending state queue.
     */
    private peekNextPendingState(): IPendingState {
        const nextPendingState = this.pendingStates.peekFront();
        assert(!!nextPendingState, 0x171 /* "No pending state found for the remote message" */);
        return nextPendingState;
    }

    /**
     * Called when the Container's connection state changes. If the Container gets connected, it replays all the pending
     * states in its queue. This includes setting the FlushMode and triggering resubmission of unacked ops.
     */
    public replayPendingStates() {
        assert(this.connected, 0x172 /* "The connection state is not consistent with the runtime" */);

        // This assert suggests we are about to send same ops twice, which will result in data loss.
        assert(this.clientId !== this.containerRuntime.clientId,
            0x173 /* "replayPendingStates called twice for same clientId!" */);
        const prevClientId = this.clientId;
        this.clientId = this.containerRuntime.clientId;

        assert(this.initialStates.isEmpty(), 0x174 /* "initial states should be empty before replaying pending" */);

        let pendingStatesCount = this.pendingStates.length;
        if (pendingStatesCount === 0) {
            return;
        }

<<<<<<< HEAD
=======
        // if this is first connect, verify we are about to "resubmit" only stashed ops
        if (!prevClientId) {
            let csn = this.firstStashedCSN;
            for (let i = 0; i < this.pendingStates.length; ++i) {
                // eslint-disable-next-line @typescript-eslint/no-non-null-assertion
                const state = this.pendingStates.get(i)!;
                if (state.type === "message") {
                    assert(state.clientSequenceNumber === csn++,
                        `expected ${csn - 1}, got ${state.clientSequenceNumber}`);
                }
            }
            assert(csn - this.firstStashedCSN === this.stashedCount,
                "unexpected message queued before first connect");
        }

        // add a rejoin op so future clients provided with our stashed ops recognize them
>>>>>>> 052b8139
        // eslint-disable-next-line @typescript-eslint/no-non-null-assertion
        const firstState = this.pendingStates.peekFront()!;
        if (!prevClientId && this.previousClientIds.size > 0) {
            // No previous client ID implies first connect. If we have stashed ops w/ clientId, submit a rejoin op.
<<<<<<< HEAD
            const clientId = Array.from(this.previousClientIds.values())[0];
=======
            const clientId = Array.from(this.previousClientIds)[0];
>>>>>>> 052b8139
            // eslint-disable-next-line @typescript-eslint/consistent-type-assertions
            this.pendingStates.unshift({
                type: "message",
                messageType: ContainerMessageType.Rejoin,
                content: { clientId },
            } as IPendingMessage);
            ++pendingStatesCount;
        } else if (firstState.type !== "message" || firstState.messageType !== ContainerMessageType.Rejoin) {
            // if there is already a rejoin op in the queue, just resubmit same op under new client ID
            // otherwise, add one to the queue
            // eslint-disable-next-line @typescript-eslint/consistent-type-assertions
            this.pendingStates.unshift({
                type: "message",
                messageType: ContainerMessageType.Rejoin,
                content: { clientId: prevClientId },
            } as IPendingMessage);
            ++pendingStatesCount;
        }

        // Reset the pending message count because all these messages will be removed from the queue.
        this.pendingMessagesCount = 0;

        // Save the current FlushMode so that we can revert it back after replaying the states.
        const savedFlushMode = this.containerRuntime.flushMode;

        // Process exactly `pendingStatesCount` items in the queue as it represents the number of states that were
        // pending when we connected. This is important because the `reSubmitFn` might add more items in the queue
        // which must not be replayed.
        while (pendingStatesCount > 0) {
            // eslint-disable-next-line @typescript-eslint/no-non-null-assertion
            const pendingState = this.pendingStates.shift()!;
            switch (pendingState.type) {
                case "message":
                    {
                        this.containerRuntime.reSubmitFn(
                            pendingState.messageType,
                            pendingState.content,
                            pendingState.localOpMetadata,
                            pendingState.opMetadata);
                    }
                    break;
                case "flushMode":
                    {
                        this.containerRuntime.setFlushMode(pendingState.flushMode);
                    }
                    break;
                case "flush":
                    {
                        this.containerRuntime.flush();
                    }
                    break;
                default:
                    break;
            }
            pendingStatesCount--;
        }

        // Revert the FlushMode.
        this.containerRuntime.setFlushMode(savedFlushMode);
    }
}<|MERGE_RESOLUTION|>--- conflicted
+++ resolved
@@ -70,12 +70,8 @@
     private readonly pendingStates = new Deque<IPendingState>();
     private readonly initialStates: Deque<IPendingState>;
     private readonly previousClientIds = new Set<string>();
-<<<<<<< HEAD
-    private initialClientSeqNum: number;
-=======
     private firstStashedCSN = -1;
     private stashedCount = 0;
->>>>>>> 052b8139
     private readonly disposeOnce = new Lazy<void>(() => {
         this.initialStates.clear();
         this.pendingStates.clear();
@@ -123,13 +119,6 @@
         initialState: IPendingLocalState | undefined,
     ) {
         this.initialStates = new Deque<IPendingState>(initialState?.pendingStates ?? []);
-<<<<<<< HEAD
-
-        if (initialState?.clientId !== undefined) {
-            this.previousClientIds.add(initialState.clientId);
-        }
-=======
->>>>>>> 052b8139
 
         if (initialState) {
             if (initialState?.clientId !== undefined) {
@@ -283,16 +272,12 @@
     private processRemoteMessage(message: ISequencedDocumentMessage) {
         // if this is an ack for a stashed op, dequeue one message.
         // we should have seen its ref seq num by now and the DDS should be ready for it to be ACKed
-<<<<<<< HEAD
-        if (this.previousClientIds.has(message.clientId) && message.clientSequenceNumber >= this.initialClientSeqNum) {
-=======
         const isOriginalClient = message.clientId === Array.from(this.previousClientIds)[0] &&
             message.clientSequenceNumber === this.firstStashedCSN;
         // rejoin op CSN = 1, resubmitted stashed/pending ops CSN >= 2
         const isNewClient = this.previousClientIds.has(message.clientId) && message.clientSequenceNumber >= 2;
 
         if (isOriginalClient || isNewClient) {
->>>>>>> 052b8139
             while (!this.pendingStates.isEmpty()) {
                 // eslint-disable-next-line @typescript-eslint/no-non-null-assertion
                 const nextState = this.pendingStates.shift()!;
@@ -307,11 +292,6 @@
 
         if (message.type === ContainerMessageType.Rejoin && this.previousClientIds.has(message.contents?.clientId)) {
             this.previousClientIds.add(message.clientId);
-<<<<<<< HEAD
-            // rejoin op CSN = 1, resubmitted stashed/pending ops CSN >= 2
-            this.initialClientSeqNum = 2;
-=======
->>>>>>> 052b8139
         }
 
         return { localAck: false, localOpMetadata: undefined };
@@ -457,8 +437,6 @@
             return;
         }
 
-<<<<<<< HEAD
-=======
         // if this is first connect, verify we are about to "resubmit" only stashed ops
         if (!prevClientId) {
             let csn = this.firstStashedCSN;
@@ -475,16 +453,11 @@
         }
 
         // add a rejoin op so future clients provided with our stashed ops recognize them
->>>>>>> 052b8139
         // eslint-disable-next-line @typescript-eslint/no-non-null-assertion
         const firstState = this.pendingStates.peekFront()!;
         if (!prevClientId && this.previousClientIds.size > 0) {
             // No previous client ID implies first connect. If we have stashed ops w/ clientId, submit a rejoin op.
-<<<<<<< HEAD
-            const clientId = Array.from(this.previousClientIds.values())[0];
-=======
             const clientId = Array.from(this.previousClientIds)[0];
->>>>>>> 052b8139
             // eslint-disable-next-line @typescript-eslint/consistent-type-assertions
             this.pendingStates.unshift({
                 type: "message",
