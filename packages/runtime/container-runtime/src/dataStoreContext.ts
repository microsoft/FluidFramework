--- conflicted
+++ resolved
@@ -18,11 +18,13 @@
     BindState,
     AttachState,
 } from "@fluidframework/container-definitions";
-<<<<<<< HEAD
-import { Deferred, assert, TypedEventEmitter, unreachableCase } from "@fluidframework/common-utils";
-=======
-import { assert, Deferred, LazyPromise, TypedEventEmitter } from "@fluidframework/common-utils";
->>>>>>> bce94e8c
+import {
+    assert,
+    Deferred,
+    LazyPromise,
+    TypedEventEmitter,
+    unreachableCase,
+} from "@fluidframework/common-utils";
 import { IDocumentStorageService } from "@fluidframework/driver-definitions";
 import { readAndParse } from "@fluidframework/driver-utils";
 import { BlobTreeEntry } from "@fluidframework/protocol-base";
@@ -61,15 +63,8 @@
 import { addBlobToSummary, convertSummaryTreeToITree } from "@fluidframework/runtime-utils";
 import { ContainerRuntime } from "./containerRuntime";
 
-<<<<<<< HEAD
-=======
-// Snapshot Format Version to be used in store attributes.
-export const currentSnapshotFormatVersion = "0.1";
-
-export const attributesBlobKey = ".component";
 export const gcBlobKey = "gc";
 
->>>>>>> bce94e8c
 function createAttributes(pkg: readonly string[], isRootDataStore: boolean): IFluidDataStoreAttributes {
     const stringifiedPkg = JSON.stringify(pkg);
     return {
@@ -414,10 +409,7 @@
         // Add data store's attributes to the summary.
         const { pkg, isRootDataStore } = await this.getInitialSnapshotDetails();
         const attributes: IFluidDataStoreAttributes = createAttributes(pkg, isRootDataStore);
-<<<<<<< HEAD
         addBlobToSummary(summarizeResult, dataStoreAttributesBlobName, JSON.stringify(attributes));
-=======
-        addBlobToSummary(summarizeResult, attributesBlobKey, JSON.stringify(attributes));
 
         // Add GC details to the summary.
         const gcDetails: IGCDetails = {
@@ -425,7 +417,6 @@
         };
         addBlobToSummary(summarizeResult, gcBlobKey, JSON.stringify(gcDetails));
 
->>>>>>> bce94e8c
         return { ...summarizeResult, id: this.id };
     }
 
@@ -615,11 +606,7 @@
 export class RemotedFluidDataStoreContext extends FluidDataStoreContext {
     constructor(
         id: string,
-<<<<<<< HEAD
-        private readonly initSnapshotValue: Promise<ISnapshotTree> | string | undefined,
-=======
-        private readonly initSnapshotValue: ISnapshotTree | string | null,
->>>>>>> bce94e8c
+        private readonly initSnapshotValue: ISnapshotTree | string | undefined,
         runtime: ContainerRuntime,
         storage: IDocumentStorageService,
         scope: IFluidObject,
@@ -643,28 +630,12 @@
     }
 
     private readonly initialSnapshotDetailsP =  new LazyPromise<ISnapshotDetails>(async () => {
-        let tree: ISnapshotTree | null;
+        let tree: ISnapshotTree | undefined;
         let isRootDataStore = true;
 
-<<<<<<< HEAD
-    // This should only be called during realize to get the baseSnapshot,
-    // or it can be called at any time to get the pkg, but that assumes the
-    // pkg can never change for a store.
-    protected async getInitialSnapshotDetails(): Promise<ISnapshotDetails> {
-        if (!this.details) {
-            let tree: ISnapshotTree | undefined;
-            let isRootStore: boolean | undefined;
-
-            if (typeof this.initSnapshotValue === "string") {
-                const commit = (await this.storage.getVersions(this.initSnapshotValue, 1))[0];
-                tree = await this.storage.getSnapshotTree(commit) ?? undefined;
-            } else {
-                tree = await this.initSnapshotValue;
-            }
-=======
         if (typeof this.initSnapshotValue === "string") {
             const commit = (await this.storage.getVersions(this.initSnapshotValue, 1))[0];
-            tree = await this.storage.getSnapshotTree(commit);
+            tree = await this.storage.getSnapshotTree(commit) ?? undefined;
         } else {
             tree = this.initSnapshotValue;
         }
@@ -677,58 +648,37 @@
             // eslint-disable-next-line @typescript-eslint/no-non-null-assertion
             this.pending = loadedSummary.outstandingOps.concat(this.pending!);
         }
->>>>>>> bce94e8c
-
-        if (tree !== null && tree.blobs[attributesBlobKey] !== undefined) {
+
+        if (!!tree && tree.blobs[dataStoreAttributesBlobName] !== undefined) {
             // Need to rip through snapshot and use that to populate extraBlobs
-            const attributes = await localReadAndParse<IFluidDataStoreAttributes>(tree.blobs[attributesBlobKey]);
-
-<<<<<<< HEAD
-            if (!!tree && tree.blobs[dataStoreAttributesBlobName] !== undefined) {
-                // Need to rip through snapshot and use that to populate extraBlobs
-                const { pkg, snapshotFormatVersion, isRootDataStore } =
-                    await localReadAndParse<IFluidDataStoreAttributes>(tree.blobs[dataStoreAttributesBlobName]);
-
-                let pkgFromSnapshot: string[];
-                // Use the snapshotFormatVersion to determine how the pkg is encoded in the snapshot.
-                // For snapshotFormatVersion = "0.1" or "0.2", pkg is jsonified, otherwise it is just a string.
-                switch (snapshotFormatVersion) {
-                    case undefined: {
-                        if (pkg.startsWith("[\"") && pkg.endsWith("\"]")) {
-                            pkgFromSnapshot = JSON.parse(pkg) as string[];
-                        } else {
-                            pkgFromSnapshot = [pkg];
-                        }
-                        break;
-                    }
-                    case "0.2": {
-                        tree = tree.trees[channelsTreeName];
-                        // Intentional fallthrough, since package is still JSON
-                    }
-                    case "0.1": {
-                        pkgFromSnapshot = JSON.parse(pkg) as string[];
-                        break;
-                    }
-                    default: {
-                        unreachableCase(
-                            snapshotFormatVersion,
-                            `Invalid snapshot format version ${snapshotFormatVersion}`);
-                    }
-=======
+            const attributes =
+                await localReadAndParse<IFluidDataStoreAttributes>(tree.blobs[dataStoreAttributesBlobName]);
+
             let pkgFromSnapshot: string[];
             // Use the snapshotFormatVersion to determine how the pkg is encoded in the snapshot.
-            // For snapshotFormatVersion = "0.1", pkg is jsonified, otherwise it is just a string.
-            if (attributes.snapshotFormatVersion === undefined) {
-                if (attributes.pkg.startsWith("[\"") && attributes.pkg.endsWith("\"]")) {
+            // For snapshotFormatVersion = "0.1" or "0.2", pkg is jsonified, otherwise it is just a string.
+            switch (attributes.snapshotFormatVersion) {
+                case undefined: {
+                    if (attributes.pkg.startsWith("[\"") && attributes.pkg.endsWith("\"]")) {
+                        pkgFromSnapshot = JSON.parse(attributes.pkg) as string[];
+                    } else {
+                        pkgFromSnapshot = [attributes.pkg];
+                    }
+                    break;
+                }
+                case "0.2": {
+                    tree = tree.trees[channelsTreeName];
+                    // Intentional fallthrough, since package is still JSON
+                }
+                case "0.1": {
                     pkgFromSnapshot = JSON.parse(attributes.pkg) as string[];
-                } else {
-                    pkgFromSnapshot = [attributes.pkg];
->>>>>>> bce94e8c
+                    break;
                 }
-            } else if (attributes.snapshotFormatVersion === currentSnapshotFormatVersion) {
-                pkgFromSnapshot = JSON.parse(attributes.pkg) as string[];
-            } else {
-                throw new Error(`Invalid snapshot format version ${attributes.snapshotFormatVersion}`);
+                default: {
+                    unreachableCase(
+                        attributes.snapshotFormatVersion,
+                        `Invalid snapshot format version ${attributes.snapshotFormatVersion}`);
+                }
             }
             this.pkg = pkgFromSnapshot;
 
@@ -737,29 +687,20 @@
              * data stores in older documents are not garbage collected incorrectly. This may lead to additional
              * roots in the document but they won't break.
              */
-<<<<<<< HEAD
-            this.details = {
-                // eslint-disable-next-line @typescript-eslint/no-non-null-assertion
-                pkg: this.pkg!,
-                isRootDataStore: isRootStore ?? true,
-                snapshot: tree,
-            };
-=======
             isRootDataStore = attributes.isRootDataStore ?? true;
->>>>>>> bce94e8c
         }
 
         return {
             // eslint-disable-next-line @typescript-eslint/no-non-null-assertion
             pkg: this.pkg!,
-            snapshot: tree ?? undefined,
+            snapshot: tree,
             isRootDataStore,
         };
     });
 
     private readonly initialGCDetailsP = new LazyPromise<IGCDetails>(async () => {
-        // If the initial snapshot is null or string, the snapshot is in old format and won't have GC details.
-        if (!(this.initSnapshotValue === null || typeof this.initSnapshotValue === "string")
+        // If the initial snapshot is undefined or string, the snapshot is in old format and won't have GC details.
+        if (!(!this.initSnapshotValue || typeof this.initSnapshotValue === "string")
             && this.initSnapshotValue.blobs[gcBlobKey] !== undefined) {
             return readAndParse<IGCDetails>(this.storage, this.initSnapshotValue.blobs[gcBlobKey]);
         } else {
@@ -834,7 +775,7 @@
 
         // Add data store's attributes to the summary.
         const attributes: IFluidDataStoreAttributes = createAttributes(this.pkg, this.isRootDataStore);
-        addBlobToSummary(summarizeResult, attributesBlobKey, JSON.stringify(attributes));
+        addBlobToSummary(summarizeResult, dataStoreAttributesBlobName, JSON.stringify(attributes));
 
         // Add GC details to the summary.
         const gcDetails: IGCDetails = {
