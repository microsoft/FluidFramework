--- conflicted
+++ resolved
@@ -19,7 +19,6 @@
     AttachState,
     ILoaderOptions,
 } from "@fluidframework/container-definitions";
-import { GenericError } from "@fluidframework/container-utils";
 import {
     assert,
     Deferred,
@@ -62,12 +61,8 @@
     SummarizeInternalFn,
 } from "@fluidframework/runtime-definitions";
 import { addBlobToSummary, convertSummaryTreeToITree } from "@fluidframework/runtime-utils";
-<<<<<<< HEAD
 import { TelemetryDataTag } from "@fluidframework/telemetry-utils";
-=======
-import { LoggingError, TelemetryDataTag } from "@fluidframework/telemetry-utils";
-import { CreateProcessingError } from "@fluidframework/container-utils";
->>>>>>> e8456434
+import { GenericError, CreateProcessingError } from "@fluidframework/container-utils";
 import { ContainerRuntime } from "./containerRuntime";
 import {
     dataStoreAttributesBlobName,
