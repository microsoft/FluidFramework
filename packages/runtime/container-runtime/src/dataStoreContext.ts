--- conflicted
+++ resolved
@@ -66,15 +66,6 @@
     DataStoreSnapshotFormatVersion,
 } from "./snapshot";
 
-<<<<<<< HEAD
-export const gcBlobKey = "gc";
-=======
-// Snapshot Format Version to be used in store attributes.
-export const currentSnapshotFormatVersion = "0.1";
-
-export const attributesBlobKey = ".component";
->>>>>>> fa359477
-
 function createAttributes(pkg: readonly string[], isRootDataStore: boolean): IFluidDataStoreAttributes {
     const stringifiedPkg = JSON.stringify(pkg);
     return {
@@ -719,15 +710,9 @@
         };
     });
 
-<<<<<<< HEAD
-    private readonly initialGCDetailsP = new LazyPromise<IGCDetails>(async () => {
+    private readonly gcDetailsInInitialSummaryP = new LazyPromise<IGarbageCollectionSummaryDetails>(async () => {
         // If the initial snapshot is undefined or string, the snapshot is in old format and won't have GC details.
         if (!(!this.initSnapshotValue || typeof this.initSnapshotValue === "string")
-=======
-    private readonly gcDetailsInInitialSummaryP = new LazyPromise<IGarbageCollectionSummaryDetails>(async () => {
-        // If the initial snapshot is null or string, the snapshot is in old format and won't have GC details.
-        if (!(this.initSnapshotValue === null || typeof this.initSnapshotValue === "string")
->>>>>>> fa359477
             && this.initSnapshotValue.blobs[gcBlobKey] !== undefined) {
             return readAndParse<IGarbageCollectionSummaryDetails>(
                 this.storage,
