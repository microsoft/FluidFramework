/*!
 * Copyright (c) Microsoft Corporation. All rights reserved.
 * Licensed under the MIT License.
 */

import { IDisposable } from "@fluidframework/common-definitions";
import {
    IFluidObject,
    IRequest,
    IResponse,
    IFluidHandle,
} from "@fluidframework/core-interfaces";
import {
    IAudience,
    IDeltaManager,
    ContainerWarning,
    ILoader,
    BindState,
    AttachState,
    ILoaderOptions,
} from "@fluidframework/container-definitions";
import {
    assert,
    Deferred,
    LazyPromise,
    TypedEventEmitter,
} from "@fluidframework/common-utils";
import { IDocumentStorageService } from "@fluidframework/driver-definitions";
import { readAndParse } from "@fluidframework/driver-utils";
import { BlobTreeEntry } from "@fluidframework/protocol-base";
import {
    IDocumentMessage,
    IQuorum,
    ISequencedDocumentMessage,
    ISnapshotTree,
    ITreeEntry,
} from "@fluidframework/protocol-definitions";
import {
    IContainerRuntime,
} from "@fluidframework/container-runtime-definitions";
import {
    channelsTreeName,
    CreateChildSummarizerNodeFn,
    CreateChildSummarizerNodeParam,
    FluidDataStoreRegistryEntry,
    gcBlobKey,
    IAttachMessage,
    IContextSummarizeResult,
    IFluidDataStoreChannel,
    IFluidDataStoreContext,
    IFluidDataStoreContextDetached,
    IFluidDataStoreContextEvents,
    IFluidDataStoreRegistry,
    IGarbageCollectionData,
    IGarbageCollectionSummaryDetails,
    IInboundSignalMessage,
    IProvideFluidDataStoreFactory,
    ISummarizeInternalResult,
    ISummarizerNodeWithGC,
    SummarizeInternalFn,
} from "@fluidframework/runtime-definitions";
import { addBlobToSummary, convertSummaryTreeToITree } from "@fluidframework/runtime-utils";
import { LoggingError, TelemetryDataTag } from "@fluidframework/telemetry-utils";
import { ContainerRuntime } from "./containerRuntime";
import {
    dataStoreAttributesBlobName,
    hasIsolatedChannels,
    wrapSummaryInChannelsTree,
    ReadFluidDataStoreAttributes,
    WriteFluidDataStoreAttributes,
    getAttributesFormatVersion,
} from "./summaryFormat";

function createAttributes(
    pkg: readonly string[],
    isRootDataStore: boolean,
    disableIsolatedChannels: boolean,
): WriteFluidDataStoreAttributes {
    const stringifiedPkg = JSON.stringify(pkg);
    return disableIsolatedChannels ? {
        pkg: stringifiedPkg,
        snapshotFormatVersion: "0.1",
        isRootDataStore,
    } : {
        pkg: stringifiedPkg,
        summaryFormatVersion: 2,
        isRootDataStore,
    };
}
export function createAttributesBlob(
    pkg: readonly string[],
    isRootDataStore: boolean,
    disableIsolatedChannels: boolean,
): ITreeEntry {
    const attributes = createAttributes(pkg, isRootDataStore, disableIsolatedChannels);
    return new BlobTreeEntry(dataStoreAttributesBlobName, JSON.stringify(attributes));
}

interface ISnapshotDetails {
    pkg: readonly string[];
    /**
     * This tells whether a data store is root. Root data stores are never collected.
     * Non-root data stores may be collected if they are not used.
     */
    isRootDataStore: boolean;
    snapshot?: ISnapshotTree;
}

interface FluidDataStoreMessage {
    content: any;
    type: string;
}

/**
 * Represents the context for the store. This context is passed to the store runtime.
 */
export abstract class FluidDataStoreContext extends TypedEventEmitter<IFluidDataStoreContextEvents> implements
    IFluidDataStoreContext,
    IDisposable {
    public get documentId(): string {
        return this._containerRuntime.id;
    }

    public get packagePath(): readonly string[] {
        assert(this.pkg !== undefined, 0x139 /* "Undefined package path" */);
        return this.pkg;
    }

    public get options(): ILoaderOptions {
        return this._containerRuntime.options;
    }

    public get clientId(): string | undefined {
        return this._containerRuntime.clientId;
    }

    public get deltaManager(): IDeltaManager<ISequencedDocumentMessage, IDocumentMessage> {
        return this._containerRuntime.deltaManager;
    }

    public get connected(): boolean {
        return this._containerRuntime.connected;
    }

    public get leader(): boolean {
        return this._containerRuntime.leader;
    }

    public get loader(): ILoader {
        return this._containerRuntime.loader;
    }

    public get containerRuntime(): IContainerRuntime {
        return this._containerRuntime;
    }

    public get isLoaded(): boolean {
        return this.loaded;
    }

    public get baseSnapshot(): ISnapshotTree | undefined {
        return this._baseSnapshot;
    }

    private _disposed = false;
    public get disposed() { return this._disposed; }

    public get attachState(): AttachState {
        return this._attachState;
    }

    public get IFluidDataStoreRegistry(): IFluidDataStoreRegistry | undefined {
        return this.registry;
    }

    public async isRoot(): Promise<boolean> {
        return (await this.getInitialSnapshotDetails()).isRootDataStore;
    }

    protected get disableIsolatedChannels(): boolean {
        return this._containerRuntime.disableIsolatedChannels;
    }

    protected registry: IFluidDataStoreRegistry | undefined;

    protected detachedRuntimeCreation = false;
    public readonly bindToContext: () => void;
    protected channel: IFluidDataStoreChannel | undefined;
    private loaded = false;
    protected pending: ISequencedDocumentMessage[] | undefined = [];
    protected channelDeferred: Deferred<IFluidDataStoreChannel> | undefined;
    private _baseSnapshot: ISnapshotTree | undefined;
    protected _attachState: AttachState;
    protected readonly summarizerNode: ISummarizerNodeWithGC;

    constructor(
        private readonly _containerRuntime: ContainerRuntime,
        public readonly id: string,
        public readonly existing: boolean,
        public readonly storage: IDocumentStorageService,
        public readonly scope: IFluidObject,
        createSummarizerNode: CreateChildSummarizerNodeFn,
        private bindState: BindState,
        public readonly isLocalDataStore: boolean,
        bindChannel: (channel: IFluidDataStoreChannel) => void,
        protected pkg?: readonly string[],
    ) {
        super();

        // URIs use slashes as delimiters. Handles use URIs.
        // Thus having slashes in types almost guarantees trouble down the road!
        assert(id.indexOf("/") === -1, 0x13a /* `Data store ID contains slash: ${id}` */);

        this._attachState = this.containerRuntime.attachState !== AttachState.Detached && existing ?
            this.containerRuntime.attachState : AttachState.Detached;

        this.bindToContext = () => {
            assert(this.bindState === BindState.NotBound, 0x13b /* "datastore context is already in bound state" */);
            this.bindState = BindState.Binding;
            assert(this.channel !== undefined, 0x13c /* "undefined channel on datastore context" */);
            bindChannel(this.channel);
            this.bindState = BindState.Bound;
        };

        const thisSummarizeInternal =
            async (fullTree: boolean, trackState: boolean) => this.summarizeInternal(fullTree, trackState);

        this.summarizerNode = createSummarizerNode(
            thisSummarizeInternal,
            async (fullGC?: boolean) => this.getGCDataInternal(fullGC),
            async () => this.getInitialGCSummaryDetails(),
        );
    }

    public dispose(): void {
        if (this._disposed) {
            return;
        }
        this._disposed = true;

        // Dispose any pending runtime after it gets fulfilled
        if (this.channelDeferred) {
            this.channelDeferred.promise.then((runtime) => {
                runtime.dispose();
            }).catch((error) => {
                this._containerRuntime.logger.sendErrorEvent(
                    { eventName: "ChannelDisposeError", fluidDataStoreId: this.id },
                    error);
            });
        }
    }

    private rejectDeferredRealize(reason: string, packageName?: string): never {
        throw new LoggingError(reason, { packageName: { value: packageName, tag: TelemetryDataTag.PackageData }});
    }

    public async realize(): Promise<IFluidDataStoreChannel> {
        assert(!this.detachedRuntimeCreation, 0x13d /* "Detached runtime creation on realize()" */);
        if (!this.channelDeferred) {
            this.channelDeferred = new Deferred<IFluidDataStoreChannel>();
            this.realizeCore().catch((error) => {
                this.channelDeferred?.reject(error);
            });
        }
        return this.channelDeferred.promise;
    }

    protected async factoryFromPackagePath(packages?: readonly string[]) {
        assert(this.pkg === packages, 0x13e /* "Unexpected package path" */);
        if (packages === undefined) {
            this.rejectDeferredRealize("packages is undefined");
        }

        let entry: FluidDataStoreRegistryEntry | undefined;
        let registry: IFluidDataStoreRegistry | undefined = this._containerRuntime.IFluidDataStoreRegistry;
        let lastPkg: string | undefined;
        for (const pkg of packages) {
            if (!registry) {
                this.rejectDeferredRealize("No registry for package", lastPkg);
            }
            lastPkg = pkg;
            entry = await registry.get(pkg);
            if (!entry) {
                this.rejectDeferredRealize("Registry does not contain entry for the package", pkg);
            }
            registry = entry.IFluidDataStoreRegistry;
        }
        const factory = entry?.IFluidDataStoreFactory;
        if (factory === undefined) {
            this.rejectDeferredRealize("Can't find factory for package", lastPkg);
        }

        return { factory, registry };
    }

    private async realizeCore(): Promise<void> {
        const details = await this.getInitialSnapshotDetails();
        // Base snapshot is the baseline where pending ops are applied to.
        // It is important that this be in sync with the pending ops, and also
        // that it is set here, before bindRuntime is called.
        this._baseSnapshot = details.snapshot;
        const packages = details.pkg;

        const { factory, registry } = await this.factoryFromPackagePath(packages);

        assert(this.registry === undefined, 0x13f /* "datastore context registry is already set" */);
        this.registry = registry;

        const channel = await factory.instantiateDataStore(this);
        assert(channel !== undefined, 0x140 /* "undefined channel on datastore context" */);
        this.bindRuntime(channel);
    }

    /**
     * Notifies this object about changes in the connection state.
     * @param value - New connection state.
     * @param clientId - ID of the client. It's old ID when in disconnected state and
     * it's new client ID when we are connecting or connected.
     */
    public setConnectionState(connected: boolean, clientId?: string) {
        this.verifyNotClosed();

        // Connection events are ignored if the store is not yet loaded
        if (!this.loaded) {
            return;
        }

        assert(this.connected === connected, 0x141 /* "Unexpected connected state" */);

        // eslint-disable-next-line @typescript-eslint/no-non-null-assertion
        this.channel!.setConnectionState(connected, clientId);
    }

    public process(messageArg: ISequencedDocumentMessage, local: boolean, localOpMetadata: unknown): void {
        this.verifyNotClosed();

        const innerContents = messageArg.contents as FluidDataStoreMessage;
        const message = {
            ...messageArg,
            type: innerContents.type,
            contents: innerContents.content,
        };

        this.summarizerNode.recordChange(message);

        if (this.loaded) {
            return this.channel?.process(message, local, localOpMetadata);
        } else {
            assert(!local, 0x142 /* "local store channel is not loaded" */);
            this.pending?.push(message);
        }
    }

    public processSignal(message: IInboundSignalMessage, local: boolean): void {
        this.verifyNotClosed();

        // Signals are ignored if the store is not yet loaded
        if (!this.loaded) {
            return;
        }

        this.channel?.processSignal(message, local);
    }

    public getQuorum(): IQuorum {
        return this._containerRuntime.getQuorum();
    }

    public getAudience(): IAudience {
        return this._containerRuntime.getAudience();
    }

    /**
     * Returns a summary at the current sequence number.
     * @param fullTree - true to bypass optimizations and force a full summary tree
     * @param trackState - This tells whether we should track state from this summary.
     */
    public async summarize(fullTree: boolean = false, trackState: boolean = true): Promise<IContextSummarizeResult> {
        return this.summarizerNode.summarize(fullTree, trackState);
    }

    private async summarizeInternal(fullTree: boolean, trackState: boolean): Promise<ISummarizeInternalResult> {
        await this.realize();

        // eslint-disable-next-line @typescript-eslint/no-non-null-assertion
        const summarizeResult = await this.channel!.summarize(fullTree, trackState);
        let pathPartsForChildren: string[] | undefined;

        if (!this.disableIsolatedChannels) {
            // Wrap dds summaries in .channels subtree.
            wrapSummaryInChannelsTree(summarizeResult);
            pathPartsForChildren = [channelsTreeName];
        }

        // Add data store's attributes to the summary.
        const { pkg, isRootDataStore } = await this.getInitialSnapshotDetails();
        const attributes = createAttributes(pkg, isRootDataStore, this.disableIsolatedChannels);
        addBlobToSummary(summarizeResult, dataStoreAttributesBlobName, JSON.stringify(attributes));

        // Add GC details to the summary.
        const gcDetails: IGarbageCollectionSummaryDetails = {
            usedRoutes: this.summarizerNode.usedRoutes,
            gcData: summarizeResult.gcData,
        };
        addBlobToSummary(summarizeResult, gcBlobKey, JSON.stringify(gcDetails));

        // If we are not referenced, update the summary tree to indicate that.
        if (!this.summarizerNode.isReferenced()) {
            summarizeResult.summary.unreferenced = true;
        }

        return {
            ...summarizeResult,
            id: this.id,
            pathPartsForChildren,
        };
    }

    /**
     * Returns the data used for garbage collection. This includes a list of GC nodes that represent this data store
     * including any of its child channel contexts. Each node has a set of outbound routes to other GC nodes in the
     * document.
     * If there is no new data in this data store since the last summary, previous GC data is used.
     * If there is new data, the GC data is generated again (by calling getGCDataInternal).
     * @param fullGC - true to bypass optimizations and force full generation of GC data.
     */
    public async getGCData(fullGC: boolean = false): Promise<IGarbageCollectionData> {
        return this.summarizerNode.getGCData(fullGC);
    }

    /**
     * Generates data used for garbage collection. This is called when there is new data since last summary. It
     * realizes the data store and calls into each channel context to get its GC data.
     * @param fullGC - true to bypass optimizations and force full generation of GC data.
     */
    private async getGCDataInternal(fullGC: boolean = false): Promise<IGarbageCollectionData> {
        await this.realize();
        assert(this.channel !== undefined, 0x143 /* "Channel should not be undefined when running GC" */);

        return this.channel.getGCData(fullGC);
    }

    /**
     * After GC has run, called to notify the data store of routes used in it. These are used for the following:
     * 1. To identify if this data store is being referenced in the document or not.
     * 2. To determine if it needs to re-summarize in case used routes changed since last summary.
     * 3. These are added to the summary generated by the data store.
     * 4. To notify child contexts of their used routes. This is done immediately if the data store is loaded. Else,
     *    it is done when realizing the data store.
     * @param usedRoutes - The routes that are used in this data store.
     */
    public updateUsedRoutes(usedRoutes: string[]) {
        // Currently, only data stores can be collected. Once we have GC at DDS layer, the DDS' in the data store will
        // also be notified of their used routes. See - https://github.com/microsoft/FluidFramework/issues/4611

        // Update the used routes in this data store's summarizer node.
        this.summarizerNode.updateUsedRoutes(usedRoutes);

        // If we are loaded, call the channel so it can update the used routes of the child contexts.
        // If we are not loaded, we will update this when we are realized.
        if (this.loaded) {
            this.updateChannelUsedRoutes();
        }
    }

    /**
     * Updates the used routes of the channel and its child contexts. The channel must be loaded before calling this.
     * It is called in these two scenarions:
     * 1. When the used routes of the data store is updated and the data store is loaded.
     * 2. When the data store is realized. This updates the channel's used routes as per last GC run.
     */
    private updateChannelUsedRoutes() {
        assert(this.loaded, 0x144 /* "Channel should be loaded when updating used routes" */);
        assert(this.channel !== undefined, 0x145 /* "Channel should be present when data store is loaded" */);

        // Remove the route to this data store, if it exists.
        const usedChannelRoutes = this.summarizerNode.usedRoutes.filter(
            (id: string) => { return id !== "/" && id !== ""; },
        );
        this.channel.updateUsedRoutes(usedChannelRoutes);
    }

    /**
     * @deprecated 0.18.Should call request on the runtime directly
     */
    public async request(request: IRequest): Promise<IResponse> {
        const runtime = await this.realize();
        return runtime.request(request);
    }

    public submitMessage(type: string, content: any, localOpMetadata: unknown): void {
        this.verifyNotClosed();
        assert(!!this.channel, 0x146 /* "Channel must exist when submitting message" */);
        const fluidDataStoreContent: FluidDataStoreMessage = {
            content,
            type,
        };
        this._containerRuntime.submitDataStoreOp(
            this.id,
            fluidDataStoreContent,
            localOpMetadata);
    }

    /**
     * This is called from a SharedSummaryBlock that does not generate ops but only wants to be part of the summary.
     * It indicates that there is data in the object that needs to be summarized.
     * We will update the latestSequenceNumber of the summary tracker of this
     * store and of the object's channel.
     *
     * @param address - The address of the channel that is dirty.
     *
     */
    public setChannelDirty(address: string): void {
        this.verifyNotClosed();

        // Get the latest sequence number.
        const latestSequenceNumber = this.deltaManager.lastSequenceNumber;

        this.summarizerNode.invalidate(latestSequenceNumber);

        const channelSummarizerNode = this.summarizerNode.getChild(address);

        if (channelSummarizerNode) {
            channelSummarizerNode.invalidate(latestSequenceNumber); // TODO: lazy load problem?
        }
    }

    public submitSignal(type: string, content: any) {
        this.verifyNotClosed();
        assert(!!this.channel, 0x147 /* "Channel must exist on submitting signal" */);
        return this._containerRuntime.submitDataStoreSignal(this.id, type, content);
    }

    public raiseContainerWarning(warning: ContainerWarning): void {
        this.containerRuntime.raiseContainerWarning(warning);
    }

    /**
     * Updates the leader.
     * @param leadership - Whether this client is the new leader or not.
     */
    public updateLeader(leadership: boolean) {
        // Leader events are ignored if the store is not yet loaded
        if (!this.loaded) {
            return;
        }
        if (leadership) {
            this.emit("leader");
        } else {
            this.emit("notleader");
        }
    }

    protected bindRuntime(channel: IFluidDataStoreChannel) {
        if (this.channel) {
            throw new Error("Runtime already bound");
        }

        try
        {
            assert(!this.detachedRuntimeCreation, 0x148 /* "Detached runtime creation on runtime bind" */);
            assert(this.channelDeferred !== undefined, 0x149 /* "Undefined channel defferal" */);
            assert(this.pkg !== undefined, 0x14a /* "Undefined package path" */);

            // eslint-disable-next-line @typescript-eslint/no-non-null-assertion
            const pending = this.pending!;

            if (pending.length > 0) {
                // Apply all pending ops
                for (const op of pending) {
                    channel.process(op, false, undefined /* localOpMetadata */);
                }
            }

            this.pending = undefined;

            // And now mark the runtime active
            this.loaded = true;
            this.channel = channel;

            // Freeze the package path to ensure that someone doesn't modify it when it is
            // returned in packagePath().
            Object.freeze(this.pkg);

            /**
             * Update the used routes of the channel. If GC has run before this data store was realized, we will have
             * the used routes saved. So, this will ensure that all the child contexts have up-to-date used routes as
             * per the last time GC was run.
             * Also, this data store may have been realized during summarize. In that case, the child contexts need to
             * have their used routes updated to determine if its needs to summarize again and to add it to the summary.
             */
            this.updateChannelUsedRoutes();

            // And notify the pending promise it is now available
            this.channelDeferred.resolve(this.channel);
        } catch (error) {
            this.channelDeferred?.reject(error);
        }

        // notify the runtime if they want to propagate up. Used for logging.
        this._containerRuntime.notifyDataStoreInstantiated(this);
    }

    public async getAbsoluteUrl(relativeUrl: string): Promise<string | undefined> {
        if (this.attachState !== AttachState.Attached) {
            return undefined;
        }
        return this._containerRuntime.getAbsoluteUrl(relativeUrl);
    }

    public abstract generateAttachMessage(): IAttachMessage;

    protected abstract getInitialSnapshotDetails(): Promise<ISnapshotDetails>;

    public abstract getInitialGCSummaryDetails(): Promise<IGarbageCollectionSummaryDetails>;

    public reSubmit(contents: any, localOpMetadata: unknown) {
        assert(!!this.channel, 0x14b /* "Channel must exist when resubmitting ops" */);
        const innerContents = contents as FluidDataStoreMessage;
        this.channel.reSubmit(innerContents.type, innerContents.content, localOpMetadata);
    }

    public async applyStashedOp(contents: any): Promise<unknown> {
        if (!this.channel) {
            await this.realize();
        }
        assert(!!this.channel, 0x14c /* "Channel must exist when rebasing ops" */);
        const innerContents = contents as FluidDataStoreMessage;
        return this.channel.applyStashedOp(innerContents.content);
    }

    private verifyNotClosed() {
        if (this._disposed) {
            throw new Error("Context is closed");
        }
    }

    public getCreateChildSummarizerNodeFn(id: string, createParam: CreateChildSummarizerNodeParam) {
        return (
            summarizeInternal: SummarizeInternalFn,
            getGCDataFn: (fullGC?: boolean) => Promise<IGarbageCollectionData>,
            getInitialGCSummaryDetailsFn: () => Promise<IGarbageCollectionSummaryDetails>,
        ) => this.summarizerNode.createChild(
            summarizeInternal,
            id,
            createParam,
            // DDS will not create failure summaries
            { throwOnFailure: true },
            getGCDataFn,
            getInitialGCSummaryDetailsFn,
        );
    }

    public async uploadBlob(blob: ArrayBufferLike): Promise<IFluidHandle<ArrayBufferLike>> {
        return this.containerRuntime.uploadBlob(blob);
    }
}

export class RemotedFluidDataStoreContext extends FluidDataStoreContext {
    constructor(
        id: string,
        private readonly initSnapshotValue: ISnapshotTree | string | undefined,
        runtime: ContainerRuntime,
        storage: IDocumentStorageService,
        scope: IFluidObject,
        createSummarizerNode: CreateChildSummarizerNodeFn,
        pkg?: string[],
    ) {
        super(
            runtime,
            id,
            true,
            storage,
            scope,
            createSummarizerNode,
            BindState.Bound,
            false,
            () => {
                throw new Error("Already attached");
            },
            pkg,
        );
    }

    private readonly initialSnapshotDetailsP =  new LazyPromise<ISnapshotDetails>(async () => {
        let tree: ISnapshotTree | undefined;
        let isRootDataStore = true;

        if (typeof this.initSnapshotValue === "string") {
            const commit = (await this.storage.getVersions(this.initSnapshotValue, 1))[0];
            tree = await this.storage.getSnapshotTree(commit) ?? undefined;
        } else {
            tree = this.initSnapshotValue;
        }

        const localReadAndParse = async <T>(id: string) => readAndParse<T>(this.storage, id);
        if (tree) {
            const loadedSummary = await this.summarizerNode.loadBaseSummary(tree, localReadAndParse);
            tree = loadedSummary.baseSummary;
            // Prepend outstanding ops to pending queue of ops to process.
            // eslint-disable-next-line @typescript-eslint/no-non-null-assertion
            this.pending = loadedSummary.outstandingOps.concat(this.pending!);
        }

        if (!!tree && tree.blobs[dataStoreAttributesBlobName] !== undefined) {
            // Need to rip through snapshot and use that to populate extraBlobs
            const attributes =
                await localReadAndParse<ReadFluidDataStoreAttributes>(tree.blobs[dataStoreAttributesBlobName]);

            let pkgFromSnapshot: string[];
            // Use the snapshotFormatVersion to determine how the pkg is encoded in the snapshot.
            // For snapshotFormatVersion = "0.1" (1) or above, pkg is jsonified, otherwise it is just a string.
            const formatVersion = getAttributesFormatVersion(attributes);
            if (formatVersion < 1) {
                if (attributes.pkg.startsWith("[\"") && attributes.pkg.endsWith("\"]")) {
                    pkgFromSnapshot = JSON.parse(attributes.pkg) as string[];
                } else {
                    pkgFromSnapshot = [attributes.pkg];
                }
            } else {
                pkgFromSnapshot = JSON.parse(attributes.pkg) as string[];
            }
            this.pkg = pkgFromSnapshot;

            /**
             * If there is no isRootDataStore in the attributes blob, set it to true. This will ensure that
             * data stores in older documents are not garbage collected incorrectly. This may lead to additional
             * roots in the document but they won't break.
             */
            isRootDataStore = attributes.isRootDataStore ?? true;

            if (hasIsolatedChannels(attributes)) {
                tree = tree.trees[channelsTreeName];
            }
        }

        return {
            // eslint-disable-next-line @typescript-eslint/no-non-null-assertion
            pkg: this.pkg!,
            snapshot: tree,
            isRootDataStore,
        };
    });

    private readonly gcDetailsInInitialSummaryP = new LazyPromise<IGarbageCollectionSummaryDetails>(async () => {
        // If the initial snapshot is undefined or string, the snapshot is in old format and won't have GC details.
        if (!(!this.initSnapshotValue || typeof this.initSnapshotValue === "string")
            && this.initSnapshotValue.blobs[gcBlobKey] !== undefined) {
            return readAndParse<IGarbageCollectionSummaryDetails>(
                this.storage,
                this.initSnapshotValue.blobs[gcBlobKey],
            );
        } else {
            return {};
        }
    });

    protected async getInitialSnapshotDetails(): Promise<ISnapshotDetails> {
        return this.initialSnapshotDetailsP;
    }

    public async getInitialGCSummaryDetails(): Promise<IGarbageCollectionSummaryDetails> {
        return this.gcDetailsInInitialSummaryP;
    }

    public generateAttachMessage(): IAttachMessage {
        throw new Error("Cannot attach remote store");
    }
}

/**
 * Base class for detached & attached context classes
 */
export class LocalFluidDataStoreContextBase extends FluidDataStoreContext {
    constructor(
        id: string,
        pkg: Readonly<string[]>,
        runtime: ContainerRuntime,
        storage: IDocumentStorageService,
        scope: IFluidObject,
        createSummarizerNode: CreateChildSummarizerNodeFn,
        bindChannel: (channel: IFluidDataStoreChannel) => void,
        private readonly snapshotTree: ISnapshotTree | undefined,
        protected readonly isRootDataStore: boolean,
        /**
         * @deprecated 0.16 Issue #1635, #3631
         */
        public readonly createProps?: any,
    ) {
        super(
            runtime,
            id,
            snapshotTree !== undefined ? true : false,
            storage,
            scope,
            createSummarizerNode,
            snapshotTree ? BindState.Bound : BindState.NotBound,
            true,
            bindChannel,
            pkg);
        this.attachListeners();
    }

    private attachListeners(): void {
        this.once("attaching", () => {
            assert(this.attachState === AttachState.Detached, 0x14d /* "Should move from detached to attaching" */);
            this._attachState = AttachState.Attaching;
        });
        this.once("attached", () => {
            assert(this.attachState === AttachState.Attaching, 0x14e /* "Should move from attaching to attached" */);
            this._attachState = AttachState.Attached;
        });
    }

    public generateAttachMessage(): IAttachMessage {
        assert(this.channel !== undefined, 0x14f /* "There should be a channel when generating attach message" */);
        assert(this.pkg !== undefined, 0x150 /* "pkg should be available in local data store context" */);
        assert(this.isRootDataStore !== undefined,
            0x151 /* "isRootDataStore should be available in local data store context" */);

        const summarizeResult = this.channel.getAttachSummary();

        if (!this.disableIsolatedChannels) {
            // Wrap dds summaries in .channels subtree.
            wrapSummaryInChannelsTree(summarizeResult);
        }

        // Add data store's attributes to the summary.
        const attributes = createAttributes(
            this.pkg,
            this.isRootDataStore,
            this.disableIsolatedChannels,
        );
        addBlobToSummary(summarizeResult, dataStoreAttributesBlobName, JSON.stringify(attributes));

        // Add GC details to the summary.
        const gcDetails: IGarbageCollectionSummaryDetails = {
            usedRoutes: this.summarizerNode.usedRoutes,
            gcData: summarizeResult.gcData,
        };
        addBlobToSummary(summarizeResult, gcBlobKey, JSON.stringify(gcDetails));

        // Attach message needs the summary in ITree format. Convert the ISummaryTree into an ITree.
        const snapshot = convertSummaryTreeToITree(summarizeResult.summary);

        const message: IAttachMessage = {
            id: this.id,
            snapshot,
            type: this.pkg[this.pkg.length - 1],
        };

        return message;
    }

    protected async getInitialSnapshotDetails(): Promise<ISnapshotDetails> {
<<<<<<< HEAD
        assert(this.pkg !== undefined, 0x152 /* "pkg should be available in local data store" */);
        assert(this.isRootDataStore !== undefined,
            0x153 /* "isRootDataStore should be available in local data store" */);
=======
        assert(this.pkg !== undefined, "pkg should be available in local data store");
        assert(this.isRootDataStore !== undefined, "isRootDataStore should be available in local data store");
        const snapshot = this.disableIsolatedChannels
            ? this.snapshotTree
            : this.snapshotTree?.trees[channelsTreeName];
>>>>>>> 4f984412
        return {
            pkg: this.pkg,
            snapshot,
            isRootDataStore: this.isRootDataStore,
        };
    }

    public async getInitialGCSummaryDetails(): Promise<IGarbageCollectionSummaryDetails> {
        // Local data store does not have initial summary.
        return {};
    }
}

/**
 * context implementation for "attached" data store runtime.
 * Various workflows (snapshot creation, requests) result in .realize() being called
 * on context, resulting in instantiation and attachment of runtime.
 * Runtime is created using data store factory that is associated with this context.
 */
export class LocalFluidDataStoreContext extends LocalFluidDataStoreContextBase {
    constructor(
        id: string,
        pkg: string[],
        runtime: ContainerRuntime,
        storage: IDocumentStorageService,
        scope: IFluidObject & IFluidObject,
        createSummarizerNode: CreateChildSummarizerNodeFn,
        bindChannel: (channel: IFluidDataStoreChannel) => void,
        snapshotTree: ISnapshotTree | undefined,
        isRootDataStore: boolean,
        /**
         * @deprecated 0.16 Issue #1635, #3631
         */
        createProps?: any,
    ) {
        super(
            id,
            pkg,
            runtime,
            storage,
            scope,
            createSummarizerNode,
            bindChannel,
            snapshotTree,
            isRootDataStore,
            createProps);
    }
}

/**
 * Detached context. Data Store runtime will be attached to it by attachRuntime() call
 * Before attachment happens, this context is not associated with particular type of runtime
 * or factory, i.e. it's package path is undefined.
 * Attachment process provides all missing parts - package path, data store runtime, and data store factory
 */
export class LocalDetachedFluidDataStoreContext
    extends LocalFluidDataStoreContextBase
    implements IFluidDataStoreContextDetached
{
    constructor(
        id: string,
        pkg: Readonly<string[]>,
        runtime: ContainerRuntime,
        storage: IDocumentStorageService,
        scope: IFluidObject & IFluidObject,
        createSummarizerNode: CreateChildSummarizerNodeFn,
        bindChannel: (channel: IFluidDataStoreChannel) => void,
        snapshotTree: ISnapshotTree | undefined,
        isRootDataStore: boolean,
    ) {
        super(
            id,
            pkg,
            runtime,
            storage,
            scope,
            createSummarizerNode,
            bindChannel,
            snapshotTree,
            isRootDataStore,
        );
        this.detachedRuntimeCreation = true;
    }

    public async attachRuntime(
        registry: IProvideFluidDataStoreFactory,
        dataStoreRuntime: IFluidDataStoreChannel)
    {
        assert(this.detachedRuntimeCreation, 0x154 /* "runtime creation is already attached" */);
        assert(this.channelDeferred === undefined, 0x155 /* "channel deferral is already set" */);

        const factory = registry.IFluidDataStoreFactory;

        const entry = await this.factoryFromPackagePath(this.pkg);
        assert(entry.factory === factory, 0x156 /* "Unexpected factory for package path" */);

        assert(this.registry === undefined, 0x157 /* "datastore registry already attached" */);
        this.registry = entry.registry;

        this.detachedRuntimeCreation = false;
        this.channelDeferred = new Deferred<IFluidDataStoreChannel>();

        super.bindRuntime(dataStoreRuntime);

        if (this.isRootDataStore) {
            dataStoreRuntime.bindToContext();
        }
    }

    protected async getInitialSnapshotDetails(): Promise<ISnapshotDetails> {
        if (this.detachedRuntimeCreation) {
            throw new Error("Detached Fluid Data Store context can't be realized! Please attach runtime first!");
        }
        return super.getInitialSnapshotDetails();
    }
}<|MERGE_RESOLUTION|>--- conflicted
+++ resolved
@@ -853,17 +853,13 @@
     }
 
     protected async getInitialSnapshotDetails(): Promise<ISnapshotDetails> {
-<<<<<<< HEAD
         assert(this.pkg !== undefined, 0x152 /* "pkg should be available in local data store" */);
         assert(this.isRootDataStore !== undefined,
             0x153 /* "isRootDataStore should be available in local data store" */);
-=======
-        assert(this.pkg !== undefined, "pkg should be available in local data store");
-        assert(this.isRootDataStore !== undefined, "isRootDataStore should be available in local data store");
+
         const snapshot = this.disableIsolatedChannels
             ? this.snapshotTree
             : this.snapshotTree?.trees[channelsTreeName];
->>>>>>> 4f984412
         return {
             pkg: this.pkg,
             snapshot,
