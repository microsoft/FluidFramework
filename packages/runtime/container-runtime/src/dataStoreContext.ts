--- conflicted
+++ resolved
@@ -61,16 +61,11 @@
     ISummarizerNodeWithGC,
     SummarizeInternalFn,
 } from "@fluidframework/runtime-definitions";
-<<<<<<< HEAD
 import {
-    SummaryTracker,
+    FluidRoutingContext,
     addBlobToSummary,
     convertSummaryTreeToITree,
-    FluidRoutingContext,
 } from "@fluidframework/runtime-utils";
-=======
-import { addBlobToSummary, convertSummaryTreeToITree } from "@fluidframework/runtime-utils";
->>>>>>> d9a58a1c
 import { ContainerRuntime } from "./containerRuntime";
 import {
     dataStoreAttributesBlobName,
@@ -199,17 +194,16 @@
         return this.registry;
     }
 
-<<<<<<< HEAD
     public get IFluidRouter() {
         const obj = this.channelRoutingContext;
         return {
             get IFluidRouter() { return this; },
             request: async (request: IRequest) => obj.request(request),
         };
-=======
+    }
+
     public async isRoot(): Promise<boolean> {
         return (await this.getInitialSnapshotDetails()).isRootDataStore;
->>>>>>> d9a58a1c
     }
 
     protected registry: IFluidDataStoreRegistry | undefined;
@@ -222,11 +216,8 @@
     protected channelDeferred: Deferred<IFluidDataStoreChannel> | undefined;
     private _baseSnapshot: ISnapshotTree | undefined;
     protected _attachState: AttachState;
-<<<<<<< HEAD
-    protected readonly summarizerNode: ISummarizerNode;
+    protected readonly summarizerNode: ISummarizerNodeWithGC;
     readonly channelRoutingContext: IFluidRoutingContext;
-=======
-    protected readonly summarizerNode: ISummarizerNodeWithGC;
 
     /**
         @deprecated Dummy summary tracker for back compat
@@ -237,7 +228,6 @@
             updateLatestSequenceNumber: (latestSequenceNumber: number)=>{},
         }),
     };
->>>>>>> d9a58a1c
 
     constructor(
         private readonly _containerRuntime: ContainerRuntime,
@@ -269,9 +259,12 @@
         };
 
         const thisSummarizeInternal =
-<<<<<<< HEAD
-            async (fullTree: boolean) => this.summarizeInternal(fullTree, true /* trackState */);
-        this.summarizerNode = createSummarizerNode(thisSummarizeInternal);
+            async (fullTree: boolean, trackState: boolean) => this.summarizeInternal(fullTree, trackState);
+        this.summarizerNode = createSummarizerNode(
+            thisSummarizeInternal,
+            async () => this.getGCDataInternal(),
+            async () => this.getInitialGCSummaryDetails(),
+        );
 
         this.channelRoutingContext = new FluidRoutingContext(
             this.id,
@@ -291,15 +284,6 @@
         try {
             _containerRuntime.rootRoute.addRoute(this.id, this.channelRoutingContext);
         } catch (error) {}
-=======
-            async (fullTree: boolean, trackState: boolean) => this.summarizeInternal(fullTree, trackState);
-
-        this.summarizerNode = createSummarizerNode(
-            thisSummarizeInternal,
-            async () => this.getGCDataInternal(),
-            async () => this.getInitialGCSummaryDetails(),
-        );
->>>>>>> d9a58a1c
     }
 
     public dispose(): void {
