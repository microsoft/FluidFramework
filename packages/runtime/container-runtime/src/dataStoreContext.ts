/*!
 * Copyright (c) Microsoft Corporation and contributors. All rights reserved.
 * Licensed under the MIT License.
 */

import { IDisposable, ITelemetryLogger } from "@fluidframework/common-definitions";
import {
    IFluidObject,
    IRequest,
    IResponse,
    IFluidHandle,
} from "@fluidframework/core-interfaces";
import {
    IAudience,
    IDeltaManager,
    ContainerWarning,
    BindState,
    AttachState,
    ILoaderOptions,
} from "@fluidframework/container-definitions";
import {
    assert,
    Deferred,
    LazyPromise,
    TypedEventEmitter,
} from "@fluidframework/common-utils";
import { IDocumentStorageService } from "@fluidframework/driver-definitions";
import { readAndParse } from "@fluidframework/driver-utils";
import { BlobTreeEntry } from "@fluidframework/protocol-base";
import {
    IClientDetails,
    IDocumentMessage,
    IQuorum,
    ISequencedDocumentMessage,
    ISnapshotTree,
    ITreeEntry,
} from "@fluidframework/protocol-definitions";
import {
    IContainerRuntime,
} from "@fluidframework/container-runtime-definitions";
import {
    channelsTreeName,
    CreateChildSummarizerNodeFn,
    CreateChildSummarizerNodeParam,
    FluidDataStoreRegistryEntry,
    gcBlobKey,
    IAttachMessage,
    IContextSummarizeResult,
    IFluidDataStoreChannel,
    IFluidDataStoreContext,
    IFluidDataStoreContextDetached,
    IFluidDataStoreContextEvents,
    IFluidDataStoreRegistry,
    IGarbageCollectionData,
    IGarbageCollectionSummaryDetails,
    IInboundSignalMessage,
    IProvideFluidDataStoreFactory,
    ISummarizeInternalResult,
    ISummarizerNodeWithGC,
    SummarizeInternalFn,
} from "@fluidframework/runtime-definitions";
import { addBlobToSummary, convertSummaryTreeToITree } from "@fluidframework/runtime-utils";
import {
    ChildLogger,
    LoggingError,
    TelemetryDataTag,
    ThresholdCounter,
} from "@fluidframework/telemetry-utils";
import { CreateProcessingError } from "@fluidframework/container-utils";
import { ContainerRuntime } from "./containerRuntime";
import {
    dataStoreAttributesBlobName,
    hasIsolatedChannels,
    wrapSummaryInChannelsTree,
    ReadFluidDataStoreAttributes,
    WriteFluidDataStoreAttributes,
    getAttributesFormatVersion,
    getFluidDataStoreAttributes,
} from "./summaryFormat";

function createAttributes(
    pkg: readonly string[],
    isRootDataStore: boolean,
    disableIsolatedChannels: boolean,
): WriteFluidDataStoreAttributes {
    const stringifiedPkg = JSON.stringify(pkg);
    return disableIsolatedChannels ? {
        pkg: stringifiedPkg,
        snapshotFormatVersion: "0.1",
        isRootDataStore,
    } : {
        pkg: stringifiedPkg,
        summaryFormatVersion: 2,
        isRootDataStore,
    };
}
export function createAttributesBlob(
    pkg: readonly string[],
    isRootDataStore: boolean,
    disableIsolatedChannels: boolean,
): ITreeEntry {
    const attributes = createAttributes(pkg, isRootDataStore, disableIsolatedChannels);
    return new BlobTreeEntry(dataStoreAttributesBlobName, JSON.stringify(attributes));
}

interface ISnapshotDetails {
    pkg: readonly string[];
    /**
     * This tells whether a data store is root. Root data stores are never collected.
     * Non-root data stores may be collected if they are not used.
     */
    isRootDataStore: boolean;
    snapshot?: ISnapshotTree;
}

interface FluidDataStoreMessage {
    content: any;
    type: string;
}

/**
 * Represents the context for the store. This context is passed to the store runtime.
 */
export abstract class FluidDataStoreContext extends TypedEventEmitter<IFluidDataStoreContextEvents> implements
    IFluidDataStoreContext,
    IDisposable {
    public get documentId(): string {
        return this._containerRuntime.id;
    }

    public get packagePath(): readonly string[] {
        assert(this.pkg !== undefined, 0x139 /* "Undefined package path" */);
        return this.pkg;
    }

    public get options(): ILoaderOptions {
        return this._containerRuntime.options;
    }

    public get clientId(): string | undefined {
        return this._containerRuntime.clientId;
    }

    public get clientDetails(): IClientDetails {
        return this._containerRuntime.clientDetails;
    }

    public get logger(): ITelemetryLogger {
        return this._containerRuntime.logger;
    }

    public get deltaManager(): IDeltaManager<ISequencedDocumentMessage, IDocumentMessage> {
        return this._containerRuntime.deltaManager;
    }

    public get connected(): boolean {
        return this._containerRuntime.connected;
    }

    public get IFluidHandleContext() {
        return this._containerRuntime.IFluidHandleContext;
    }

    public get containerRuntime(): IContainerRuntime {
        return this._containerRuntime;
    }

    public get isLoaded(): boolean {
        return this.loaded;
    }

    public get baseSnapshot(): ISnapshotTree | undefined {
        return this._baseSnapshot;
    }

    private _disposed = false;
    public get disposed() { return this._disposed; }

    public get attachState(): AttachState {
        return this._attachState;
    }

    public get IFluidDataStoreRegistry(): IFluidDataStoreRegistry | undefined {
        return this.registry;
    }

    public async isRoot(): Promise<boolean> {
        return (await this.getInitialSnapshotDetails()).isRootDataStore;
    }

    protected get disableIsolatedChannels(): boolean {
        return this._containerRuntime.disableIsolatedChannels;
    }

    protected registry: IFluidDataStoreRegistry | undefined;

    protected detachedRuntimeCreation = false;
    public readonly bindToContext: () => void;
    protected channel: IFluidDataStoreChannel | undefined;
    private loaded = false;
    protected pending: ISequencedDocumentMessage[] | undefined = [];
    protected channelDeferred: Deferred<IFluidDataStoreChannel> | undefined;
    private _baseSnapshot: ISnapshotTree | undefined;
    protected _attachState: AttachState;
    protected readonly summarizerNode: ISummarizerNodeWithGC;
    private readonly subLogger: ITelemetryLogger;
    private readonly thresholdOpsCounter: ThresholdCounter;
    private static readonly pendingOpsCountThreshold = 300;

    constructor(
        private readonly _containerRuntime: ContainerRuntime,
        public readonly id: string,
        public readonly existing: boolean,
        public readonly storage: IDocumentStorageService,
        public readonly scope: IFluidObject,
        createSummarizerNode: CreateChildSummarizerNodeFn,
        private bindState: BindState,
        public readonly isLocalDataStore: boolean,
        bindChannel: (channel: IFluidDataStoreChannel) => void,
        protected pkg?: readonly string[],
    ) {
        super();

        // URIs use slashes as delimiters. Handles use URIs.
        // Thus having slashes in types almost guarantees trouble down the road!
        assert(id.indexOf("/") === -1, 0x13a /* `Data store ID contains slash: ${id}` */);

        this._attachState = this.containerRuntime.attachState !== AttachState.Detached && existing ?
            this.containerRuntime.attachState : AttachState.Detached;

        this.bindToContext = () => {
            assert(this.bindState === BindState.NotBound, 0x13b /* "datastore context is already in bound state" */);
            this.bindState = BindState.Binding;
            assert(this.channel !== undefined, 0x13c /* "undefined channel on datastore context" */);
            bindChannel(this.channel);
            this.bindState = BindState.Bound;
        };

        const thisSummarizeInternal =
            async (fullTree: boolean, trackState: boolean) => this.summarizeInternal(fullTree, trackState);

        this.summarizerNode = createSummarizerNode(
            thisSummarizeInternal,
            async (fullGC?: boolean) => this.getGCDataInternal(fullGC),
            async () => this.getInitialGCSummaryDetails(),
        );

        this.subLogger = ChildLogger.create(this.logger, "FluidDataStoreContext");
        this.thresholdOpsCounter = new ThresholdCounter(FluidDataStoreContext.pendingOpsCountThreshold, this.subLogger);
    }

    public dispose(): void {
        if (this._disposed) {
            return;
        }
        this._disposed = true;

        // Dispose any pending runtime after it gets fulfilled
        if (this.channelDeferred) {
            this.channelDeferred.promise.then((runtime) => {
                runtime.dispose();
            }).catch((error) => {
                this.logger.sendErrorEvent(
                    { eventName: "ChannelDisposeError", fluidDataStoreId: this.id },
                    error);
            });
        }
    }

    private rejectDeferredRealize(reason: string, packageName?: string): never {
        throw new LoggingError(reason, { packageName: { value: packageName, tag: TelemetryDataTag.PackageData }});
    }

    public async realize(): Promise<IFluidDataStoreChannel> {
        assert(!this.detachedRuntimeCreation, 0x13d /* "Detached runtime creation on realize()" */);
        if (!this.channelDeferred) {
            this.channelDeferred = new Deferred<IFluidDataStoreChannel>();
            this.realizeCore().catch((error) => {
                this.channelDeferred?.reject(CreateProcessingError(error, undefined /* message */));
            });
        }
        return this.channelDeferred.promise;
    }

    protected async factoryFromPackagePath(packages?: readonly string[]) {
        assert(this.pkg === packages, 0x13e /* "Unexpected package path" */);
        if (packages === undefined) {
            this.rejectDeferredRealize("packages is undefined");
        }

        let entry: FluidDataStoreRegistryEntry | undefined;
        let registry: IFluidDataStoreRegistry | undefined = this._containerRuntime.IFluidDataStoreRegistry;
        let lastPkg: string | undefined;
        for (const pkg of packages) {
            if (!registry) {
                this.rejectDeferredRealize("No registry for package", lastPkg);
            }
            lastPkg = pkg;
            entry = await registry.get(pkg);
            if (!entry) {
                this.rejectDeferredRealize("Registry does not contain entry for the package", pkg);
            }
            registry = entry.IFluidDataStoreRegistry;
        }
        const factory = entry?.IFluidDataStoreFactory;
        if (factory === undefined) {
            this.rejectDeferredRealize("Can't find factory for package", lastPkg);
        }

        return { factory, registry };
    }

    private async realizeCore(): Promise<void> {
        const details = await this.getInitialSnapshotDetails();
        // Base snapshot is the baseline where pending ops are applied to.
        // It is important that this be in sync with the pending ops, and also
        // that it is set here, before bindRuntime is called.
        this._baseSnapshot = details.snapshot;
        const packages = details.pkg;

        const { factory, registry } = await this.factoryFromPackagePath(packages);

        assert(this.registry === undefined, 0x13f /* "datastore context registry is already set" */);
        this.registry = registry;

        const channel = await factory.instantiateDataStore(this);
        assert(channel !== undefined, 0x140 /* "undefined channel on datastore context" */);
        this.bindRuntime(channel);
    }

    /**
     * Notifies this object about changes in the connection state.
     * @param value - New connection state.
     * @param clientId - ID of the client. It's old ID when in disconnected state and
     * it's new client ID when we are connecting or connected.
     */
    public setConnectionState(connected: boolean, clientId?: string) {
        this.verifyNotClosed();

        // Connection events are ignored if the store is not yet loaded
        if (!this.loaded) {
            return;
        }

        assert(this.connected === connected, 0x141 /* "Unexpected connected state" */);

        // eslint-disable-next-line @typescript-eslint/no-non-null-assertion
        this.channel!.setConnectionState(connected, clientId);
    }

    public process(messageArg: ISequencedDocumentMessage, local: boolean, localOpMetadata: unknown): void {
        this.verifyNotClosed();

        const innerContents = messageArg.contents as FluidDataStoreMessage;
        const message = {
            ...messageArg,
            type: innerContents.type,
            contents: innerContents.content,
        };

        this.summarizerNode.recordChange(message);

        if (this.loaded) {
            return this.channel?.process(message, local, localOpMetadata);
        } else {
            assert(!local, 0x142 /* "local store channel is not loaded" */);
            this.pending?.push(message);
            this.thresholdOpsCounter.sendIfMultiple("StorePendingOps", this.pending?.length);
        }
    }

    public processSignal(message: IInboundSignalMessage, local: boolean): void {
        this.verifyNotClosed();

        // Signals are ignored if the store is not yet loaded
        if (!this.loaded) {
            return;
        }

        this.channel?.processSignal(message, local);
    }

    public getQuorum(): IQuorum {
        return this._containerRuntime.getQuorum();
    }

    public getAudience(): IAudience {
        return this._containerRuntime.getAudience();
    }

    /**
     * Returns a summary at the current sequence number.
     * @param fullTree - true to bypass optimizations and force a full summary tree
     * @param trackState - This tells whether we should track state from this summary.
     */
    public async summarize(fullTree: boolean = false, trackState: boolean = true): Promise<IContextSummarizeResult> {
        return this.summarizerNode.summarize(fullTree, trackState);
    }

    private async summarizeInternal(fullTree: boolean, trackState: boolean): Promise<ISummarizeInternalResult> {
        await this.realize();

        // Create attributes to be added to the summary.
        const { pkg, isRootDataStore } = await this.getInitialSnapshotDetails();

        let summarizeResult;
        try {
            // eslint-disable-next-line @typescript-eslint/no-non-null-assertion
            summarizeResult = await this.channel!.summarize(fullTree, trackState);
        }
        catch (error) {
            // Log helpful information (currently the package path) if there is a summary failure.
            this.logger.sendErrorEvent(
                { eventName: "failToSummarize", fluidDataStoreId: this.id, packagePath: JSON.stringify(pkg) },
                error);
        }
        finally {
            let pathPartsForChildren: string[] | undefined;

            if (!this.disableIsolatedChannels) {
                // Wrap dds summaries in .channels subtree.
                wrapSummaryInChannelsTree(summarizeResult);
                pathPartsForChildren = [channelsTreeName];
            }

<<<<<<< HEAD
            // Add attributes to result
            const attributes = createAttributes(pkg, isRootDataStore, this.disableIsolatedChannels);
            addBlobToSummary(summarizeResult, dataStoreAttributesBlobName, JSON.stringify(attributes));

            // Add GC details to the summary.
            const gcDetails: IGarbageCollectionSummaryDetails = {
                usedRoutes: this.summarizerNode.usedRoutes,
                gcData: summarizeResult.gcData,
            };
            addBlobToSummary(summarizeResult, gcBlobKey, JSON.stringify(gcDetails));

            // If we are not referenced, mark the summary tree as unreferenced. Also, update unreferenced blob
            // size in the summary stats with the blobs size of this data store.
            if (!this.summarizerNode.isReferenced()) {
                summarizeResult.summary.unreferenced = true;
                summarizeResult.stats.unreferencedBlobSize = summarizeResult.stats.totalBlobSize;
            }
=======
        // Add GC details to the summary.
        const gcDetails: IGarbageCollectionSummaryDetails = {
            usedRoutes: this.summarizerNode.usedRoutes,
            gcData: this.summarizerNode.gcData,
        };
        addBlobToSummary(summarizeResult, gcBlobKey, JSON.stringify(gcDetails));
>>>>>>> bd8c0942

            // eslint-disable-next-line @typescript-eslint/no-unsafe-return, no-unsafe-finally
            return {
                ...summarizeResult,
                id: this.id,
                pathPartsForChildren,
            };
        }
    }

    /**
     * Returns the data used for garbage collection. This includes a list of GC nodes that represent this data store
     * including any of its child channel contexts. Each node has a set of outbound routes to other GC nodes in the
     * document.
     * If there is no new data in this data store since the last summary, previous GC data is used.
     * If there is new data, the GC data is generated again (by calling getGCDataInternal).
     * @param fullGC - true to bypass optimizations and force full generation of GC data.
     */
    public async getGCData(fullGC: boolean = false): Promise<IGarbageCollectionData> {
        return this.summarizerNode.getGCData(fullGC);
    }

    /**
     * Generates data used for garbage collection. This is called when there is new data since last summary. It
     * realizes the data store and calls into each channel context to get its GC data.
     * @param fullGC - true to bypass optimizations and force full generation of GC data.
     */
    private async getGCDataInternal(fullGC: boolean = false): Promise<IGarbageCollectionData> {
        await this.realize();
        assert(this.channel !== undefined, 0x143 /* "Channel should not be undefined when running GC" */);

        return this.channel.getGCData(fullGC);
    }

    /**
     * After GC has run, called to notify the data store of routes used in it. These are used for the following:
     * 1. To identify if this data store is being referenced in the document or not.
     * 2. To determine if it needs to re-summarize in case used routes changed since last summary.
     * 3. These are added to the summary generated by the data store.
     * 4. To notify child contexts of their used routes. This is done immediately if the data store is loaded. Else,
     *    it is done when realizing the data store.
     * @param usedRoutes - The routes that are used in this data store.
     */
    public updateUsedRoutes(usedRoutes: string[]) {
        // Currently, only data stores can be collected. Once we have GC at DDS layer, the DDS' in the data store will
        // also be notified of their used routes. See - https://github.com/microsoft/FluidFramework/issues/4611

        // Update the used routes in this data store's summarizer node.
        this.summarizerNode.updateUsedRoutes(usedRoutes);

        // If we are loaded, call the channel so it can update the used routes of the child contexts.
        // If we are not loaded, we will update this when we are realized.
        if (this.loaded) {
            this.updateChannelUsedRoutes();
        }
    }

    /**
     * Updates the used routes of the channel and its child contexts. The channel must be loaded before calling this.
     * It is called in these two scenarions:
     * 1. When the used routes of the data store is updated and the data store is loaded.
     * 2. When the data store is realized. This updates the channel's used routes as per last GC run.
     */
    private updateChannelUsedRoutes() {
        assert(this.loaded, 0x144 /* "Channel should be loaded when updating used routes" */);
        assert(this.channel !== undefined, 0x145 /* "Channel should be present when data store is loaded" */);

        // Remove the route to this data store, if it exists.
        const usedChannelRoutes = this.summarizerNode.usedRoutes.filter(
            (id: string) => { return id !== "/" && id !== ""; },
        );
        this.channel.updateUsedRoutes(usedChannelRoutes);
    }

    /**
     * @deprecated 0.18.Should call request on the runtime directly
     */
    public async request(request: IRequest): Promise<IResponse> {
        const runtime = await this.realize();
        return runtime.request(request);
    }

    public submitMessage(type: string, content: any, localOpMetadata: unknown): void {
        this.verifyNotClosed();
        assert(!!this.channel, 0x146 /* "Channel must exist when submitting message" */);
        const fluidDataStoreContent: FluidDataStoreMessage = {
            content,
            type,
        };
        this._containerRuntime.submitDataStoreOp(
            this.id,
            fluidDataStoreContent,
            localOpMetadata);
    }

    /**
     * This is called from a SharedSummaryBlock that does not generate ops but only wants to be part of the summary.
     * It indicates that there is data in the object that needs to be summarized.
     * We will update the latestSequenceNumber of the summary tracker of this
     * store and of the object's channel.
     *
     * @param address - The address of the channel that is dirty.
     *
     */
    public setChannelDirty(address: string): void {
        this.verifyNotClosed();

        // Get the latest sequence number.
        const latestSequenceNumber = this.deltaManager.lastSequenceNumber;

        this.summarizerNode.invalidate(latestSequenceNumber);

        const channelSummarizerNode = this.summarizerNode.getChild(address);

        if (channelSummarizerNode) {
            channelSummarizerNode.invalidate(latestSequenceNumber); // TODO: lazy load problem?
        }
    }

    public submitSignal(type: string, content: any) {
        this.verifyNotClosed();
        assert(!!this.channel, 0x147 /* "Channel must exist on submitting signal" */);
        return this._containerRuntime.submitDataStoreSignal(this.id, type, content);
    }

    public raiseContainerWarning(warning: ContainerWarning): void {
        this.containerRuntime.raiseContainerWarning(warning);
    }

    protected bindRuntime(channel: IFluidDataStoreChannel) {
        if (this.channel) {
            throw new Error("Runtime already bound");
        }

        try
        {
            assert(!this.detachedRuntimeCreation, 0x148 /* "Detached runtime creation on runtime bind" */);
            assert(this.channelDeferred !== undefined, 0x149 /* "Undefined channel defferal" */);
            assert(this.pkg !== undefined, 0x14a /* "Undefined package path" */);

            // eslint-disable-next-line @typescript-eslint/no-non-null-assertion
            const pending = this.pending!;

            // Apply all pending ops
            for (const op of pending) {
                channel.process(op, false, undefined /* localOpMetadata */);
            }

            this.thresholdOpsCounter.send("ProcessPendingOps", pending.length);
            this.pending = undefined;

            // And now mark the runtime active
            this.loaded = true;
            this.channel = channel;

            // Freeze the package path to ensure that someone doesn't modify it when it is
            // returned in packagePath().
            Object.freeze(this.pkg);

            /**
             * Update the used routes of the channel. If GC has run before this data store was realized, we will have
             * the used routes saved. So, this will ensure that all the child contexts have up-to-date used routes as
             * per the last time GC was run.
             * Also, this data store may have been realized during summarize. In that case, the child contexts need to
             * have their used routes updated to determine if its needs to summarize again and to add it to the summary.
             */
            this.updateChannelUsedRoutes();

            // And notify the pending promise it is now available
            this.channelDeferred.resolve(this.channel);
        } catch (error) {
            this.channelDeferred?.reject(error);
        }
    }

    public async getAbsoluteUrl(relativeUrl: string): Promise<string | undefined> {
        if (this.attachState !== AttachState.Attached) {
            return undefined;
        }
        return this._containerRuntime.getAbsoluteUrl(relativeUrl);
    }

    public abstract generateAttachMessage(): IAttachMessage;

    protected abstract getInitialSnapshotDetails(): Promise<ISnapshotDetails>;

    public abstract getInitialGCSummaryDetails(): Promise<IGarbageCollectionSummaryDetails>;

    public reSubmit(contents: any, localOpMetadata: unknown) {
        assert(!!this.channel, 0x14b /* "Channel must exist when resubmitting ops" */);
        const innerContents = contents as FluidDataStoreMessage;
        this.channel.reSubmit(innerContents.type, innerContents.content, localOpMetadata);
    }

    public async applyStashedOp(contents: any): Promise<unknown> {
        if (!this.channel) {
            await this.realize();
        }
        assert(!!this.channel, 0x14c /* "Channel must exist when rebasing ops" */);
        const innerContents = contents as FluidDataStoreMessage;
        return this.channel.applyStashedOp(innerContents.content);
    }

    private verifyNotClosed() {
        if (this._disposed) {
            throw new Error("Context is closed");
        }
    }

    public getCreateChildSummarizerNodeFn(id: string, createParam: CreateChildSummarizerNodeParam) {
        return (
            summarizeInternal: SummarizeInternalFn,
            getGCDataFn: (fullGC?: boolean) => Promise<IGarbageCollectionData>,
            getInitialGCSummaryDetailsFn: () => Promise<IGarbageCollectionSummaryDetails>,
        ) => this.summarizerNode.createChild(
            summarizeInternal,
            id,
            createParam,
            // DDS will not create failure summaries
            { throwOnFailure: true },
            getGCDataFn,
            getInitialGCSummaryDetailsFn,
        );
    }

    public async uploadBlob(blob: ArrayBufferLike): Promise<IFluidHandle<ArrayBufferLike>> {
        return this.containerRuntime.uploadBlob(blob);
    }
}

export class RemotedFluidDataStoreContext extends FluidDataStoreContext {
    constructor(
        id: string,
        private readonly initSnapshotValue: ISnapshotTree | string | undefined,
        runtime: ContainerRuntime,
        storage: IDocumentStorageService,
        scope: IFluidObject,
        createSummarizerNode: CreateChildSummarizerNodeFn,
        pkg?: string[],
    ) {
        super(
            runtime,
            id,
            true,
            storage,
            scope,
            createSummarizerNode,
            BindState.Bound,
            false,
            () => {
                throw new Error("Already attached");
            },
            pkg,
        );
    }

    private readonly initialSnapshotDetailsP =  new LazyPromise<ISnapshotDetails>(async () => {
        let tree: ISnapshotTree | undefined;
        let isRootDataStore = true;

        if (typeof this.initSnapshotValue === "string") {
            const commit = (await this.storage.getVersions(this.initSnapshotValue, 1))[0];
            tree = await this.storage.getSnapshotTree(commit) ?? undefined;
        } else {
            tree = this.initSnapshotValue;
        }

        const localReadAndParse = async <T>(id: string) => readAndParse<T>(this.storage, id);
        if (tree) {
            const loadedSummary = await this.summarizerNode.loadBaseSummary(tree, localReadAndParse);
            tree = loadedSummary.baseSummary;
            // Prepend outstanding ops to pending queue of ops to process.
            // eslint-disable-next-line @typescript-eslint/no-non-null-assertion
            this.pending = loadedSummary.outstandingOps.concat(this.pending!);
        }

        if (!!tree && tree.blobs[dataStoreAttributesBlobName] !== undefined) {
            // Need to get through snapshot and use that to populate extraBlobs
            const attributes =
                await localReadAndParse<ReadFluidDataStoreAttributes>(tree.blobs[dataStoreAttributesBlobName]);

            let pkgFromSnapshot: string[];
            // Use the snapshotFormatVersion to determine how the pkg is encoded in the snapshot.
            // For snapshotFormatVersion = "0.1" (1) or above, pkg is jsonified, otherwise it is just a string.
            const formatVersion = getAttributesFormatVersion(attributes);
            if (formatVersion < 1) {
                if (attributes.pkg.startsWith("[\"") && attributes.pkg.endsWith("\"]")) {
                    pkgFromSnapshot = JSON.parse(attributes.pkg) as string[];
                } else {
                    pkgFromSnapshot = [attributes.pkg];
                }
            } else {
                pkgFromSnapshot = JSON.parse(attributes.pkg) as string[];
            }
            this.pkg = pkgFromSnapshot;

            /**
             * If there is no isRootDataStore in the attributes blob, set it to true. This will ensure that
             * data stores in older documents are not garbage collected incorrectly. This may lead to additional
             * roots in the document but they won't break.
             */
            isRootDataStore = attributes.isRootDataStore ?? true;

            if (hasIsolatedChannels(attributes)) {
                tree = tree.trees[channelsTreeName];
                assert(tree !== undefined,
                    0x1fe /* "isolated channels subtree should exist in remote datastore snapshot" */);
            }
        }

        return {
            // eslint-disable-next-line @typescript-eslint/no-non-null-assertion
            pkg: this.pkg!,
            snapshot: tree,
            isRootDataStore,
        };
    });

    private readonly gcDetailsInInitialSummaryP = new LazyPromise<IGarbageCollectionSummaryDetails>(async () => {
        // If the initial snapshot is undefined or string, the snapshot is in old format and won't have GC details.
        if (!(!this.initSnapshotValue || typeof this.initSnapshotValue === "string")
            && this.initSnapshotValue.blobs[gcBlobKey] !== undefined) {
            return readAndParse<IGarbageCollectionSummaryDetails>(
                this.storage,
                this.initSnapshotValue.blobs[gcBlobKey],
            );
        } else {
            return {};
        }
    });

    protected async getInitialSnapshotDetails(): Promise<ISnapshotDetails> {
        return this.initialSnapshotDetailsP;
    }

    public async getInitialGCSummaryDetails(): Promise<IGarbageCollectionSummaryDetails> {
        return this.gcDetailsInInitialSummaryP;
    }

    public generateAttachMessage(): IAttachMessage {
        throw new Error("Cannot attach remote store");
    }
}

/**
 * Base class for detached & attached context classes
 */
export class LocalFluidDataStoreContextBase extends FluidDataStoreContext {
    constructor(
        id: string,
        pkg: Readonly<string[]> | undefined,
        runtime: ContainerRuntime,
        storage: IDocumentStorageService,
        scope: IFluidObject,
        createSummarizerNode: CreateChildSummarizerNodeFn,
        bindChannel: (channel: IFluidDataStoreChannel) => void,
        private readonly snapshotTree: ISnapshotTree | undefined,
        protected isRootDataStore: boolean | undefined,
        /**
         * @deprecated 0.16 Issue #1635, #3631
         */
        public readonly createProps?: any,
    ) {
        super(
            runtime,
            id,
            snapshotTree !== undefined ? true : false,
            storage,
            scope,
            createSummarizerNode,
            snapshotTree ? BindState.Bound : BindState.NotBound,
            true,
            bindChannel,
            pkg);
        this.attachListeners();
    }

    private attachListeners(): void {
        this.once("attaching", () => {
            assert(this.attachState === AttachState.Detached, 0x14d /* "Should move from detached to attaching" */);
            this._attachState = AttachState.Attaching;
        });
        this.once("attached", () => {
            assert(this.attachState === AttachState.Attaching, 0x14e /* "Should move from attaching to attached" */);
            this._attachState = AttachState.Attached;
        });
    }

    public generateAttachMessage(): IAttachMessage {
        assert(this.channel !== undefined, 0x14f /* "There should be a channel when generating attach message" */);
        assert(this.pkg !== undefined, 0x150 /* "pkg should be available in local data store context" */);
        assert(this.isRootDataStore !== undefined,
            0x151 /* "isRootDataStore should be available in local data store context" */);

        const summarizeResult = this.channel.getAttachSummary();

        if (!this.disableIsolatedChannels) {
            // Wrap dds summaries in .channels subtree.
            wrapSummaryInChannelsTree(summarizeResult);
        }

        // Add data store's attributes to the summary.
        const attributes = createAttributes(
            this.pkg,
            this.isRootDataStore,
            this.disableIsolatedChannels,
        );
        addBlobToSummary(summarizeResult, dataStoreAttributesBlobName, JSON.stringify(attributes));

        // Add GC details to the summary.
        const gcDetails: IGarbageCollectionSummaryDetails = {
            usedRoutes: this.summarizerNode.usedRoutes,
            gcData: this.summarizerNode.gcData,
        };
        addBlobToSummary(summarizeResult, gcBlobKey, JSON.stringify(gcDetails));

        // Attach message needs the summary in ITree format. Convert the ISummaryTree into an ITree.
        const snapshot = convertSummaryTreeToITree(summarizeResult.summary);

        const message: IAttachMessage = {
            id: this.id,
            snapshot,
            type: this.pkg[this.pkg.length - 1],
        };

        return message;
    }

    protected async getInitialSnapshotDetails(): Promise<ISnapshotDetails> {
        let snapshot = this.snapshotTree;
        let attributes: ReadFluidDataStoreAttributes;
        if (snapshot !== undefined) {
            // Get the dataStore attributes.
            // Note: storage can be undefined in special case while detached.
            attributes = await getFluidDataStoreAttributes(this.storage, snapshot);
            if (hasIsolatedChannels(attributes)) {
                snapshot = snapshot.trees[channelsTreeName];
                assert(snapshot !== undefined,
                    0x1ff /* "isolated channels subtree should exist in local datastore snapshot" */);
            }
            if (this.pkg === undefined) {
                this.pkg = JSON.parse(attributes.pkg) as string[];
                // If there is no isRootDataStore in the attributes blob, set it to true. This ensures that data
                // stores in older documents are not garbage collected incorrectly. This may lead to additional
                // roots in the document but they won't break.
                this.isRootDataStore = attributes.isRootDataStore ?? true;
            }
        }
        assert(this.pkg !== undefined, 0x152 /* "pkg should be available in local data store" */);
        assert(this.isRootDataStore !== undefined,
            0x153 /* "isRootDataStore should be available in local data store" */);

        return {
            pkg: this.pkg,
            snapshot,
            isRootDataStore: this.isRootDataStore,
        };
    }

    public async getInitialGCSummaryDetails(): Promise<IGarbageCollectionSummaryDetails> {
        // Local data store does not have initial summary.
        return {};
    }
}

/**
 * context implementation for "attached" data store runtime.
 * Various workflows (snapshot creation, requests) result in .realize() being called
 * on context, resulting in instantiation and attachment of runtime.
 * Runtime is created using data store factory that is associated with this context.
 */
export class LocalFluidDataStoreContext extends LocalFluidDataStoreContextBase {
    constructor(
        id: string,
        pkg: string[] | undefined,
        runtime: ContainerRuntime,
        storage: IDocumentStorageService,
        scope: IFluidObject & IFluidObject,
        createSummarizerNode: CreateChildSummarizerNodeFn,
        bindChannel: (channel: IFluidDataStoreChannel) => void,
        snapshotTree: ISnapshotTree | undefined,
        isRootDataStore: boolean | undefined,
        /**
         * @deprecated 0.16 Issue #1635, #3631
         */
        createProps?: any,
    ) {
        super(
            id,
            pkg,
            runtime,
            storage,
            scope,
            createSummarizerNode,
            bindChannel,
            snapshotTree,
            isRootDataStore,
            createProps);
    }
}

/**
 * Detached context. Data Store runtime will be attached to it by attachRuntime() call
 * Before attachment happens, this context is not associated with particular type of runtime
 * or factory, i.e. it's package path is undefined.
 * Attachment process provides all missing parts - package path, data store runtime, and data store factory
 */
export class LocalDetachedFluidDataStoreContext
    extends LocalFluidDataStoreContextBase
    implements IFluidDataStoreContextDetached
{
    constructor(
        id: string,
        pkg: Readonly<string[]>,
        runtime: ContainerRuntime,
        storage: IDocumentStorageService,
        scope: IFluidObject & IFluidObject,
        createSummarizerNode: CreateChildSummarizerNodeFn,
        bindChannel: (channel: IFluidDataStoreChannel) => void,
        snapshotTree: ISnapshotTree | undefined,
        isRootDataStore: boolean,
    ) {
        super(
            id,
            pkg,
            runtime,
            storage,
            scope,
            createSummarizerNode,
            bindChannel,
            snapshotTree,
            isRootDataStore,
        );
        this.detachedRuntimeCreation = true;
    }

    public async attachRuntime(
        registry: IProvideFluidDataStoreFactory,
        dataStoreRuntime: IFluidDataStoreChannel)
    {
        assert(this.detachedRuntimeCreation, 0x154 /* "runtime creation is already attached" */);
        assert(this.channelDeferred === undefined, 0x155 /* "channel deferral is already set" */);

        const factory = registry.IFluidDataStoreFactory;

        const entry = await this.factoryFromPackagePath(this.pkg);
        assert(entry.factory === factory, 0x156 /* "Unexpected factory for package path" */);

        assert(this.registry === undefined, 0x157 /* "datastore registry already attached" */);
        this.registry = entry.registry;

        this.detachedRuntimeCreation = false;
        this.channelDeferred = new Deferred<IFluidDataStoreChannel>();

        super.bindRuntime(dataStoreRuntime);

        if (this.isRootDataStore) {
            dataStoreRuntime.bindToContext();
        }
    }

    protected async getInitialSnapshotDetails(): Promise<ISnapshotDetails> {
        if (this.detachedRuntimeCreation) {
            throw new Error("Detached Fluid Data Store context can't be realized! Please attach runtime first!");
        }
        return super.getInitialSnapshotDetails();
    }
}<|MERGE_RESOLUTION|>--- conflicted
+++ resolved
@@ -423,7 +423,6 @@
                 pathPartsForChildren = [channelsTreeName];
             }
 
-<<<<<<< HEAD
             // Add attributes to result
             const attributes = createAttributes(pkg, isRootDataStore, this.disableIsolatedChannels);
             addBlobToSummary(summarizeResult, dataStoreAttributesBlobName, JSON.stringify(attributes));
@@ -441,14 +440,6 @@
                 summarizeResult.summary.unreferenced = true;
                 summarizeResult.stats.unreferencedBlobSize = summarizeResult.stats.totalBlobSize;
             }
-=======
-        // Add GC details to the summary.
-        const gcDetails: IGarbageCollectionSummaryDetails = {
-            usedRoutes: this.summarizerNode.usedRoutes,
-            gcData: this.summarizerNode.gcData,
-        };
-        addBlobToSummary(summarizeResult, gcBlobKey, JSON.stringify(gcDetails));
->>>>>>> bd8c0942
 
             // eslint-disable-next-line @typescript-eslint/no-unsafe-return, no-unsafe-finally
             return {
