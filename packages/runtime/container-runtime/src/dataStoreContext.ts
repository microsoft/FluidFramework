/*!
 * Copyright (c) Microsoft Corporation. All rights reserved.
 * Licensed under the MIT License.
 */

import assert from "assert";
import EventEmitter from "events";
import { IDisposable } from "@fluidframework/common-definitions";
import {
    IFluidObject,
    IRequest,
    IResponse,
} from "@fluidframework/core-interfaces";
import {
    IAudience,
    IBlobManager,
    IDeltaManager,
    IGenericBlob,
    ContainerWarning,
    ILoader,
    BindState,
    AttachState,
} from "@fluidframework/container-definitions";
import { Deferred } from "@fluidframework/common-utils";
import { IDocumentStorageService } from "@fluidframework/driver-definitions";
import { readAndParse } from "@fluidframework/driver-utils";
import { BlobTreeEntry } from "@fluidframework/protocol-base";
import {
    IDocumentMessage,
    IQuorum,
    ISequencedDocumentMessage,
    ISnapshotTree,
    ITree,
    ConnectionState,
    ITreeEntry,
} from "@fluidframework/protocol-definitions";
import { IContainerRuntime } from "@fluidframework/container-runtime-definitions";
import {
    FluidDataStoreRegistryEntry,
    IFluidDataStoreChannel,
    IAttachMessage,
    IFluidDataStoreContext,
    IFluidDataStoreFactory,
    IFluidDataStoreRegistry,
    IInboundSignalMessage,
    ISummarizeResult,
    ISummarizerNode,
    ISummarizeInternalResult,
    CreateChildSummarizerNodeFn,
    SummarizeInternalFn,
    CreateChildSummarizerNodeParam,
} from "@fluidframework/runtime-definitions";
import { SummaryTracker, addBlobToSummary, convertToSummaryTree } from "@fluidframework/runtime-utils";
import { ContainerRuntime } from "./containerRuntime";

// Snapshot Format Version to be used in store attributes.
export const currentSnapshotFormatVersion = "0.1";

const attributesBlobKey = ".component";

function createAttributes(pkg: readonly string[]): IFluidDataStoreAttributes {
    const stringifiedPkg = JSON.stringify(pkg);
    return {
        pkg: stringifiedPkg,
        snapshotFormatVersion: currentSnapshotFormatVersion,
    };
}
export function createAttributesBlob(pkg: readonly string[]): ITreeEntry {
    const attributes = createAttributes(pkg);
    return new BlobTreeEntry(attributesBlobKey, JSON.stringify(attributes));
}

/**
 * Added IFluidDataStoreAttributes similar to IChannelAttributes which will tell
 * the attributes of a store like the package, snapshotFormatVersion to
 * take different decisions based on a particular snapshotFormatVersion.
 */
export interface IFluidDataStoreAttributes {
    pkg: string;
    readonly snapshotFormatVersion?: string;
}

interface ISnapshotDetails {
    pkg: readonly string[];
    snapshot?: ISnapshotTree;
}

interface FluidDataStoreMessage {
    content: any;
    type: string;
}

/**
 * Represents the context for the store. This context is passed to the store runtime.
 */
export abstract class FluidDataStoreContext extends EventEmitter implements
    IFluidDataStoreContext,
    IDisposable {
    public get documentId(): string {
        return this._containerRuntime.id;
    }

    public get packagePath(): readonly string[] {
        // The store must be loaded before the path is accessed.
        assert(this.loaded);
        // eslint-disable-next-line @typescript-eslint/no-non-null-assertion
        return this.pkg!;
    }

    public get parentBranch(): string | null {
        return this._containerRuntime.parentBranch;
    }

    public get options(): any {
        return this._containerRuntime.options;
    }

    public get clientId(): string | undefined {
        return this._containerRuntime.clientId;
    }

    public get blobManager(): IBlobManager {
        return this._containerRuntime.blobManager;
    }

    public get deltaManager(): IDeltaManager<ISequencedDocumentMessage, IDocumentMessage> {
        return this._containerRuntime.deltaManager;
    }

    public get connected(): boolean {
        return this._containerRuntime.connected;
    }

    public get leader(): boolean {
        return this._containerRuntime.leader;
    }

    // Back-compat: supporting <= 0.16 stores
    public get connectionState(): ConnectionState {
        return this.connected ? ConnectionState.Connected : ConnectionState.Disconnected;
    }

    public get snapshotFn(): (message: string) => Promise<void> {
        return this._containerRuntime.snapshotFn;
    }

    public get branch(): string {
        return this._containerRuntime.branch;
    }

    public get loader(): ILoader {
        return this._containerRuntime.loader;
    }

    public get containerRuntime(): IContainerRuntime {
        return this._containerRuntime;
    }

    public get isLoaded(): boolean {
        return this.loaded;
    }

    /**
     * @deprecated 0.17 Issue #1888 Rename IHostRuntime to IContainerRuntime and refactor usages
     * Use containerRuntime instead of hostRuntime
     */
    public get hostRuntime(): IContainerRuntime {
        return this._containerRuntime;
    }

    public get baseSnapshot(): ISnapshotTree | undefined {
        return this._baseSnapshot;
    }

    private _disposed = false;
    public get disposed() { return this._disposed; }

    public get attachState(): AttachState {
        return this._attachState;
    }

    public readonly bindToContext: (channel: IFluidDataStoreChannel) => void;
    protected channel: IFluidDataStoreChannel | undefined;
    private loaded = false;
    protected pending: ISequencedDocumentMessage[] | undefined = [];
    private channelDeferred: Deferred<IFluidDataStoreChannel> | undefined;
    private _baseSnapshot: ISnapshotTree | undefined;
    protected _attachState: AttachState;
    protected readonly summarizerNode: ISummarizerNode;

    constructor(
        private readonly _containerRuntime: ContainerRuntime,
        public readonly id: string,
        public readonly existing: boolean,
        public readonly storage: IDocumentStorageService,
        public readonly scope: IFluidObject,
        public readonly summaryTracker: SummaryTracker,
        createSummarizerNode: CreateChildSummarizerNodeFn,
        private bindState: BindState,
        bindChannel: (channel: IFluidDataStoreChannel) => void,
        protected pkg?: readonly string[],
    ) {
        super();

        this._attachState = existing ? AttachState.Attached : AttachState.Detached;

        this.bindToContext = (channel: IFluidDataStoreChannel) => {
            assert(this.bindState === BindState.NotBound);
            this.bindState = BindState.Binding;
            bindChannel(channel);
            this.bindState = BindState.Bound;
        };

        const thisSummarizeInternal = async (fullTree: boolean) => this.summarizeInternal(fullTree);
        this.summarizerNode = createSummarizerNode(thisSummarizeInternal);
    }

    public dispose(): void {
        if (this._disposed) {
            return;
        }
        this._disposed = true;

        // Dispose any pending runtime after it gets fulfilled
        if (this.channelDeferred) {
            this.channelDeferred.promise.then((runtime) => {
                runtime.dispose();
            }).catch((error) => {
                this._containerRuntime.logger.sendErrorEvent(
                    { eventName: "ChannelDisposeError", fluidDataStoreId: this.id },
                    error);
            });
        }
    }

    private async rejectDeferredRealize(reason: string) {
        const error = new Error(reason);
        // Error messages contain package names that is considered Personal Identifiable Information
        // Mark it as such, so that if it ever reaches telemetry pipeline, it has a chance to remove it.
        (error as any).containsPII = true;

        // This is always called with a channelDeferred in realize();
        // eslint-disable-next-line @typescript-eslint/no-non-null-assertion
        const deferred = this.channelDeferred!;
        deferred.reject(error);
        return deferred.promise;
    }

    public async realize(): Promise<IFluidDataStoreChannel> {
        if (!this.channelDeferred) {
            this.channelDeferred = new Deferred<IFluidDataStoreChannel>();
            const details = await this.getInitialSnapshotDetails();
            // Base snapshot is the baseline where pending ops are applied to.
            // It is important that this be in sync with the pending ops, and also
            // that it is set here, before bindRuntime is called.
            this._baseSnapshot = details.snapshot;
            const packages = details.pkg;
            let entry: FluidDataStoreRegistryEntry | undefined;
            let registry: IFluidDataStoreRegistry | undefined = this._containerRuntime.IFluidDataStoreRegistry;
            let factory: IFluidDataStoreFactory | undefined;
            let lastPkg: string | undefined;
            for (const pkg of packages) {
                if (!registry) {
                    return this.rejectDeferredRealize(`No registry for ${lastPkg} package`);
                }
                lastPkg = pkg;
                entry = await registry.get(pkg);
                if (!entry) {
                    return this.rejectDeferredRealize(`Registry does not contain entry for the package ${pkg}`);
                }
                factory = entry.IFluidDataStoreFactory;
                registry = entry.IFluidDataStoreRegistry;
            }
            if (factory === undefined) {
                return this.rejectDeferredRealize(`Can't find factory for ${lastPkg} package`);
            }
            // During this call we will invoke the instantiate method - which will call back into us
            // via the bindRuntime call to resolve channelDeferred
            factory.instantiateDataStore(this);
        }

        return this.channelDeferred.promise;
    }

    public async realizeWithFn(
        realizationFn: (context: IFluidDataStoreContext) => void,
    ): Promise<IFluidDataStoreChannel> {
        if (!this.channelDeferred) {
            this.channelDeferred = new Deferred<IFluidDataStoreChannel>();
            realizationFn(this);
        }

        return this.channelDeferred.promise;
    }

    /**
     * Notifies this object about changes in the connection state.
     * @param value - New connection state.
     * @param clientId - ID of the client. It's old ID when in disconnected state and
     * it's new client ID when we are connecting or connected.
     */
    public setConnectionState(connected: boolean, clientId?: string) {
        this.verifyNotClosed();

        // Connection events are ignored if the store is not yet loaded
        if (!this.loaded) {
            return;
        }

        assert(this.connected === connected);

        // eslint-disable-next-line @typescript-eslint/no-non-null-assertion
        const channel: IFluidDataStoreChannel = this.channel!;

        // Back-compat: supporting <= 0.16 stores
        if (channel.setConnectionState) {
            channel.setConnectionState(connected, clientId);
        } else if (channel.changeConnectionState) {
            channel.changeConnectionState(this.connectionState, clientId);
        } else {
            assert(false);
        }
    }

    public process(messageArg: ISequencedDocumentMessage, local: boolean, localOpMetadata: unknown): void {
        this.verifyNotClosed();

        const innerContents = messageArg.contents as FluidDataStoreMessage;
        const message = {
            ...messageArg,
            type: innerContents.type,
            contents: innerContents.content,
        };

        this.summaryTracker.updateLatestSequenceNumber(message.sequenceNumber);
        this.summarizerNode.recordChange(message);

        if (this.loaded) {
            return this.channel?.process(message, local, localOpMetadata);
        } else {
            assert(!local, "local store channel is not loaded");
            this.pending?.push(message);
        }
    }

    public processSignal(message: IInboundSignalMessage, local: boolean): void {
        this.verifyNotClosed();

        // Signals are ignored if the store is not yet loaded
        if (!this.loaded) {
            return;
        }

        this.channel?.processSignal(message, local);
    }

    public getQuorum(): IQuorum {
        return this._containerRuntime.getQuorum();
    }

    public getAudience(): IAudience {
        return this._containerRuntime.getAudience();
    }

    public async getBlobMetadata(): Promise<IGenericBlob[]> {
        return this.blobManager.getBlobMetadata();
    }

    /**
     * Notifies the object to take snapshot of a store.
     * @deprecated in 0.22 summarizerNode
     */
    public async snapshot(fullTree: boolean = false): Promise<ITree> {
        if (!fullTree) {
            const id = await this.summaryTracker.getId();
            if (id !== undefined) {
                return { id, entries: [] };
            }
        }

        const { pkg } = await this.getInitialSnapshotDetails();

        await this.realize();

        // eslint-disable-next-line @typescript-eslint/no-non-null-assertion
        const entries = await this.channel!.snapshotInternal(fullTree);

        const attributesBlob = createAttributesBlob(pkg);
        entries.push(attributesBlob);

        return { entries, id: null };
    }

    public async summarize(fullTree = false): Promise<ISummarizeResult> {
        return this.summarizerNode.summarize(fullTree);
    }

    private async summarizeInternal(fullTree: boolean): Promise<ISummarizeInternalResult> {
        const { pkg } = await this.getInitialSnapshotDetails();

        await this.realize();

        // eslint-disable-next-line @typescript-eslint/no-non-null-assertion
        const channel = this.channel!;
        if (channel.summarize !== undefined) {
            const summary = await channel.summarize(fullTree);
            const attributes: IFluidDataStoreAttributes = createAttributes(pkg);
            addBlobToSummary(summary, attributesBlobKey, JSON.stringify(attributes));
            return { ...summary, id: this.id };
        } else {
            // back-compat summarizerNode - remove this case
            const entries = await channel.snapshotInternal(fullTree);
            const attributesBlob = createAttributesBlob(pkg);
            entries.push(attributesBlob);
            const summary = convertToSummaryTree({ entries, id: null });
            return { ...summary, id: this.id };
        }
    }

    /**
     * @deprecated 0.18.Should call request on the runtime directly
     */
    public async request(request: IRequest): Promise<IResponse> {
        const runtime = await this.realize();
        return runtime.request(request);
    }

    public submitMessage(type: string, content: any, localOpMetadata: unknown): void {
        this.verifyNotClosed();
        assert(this.channel);
        const fluidDataStoreContent: FluidDataStoreMessage = {
            content,
            type,
        };
        this._containerRuntime.submitDataStoreOp(
            this.id,
            fluidDataStoreContent,
            localOpMetadata);
    }

    /**
     * This is called from a SharedSummaryBlock that does not generate ops but only wants to be part of the summary.
     * It indicates that there is data in the object that needs to be summarized.
     * We will update the latestSequenceNumber of the summary tracker of this
     * store and of the object's channel.
     *
     * @param address - The address of the channel that is dirty.
     *
     */
    public setChannelDirty(address: string): void {
        this.verifyNotClosed();

        // Get the latest sequence number.
        const latestSequenceNumber = this.deltaManager.lastSequenceNumber;

        // Update our summary tracker's latestSequenceNumber.
        this.summaryTracker.updateLatestSequenceNumber(latestSequenceNumber);
        this.summarizerNode.invalidate(latestSequenceNumber);

        const channelSummaryTracker = this.summaryTracker.getChild(address);
        const channelSummarizerNode = this.summarizerNode.getChild(address);
        // If there is a summary tracker for the channel that called us, update it's latestSequenceNumber.
        if (channelSummaryTracker) {
            channelSummaryTracker.updateLatestSequenceNumber(latestSequenceNumber);
        }
        if (channelSummarizerNode) {
            channelSummarizerNode.invalidate(latestSequenceNumber); // TODO: lazy load problem?
        }
    }

    public submitSignal(type: string, content: any) {
        this.verifyNotClosed();
        assert(this.channel);
        return this._containerRuntime.submitDataStoreSignal(this.id, type, content);
    }

    public raiseContainerWarning(warning: ContainerWarning): void {
        this.containerRuntime.raiseContainerWarning(warning);
    }

    /**
     * Updates the leader.
     * @param leadership - Whether this client is the new leader or not.
     */
    public updateLeader(leadership: boolean) {
        // Leader events are ignored if the store is not yet loaded
        if (!this.loaded) {
            return;
        }
        if (leadership) {
            this.emit("leader");
        } else {
            this.emit("notleader");
        }
    }

    public bindRuntime(channel: IFluidDataStoreChannel) {
        if (this.channel) {
            throw new Error("Runtime already bound");
        }

        // If this FluidDataStoreContext was created via `IContainerRuntime.createDataStoreContext`, the
        // `channelDeferred` promise hasn't yet been initialized.  Do so now.
        if (!this.channelDeferred) {
            this.channelDeferred = new Deferred();
        }

        // eslint-disable-next-line @typescript-eslint/no-non-null-assertion
        const pending = this.pending!;

        if (pending.length > 0) {
            // Apply all pending ops
            for (const op of pending) {
                channel.process(op, false, undefined /* localOpMetadata */);
            }
        }

        this.pending = undefined;

        // And now mark the runtime active
        this.loaded = true;
        this.channel = channel;

        // Freeze the package path to ensure that someone doesn't modify it when it is
        // returned in packagePath().
        Object.freeze(this.pkg);

        // And notify the pending promise it is now available
        this.channelDeferred.resolve(this.channel);

        // notify the runtime if they want to propagate up. Used for logging.
        this._containerRuntime.notifyDataStoreInstantiated(this);
    }

    public async getAbsoluteUrl(relativeUrl: string): Promise<string | undefined> {
        if (this.attachState !== AttachState.Attached) {
            return undefined;
        }
        return this._containerRuntime.getAbsoluteUrl(relativeUrl);
    }

    /**
     * Take a package name and transform it into a path that can be used to find it
     * from this context, such as by looking into subregistries
     * @param subpackage - The subpackage to find in this context
     * @returns A list of packages to the subpackage destination if found,
     * otherwise the original subpackage
     */
    public async composeSubpackagePath(subpackage: string): Promise<string[]> {
        const details = await this.getInitialSnapshotDetails();
        let packagePath: string[] = [...details.pkg];

        // A factory could not contain the registry for itself. So if it is the same the last snapshot
        // pkg, return our package path.
        if (packagePath.length > 0 && subpackage === packagePath[packagePath.length - 1]) {
            return packagePath;
        }

        // Look for the package entry in our sub-registry. If we find the entry, we need to add our path
        // to the packagePath. If not, look into the global registry and the packagePath becomes just the
        // passed package.
        if (await this.channel?.IFluidDataStoreRegistry?.get(subpackage)) {
            packagePath.push(subpackage);
        } else {
            if (!(await this._containerRuntime.IFluidDataStoreRegistry.get(subpackage))) {
                throw new Error(`Registry does not contain entry for package '${subpackage}'`);
            }

            packagePath = [subpackage];
        }

        return packagePath;
    }

    public abstract generateAttachMessage(): IAttachMessage;

    protected abstract getInitialSnapshotDetails(): Promise<ISnapshotDetails>;

    public reSubmit(contents: any, localOpMetadata: unknown) {
        assert(this.channel, "Channel must exist when resubmitting ops");
        const innerContents = contents as FluidDataStoreMessage;
        this.channel.reSubmit(innerContents.type, innerContents.content, localOpMetadata);
    }

    private verifyNotClosed() {
        if (this._disposed) {
            throw new Error("Context is closed");
        }
    }

    public getCreateChildSummarizerNodeFn(id: string, createParam: CreateChildSummarizerNodeParam) {
        return (summarizeInternal: SummarizeInternalFn) => this.summarizerNode.createChild(
            summarizeInternal,
            id,
            createParam,
            // DDS will not create failure summaries
            { throwOnFailure: true },
        );
    }
}

export class RemotedFluidDataStoreContext extends FluidDataStoreContext {
    private details: ISnapshotDetails | undefined;

    constructor(
        id: string,
        private readonly initSnapshotValue: Promise<ISnapshotTree> | string | null,
        runtime: ContainerRuntime,
        storage: IDocumentStorageService,
        scope: IFluidObject,
        summaryTracker: SummaryTracker,
        createSummarizerNode: CreateChildSummarizerNodeFn,
        pkg?: string[],
    ) {
        super(
            runtime,
            id,
            true,
            storage,
            scope,
            summaryTracker,
            createSummarizerNode,
            BindState.Bound,
            () => {
                throw new Error("Already attached");
            },
            pkg);
    }

    public generateAttachMessage(): IAttachMessage {
        throw new Error("Cannot attach remote store");
    }

    // This should only be called during realize to get the baseSnapshot,
    // or it can be called at any time to get the pkg, but that assumes the
    // pkg can never change for a store.
    protected async getInitialSnapshotDetails(): Promise<ISnapshotDetails> {
        if (!this.details) {
            let tree: ISnapshotTree | null;

            if (typeof this.initSnapshotValue === "string") {
                const commit = (await this.storage.getVersions(this.initSnapshotValue, 1))[0];
                tree = await this.storage.getSnapshotTree(commit);
            } else {
                tree = await this.initSnapshotValue;
            }

            const localReadAndParse = async <T>(id: string) => readAndParse<T>(this.storage, id);
            if (tree) {
                const loadedSummary = await this.summarizerNode.loadBaseSummary(tree, localReadAndParse);
                tree = loadedSummary.baseSummary;
                // Prepend outstanding ops to pending queue of ops to process.
                // eslint-disable-next-line @typescript-eslint/no-non-null-assertion
                this.pending = loadedSummary.outstandingOps.concat(this.pending!);
            }

            if (tree !== null && tree.blobs[attributesBlobKey] !== undefined) {
                // Need to rip through snapshot and use that to populate extraBlobs
                const { pkg, snapshotFormatVersion } =
                    await localReadAndParse<IFluidDataStoreAttributes>(tree.blobs[attributesBlobKey]);

                let pkgFromSnapshot: string[];
                // Use the snapshotFormatVersion to determine how the pkg is encoded in the snapshot.
                // For snapshotFormatVersion = "0.1", pkg is jsonified, otherwise it is just a string.
                if (snapshotFormatVersion === undefined) {
                    if (pkg.startsWith("[\"") && pkg.endsWith("\"]")) {
                        pkgFromSnapshot = JSON.parse(pkg) as string[];
                    } else {
                        pkgFromSnapshot = [pkg];
                    }
                } else if (snapshotFormatVersion === currentSnapshotFormatVersion) {
                    pkgFromSnapshot = JSON.parse(pkg) as string[];
                } else {
                    throw new Error(`Invalid snapshot format version ${snapshotFormatVersion}`);
                }
                this.pkg = pkgFromSnapshot;
            }

            this.details = {
                // eslint-disable-next-line @typescript-eslint/no-non-null-assertion
                pkg: this.pkg!,
                snapshot: tree ?? undefined,
            };
        }

        return this.details;
    }
}

export class LocalFluidDataStoreContext extends FluidDataStoreContext {
    // Package is required at time of creation for local data stores
    protected pkg: readonly string[];

    constructor(
        id: string,
        pkg: string[],
        runtime: ContainerRuntime,
        storage: IDocumentStorageService,
        scope: IFluidObject,
        summaryTracker: SummaryTracker,
        createSummarizerNode: CreateChildSummarizerNodeFn,
        bindChannel: (channel: IFluidDataStoreChannel) => void,
        private readonly snapshotTree: ISnapshotTree | undefined,
    ) {
        super(
            runtime,
            id,
            false,
            storage,
            scope,
            summaryTracker,
            createSummarizerNode,
            snapshotTree ? BindState.Bound : BindState.NotBound,
            bindChannel,
            pkg);
        this.pkg = pkg; // TODO: avoid setting twice
        this.attachListeners();
    }

    private attachListeners(): void {
        this.once("attaching", () => {
            assert.strictEqual(this.attachState, AttachState.Detached, "Should move from detached to attaching");
            this._attachState = AttachState.Attaching;
        });
        this.once("attached", () => {
            assert.strictEqual(this.attachState, AttachState.Attaching, "Should move from attaching to attached");
            this._attachState = AttachState.Attached;
        });
    }

    public generateAttachMessage(): IAttachMessage {
        // eslint-disable-next-line @typescript-eslint/no-non-null-assertion
        const entries = this.channel!.getAttachSnapshot();

        const snapshot: ITree = { entries, id: null };

        const attributesBlob = createAttributesBlob(this.pkg);
        snapshot.entries.push(attributesBlob);

        const message: IAttachMessage = {
            id: this.id,
            snapshot,
            type: this.pkg[this.pkg.length - 1],
        };

        return message;
    }

    protected async getInitialSnapshotDetails(): Promise<ISnapshotDetails> {
        return {
<<<<<<< HEAD
            // eslint-disable-next-line @typescript-eslint/no-non-null-assertion
            pkg: this.pkg!,
            snapshot: this.snapshotTree,
=======
            pkg: this.pkg,
            snapshot: undefined,
>>>>>>> 944fb369
        };
    }
}<|MERGE_RESOLUTION|>--- conflicted
+++ resolved
@@ -748,14 +748,8 @@
 
     protected async getInitialSnapshotDetails(): Promise<ISnapshotDetails> {
         return {
-<<<<<<< HEAD
-            // eslint-disable-next-line @typescript-eslint/no-non-null-assertion
-            pkg: this.pkg!,
+            pkg: this.pkg,
             snapshot: this.snapshotTree,
-=======
-            pkg: this.pkg,
-            snapshot: undefined,
->>>>>>> 944fb369
         };
     }
 }