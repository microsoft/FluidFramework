/*!
 * Copyright (c) Microsoft Corporation and contributors. All rights reserved.
 * Licensed under the MIT License.
 */

import {
	TypedEventEmitter,
	type ILayerCompatDetails,
	type IProvideLayerCompatDetails,
} from "@fluid-internal/client-utils";
import { AttachState, type IAudience } from "@fluidframework/container-definitions";
import {
	type IDeltaManager,
	isIDeltaManagerFull,
	type IDeltaManagerFull,
	type ReadOnlyInfo,
} from "@fluidframework/container-definitions/internal";
import type {
	FluidObject,
	IDisposable,
	ITelemetryBaseProperties,
	IEvent,
} from "@fluidframework/core-interfaces";
import type {
	IFluidHandleContext,
	IFluidHandleInternal,
	ITelemetryBaseLogger,
} from "@fluidframework/core-interfaces/internal";
import { assert, LazyPromise, unreachableCase } from "@fluidframework/core-utils/internal";
import type { IClientDetails, IQuorumClients } from "@fluidframework/driver-definitions";
import type {
	ISnapshot,
	IDocumentMessage,
	ISnapshotTree,
	ITreeEntry,
	ISequencedDocumentMessage,
} from "@fluidframework/driver-definitions/internal";
import {
	BlobTreeEntry,
	isInstanceOfISnapshot,
	readAndParse,
} from "@fluidframework/driver-utils/internal";
import type { IIdCompressor } from "@fluidframework/id-compressor";
<<<<<<< HEAD
import type {
	FluidDataStoreMessage,
	ISummaryTreeWithStats,
	ITelemetryContext,
	IGarbageCollectionData,
	CreateChildSummarizerNodeFn,
	CreateChildSummarizerNodeParam,
	FluidDataStoreRegistryEntry,
	IContainerRuntimeBase,
	IDataStore,
	IFluidDataStoreChannel,
	IFluidDataStoreContext,
	IFluidDataStoreContextDetached,
	IFluidDataStoreRegistry,
	IFluidParentContext,
	IGarbageCollectionDetailsBase,
	IProvideFluidDataStoreFactory,
	ISummarizeInternalResult,
	ISummarizeResult,
	ISummarizerNodeWithGC,
	SummarizeInternalFn,
	IInboundSignalMessage,
	IPendingMessagesState,
	IRuntimeMessageCollection,
	IFluidDataStoreFactory,
=======
import {
	type ISummaryTreeWithStats,
	type ITelemetryContext,
	type IGarbageCollectionData,
	type CreateChildSummarizerNodeFn,
	type CreateChildSummarizerNodeParam,
	type FluidDataStoreRegistryEntry,
	type IContainerRuntimeBase,
	type IDataStore,
	type IFluidDataStoreChannel,
	type IFluidDataStoreContext,
	type IFluidDataStoreContextDetached,
	type IFluidDataStoreRegistry,
	type IGarbageCollectionDetailsBase,
	type IProvideFluidDataStoreFactory,
	type ISummarizeInternalResult,
	type ISummarizeResult,
	type ISummarizerNodeWithGC,
	type SummarizeInternalFn,
	channelsTreeName,
	type IInboundSignalMessage,
	type IPendingMessagesState,
	type IRuntimeMessageCollection,
	type IFluidDataStoreFactory,
	type PackagePath,
	type IRuntimeStorageService,
	type MinimumVersionForCollab,
>>>>>>> 5e875732
} from "@fluidframework/runtime-definitions/internal";
import { channelsTreeName } from "@fluidframework/runtime-definitions/internal";
import {
	addBlobToSummary,
	isSnapshotFetchRequiredForLoadingGroupId,
} from "@fluidframework/runtime-utils/internal";
import {
	DataProcessingError,
	LoggingError,
	type MonitoringContext,
	ThresholdCounter,
	UsageError,
	createChildMonitoringContext,
	extractSafePropertiesFromMessage,
	generateStack,
	tagCodeArtifacts,
} from "@fluidframework/telemetry-utils/internal";

import type { IFluidParentContextPrivate } from "./channelCollection.js";
import { BaseDeltaManagerProxy } from "./deltaManagerProxies.js";
import {
	runtimeCompatDetailsForDataStore,
	validateDatastoreCompatibility,
} from "./runtimeLayerCompatState.js";
import {
	// eslint-disable-next-line import/no-deprecated
	type ReadFluidDataStoreAttributes,
	type WriteFluidDataStoreAttributes,
	dataStoreAttributesBlobName,
	getAttributesFormatVersion,
	getFluidDataStoreAttributes,
	hasIsolatedChannels,
	wrapSummaryInChannelsTree,
} from "./summary/index.js";

function createAttributes(
	pkg: readonly string[],
	isRootDataStore: boolean,
): WriteFluidDataStoreAttributes {
	const stringifiedPkg = JSON.stringify(pkg);
	return {
		pkg: stringifiedPkg,
		summaryFormatVersion: 2,
		isRootDataStore,
	};
}
export function createAttributesBlob(
	pkg: readonly string[],
	isRootDataStore: boolean,
): ITreeEntry {
	const attributes = createAttributes(pkg, isRootDataStore);
	return new BlobTreeEntry(dataStoreAttributesBlobName, JSON.stringify(attributes));
}

export interface ISnapshotDetails {
	pkg: readonly string[];
	isRootDataStore: boolean;
	snapshot?: ISnapshotTree;
	sequenceNumber?: number;
}

/**
 * This is interface that every context should implement.
 * This interface is used for context's parent - ChannelCollection.
 * It should not be exposed to any other users of context.
 */
export interface IFluidDataStoreContextInternal extends IFluidDataStoreContext {
	getAttachSummary(telemetryContext?: ITelemetryContext): ISummaryTreeWithStats;

	getAttachGCData(telemetryContext?: ITelemetryContext): IGarbageCollectionData;

	getInitialSnapshotDetails(): Promise<ISnapshotDetails>;

	realize(): Promise<IFluidDataStoreChannel>;

	isRoot(): Promise<boolean>;
}

/**
 * Properties necessary for creating a FluidDataStoreContext
 */
export interface IFluidDataStoreContextProps {
	readonly id: string;
	readonly parentContext: IFluidParentContextPrivate;
	readonly storage: IRuntimeStorageService;
	readonly scope: FluidObject;
	readonly createSummarizerNodeFn: CreateChildSummarizerNodeFn;
	/**
	 * See {@link FluidDataStoreContext.pkg}.
	 */
	readonly pkg?: PackagePath;
	/**
	 * See {@link FluidDataStoreContext.loadingGroupId}.
	 */
	readonly loadingGroupId?: string;
}

/**
 * Properties necessary for creating a local FluidDataStoreContext
 */
export interface ILocalFluidDataStoreContextProps extends IFluidDataStoreContextProps {
	readonly pkg: readonly string[] | undefined;
	readonly snapshotTree: ISnapshotTree | undefined;
	readonly makeLocallyVisibleFn: () => void;
}

/**
 * Properties necessary for creating a local FluidDataStoreContext
 */
export interface ILocalDetachedFluidDataStoreContextProps
	extends ILocalFluidDataStoreContextProps {
	readonly channelToDataStoreFn: (channel: IFluidDataStoreChannel) => IDataStore;
}

/**
 * Properties necessary for creating a remote FluidDataStoreContext
 */
export interface IRemoteFluidDataStoreContextProps extends IFluidDataStoreContextProps {
	readonly snapshot: ISnapshotTree | ISnapshot | undefined;
}

// back-compat: To be removed in the future.
// Added in "2.0.0-rc.2.0.0" timeframe (to support older builds).
export interface IFluidDataStoreContextEvents extends IEvent {
	(event: "attaching" | "attached", listener: () => void);
}

/**
 * Eventually we should remove the delta manger from being exposed to Datastore runtimes via the context. However to remove that exposure we need to add new
 * features, and those features themselves need forward and back compat. This proxy is here to enable that back compat. Each feature this proxy is used to
 * support should be listed below, and as layer compat support goes away for those feature, we should also remove them from this proxy, with the eventual goal
 * of completely removing this proxy.
 *
 * - Everything regarding readonly is to support older datastore runtimes which do not have the setReadonly function, so they must get their readonly state via the delta manager.
 *
 */
class ContextDeltaManagerProxy extends BaseDeltaManagerProxy {
	constructor(
		base: IDeltaManagerFull,
		private readonly isReadOnly: () => boolean,
	) {
		super(base, {
			onReadonly: (): void => {
				/* readonly is controlled from the context which calls setReadonly */
			},
		});
	}

	public get readOnlyInfo(): ReadOnlyInfo {
		const readonly = this.isReadOnly();
		if (readonly === this.deltaManager.readOnlyInfo.readonly) {
			return this.deltaManager.readOnlyInfo;
		} else {
			return readonly === true
				? {
						readonly,
						forced: false,
						permissions: undefined,
						storageOnly: false,
					}
				: { readonly };
		}
	}

	/**
	 * Called by the owning datastore context to emit the readonly
	 * event on the delta manger that is projected down to the datastore
	 * runtime. This state may not align with that of the true delta
	 * manager if the context wishes to control the read only state
	 * differently than the delta manager itself.
	 */
	public emitReadonly(): void {
		this.emit("readonly", this.isReadOnly());
	}
}

/**
 * {@link IFluidDataStoreContext} for the implementations of {@link IFluidDataStoreChannel} which powers the {@link IDataStore}s.
 */
export abstract class FluidDataStoreContext
	extends TypedEventEmitter<IFluidDataStoreContextEvents>
	implements
		IFluidDataStoreContextInternal,
		IFluidDataStoreContext,
		IDisposable,
		IProvideLayerCompatDetails
{
	public get packagePath(): PackagePath {
		assert(this.pkg !== undefined, 0x139 /* "Undefined package path" */);
		return this.pkg;
	}

	public get options(): Record<string | number, unknown> {
		return this.parentContext.options;
	}

	public get clientId(): string | undefined {
		return this.parentContext.clientId;
	}

	public get clientDetails(): IClientDetails {
		return this.parentContext.clientDetails;
	}

	public get baseLogger(): ITelemetryBaseLogger {
		return this.parentContext.baseLogger;
	}

	private readonly _contextDeltaManagerProxy: ContextDeltaManagerProxy;
	public get deltaManager(): IDeltaManager<ISequencedDocumentMessage, IDocumentMessage> {
		return this._contextDeltaManagerProxy;
	}

	private isStagingMode: boolean = false;
	public isReadOnly = (): boolean =>
		(this.isStagingMode && this.channel?.policies?.readonlyInStagingMode === true) ||
		this.parentContext.isReadOnly();

	public get connected(): boolean {
		return this.parentContext.connected;
	}

	public get IFluidHandleContext(): IFluidHandleContext {
		return this.parentContext.IFluidHandleContext;
	}

	public get containerRuntime(): IContainerRuntimeBase {
		return this._containerRuntime;
	}
	public get isLoaded(): boolean {
		return this.loaded;
	}

	public get baseSnapshot(): ISnapshotTree | undefined {
		return this._baseSnapshot;
	}

	public get idCompressor(): IIdCompressor | undefined {
		return this.parentContext.idCompressor;
	}

	private _disposed = false;
	public get disposed(): boolean {
		return this._disposed;
	}

	/**
	 * A Tombstoned object has been unreferenced long enough that GC knows it won't be referenced again.
	 * Tombstoned objects are eventually deleted by GC.
	 */
	private _tombstoned = false;
	public get tombstoned(): boolean {
		return this._tombstoned;
	}
	/**
	 * If true, throw an error when a tombstone data store is used.
	 * @deprecated NOT SUPPORTED - hardcoded to return false since it's deprecated.
	 */
	public readonly gcThrowOnTombstoneUsage: boolean = false;
	/**
	 * @deprecated NOT SUPPORTED - hardcoded to return false since it's deprecated.
	 */
	public readonly gcTombstoneEnforcementAllowed: boolean = false;

	/**
	 * If true, this means that this data store context and its children have been removed from the runtime
	 */
	protected deleted: boolean = false;

	public get attachState(): AttachState {
		return this._attachState;
	}

	public get IFluidDataStoreRegistry(): IFluidDataStoreRegistry | undefined {
		return this.registry;
	}

	/**
	 * The compatibility details of the Runtime layer that is exposed to the DataStore layer
	 * for validating DataStore-Runtime compatibility.
	 */
	public get ILayerCompatDetails(): ILayerCompatDetails {
		return runtimeCompatDetailsForDataStore;
	}

	/**
	 * {@inheritdoc IFluidDataStoreContext.minVersionForCollab}
	 */
	public readonly minVersionForCollab: MinimumVersionForCollab;

	private baseSnapshotSequenceNumber: number | undefined;

	/**
	 * A datastore is considered as root if it
	 * 1. is root in memory - see isInMemoryRoot
	 * 2. is root as part of the base snapshot that the datastore loaded from
	 * @returns whether a datastore is root
	 */
	public async isRoot(aliasedDataStores?: Set<string>): Promise<boolean> {
		if (this.isInMemoryRoot()) {
			return true;
		}

		// This if is a performance optimization.
		// We know that if the base snapshot is omitted, then the isRootDataStore flag is not set.
		// That means we can skip the expensive call to getInitialSnapshotDetails for virtualized datastores,
		// and get the information from the alias map directly.
		// eslint-disable-next-line @typescript-eslint/no-explicit-any, @typescript-eslint/no-unsafe-member-access
		if (aliasedDataStores !== undefined && (this.baseSnapshot as any)?.omitted === true) {
			return aliasedDataStores.has(this.id);
		}

		const snapshotDetails = await this.getInitialSnapshotDetails();
		return snapshotDetails.isRootDataStore;
	}

	/**
	 * There are 3 states where isInMemoryRoot needs to be true
	 * 1. when a datastore becomes aliased. This can happen for both remote and local datastores
	 * 2. when a datastore is created locally as root
	 * 3. when a datastore is created locally as root and is rehydrated
	 * @returns whether a datastore is root in memory
	 */
	protected isInMemoryRoot(): boolean {
		return this._isInMemoryRoot;
	}

	/**
	 * Returns the count of pending messages that are stored until the data store is realized.
	 */
	public get pendingCount(): number {
		return this.pendingMessagesState?.pendingCount ?? 0;
	}

	protected registry: IFluidDataStoreRegistry | undefined;

	protected detachedRuntimeCreation = false;
	protected channel: IFluidDataStoreChannel | undefined;
	private loaded = false;
	/**
	 * Tracks the messages for this data store that are sent while it's not loaded
	 */
	private pendingMessagesState: IPendingMessagesState | undefined = {
		messageCollections: [],
		pendingCount: 0,
	};
	protected channelP: Promise<IFluidDataStoreChannel> | undefined;
	protected _baseSnapshot: ISnapshotTree | undefined;
	protected _attachState: AttachState;
	private _isInMemoryRoot: boolean = false;
	protected readonly summarizerNode: ISummarizerNodeWithGC;
	protected readonly mc: MonitoringContext;
	private readonly thresholdOpsCounter: ThresholdCounter;
	private static readonly pendingOpsCountThreshold = 1000;

	/**
	 * If the summarizer makes local changes, a telemetry event is logged. This has the potential to be very noisy.
	 * So, adding a count of how many telemetry events are logged per data store context. This can be
	 * controlled via feature flags.
	 */
	private localChangesTelemetryCount: number;

	public readonly id: string;
	private readonly _containerRuntime: IContainerRuntimeBase;
	/**
	 * Information for this data store from its parent.
	 *
	 * @remarks
	 * The parent which provided this information currently can be the container runtime or a datastore (if the datastore this context is for is nested under another one).
	 */
	private readonly parentContext: IFluidParentContextPrivate;
	public readonly storage: IRuntimeStorageService;
	public readonly scope: FluidObject;
	/**
	 * The loading group to which the data store belongs to.
	 */
	public readonly loadingGroupId: string | undefined;
	/**
	 * {@link PackagePath} of this data store.
	 *
	 * This can be undefined when a data store is delay loaded, i.e., the attributes of this data store in the snapshot are not fetched until this data store is actually used.
	 * At that time, the attributes blob is fetched and the pkg is updated from it.
	 *
	 * @see {@link PackagePath}.
	 * @see {@link IFluidDataStoreContext.packagePath}.
	 * @see {@link factoryFromPackagePath}.
	 */
	protected pkg?: PackagePath;

	public constructor(
		props: IFluidDataStoreContextProps,
		private readonly existing: boolean,
		public readonly isLocalDataStore: boolean,
		private readonly makeLocallyVisibleFn: () => void,
	) {
		super();

		this._containerRuntime = props.parentContext.containerRuntime;
		this.parentContext = props.parentContext;
		this.minVersionForCollab = props.parentContext.minVersionForCollab;
		this.id = props.id;
		this.storage = props.storage;
		this.scope = props.scope;
		this.pkg = props.pkg;
		this.loadingGroupId = props.loadingGroupId;

		// URIs use slashes as delimiters. Handles use URIs.
		// Thus having slashes in types almost guarantees trouble down the road!
		assert(!this.id.includes("/"), 0x13a /* Data store ID contains slash */);

		this._attachState =
			this.parentContext.attachState !== AttachState.Detached && this.existing
				? this.parentContext.attachState
				: AttachState.Detached;

		this.summarizerNode = props.createSummarizerNodeFn(
			async (fullTree, trackState, telemetryContext) =>
				this.summarizeInternal(fullTree, trackState, telemetryContext),
			async (fullGC?: boolean) => this.getGCDataInternal(fullGC),
		);

		this.mc = createChildMonitoringContext({
			logger: this.baseLogger,
			namespace: "FluidDataStoreContext",
			properties: {
				all: tagCodeArtifacts({
					fluidDataStoreId: this.id,
					// The package name is a getter because `this.pkg` may not be initialized during construction.
					// For data stores loaded from summary, it is initialized during data store realization.
					fullPackageName: () => this.pkg?.join("/"),
				}),
			},
		});
		this.thresholdOpsCounter = new ThresholdCounter(
			FluidDataStoreContext.pendingOpsCountThreshold,
			this.mc.logger,
		);

		// By default, a data store can log maximum 10 local changes telemetry in summarizer.
		this.localChangesTelemetryCount =
			this.mc.config.getNumber("Fluid.Telemetry.LocalChangesTelemetryCount") ?? 10;

		assert(
			isIDeltaManagerFull(this.parentContext.deltaManager),
			0xb83 /* Invalid delta manager */,
		);

		this._contextDeltaManagerProxy = new ContextDeltaManagerProxy(
			this.parentContext.deltaManager,
			() => this.isReadOnly(),
		);
	}

	public dispose(): void {
		if (this._disposed) {
			return;
		}
		this._disposed = true;

		// Dispose any pending runtime after it gets fulfilled
		// Errors are logged where this.channelP is consumed/generated (realizeCore(), bindRuntime())
		if (this.channelP) {
			this.channelP
				.then((runtime) => {
					runtime.dispose();
				})
				.catch((error) => {});
		}
		this._contextDeltaManagerProxy.dispose();
	}

	/**
	 * When delete is called, that means that the data store is permanently removed from the runtime, and will not show up in future summaries
	 * This function is called to prevent ops from being generated from this data store once it has been deleted. Furthermore, this data store
	 * should not receive any ops/signals.
	 */
	public delete(): void {
		this.deleted = true;
	}

	public setTombstone(tombstone: boolean): void {
		if (this.tombstoned === tombstone) {
			return;
		}

		this._tombstoned = tombstone;
	}

	public abstract setAttachState(
		attachState: AttachState.Attaching | AttachState.Attached,
	): void;

	/**
	 * Throw a {@link LoggingError} indicating that {@link factoryFromPackagePath} failed.
	 */
	private factoryFromPackagePathError(
		reason: string,
		failedPkgPath?: string,
		fullPackageName?: PackagePath,
	): never {
		throw new LoggingError(
			reason,
			tagCodeArtifacts({
				failedPkgPath,
				packagePath: fullPackageName?.join("/"),
			}),
		);
	}

	public async realize(): Promise<IFluidDataStoreChannel> {
		assert(
			!this.detachedRuntimeCreation,
			0x13d /* "Detached runtime creation on realize()" */,
		);
		if (!this.channelP) {
			this.channelP = this.realizeCore(this.existing).catch((error) => {
				const errorWrapped = DataProcessingError.wrapIfUnrecognized(
					error,
					"realizeFluidDataStoreContext",
				);
				errorWrapped.addTelemetryProperties(
					tagCodeArtifacts({
						fullPackageName: this.pkg?.join("/"),
						fluidDataStoreId: this.id,
					}),
				);
				this.mc.logger.sendErrorEvent({ eventName: "RealizeError" }, errorWrapped);
				throw errorWrapped;
			});
		}
		return this.channelP;
	}

	/**
	 * Gets the factory that would be used to instantiate this data store by calling `instantiateDataStore` based on {@link pkg}.
	 * @remarks
	 * Also populates {@link registry}.
	 *
	 * Must be called after {@link pkg} is set, and only called once.
	 *
	 * @see {@link @fluidframework/container-runtime-definitions#IContainerRuntimeBase.createDataStore}.
	 * @see {@link FluidDataStoreContext.pkg}.
	 */
	protected async factoryFromPackagePath(): Promise<IFluidDataStoreFactory> {
		const path = this.pkg;
		if (path === undefined) {
			this.factoryFromPackagePathError("packages is undefined");
		}

		let entry: FluidDataStoreRegistryEntry | undefined;
		let registry: IFluidDataStoreRegistry | undefined =
			this.parentContext.IFluidDataStoreRegistry;
		let lastIdentifier: string | undefined;
		// Follow the path, looking up each identifier in the registry along the way:
		for (const identifier of path) {
			if (!registry) {
				this.factoryFromPackagePathError("No registry for package", lastIdentifier, path);
			}
			lastIdentifier = identifier;
			entry = registry.getSync?.(identifier) ?? (await registry.get(identifier));
			if (!entry) {
				this.factoryFromPackagePathError(
					"Registry does not contain entry for the package",
					identifier,
					path,
				);
			}
			registry = entry.IFluidDataStoreRegistry;
		}
		const factory = entry?.IFluidDataStoreFactory;
		if (factory === undefined) {
			this.factoryFromPackagePathError("Can't find factory for package", lastIdentifier, path);
		}

		assert(this.registry === undefined, 0x157 /* "datastore registry already attached" */);
		this.registry = registry;

		return factory;
	}

	public createChildDataStore<T extends IFluidDataStoreFactory>(
		childFactory: T,
	): ReturnType<Exclude<T["createDataStore"], undefined>> {
		const maybe = this.registry?.getSync?.(childFactory.type);

		const isUndefined = maybe === undefined;
		const diffInstance = maybe?.IFluidDataStoreFactory !== childFactory;

		if (isUndefined || diffInstance) {
			throw new UsageError(
				"The provided factory instance must be synchronously available as a child of this datastore",
				{ isUndefined, diffInstance },
			);
		}
		if (childFactory?.createDataStore === undefined) {
			throw new UsageError("createDataStore must exist on the provided factory", {
				noCreateDataStore: true,
			});
		}

		const context = this._containerRuntime.createDetachedDataStore([
			...this.packagePath,
			childFactory.type,
		]);
		assert(
			context instanceof LocalDetachedFluidDataStoreContext,
			0xa89 /* must be a LocalDetachedFluidDataStoreContext */,
		);

		const created = childFactory.createDataStore(context) as ReturnType<
			Exclude<T["createDataStore"], undefined>
		>;
		context.unsafe_AttachRuntimeSync(created.runtime);
		return created;
	}

	private async realizeCore(existing: boolean): Promise<IFluidDataStoreChannel> {
		const details = await this.getInitialSnapshotDetails();
		// Base snapshot is the baseline where pending ops are applied to.
		// It is important that this be in sync with the pending ops, and also
		// that it is set here, before bindRuntime is called.
		this._baseSnapshot = details.snapshot;
		this.baseSnapshotSequenceNumber = details.sequenceNumber;
		assert(this.pkg === details.pkg, 0x13e /* "Unexpected package path" */);

		const factory = await this.factoryFromPackagePath();

		const channel = await factory.instantiateDataStore(this, existing);
		assert(channel !== undefined, 0x140 /* "undefined channel on datastore context" */);

		await this.bindRuntime(channel, existing);
		// This data store may have been disposed before the channel is created during realization. If so,
		// dispose the channel now.
		if (this.disposed) {
			channel.dispose();
		}

		return channel;
	}

	/**
	 * Notifies this object about changes in the connection state.
	 * @param value - New connection state.
	 * @param clientId - ID of the client. Its old ID when in disconnected state and
	 * its new client ID when we are connecting or connected.
	 */
	public setConnectionState(connected: boolean, clientId?: string): void {
		// ConnectionState should not fail in tombstone mode as this is internally run
		this.verifyNotClosed("setConnectionState", false /* checkTombstone */);

		// Connection events are ignored if the store is not yet loaded
		if (!this.loaded) {
			return;
		}

		assert(this.connected === connected, 0x141 /* "Unexpected connected state" */);

		// eslint-disable-next-line @typescript-eslint/no-non-null-assertion
		this.channel!.setConnectionState(connected, clientId);
	}

	public notifyReadOnlyState(): void {
		this.verifyNotClosed("notifyReadOnlyState", false /* checkTombstone */);

		// These two calls achieve the same purpose, and are both needed for a time for back compat
		this.channel?.notifyReadOnlyState?.(this.isReadOnly());
		this._contextDeltaManagerProxy.emitReadonly();
	}

	/**
	 * Updates the readonly state of the data store based on the staging mode.
	 *
	 * @param staging - A boolean indicating whether the container is in staging mode.
	 * If true, the data store is set to readonly unless explicitly allowed by its policies.
	 */
	public notifyStagingMode(staging: boolean): void {
		// If the `readonlyInStagingMode` policy is not explicitly set to `false`,
		// the data store is treated as readonly in staging mode.
		const oldReadOnlyState = this.isReadOnly();
		this.isStagingMode = staging;
		if (this.isReadOnly() !== oldReadOnlyState) {
			this.notifyReadOnlyState();
		}
	}

	/**
	 * Process messages for this data store. The messages here are contiguous messages for this data store in a batch.
	 * @param messageCollection - The collection of messages to process.
	 */
	public processMessages(messageCollection: IRuntimeMessageCollection): void {
		const { envelope, messagesContent, local } = messageCollection;
		const safeTelemetryProps = extractSafePropertiesFromMessage(envelope);
		// Tombstone error is logged in garbage collector. So, set "checkTombstone" to false when calling
		// "verifyNotClosed" which logs tombstone errors.
		this.verifyNotClosed("process", false /* checkTombstone */, safeTelemetryProps);

		this.summarizerNode.recordChange(envelope as ISequencedDocumentMessage);

		if (this.loaded) {
			assert(this.channel !== undefined, 0xa68 /* Channel is not loaded */);
			this.channel.processMessages(messageCollection);
		} else {
			assert(!local, 0x142 /* "local store channel is not loaded" */);
			assert(
				this.pendingMessagesState !== undefined,
				0xa69 /* pending messages queue is undefined */,
			);
			this.pendingMessagesState.messageCollections.push({
				...messageCollection,
				messagesContent: [...messagesContent],
			});
			this.pendingMessagesState.pendingCount += messagesContent.length;
			this.thresholdOpsCounter.sendIfMultiple(
				"StorePendingOps",
				this.pendingMessagesState.pendingCount,
			);
		}
	}

	public processSignal(message: IInboundSignalMessage, local: boolean): void {
		this.verifyNotClosed("processSignal");

		// Signals are ignored if the store is not yet loaded
		if (!this.loaded) {
			return;
		}

		this.channel?.processSignal(message, local);
	}

	public getQuorum(): IQuorumClients {
		return this.parentContext.getQuorum();
	}

	public getAudience(): IAudience {
		return this.parentContext.getAudience();
	}

	/**
	 * Returns a summary at the current sequence number.
	 * @param fullTree - true to bypass optimizations and force a full summary tree
	 * @param trackState - This tells whether we should track state from this summary.
	 * @param telemetryContext - summary data passed through the layers for telemetry purposes
	 */
	public async summarize(
		fullTree: boolean = false,
		trackState: boolean = true,
		telemetryContext?: ITelemetryContext,
	): Promise<ISummarizeResult> {
		return this.summarizerNode.summarize(fullTree, trackState, telemetryContext);
	}

	private async summarizeInternal(
		fullTree: boolean,
		trackState: boolean,
		telemetryContext?: ITelemetryContext,
	): Promise<ISummarizeInternalResult> {
		await this.realize();

		// eslint-disable-next-line @typescript-eslint/no-non-null-assertion
		const summarizeResult = await this.channel!.summarize(
			fullTree,
			trackState,
			telemetryContext,
		);

		// Wrap dds summaries in .channels subtree.
		wrapSummaryInChannelsTree(summarizeResult);
		const pathPartsForChildren = [channelsTreeName];

		// Add data store's attributes to the summary.
		const { pkg } = await this.getInitialSnapshotDetails();
		const isRoot = await this.isRoot();
		const attributes = createAttributes(pkg, isRoot);
		addBlobToSummary(summarizeResult, dataStoreAttributesBlobName, JSON.stringify(attributes));

		// If we are not referenced, mark the summary tree as unreferenced. Also, update unreferenced blob
		// size in the summary stats with the blobs size of this data store.
		if (!this.summarizerNode.isReferenced()) {
			summarizeResult.summary.unreferenced = true;
			summarizeResult.stats.unreferencedBlobSize = summarizeResult.stats.totalBlobSize;
		}

		// Add loadingGroupId to the summary
		if (this.loadingGroupId !== undefined) {
			summarizeResult.summary.groupId = this.loadingGroupId;
		}

		return {
			...summarizeResult,
			id: this.id,
			pathPartsForChildren,
		};
	}

	/**
	 * Returns the data used for garbage collection. This includes a list of GC nodes that represent this data store
	 * including any of its child channel contexts. Each node has a set of outbound routes to other GC nodes in the
	 * document.
	 * If there is no new data in this data store since the last summary, previous GC data is used.
	 * If there is new data, the GC data is generated again (by calling getGCDataInternal).
	 * @param fullGC - true to bypass optimizations and force full generation of GC data.
	 */
	public async getGCData(fullGC: boolean = false): Promise<IGarbageCollectionData> {
		return this.summarizerNode.getGCData(fullGC);
	}

	/**
	 * Generates data used for garbage collection. This is called when there is new data since last summary. It
	 * realizes the data store and calls into each channel context to get its GC data.
	 * @param fullGC - true to bypass optimizations and force full generation of GC data.
	 */
	private async getGCDataInternal(fullGC: boolean = false): Promise<IGarbageCollectionData> {
		await this.realize();
		assert(
			this.channel !== undefined,
			0x143 /* "Channel should not be undefined when running GC" */,
		);

		return this.channel.getGCData(fullGC);
	}

	/**
	 * After GC has run, called to notify the data store of routes used in it. These are used for the following:
	 * 1. To identify if this data store is being referenced in the document or not.
	 * 2. To determine if it needs to re-summarize in case used routes changed since last summary.
	 * 3. To notify child contexts of their used routes. This is done immediately if the data store is loaded.
	 * Else, it is done by the data stores's summarizer node when child summarizer nodes are created.
	 *
	 * @param usedRoutes - The routes that are used in this data store.
	 */
	public updateUsedRoutes(usedRoutes: string[]): void {
		// Update the used routes in this data store's summarizer node.
		this.summarizerNode.updateUsedRoutes(usedRoutes);

		// If the channel doesn't exist yet (data store is not realized), the summarizer node will update it
		// when it creates child nodes.
		if (!this.channel) {
			return;
		}

		// Remove the route to this data store, if it exists.
		const usedChannelRoutes = usedRoutes.filter((id: string) => {
			return id !== "/" && id !== "";
		});
		this.channel.updateUsedRoutes(usedChannelRoutes);
	}

	/**
	 * Called when a new outbound reference is added to another node. This is used by garbage collection to identify
	 * all references added in the system.
	 *
	 * @param fromPath - The absolute path of the node that added the reference.
	 * @param toPath - The absolute path of the outbound node that is referenced.
	 * @param messageTimestampMs - The timestamp of the message that added the reference.
	 */
	public addedGCOutboundRoute(
		fromPath: string,
		toPath: string,
		messageTimestampMs?: number,
	): void {
		this.parentContext.addedGCOutboundRoute(fromPath, toPath, messageTimestampMs);
	}

	public submitMessage(type: string, content: unknown, localOpMetadata: unknown): void {
		this.verifyNotClosed("submitMessage");
		assert(!!this.channel, 0x146 /* "Channel must exist when submitting message" */);
		// Readonly clients should not submit messages.
		this.identifyLocalChangeIfReadonly("DataStoreMessageWhileReadonly", type);

		this.parentContext.submitMessage(type, content, localOpMetadata);
	}

	/**
	 * This is called from a SharedSummaryBlock that does not generate ops but only wants to be part of the summary.
	 * It indicates that there is data in the object that needs to be summarized.
	 * We will update the latestSequenceNumber of the summary tracker of this
	 * store and of the object's channel.
	 *
	 * @param address - The address of the channel that is dirty.
	 *
	 */
	public setChannelDirty(address: string): void {
		this.verifyNotClosed("setChannelDirty");

		// Get the latest sequence number.
		const latestSequenceNumber = this.deltaManager.lastSequenceNumber;

		this.summarizerNode.invalidate(latestSequenceNumber);

		const channelSummarizerNode = this.summarizerNode.getChild(address);

		if (channelSummarizerNode) {
			channelSummarizerNode.invalidate(latestSequenceNumber); // TODO: lazy load problem?
		}
	}

	public submitSignal(type: string, content: unknown, targetClientId?: string): void {
		this.verifyNotClosed("submitSignal");

		assert(!!this.channel, 0x147 /* "Channel must exist on submitting signal" */);
		return this.parentContext.submitSignal(type, content, targetClientId);
	}

	/**
	 * This is called by the data store channel when it becomes locally visible indicating that it is ready to become
	 * globally visible now.
	 */
	public makeLocallyVisible(): void {
		assert(this.channel !== undefined, 0x2cf /* "undefined channel on datastore context" */);
		this.makeLocallyVisibleFn();
	}

	protected processPendingOps(channel: IFluidDataStoreChannel): void {
		const baseSequenceNumber = this.baseSnapshotSequenceNumber ?? -1;

		assert(
			this.pendingMessagesState !== undefined,
			0xa6a /* pending messages queue is undefined */,
		);
		for (const messageCollection of this.pendingMessagesState.messageCollections) {
			// Only process ops whose seq number is greater than snapshot sequence number from which it loaded.
			if (messageCollection.envelope.sequenceNumber > baseSequenceNumber) {
				channel.processMessages(messageCollection);
			}
		}

		this.thresholdOpsCounter.send("ProcessPendingOps", this.pendingMessagesState.pendingCount);
		this.pendingMessagesState = undefined;
	}

	protected completeBindingRuntime(channel: IFluidDataStoreChannel): void {
		// Validate that the DataStore is compatible with this Runtime.
		const maybeDataStoreCompatDetails = channel as FluidObject<ILayerCompatDetails>;
		validateDatastoreCompatibility(
			maybeDataStoreCompatDetails.ILayerCompatDetails,
			this.dispose.bind(this),
			this.mc.logger,
		);

		// And now mark the runtime active
		this.loaded = true;
		this.channel = channel;

		// Channel does not know when it's "live" (as in - starts to receive events in the system)
		// It may read current state of the system when channel was created, but it was not getting any updates
		// through creation process and could have missed events. So update it on current state.
		// Once this.loaded is set (above), it will stat receiving events.
		channel.setConnectionState(this.connected, this.clientId);

		// Freeze the package path to ensure that someone doesn't modify it when it is
		// returned in packagePath().
		Object.freeze(this.pkg);
	}

	protected async bindRuntime(
		channel: IFluidDataStoreChannel,
		existing: boolean,
	): Promise<void> {
		if (this.channel) {
			throw new Error("Runtime already bound");
		}

		assert(
			!this.detachedRuntimeCreation,
			0x148 /* "Detached runtime creation on runtime bind" */,
		);
		assert(this.pkg !== undefined, 0x14a /* "Undefined package path" */);

		if (!existing) {
			// Execute data store's entry point to make sure that for a local (aka detached from container) data store, the
			// entryPoint initialization function is called before the data store gets attached and potentially connected to
			// the delta stream, so it gets a chance to do things while the data store is still "purely local".
			// This preserves the behavior from before we introduced entryPoints, where the instantiateDataStore method
			// of data store factories tends to construct the data object (at least kick off an async method that returns
			// it); that code moved to the entryPoint initialization function, so we want to ensure it still executes
			// before the data store is attached.
			await channel.entryPoint.get();
		}

		this.processPendingOps(channel);
		this.completeBindingRuntime(channel);
	}

	public async getAbsoluteUrl(relativeUrl: string): Promise<string | undefined> {
		if (this.attachState !== AttachState.Attached) {
			return undefined;
		}
		return this.parentContext.getAbsoluteUrl(relativeUrl);
	}

	/**
	 * Get the summary required when attaching this context's DataStore.
	 * Used for both Container Attach and DataStore Attach.
	 */
	public abstract getAttachSummary(
		telemetryContext?: ITelemetryContext,
	): ISummaryTreeWithStats;

	/**
	 * Get the GC Data for the initial state being attached so remote clients can learn of this DataStore's
	 * outbound routes.
	 */
	public abstract getAttachGCData(
		telemetryContext?: ITelemetryContext,
	): IGarbageCollectionData;

	public abstract getInitialSnapshotDetails(): Promise<ISnapshotDetails>;

	// eslint-disable-next-line jsdoc/require-description
	/**
	 * @deprecated Sets the datastore as root, for aliasing purposes: #7948
	 * This method should not be used outside of the aliasing context.
	 * It will be removed, as the source of truth for this flag will be the aliasing blob.
	 */
	public setInMemoryRoot(): void {
		this._isInMemoryRoot = true;
	}

	// eslint-disable-next-line jsdoc/require-description
	/**
	 * @deprecated The functionality to get base GC details has been moved to summarizer node.
	 */
	public async getBaseGCDetails(): Promise<IGarbageCollectionDetailsBase> {
		return {};
	}

<<<<<<< HEAD
	public reSubmit(message: FluidDataStoreMessage, localOpMetadata: unknown): void {
		assert(!!this.channel, 0x14b /* "Channel must exist when resubmitting ops" */);
		this.channel.reSubmit(message.type, message.content, localOpMetadata);
=======
	public reSubmit(
		type: string,
		contents: unknown,
		localOpMetadata: unknown,
		squash: boolean,
	): void {
		assert(!!this.channel, 0x14b /* "Channel must exist when resubmitting ops" */);
		this.channel.reSubmit(type, contents, localOpMetadata, squash);
>>>>>>> 5e875732
	}

	public rollback(message: FluidDataStoreMessage, localOpMetadata: unknown): void {
		if (!this.channel) {
			throw new Error("Channel must exist when rolling back ops");
		}
		if (!this.channel.rollback) {
			throw new Error("Channel doesn't support rollback");
		}
		this.channel.rollback(message.type, message.content, localOpMetadata);
	}

	public async applyStashedOp(contents: unknown): Promise<unknown> {
		if (!this.channel) {
			await this.realize();
		}
		assert(!!this.channel, 0x14c /* "Channel must exist when rebasing ops" */);
		return this.channel.applyStashedOp(contents);
	}

	private verifyNotClosed(
		callSite: string,
		checkTombstone = true,
		safeTelemetryProps: ITelemetryBaseProperties = {},
	): void {
		if (this.deleted) {
			const messageString = `Context is deleted! Call site [${callSite}]`;
			const error = DataProcessingError.create(
				messageString,
				callSite,
				undefined /* sequencedMessage */,
				safeTelemetryProps,
			);
			this.mc.logger.sendErrorEvent(
				{
					eventName: "GC_Deleted_DataStore_Changed",
					callSite,
				},
				error,
			);

			throw error;
		}

		if (this._disposed) {
			throw new Error(`Context is closed! Call site [${callSite}]`);
		}

		if (checkTombstone && this.tombstoned) {
			const messageString = `Context is tombstoned! Call site [${callSite}]`;
			const error = DataProcessingError.create(
				messageString,
				callSite,
				undefined /* sequencedMessage */,
				safeTelemetryProps,
				30 /* stackTraceLimit */,
			);

			this.mc.logger.sendTelemetryEvent(
				{
					eventName: "GC_Tombstone_DataStore_Changed",
					category: "generic",
					callSite,
				},
				error,
			);
		}
	}

	/**
	 * Readonly client, including summarizer, should not have local changes. These changes can become part of the summary and can break
	 * eventual consistency. For example, the next summary (say at ref seq# 100) may contain these changes whereas
	 * other clients that are up-to-date till seq# 100 may not have them yet.
	 */
	protected identifyLocalChangeIfReadonly(eventName: string, type?: string): void {
		if (!this.isReadOnly() || this.localChangesTelemetryCount <= 0) {
			return;
		}

		// Log a telemetry if there are local changes in readonly. This will give us data on how often
		// this is happening and which data stores do this. The eventual goal is to disallow local changes
		// in the summarizer and the data will help us plan this.
		this.mc.logger.sendTelemetryEvent({
			eventName,
			type,
			isSummaryInProgress: this.summarizerNode.isSummaryInProgress?.(),
			stack: generateStack(30),
			readonly: this.isReadOnly(),
			isStagingMode: this.isStagingMode,
		});
		this.localChangesTelemetryCount--;
	}

	public getCreateChildSummarizerNodeFn(
		id: string,
		createParam: CreateChildSummarizerNodeParam,
	) {
		return (
			summarizeInternal: SummarizeInternalFn,
			getGCDataFn: (fullGC?: boolean) => Promise<IGarbageCollectionData>,
		): ISummarizerNodeWithGC =>
			this.summarizerNode.createChild(
				summarizeInternal,
				id,
				createParam,
				undefined /* config */,
				getGCDataFn,
			);
	}

	public deleteChildSummarizerNode(id: string): void {
		this.summarizerNode.deleteChild(id);
	}

	public async uploadBlob(
		blob: ArrayBufferLike,
		signal?: AbortSignal,
	): Promise<IFluidHandleInternal<ArrayBufferLike>> {
		return this.parentContext.uploadBlob(blob, signal);
	}
}

/**
 * @internal
 */
export class RemoteFluidDataStoreContext extends FluidDataStoreContext {
	// Tells whether we need to fetch the snapshot before use. This is to support Data Virtualization.
	private snapshotFetchRequired: boolean | undefined;
	private readonly runtime: IContainerRuntimeBase;
	private readonly blobContents: Map<string, ArrayBuffer> | undefined;
	private readonly isSnapshotInISnapshotFormat: boolean;

	constructor(props: IRemoteFluidDataStoreContextProps) {
		super(props, true /* existing */, false /* isLocalDataStore */, () => {
			throw new Error("Already attached");
		});

		this.runtime = props.parentContext.containerRuntime;
		if (isInstanceOfISnapshot(props.snapshot)) {
			this.blobContents = props.snapshot.blobContents;
			this._baseSnapshot = props.snapshot.snapshotTree;
			this.isSnapshotInISnapshotFormat = true;
		} else {
			this._baseSnapshot = props.snapshot;
			this.isSnapshotInISnapshotFormat = false;
		}
	}

	/**
	 * This API should not be called for RemoteFluidDataStoreContext. But here is one scenario where it's not the case:
	 * The scenario (hit by stashedOps.spec.ts, "resends attach op" UT is the following (as far as I understand):
	 *
	 * 1. data store is being attached in attached container
	 *
	 * 2. container state is serialized (stashed ops feature)
	 *
	 * 3. new container instance is rehydrated (from stashed ops) -
	 * As result, we create RemoteFluidDataStoreContext for this data store that is actually in "attaching" state  * (as of # 2).
	 * But its state is set to attached when loading container from stashed ops.
	 *
	 * 4. attach op for this data store is processed - setAttachState() is called.
	 */
	public setAttachState(attachState: AttachState.Attaching | AttachState.Attached): void {}

	// eslint-disable-next-line unicorn/consistent-function-scoping -- Property is defined once; no need to extract inner lambda
	private readonly initialSnapshotDetailsP = new LazyPromise<ISnapshotDetails>(async () => {
		// Sequence number of the snapshot.
		let sequenceNumber: number | undefined;
		// Check whether we need to fetch the snapshot first to load. The snapshot should be in new format to see
		// whether we want to evaluate to fetch snapshot or not for loadingGroupId. Otherwise, the snapshot
		// will contain all the blobs.
		if (
			this.snapshotFetchRequired === undefined &&
			this._baseSnapshot?.groupId !== undefined &&
			this.isSnapshotInISnapshotFormat
		) {
			assert(
				this.blobContents !== undefined,
				0x97a /* Blob contents should be present to evaluate */,
			);
			assert(
				this._baseSnapshot !== undefined,
				0x97b /* snapshotTree should be present to evaluate */,
			);
			this.snapshotFetchRequired = isSnapshotFetchRequiredForLoadingGroupId(
				this._baseSnapshot,
				this.blobContents,
			);
		}
		if (this.snapshotFetchRequired === true) {
			assert(
				this.loadingGroupId !== undefined,
				0x8f5 /* groupId should be present to fetch snapshot */,
			);
			const snapshot = await this.runtime.getSnapshotForLoadingGroupId(
				[this.loadingGroupId],
				[this.id],
			);
			this._baseSnapshot = snapshot.snapshotTree;
			sequenceNumber = snapshot.sequenceNumber;
			this.snapshotFetchRequired = false;
		}
		let tree = this.baseSnapshot;
		let isRootDataStore = true;

		if (!!tree && tree.blobs[dataStoreAttributesBlobName] !== undefined) {
			// Need to get through snapshot and use that to populate extraBlobs
			// eslint-disable-next-line import/no-deprecated
			const attributes = await readAndParse<ReadFluidDataStoreAttributes>(
				this.storage,
				tree.blobs[dataStoreAttributesBlobName],
			);

			let pkgFromSnapshot: string[];
			// Use the snapshotFormatVersion to determine how the pkg is encoded in the snapshot.
			// For snapshotFormatVersion = "0.1" (1) or above, pkg is jsonified, otherwise it is just a string.
			const formatVersion = getAttributesFormatVersion(attributes);
			if (formatVersion < 1) {
				pkgFromSnapshot =
					attributes.pkg.startsWith('["') && attributes.pkg.endsWith('"]')
						? (JSON.parse(attributes.pkg) as string[])
						: [attributes.pkg];
			} else {
				pkgFromSnapshot = JSON.parse(attributes.pkg) as string[];
			}
			this.pkg = pkgFromSnapshot;

			/**
			 * If there is no isRootDataStore in the attributes blob, set it to true. This will ensure that
			 * data stores in older documents are not garbage collected incorrectly. This may lead to additional
			 * roots in the document but they won't break.
			 */
			isRootDataStore = attributes.isRootDataStore ?? true;

			if (hasIsolatedChannels(attributes)) {
				tree = tree.trees[channelsTreeName];
				assert(
					tree !== undefined,
					0x1fe /* "isolated channels subtree should exist in remote datastore snapshot" */,
				);
			}
		}

		assert(
			this.pkg !== undefined,
			0x8f6 /* The datastore context package should be defined */,
		);
		return {
			pkg: this.pkg,
			isRootDataStore,
			snapshot: tree,
			sequenceNumber,
		};
	});

	public async getInitialSnapshotDetails(): Promise<ISnapshotDetails> {
		return this.initialSnapshotDetailsP;
	}

	/**
	 * {@inheritDoc FluidDataStoreContext.getAttachSummary}
	 */
	public getAttachSummary(): ISummaryTreeWithStats {
		throw new Error("Cannot attach remote store");
	}

	/**
	 * {@inheritDoc FluidDataStoreContext.getAttachGCData}
	 */
	public getAttachGCData(telemetryContext?: ITelemetryContext): IGarbageCollectionData {
		throw new Error("Cannot attach remote store");
	}
}

/**
 * Base class for detached & attached context classes
 * @internal
 */
export class LocalFluidDataStoreContextBase extends FluidDataStoreContext {
	private readonly snapshotTree: ISnapshotTree | undefined;

	constructor(props: ILocalFluidDataStoreContextProps) {
		super(
			props,
			props.snapshotTree !== undefined /* existing */,
			true /* isLocalDataStore */,
			props.makeLocallyVisibleFn,
		);

		// Summarizer client should not create local data stores.
		this.identifyLocalChangeIfReadonly("DataStoreCreatedWhileReadonly");

		this.snapshotTree = props.snapshotTree;
	}

	public setAttachState(attachState: AttachState.Attaching | AttachState.Attached): void {
		switch (attachState) {
			case AttachState.Attaching: {
				assert(
					this.attachState === AttachState.Detached,
					0x14d /* "Should move from detached to attaching" */,
				);
				this._attachState = AttachState.Attaching;
				if (this.channel?.setAttachState) {
					this.channel.setAttachState(attachState);
				} else if (this.channel) {
					// back-compat! To be removed in the future
					// Added in "2.0.0-rc.2.0.0" timeframe.
					this.emit("attaching");
				}
				break;
			}
			case AttachState.Attached: {
				// We can get called into here twice, as result of both container and data store being attached, if
				// those processes overlapped, for example, in a flow like that one:
				// 1. Container attach started
				// 2. data store attachment started
				// 3. container attached
				// 4. data store attached.
				if (this.attachState !== AttachState.Attached) {
					assert(
						this.attachState === AttachState.Attaching,
						0x14e /* "Should move from attaching to attached" */,
					);
					this._attachState = AttachState.Attached;
					this.channel?.setAttachState?.(attachState);
					if (this.channel?.setAttachState) {
						this.channel.setAttachState(attachState);
					} else if (this.channel) {
						// back-compat! To be removed in the future
						// Added in "2.0.0-rc.2.0.0" timeframe.
						this.emit("attached");
					}
				}
				break;
			}
			default: {
				unreachableCase(attachState, "unreached");
			}
		}
	}

	/**
	 * {@inheritDoc FluidDataStoreContext.getAttachSummary}
	 */
	public getAttachSummary(telemetryContext?: ITelemetryContext): ISummaryTreeWithStats {
		assert(
			this.channel !== undefined,
			0x14f /* "There should be a channel when generating attach message" */,
		);
		assert(
			this.pkg !== undefined,
			0x150 /* "pkg should be available in local data store context" */,
		);

		const attachSummary = this.channel.getAttachSummary(telemetryContext);

		// Wrap dds summaries in .channels subtree.
		wrapSummaryInChannelsTree(attachSummary);

		// Add data store's attributes to the summary.
		const attributes = createAttributes(this.pkg, this.isInMemoryRoot());
		addBlobToSummary(attachSummary, dataStoreAttributesBlobName, JSON.stringify(attributes));

		// Add loadingGroupId to the summary
		if (this.loadingGroupId !== undefined) {
			attachSummary.summary.groupId = this.loadingGroupId;
		}

		return attachSummary;
	}

	/**
	 * {@inheritDoc FluidDataStoreContext.getAttachGCData}
	 */
	public getAttachGCData(telemetryContext?: ITelemetryContext): IGarbageCollectionData {
		assert(
			this.channel !== undefined,
			0x9a6 /* There should be a channel when generating attach GC data */,
		);
		return this.channel.getAttachGCData(telemetryContext);
	}

	// eslint-disable-next-line unicorn/consistent-function-scoping -- Property is defined once; no need to extract inner lambda
	private readonly initialSnapshotDetailsP = new LazyPromise<ISnapshotDetails>(async () => {
		let snapshot = this.snapshotTree;
		// eslint-disable-next-line import/no-deprecated
		let attributes: ReadFluidDataStoreAttributes;
		let isRootDataStore = false;
		if (snapshot !== undefined) {
			// Get the dataStore attributes.
			// Note: storage can be undefined in special case while detached.
			attributes = await getFluidDataStoreAttributes(this.storage, snapshot);
			if (hasIsolatedChannels(attributes)) {
				snapshot = snapshot.trees[channelsTreeName];
				assert(
					snapshot !== undefined,
					0x1ff /* "isolated channels subtree should exist in local datastore snapshot" */,
				);
			}
			if (this.pkg === undefined) {
				this.pkg = JSON.parse(attributes.pkg) as string[];
				// If there is no isRootDataStore in the attributes blob, set it to true. This ensures that data
				// stores in older documents are not garbage collected incorrectly. This may lead to additional
				// roots in the document but they won't break.
				if (attributes.isRootDataStore ?? true) {
					isRootDataStore = true;
					this.setInMemoryRoot();
				}
			}
		}
		assert(this.pkg !== undefined, 0x152 /* "pkg should be available in local data store" */);

		return {
			pkg: this.pkg,
			isRootDataStore,
			snapshot,
		};
	});

	public async getInitialSnapshotDetails(): Promise<ISnapshotDetails> {
		return this.initialSnapshotDetailsP;
	}

	/**
	 * A context should only be marked as deleted when its a remote context.
	 * Session Expiry at the runtime level should have closed the container creating the local data store context
	 * before delete is even possible. Session Expiry is at 30 days, and sweep is done 36+ days later from the time
	 * it was unreferenced. Thus the sweeping container should have loaded from a snapshot and thus creating a remote
	 * context.
	 */
	public delete(): void {
		// TODO: GC:Validation - potentially prevent this from happening or asserting. Maybe throw here.
		this.mc.logger.sendErrorEvent({
			eventName: "GC_Deleted_DataStore_Unexpected_Delete",
			message: "Unexpected deletion of a local data store context",
		});
		super.delete();
	}
}

/**
 * context implementation for "attached" data store runtime.
 * Various workflows (snapshot creation, requests) result in .realize() being called
 * on context, resulting in instantiation and attachment of runtime.
 * Runtime is created using data store factory that is associated with this context.
 * @internal
 */
export class LocalFluidDataStoreContext extends LocalFluidDataStoreContextBase {
	constructor(props: ILocalFluidDataStoreContextProps) {
		super(props);
	}
}

/**
 * Detached context. Data Store runtime will be attached to it by attachRuntime() call
 * Before attachment happens, this context is not associated with particular type of runtime
 * or factory, i.e. it's package path is undefined.
 * Attachment process provides all missing parts - package path, data store runtime, and data store factory
 */
export class LocalDetachedFluidDataStoreContext
	extends LocalFluidDataStoreContextBase
	implements IFluidDataStoreContextDetached
{
	constructor(props: ILocalDetachedFluidDataStoreContextProps) {
		super(props);
		this.detachedRuntimeCreation = true;
		this.channelToDataStoreFn = props.channelToDataStoreFn;
	}
	private readonly channelToDataStoreFn: (channel: IFluidDataStoreChannel) => IDataStore;

	public async attachRuntime(
		registry: IProvideFluidDataStoreFactory,
		dataStoreChannel: IFluidDataStoreChannel,
	): Promise<IDataStore> {
		assert(this.detachedRuntimeCreation, 0x154 /* "runtime creation is already attached" */);
		this.detachedRuntimeCreation = false;

		assert(this.channelP === undefined, 0x155 /* "channel deferral is already set" */);

		this.channelP = Promise.resolve()
			.then(async () => {
				const factory = registry.IFluidDataStoreFactory;

				const factory2 = await this.factoryFromPackagePath();
				assert(factory2 === factory, 0x156 /* "Unexpected factory for package path" */);

				await super.bindRuntime(dataStoreChannel, false /* existing */);

				assert(
					!(await this.isRoot()),
					0x8f7 /* there are no more createRootDataStore() kind of APIs! */,
				);

				return dataStoreChannel;
			})
			.catch((error) => {
				this.mc.logger.sendErrorEvent({ eventName: "AttachRuntimeError" }, error);
				// The following two lines result in same exception thrown.
				// But we need to ensure that this.channelDeferred.promise is "observed", as otherwise
				// out UT reports unhandled exception
				throw error;
			});

		return this.channelToDataStoreFn(await this.channelP);
	}

	/**
	 * This method provides a synchronous path for binding a runtime to the context.
	 *
	 * Due to its synchronous nature, it is unable to validate that the runtime
	 * represents a datastore which is instantiable by remote clients. This could
	 * happen if the runtime's package path does not return a factory when looked up
	 * in the container runtime's registry, or if the runtime's entrypoint is not
	 * properly initialized. As both of these validation's are asynchronous to preform.
	 *
	 * If used incorrectly, this function can result in permanent data corruption.
	 */
	public unsafe_AttachRuntimeSync(channel: IFluidDataStoreChannel): IDataStore {
		this.channelP = Promise.resolve(channel);
		this.processPendingOps(channel);
		this.completeBindingRuntime(channel);
		return this.channelToDataStoreFn(channel);
	}

	public async getInitialSnapshotDetails(): Promise<ISnapshotDetails> {
		if (this.detachedRuntimeCreation) {
			throw new Error(
				"Detached Fluid Data Store context can't be realized! Please attach runtime first!",
			);
		}
		return super.getInitialSnapshotDetails();
	}
}<|MERGE_RESOLUTION|>--- conflicted
+++ resolved
@@ -41,7 +41,6 @@
 	readAndParse,
 } from "@fluidframework/driver-utils/internal";
 import type { IIdCompressor } from "@fluidframework/id-compressor";
-<<<<<<< HEAD
 import type {
 	FluidDataStoreMessage,
 	ISummaryTreeWithStats,
@@ -56,7 +55,6 @@
 	IFluidDataStoreContext,
 	IFluidDataStoreContextDetached,
 	IFluidDataStoreRegistry,
-	IFluidParentContext,
 	IGarbageCollectionDetailsBase,
 	IProvideFluidDataStoreFactory,
 	ISummarizeInternalResult,
@@ -67,35 +65,9 @@
 	IPendingMessagesState,
 	IRuntimeMessageCollection,
 	IFluidDataStoreFactory,
-=======
-import {
-	type ISummaryTreeWithStats,
-	type ITelemetryContext,
-	type IGarbageCollectionData,
-	type CreateChildSummarizerNodeFn,
-	type CreateChildSummarizerNodeParam,
-	type FluidDataStoreRegistryEntry,
-	type IContainerRuntimeBase,
-	type IDataStore,
-	type IFluidDataStoreChannel,
-	type IFluidDataStoreContext,
-	type IFluidDataStoreContextDetached,
-	type IFluidDataStoreRegistry,
-	type IGarbageCollectionDetailsBase,
-	type IProvideFluidDataStoreFactory,
-	type ISummarizeInternalResult,
-	type ISummarizeResult,
-	type ISummarizerNodeWithGC,
-	type SummarizeInternalFn,
-	channelsTreeName,
-	type IInboundSignalMessage,
-	type IPendingMessagesState,
-	type IRuntimeMessageCollection,
-	type IFluidDataStoreFactory,
-	type PackagePath,
-	type IRuntimeStorageService,
-	type MinimumVersionForCollab,
->>>>>>> 5e875732
+	PackagePath,
+	IRuntimeStorageService,
+	MinimumVersionForCollab,
 } from "@fluidframework/runtime-definitions/internal";
 import { channelsTreeName } from "@fluidframework/runtime-definitions/internal";
 import {
@@ -1123,20 +1095,13 @@
 		return {};
 	}
 
-<<<<<<< HEAD
-	public reSubmit(message: FluidDataStoreMessage, localOpMetadata: unknown): void {
-		assert(!!this.channel, 0x14b /* "Channel must exist when resubmitting ops" */);
-		this.channel.reSubmit(message.type, message.content, localOpMetadata);
-=======
 	public reSubmit(
-		type: string,
-		contents: unknown,
+		message: FluidDataStoreMessage,
 		localOpMetadata: unknown,
-		squash: boolean,
+		squash?: boolean,
 	): void {
 		assert(!!this.channel, 0x14b /* "Channel must exist when resubmitting ops" */);
-		this.channel.reSubmit(type, contents, localOpMetadata, squash);
->>>>>>> 5e875732
+		this.channel.reSubmit(message.type, message.content, localOpMetadata, squash);
 	}
 
 	public rollback(message: FluidDataStoreMessage, localOpMetadata: unknown): void {
