--- conflicted
+++ resolved
@@ -804,11 +804,7 @@
 
 			this.thresholdOpsCounter.send("ProcessPendingOps", pending.length);
 		} else {
-<<<<<<< HEAD
-			assert(this.pending?.length === 0, "no pending ops");
-=======
 			assert(this.pending?.length === 0, 0x8f4 /* no pending ops */);
->>>>>>> b2e6ed96
 
 			// Execute data store's entry point to make sure that for a local (aka detached from container) data store, the
 			// entryPoint initialization function is called before the data store gets attached and potentially connected to
@@ -1296,11 +1292,7 @@
 
 				assert(
 					!(await this.isRoot()),
-<<<<<<< HEAD
-					"there are no more createRootDataStore() kind of APIs!",
-=======
 					0x8f7 /* there are no more createRootDataStore() kind of APIs! */,
->>>>>>> b2e6ed96
 				);
 
 				return dataStoreChannel;
