/*!
 * Copyright (c) Microsoft Corporation and contributors. All rights reserved.
 * Licensed under the MIT License.
 */

import { strict as assert } from "assert";

import { MockLogger } from "@fluidframework/telemetry-utils/internal";

import { ContainerMessageType } from "../../index.js";
import {
	BatchMessage,
	IBatch,
	OpGroupingManager,
	isGroupedBatch,
} from "../../opLifecycle/index.js";

describe("OpGroupingManager", () => {
	const mockLogger = new MockLogger();
	const createBatch = (
		length: number,
		hasReentrantOps?: boolean,
		opHasMetadata: boolean = false,
		batchId?: string,
	): IBatch => ({
		...messagesToBatch(new Array(length).fill(createMessage(opHasMetadata, batchId))),
		hasReentrantOps,
	});
	const messagesToBatch = (messages: BatchMessage[]): IBatch => ({
		messages,
		contentSizeInBytes: messages
			.map((message) => JSON.stringify(message).length)
			.reduce((a, b) => a + b),
		referenceSequenceNumber: messages[0].referenceSequenceNumber,
	});
	const createMessage = (opHasMetadata: boolean, batchId?: string) => {
		let metadata: { flag?: boolean; batchId?: string } | undefined = opHasMetadata
			? { flag: true }
			: undefined;
		metadata = batchId ? { ...metadata, batchId } : metadata;
		return {
			metadata,
			type: ContainerMessageType.FluidDataStoreOp,
			contents: "0",
			referenceSequenceNumber: 0,
		};
	};

	describe("Configs", () => {
		interface ConfigOption {
			enabled: boolean;
			tooSmall?: boolean;
			reentrant?: boolean;
			reentryEnabled?: boolean;
			expectedResult: boolean;
		}
		const options: ConfigOption[] = [
			{ enabled: false, expectedResult: false },
			{ enabled: true, tooSmall: true, expectedResult: false },
			{ enabled: true, reentrant: true, expectedResult: true },
			{ enabled: true, expectedResult: true },
		];

		options.forEach((option) => {
			it(`shouldGroup: groupedBatchingEnabled [${option.enabled}] tooSmall [${
				option.tooSmall === true
			}] reentrant [${option.reentrant === true}]`, () => {
				assert.strictEqual(
					new OpGroupingManager(
						{
							groupedBatchingEnabled: option.enabled,
<<<<<<< HEAD
							reentrantBatchGroupingEnabled: option.reentryEnabled ?? false,
=======
							opCountThreshold: option.tooSmall === true ? 10 : 2,
>>>>>>> e3d6ba05
						},
						mockLogger,
					).shouldGroup(createBatch(5, option.reentrant)),
					option.expectedResult,
				);
			});
		});
	});

	describe("groupBatch", () => {
		it("grouped batching disabled", () => {
			assert.throws(() => {
				new OpGroupingManager(
					{
						groupedBatchingEnabled: false,
<<<<<<< HEAD
						reentrantBatchGroupingEnabled: false,
=======
						opCountThreshold: 2,
>>>>>>> e3d6ba05
					},
					mockLogger,
				).groupBatch(createBatch(5));
			});
		});

		it("grouped batching enabled", () => {
			const result = new OpGroupingManager(
				{
					groupedBatchingEnabled: true,
<<<<<<< HEAD
					reentrantBatchGroupingEnabled: false,
=======
					opCountThreshold: 2,
>>>>>>> e3d6ba05
				},
				mockLogger,
			).groupBatch(createBatch(5));
			assert.strictEqual(result.messages.length, 1);
			assert.deepStrictEqual(result.messages, [
				{
					contents:
						'{"type":"groupedBatch","contents":[{"contents":0},{"contents":0},{"contents":0},{"contents":0},{"contents":0}]}',
					metadata: { batchId: undefined },
					referenceSequenceNumber: 0,
				},
			]);
		});

		it("batchId on grouped batch", () => {
			const batchId = "batchId";
			const result = new OpGroupingManager(
				{
					groupedBatchingEnabled: true,
<<<<<<< HEAD
					reentrantBatchGroupingEnabled: false,
=======
					opCountThreshold: 2,
>>>>>>> e3d6ba05
				},
				mockLogger,
			).groupBatch(createBatch(5, false, false, batchId));
			assert.strictEqual(result.messages.length, 1);
			assert.strictEqual(result.messages[0].metadata?.batchId, batchId);
		});

		it("empty grouped batching disabled", () => {
			assert.throws(() => {
				new OpGroupingManager(
					{
						groupedBatchingEnabled: false,
<<<<<<< HEAD
						reentrantBatchGroupingEnabled: false,
=======
						opCountThreshold: 2,
>>>>>>> e3d6ba05
					},
					mockLogger,
				).createEmptyGroupedBatch("resubmittingBatchId", 0);
			});
		});

		it("create empty batch", () => {
			const batchId = "batchId";
			const result = new OpGroupingManager(
				{
					groupedBatchingEnabled: true,
<<<<<<< HEAD
					reentrantBatchGroupingEnabled: false,
=======
					opCountThreshold: 2,
>>>>>>> e3d6ba05
				},
				mockLogger,
			).createEmptyGroupedBatch(batchId, 0);
			assert.deepStrictEqual(result.messages, [
				{
					contents: '{"type":"groupedBatch","contents":[]}',
					metadata: { batchId },
					localOpMetadata: { emptyBatch: true },
					referenceSequenceNumber: 0,
				},
			]);
		});

		it("should group on empty batch", () => {
			const result = new OpGroupingManager(
				{
					groupedBatchingEnabled: true,
<<<<<<< HEAD
					reentrantBatchGroupingEnabled: false,
=======
					opCountThreshold: 2,
>>>>>>> e3d6ba05
				},
				mockLogger,
			).shouldGroup({
				messages: [],
				contentSizeInBytes: 0,
				referenceSequenceNumber: 0,
				hasReentrantOps: false,
			});
			assert.strictEqual(result, true);
		});

		it("grouped batching enabled, not large enough", () => {
			assert.throws(() => {
				new OpGroupingManager(
					{
						groupedBatchingEnabled: true,
<<<<<<< HEAD
						reentrantBatchGroupingEnabled: false,
=======
						opCountThreshold: 10,
>>>>>>> e3d6ba05
					},
					mockLogger,
				).groupBatch(createBatch(5));
			});
		});

		it("grouped batching enabled, op metadata not allowed", () => {
			assert.throws(() => {
				new OpGroupingManager(
					{
						groupedBatchingEnabled: true,
<<<<<<< HEAD
						reentrantBatchGroupingEnabled: false,
=======
						opCountThreshold: 2,
>>>>>>> e3d6ba05
					},
					mockLogger,
				).groupBatch(createBatch(5, false, true));
			});
		});

		it("grouped batching enabled, op metadata not allowed with batch id", () => {
			assert.throws(() => {
				new OpGroupingManager(
					{
						groupedBatchingEnabled: true,
<<<<<<< HEAD
						reentrantBatchGroupingEnabled: false,
=======
						opCountThreshold: 2,
>>>>>>> e3d6ba05
					},
					mockLogger,
				).groupBatch(createBatch(5, false, true, "batchId"));
			});
		});
	});

	describe("ungroupOp", () => {
		it("packed grouped op", () => {
			const opGroupingManager = new OpGroupingManager(
				{
					groupedBatchingEnabled: true,
<<<<<<< HEAD
					reentrantBatchGroupingEnabled: true,
=======
					opCountThreshold: 2,
>>>>>>> e3d6ba05
				},
				mockLogger,
			);

			const op = {
				clientSequenceNumber: 10,
				contents: {
					type: OpGroupingManager.groupedBatchOp,
					contents: [
						{
							contents: "1",
						},
						{
							contents: "2",
						},
						{
							contents: "3",
						},
					],
				},
			} as any;

			assert.strictEqual(isGroupedBatch(op), true);
			const result = opGroupingManager.ungroupOp(op);

			assert.deepStrictEqual(result, [
				{
					clientSequenceNumber: 1,
					contents: "1",
					compression: undefined,
					metadata: undefined,
				},
				{
					clientSequenceNumber: 2,
					contents: "2",
					compression: undefined,
					metadata: undefined,
				},
				{
					clientSequenceNumber: 3,
					contents: "3",
					compression: undefined,
					metadata: undefined,
				},
			]);
		});

		it("non-grouped op with grouped batching enabled", () => {
			const opGroupingManager = new OpGroupingManager(
				{
					groupedBatchingEnabled: true,
<<<<<<< HEAD
					reentrantBatchGroupingEnabled: true,
=======
					opCountThreshold: 2,
>>>>>>> e3d6ba05
				},
				mockLogger,
			);

			const op = {
				clientSequenceNumber: 10,
				contents: "1",
			} as any;

			assert.strictEqual(isGroupedBatch(op), false);
			assert.throws(() => opGroupingManager.ungroupOp(op));
		});

		it("non-grouped op with grouped batching disabled", () => {
			const opGroupingManager = new OpGroupingManager(
				{
					groupedBatchingEnabled: false,
<<<<<<< HEAD
					reentrantBatchGroupingEnabled: true,
=======
					opCountThreshold: 2,
>>>>>>> e3d6ba05
				},
				mockLogger,
			);

			const op = {
				clientSequenceNumber: 10,
				contents: "1",
			} as any;

			assert.strictEqual(isGroupedBatch(op), false);
			assert.throws(() => opGroupingManager.ungroupOp(op));
		});

		it("Ungrouping multiple times is not allowed", () => {
			const groupedBatch = {
				type: "op",
				sequenceNumber: 10,
				clientSequenceNumber: 12,
				contents: {
					type: OpGroupingManager.groupedBatchOp,
					contents: [
						{
							contents: {
								type: ContainerMessageType.FluidDataStoreOp,
								contents: {
									contents: "a",
								},
							},
						},
						{
							contents: {
								type: ContainerMessageType.FluidDataStoreOp,
								contents: {
									contents: "b",
								},
							},
						},
					],
				},
			} as any;
			const opGroupingManager = new OpGroupingManager(
				{
					groupedBatchingEnabled: false,
<<<<<<< HEAD
					reentrantBatchGroupingEnabled: true,
=======
					opCountThreshold: 2,
>>>>>>> e3d6ba05
				},
				mockLogger,
			);

			for (const ungroupedOp of opGroupingManager.ungroupOp(groupedBatch)) {
				assert.strictEqual(isGroupedBatch(ungroupedOp), false);
				assert.throws(() => opGroupingManager.ungroupOp(ungroupedOp));
			}
		});
	});
});<|MERGE_RESOLUTION|>--- conflicted
+++ resolved
@@ -69,11 +69,7 @@
 					new OpGroupingManager(
 						{
 							groupedBatchingEnabled: option.enabled,
-<<<<<<< HEAD
-							reentrantBatchGroupingEnabled: option.reentryEnabled ?? false,
-=======
 							opCountThreshold: option.tooSmall === true ? 10 : 2,
->>>>>>> e3d6ba05
 						},
 						mockLogger,
 					).shouldGroup(createBatch(5, option.reentrant)),
@@ -89,11 +85,7 @@
 				new OpGroupingManager(
 					{
 						groupedBatchingEnabled: false,
-<<<<<<< HEAD
-						reentrantBatchGroupingEnabled: false,
-=======
 						opCountThreshold: 2,
->>>>>>> e3d6ba05
 					},
 					mockLogger,
 				).groupBatch(createBatch(5));
@@ -104,11 +96,7 @@
 			const result = new OpGroupingManager(
 				{
 					groupedBatchingEnabled: true,
-<<<<<<< HEAD
-					reentrantBatchGroupingEnabled: false,
-=======
-					opCountThreshold: 2,
->>>>>>> e3d6ba05
+					opCountThreshold: 2,
 				},
 				mockLogger,
 			).groupBatch(createBatch(5));
@@ -128,11 +116,7 @@
 			const result = new OpGroupingManager(
 				{
 					groupedBatchingEnabled: true,
-<<<<<<< HEAD
-					reentrantBatchGroupingEnabled: false,
-=======
-					opCountThreshold: 2,
->>>>>>> e3d6ba05
+					opCountThreshold: 2,
 				},
 				mockLogger,
 			).groupBatch(createBatch(5, false, false, batchId));
@@ -145,11 +129,7 @@
 				new OpGroupingManager(
 					{
 						groupedBatchingEnabled: false,
-<<<<<<< HEAD
-						reentrantBatchGroupingEnabled: false,
-=======
 						opCountThreshold: 2,
->>>>>>> e3d6ba05
 					},
 					mockLogger,
 				).createEmptyGroupedBatch("resubmittingBatchId", 0);
@@ -161,11 +141,7 @@
 			const result = new OpGroupingManager(
 				{
 					groupedBatchingEnabled: true,
-<<<<<<< HEAD
-					reentrantBatchGroupingEnabled: false,
-=======
-					opCountThreshold: 2,
->>>>>>> e3d6ba05
+					opCountThreshold: 2,
 				},
 				mockLogger,
 			).createEmptyGroupedBatch(batchId, 0);
@@ -183,11 +159,7 @@
 			const result = new OpGroupingManager(
 				{
 					groupedBatchingEnabled: true,
-<<<<<<< HEAD
-					reentrantBatchGroupingEnabled: false,
-=======
-					opCountThreshold: 2,
->>>>>>> e3d6ba05
+					opCountThreshold: 2,
 				},
 				mockLogger,
 			).shouldGroup({
@@ -204,11 +176,7 @@
 				new OpGroupingManager(
 					{
 						groupedBatchingEnabled: true,
-<<<<<<< HEAD
-						reentrantBatchGroupingEnabled: false,
-=======
 						opCountThreshold: 10,
->>>>>>> e3d6ba05
 					},
 					mockLogger,
 				).groupBatch(createBatch(5));
@@ -220,11 +188,7 @@
 				new OpGroupingManager(
 					{
 						groupedBatchingEnabled: true,
-<<<<<<< HEAD
-						reentrantBatchGroupingEnabled: false,
-=======
 						opCountThreshold: 2,
->>>>>>> e3d6ba05
 					},
 					mockLogger,
 				).groupBatch(createBatch(5, false, true));
@@ -236,11 +200,7 @@
 				new OpGroupingManager(
 					{
 						groupedBatchingEnabled: true,
-<<<<<<< HEAD
-						reentrantBatchGroupingEnabled: false,
-=======
 						opCountThreshold: 2,
->>>>>>> e3d6ba05
 					},
 					mockLogger,
 				).groupBatch(createBatch(5, false, true, "batchId"));
@@ -253,11 +213,7 @@
 			const opGroupingManager = new OpGroupingManager(
 				{
 					groupedBatchingEnabled: true,
-<<<<<<< HEAD
-					reentrantBatchGroupingEnabled: true,
-=======
-					opCountThreshold: 2,
->>>>>>> e3d6ba05
+					opCountThreshold: 2,
 				},
 				mockLogger,
 			);
@@ -309,11 +265,7 @@
 			const opGroupingManager = new OpGroupingManager(
 				{
 					groupedBatchingEnabled: true,
-<<<<<<< HEAD
-					reentrantBatchGroupingEnabled: true,
-=======
-					opCountThreshold: 2,
->>>>>>> e3d6ba05
+					opCountThreshold: 2,
 				},
 				mockLogger,
 			);
@@ -331,11 +283,7 @@
 			const opGroupingManager = new OpGroupingManager(
 				{
 					groupedBatchingEnabled: false,
-<<<<<<< HEAD
-					reentrantBatchGroupingEnabled: true,
-=======
-					opCountThreshold: 2,
->>>>>>> e3d6ba05
+					opCountThreshold: 2,
 				},
 				mockLogger,
 			);
@@ -379,11 +327,7 @@
 			const opGroupingManager = new OpGroupingManager(
 				{
 					groupedBatchingEnabled: false,
-<<<<<<< HEAD
-					reentrantBatchGroupingEnabled: true,
-=======
-					opCountThreshold: 2,
->>>>>>> e3d6ba05
+					opCountThreshold: 2,
 				},
 				mockLogger,
 			);
