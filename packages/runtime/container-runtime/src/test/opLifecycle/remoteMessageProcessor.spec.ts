/*!
 * Copyright (c) Microsoft Corporation and contributors. All rights reserved.
 * Licensed under the MIT License.
 */

import { strict as assert } from "assert";

import { generatePairwiseOptions } from "@fluid-private/test-pairwise-generator";
import type { IBatchMessage } from "@fluidframework/container-definitions/internal";
import {
	MessageType,
	ISequencedDocumentMessage,
} from "@fluidframework/driver-definitions/internal";
import { MockLogger } from "@fluidframework/telemetry-utils/internal";

import { ContainerMessageType } from "../../index.js";
import type { InboundSequencedContainerRuntimeMessage } from "../../messageTypes.js";
import {
	BatchManager,
	type BatchMessage,
	type BatchStartInfo,
	ensureContentsDeserialized,
	type IBatch,
	type InboundMessageResult,
	OpCompressor,
	OpDecompressor,
	OpGroupingManager,
	OpSplitter,
	RemoteMessageProcessor,
} from "../../opLifecycle/index.js";

describe("RemoteMessageProcessor", () => {
	function getMessageProcessor(): RemoteMessageProcessor {
		const logger = new MockLogger();
		return new RemoteMessageProcessor(
			new OpSplitter([], undefined, 1, 1, logger),
			new OpDecompressor(logger),
			new OpGroupingManager(
				{
					groupedBatchingEnabled: true,
<<<<<<< HEAD
					reentrantBatchGroupingEnabled: false,
=======
					opCountThreshold: Infinity,
>>>>>>> e3d6ba05
				},
				logger,
			),
		);
	}

	function getOutboundMessage(value: string, batchMetadata?: boolean): BatchMessage {
		return {
			metadata:
				batchMetadata === undefined
					? undefined
					: {
							batch: batchMetadata,
						},
			referenceSequenceNumber: Infinity,
			contents: JSON.stringify({
				contents: {
					key: value,
				},
				type: ContainerMessageType.FluidDataStoreOp,
			}),
		};
	}

	function getProcessedMessage(
		value: string,
		seqNum: number,
		clientSeqNum: number,
		batchMetadata?: boolean,
	): ISequencedDocumentMessage {
		// eslint-disable-next-line @typescript-eslint/consistent-type-assertions
		return {
			type: ContainerMessageType.FluidDataStoreOp,
			metadata:
				batchMetadata === undefined
					? undefined
					: {
							batch: batchMetadata,
						},
			compression: undefined,
			sequenceNumber: seqNum,
			clientSequenceNumber: clientSeqNum,
			referenceSequenceNumber: Infinity,
			contents: {
				key: value,
			},
		} as ISequencedDocumentMessage;
	}

	const messageGenerationOptions = generatePairwiseOptions<{
		/** chunking cannot happen without compression */
		compressionAndChunking:
			| {
					compression: false;
					chunking: false;
			  }
			| {
					compression: true;
					chunking: boolean;
			  };
		grouping: boolean;
	}>({
		compressionAndChunking: [
			{ compression: false, chunking: false },
			{ compression: true, chunking: false },
			{ compression: true, chunking: true },
		],
		grouping: [true, false],
	});

	messageGenerationOptions.forEach((option) => {
		it(`Correctly processes single batch: compression [${option.compressionAndChunking.compression}] chunking [${option.compressionAndChunking.chunking}] grouping [${option.grouping}]`, () => {
			let batch: IBatch = {
				contentSizeInBytes: 1,
				referenceSequenceNumber: Infinity,
				messages: [
					getOutboundMessage("a", true),
					getOutboundMessage("b"),
					getOutboundMessage("c"),
					getOutboundMessage("d"),
					getOutboundMessage("e", false),
				],
			};

			const mockLogger = new MockLogger();
			if (option.grouping) {
				const groupingManager = new OpGroupingManager(
					{
						groupedBatchingEnabled: true,
<<<<<<< HEAD
						reentrantBatchGroupingEnabled: false,
=======
						opCountThreshold: 2,
>>>>>>> e3d6ba05
					},
					mockLogger,
				);
				batch = groupingManager.groupBatch(batch);
			}

			let leadingChunkCount = 0;
			const outboundMessages: IBatchMessage[] = [];
			if (option.compressionAndChunking.compression) {
				const compressor = new OpCompressor(mockLogger);
				batch = compressor.compressBatch(batch as IBatch<[BatchMessage]>);

				if (option.compressionAndChunking.chunking) {
					const splitter = new OpSplitter(
						[],
						(messages: IBatchMessage[], refSeqNum?: number) => {
							++leadingChunkCount;
							outboundMessages.push(...messages);
							return 0;
						},
						2,
						Infinity,
						mockLogger,
					);
					batch = splitter.splitFirstBatchMessage(batch);
				}
			}
			let startSeqNum = outboundMessages.length + 1;
			outboundMessages.push(...batch.messages);

			const messageProcessor = getMessageProcessor();
			let batchStart: BatchStartInfo | undefined;
			const inboundMessages: InboundSequencedContainerRuntimeMessage[] = [];
			let seqNum = 1;
			for (const message of outboundMessages) {
				// eslint-disable-next-line @typescript-eslint/consistent-type-assertions
				const inboundMessage = {
					type: MessageType.Operation,
					contents: message.contents,
					metadata: message.metadata,
					compression: message.compression,
					sequenceNumber: seqNum,
					clientSequenceNumber: seqNum++,
					referenceSequenceNumber: message.referenceSequenceNumber,
				} as ISequencedDocumentMessage;

				ensureContentsDeserialized(inboundMessage);
				const result = messageProcessor.process(inboundMessage, () => {});
				switch (result?.type) {
					case "fullBatch":
						assert(
							option.compressionAndChunking.chunking || outboundMessages.length === 1,
							"Apart from chunking, expected fullBatch for single-message batch only (includes Grouped Batches)",
						);
						batchStart = result.batchStart;
						inboundMessages.push(...result.messages);
						break;
					case "batchStartingMessage":
						batchStart = result.batchStart;
						inboundMessages.push(result.nextMessage);
						break;
					case "nextBatchMessage":
						assert(
							batchStart !== undefined,
							"batchStart should have been set from a prior message",
						);
						inboundMessages.push(result.nextMessage);
						break;
					default:
						// These are leading chunks
						assert(result === undefined, "unexpected result type");
						assert(
							option.compressionAndChunking.chunking,
							"undefined result only expected with chunking",
						);
						break;
				}
			}

			const expected = option.grouping
				? [
						getProcessedMessage("a", startSeqNum, 1, true),
						getProcessedMessage("b", startSeqNum, 2),
						getProcessedMessage("c", startSeqNum, 3),
						getProcessedMessage("d", startSeqNum, 4),
						getProcessedMessage("e", startSeqNum, 5, false),
					]
				: [
						getProcessedMessage("a", startSeqNum, startSeqNum++, true),
						getProcessedMessage("b", startSeqNum, startSeqNum++),
						getProcessedMessage("c", startSeqNum, startSeqNum++),
						getProcessedMessage("d", startSeqNum, startSeqNum++),
						getProcessedMessage("e", startSeqNum, startSeqNum, false),
					];

			assert.deepStrictEqual(inboundMessages, expected, "unexpected output");
			assert.equal(
				batchStart?.batchStartCsn,
				leadingChunkCount + 1,
				"unexpected batchStartCsn",
			);
		});
	});

	it("Processes multiple batches (No Grouped Batching)", () => {
		let csn = 1;

		// Use BatchManager.popBatch to get the right batch metadata included
		const batchManager = new BatchManager({
			canRebase: false,
			hardLimit: Number.MAX_VALUE,
		});
		batchManager.push({ contents: "A1", referenceSequenceNumber: 1 }, false /* reentrant */);
		batchManager.push({ contents: "A2", referenceSequenceNumber: 1 }, false /* reentrant */);
		batchManager.push({ contents: "A3", referenceSequenceNumber: 1 }, false /* reentrant */);
		const batchA = batchManager.popBatch();
		batchManager.push({ contents: "B1", referenceSequenceNumber: 1 }, false /* reentrant */);
		const batchB = batchManager.popBatch();
		batchManager.push({ contents: "C1", referenceSequenceNumber: 1 }, false /* reentrant */);
		batchManager.push({ contents: "C2", referenceSequenceNumber: 1 }, false /* reentrant */);
		const batchC = batchManager.popBatch("C" /* batchId */);
		batchManager.push({ contents: "D1", referenceSequenceNumber: 1 }, false /* reentrant */);
		const batchD = batchManager.popBatch("D" /* batchId */);

		const processor = getMessageProcessor();

		// Add clientId and CSN as would happen on final stage of submit
		const inboundMessages: ISequencedDocumentMessage[] = [
			...batchA.messages,
			...batchB.messages,
			...batchC.messages,
			...batchD.messages,
		].map((message) => ({
			...(message as ISequencedDocumentMessage),
			clientId: "CLIENT_ID",
			clientSequenceNumber: csn++,
		}));

		const processResults = inboundMessages.map((message) =>
			processor.process(message, () => {}),
		);

		// Expected results
		const messagesA = [
			{
				"contents": "A1",
				"referenceSequenceNumber": 1,
				"clientSequenceNumber": 1,
				"metadata": { "batch": true },
				"clientId": "CLIENT_ID",
			},
			{
				"contents": "A2",
				"referenceSequenceNumber": 1,
				"clientSequenceNumber": 2,
				"clientId": "CLIENT_ID",
			},
			{
				"contents": "A3",
				"referenceSequenceNumber": 1,
				"clientSequenceNumber": 3,
				"metadata": { "batch": false },
				"clientId": "CLIENT_ID",
			},
		];
		const messagesB = [
			{
				"contents": "B1",
				"referenceSequenceNumber": 1,
				"clientSequenceNumber": 4,
				"clientId": "CLIENT_ID",
			},
		];
		const messagesC = [
			{
				"contents": "C1",
				"referenceSequenceNumber": 1,
				"clientSequenceNumber": 5,
				"metadata": { "batch": true, "batchId": "C" },
				"clientId": "CLIENT_ID",
			},
			{
				"contents": "C2",
				"referenceSequenceNumber": 1,
				"clientSequenceNumber": 6,
				"metadata": { "batch": false },
				"clientId": "CLIENT_ID",
			},
		];
		const messagesD = [
			{
				"contents": "D1",
				"referenceSequenceNumber": 1,
				"clientSequenceNumber": 7,
				"metadata": { "batchId": "D" },
				"clientId": "CLIENT_ID",
			},
		];
		const expectedInfo: Partial<InboundMessageResult>[] = [
			// A
			{
				type: "batchStartingMessage",
				batchStart: {
					batchId: undefined,
					clientId: "CLIENT_ID",
					keyMessage: messagesA[0] as ISequencedDocumentMessage,
					batchStartCsn: 1,
				},
			},
			{ type: "nextBatchMessage", batchEnd: false },
			{ type: "nextBatchMessage", batchEnd: true },
			// B
			{
				type: "fullBatch",
				batchStart: {
					clientId: "CLIENT_ID",
					batchId: undefined,
					batchStartCsn: 4,
					keyMessage: messagesB[0] as ISequencedDocumentMessage,
				},
				groupedBatch: false,
				length: 1,
			},
			// C
			{
				type: "batchStartingMessage",
				batchStart: {
					batchId: "C",
					clientId: "CLIENT_ID",
					batchStartCsn: 5,
					keyMessage: messagesC[0] as ISequencedDocumentMessage,
				},
			},
			{ type: "nextBatchMessage", batchEnd: true },
			// D
			{
				type: "fullBatch",
				batchStart: {
					clientId: "CLIENT_ID",
					batchId: "D",
					batchStartCsn: 7,
					keyMessage: messagesD[0] as ISequencedDocumentMessage,
				},
				groupedBatch: false,
				length: 1,
			},
		];
		const expectedMessages = [...messagesA, ...messagesB, ...messagesC, ...messagesD];

		assert.deepStrictEqual(
			processResults.flatMap((result) =>
				result?.type === "fullBatch" ? [...result.messages] : [result?.nextMessage],
			),
			expectedMessages,
			"unexpected output from process",
		);

		// We checked messages in the previous assert, now clear them since they're not included in expectedInfo
		const clearMessages = (result: any) => {
			delete result.messages;
			delete result.nextMessage;
			return result as InboundMessageResult;
		};
		assert.deepStrictEqual(
			processResults.map(clearMessages),
			expectedInfo,
			"unexpected result info",
		);
	});

	describe("Throws on invalid batches", () => {
		it("Unexpected batch start marker mid-batch", () => {
			let csn = 1;
			const batchManager = new BatchManager({
				canRebase: false,
				hardLimit: Number.MAX_VALUE,
			});
			batchManager.push({ contents: "A1", referenceSequenceNumber: 1 }, false /* reentrant */);
			batchManager.push({ contents: "A2", referenceSequenceNumber: 1 }, false /* reentrant */);
			batchManager.push({ contents: "A3", referenceSequenceNumber: 1 }, false /* reentrant */);
			const batchA = batchManager.popBatch();
			batchA.messages[2].metadata = undefined; // Wipe out the ending metadata so the next batch's start shows up mid-batch
			batchManager.push({ contents: "B1", referenceSequenceNumber: 1 }, false /* reentrant */);
			batchManager.push({ contents: "B2", referenceSequenceNumber: 1 }, false /* reentrant */);
			const batchB = batchManager.popBatch();

			const processor = getMessageProcessor();

			// Add clientId and CSN as would happen on final stage of submit
			const inboundMessages: ISequencedDocumentMessage[] = [
				...batchA.messages,
				...batchB.messages,
			].map((message) => ({
				...(message as ISequencedDocumentMessage),
				clientId: "CLIENT_ID",
				clientSequenceNumber: csn++,
			}));

			assert.throws(
				() => {
					inboundMessages.map((message) => processor.process(message, () => {}));
				},
				(e: any) => {
					return e.message === "0x9d6";
				},
				"unexpected batch end marker should trigger assert",
			);
		});

		it("Unexpected batch end marker when no batch has started", () => {
			let csn = 1;
			const batchManager = new BatchManager({
				canRebase: false,
				hardLimit: Number.MAX_VALUE,
			});
			batchManager.push({ contents: "A1", referenceSequenceNumber: 1 }, false /* reentrant */);
			batchManager.push({ contents: "A2", referenceSequenceNumber: 1 }, false /* reentrant */);
			batchManager.push({ contents: "A3", referenceSequenceNumber: 1 }, false /* reentrant */);
			const batchA = batchManager.popBatch();
			batchA.messages[0].metadata = undefined; // Wipe out the starting metadata

			const processor = getMessageProcessor();

			// Add clientId and CSN as would happen on final stage of submit
			const inboundMessages: ISequencedDocumentMessage[] = [...batchA.messages].map(
				(message) => ({
					...(message as ISequencedDocumentMessage),
					clientId: "CLIENT_ID",
					clientSequenceNumber: csn++,
				}),
			);

			assert.throws(
				() => {
					inboundMessages.map((message) => processor.process(message, () => {}));
				},
				(e: any) => {
					return e.message === "0x9d5";
				},
				"unexpected batch start marker should trigger assert",
			);
		});
	});

	it("Processes legacy string-content message", () => {
		const messageProcessor = getMessageProcessor();
		const contents = {
			contents: { key: "value" },
			type: ContainerMessageType.FluidDataStoreOp,
		};
		const message = {
			contents: JSON.stringify(contents),
			clientId: "clientId",
			type: MessageType.Operation,
			metadata: { meta: "data" },
		};
		const documentMessage = message as ISequencedDocumentMessage;
		ensureContentsDeserialized(documentMessage);
		const processResult = messageProcessor.process(documentMessage, () => {});

		assert.equal(
			processResult?.type,
			"fullBatch",
			"Single message should yield a 'fullBatch' result",
		);
		assert.strictEqual(processResult.length, 1, "only expected a single processed message");
		const [inboundMessage] = processResult.messages;

		assert.deepStrictEqual(inboundMessage.contents, contents.contents);
		assert.deepStrictEqual(inboundMessage.type, contents.type);
	});

	it("Don't unpack non-datastore messages", () => {
		const messageProcessor = getMessageProcessor();
		const message = {
			contents: { key: "value" },
			clientId: "clientId",
			type: MessageType.Summarize,
			metadata: { meta: "data" },
		};
		const documentMessage = message as ISequencedDocumentMessage;
		const processResult = messageProcessor.process(documentMessage, () => {});

		assert.equal(
			processResult?.type,
			"fullBatch",
			"Single message should yield a 'fullBatch' result",
		);
		assert.strictEqual(processResult.length, 1, "only expected a single processed message");
		const [inboundMessage] = processResult.messages;

		assert.deepStrictEqual(inboundMessage.contents, message.contents);
		assert.deepStrictEqual(inboundMessage.type, message.type);
	});

	it("Processing groupedBatch works as expected", () => {
		const groupedBatch = {
			type: MessageType.Operation,
			sequenceNumber: 10,
			clientSequenceNumber: 12,
			clientId: "CLIENT_ID",
			metadata: {
				batchId: "BATCH_ID",
			},
			contents: {
				type: OpGroupingManager.groupedBatchOp,
				contents: [
					{
						metadata: { batch: true, batchId: "BATCH_ID" },
						contents: {
							type: ContainerMessageType.FluidDataStoreOp,
							contents: {
								contents: "a",
							},
						},
					},
					{
						metadata: { batch: false },
						contents: {
							type: ContainerMessageType.FluidDataStoreOp,
							contents: {
								contents: "b",
							},
						},
					},
				],
			},
		};
		const messageProcessor = getMessageProcessor();
		const processResult = messageProcessor.process(
			groupedBatch as ISequencedDocumentMessage,
			() => {},
		);

		const expected = [
			{
				type: ContainerMessageType.FluidDataStoreOp,
				clientId: "CLIENT_ID",
				sequenceNumber: 10,
				clientSequenceNumber: 1,
				compression: undefined,
				metadata: { batch: true, batchId: "BATCH_ID" },
				contents: {
					contents: "a",
				},
			},
			{
				type: ContainerMessageType.FluidDataStoreOp,
				clientId: "CLIENT_ID",
				sequenceNumber: 10,
				clientSequenceNumber: 2,
				compression: undefined,
				metadata: { batch: false },
				contents: {
					contents: "b",
				},
			},
		];
		assert.deepStrictEqual(
			processResult,
			{
				type: "fullBatch",
				messages: expected,
				batchStart: {
					batchStartCsn: 12,
					clientId: "CLIENT_ID",
					batchId: "BATCH_ID",
					keyMessage: expected[0],
				},
				groupedBatch: true,
				length: 2,
			},
			"unexpected processing of groupedBatch",
		);
	});

	it("Processing empty groupedBatch works as expected", () => {
		const groupedBatch = {
			type: MessageType.Operation,
			sequenceNumber: 10,
			clientSequenceNumber: 8,
			clientId: "CLIENT_ID",
			metadata: {
				batchId: "BATCH_ID",
			},
			contents: {
				type: OpGroupingManager.groupedBatchOp,
				contents: [],
			},
		};
		const messageProcessor = getMessageProcessor();
		const processResult = messageProcessor.process(
			groupedBatch as ISequencedDocumentMessage,
			() => {},
		);
		assert.deepStrictEqual(
			processResult,
			{
				type: "fullBatch",
				messages: [],
				batchStart: {
					batchStartCsn: 8,
					clientId: "CLIENT_ID",
					batchId: "BATCH_ID",
					keyMessage: groupedBatch,
				},
				groupedBatch: true,
				length: 0,
			},
			"unexpected processing of empty groupedBatch",
		);
	});
});<|MERGE_RESOLUTION|>--- conflicted
+++ resolved
@@ -38,11 +38,7 @@
 			new OpGroupingManager(
 				{
 					groupedBatchingEnabled: true,
-<<<<<<< HEAD
-					reentrantBatchGroupingEnabled: false,
-=======
 					opCountThreshold: Infinity,
->>>>>>> e3d6ba05
 				},
 				logger,
 			),
@@ -132,11 +128,7 @@
 				const groupingManager = new OpGroupingManager(
 					{
 						groupedBatchingEnabled: true,
-<<<<<<< HEAD
-						reentrantBatchGroupingEnabled: false,
-=======
 						opCountThreshold: 2,
->>>>>>> e3d6ba05
 					},
 					mockLogger,
 				);
