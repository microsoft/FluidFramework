--- conflicted
+++ resolved
@@ -8,17 +8,8 @@
 import type { IBatchMessage } from "@fluidframework/container-definitions";
 import { ISequencedDocumentMessage, MessageType } from "@fluidframework/protocol-definitions";
 import { MockLogger } from "@fluidframework/telemetry-utils";
-<<<<<<< HEAD
-import { generatePairwiseOptions } from "@fluid-private/test-pairwise-generator";
-import type { IBatchMessage } from "@fluidframework/container-definitions";
-import {
-=======
 import { ContainerMessageType } from "../../index.js";
 import {
-	type BatchMessage,
-	type IBatch,
-	IMessageProcessingResult,
->>>>>>> 15b7b944
 	OpCompressor,
 	OpDecompressor,
 	OpGroupingManager,
@@ -57,8 +48,6 @@
 			localOpMetadata: undefined,
 			referenceSequenceNumber: Infinity,
 			contents: JSON.stringify({
-<<<<<<< HEAD
-=======
 				contents: {
 					key: value,
 				},
@@ -142,148 +131,6 @@
 
 			const outboundMessages: IBatchMessage[] = [];
 			if (option.compressionAndChunking.compression) {
-				const compressor = new OpCompressor(mockLogger);
-				batch = compressor.compressBatch(batch);
-
-				if (option.compressionAndChunking.chunking) {
-					const splitter = new OpSplitter(
-						[],
-						(messages: IBatchMessage[], refSeqNum?: number) => {
-							outboundMessages.push(...messages);
-							return 0;
-						},
-						2,
-						Infinity,
-						mockLogger,
-					);
-					batch = splitter.splitFirstBatchMessage(batch);
-				}
-			}
-			let startSeqNum = outboundMessages.length + 1;
-			outboundMessages.push(...batch.content);
-
-			const messageProcessor = getMessageProcessor(
-				new OpSplitter([], undefined, 1, 1, mockLogger),
-				new OpDecompressor(mockLogger),
-			);
-			const actual: ISequencedDocumentMessage[] = [];
-			let seqNum = 1;
-			for (const message of outboundMessages) {
-				// eslint-disable-next-line @typescript-eslint/consistent-type-assertions
-				const inboundMessage = {
-					type: MessageType.Operation,
-					contents: message.contents,
-					metadata: message.metadata,
-					compression: message.compression,
-					sequenceNumber: seqNum,
-					clientSequenceNumber: seqNum++,
-					referenceSequenceNumber: message.referenceSequenceNumber,
-				} as ISequencedDocumentMessage;
-
-				actual.push(...messageProcessor.process(inboundMessage));
-			}
-
-			const expected = option.grouping
-				? [
-						getProcessedMessage("a", startSeqNum, 1, true),
-						getProcessedMessage("b", startSeqNum, 2),
-						getProcessedMessage("c", startSeqNum, 3),
-						getProcessedMessage("d", startSeqNum, 4),
-						getProcessedMessage("e", startSeqNum, 5, false),
-				  ]
-				: [
-						getProcessedMessage("a", startSeqNum, startSeqNum++, true),
-						getProcessedMessage("b", startSeqNum, startSeqNum++),
-						getProcessedMessage("c", startSeqNum, startSeqNum++),
-						getProcessedMessage("d", startSeqNum, startSeqNum++),
-						getProcessedMessage("e", startSeqNum, startSeqNum, false),
-				  ];
-
-			assert.deepStrictEqual(actual, expected, "unexpected output");
-		});
-	});
-
-	it("Invokes internal processors in order", () => {
-		const messageProcessor = getMessageProcessor();
-		const message = {
-			contents: {
->>>>>>> 15b7b944
-				contents: {
-					key: value,
-				},
-				type: ContainerMessageType.FluidDataStoreOp,
-			}),
-		};
-	}
-
-	function getProcessedMessage(
-		value: string,
-		seqNum: number,
-		clientSeqNum: number,
-		batchMetadata?: boolean,
-	): ISequencedDocumentMessage {
-		// eslint-disable-next-line @typescript-eslint/consistent-type-assertions
-		return {
-			type: ContainerMessageType.FluidDataStoreOp,
-			metadata:
-				batchMetadata === undefined
-					? undefined
-					: {
-							batch: batchMetadata,
-					  },
-			compression: undefined,
-			sequenceNumber: seqNum,
-			clientSequenceNumber: clientSeqNum,
-			referenceSequenceNumber: Infinity,
-			contents: {
-				key: value,
-			},
-		} as ISequencedDocumentMessage;
-	}
-
-	const messageGenerationOptions = generatePairwiseOptions<{
-		compressionAndChunking?: {
-			chunking: boolean;
-		};
-		grouping: boolean;
-	}>({
-		compressionAndChunking: [undefined, { chunking: false }, { chunking: true }],
-		grouping: [true, false],
-	});
-
-	messageGenerationOptions.forEach((option) => {
-		it(`Correctly processes incoming messages: compression [${
-			option.compressionAndChunking !== undefined
-		}] chunking [${option.compressionAndChunking?.chunking === true}] grouping [${
-			option.grouping
-		}]`, () => {
-			let batch: IBatch = {
-				contentSizeInBytes: 1,
-				referenceSequenceNumber: Infinity,
-				content: [
-					getOutboundMessage("a", true),
-					getOutboundMessage("b"),
-					getOutboundMessage("c"),
-					getOutboundMessage("d"),
-					getOutboundMessage("e", false),
-				],
-			};
-
-			const mockLogger = new MockLogger();
-			if (option.grouping) {
-				const groupingManager = new OpGroupingManager(
-					{
-						groupedBatchingEnabled: true,
-						opCountThreshold: 2,
-						reentrantBatchGroupingEnabled: false,
-					},
-					mockLogger,
-				);
-				batch = groupingManager.groupBatch(batch);
-			}
-
-			const outboundMessages: IBatchMessage[] = [];
-			if (option.compressionAndChunking !== undefined) {
 				const compressor = new OpCompressor(mockLogger);
 				batch = compressor.compressBatch(batch);
 
