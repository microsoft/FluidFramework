--- conflicted
+++ resolved
@@ -40,10 +40,6 @@
 			new OpGroupingManager(
 				{
 					groupedBatchingEnabled: true,
-<<<<<<< HEAD
-=======
-					opCountThreshold: Number.POSITIVE_INFINITY,
->>>>>>> d0363157
 				},
 				logger,
 			),
