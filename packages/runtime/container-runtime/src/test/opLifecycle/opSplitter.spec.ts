--- conflicted
+++ resolved
@@ -11,7 +11,6 @@
 import { ContainerMessageType } from "@fluidframework/container-runtime-previous";
 import { ISequencedDocumentMessage } from "@fluidframework/protocol-definitions";
 import { MockLogger } from "@fluidframework/telemetry-utils";
-<<<<<<< HEAD
 import {
 	BatchMessage,
 	IChunkedOp,
@@ -19,10 +18,7 @@
 	splitOp,
 	isChunkedMessage,
 } from "../../opLifecycle/index.js";
-=======
->>>>>>> 15b7b944
 import { CompressionAlgorithms } from "../../containerRuntime.js";
-import { BatchMessage, IChunkedOp, OpSplitter, splitOp } from "../../opLifecycle/index.js";
 
 describe("OpSplitter", () => {
 	const batchesSubmitted: { messages: IBatchMessage[]; referenceSequenceNumber?: number }[] = [];
