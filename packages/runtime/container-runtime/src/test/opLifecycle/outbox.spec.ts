--- conflicted
+++ resolved
@@ -860,59 +860,7 @@
 		});
 	}
 
-<<<<<<< HEAD
-	it("Does not flush the batch when an out of order message is detected, if configured", () => {
-		const outbox = getOutbox({
-			context: getMockContext(),
-			disablePartialFlush: true,
-		});
-		const messages: BatchMessage[] = [
-			{
-				...createMessage(ContainerMessageType.FluidDataStoreOp, "0"),
-				referenceSequenceNumber: 0,
-			},
-			{
-				...createMessage(ContainerMessageType.FluidDataStoreOp, "1"),
-				referenceSequenceNumber: 1,
-			},
-			{
-				...createMessage(ContainerMessageType.FluidDataStoreOp, "1"),
-				referenceSequenceNumber: 2,
-			},
-			{
-				...createMessage(ContainerMessageType.IdAllocation, "1"),
-				referenceSequenceNumber: 3,
-			},
-			{
-				...createMessage(ContainerMessageType.IdAllocation, "1"),
-				referenceSequenceNumber: 3,
-			},
-		];
-
-		for (const message of messages) {
-			currentSeqNumbers.referenceSequenceNumber = message.referenceSequenceNumber;
-			if (typeFromBatchedOp(message) === ContainerMessageType.IdAllocation) {
-				outbox.submitIdAllocation(message);
-			} else {
-				outbox.submit(message);
-			}
-		}
-
-		assert.equal(state.opsSubmitted, 0);
-		assert.equal(state.individualOpsSubmitted.length, 0);
-		assert.equal(state.batchesSubmitted.length, 0);
-
-		mockLogger.assertMatch([
-			{
-				eventName: "Outbox:ReferenceSequenceNumberMismatch",
-			},
-		]);
-	});
-
-	it.skip("Log at most 3 reference sequence number mismatch events", () => {
-=======
 	it("Log at most 3 reference sequence number mismatch events", () => {
->>>>>>> 87e378de
 		const outbox = getOutbox({ context: getMockContext() });
 
 		for (let i = 0; i < 10; i++) {
