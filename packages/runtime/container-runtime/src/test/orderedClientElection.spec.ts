--- conflicted
+++ resolved
@@ -204,14 +204,8 @@
                 assertOrderedEligibleClientIds();
             });
 
-<<<<<<< HEAD
             it("Should not log error with empty quorum and initially elected client", () => {
-                createOrderedClientElection(undefined, { electedClientId: "x", electionSequenceNumber: 101 });
-=======
-            it("Should log error with empty quorum and initially elected client", () => {
-                const clientId = "x";
                 createOrderedClientElection(undefined, emptySerializedElection);
->>>>>>> 257aad84
                 assertElectionState(0, 0, undefined, 101);
                 assertOrderedEligibleClientIds();
             });
