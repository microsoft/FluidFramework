/*!
 * Copyright (c) Microsoft Corporation and contributors. All rights reserved.
 * Licensed under the MIT License.
 */

import { strict as assert } from "assert";
import sinon from "sinon";
import { Deferred, TypedEventEmitter } from "@fluidframework/common-utils";
import {
	IDocumentMessage,
	ISequencedDocumentMessage,
	ISummaryAck,
	ISummaryNack,
	ISummaryProposal,
	MessageType,
	SummaryType,
} from "@fluidframework/protocol-definitions";
import {
	ConfigTypes,
	IConfigProviderBase,
	MockLogger,
	mixinMonitoringContext,
} from "@fluidframework/telemetry-utils";
import { MockDeltaManager } from "@fluidframework/test-runtime-utils";
import { IDeltaManager } from "@fluidframework/container-definitions";
import { IContainerRuntimeEvents } from "@fluidframework/container-runtime-definitions";
import { isRuntimeMessage } from "@fluidframework/driver-utils";
import { ISummaryConfiguration } from "../../containerRuntime";
import {
	getFailMessage,
	neverCancelledSummaryToken,
	RunningSummarizer,
	SummaryCollection,
	SummarizeHeuristicData,
	ISummarizerRuntime,
	ISummarizeHeuristicData,
} from "../../summary";

<<<<<<< HEAD
class MockRuntime {
	disposed = false;

	constructor(
		public readonly deltaManager: IDeltaManager<ISequencedDocumentMessage, IDocumentMessage>,
	) {}

	closeFn() {
		this.disposed = true;
=======
class MockRuntime extends TypedEventEmitter<IContainerRuntimeEvents> {
	constructor(
		public readonly deltaManager: IDeltaManager<ISequencedDocumentMessage, IDocumentMessage>,
	) {
		super();
>>>>>>> c6c34d44
	}
}

const configProvider = (settings: Record<string, ConfigTypes>): IConfigProviderBase => ({
	getRawConfig: (name: string): ConfigTypes => settings[name],
});

describe("Runtime", () => {
	describe("Summarization", () => {
		describe("RunningSummarizer", () => {
			let stopCall: number;
			let runCount: number;
			let fullTreeRunCount: number;
			let refreshLatestAckRunCount: number;
			let clock: sinon.SinonFakeTimers;
			let mockLogger: MockLogger;
			let settings = {};
			let mockDeltaManager: MockDeltaManager;
			let summaryCollection: SummaryCollection;
			let summarizer: RunningSummarizer;
			const summarizerClientId = "test";
			let lastRefSeq = 0;
			let lastClientSeq: number;
			let lastSummarySeq: number;
			let mockRuntime: MockRuntime;
			let heuristicData: ISummarizeHeuristicData;
			const maxIterationsForSummarizer = 2; // Currently we are restricting the number of iterations to 2.
			const summaryCommon = {
				maxAckWaitTime: 120000, // 2 min
				maxOpsSinceLastSummary: 7000,
				initialSummarizerDelayMs: 0,
			};
			const summaryConfig: ISummaryConfiguration = {
				state: "enabled",
				maxTime: 5000 * 12, // 1 min (active)
				maxOps: 1000, // 1k ops (active)
				minOpsForLastSummaryAttempt: 50,
				minIdleTime: 5000, // 5 sec (idle)
				maxIdleTime: 5000, // This must remain the same as minIdleTime for tests to pass nicely
				nonRuntimeOpWeight: 0.1,
				runtimeOpWeight: 1.0,
				nonRuntimeHeuristicThreshold: 20,
				...summaryCommon,
			};
			const summaryConfigDisableHeuristics: ISummaryConfiguration = {
				state: "disableHeuristics",
				...summaryCommon,
			};

			let shouldDeferGenerateSummary: boolean = false;
			let deferGenerateSummary: Deferred<void> | undefined;

			const flushPromises = async () => new Promise((resolve) => process.nextTick(resolve));

			async function emitNextOp(
				increment: number = 1,
				timestamp: number = Date.now(),
				type: string = MessageType.Operation,
			) {
				heuristicData.numRuntimeOps += increment - 1; // -1 because we emit an op below
				lastRefSeq += increment;
				const op: Partial<ISequencedDocumentMessage> = {
					sequenceNumber: lastRefSeq,
					timestamp,
					type,
				};
				mockDeltaManager.emit("op", op);
				mockRuntime.emit("op", op, isRuntimeMessage({ type }));
				await flushPromises();
			}

			async function emitNoOp(increment: number = 1) {
				heuristicData.numNonRuntimeOps += increment - 1; // -1 because we emit an op below
				lastRefSeq += increment;
				const op: Partial<ISequencedDocumentMessage> = {
					sequenceNumber: lastRefSeq,
					timestamp: Date.now(),
					type: MessageType.NoOp,
				};
				mockDeltaManager.emit("op", op);
				mockRuntime.emit("op", op, isRuntimeMessage({ type: MessageType.NoOp }));
				await flushPromises();
			}

			function emitBroadcast(timestamp = Date.now()) {
				const op = {
					type: MessageType.Summarize,
					clientId: summarizerClientId,
					referenceSequenceNumber: lastRefSeq,
					clientSequenceNumber: --lastClientSeq,
					sequenceNumber: --lastSummarySeq,
					contents: {
						handle: "test-broadcast-handle",
					},
					timestamp,
				};
				mockDeltaManager.emit("op", op);
				mockRuntime.emit("op", op, isRuntimeMessage(op));
			}

			async function emitAck() {
				const summaryProposal: ISummaryProposal = {
					summarySequenceNumber: lastSummarySeq,
				};
				const contents: ISummaryAck = {
					handle: "test-ack-handle",
					summaryProposal,
				};
				const op = {
					data: JSON.stringify(contents),
					type: MessageType.SummaryAck,
					sequenceNumber: ++lastRefSeq,
				};
				mockDeltaManager.emit("op", op);
				mockRuntime.emit("op", op, isRuntimeMessage(op));

				await flushPromises(); // let summarize run
			}

			async function emitNack(retryAfterSeconds?: number) {
				const summaryProposal: ISummaryProposal = {
					summarySequenceNumber: lastSummarySeq,
				};
				const contents: ISummaryNack & { retryAfter?: number } = {
					summaryProposal,
					retryAfter: retryAfterSeconds,
					message: "test-nack",
				};
				const op = {
					data: JSON.stringify(contents),
					type: MessageType.SummaryNack,
					sequenceNumber: ++lastRefSeq,
				};
				mockDeltaManager.emit("op", op);
				mockRuntime.emit("op", op, isRuntimeMessage(op));

				await flushPromises();
			}

			async function tickAndFlushPromises(ms: number) {
				clock.tick(ms);
				await flushPromises();
			}

			function assertRunCounts(
				expectedTotalRunCount: number,
				expectedFullTreeRunCount: number,
				expectedRefreshLatestAckRunCount: number,
				errorMessage?: string,
			) {
				const errorPrefix = errorMessage ? `${errorMessage}: ` : "";
				assert.strictEqual(
					runCount,
					expectedTotalRunCount,
					`${errorPrefix}unexpected total run count`,
				);
				assert.strictEqual(
					fullTreeRunCount,
					expectedFullTreeRunCount,
					`${errorPrefix}unexpected fullTree count`,
				);
				assert.strictEqual(
					refreshLatestAckRunCount,
					expectedRefreshLatestAckRunCount,
					`${errorPrefix}unexpected refreshLatestAck count`,
				);
			}

			const startRunningSummarizer = async (disableHeuristics?: boolean): Promise<void> => {
				heuristicData = new SummarizeHeuristicData(0, {
					refSequenceNumber: 0,
					summaryTime: Date.now(),
				});
				summarizer = await RunningSummarizer.start(
					mockLogger,
					summaryCollection.createWatcher(summarizerClientId),
					disableHeuristics ? summaryConfigDisableHeuristics : summaryConfig,
					// submitSummaryCallback
					async (options) => {
						runCount++;

						const { fullTree = false, refreshLatestAck = false } = options;
						if (fullTree) {
							fullTreeRunCount++;
						}
						if (refreshLatestAck) {
							refreshLatestAckRunCount++;
						}

						// immediate broadcast
						emitBroadcast();

						if (shouldDeferGenerateSummary) {
							deferGenerateSummary = new Deferred<void>();
							await deferGenerateSummary.promise;
							deferGenerateSummary = undefined;
						}
						return {
							stage: "submit",
							referenceSequenceNumber: lastRefSeq,
							minimumSequenceNumber: 0,
							generateDuration: 0,
							uploadDuration: 0,
							submitOpDuration: 0,
							summaryTree: { type: SummaryType.Tree, tree: {} },
							summaryStats: {
								treeNodeCount: 0,
								blobNodeCount: 0,
								handleNodeCount: 0,
								totalBlobSize: 0,
								dataStoreCount: 0,
								summarizedDataStoreCount: 0,
								unreferencedBlobSize: 0,
								summaryNumber: 0,
							},
							handle: "test-handle",
							clientSequenceNumber: lastClientSeq,
							forcedFullTree: false,
						} as const;
					},
					async (options) => {},
					heuristicData,
					summaryCollection,
					neverCancelledSummaryToken,
					// stopSummarizerCallback
					(reason) => {
						stopCall++;
					},
					mockRuntime as any as ISummarizerRuntime,
				);
			};

			before(() => {
				// eslint-disable-next-line import/no-named-as-default-member
				clock = sinon.useFakeTimers();
			});

			after(() => {
				clock.restore();
			});

			beforeEach(async () => {
				shouldDeferGenerateSummary = false;
				deferGenerateSummary = undefined;
				clock.reset();
				runCount = 0;
				stopCall = 0;
				fullTreeRunCount = 0;
				refreshLatestAckRunCount = 0;
				lastRefSeq = 0;
				lastClientSeq = -1000; // negative/decrement for test
				lastSummarySeq = 0; // negative/decrement for test
				settings = {};
				mockLogger = mixinMonitoringContext(
					new MockLogger(),
					configProvider(settings),
				).logger;
				mockDeltaManager = new MockDeltaManager();
				mockRuntime = new MockRuntime(mockDeltaManager);
				summaryCollection = new SummaryCollection(mockDeltaManager, mockLogger);
			});

			describe("Summary Schedule", () => {
				beforeEach(async () => {
					await startRunningSummarizer();
				});

				it("Should summarize after configured number of ops when not pending", async () => {
					// too early, should not run yet
					await emitNextOp(summaryConfig.maxOps);
					assertRunCounts(0, 0, 0);

					// now should run
					await emitNextOp(1);
					assertRunCounts(1, 0, 0);
					assert(
						mockLogger.matchEvents([
							{ eventName: "Running:Summarize_generate", summarizeCount: runCount },
							{ eventName: "Running:Summarize_Op", summarizeCount: runCount },
						]),
						"unexpected log sequence",
					);

					// should not run, because our summary hasnt been acked/nacked yet
					await emitNextOp(summaryConfig.maxOps + 1);
					assertRunCounts(1, 0, 0);

					// should run, because another op has come in, and our summary has been acked
					await emitAck();
					assertRunCounts(2, 0, 0);
					assert(
						mockLogger.matchEvents([
							{ eventName: "Running:Summarize_end", summarizeCount: runCount - 1 }, // ack for previous run
							{ eventName: "Running:Summarize_generate", summarizeCount: runCount },
							{ eventName: "Running:Summarize_Op", summarizeCount: runCount },
						]),
						"unexpected log sequence",
					);

					await emitNextOp();
					assertRunCounts(2, 0, 0);
					assert(
						!mockLogger.matchEvents([{ eventName: "Running:Summarize_end" }]),
						"No ack expected yet",
					);
				});

				it("Should summarize after configured idle time when not pending", async () => {
					await emitNextOp();

					// too early, should not run yet
					await tickAndFlushPromises(summaryConfig.minIdleTime - 1);
					assertRunCounts(0, 0, 0);

					// now should run
					await tickAndFlushPromises(1);
					assertRunCounts(1, 0, 0);

					// should not run, because our summary hasnt been acked/nacked yet
					await emitNextOp();
					await tickAndFlushPromises(summaryConfig.minIdleTime);
					assertRunCounts(1, 0, 0);

					// should run, because another op has come in, and our summary has been acked
					await emitAck();
					await emitNextOp();
					await tickAndFlushPromises(summaryConfig.minIdleTime);
					assertRunCounts(2, 0, 0);
				});

				it("Should summarize after configured active time when not pending", async () => {
					const idlesPerActive = Math.floor(
						(summaryConfig.maxTime + 1) / (summaryConfig.minIdleTime - 1),
					);
					const remainingTime =
						(summaryConfig.maxTime + 1) % (summaryConfig.minIdleTime - 1);
					await emitNextOp();

					// too early should not run yet
					for (let i = 0; i < idlesPerActive; i++) {
						// prevent idle from triggering with periodic ops
						await tickAndFlushPromises(summaryConfig.minIdleTime - 1);
						await emitNextOp();
					}
					await tickAndFlushPromises(remainingTime - 1);
					await emitNextOp();
					assertRunCounts(0, 0, 0);

					// now should run
					await tickAndFlushPromises(1);
					await emitNextOp();
					assertRunCounts(1, 0, 0);

					// should not run because our summary hasnt been acked/nacked yet
					for (let i = 0; i < idlesPerActive; i++) {
						// prevent idle from triggering with periodic ops
						await tickAndFlushPromises(summaryConfig.minIdleTime - 1);
						await emitNextOp();
					}
					await tickAndFlushPromises(remainingTime);
					await emitNextOp();
					assertRunCounts(1, 0, 0);

					// should run, because another op has come in, and our summary has been acked
					await emitAck();
					await emitNextOp();
					assertRunCounts(2, 0, 0);
				});

				it("Should summarize after pending timeout", async () => {
					// first run to start pending
					await emitNextOp(summaryConfig.maxOps + 1);
					assertRunCounts(1, 0, 0);

					// should not run because still pending
					await tickAndFlushPromises(summaryConfig.maxAckWaitTime - 1);
					await emitNextOp(summaryConfig.maxOps + 1);
					assertRunCounts(1, 0, 0);

					// should run because pending timeout
					await tickAndFlushPromises(1);
					await emitNextOp();
					assertRunCounts(2, 0, 1);

					// verify subsequent ack works
					await emitNextOp(summaryConfig.maxOps + 1);
					assertRunCounts(2, 0, 1);
					await emitAck();
					await emitNextOp();
					assertRunCounts(3, 0, 1);
				});

				it("Should not cause pending ack timeouts using older summary time", async () => {
					shouldDeferGenerateSummary = true;
					await emitNextOp();

					// should do first summary fine
					await emitNextOp(summaryConfig.maxOps);
					assertRunCounts(1, 0, 0);
					assert(deferGenerateSummary !== undefined, "submitSummary was not called");
					deferGenerateSummary.resolve();
					await emitAck();

					// pass time that should not count towards the next max ack wait time
					await tickAndFlushPromises(summaryConfig.maxAckWaitTime);

					// subsequent summary should not cancel pending!
					await emitNextOp(summaryConfig.maxOps + 1);
					assertRunCounts(2, 0, 0);
					await emitNextOp(); // fine
					await tickAndFlushPromises(1); // next op will exceed maxAckWaitTime from first summary
					await emitNextOp(); // not fine, nay cancel pending too soon
					assert(deferGenerateSummary !== undefined, "submitSummary was not called");
					deferGenerateSummary.resolve();

					// we should not generate another summary without previous ack
					await emitNextOp(); // flush finish summarizing
					await emitNextOp(summaryConfig.maxOps + 1);
					assertRunCounts(2, 0, 0);
				});

				it("Should summarize one last time before closing >=min ops", async () => {
					await emitNextOp(summaryConfig.minOpsForLastSummaryAttempt);
					const stopP = summarizer.waitStop(true);
					await flushPromises();
					await emitAck();
					await stopP;

					assertRunCounts(1, 0, 0, "should perform lastSummary");
				});

				it("Should not summarize one last time before closing <min ops", async () => {
					await emitNextOp(summaryConfig.minOpsForLastSummaryAttempt - 1);
					const stopP = summarizer.waitStop(true);
					await flushPromises();
					await emitAck();
					await stopP;

					assertRunCounts(0, 0, 0, "should not perform lastSummary");
				});

				it("Should not summarize when processing summary ack op", async () => {
					await emitNextOp(summaryConfig.maxOps);
					assertRunCounts(0, 0, 0, "should not perform summary");

					await emitAck();
					assertRunCounts(0, 0, 0, "should not perform summary");
				});

				it("Should not summarize when processing summary nack op", async () => {
					await emitNextOp(summaryConfig.maxOps);
					assertRunCounts(0, 0, 0, "should not perform summary");

					await emitNack();
					assertRunCounts(0, 0, 0, "should not perform summary");
				});

				it("Should not summarize when processing summarize op", async () => {
					await emitNextOp(summaryConfig.maxOps);
					assertRunCounts(0, 0, 0, "should not perform summary");

					await emitNextOp(1, Date.now(), MessageType.Summarize);
					assertRunCounts(0, 0, 0, "should not perform summary");
				});

				it("Should not include Summarize ops with runtime count", async () => {
					assert.strictEqual(heuristicData.numRuntimeOps, 0);
					assert.strictEqual(heuristicData.numNonRuntimeOps, 0);

					await emitNextOp(1, Date.now(), MessageType.Summarize);

					assert.strictEqual(heuristicData.numRuntimeOps, 0);
					assert.strictEqual(heuristicData.numNonRuntimeOps, 1);
				});

				it("Should not summarize on non-runtime op before threshold is reached", async () => {
					// Creating RunningSummarizer starts heuristics automatically
					await emitNoOp(1);
					await tickAndFlushPromises(summaryConfig.minIdleTime);
					assertRunCounts(1, 0, 0, "should perform summary");
					await emitAck();

					assert(
						summaryConfig.nonRuntimeHeuristicThreshold !== undefined,
						"Expect nonRuntimeHeuristicThreshold to be provided",
					);

					await emitNoOp(summaryConfig.nonRuntimeHeuristicThreshold - 2); // SummaryAck is included
					await tickAndFlushPromises(summaryConfig.minIdleTime);

					assertRunCounts(1, 0, 0, "should not perform summary");
					assert.strictEqual(heuristicData.numRuntimeOps, 0);
					assert.strictEqual(
						heuristicData.numNonRuntimeOps,
						summaryConfig.nonRuntimeHeuristicThreshold - 1,
					);

					await emitNoOp(1);
					await tickAndFlushPromises(summaryConfig.minIdleTime);

					assertRunCounts(2, 0, 0, "should perform summary");
				});
			});

			describe("Safe Retries", () => {
				beforeEach(async () => {
					shouldDeferGenerateSummary = false;
					deferGenerateSummary = undefined;
					await startRunningSummarizer();
				});

				it("Should retry on failures", async () => {
					await emitNextOp();

					// too early, should not run yet
					await emitNextOp(summaryConfig.maxOps - 1);
					assertRunCounts(0, 0, 0);

					// now should run a normal run
					await emitNextOp(1);
					assertRunCounts(1, 0, 0);
					const retryProps1 = {
						summarizeCount: 1,
						summaryAttemptsPerPhase: 1,
						summaryAttempts: 1,
						summaryAttemptPhase: 1,
					};
					assert(
						mockLogger.matchEvents([
							{ eventName: "Running:Summarize_generate", ...retryProps1 },
							{ eventName: "Running:Summarize_Op", ...retryProps1 },
						]),
						"unexpected log sequence",
					);

					// should not run, because our summary hasn't been acked/nacked yet
					await emitNextOp(summaryConfig.maxOps + 1);
					assertRunCounts(1, 0, 0);

					// should run with refresh after first nack
					await emitNack();
					assertRunCounts(2, 0, 1, "retry1 should be refreshLatestAck");
					const retryProps2 = {
						summarizeCount: 1,
						summaryAttemptsPerPhase: 1,
						summaryAttempts: 2,
						summaryAttemptPhase: 2,
					};
					assert(
						mockLogger.matchEvents([
							{
								eventName: "Running:Summarize_cancel",
								...retryProps1,
								reason: getFailMessage("summaryNack"),
							},
							{ eventName: "Running:Summarize_generate", ...retryProps2 },
							{ eventName: "Running:Summarize_Op", ...retryProps2 },
						]),
						"unexpected log sequence",
					);

					if (maxIterationsForSummarizer > 2) {
						// Should not run, because of 2 min delay
						await emitNack();
						await tickAndFlushPromises(2 * 60 * 1000 - 1);
						assertRunCounts(2, 0, 1, "retry2 should not start until after delay");

						// Should run with refreshLatestAck after second nack
						await tickAndFlushPromises(1);
						assertRunCounts(3, 0, 2, "retry2 should be refreshLatestAck");
						const retryProps3 = {
							summarizeCount: 1,
							summaryAttemptsPerPhase: 1,
							summaryAttempts: 3,
							summaryAttemptPhase: 3,
						};
						assert(
							mockLogger.matchEvents([
								{
									eventName: "Running:Summarize_cancel",
									...retryProps2,
									reason: getFailMessage("summaryNack"),
								},
								{ eventName: "Running:Summarize_generate", ...retryProps3 },
								{ eventName: "Running:Summarize_Op", ...retryProps3 },
							]),
							"unexpected log sequence",
						);

						// Should not run, because of 10 min delay
						await emitNack();
						await tickAndFlushPromises(10 * 60 * 1000 - 1);
						assertRunCounts(3, 0, 2, "retry3 should not start until after delay");

						// Should run with fullTree after third nack
						await tickAndFlushPromises(1);
						assertRunCounts(4, 1, 3, "retry3 should be fullTree and refreshLatestAck");
						const retryProps4 = {
							summarizeCount: 1,
							summaryAttemptsPerPhase: 1,
							summaryAttempts: 4,
							summaryAttemptPhase: 4,
						};
						assert(
							mockLogger.matchEvents([
								{
									eventName: "Running:Summarize_cancel",
									...retryProps3,
									reason: "summaryNack",
								},
								{ eventName: "Running:Summarize_generate", ...retryProps4 },
								{ eventName: "Running:Summarize_Op", ...retryProps4 },
							]),
							"unexpected log sequence",
						);
					}
					// Should stop after final nack
					assert.strictEqual(stopCall, 0);
					await emitNack();
					assert.strictEqual(stopCall, 1);
				});

				it("Should not retry on failure when stopping instead of restarting", async () => {
					settings["Fluid.ContainerRuntime.Test.SummarizationRecoveryMethod"] = "restart";
					await startRunningSummarizer();
					await emitNextOp();

					// too early, should not run yet
					await emitNextOp(summaryConfig.maxOps - 1);
					assertRunCounts(0, 0, 0);

					// now should run a normal run
					await emitNextOp(1);
					assertRunCounts(1, 0, 0);
					const retryProps1 = {
						summarizeCount: 1,
						summaryAttemptsPerPhase: 1,
						summaryAttempts: 1,
						summaryAttemptPhase: 1,
					};
					assert(
						mockLogger.matchEvents([
							{ eventName: "Running:Summarize_generate", ...retryProps1 },
							{ eventName: "Running:Summarize_Op", ...retryProps1 },
						]),
						"unexpected log sequence",
					);

					// should not run, because our summary hasn't been acked/nacked yet
					await emitNextOp(summaryConfig.maxOps + 1);
					assertRunCounts(1, 0, 0);

					// should run with refresh after first nack
					await emitNack();
					assertRunCounts(2, 0, 0, "retry1 should be refreshLatestAck");
					const retryProps2 = {
						summarizeCount: 1,
						summarizerSuccessfulAttempts: 0,
					};
					assert(
						mockLogger.matchEvents([
							{
								eventName: "Running:Summarize_cancel",
								...retryProps1,
								reason: getFailMessage("summaryNack"),
							},
							{
								eventName: "Running:ClosingSummarizerOnSummaryStale",
								...retryProps2,
							},
						]),
						"unexpected log sequence",
					);
					assert.strictEqual(stopCall, 1);
					assert(mockRuntime.disposed, "runtime should be disposed!");
				});

				it("Should retry after delay on failures with retryAfter", async () => {
					await emitNextOp();

					// too early, should not run yet
					await emitNextOp(summaryConfig.maxOps - 1);
					assertRunCounts(0, 0, 0, "too early");

					// now should run a normal run
					await emitNextOp(1);
					assertRunCounts(1, 0, 0, "normal run");
					const retryProps1 = {
						summarizeCount: 1,
						summaryAttemptsPerPhase: 1,
						summaryAttempts: 1,
						summaryAttemptPhase: 1,
					};
					assert(
						mockLogger.matchEvents([
							{ eventName: "Running:Summarize_generate", ...retryProps1 },
							{ eventName: "Running:Summarize_Op", ...retryProps1 },
						]),
						"unexpected log sequence",
					);

					// should not run, because our summary hasn't been acked/nacked yet
					await emitNextOp(summaryConfig.maxOps + 1);
					assertRunCounts(1, 0, 0, "waiting for ack/nack");

					// should not run, because of specified 30 sec delay
					await emitNack(30);
					await tickAndFlushPromises(30 * 1000 - 1);
					assertRunCounts(1, 0, 0, "waiting for retryAfter delay");

					// should rerun the normal try after the delay
					await tickAndFlushPromises(1);
					assertRunCounts(2, 0, 0, "rerun after retryAfter delay");
					const retryProps2 = {
						summarizeCount: 1,
						summaryAttemptsPerPhase: 2,
						summaryAttempts: 2,
						summaryAttemptPhase: 1,
					};
					assert(
						mockLogger.matchEvents([
							{
								eventName: "Running:Summarize_cancel",
								summarizeCount: 1,
								reason: getFailMessage("summaryNack"),
							},
							{
								eventName: "Running:SummarizeAttemptDelay",
								...{
									summarizeCount: 1,
									summaryAttemptsPerPhase: 1,
									summaryAttempts: 1,
									summaryAttemptPhase: 1,
								},
							},
							{
								eventName: "Running:Summarize_generate",
								...retryProps2,
							},
							{
								eventName: "Running:Summarize_Op",
								...retryProps2,
							},
						]),
						"unexpected log sequence",
					);

					if (maxIterationsForSummarizer > 2) {
						// should not run, because of specified 30 sec delay
						await emitNack(30);
						await tickAndFlushPromises(30 * 1000 - 1);
						assertRunCounts(2, 0, 0, "wait for another retryAfter delay");

						// should run the next stage with refreshLatestAck after delay
						await tickAndFlushPromises(1);
						assertRunCounts(3, 0, 1, "retry again with refreshLatestAck");
						const retryProps3 = {
							summarizeCount: 1,
							summaryAttemptsPerPhase: 1,
							summaryAttempts: 3,
							summaryAttemptPhase: 2,
						};
						assert(
							mockLogger.matchEvents([
								{
									eventName: "Running:Summarize_cancel",
									...retryProps2,
									reason: getFailMessage("summaryNack"),
								},
								{ eventName: "Running:SummarizeAttemptDelay", ...retryProps3 },
								{ eventName: "Running:Summarize_generate", ...retryProps3 },
								{ eventName: "Running:Summarize_Op", ...retryProps3 },
							]),
							"unexpected log sequence",
						);
					}
				});

				it("Should wait on 429 from uploadSummaryWithContext", async () => {
					shouldDeferGenerateSummary = true;
					await emitNextOp();

					// too early, should not run yet
					await emitNextOp(summaryConfig.maxOps);
					assert(deferGenerateSummary !== undefined, "submitSummary was not called");
					deferGenerateSummary.reject({ message: "error", retryAfterSeconds: 30 });

					await flushPromises();
					await tickAndFlushPromises(30 * 1000 - 1);

					assertRunCounts(1, 0, 0, "failed upload");
					const retryProps1 = {
						summarizeCount: 1,
						summaryAttemptsPerPhase: 1,
						summaryAttempts: 1,
						summaryAttemptPhase: 1,
					};
					assert(
						mockLogger.matchEvents([
							{ eventName: "Running:Summarize_cancel", ...retryProps1 },
							{ eventName: "Running:SummarizeAttemptDelay", ...retryProps1 },
						]),
						"unexpected log sequence",
					);

					shouldDeferGenerateSummary = false;
					await tickAndFlushPromises(1);
					assertRunCounts(2, 0, 0, "normal run");
					const retryProps2 = {
						summarizeCount: 1,
						summaryAttemptsPerPhase: 2,
						summaryAttempts: 2,
						summaryAttemptPhase: 1,
					};

					assert(
						mockLogger.matchEvents([
							{ eventName: "Running:Summarize_generate", ...retryProps2 },
							{ eventName: "Running:Summarize_Op", ...retryProps2 },
						]),
						"unexpected log sequence",
					);
				});
			});

			describe("On-demand Summaries", () => {
				beforeEach(async () => {
					await startRunningSummarizer();
				});

				it("Should create an on-demand summary", async () => {
					await emitNextOp(2); // set ref seq to 2
					const result = summarizer.summarizeOnDemand(undefined, { reason: "test" });

					const submitResult = await result.summarySubmitted;
					assertRunCounts(1, 0, 0, "on-demand should run");

					assert(submitResult.success, "on-demand summary should submit");
					assert(
						submitResult.data.stage === "submit",
						"on-demand summary submitted data stage should be submit",
					);

					assert.strictEqual(submitResult.data.referenceSequenceNumber, 2, "ref seq num");
					assert(
						submitResult.data.summaryTree !== undefined,
						"summary tree should exist",
					);

					const broadcastResult = await result.summaryOpBroadcasted;
					assert(broadcastResult.success, "summary op should be broadcast");
					assert.strictEqual(
						broadcastResult.data.summarizeOp.referenceSequenceNumber,
						2,
						"summarize op ref seq num should be same as summary seq",
					);
					assert.strictEqual(
						broadcastResult.data.summarizeOp.sequenceNumber,
						-1,
						"summarize op seq number should match test negative counter",
					);
					assert.strictEqual(
						broadcastResult.data.summarizeOp.contents.handle,
						"test-broadcast-handle",
						"summarize op handle should be test-broadcast-handle",
					);

					assert(
						mockLogger.matchEvents([
							{ eventName: "Running:Summarize_generate", summarizeCount: runCount },
							{ eventName: "Running:Summarize_Op", summarizeCount: runCount },
						]),
						"unexpected log sequence",
					);

					// Verify that heuristics are blocked while waiting for ack
					await emitNextOp(summaryConfig.maxOps + 1);
					assertRunCounts(1, 0, 0);

					await emitAck();
					const ackNackResult = await result.receivedSummaryAckOrNack;
					assert(ackNackResult.success, "on-demand summary should succeed");
					assert(
						ackNackResult.data.summaryAckOp.type === MessageType.SummaryAck,
						"should be ack",
					);
					assert(
						ackNackResult.data.summaryAckOp.contents.handle === "test-ack-handle",
						"summary ack handle should be test-ack-handle",
					);
				});

				it("Should return already running for on-demand summary", async () => {
					// Should start running by heuristics
					await emitNextOp(summaryConfig.maxOps + 1);
					assertRunCounts(1, 0, 0);

					let resolved = false;
					try {
						summarizer.summarizeOnDemand(undefined, { reason: "test" });
						resolved = true;
					} catch {}

					await flushPromises();
					assert(resolved === false, "already running promise should not resolve yet");
				});

				it("On-demand summary should fail on nack", async () => {
					await emitNextOp(2); // set ref seq to 2
					const result = summarizer.summarizeOnDemand(undefined, { reason: "test" });

					const submitResult = await result.summarySubmitted;
					assertRunCounts(1, 0, 0, "on-demand should run");

					assert(submitResult.success, "on-demand summary should submit");
					assert(
						submitResult.data.stage === "submit",
						"on-demand summary submitted data stage should be submit",
					);

					assert.strictEqual(submitResult.data.referenceSequenceNumber, 2, "ref seq num");
					assert(
						submitResult.data.summaryTree !== undefined,
						"summary tree should exist",
					);

					const broadcastResult = await result.summaryOpBroadcasted;
					assert(broadcastResult.success, "summary op should be broadcast");
					assert.strictEqual(
						broadcastResult.data.summarizeOp.referenceSequenceNumber,
						2,
						"summarize op ref seq num should be same as summary seq",
					);
					assert.strictEqual(
						broadcastResult.data.summarizeOp.sequenceNumber,
						-1,
						"summarize op seq number should match test negative counter",
					);
					assert.strictEqual(
						broadcastResult.data.summarizeOp.contents.handle,
						"test-broadcast-handle",
						"summarize op handle should be test-broadcast-handle",
					);

					assert(
						mockLogger.matchEvents([
							{ eventName: "Running:Summarize_generate", summarizeCount: runCount },
							{ eventName: "Running:Summarize_Op", summarizeCount: runCount },
						]),
						"unexpected log sequence",
					);

					// Verify that heuristics are blocked while waiting for ack
					await emitNextOp(summaryConfig.maxOps + 1);
					assertRunCounts(1, 0, 0);

					await emitNack();
					const ackNackResult = await result.receivedSummaryAckOrNack;
					assert(!ackNackResult.success, "on-demand summary should fail");
					assert(
						ackNackResult.data?.summaryNackOp.type === MessageType.SummaryNack,
						"should be nack",
					);
					assert(
						JSON.parse((ackNackResult.data.summaryNackOp as any).data).message ===
							"test-nack",
						"summary nack error should be test-nack",
					);
				});

				it("Should fail an on-demand summary if stopping", async () => {
					summarizer.waitStop(true).catch(() => {});
					const [refreshLatestAck, fullTree] = [true, true];
					const result1 = summarizer.summarizeOnDemand(undefined, { reason: "test1" });
					const result2 = summarizer.summarizeOnDemand(undefined, {
						reason: "test2",
						refreshLatestAck,
					});
					const result3 = summarizer.summarizeOnDemand(undefined, {
						reason: "test3",
						fullTree,
					});
					const result4 = summarizer.summarizeOnDemand(undefined, {
						reason: "test4",
						refreshLatestAck,
						fullTree,
					});

					const allResults = (
						await Promise.all([
							result1.summarySubmitted,
							result1.summaryOpBroadcasted,
							result1.receivedSummaryAckOrNack,
							result2.summarySubmitted,
							result2.summaryOpBroadcasted,
							result2.receivedSummaryAckOrNack,
						])
					).concat(
						await Promise.all([
							result3.summarySubmitted,
							result3.summaryOpBroadcasted,
							result3.receivedSummaryAckOrNack,
							result4.summarySubmitted,
							result4.summaryOpBroadcasted,
							result4.receivedSummaryAckOrNack,
						]),
					);
					for (const result of allResults) {
						assert(!result.success, "all results should fail");
					}
				});

				it("Should fail an on-demand summary if disposed", async () => {
					summarizer.dispose();
					const [refreshLatestAck, fullTree] = [true, true];
					const result1 = summarizer.summarizeOnDemand(undefined, { reason: "test1" });
					const result2 = summarizer.summarizeOnDemand(undefined, {
						reason: "test2",
						refreshLatestAck,
					});
					const result3 = summarizer.summarizeOnDemand(undefined, {
						reason: "test3",
						fullTree,
					});
					const result4 = summarizer.summarizeOnDemand(undefined, {
						reason: "test4",
						refreshLatestAck,
						fullTree,
					});

					const allResults = (
						await Promise.all([
							result1.summarySubmitted,
							result1.summaryOpBroadcasted,
							result1.receivedSummaryAckOrNack,
							result2.summarySubmitted,
							result2.summaryOpBroadcasted,
							result2.receivedSummaryAckOrNack,
						])
					).concat(
						await Promise.all([
							result3.summarySubmitted,
							result3.summaryOpBroadcasted,
							result3.receivedSummaryAckOrNack,
							result4.summarySubmitted,
							result4.summaryOpBroadcasted,
							result4.receivedSummaryAckOrNack,
						]),
					);
					for (const result of allResults) {
						assert(!result.success, "all results should fail");
					}
				});
			});

			describe("Enqueue Summaries", () => {
				beforeEach(async () => {
					await startRunningSummarizer();
				});

				it("Should summarize after specified sequence number", async () => {
					await emitNextOp(2); // set ref seq to 2
					const afterSequenceNumber = 9;
					const result = summarizer.enqueueSummarize({
						reason: "test",
						afterSequenceNumber,
					});
					assert(result.alreadyEnqueued === undefined, "should not be already enqueued");

					await emitNextOp(6);
					assertRunCounts(0, 0, 0, "enqueued should not run yet, still 1 op short");

					await emitNextOp(1);
					assertRunCounts(1, 0, 0, "enqueued should run");

					const submitResult = await result.summarySubmitted;
					assert(submitResult.success, "enqueued summary should submit");
					assert(
						submitResult.data.stage === "submit",
						"enqueued summary submitted data stage should be submit",
					);

					assert.strictEqual(submitResult.data.referenceSequenceNumber, 9, "ref seq num");
					assert(
						submitResult.data.summaryTree !== undefined,
						"summary tree should exist",
					);

					const broadcastResult = await result.summaryOpBroadcasted;
					assert(broadcastResult.success, "summary op should be broadcast");
					assert.strictEqual(
						broadcastResult.data.summarizeOp.referenceSequenceNumber,
						9,
						"summarize op ref seq num should be same as summary seq",
					);
					assert.strictEqual(
						broadcastResult.data.summarizeOp.sequenceNumber,
						-1,
						"summarize op seq number should match test negative counter",
					);
					assert.strictEqual(
						broadcastResult.data.summarizeOp.contents.handle,
						"test-broadcast-handle",
						"summarize op handle should be test-broadcast-handle",
					);

					assert(
						mockLogger.matchEvents([
							{ eventName: "Running:Summarize_generate", summarizeCount: runCount },
							{ eventName: "Running:Summarize_Op", summarizeCount: runCount },
						]),
						"unexpected log sequence",
					);

					// Verify that heuristics are blocked while waiting for ack
					await emitNextOp(summaryConfig.maxOps + 1);
					assertRunCounts(1, 0, 0);

					await emitAck();
					const ackNackResult = await result.receivedSummaryAckOrNack;
					assert(ackNackResult.success, "enqueued summary should succeed");
					assert(
						ackNackResult.data.summaryAckOp.type === MessageType.SummaryAck,
						"should be ack",
					);
					assert(
						ackNackResult.data.summaryAckOp.contents.handle === "test-ack-handle",
						"summary ack handle should be test-ack-handle",
					);
				});

				it("Should summarize after specified sequence number after heuristics attempt finishes", async () => {
					const afterSequenceNumber = summaryConfig.maxOps * 2 + 10;

					// Should start running by heuristics
					await emitNextOp(summaryConfig.maxOps + 1);
					assertRunCounts(1, 0, 0);

					const result = summarizer.enqueueSummarize({
						reason: "test",
						afterSequenceNumber,
					});
					assert(result.alreadyEnqueued === undefined, "should not be already enqueued");
					let submitRan = false;
					result.summarySubmitted.then(
						() => {
							submitRan = true;
						},
						() => {},
					);

					// Even after finishing first heuristic summary, enqueued shouldn't run yet.
					await emitAck();

					// Should start running by heuristics again.
					await emitNextOp(summaryConfig.maxOps + 1);
					assertRunCounts(2, 0, 0);
					await emitNextOp(20); // make sure enqueued is ready
					assert(
						submitRan === false,
						"enqueued summary should not run until 2nd heuristic ack",
					);

					// After this ack, it should start running enqueued summary.
					await emitAck();
					assert((submitRan as boolean) === true, "enqueued summary should run");
					assertRunCounts(3, 0, 0);

					const submitResult = await result.summarySubmitted;
					assert(submitResult.success, "enqueued summary should submit");
					assert(
						submitResult.data.stage === "submit",
						"enqueued summary submitted data stage should be submit",
					);

					// 24 = 22 regular runtime ops + 2 summary ack ops
					const expectedRefSeqNum = summaryConfig.maxOps * 2 + 24;
					assert.strictEqual(
						submitResult.data.referenceSequenceNumber,
						expectedRefSeqNum,
						"ref seq num",
					);
					assert(
						submitResult.data.summaryTree !== undefined,
						"summary tree should exist",
					);

					const broadcastResult = await result.summaryOpBroadcasted;
					assert(broadcastResult.success, "summary op should be broadcast");
					assert.strictEqual(
						broadcastResult.data.summarizeOp.referenceSequenceNumber,
						expectedRefSeqNum,
						"summarize op ref seq num should be same as summary seq",
					);
					assert.strictEqual(
						broadcastResult.data.summarizeOp.sequenceNumber,
						-3,
						"summarize op seq number should match test negative counter",
					);
					assert.strictEqual(
						broadcastResult.data.summarizeOp.contents.handle,
						"test-broadcast-handle",
						"summarize op handle should be test-broadcast-handle",
					);

					// Verify that heuristics are blocked while waiting for ack
					await emitNextOp(summaryConfig.maxOps + 1);
					assertRunCounts(3, 0, 0);

					await emitAck();
					const ackNackResult = await result.receivedSummaryAckOrNack;
					assert(ackNackResult.success, "enqueued summary should succeed");
					assert(
						ackNackResult.data.summaryAckOp.type === MessageType.SummaryAck,
						"should be ack",
					);
					assert(
						ackNackResult.data.summaryAckOp.contents.handle === "test-ack-handle",
						"summary ack handle should be test-ack-handle",
					);
				});

				it("Should reject subsequent enqueued summarize attempt unless overridden", async () => {
					await emitNextOp(2); // set ref seq to 2
					const afterSequenceNumber = 9;
					const result = summarizer.enqueueSummarize({
						reason: "test",
						afterSequenceNumber,
					});
					assert(result.alreadyEnqueued === undefined, "should not be already enqueued");

					// While first attempt is still enqueued, it should reject subsequent ones
					const result2 = summarizer.enqueueSummarize({ reason: "test-fail" });
					assert(result2.alreadyEnqueued === true, "should be already enqueued");
					assert(result2.overridden === undefined, "should not be overridden");

					const result3 = summarizer.enqueueSummarize({
						reason: "test-override",
						override: true,
					});
					assert(result3.alreadyEnqueued === true, "should be already enqueued");
					assert(result3.overridden === true, "should be overridden");

					const firstResults = await Promise.all([
						result.summarySubmitted,
						result.summaryOpBroadcasted,
						result.receivedSummaryAckOrNack,
					]);
					for (const firstResult of firstResults) {
						assert(firstResult.success === false, "should fail because of override");
					}

					await emitAck();
					const newResults = await Promise.all([
						result3.summarySubmitted,
						result3.summaryOpBroadcasted,
						result3.receivedSummaryAckOrNack,
					]);
					for (const newResult of newResults) {
						assert(newResult.success === true, "should succeed");
					}
				});

				it("Should fail an enqueue summarize attempt if stopping", async () => {
					summarizer.waitStop(true).catch(() => {});
					const result1 = summarizer.enqueueSummarize({ reason: "test1" });
					assert(result1.alreadyEnqueued === undefined, "should not be already enqueued");
					const result2 = summarizer.enqueueSummarize({
						reason: "test2",
						afterSequenceNumber: 123,
					});
					assert(result2.alreadyEnqueued === undefined, "should not be already enqueued");

					const allResults = await Promise.all([
						result1.summarySubmitted,
						result1.summaryOpBroadcasted,
						result1.receivedSummaryAckOrNack,
						result2.summarySubmitted,
						result2.summaryOpBroadcasted,
						result2.receivedSummaryAckOrNack,
					]);
					for (const result of allResults) {
						assert(!result.success, "all results should fail");
					}
				});

				it("Should fail an enqueue summarize attempt if disposed", async () => {
					summarizer.dispose();
					const result1 = summarizer.enqueueSummarize({ reason: "test1" });
					assert(result1.alreadyEnqueued === undefined, "should not be already enqueued");
					const result2 = summarizer.enqueueSummarize({
						reason: "test2",
						afterSequenceNumber: 123,
					});
					assert(result2.alreadyEnqueued === undefined, "should not be already enqueued");

					const allResults = await Promise.all([
						result1.summarySubmitted,
						result1.summaryOpBroadcasted,
						result1.receivedSummaryAckOrNack,
						result2.summarySubmitted,
						result2.summaryOpBroadcasted,
						result2.receivedSummaryAckOrNack,
					]);
					for (const result of allResults) {
						assert(!result.success, "all results should fail");
					}
				});
			});

			describe("Summary Start", () => {
				it("Should summarize immediately if summary ack is missing at startup", async () => {
					assertRunCounts(0, 0, 0);
					// Simulate as summary op was in op stream.
					const summaryTimestamp = Date.now();
					emitBroadcast(summaryTimestamp);

					let startStatus: "starting" | "started" | "failed" = "starting";
					startRunningSummarizer().then(
						() => {
							startStatus = "started";
						},
						() => {
							startStatus = "failed";
						},
					);
					await flushPromises();
					assert.strictEqual(
						startStatus,
						"starting",
						"RunningSummarizer should still be starting since outstanding summary op",
					);

					// Still should be waiting
					await emitNextOp(1, summaryTimestamp + summaryConfig.maxAckWaitTime - 1);
					assert.strictEqual(
						startStatus,
						"starting",
						"RunningSummarizer should still be starting since timestamp is within maxAckWaitTime",
					);

					// Emit next op after maxAckWaitTime
					// clock.tick(summaryConfig.maxAckWaitTime + 1000);
					await emitNextOp(1, summaryTimestamp + summaryConfig.maxAckWaitTime);
					assert(
						mockLogger.matchEvents([
							{ eventName: "Running:MissingSummaryAckFoundByOps" },
						]),
						"unexpected log sequence 1",
					);

					assert.strictEqual(
						startStatus,
						"started",
						"RunningSummarizer should be started from the above op",
					);

					await emitNextOp(summaryConfig.maxOps + 1);
					assertRunCounts(1, 0, 0, "Should run summarizer once");
					assert(
						mockLogger.matchEvents([
							{ eventName: "Running:Summarize_generate", summarizeCount: runCount },
							{ eventName: "Running:Summarize_Op", summarizeCount: runCount },
						]),
						"unexpected log sequence 2",
					);

					assert(
						!mockLogger.matchEvents([{ eventName: "Running:Summarize_end" }]),
						"No ack expected yet",
					);

					// Now emit ack
					await emitAck();
					assert(
						mockLogger.matchEvents([
							{
								eventName: "Running:Summarize_end",
								summarizeCount: runCount,
								summarizerSuccessfulAttempts: runCount,
								reason: "maxOps",
							},
						]),
						"unexpected log sequence 3",
					);
				});
			});

			describe("Disabled Heuristics", () => {
				it("Should not summarize after time or ops", async () => {
					await startRunningSummarizer(true /* disableHeuristics */);

					await emitNextOp(summaryConfig.maxOps + 1);
					assertRunCounts(0, 0, 0, "should not summarize after maxOps");

					await tickAndFlushPromises(summaryConfig.minIdleTime + 1);
					assertRunCounts(0, 0, 0, "should not summarize after minIdleTime");

					await tickAndFlushPromises(summaryConfig.maxTime + 1);
					assertRunCounts(0, 0, 0, "should not summarize after maxTime");

					await emitNextOp(summaryConfig.maxOps * 3 + 10000);
					await tickAndFlushPromises(
						summaryConfig.maxTime * 3 + summaryConfig.minIdleTime * 3 + 10000,
					);
					assertRunCounts(0, 0, 0, "make extra sure");
				});

				it("Should not summarize before closing", async () => {
					await startRunningSummarizer(true /* disableHeuristics */);

					await emitNextOp(summaryConfig.minOpsForLastSummaryAttempt);
					const stopP = summarizer.waitStop(true);
					await flushPromises();
					await emitAck();
					await stopP;

					assertRunCounts(0, 0, 0, "should not perform lastSummary");
				});

				it("Should not summarize immediately if summary ack is missing at startup when disabled", async () => {
					assertRunCounts(0, 0, 0);
					// Simulate as summary op was in op stream.
					const summaryTimestamp = Date.now();
					emitBroadcast(summaryTimestamp);

					let startStatus: "starting" | "started" | "failed" = "starting";
					startRunningSummarizer(true /* disableHeuristics */).then(
						() => {
							startStatus = "started";
						},
						() => {
							startStatus = "failed";
						},
					);
					await flushPromises();
					assert.strictEqual(
						startStatus,
						"starting",
						"RunningSummarizer should still be starting since outstanding summary op",
					);

					// Still should be waiting
					await emitNextOp(1, summaryTimestamp + summaryConfig.maxAckWaitTime - 1);
					assert.strictEqual(
						startStatus,
						"starting",
						"RunningSummarizer should still be starting since timestamp is within maxAckWaitTime",
					);

					// Emit next op after maxAckWaitTime
					// clock.tick(summaryConfig.maxAckWaitTime + 1000);
					await emitNextOp(1, summaryTimestamp + summaryConfig.maxAckWaitTime);
					assert(
						mockLogger.matchEvents([
							{ eventName: "Running:MissingSummaryAckFoundByOps" },
						]),
						"unexpected log sequence 1",
					);

					assert.strictEqual(
						startStatus,
						"started",
						"RunningSummarizer should be started from the above op",
					);

					await emitNextOp(summaryConfig.maxOps + 1);
					assertRunCounts(0, 0, 0, "Should not run summarizer");
				});
			});
		});
	});
});<|MERGE_RESOLUTION|>--- conflicted
+++ resolved
@@ -36,23 +36,17 @@
 	ISummarizeHeuristicData,
 } from "../../summary";
 
-<<<<<<< HEAD
-class MockRuntime {
+class MockRuntime extends TypedEventEmitter<IContainerRuntimeEvents> {
 	disposed = false;
 
-	constructor(
-		public readonly deltaManager: IDeltaManager<ISequencedDocumentMessage, IDocumentMessage>,
-	) {}
-
-	closeFn() {
-		this.disposed = true;
-=======
-class MockRuntime extends TypedEventEmitter<IContainerRuntimeEvents> {
 	constructor(
 		public readonly deltaManager: IDeltaManager<ISequencedDocumentMessage, IDocumentMessage>,
 	) {
 		super();
->>>>>>> c6c34d44
+	}
+
+	closeFn() {
+		this.disposed = true;
 	}
 }
 
