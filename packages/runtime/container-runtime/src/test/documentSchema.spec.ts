--- conflicted
+++ resolved
@@ -14,10 +14,7 @@
 import { pkgVersion } from "../packageVersion.js";
 import {
 	DocumentsSchemaController,
-<<<<<<< HEAD
-=======
 	type DocumentSchemaValueType,
->>>>>>> d7952185
 	type IDocumentSchema,
 	type IDocumentSchemaCurrent,
 	type IDocumentSchemaFeatures,
@@ -32,16 +29,7 @@
 }
 
 describe("Runtime", () => {
-<<<<<<< HEAD
-	let logger: IMockLoggerExt;
-
-	beforeEach(() => {
-		logger = createMockLoggerExt();
-	});
-	const validConfig: IDocumentSchema = {
-=======
 	const validConfig = {
->>>>>>> d7952185
 		version: 1,
 		refSeq: 0,
 		info: { minVersionForCollab: defaultMinVersionForCollab },
@@ -67,11 +55,7 @@
 		return new DocumentsSchemaController(
 			true, // existing,
 			0, // snapshotSequenceNumber
-<<<<<<< HEAD
-			config as IDocumentSchema, // old schema,
-=======
 			config, // old schema,
->>>>>>> d7952185
 			features,
 			() => {}, // onSchemaChange
 			{ minVersionForCollab: defaultMinVersionForCollab }, // info,
@@ -87,11 +71,7 @@
 		const controller = createController(validConfig);
 		assert.throws(() =>
 			controller.processDocumentSchemaMessages(
-<<<<<<< HEAD
-				[config as IDocumentSchema],
-=======
 				[config],
->>>>>>> d7952185
 				false, // local
 				100,
 			),
