/*!
 * Copyright (c) Microsoft Corporation and contributors. All rights reserved.
 * Licensed under the MIT License.
 */

import { strict as assert } from "assert";
<<<<<<< HEAD
import { TelemetryUTLogger } from "@fluidframework/telemetry-utils";
=======
import {
    ConfigTypes,
    IConfigProviderBase,
    loggerToMonitoringContext,
    mixinMonitoringContext,
    MockLogger,
} from "@fluidframework/telemetry-utils";
>>>>>>> a573795f
import { BatchManager, BatchMessage } from "../batchManager";
import { CompressionAlgorithms } from "..";

describe("BatchManager", () => {
    const configProvider = ((settings: Record<string, ConfigTypes>): IConfigProviderBase => ({
        getRawConfig: (name: string): ConfigTypes => settings[name],
    }));

    const getMonitoringContext = (settings: Record<string, ConfigTypes>) =>
        loggerToMonitoringContext(
            mixinMonitoringContext(new MockLogger(), configProvider(settings)) as unknown as MockLogger);

    const defaultMonitoringContext = getMonitoringContext({});

    const softLimit = 1024;
    const hardLimit = 950 * 1024;

    const generateStringOfSize = (sizeInBytes: number): string => new Array(sizeInBytes + 1).join("0");

    const smallMessage = { contents: generateStringOfSize(10) } as any as BatchMessage;

    it("BatchManager's soft limit: a bunch of small messages", () => {
        const message = { contents: generateStringOfSize(softLimit / 2) } as any as BatchMessage;
<<<<<<< HEAD
        const batchManager = new BatchManager(new TelemetryUTLogger(), softLimit);
=======
        const batchManager = new BatchManager(defaultMonitoringContext, hardLimit, softLimit);
>>>>>>> a573795f

        // Can push one large message
        assert.equal(batchManager.push(message), true);
        assert.equal(batchManager.length, 1);

        // Can't push another large message
        assert.equal(batchManager.push(message), false);
        assert.equal(batchManager.length, 1);

        // But can push one small message
        assert.equal(batchManager.push(smallMessage), true);
        assert.equal(batchManager.length, 2);

        // Pop and check batch
        const batch = batchManager.popBatch();
        assert.equal(batch.length, 2);

        // Validate that can push large message again
        assert.equal(batchManager.push(message), true);
        assert.equal(batchManager.length, 1);

        assert.equal(batchManager.push(message), false);
        assert.equal(batchManager.length, 1);
    });

    it("BatchManager's soft limit: single large message", () => {
        const message = { contents: generateStringOfSize(softLimit * 2) } as any as BatchMessage;
<<<<<<< HEAD
        const batchManager = new BatchManager(new TelemetryUTLogger(), softLimit);
=======
        const batchManager = new BatchManager(defaultMonitoringContext, hardLimit, softLimit);
>>>>>>> a573795f

        // Can push one large message, even above soft limit
        assert.equal(batchManager.push(message), true);
        assert.equal(batchManager.length, 1);

        // Can't push another small message
        assert.equal(batchManager.push(smallMessage), false);
        assert.equal(batchManager.length, 1);

        // Pop and check batch
        const batch = batchManager.popBatch();
        assert.equal(batch.length, 1);

        // Validate that we can't push large message above soft limit if we have already at least one message.
        assert.equal(batchManager.push(smallMessage), true);
        assert.equal(batchManager.length, 1);

        assert.equal(batchManager.push(message), false);
        assert.equal(batchManager.length, 1);
    });

    it("BatchManager: no soft limit", () => {
<<<<<<< HEAD
        const batchManager = new BatchManager(new TelemetryUTLogger());
        const third = Math.floor(batchManager.limit / 3) + 1;
=======
        const batchManager = new BatchManager(defaultMonitoringContext, hardLimit);
        const third = Math.floor(hardLimit / 3) + 1;
>>>>>>> a573795f
        const message = { contents: generateStringOfSize(third) } as any as BatchMessage;

        // Can push one large message, even above soft limit
        assert.equal(batchManager.push(message), true);
        assert.equal(batchManager.length, 1);

        // Can push second large message, even above soft limit
        assert.equal(batchManager.push(message), true);
        assert.equal(batchManager.length, 2);

        // Can't push another message
        assert.equal(batchManager.push(message), false);
        assert.equal(batchManager.length, 2);

        // Pop and check batch
        const batch = batchManager.popBatch();
        assert.equal(batch.length, 2);

        // Can push messages again
        assert.equal(batchManager.push(message), true);
        assert.equal(batchManager.length, 1);

        assert.equal(batchManager.push(message), true);
        assert.equal(batchManager.length, 2);

        assert.equal(batchManager.push(smallMessage), true);
        assert.equal(batchManager.length, 3);
    });

    it("BatchManager: soft limit is higher than hard limit", () => {
<<<<<<< HEAD
        const batchManager = new BatchManager(new TelemetryUTLogger(), BatchManager.limit * 2);
        const twoThird = Math.floor(batchManager.limit * 2 / 3);
=======
        const batchManager = new BatchManager(defaultMonitoringContext, hardLimit, hardLimit * 2);
        const twoThird = Math.floor(hardLimit * 2 / 3);
>>>>>>> a573795f
        const message = { contents: generateStringOfSize(twoThird) } as any as BatchMessage;
        const largeMessage = { contents: generateStringOfSize(hardLimit + 1) } as any as BatchMessage;

        // Can't push very large message, above hard limit
        assert.equal(batchManager.push(largeMessage), false);
        assert.equal(batchManager.length, 0);

        // Can push one message
        assert.equal(batchManager.push(message), true);
        assert.equal(batchManager.length, 1);

        // Can't push second message
        assert.equal(batchManager.push(message), false);
        assert.equal(batchManager.length, 1);

        // Pop and check batch
        const batch = batchManager.popBatch();
        assert.equal(batch.length, 1);
    });

<<<<<<< HEAD
    it("BatchManager: compresses when configured and criteria met", () => {
        const batchManager = new BatchManager(new TelemetryUTLogger(),
                                              undefined,
                                              { minimumBatchSize: 1, compressionAlgorithm: CompressionAlgorithms.lz4 });
        const message = { contents: generateStringOfSize(100) } as any as BatchMessage;
        assert.equal(batchManager.push(message), true);
        const batch = batchManager.popBatch();
        assert.equal(batch.length, 1);
        assert.equal(batch[0].compression, "lz4");
        assert.equal(batch[0].metadata?.compressed, true);
    });

    it("BatchManager: doesn't compress when message too short", () => {
        const batchManager = new BatchManager(new TelemetryUTLogger(),
                                              undefined,
                                              { minimumBatchSize: 200,
                                                compressionAlgorithm: CompressionAlgorithms.lz4 });
        const message = { contents: generateStringOfSize(10) } as any as BatchMessage;
        assert.equal(batchManager.push(message), true);
        const batch = batchManager.popBatch();
        assert.equal(batch.length, 1);
        assert.equal(batch[0].compression, undefined);
        assert.equal(batch[0].metadata?.compressed, undefined);
    });

    it("BatchManager: doesn't compress when not configured", () => {
        // When turned off, compression is configured with minimumBatchSize POSITIVE_INFINITY
        const batchManager = new BatchManager(new TelemetryUTLogger(),
                                              undefined,
                                              { minimumBatchSize: Number.POSITIVE_INFINITY,
                                                compressionAlgorithm: CompressionAlgorithms.lz4 });
        const message = { contents: generateStringOfSize(10) } as any as BatchMessage;
        assert.equal(batchManager.push(message), true);
        const batch = batchManager.popBatch();
        assert.equal(batch.length, 1);
        assert.equal(batch[0].compression, undefined);
        assert.equal(batch[0].metadata?.compressed, undefined);
=======
    it("Verify op ordering", () => {
        const batchManager = new BatchManager(defaultMonitoringContext, hardLimit);
        assert.equal(batchManager.push({ ...smallMessage, referenceSequenceNumber: 0 }), true);
        assert.equal(batchManager.push({ ...smallMessage, referenceSequenceNumber: 0 }), true);
        assert.throws(() => batchManager.push({ ...smallMessage, referenceSequenceNumber: 1 }));
    });

    it("Don't verify op ordering if feature gate is on", () => {
        const batchManager = new BatchManager(getMonitoringContext({
            "Fluid.ContainerRuntime.DisableOpReentryCheck": true,
        }), hardLimit);
        assert.equal(batchManager.push({ ...smallMessage, referenceSequenceNumber: 0 }), true);
        assert.equal(batchManager.push({ ...smallMessage, referenceSequenceNumber: 0 }), true);
        assert.equal(batchManager.push({ ...smallMessage, referenceSequenceNumber: 1 }), true);
    });

    it("BatchManager: 'infinity' hard limit allows everything", () => {
        const message = { contents: generateStringOfSize(softLimit) } as any as BatchMessage;
        const batchManager = new BatchManager(defaultMonitoringContext, Infinity);

        for (let i = 1; i <= 10; i++) {
            assert.equal(batchManager.push(message), true);
            assert.equal(batchManager.length, i);
        }
>>>>>>> a573795f
    });
});<|MERGE_RESOLUTION|>--- conflicted
+++ resolved
@@ -4,9 +4,6 @@
  */
 
 import { strict as assert } from "assert";
-<<<<<<< HEAD
-import { TelemetryUTLogger } from "@fluidframework/telemetry-utils";
-=======
 import {
     ConfigTypes,
     IConfigProviderBase,
@@ -14,7 +11,6 @@
     mixinMonitoringContext,
     MockLogger,
 } from "@fluidframework/telemetry-utils";
->>>>>>> a573795f
 import { BatchManager, BatchMessage } from "../batchManager";
 import { CompressionAlgorithms } from "..";
 
@@ -38,11 +34,7 @@
 
     it("BatchManager's soft limit: a bunch of small messages", () => {
         const message = { contents: generateStringOfSize(softLimit / 2) } as any as BatchMessage;
-<<<<<<< HEAD
-        const batchManager = new BatchManager(new TelemetryUTLogger(), softLimit);
-=======
         const batchManager = new BatchManager(defaultMonitoringContext, hardLimit, softLimit);
->>>>>>> a573795f
 
         // Can push one large message
         assert.equal(batchManager.push(message), true);
@@ -70,11 +62,7 @@
 
     it("BatchManager's soft limit: single large message", () => {
         const message = { contents: generateStringOfSize(softLimit * 2) } as any as BatchMessage;
-<<<<<<< HEAD
-        const batchManager = new BatchManager(new TelemetryUTLogger(), softLimit);
-=======
         const batchManager = new BatchManager(defaultMonitoringContext, hardLimit, softLimit);
->>>>>>> a573795f
 
         // Can push one large message, even above soft limit
         assert.equal(batchManager.push(message), true);
@@ -97,13 +85,8 @@
     });
 
     it("BatchManager: no soft limit", () => {
-<<<<<<< HEAD
-        const batchManager = new BatchManager(new TelemetryUTLogger());
-        const third = Math.floor(batchManager.limit / 3) + 1;
-=======
         const batchManager = new BatchManager(defaultMonitoringContext, hardLimit);
         const third = Math.floor(hardLimit / 3) + 1;
->>>>>>> a573795f
         const message = { contents: generateStringOfSize(third) } as any as BatchMessage;
 
         // Can push one large message, even above soft limit
@@ -134,13 +117,8 @@
     });
 
     it("BatchManager: soft limit is higher than hard limit", () => {
-<<<<<<< HEAD
-        const batchManager = new BatchManager(new TelemetryUTLogger(), BatchManager.limit * 2);
-        const twoThird = Math.floor(batchManager.limit * 2 / 3);
-=======
         const batchManager = new BatchManager(defaultMonitoringContext, hardLimit, hardLimit * 2);
         const twoThird = Math.floor(hardLimit * 2 / 3);
->>>>>>> a573795f
         const message = { contents: generateStringOfSize(twoThird) } as any as BatchMessage;
         const largeMessage = { contents: generateStringOfSize(hardLimit + 1) } as any as BatchMessage;
 
@@ -161,9 +139,9 @@
         assert.equal(batch.length, 1);
     });
 
-<<<<<<< HEAD
     it("BatchManager: compresses when configured and criteria met", () => {
-        const batchManager = new BatchManager(new TelemetryUTLogger(),
+        const batchManager = new BatchManager(defaultMonitoringContext,
+                                              Infinity,
                                               undefined,
                                               { minimumBatchSize: 1, compressionAlgorithm: CompressionAlgorithms.lz4 });
         const message = { contents: generateStringOfSize(100) } as any as BatchMessage;
@@ -175,7 +153,8 @@
     });
 
     it("BatchManager: doesn't compress when message too short", () => {
-        const batchManager = new BatchManager(new TelemetryUTLogger(),
+        const batchManager = new BatchManager(defaultMonitoringContext,
+                                              Infinity,
                                               undefined,
                                               { minimumBatchSize: 200,
                                                 compressionAlgorithm: CompressionAlgorithms.lz4 });
@@ -189,7 +168,8 @@
 
     it("BatchManager: doesn't compress when not configured", () => {
         // When turned off, compression is configured with minimumBatchSize POSITIVE_INFINITY
-        const batchManager = new BatchManager(new TelemetryUTLogger(),
+        const batchManager = new BatchManager(defaultMonitoringContext,
+                                              Infinity,
                                               undefined,
                                               { minimumBatchSize: Number.POSITIVE_INFINITY,
                                                 compressionAlgorithm: CompressionAlgorithms.lz4 });
@@ -199,7 +179,8 @@
         assert.equal(batch.length, 1);
         assert.equal(batch[0].compression, undefined);
         assert.equal(batch[0].metadata?.compressed, undefined);
-=======
+    });
+
     it("Verify op ordering", () => {
         const batchManager = new BatchManager(defaultMonitoringContext, hardLimit);
         assert.equal(batchManager.push({ ...smallMessage, referenceSequenceNumber: 0 }), true);
@@ -224,6 +205,5 @@
             assert.equal(batchManager.push(message), true);
             assert.equal(batchManager.length, i);
         }
->>>>>>> a573795f
     });
 });