--- conflicted
+++ resolved
@@ -33,11 +33,7 @@
 
     it("BatchManager's soft limit: a bunch of small messages", () => {
         const message = { contents: generateStringOfSize(softLimit / 2) } as any as BatchMessage;
-<<<<<<< HEAD
-        const batchManager = new BatchManager(defaultMonitoringContext, softLimit);
-=======
-        const batchManager = new BatchManager(hardLimit, softLimit);
->>>>>>> 538b320d
+        const batchManager = new BatchManager(defaultMonitoringContext, hardLimit, softLimit);
 
         // Can push one large message
         assert.equal(batchManager.push(message), true);
@@ -65,11 +61,7 @@
 
     it("BatchManager's soft limit: single large message", () => {
         const message = { contents: generateStringOfSize(softLimit * 2) } as any as BatchMessage;
-<<<<<<< HEAD
-        const batchManager = new BatchManager(defaultMonitoringContext, softLimit);
-=======
-        const batchManager = new BatchManager(hardLimit, softLimit);
->>>>>>> 538b320d
+        const batchManager = new BatchManager(defaultMonitoringContext, hardLimit, softLimit);
 
         // Can push one large message, even above soft limit
         assert.equal(batchManager.push(message), true);
@@ -92,13 +84,8 @@
     });
 
     it("BatchManager: no soft limit", () => {
-<<<<<<< HEAD
-        const batchManager = new BatchManager(defaultMonitoringContext);
-        const third = Math.floor(batchManager.limit / 3) + 1;
-=======
-        const batchManager = new BatchManager(hardLimit);
+        const batchManager = new BatchManager(defaultMonitoringContext, hardLimit);
         const third = Math.floor(hardLimit / 3) + 1;
->>>>>>> 538b320d
         const message = { contents: generateStringOfSize(third) } as any as BatchMessage;
 
         // Can push one large message, even above soft limit
@@ -129,13 +116,8 @@
     });
 
     it("BatchManager: soft limit is higher than hard limit", () => {
-<<<<<<< HEAD
-        const batchManager = new BatchManager(defaultMonitoringContext, BatchManager.limit * 2);
-        const twoThird = Math.floor(batchManager.limit * 2 / 3);
-=======
-        const batchManager = new BatchManager(hardLimit, hardLimit * 2);
+        const batchManager = new BatchManager(defaultMonitoringContext, hardLimit, hardLimit * 2);
         const twoThird = Math.floor(hardLimit * 2 / 3);
->>>>>>> 538b320d
         const message = { contents: generateStringOfSize(twoThird) } as any as BatchMessage;
         const largeMessage = { contents: generateStringOfSize(hardLimit + 1) } as any as BatchMessage;
 
@@ -156,9 +138,8 @@
         assert.equal(batch.length, 1);
     });
 
-<<<<<<< HEAD
     it("Verify op ordering", () => {
-        const batchManager = new BatchManager(defaultMonitoringContext);
+        const batchManager = new BatchManager(defaultMonitoringContext, hardLimit);
         assert.equal(batchManager.push({ ...smallMessage, referenceSequenceNumber: 0 }), true);
         assert.equal(batchManager.push({ ...smallMessage, referenceSequenceNumber: 0 }), true);
         assert.throws(() => batchManager.push({ ...smallMessage, referenceSequenceNumber: 1 }));
@@ -167,19 +148,19 @@
     it("Don't verify op ordering if feature gate is on", () => {
         const batchManager = new BatchManager(getMonitoringContext({
             "Fluid.ContainerRuntime.DisableOpReentryCheck": true,
-        }));
+        }), hardLimit);
         assert.equal(batchManager.push({ ...smallMessage, referenceSequenceNumber: 0 }), true);
         assert.equal(batchManager.push({ ...smallMessage, referenceSequenceNumber: 0 }), true);
         assert.equal(batchManager.push({ ...smallMessage, referenceSequenceNumber: 1 }), true);
-=======
+    });
+
     it("BatchManager: 'infinity' hard limit allows everything", () => {
         const message = { contents: generateStringOfSize(softLimit) } as any as BatchMessage;
-        const batchManager = new BatchManager(Infinity);
+        const batchManager = new BatchManager(defaultMonitoringContext, Infinity);
 
         for (let i = 1; i <= 10; i++) {
             assert.equal(batchManager.push(message), true);
             assert.equal(batchManager.length, i);
         }
->>>>>>> 538b320d
     });
 });