--- conflicted
+++ resolved
@@ -698,38 +698,6 @@
 					assert.strictEqual(redirectTable?.length, 3);
 				});
 
-<<<<<<< HEAD
-			it("abort while upload", async function () {
-				if (createBlobPayloadPending) {
-					// Blob creation with pending payload doesn't support abort
-					this.skip();
-				}
-				await runtime.attach();
-				await runtime.connect();
-				const ac = new AbortController();
-				const blob = textToBlob("blob");
-				const handleP = runtime.createBlob(blob, ac.signal);
-				ac.abort("abort test");
-				assert.strictEqual(runtime.unprocessedBlobs.size, 1);
-				await runtime.processBlobs(true);
-				try {
-					await handleP;
-					assert.fail("Should not succeed");
-					// TODO: better typing
-					// eslint-disable-next-line @typescript-eslint/no-explicit-any
-				} catch (error: any) {
-					// eslint-disable-next-line @typescript-eslint/no-unsafe-member-access
-					assert.strictEqual(error.uploadTime, undefined);
-					// eslint-disable-next-line @typescript-eslint/no-unsafe-member-access
-					assert.strictEqual(error.acked, false);
-					// eslint-disable-next-line @typescript-eslint/no-unsafe-member-access
-					assert.strictEqual(error.message, "uploadBlob aborted");
-				}
-				await assert.rejects(handleP);
-				const summaryData = getSummaryContentsWithFormatValidation(runtime.blobManager);
-				assert.strictEqual(summaryData.ids, undefined);
-				assert.strictEqual(summaryData.redirectTable, undefined);
-=======
 				it("Detached -> attached, deduping after attach", async () => {
 					const { mockBlobStorage, mockRuntime, blobManager } = createTestMaterial({
 						attached: false,
@@ -761,7 +729,6 @@
 					assert.strictEqual(ids2?.length, 3);
 					assert.strictEqual(redirectTable2?.length, 7);
 				});
->>>>>>> 6fb6526a
 			});
 
 			describe("Loading from summaries", () => {
@@ -807,29 +774,6 @@
 					assert.deepStrictEqual(redirectTable2, redirectTable1, "Redirect table mismatch");
 				});
 
-<<<<<<< HEAD
-			it("abort after blob succeeds", async function () {
-				if (createBlobPayloadPending) {
-					// Blob creation with pending payload doesn't support abort
-					this.skip();
-				}
-				await runtime.attach();
-				await runtime.connect();
-				const ac = new AbortController();
-				let handleP: Promise<IFluidHandleInternal<ArrayBufferLike>> | undefined;
-				try {
-					const blob = textToBlob("blob");
-					handleP = runtime.createBlob(blob, ac.signal);
-					await runtime.processAll();
-					ac.abort();
-				} catch {
-					assert.fail("abort after processing should not throw");
-				}
-				await assert.doesNotReject(handleP);
-				const summaryData = getSummaryContentsWithFormatValidation(runtime.blobManager);
-				assert.strictEqual(summaryData.ids?.length, 1);
-				assert.strictEqual(summaryData.redirectTable?.length, 1);
-=======
 				it("Can load from a summary with only ids and retrieve blobs using remoteId", async () => {
 					const { mockBlobStorage, mockOrderingService, blobManager } = createTestMaterial({
 						createBlobPayloadPending,
@@ -869,7 +813,6 @@
 					assert.strictEqual(ids2?.length, 1);
 					assert.strictEqual(redirectTable2, undefined);
 				});
->>>>>>> 6fb6526a
 			});
 		});
 
@@ -883,42 +826,12 @@
 				if (createBlobPayloadPending) {
 					await ensureBlobsShared([handle]);
 				}
-<<<<<<< HEAD
-				await runtime.attach();
-				await runtime.connect();
-				const ac = new AbortController();
-				const blob = textToBlob("blob");
-				const handleP = runtime.createBlob(blob, ac.signal);
-				const p1 = runtime.processBlobs(true);
-				const p2 = runtime.processHandles();
-				// finish upload
-				await Promise.race([p1, p2]);
-				ac.abort();
-				runtime.processOps();
-				try {
-					// finish op
-					await handleP;
-					assert.fail("Should not succeed");
-				} catch (error: unknown) {
-					assert(error instanceof Error);
-					assert.strictEqual(error.message, "uploadBlob aborted");
-					// eslint-disable-next-line @typescript-eslint/no-explicit-any, @typescript-eslint/no-unsafe-member-access -- TODO: better typing
-					assert((error as any).uploadTime !== undefined);
-					// eslint-disable-next-line @typescript-eslint/no-unsafe-member-access, @typescript-eslint/no-explicit-any -- TODO: better typing
-					assert.strictEqual((error as any).acked, false);
-				}
-				await assert.rejects(handleP);
-				const summaryData = getSummaryContentsWithFormatValidation(runtime.blobManager);
-				assert.strictEqual(summaryData.ids, undefined);
-				assert.strictEqual(summaryData.redirectTable, undefined);
-=======
 				const { localId } = unpackHandle(handle);
 				mockGarbageCollector.simulateBlobDeletion(getGCNodePathFromLocalId(localId));
 				await assert.rejects(blobManager.getBlob(localId, createBlobPayloadPending), {
 					message: `Blob was deleted: ${localId}`,
 					code: 404,
 				});
->>>>>>> 6fb6526a
 			});
 
 			it("Deletes unused blobs", async () => {
@@ -928,34 +841,7 @@
 				const handle1 = await blobManager.createBlob(textToBlob("hello"));
 				const { localId: localId1 } = unpackHandle(handle1);
 				if (createBlobPayloadPending) {
-<<<<<<< HEAD
-					// Blob creation with pending payload doesn't support abort
-					this.skip();
-				}
-				await runtime.attach();
-				await runtime.connect();
-				const ac = new AbortController();
-				let handleP: Promise<IFluidHandleInternal<ArrayBufferLike>> | undefined;
-				try {
-					handleP = runtime.createBlob(textToBlob("blob"), ac.signal);
-					const p1 = runtime.processBlobs(true);
-					const p2 = runtime.processHandles();
-					// finish upload
-					await Promise.race([p1, p2]);
-					runtime.disconnect();
-					ac.abort();
-					await handleP;
-					assert.fail("Should not succeed");
-				} catch (error: unknown) {
-					assert(error instanceof Error);
-					assert.strictEqual(error.message, "uploadBlob aborted");
-					// eslint-disable-next-line @typescript-eslint/no-unsafe-member-access, @typescript-eslint/no-explicit-any -- TODO: better typing
-					assert((error as any).uploadTime !== undefined);
-					// eslint-disable-next-line @typescript-eslint/no-unsafe-member-access, @typescript-eslint/no-explicit-any -- TODO: better typing
-					assert.strictEqual((error as any).acked, false);
-=======
 					await ensureBlobsShared([handle1]);
->>>>>>> 6fb6526a
 				}
 
 				const { ids: ids1, redirectTable: redirectTable1 } =
