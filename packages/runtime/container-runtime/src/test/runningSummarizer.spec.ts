--- conflicted
+++ resolved
@@ -62,13 +62,10 @@
                 maxTime: 5000 * 12, // 1 min (active)
                 maxOps: 1000, // 1k ops (active)
                 minOpsForLastSummaryAttempt: 50,
-<<<<<<< HEAD
                 minIdleTime: 5000, // 5 sec (idle)
                 maxIdleTime: 5000, // This must remain the same as minIdleTime for tests to pass nicely
-=======
                 nonRuntimeOpWeight: 0.1,
                 runtimeOpWeight: 1.0,
->>>>>>> 1d343ea5
                 ...summaryCommon,
             };
             const summaryConfigDisableHeuristics: ISummaryConfiguration = {
