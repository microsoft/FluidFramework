/*!
 * Copyright (c) Microsoft Corporation and contributors. All rights reserved.
 * Licensed under the MIT License.
 */

/* eslint-disable max-len */

import { strict as assert } from "assert";
import { SinonFakeTimers, useFakeTimers } from "sinon";
import { concatGarbageCollectionStates } from "@fluidframework/garbage-collector";
import { ISnapshotTree, SummaryType } from "@fluidframework/protocol-definitions";
import {
    gcBlobKey,
    IGarbageCollectionData,
    IGarbageCollectionNodeData,
    IGarbageCollectionState,
    IGarbageCollectionDetailsBase,
} from "@fluidframework/runtime-definitions";
import { MockLogger, sessionStorageConfigProvider, TelemetryDataTag, mixinMonitoringContext } from "@fluidframework/telemetry-utils";
import {
    defaultSessionExpiryDurationMs,
    GarbageCollector,
    gcBlobPrefix,
    GCNodeType,
    gcTreeKey,
    IGarbageCollectionRuntime,
    IGarbageCollector,
} from "../garbageCollection";
import { IContainerRuntimeMetadata } from "../summaryFormat";

describe("Garbage Collection Tests", () => {
    // Nodes in the reference graph.
    const nodes: string[] = [
        "/node1",
        "/node2",
        "/node3",
        "/node4",
    ];

    let clock: SinonFakeTimers;
    const mockLogger: MockLogger = new MockLogger();
    const mc = mixinMonitoringContext(mockLogger, sessionStorageConfigProvider.value);
    let closeCalled = false;
    // Time after which unreferenced nodes can be deleted.
    const deleteTimeoutMs = 500;
    const testPkgPath = ["testPkg"];
    // The package data is tagged in the telemetry event.
    const eventPkg = { value: `/${testPkgPath.join("/")}`, tag: TelemetryDataTag.PackageData };

    const getNodeType = (nodePath: string) => {
        if (nodePath.split("/").length !== 2) {
            return GCNodeType.Other;
        }
        return GCNodeType.DataStore;
    };
    // The default GC data returned by `getGCData` on which GC is run. Update this to update the referenced graph.
    const defaultGCData: IGarbageCollectionData = { gcNodes: {} };
    // The runtime to be passed to the garbage collector.
    const gcRuntime: IGarbageCollectionRuntime = {
        updateStateBeforeGC: async () => {},
        getGCData: async (fullGC?: boolean) => defaultGCData,
        updateUsedRoutes: (usedRoutes: string[]) => { return { totalNodeCount: 0, unusedNodeCount: 0 }; },
        deleteUnusedRoutes: (unusedRoutes: string[]) => {},
        getNodeType,
        getCurrentReferenceTimestampMs: () => Date.now(),
        closeFn: () => { closeCalled = true; },
    };

    // The GC details in the summary blob of a node. This is used by the garbage collector to initialize GC state.
    // Update this for individual node to update the initial GC state of that node.
    const emptyGCDetails: IGarbageCollectionDetailsBase = {};

    const createGarbageCollector = (
        baseSnapshot: ISnapshotTree | undefined = undefined,
        getNodeGCDetails: (id: string) => IGarbageCollectionDetailsBase = () => emptyGCDetails,
        metadata: IContainerRuntimeMetadata | undefined = undefined,
    ) => {
        return GarbageCollector.create(
            gcRuntime,
            { gcAllowed: true, deleteTimeoutMs },
            (nodeId: string) => testPkgPath,
            () => Date.now(),
            baseSnapshot,
            async <T>(id: string) => getNodeGCDetails(id) as T,
            mockLogger,
            metadata !== undefined /* existing */,
            metadata,
        );
    };

    before(() => {
        clock = useFakeTimers();
    });

    afterEach(() => {
        clock.reset();
        mockLogger.clear();
    });

    after(() => {
        clock.restore();
    });

    describe("Session expiry", () => {
        const oldRawConfig = sessionStorageConfigProvider.value.getRawConfig;
        const injectedSettings = {};
        const runSessionExpiryKey = "Fluid.GarbageCollection.RunSessionExpiry";
        const disableSessionExpiryKey = "Fluid.GarbageCollection.DisableSessionExpiry";
        const testOverrideSessionExpiryMsKey = "Fluid.GarbageCollection.TestOverride.SessionExpiryMs";
        before(() => {
            // eslint-disable-next-line @typescript-eslint/no-unsafe-return
            sessionStorageConfigProvider.value.getRawConfig = (name) => injectedSettings[name];
        });
        beforeEach(() => {
            closeCalled = false;
            injectedSettings[runSessionExpiryKey] = "true";
        });
        after(() => {
            sessionStorageConfigProvider.value.getRawConfig = oldRawConfig;
        });

        function closeCalledAfterExactTicks(ticks: number) {
            clock.tick(ticks - 1);
            if (closeCalled) {
                return false;
            }
            clock.tick(1);
            return closeCalled;
        }

        it("Session expires for an existing container", async () => {
            const metadata: IContainerRuntimeMetadata =
                { summaryFormatVersion: 1, message: undefined, sessionExpiryTimeoutMs: 10 };
            createGarbageCollector(undefined, undefined, metadata);
            assert(closeCalledAfterExactTicks(10), "Close should have been called at exact expiry.");
        });

        it("Session expires for a new container", async () => {
            createGarbageCollector();
            assert(closeCalledAfterExactTicks(defaultSessionExpiryDurationMs), "Close should have been called at exact expiry.");
        });

        it("Session expiry disabled via DisableSessionExpiry config", async () => {
            // disable expiry even though it's set to run (meaning expiry value will present)
            injectedSettings[disableSessionExpiryKey] = "true";
            createGarbageCollector();
            assert(!closeCalledAfterExactTicks(defaultSessionExpiryDurationMs), "Close should NOT have been called due to disable.");
        });

        it("Session expiry explicitly not disabled via DisableSessionExpiry config", async () => {
            // Explicitly set value to false (instead of relying on undefined)
            injectedSettings[disableSessionExpiryKey] = "false";
            createGarbageCollector();
            assert(closeCalledAfterExactTicks(defaultSessionExpiryDurationMs), "Close should have been called at exact expiry.");
        });

        it("Session expiry overridden via TestOverride setting (existing container)", async () => {
            // Override expiry to 2 seconds
            injectedSettings[testOverrideSessionExpiryMsKey] = "2000";
            const customExpiryMs = mc.config.getNumber(testOverrideSessionExpiryMsKey);
            assert(customExpiryMs, "setting not found!");

            const metadata: IContainerRuntimeMetadata =
                { summaryFormatVersion: 1, message: undefined, sessionExpiryTimeoutMs: 10 };
            createGarbageCollector(undefined, undefined, metadata);
            assert(closeCalledAfterExactTicks(customExpiryMs), "Close should have been called at exact expiry.");
        });

        it("Session expiry overridden via TestOverride setting (new container)", async () => {
            // Override expiry to 2 seconds
            injectedSettings[testOverrideSessionExpiryMsKey] = "2000";
            const customExpiryMs = mc.config.getNumber(testOverrideSessionExpiryMsKey);
            assert(customExpiryMs, "setting not found!");

            createGarbageCollector();
            assert(closeCalledAfterExactTicks(customExpiryMs), "Close should have been called at exact expiry.");
        });

        it("Session expiry override ignored if RunSessionExpiry setting disabled", async () => {
            injectedSettings[runSessionExpiryKey] = "false";
            injectedSettings[testOverrideSessionExpiryMsKey] = "2000";
            const customExpiryMs = mc.config.getNumber(testOverrideSessionExpiryMsKey);
            assert(customExpiryMs, "setting not found!");

            createGarbageCollector();

            clock.tick(customExpiryMs);
            assert(!closeCalled, "Close should not have been called since runSessionExpiry disabled.");
            clock.tick(defaultSessionExpiryDurationMs);
            assert(!closeCalled, "Close should not have been called since runSessionExpiry disabled.");
        });

        it("Session expiry override ignored if DisableSessionExpiry is true", async () => {
            injectedSettings[disableSessionExpiryKey] = "true";
            injectedSettings[testOverrideSessionExpiryMsKey] = "2000";
            const customExpiryMs = mc.config.getNumber(testOverrideSessionExpiryMsKey);
            assert(customExpiryMs, "setting not found!");

            createGarbageCollector();

            clock.tick(customExpiryMs);
            assert(!closeCalled, "Close should not have been called since DisableSessionExpiry true.");
            clock.tick(defaultSessionExpiryDurationMs);
            assert(!closeCalled, "Close should not have been called since DisableSessionExpiry true.");
        });
    });

    describe("Inactive events", () => {
        const revivedEvent = "GarbageCollector:inactiveObject_Revived";
        const changedEvent = "GarbageCollector:inactiveObject_Changed";
        const loadedEvent = "GarbageCollector:inactiveObject_Loaded";

        // Validates that no inactive event has been fired.
        function validateNoInactiveEvents() {
            assert(
                !mockLogger.matchAnyEvent([
                    { eventName: revivedEvent },
                    { eventName: changedEvent },
                    { eventName: loadedEvent },
                ]),
                "inactive object events should not have been logged",
            );
        }

        // Simulates node loaded and changed activity for all the nodes in the graph.
        function updateAllNodes(garbageCollector: IGarbageCollector) {
            nodes.forEach((nodeId) => {
                garbageCollector.nodeUpdated(nodeId, "Changed", Date.now(), testPkgPath);
                garbageCollector.nodeUpdated(nodeId, "Loaded", Date.now(), testPkgPath);
            });
        }

        // Returns a dummy snapshot tree to be built upon.
        const getDummySnapshotTree = (): ISnapshotTree => {
            return {
                blobs: {},
                trees: {},
            };
        };

        beforeEach(async () => {
            // Set up the reference graph such that all nodes are referenced. Add in a couple of cycles in the graph.
            defaultGCData.gcNodes["/"] = [nodes[0]];
            defaultGCData.gcNodes[nodes[0]] = [nodes[1]];
            defaultGCData.gcNodes[nodes[1]] = [nodes[0], nodes[2]];
            defaultGCData.gcNodes[nodes[2]] = [nodes[3]];
            defaultGCData.gcNodes[nodes[3]] = [nodes[0]];
        });
        it("doesn't generate events for referenced nodes", async () => {
            const garbageCollector = createGarbageCollector();

            // Run garbage collection on the default GC data where everything is referenced.
            await garbageCollector.collectGarbage({ runGC: true });

            // Update all nodes.
            updateAllNodes(garbageCollector);

            // Validate that no inactive events are generated yet.
            validateNoInactiveEvents();

            // Expire the unreferenced timer (if any).
            clock.tick(deleteTimeoutMs + 1);

            // Change all nodes again.
            updateAllNodes(garbageCollector);

            // Validate that no inactive events are generated since everything is referenced.
            validateNoInactiveEvents();
        });

        it("generates events when inactive node is changed or revived", async () => {
            const garbageCollector = createGarbageCollector();

            // Remove node 2's reference from node 1. This should make node 2 and node 3 unreferenced.
            defaultGCData.gcNodes[nodes[1]] = [];

            await garbageCollector.collectGarbage({ runGC: true });

            // Update all nodes.
            updateAllNodes(garbageCollector);

            // Validate that no inactive events are generated yet.
            validateNoInactiveEvents();

            // Expire the unreferenced timer (if any).
            clock.tick(deleteTimeoutMs + 1);

            // Update all nodes. This should result in an inactiveObjectChanged event for node 2 and node 3 since they
            // are inactive.
            updateAllNodes(garbageCollector);
            assert(
                mockLogger.matchEvents([
                    { eventName: changedEvent, timeout: deleteTimeoutMs, id: nodes[2], pkg: eventPkg },
                    { eventName: loadedEvent, timeout: deleteTimeoutMs, id: nodes[2], pkg: eventPkg },
                    { eventName: changedEvent, timeout: deleteTimeoutMs, id: nodes[3], pkg: eventPkg },
                    { eventName: loadedEvent, timeout: deleteTimeoutMs, id: nodes[3], pkg: eventPkg },
                ]),
                "inactive events not generated as expected",
            );

            // Add reference from node 1 to node 3 and validate that we get revivedEvent event.
            garbageCollector.addedOutboundReference(nodes[1], nodes[3]);
            assert(
                mockLogger.matchEvents([
                    { eventName: revivedEvent, timeout: deleteTimeoutMs, id: nodes[3], pkg: eventPkg },
                ]),
                "inactive event not generated as expected",
            );
        });

        it("generates events once per node", async () => {
            const garbageCollector = createGarbageCollector();

            // Remove node 3's reference from node 2.
            defaultGCData.gcNodes[nodes[2]] = [];

            await garbageCollector.collectGarbage({ runGC: true });

            // Expire the unreferenced timer (if any).
            clock.tick(deleteTimeoutMs + 1);

            // Update all nodes. This should result in an inactiveObjectChanged event for node 3 since it's inactive.
            updateAllNodes(garbageCollector);
            assert(
                mockLogger.matchEvents([
                    { eventName: changedEvent, timeout: deleteTimeoutMs, id: nodes[3], pkg: eventPkg },
                    { eventName: loadedEvent, timeout: deleteTimeoutMs, id: nodes[3], pkg: eventPkg },
                ]),
                "inactive events not generated as expected",
            );

            // Update all nodes. There shouldn't be any more inactive events since for each node the event is only
            // once.
            updateAllNodes(garbageCollector);
            validateNoInactiveEvents();
        });

        /**
         * Here, the base snapshot contains nodes that are inactive. The test validates that we generate inactive events
         * for these nodes.
         */
        it("generates events for nodes that are inactive on load", async () => {
            // Create GC state where node 3's unreferenced time was > deleteTimeoutMs ago.
            // This means this node should become inactive as soon as its data is loaded.

            // Create a snapshot tree to be used as the GC snapshot tree.
            const gcSnapshotTree = getDummySnapshotTree();
            const gcBlobId = "root";
            // Add a GC blob with key that start with `gcBlobPrefix` to the GC snapshot tree. The blob Id for this
            // is generated by server in real scenarios but we use a static id here for testing.
            gcSnapshotTree.blobs[`${gcBlobPrefix}_${gcBlobId}`] = gcBlobId;

            // Create a base snapshot that contains the GC snapshot tree.
            const baseSnapshot = getDummySnapshotTree();
            baseSnapshot.trees[gcTreeKey] = gcSnapshotTree;

            // Create GC state with node 3 expired. This will be returned when the garbage collector asks
            // for the GC blob with `gcBlobId`.
            const gcState: IGarbageCollectionState = { gcNodes: {} };
            const node3Data: IGarbageCollectionNodeData = {
                outboundRoutes: [],
                unreferencedTimestampMs: Date.now() - (deleteTimeoutMs + 100),
            };
            gcState.gcNodes[nodes[3]] = node3Data;

            // Set up the getNodeGCDetails function to return the GC details for node 3 when asked by garbage collector.
            const getNodeGCDetails = (blobId: string) => {
                if (blobId === gcBlobId) {
                    return gcState;
                }
                return {};
            };
            const garbageCollector = createGarbageCollector(baseSnapshot, getNodeGCDetails);

            // Remove node 3's reference from node 2 so that it is still unreferenced. The GC details from the base
            // summary is not loaded until the first time GC is run, so run GC.
            defaultGCData.gcNodes[nodes[2]] = [];
            await garbageCollector.collectGarbage({ runGC: true });

            // Update node 3. This should result in an inactiveObjectChanged/Loaded event since it should be inactive.
            garbageCollector.nodeUpdated(nodes[3], "Changed", Date.now(), testPkgPath);
            garbageCollector.nodeUpdated(nodes[3], "Loaded", Date.now(), testPkgPath);
            assert(
                mockLogger.matchEvents([
                    { eventName: changedEvent, timeout: deleteTimeoutMs, id: nodes[3], pkg: eventPkg },
                    { eventName: loadedEvent, timeout: deleteTimeoutMs, id: nodes[3], pkg: eventPkg },
                ]),
                "inactive events not generated as expected",
            );

            // Add reference from node 2 to node 3 and validate that we get revivedEvent event.
            garbageCollector.addedOutboundReference(nodes[2], nodes[3]);
            assert(
                mockLogger.matchEvents([
                    { eventName: revivedEvent, timeout: deleteTimeoutMs, id: nodes[3], pkg: eventPkg },
                ]),
                "inactive event not generated as expected",
            );
        });

        /**
         * Here, the base snapshot contains nodes that are inactive and the GC blob in snapshot is in old format. The
         * test validates that we generate inactive events for these nodes.
         */
        it("generates events for nodes that are inactive on load - old snapshot format", async () => {
            // Create GC details for node 3's GC blob whose unreferenced time was > deleteTimeoutMs ago.
            // This means this node should become inactive as soon as its data is loaded.
            const node3GCDetails: IGarbageCollectionDetailsBase = {
                gcData: { gcNodes: { "/": [] } },
                unrefTimestamp: Date.now() - (deleteTimeoutMs + 100),
            };
            const node3Snapshot = getDummySnapshotTree();
            node3Snapshot.blobs[gcBlobKey] = "node3GCDetails";

            // Create a base snapshot that contains snapshot tree of node 3.
            const baseSnapshot = getDummySnapshotTree();
            baseSnapshot.trees[nodes[3].slice(1)] = node3Snapshot;

            // Set up the getNodeGCDetails function to return the GC details for node 3 when asked by garbage collector.
            const getNodeGCDetails = (blobId: string) => {
                if (blobId === "node3GCDetails") {
                    return node3GCDetails;
                }
                return {};
            };
            const garbageCollector = createGarbageCollector(baseSnapshot, getNodeGCDetails);

            // Remove node 3's reference from node 2 so that it is still unreferenced. The GC details from the base
            // summary is not loaded until the first time GC is run, so do that immediately.
            defaultGCData.gcNodes[nodes[2]] = [];
            await garbageCollector.collectGarbage({ runGC: true });

            // Change node 3. This should result in an inactiveObjectChanged/Loaded event since it should be inactive.
            garbageCollector.nodeUpdated(nodes[3], "Changed", Date.now(), testPkgPath);
            garbageCollector.nodeUpdated(nodes[3], "Loaded", Date.now(), testPkgPath);
            assert(
                mockLogger.matchEvents([
                    { eventName: changedEvent, timeout: deleteTimeoutMs, id: nodes[3], pkg: eventPkg },
                    { eventName: loadedEvent, timeout: deleteTimeoutMs, id: nodes[3], pkg: eventPkg },
                ]),
                "inactive event not generated as expected",
            );

            // Add reference from node 2 to node 3 and validate that we get revivedEvent event.
            garbageCollector.addedOutboundReference(nodes[2], nodes[3]);
            assert(
                mockLogger.matchEvents([
                    { eventName: revivedEvent, timeout: deleteTimeoutMs, id: nodes[3], pkg: eventPkg },
                ]),
                "inactive event not generated as expected",
            );
        });

        /**
         * Here, the base snapshot contains nodes that are inactive and the GC data in snapshot is present in multiple
         * blobs. The test validates that we generate inactive events for these nodes.
         */
        it(`generates events for nodes that are inactive on load - multi blob GC data`, async () => {
            const gcBlobMap: Map<string, IGarbageCollectionState> = new Map();
            const expiredTimestampMs = Date.now() - (deleteTimeoutMs + 100);

            // Create three GC states to be added into separate GC blobs. Each GC state has a node whose unreferenced
            // time was > deletedTimeoutMs ago. These three GC blobs are the added to the GC tree in summary.
            const blob1Id = "blob1";
            const blob1GCState: IGarbageCollectionState = { gcNodes: {} };
            blob1GCState.gcNodes[nodes[1]] = { outboundRoutes: [], unreferencedTimestampMs: expiredTimestampMs };
            gcBlobMap.set(blob1Id, blob1GCState);

            const blob2Id = "blob2";
            const blob2GCState: IGarbageCollectionState = { gcNodes: {} };
            blob2GCState.gcNodes[nodes[2]] = { outboundRoutes: [], unreferencedTimestampMs: expiredTimestampMs };
            gcBlobMap.set(blob2Id, blob2GCState);

            const blob3Id = "blob3";
            const blob3GCState: IGarbageCollectionState = { gcNodes: {} };
            blob3GCState.gcNodes[nodes[3]] = { outboundRoutes: [], unreferencedTimestampMs: expiredTimestampMs };
            gcBlobMap.set(blob3Id, blob3GCState);

            // Create a GC snapshot tree and add the above three GC blob ids to it.
            const gcSnapshotTree = getDummySnapshotTree();
            gcSnapshotTree.blobs[`${gcBlobPrefix}_${blob1Id}`] = blob1Id;
            gcSnapshotTree.blobs[`${gcBlobPrefix}_${blob2Id}`] = blob2Id;
            gcSnapshotTree.blobs[`${gcBlobPrefix}_${blob3Id}`] = blob3Id;

            // Create a base snapshot that contains the above GC snapshot tree.
            const baseSnapshot = getDummySnapshotTree();
            baseSnapshot.trees[gcTreeKey] = gcSnapshotTree;

            const getNodeGCDetails = (blobId: string) => {
                return gcBlobMap.get(blobId) ?? {};
            };
            const garbageCollector = createGarbageCollector(baseSnapshot, getNodeGCDetails);

            // For the nodes in the GC snapshot blobs, remove their references from the default GC data.
            defaultGCData.gcNodes[nodes[0]] = [];
            defaultGCData.gcNodes[nodes[1]] = [];
            defaultGCData.gcNodes[nodes[2]] = [];

            await garbageCollector.collectGarbage({ runGC: true });

            // Update the nodes and validate that inactive events is correctly generated for each.
            garbageCollector.nodeUpdated(nodes[1], "Changed", Date.now(), testPkgPath);
            garbageCollector.nodeUpdated(nodes[2], "Changed", Date.now(), testPkgPath);
            garbageCollector.nodeUpdated(nodes[3], "Loaded", Date.now(), testPkgPath);
            assert(
                mockLogger.matchEvents([
                    { eventName: changedEvent, timeout: deleteTimeoutMs, id: nodes[1], pkg: eventPkg },
                    { eventName: changedEvent, timeout: deleteTimeoutMs, id: nodes[2], pkg: eventPkg },
                    { eventName: loadedEvent, timeout: deleteTimeoutMs, id: nodes[3], pkg: eventPkg },
                ]),
                "inactiveObjectChanged event not generated as expected",
            );
        });
    });

    /**
     * These tests validate such scenarios where nodes transition from unreferenced -\> referenced -\> unreferenced
     * state by verifying that their unreferenced timestamps are updated correctly.
     *
     * In these tests, V = nodes and E = edges between nodes. Root nodes that are always referenced are marked as *.
     */
    describe("References between summaries", () => {
        let garbageCollector: IGarbageCollector;
        const nodeA = "/A";
        const nodeB = "/B";
        const nodeC = "/C";
        const nodeD = "/D";
        const nodeE = "/A/E";

        // Runs GC and returns the unreferenced timestamps of all nodes in the GC summary.
        async function getUnreferencedTimestamps() {
            // Advance the clock by 1 tick so that the unreferenced timestamp is updated in between runs.
            clock.tick(1);

            await garbageCollector.collectGarbage({ runGC: true });

            const summaryTree = garbageCollector.summarize()?.summary;
            assert(summaryTree !== undefined, "Nothing to summarize after running GC");

            let rootGCState: IGarbageCollectionState = { gcNodes: {} };
            for (const key of Object.keys(summaryTree.tree)) {
                // Skip blobs that do not start with the GC prefix.
                if (!key.startsWith(gcBlobPrefix)) {
                    continue;
                }

                const gcBlob = summaryTree.tree[key];
                assert(gcBlob?.type === SummaryType.Blob, `GC blob not available`);
                const gcState = JSON.parse(gcBlob.content as string) as IGarbageCollectionState;
                // Merge the GC state of this blob into the root GC state.
                rootGCState = concatGarbageCollectionStates(rootGCState, gcState);
            }
            const nodeTimestamps: Map<string, number | undefined> = new Map();
            for (const [nodeId, nodeData] of Object.entries(rootGCState.gcNodes)) {
                nodeTimestamps.set(nodeId, nodeData.unreferencedTimestampMs);
            }
            return nodeTimestamps;
        }
        const oldRawConfig = sessionStorageConfigProvider.value.getRawConfig;
        beforeEach(() => {
            closeCalled = false;
            const settings = { "Fluid.GarbageCollection.LogUnknownOutboundReferences": "true" };
            // eslint-disable-next-line @typescript-eslint/no-unsafe-return
            sessionStorageConfigProvider.value.getRawConfig = (name) => settings[name];
            defaultGCData.gcNodes = {};
            garbageCollector = createGarbageCollector();
        });

        afterEach(() => {
            sessionStorageConfigProvider.value.getRawConfig = oldRawConfig;
        });

        /**
         * Validates that we can detect references that were added and then removed.
         * 1. Summary 1 at t1. V = [A*, B]. E = []. B has unreferenced time t1.
         * 2. Reference from A to B added. E = [A -\> B].
         * 3. Reference from A to B removed. E = [].
         * 4. Summary 2 at t2. V = [A*, B]. E = []. B has unreferenced time t2.
         * Validates that the unreferenced time for B is t2 which is \> t1.
         */
        it(`Scenario 1 - Reference added and then removed`, async () => {
            // Initialize nodes A and B.
            defaultGCData.gcNodes["/"] = [nodeA];
            defaultGCData.gcNodes[nodeA] = [];
            defaultGCData.gcNodes[nodeB] = [];

            // 1. Run GC and generate summary 1. E = [].
            const timestamps1 = await getUnreferencedTimestamps();
            assert(timestamps1.get(nodeA) === undefined, "A should be referenced");

            const nodeBTime1 = timestamps1.get(nodeB);
            assert(nodeBTime1 !== undefined, "B should have unreferenced timestamp");

            // 2. Add reference from A to B. E = [A -\> B].
            garbageCollector.addedOutboundReference(nodeA, nodeB);
            defaultGCData.gcNodes[nodeA] = [nodeB];

            // 3. Remove reference from A to B. E = [].
            defaultGCData.gcNodes[nodeA] = [];

            // 4. Run GC and generate summary 2. E = [].
            const timestamps2 = await getUnreferencedTimestamps();
            assert(timestamps2.get(nodeA) === undefined, "A should be referenced");

            const nodeBTime2 = timestamps2.get(nodeB);

            assert(nodeBTime2 !== undefined && nodeBTime2 > nodeBTime1, "B's timestamp should have updated");
        });

        /**
         * Validates that we can detect references that were added transitively and then removed.
         * 1. Summary 1 at t1. V = [A*, B, C]. E = [B -\> C]. B and C have unreferenced time t2.
         * 2. Reference from A to B added. E = [A -\> B, B -\> C].
         * 3. Reference from B to C removed. E = [A -\> B].
         * 4. Reference from A to B removed. E = [].
         * 5. Summary 2 at t2. V = [A*, B, C]. E = []. B and C have unreferenced time t2.
         * Validates that the unreferenced time for B and C is t2 which is \> t1.
         */
        it(`Scenario 2 - Reference transitively added and removed`, async () => {
            // Initialize nodes A, B and C.
            defaultGCData.gcNodes["/"] = [nodeA];
            defaultGCData.gcNodes[nodeA] = [];
            defaultGCData.gcNodes[nodeB] = [nodeC];
            defaultGCData.gcNodes[nodeC] = [];

            // 1. Run GC and generate summary 1. E = [B -\> C].
            const timestamps1 = await getUnreferencedTimestamps();
            assert(timestamps1.get(nodeA) === undefined, "A should be referenced");

            const nodeBTime1 = timestamps1.get(nodeB);
            const nodeCTime1 = timestamps1.get(nodeC);
            assert(nodeBTime1 !== undefined, "B should have unreferenced timestamp");
            assert(nodeCTime1 !== undefined, "C should have unreferenced timestamp");

            // 2. Add reference from A to B. E = [A -\> B, B -\> C].
            garbageCollector.addedOutboundReference(nodeA, nodeB);
            defaultGCData.gcNodes[nodeA] = [nodeB];

            // 3. Remove reference from B to C. E = [A -\> B].
            defaultGCData.gcNodes[nodeB] = [];

            // 4. Remove reference from A to B. E = [].
            defaultGCData.gcNodes[nodeA] = [];

            // 5. Run GC and generate summary 2. E = [].
            const timestamps2 = await getUnreferencedTimestamps();
            assert(timestamps2.get(nodeA) === undefined, "A should be referenced");

            const nodeBTime2 = timestamps2.get(nodeB);
            const nodeCTime2 = timestamps2.get(nodeC);
            assert(nodeBTime2 !== undefined && nodeBTime2 > nodeBTime1, "B's timestamp should have updated");
            assert(nodeCTime2 !== undefined && nodeCTime2 > nodeCTime1, "C's timestamp should have updated");
        });

        /**
         * Validates that we can detect chain of references in which the first reference was added and then removed.
         * 1. Summary 1 at t1. V = [A*, B, C, D]. E = [B -\> C, C -\> D]. B, C and D have unreferenced time t2.
         * 2. Reference from A to B added. E = [A -\> B, B -\> C, C -\> D].
         * 3. Reference from A to B removed. E = [B -\> C, C -\> D].
         * 4. Summary 2 at t2. V = [A*, B, C, D]. E = [B -\> C, C -\> D]. B, C and D have unreferenced time t2.
         * Validates that the unreferenced time for B, C and D is t2 which is \> t1.
         */
        it(`Scenario 3 - Reference added through chain of references and removed`, async () => {
            // Initialize nodes A, B, C and D.
            defaultGCData.gcNodes["/"] = [nodeA];
            defaultGCData.gcNodes[nodeA] = [];
            defaultGCData.gcNodes[nodeB] = [nodeC];
            defaultGCData.gcNodes[nodeC] = [nodeD];
            defaultGCData.gcNodes[nodeD] = [];

            // 1. Run GC and generate summary 1. E = [B -\> C, C -\> D].
            const timestamps1 = await getUnreferencedTimestamps();
            assert(timestamps1.get(nodeA) === undefined, "A should be referenced");

            const nodeBTime1 = timestamps1.get(nodeB);
            const nodeCTime1 = timestamps1.get(nodeC);
            const nodeDTime1 = timestamps1.get(nodeD);
            assert(nodeBTime1 !== undefined, "B should have unreferenced timestamp");
            assert(nodeCTime1 !== undefined, "C should have unreferenced timestamp");
            assert(nodeDTime1 !== undefined, "D should have unreferenced timestamp");

            // 2. Add reference from A to B. E = [A -\> B, B -\> C, C -\> D].
            garbageCollector.addedOutboundReference(nodeA, nodeB);
            defaultGCData.gcNodes[nodeA] = [nodeB];

            // 3. Remove reference from A to B. E = [B -\> C, C -\> D].
            defaultGCData.gcNodes[nodeA] = [];

            // 4. Run GC and generate summary 2. E = [B -\> C, C -\> D].
            const timestamps2 = await getUnreferencedTimestamps();
            assert(timestamps2.get(nodeA) === undefined, "A should be referenced");

            const nodeBTime2 = timestamps2.get(nodeB);
            const nodeCTime2 = timestamps2.get(nodeC);
            const nodeDTime2 = timestamps2.get(nodeD);
            assert(nodeBTime2 !== undefined && nodeBTime2 > nodeBTime1, "B's timestamp should have updated");
            assert(nodeCTime2 !== undefined && nodeCTime2 > nodeCTime1, "C's timestamp should have updated");
            assert(nodeDTime2 !== undefined && nodeDTime2 > nodeDTime1, "D's timestamp should have updated");
        });

        /**
         * Validates that we can detect references that were added and removed via new nodes.
         * 1. Summary 1 at t1. V = [A*, C]. E = []. C has unreferenced time t1.
         * 2. Node B is created. E = [].
         * 3. Reference from A to B added. E = [A -\> B].
         * 4. Reference from B to C added. E = [A -\> B, B -\> C].
         * 5. Reference from B to C removed. E = [A -\> B].
         * 6. Summary 2 at t2. V = [A*, B, C]. E = [A -\> B]. C has unreferenced time t2.
         * Validates that the unreferenced time for C is t2 which is \> t1.
         */
        it(`Scenario 4 - Reference added via new nodes and removed`, async () => {
            // Initialize nodes A, B and C.
            defaultGCData.gcNodes["/"] = [nodeA];
            defaultGCData.gcNodes[nodeA] = [];
            defaultGCData.gcNodes[nodeC] = [];

            // 1. Run GC and generate summary 1. E = [].
            const timestamps1 = await getUnreferencedTimestamps();
            assert(timestamps1.get(nodeA) === undefined, "A should be referenced");

            const nodeCTime1 = timestamps1.get(nodeC);
            assert(nodeCTime1 !== undefined, "C should have unreferenced timestamp");

            // 2. Create node B, i.e., add B to GC data. E = [].
            defaultGCData.gcNodes[nodeB] = [];

            // 3. Add reference from A to B. E = [A -\> B].
            garbageCollector.addedOutboundReference(nodeA, nodeB);
            defaultGCData.gcNodes[nodeA] = [nodeB];

            // 4. Add reference from B to C. E = [A -\> B, B -\> C].
            garbageCollector.addedOutboundReference(nodeB, nodeC);
            defaultGCData.gcNodes[nodeB] = [nodeC];

            // 5. Remove reference from B to C. E = [A -\> B].
            defaultGCData.gcNodes[nodeB] = [];

            // 6. Run GC and generate summary 2. E = [A -\> B].
            const timestamps2 = await getUnreferencedTimestamps();
            assert(timestamps2.get(nodeA) === undefined, "A should be referenced");
            assert(timestamps2.get(nodeB) === undefined, "B should be referenced");

            const nodeCTime2 = timestamps2.get(nodeC);
            assert(nodeCTime2 !== undefined && nodeCTime2 > nodeCTime1, "C's timestamp should have updated");
        });

        /**
         * Validates that references added by unreferences nodes do not show up as references.
         * 1. Summary 1 at t1. V = [A*, B, C]. E = []. B and C have unreferenced time t1.
         * 2. Reference from B to C. E = [B -\> C].
         * 3. Summary 2 at t2. V = [A*, B, C]. E = [B -\> C]. B and C have unreferenced time t1.
         * Validates that the unreferenced time for B and C is still t1.
         */
        it(`Scenario 5 - Reference added via unreferenced nodes`, async () => {
            // Initialize nodes A, B and C.
            defaultGCData.gcNodes["/"] = [nodeA];
            defaultGCData.gcNodes[nodeA] = [];
            defaultGCData.gcNodes[nodeB] = [];
            defaultGCData.gcNodes[nodeC] = [];

            // 1. Run GC and generate summary 1. E = [B -\> C].
            const timestamps1 = await getUnreferencedTimestamps();
            assert(timestamps1.get(nodeA) === undefined, "A should be referenced");

            const nodeBTime1 = timestamps1.get(nodeB);
            const nodeCTime1 = timestamps1.get(nodeC);
            assert(nodeBTime1 !== undefined, "B should have unreferenced timestamp");
            assert(nodeCTime1 !== undefined, "C should have unreferenced timestamp");

            // 2. Add reference from B to C. E = [B -\> C].
            garbageCollector.addedOutboundReference(nodeB, nodeC);
            defaultGCData.gcNodes[nodeB] = [nodeC];

            // 3. Run GC and generate summary 2. E = [B -\> C].
            const timestamps2 = await getUnreferencedTimestamps();
            assert(timestamps2.get(nodeA) === undefined, "A should be referenced");

            const nodeBTime2 = timestamps2.get(nodeB);
            const nodeCTime2 = timestamps2.get(nodeC);
            assert(nodeBTime2 === nodeBTime1, "B's timestamp should be unchanged");
            assert(nodeCTime2 === nodeCTime1, "C's timestamp should be unchanged");
        });

        /**
         * Validates that we can detect multiple references that were added and then removed by the same node.
         * 1. Summary 1 at t1. V = [A*, B, C]. E = []. B and C have unreferenced time t1.
         * 2. Reference from A to B added. E = [A -\> B].
         * 3. Reference from A to C added. E = [A -\> B, A -\> C].
         * 4. Reference from A to B removed. E = [A -\> C].
         * 5. Reference from A to C removed. E = [].
         * 6. Summary 2 at t2. V = [A*, B]. E = []. B and C have unreferenced time t2.
         * Validates that the unreferenced time for B and C is t2 which is \> t1.
         */
        it(`Scenario 6 - Multiple references added and then removed by same node`, async () => {
            // Initialize nodes A, B and C.
            defaultGCData.gcNodes["/"] = [nodeA];
            defaultGCData.gcNodes[nodeA] = [];
            defaultGCData.gcNodes[nodeB] = [];
            defaultGCData.gcNodes[nodeC] = [];

            // 1. Run GC and generate summary 1. E = [].
            const timestamps1 = await getUnreferencedTimestamps();
            assert(timestamps1.get(nodeA) === undefined, "A should be referenced");

            const nodeBTime1 = timestamps1.get(nodeB);
            const nodeCTime1 = timestamps1.get(nodeC);
            assert(nodeBTime1 !== undefined, "B should have unreferenced timestamp");
            assert(nodeCTime1 !== undefined, "C should have unreferenced timestamp");

            // 2. Add reference from A to B. E = [A -\> B].
            garbageCollector.addedOutboundReference(nodeA, nodeB);
            defaultGCData.gcNodes[nodeA] = [nodeB];

            // 3. Add reference from A to C. E = [A -\> B, A -\> C].
            garbageCollector.addedOutboundReference(nodeA, nodeC);
            defaultGCData.gcNodes[nodeA] = [nodeB, nodeC];

<<<<<<< HEAD
            // 4. Remove reference from A to B. E = [A -> C].
=======
            // 4. Remove reference from A to B. E = [A -\> C].
>>>>>>> 24231532
            defaultGCData.gcNodes[nodeA] = [nodeC];

            // 5. Remove reference from A to C. E = [].
            defaultGCData.gcNodes[nodeA] = [];

            // 6. Run GC and generate summary 2. E = [].
            const timestamps2 = await getUnreferencedTimestamps();
            assert(timestamps2.get(nodeA) === undefined, "A should be referenced");

            const nodeBTime2 = timestamps2.get(nodeB);
            const nodeCTime2 = timestamps2.get(nodeC);
            assert(nodeCTime2 !== undefined && nodeCTime2 > nodeCTime1, "C's timestamp should have updated");
            assert(nodeBTime2 !== undefined && nodeBTime2 > nodeBTime1, "B's timestamp should have updated");
        });

        /**
         * Validates that we generate error on detecting reference during GC that was not notified explicitly.
         * 1. Summary 1 at t1. V = [A*]. E = [].
         * 2. Node B is created. E = [].
         * 3. Reference from A to B added without notifying GC. E = [A -\> B].
         * 4. Summary 2 at t2. V = [A*, B]. E = [A -\> B].
         * Validates that we log an error since B is detected as a referenced node but its reference was notified
         * to GC.
         */
        it(`Scenario 7 - Reference added without notifying GC`, async () => {
            // Initialize nodes A & D.
            defaultGCData.gcNodes["/"] = [nodeA, nodeD];
            defaultGCData.gcNodes[nodeA] = [];
            defaultGCData.gcNodes[nodeD] = [];

            // 1. Run GC and generate summary 1. E = [].
            const timestamps1 = await getUnreferencedTimestamps();
            assert(timestamps1.get(nodeA) === undefined, "A should be referenced");
            assert(timestamps1.get(nodeD) === undefined, "D should be referenced");

            // 2. Create nodes B & C. E = [].
            defaultGCData.gcNodes[nodeB] = [];
            defaultGCData.gcNodes[nodeC] = [];

            // 3. Add reference from A to B, A to C, A to E, D to C, and E to A without calling addedOutboundReference.
<<<<<<< HEAD
            // E = [A -> B, A -> C, A -> E, D -> C, E -> A].
=======
            // E = [A -\> B, A -\> C, A -\> E, D -\> C, E -\> A].
>>>>>>> 24231532
            defaultGCData.gcNodes[nodeA] = [nodeB, nodeC, nodeE];
            defaultGCData.gcNodes[nodeD] = [nodeC];
            defaultGCData.gcNodes[nodeE] = [nodeA];

            // 4. Add reference from A to D with calling addedOutboundReference
            defaultGCData.gcNodes[nodeA].push(nodeD);
            garbageCollector.addedOutboundReference(nodeA, nodeD);

<<<<<<< HEAD
            // 5. Run GC and generate summary 2. E = [A -> B, A -> C, A -> E, D -> C, E -> A].
=======
            // 5. Run GC and generate summary 2. E = [A -\> B, A -\> C, A -\> E, D -\> C, E -\> A].
>>>>>>> 24231532
            await getUnreferencedTimestamps();

            // Validate that we got the "gcUnknownOutboundReferences" error.
            const unknownReferencesEvent = "GarbageCollector:gcUnknownOutboundReferences";
            const eventsFound = mockLogger.matchEvents([
                {
                    eventName: unknownReferencesEvent,
                    gcNodeId: "/A",
                    gcRoutes: JSON.stringify(["/B", "/C"]),
                },
                {
                    eventName: unknownReferencesEvent,
                    gcNodeId: "/D",
                    gcRoutes: JSON.stringify(["/C"]),
                },
            ]);
            assert(eventsFound, `Expected unknownReferenceEvent event!`);
        });
    });
});<|MERGE_RESOLUTION|>--- conflicted
+++ resolved
@@ -815,11 +815,7 @@
             garbageCollector.addedOutboundReference(nodeA, nodeC);
             defaultGCData.gcNodes[nodeA] = [nodeB, nodeC];
 
-<<<<<<< HEAD
-            // 4. Remove reference from A to B. E = [A -> C].
-=======
             // 4. Remove reference from A to B. E = [A -\> C].
->>>>>>> 24231532
             defaultGCData.gcNodes[nodeA] = [nodeC];
 
             // 5. Remove reference from A to C. E = [].
@@ -860,11 +856,7 @@
             defaultGCData.gcNodes[nodeC] = [];
 
             // 3. Add reference from A to B, A to C, A to E, D to C, and E to A without calling addedOutboundReference.
-<<<<<<< HEAD
-            // E = [A -> B, A -> C, A -> E, D -> C, E -> A].
-=======
             // E = [A -\> B, A -\> C, A -\> E, D -\> C, E -\> A].
->>>>>>> 24231532
             defaultGCData.gcNodes[nodeA] = [nodeB, nodeC, nodeE];
             defaultGCData.gcNodes[nodeD] = [nodeC];
             defaultGCData.gcNodes[nodeE] = [nodeA];
@@ -873,11 +865,7 @@
             defaultGCData.gcNodes[nodeA].push(nodeD);
             garbageCollector.addedOutboundReference(nodeA, nodeD);
 
-<<<<<<< HEAD
-            // 5. Run GC and generate summary 2. E = [A -> B, A -> C, A -> E, D -> C, E -> A].
-=======
             // 5. Run GC and generate summary 2. E = [A -\> B, A -\> C, A -\> E, D -\> C, E -\> A].
->>>>>>> 24231532
             await getUnreferencedTimestamps();
 
             // Validate that we got the "gcUnknownOutboundReferences" error.
