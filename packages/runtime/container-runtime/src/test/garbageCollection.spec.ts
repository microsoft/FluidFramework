/*!
 * Copyright (c) Microsoft Corporation and contributors. All rights reserved.
 * Licensed under the MIT License.
 */

/* eslint-disable max-len */

import { strict as assert } from "assert";
import { SinonFakeTimers, useFakeTimers } from "sinon";
import { concatGarbageCollectionStates } from "@fluidframework/garbage-collector";
import { ISnapshotTree, SummaryType } from "@fluidframework/protocol-definitions";
import {
    gcBlobKey,
    IGarbageCollectionData,
    IGarbageCollectionNodeData,
    IGarbageCollectionState,
    IGarbageCollectionDetailsBase,
    ISummaryTreeWithStats,
} from "@fluidframework/runtime-definitions";
import { MockLogger, sessionStorageConfigProvider, TelemetryDataTag, mixinMonitoringContext } from "@fluidframework/telemetry-utils";
import { ReadAndParseBlob } from "@fluidframework/runtime-utils";
import {
    defaultSessionExpiryDurationMs,
    GarbageCollector,
    gcBlobPrefix,
    gcBlobRootKey,
    GCNodeType,
    gcTreeKey,
    IGarbageCollectionRuntime,
    IGarbageCollector,
<<<<<<< HEAD
    trackGCBlobStateMinimumVersionKey,
=======
    runSessionExpiryKey,
    disableSessionExpiryKey,
    logUnknownOutboundReferencesKey,
>>>>>>> cedb3200
} from "../garbageCollection";
import { IContainerRuntimeMetadata } from "../summaryFormat";
import { pkgVersion } from "../packageVersion";

describe("Garbage Collection Tests", () => {
    // Nodes in the reference graph.
    const nodes: string[] = [
        "/node1",
        "/node2",
        "/node3",
        "/node4",
    ];

    let clock: SinonFakeTimers;
    const mockLogger: MockLogger = new MockLogger();
    const mc = mixinMonitoringContext(mockLogger, sessionStorageConfigProvider.value);
    let closeCalled = false;
    // Time after which unreferenced nodes becomes inactive.
    const inactiveTimeoutMs = 500;
    const testPkgPath = ["testPkg"];
    // The package data is tagged in the telemetry event.
    const eventPkg = { value: `/${testPkgPath.join("/")}`, tag: TelemetryDataTag.PackageData };

    const getNodeType = (nodePath: string) => {
        if (nodePath.split("/").length !== 2) {
            return GCNodeType.Other;
        }
        return GCNodeType.DataStore;
    };
    // The default GC data returned by `getGCData` on which GC is run. Update this to update the referenced graph.
    const defaultGCData: IGarbageCollectionData = { gcNodes: {} };
    // The runtime to be passed to the garbage collector.
    const gcRuntime: IGarbageCollectionRuntime = {
        updateStateBeforeGC: async () => {},
        getGCData: async (fullGC?: boolean) => defaultGCData,
        updateUsedRoutes: (usedRoutes: string[]) => { return { totalNodeCount: 0, unusedNodeCount: 0 }; },
        deleteUnusedRoutes: (unusedRoutes: string[]) => {},
        getNodeType,
        getCurrentReferenceTimestampMs: () => Date.now(),
        closeFn: () => { closeCalled = true; },
    };

    // The GC details in the summary blob of a node. This is used by the garbage collector to initialize GC state.
    // Update this for individual node to update the initial GC state of that node.
    const emptyGCDetails: IGarbageCollectionDetailsBase = {};

    const createGarbageCollector = (
        baseSnapshot: ISnapshotTree | undefined = undefined,
        getNodeGCDetails: (id: string) => IGarbageCollectionDetailsBase = () => emptyGCDetails,
        metadata: IContainerRuntimeMetadata | undefined = undefined,
    ) => {
        return GarbageCollector.create(
            gcRuntime,
            { gcAllowed: true, inactiveTimeoutMs },
            (nodeId: string) => testPkgPath,
            () => Date.now(),
            baseSnapshot,
            async <T>(id: string) => getNodeGCDetails(id) as T,
            mockLogger,
            metadata !== undefined /* existing */,
            metadata,
            true /* summarizerClient */,
        );
    };

    const oldRawConfig = sessionStorageConfigProvider.value.getRawConfig;
    let injectedSettings = {};

    before(() => {
        clock = useFakeTimers();
        // eslint-disable-next-line @typescript-eslint/no-unsafe-return
        sessionStorageConfigProvider.value.getRawConfig = (name) => injectedSettings[name];
    });

    afterEach(() => {
        clock.reset();
        mockLogger.clear();
        injectedSettings = {};
    });

    after(() => {
        clock.restore();
        sessionStorageConfigProvider.value.getRawConfig = oldRawConfig;
    });

    describe("Session expiry", () => {
        const testOverrideSessionExpiryMsKey = "Fluid.GarbageCollection.TestOverride.SessionExpiryMs";

        beforeEach(() => {
            closeCalled = false;
            injectedSettings[runSessionExpiryKey] = "true";
        });

        function closeCalledAfterExactTicks(ticks: number) {
            clock.tick(ticks - 1);
            if (closeCalled) {
                return false;
            }
            clock.tick(1);
            return closeCalled;
        }

        it("Session expires for an existing container", async () => {
            const metadata: IContainerRuntimeMetadata =
                { summaryFormatVersion: 1, message: undefined, sessionExpiryTimeoutMs: 10 };
            createGarbageCollector(undefined, undefined, metadata);
            assert(closeCalledAfterExactTicks(10), "Close should have been called at exact expiry.");
        });

        it("Session expires for a new container", async () => {
            createGarbageCollector();
            assert(closeCalledAfterExactTicks(defaultSessionExpiryDurationMs), "Close should have been called at exact expiry.");
        });

        it("Session expiry disabled via DisableSessionExpiry config", async () => {
            // disable expiry even though it's set to run (meaning expiry value will present)
            injectedSettings[disableSessionExpiryKey] = "true";
            createGarbageCollector();
            assert(!closeCalledAfterExactTicks(defaultSessionExpiryDurationMs), "Close should NOT have been called due to disable.");
        });

        it("Session expiry explicitly not disabled via DisableSessionExpiry config", async () => {
            // Explicitly set value to false (instead of relying on undefined)
            injectedSettings[disableSessionExpiryKey] = "false";
            createGarbageCollector();
            assert(closeCalledAfterExactTicks(defaultSessionExpiryDurationMs), "Close should have been called at exact expiry.");
        });

        it("Session expiry overridden via TestOverride setting (existing container)", async () => {
            // Override expiry to 2 seconds
            injectedSettings[testOverrideSessionExpiryMsKey] = "2000";
            const customExpiryMs = mc.config.getNumber(testOverrideSessionExpiryMsKey);
            assert(customExpiryMs, "setting not found!");

            const metadata: IContainerRuntimeMetadata =
                { summaryFormatVersion: 1, message: undefined, sessionExpiryTimeoutMs: 10 };
            createGarbageCollector(undefined, undefined, metadata);
            assert(closeCalledAfterExactTicks(customExpiryMs), "Close should have been called at exact expiry.");
        });

        it("Session expiry overridden via TestOverride setting (new container)", async () => {
            // Override expiry to 2 seconds
            injectedSettings[testOverrideSessionExpiryMsKey] = "2000";
            const customExpiryMs = mc.config.getNumber(testOverrideSessionExpiryMsKey);
            assert(customExpiryMs, "setting not found!");

            createGarbageCollector();
            assert(closeCalledAfterExactTicks(customExpiryMs), "Close should have been called at exact expiry.");
        });

        it("Session expiry override ignored if RunSessionExpiry setting disabled", async () => {
            injectedSettings[runSessionExpiryKey] = "false";
            injectedSettings[testOverrideSessionExpiryMsKey] = "2000";
            const customExpiryMs = mc.config.getNumber(testOverrideSessionExpiryMsKey);
            assert(customExpiryMs, "setting not found!");

            createGarbageCollector();

            clock.tick(customExpiryMs);
            assert(!closeCalled, "Close should not have been called since runSessionExpiry disabled.");
            clock.tick(defaultSessionExpiryDurationMs);
            assert(!closeCalled, "Close should not have been called since runSessionExpiry disabled.");
        });

        it("Session expiry override ignored if DisableSessionExpiry is true", async () => {
            injectedSettings[disableSessionExpiryKey] = "true";
            injectedSettings[testOverrideSessionExpiryMsKey] = "2000";
            const customExpiryMs = mc.config.getNumber(testOverrideSessionExpiryMsKey);
            assert(customExpiryMs, "setting not found!");

            createGarbageCollector();

            clock.tick(customExpiryMs);
            assert(!closeCalled, "Close should not have been called since DisableSessionExpiry true.");
            clock.tick(defaultSessionExpiryDurationMs);
            assert(!closeCalled, "Close should not have been called since DisableSessionExpiry true.");
        });
    });

    describe("Inactive events", () => {
        const revivedEvent = "GarbageCollector:inactiveObject_Revived";
        const changedEvent = "GarbageCollector:inactiveObject_Changed";
        const loadedEvent = "GarbageCollector:inactiveObject_Loaded";

        // Validates that no inactive event has been fired.
        function validateNoInactiveEvents() {
            assert(
                !mockLogger.matchAnyEvent([
                    { eventName: revivedEvent },
                    { eventName: changedEvent },
                    { eventName: loadedEvent },
                ]),
                "inactive object events should not have been logged",
            );
        }

        // Simulates node loaded and changed activity for all the nodes in the graph.
        function updateAllNodes(garbageCollector: IGarbageCollector) {
            nodes.forEach((nodeId) => {
                garbageCollector.nodeUpdated(nodeId, "Changed", Date.now(), testPkgPath);
                garbageCollector.nodeUpdated(nodeId, "Loaded", Date.now(), testPkgPath);
            });
        }

        // Returns a dummy snapshot tree to be built upon.
        const getDummySnapshotTree = (): ISnapshotTree => {
            return {
                blobs: {},
                trees: {},
            };
        };

        beforeEach(async () => {
            // Set up the reference graph such that all nodes are referenced. Add in a couple of cycles in the graph.
            defaultGCData.gcNodes["/"] = [nodes[0]];
            defaultGCData.gcNodes[nodes[0]] = [nodes[1]];
            defaultGCData.gcNodes[nodes[1]] = [nodes[0], nodes[2]];
            defaultGCData.gcNodes[nodes[2]] = [nodes[3]];
            defaultGCData.gcNodes[nodes[3]] = [nodes[0]];
        });

        it("doesn't generate events for referenced nodes", async () => {
            const garbageCollector = createGarbageCollector();

            // Run garbage collection on the default GC data where everything is referenced.
            await garbageCollector.collectGarbage({ runGC: true });

            // Update all nodes.
            updateAllNodes(garbageCollector);

            // Validate that no inactive events are generated yet.
            validateNoInactiveEvents();

            // Expire the unreferenced timer (if any).
            clock.tick(inactiveTimeoutMs + 1);

            // Change all nodes again.
            updateAllNodes(garbageCollector);

            // Validate that no inactive events are generated since everything is referenced.
            validateNoInactiveEvents();
        });

        it("generates events when inactive node is changed or revived", async () => {
            const garbageCollector = createGarbageCollector();

            // Remove node 2's reference from node 1. This should make node 2 and node 3 unreferenced.
            defaultGCData.gcNodes[nodes[1]] = [];

            await garbageCollector.collectGarbage({ runGC: true });

            // Update all nodes.
            updateAllNodes(garbageCollector);

            // Validate that no inactive events are generated yet.
            validateNoInactiveEvents();

            // Expire the unreferenced timer (if any).
            clock.tick(inactiveTimeoutMs + 1);

            // Update all nodes. This should result in an inactiveObjectChanged event for node 2 and node 3 since they
            // are inactive.
            updateAllNodes(garbageCollector);
            assert(
                mockLogger.matchEvents([
                    { eventName: changedEvent, timeout: inactiveTimeoutMs, id: nodes[2], pkg: eventPkg },
                    { eventName: loadedEvent, timeout: inactiveTimeoutMs, id: nodes[2], pkg: eventPkg },
                    { eventName: changedEvent, timeout: inactiveTimeoutMs, id: nodes[3], pkg: eventPkg },
                    { eventName: loadedEvent, timeout: inactiveTimeoutMs, id: nodes[3], pkg: eventPkg },
                ]),
                "inactive events not generated as expected",
            );

            // Add reference from node 1 to node 3 and validate that we get revivedEvent event.
            garbageCollector.addedOutboundReference(nodes[1], nodes[3]);
            assert(
                mockLogger.matchEvents([
                    { eventName: revivedEvent, timeout: inactiveTimeoutMs, id: nodes[3], pkg: eventPkg },
                ]),
                "inactive event not generated as expected",
            );
        });

        it("generates events once per node", async () => {
            const garbageCollector = createGarbageCollector();

            // Remove node 3's reference from node 2.
            defaultGCData.gcNodes[nodes[2]] = [];

            await garbageCollector.collectGarbage({ runGC: true });

            // Expire the unreferenced timer (if any).
            clock.tick(inactiveTimeoutMs + 1);

            // Update all nodes. This should result in an inactiveObjectChanged event for node 3 since it's inactive.
            updateAllNodes(garbageCollector);
            assert(
                mockLogger.matchEvents([
                    { eventName: changedEvent, timeout: inactiveTimeoutMs, id: nodes[3], pkg: eventPkg },
                    { eventName: loadedEvent, timeout: inactiveTimeoutMs, id: nodes[3], pkg: eventPkg },
                ]),
                "inactive events not generated as expected",
            );

            // Update all nodes. There shouldn't be any more inactive events since for each node the event is only
            // once.
            updateAllNodes(garbageCollector);
            validateNoInactiveEvents();
        });

        /**
         * Here, the base snapshot contains nodes that are inactive. The test validates that we generate inactive events
         * for these nodes.
         */
        it("generates events for nodes that are inactive on load", async () => {
            // Create GC state where node 3's unreferenced time was > inactiveTimeoutMs ago.
            // This means this node should become inactive as soon as its data is loaded.

            // Create a snapshot tree to be used as the GC snapshot tree.
            const gcSnapshotTree = getDummySnapshotTree();
            const gcBlobId = "root";
            // Add a GC blob with key that start with `gcBlobPrefix` to the GC snapshot tree. The blob Id for this
            // is generated by server in real scenarios but we use a static id here for testing.
            gcSnapshotTree.blobs[`${gcBlobPrefix}_${gcBlobId}`] = gcBlobId;

            // Create a base snapshot that contains the GC snapshot tree.
            const baseSnapshot = getDummySnapshotTree();
            baseSnapshot.trees[gcTreeKey] = gcSnapshotTree;

            // Create GC state with node 3 expired. This will be returned when the garbage collector asks
            // for the GC blob with `gcBlobId`.
            const gcState: IGarbageCollectionState = { gcNodes: {} };
            const node3Data: IGarbageCollectionNodeData = {
                outboundRoutes: [],
                unreferencedTimestampMs: Date.now() - (inactiveTimeoutMs + 100),
            };
            gcState.gcNodes[nodes[3]] = node3Data;

            // Set up the getNodeGCDetails function to return the GC details for node 3 when asked by garbage collector.
            const getNodeGCDetails = (blobId: string) => {
                if (blobId === gcBlobId) {
                    return gcState;
                }
                return {};
            };
            const garbageCollector = createGarbageCollector(baseSnapshot, getNodeGCDetails);

            // Remove node 3's reference from node 2 so that it is still unreferenced. The GC details from the base
            // summary is not loaded until the first time GC is run, so run GC.
            defaultGCData.gcNodes[nodes[2]] = [];
            await garbageCollector.collectGarbage({ runGC: true });

            // Update node 3. This should result in an inactiveObjectChanged/Loaded event since it should be inactive.
            garbageCollector.nodeUpdated(nodes[3], "Changed", Date.now(), testPkgPath);
            garbageCollector.nodeUpdated(nodes[3], "Loaded", Date.now(), testPkgPath);
            assert(
                mockLogger.matchEvents([
                    { eventName: changedEvent, timeout: inactiveTimeoutMs, id: nodes[3], pkg: eventPkg },
                    { eventName: loadedEvent, timeout: inactiveTimeoutMs, id: nodes[3], pkg: eventPkg },
                ]),
                "inactive events not generated as expected",
            );

            // Add reference from node 2 to node 3 and validate that we get revivedEvent event.
            garbageCollector.addedOutboundReference(nodes[2], nodes[3]);
            assert(
                mockLogger.matchEvents([
                    { eventName: revivedEvent, timeout: inactiveTimeoutMs, id: nodes[3], pkg: eventPkg },
                ]),
                "inactive event not generated as expected",
            );
        });

        /**
         * Here, the base snapshot contains nodes that are inactive and the GC blob in snapshot is in old format. The
         * test validates that we generate inactive events for these nodes.
         */
        it("generates events for nodes that are inactive on load - old snapshot format", async () => {
            // Create GC details for node 3's GC blob whose unreferenced time was > inactiveTimeoutMs ago.
            // This means this node should become inactive as soon as its data is loaded.
            const node3GCDetails: IGarbageCollectionDetailsBase = {
                gcData: { gcNodes: { "/": [] } },
                unrefTimestamp: Date.now() - (inactiveTimeoutMs + 100),
            };
            const node3Snapshot = getDummySnapshotTree();
            node3Snapshot.blobs[gcBlobKey] = "node3GCDetails";

            // Create a base snapshot that contains snapshot tree of node 3.
            const baseSnapshot = getDummySnapshotTree();
            baseSnapshot.trees[nodes[3].slice(1)] = node3Snapshot;

            // Set up the getNodeGCDetails function to return the GC details for node 3 when asked by garbage collector.
            const getNodeGCDetails = (blobId: string) => {
                if (blobId === "node3GCDetails") {
                    return node3GCDetails;
                }
                return {};
            };
            const garbageCollector = createGarbageCollector(baseSnapshot, getNodeGCDetails);

            // Remove node 3's reference from node 2 so that it is still unreferenced. The GC details from the base
            // summary is not loaded until the first time GC is run, so do that immediately.
            defaultGCData.gcNodes[nodes[2]] = [];
            await garbageCollector.collectGarbage({ runGC: true });

            // Change node 3. This should result in an inactiveObjectChanged/Loaded event since it should be inactive.
            garbageCollector.nodeUpdated(nodes[3], "Changed", Date.now(), testPkgPath);
            garbageCollector.nodeUpdated(nodes[3], "Loaded", Date.now(), testPkgPath);
            assert(
                mockLogger.matchEvents([
                    { eventName: changedEvent, timeout: inactiveTimeoutMs, id: nodes[3], pkg: eventPkg },
                    { eventName: loadedEvent, timeout: inactiveTimeoutMs, id: nodes[3], pkg: eventPkg },
                ]),
                "inactive event not generated as expected",
            );

            // Add reference from node 2 to node 3 and validate that we get revivedEvent event.
            garbageCollector.addedOutboundReference(nodes[2], nodes[3]);
            assert(
                mockLogger.matchEvents([
                    { eventName: revivedEvent, timeout: inactiveTimeoutMs, id: nodes[3], pkg: eventPkg },
                ]),
                "inactive event not generated as expected",
            );
        });

        /**
         * Here, the base snapshot contains nodes that are inactive and the GC data in snapshot is present in multiple
         * blobs. The test validates that we generate inactive events for these nodes.
         */
        it(`generates events for nodes that are inactive on load - multi blob GC data`, async () => {
            const gcBlobMap: Map<string, IGarbageCollectionState> = new Map();
            const expiredTimestampMs = Date.now() - (inactiveTimeoutMs + 100);

            // Create three GC states to be added into separate GC blobs. Each GC state has a node whose unreferenced
            // time was > inactiveTimeoutMs ago. These three GC blobs are the added to the GC tree in summary.
            const blob1Id = "blob1";
            const blob1GCState: IGarbageCollectionState = { gcNodes: {} };
            blob1GCState.gcNodes[nodes[1]] = { outboundRoutes: [], unreferencedTimestampMs: expiredTimestampMs };
            gcBlobMap.set(blob1Id, blob1GCState);

            const blob2Id = "blob2";
            const blob2GCState: IGarbageCollectionState = { gcNodes: {} };
            blob2GCState.gcNodes[nodes[2]] = { outboundRoutes: [], unreferencedTimestampMs: expiredTimestampMs };
            gcBlobMap.set(blob2Id, blob2GCState);

            const blob3Id = "blob3";
            const blob3GCState: IGarbageCollectionState = { gcNodes: {} };
            blob3GCState.gcNodes[nodes[3]] = { outboundRoutes: [], unreferencedTimestampMs: expiredTimestampMs };
            gcBlobMap.set(blob3Id, blob3GCState);

            // Create a GC snapshot tree and add the above three GC blob ids to it.
            const gcSnapshotTree = getDummySnapshotTree();
            gcSnapshotTree.blobs[`${gcBlobPrefix}_${blob1Id}`] = blob1Id;
            gcSnapshotTree.blobs[`${gcBlobPrefix}_${blob2Id}`] = blob2Id;
            gcSnapshotTree.blobs[`${gcBlobPrefix}_${blob3Id}`] = blob3Id;

            // Create a base snapshot that contains the above GC snapshot tree.
            const baseSnapshot = getDummySnapshotTree();
            baseSnapshot.trees[gcTreeKey] = gcSnapshotTree;

            const getNodeGCDetails = (blobId: string) => {
                return gcBlobMap.get(blobId) ?? {};
            };
            const garbageCollector = createGarbageCollector(baseSnapshot, getNodeGCDetails);

            // For the nodes in the GC snapshot blobs, remove their references from the default GC data.
            defaultGCData.gcNodes[nodes[0]] = [];
            defaultGCData.gcNodes[nodes[1]] = [];
            defaultGCData.gcNodes[nodes[2]] = [];

            await garbageCollector.collectGarbage({ runGC: true });

            // Update the nodes and validate that inactive events is correctly generated for each.
            garbageCollector.nodeUpdated(nodes[1], "Changed", Date.now(), testPkgPath);
            garbageCollector.nodeUpdated(nodes[2], "Changed", Date.now(), testPkgPath);
            garbageCollector.nodeUpdated(nodes[3], "Loaded", Date.now(), testPkgPath);
            assert(
                mockLogger.matchEvents([
                    { eventName: changedEvent, timeout: inactiveTimeoutMs, id: nodes[1], pkg: eventPkg },
                    { eventName: changedEvent, timeout: inactiveTimeoutMs, id: nodes[2], pkg: eventPkg },
                    { eventName: loadedEvent, timeout: inactiveTimeoutMs, id: nodes[3], pkg: eventPkg },
                ]),
                "inactiveObjectChanged event not generated as expected",
            );
        });

        it("can override inactive timeout via feature flags", async () => {
            const inactiveTimeoutOverrideMs = 100;
            const testOverrideInactiveTimeoutMsKey = "Fluid.GarbageCollection.TestOverride.InactiveTimeoutMs";
            injectedSettings[testOverrideInactiveTimeoutMsKey] = inactiveTimeoutOverrideMs;
            const garbageCollector = createGarbageCollector();

            // Remove node 2's reference from node 1. This should make node 2 and node 3 unreferenced.
            defaultGCData.gcNodes[nodes[1]] = [];

            await garbageCollector.collectGarbage({ runGC: true });

            // Update all nodes.
            updateAllNodes(garbageCollector);

            // Validate that no inactive events are generated yet.
            validateNoInactiveEvents();

            // Advance the clock so that inactive timeout expires.
            clock.tick(inactiveTimeoutOverrideMs + 1);

            // Update all nodes. This should result in an inactiveObjectChanged event for node 2 and node 3 since they
            // are inactive.
            updateAllNodes(garbageCollector);
            assert(
                mockLogger.matchEvents([
                    { eventName: changedEvent, timeout: inactiveTimeoutOverrideMs, id: nodes[2], pkg: eventPkg },
                    { eventName: loadedEvent, timeout: inactiveTimeoutOverrideMs, id: nodes[2], pkg: eventPkg },
                    { eventName: changedEvent, timeout: inactiveTimeoutOverrideMs, id: nodes[3], pkg: eventPkg },
                    { eventName: loadedEvent, timeout: inactiveTimeoutOverrideMs, id: nodes[3], pkg: eventPkg },
                ]),
                "inactive events not generated as expected",
            );
        });
    });

    describe("GC completed runs", () => {
        const gcEndEvent = "GarbageCollector:GarbageCollection_end";

        it("increments GC completed runs in logged events correctly", async () => {
            const garbageCollector = createGarbageCollector();

            await garbageCollector.collectGarbage({});
            assert(
                mockLogger.matchEvents([{ eventName: gcEndEvent, completedGCRuns: 0 }]),
                "completedGCRuns should be 0 since this event was logged before first GC run completed",
            );

            await garbageCollector.collectGarbage({});
            assert(
                mockLogger.matchEvents([{ eventName: gcEndEvent, completedGCRuns: 1 }]),
                "completedGCRuns should be 1 since this event was logged after first GC run completed",
            );

            await garbageCollector.collectGarbage({});
            assert(
                mockLogger.matchEvents([{ eventName: gcEndEvent, completedGCRuns: 2 }]),
                "completedGCRuns should be 2 since this event was logged after second GC run completed",
            );

            // The GC run count should reset for new garbage collector.
            const garbageCollector2 = createGarbageCollector();
            await garbageCollector2.collectGarbage({});
            assert(
                mockLogger.matchEvents([{ eventName: gcEndEvent, completedGCRuns: 0 }]),
                "completedGCRuns should be 0 since this event was logged before first GC run in new garbage collector",
            );
        });
    });

    /**
     * These tests validate such scenarios where nodes transition from unreferenced -\> referenced -\> unreferenced
     * state by verifying that their unreferenced timestamps are updated correctly.
     *
     * In these tests, V = nodes and E = edges between nodes. Root nodes that are always referenced are marked as *.
     */
    describe("References between summaries", () => {
        let garbageCollector: IGarbageCollector;
        const nodeA = "/A";
        const nodeB = "/B";
        const nodeC = "/C";
        const nodeD = "/D";
        const nodeE = "/A/E";

        // Runs GC and returns the unreferenced timestamps of all nodes in the GC summary.
        async function getUnreferencedTimestamps() {
            // Advance the clock by 1 tick so that the unreferenced timestamp is updated in between runs.
            clock.tick(1);

            await garbageCollector.collectGarbage({ runGC: true });

            const summaryTree = garbageCollector.summarize(true, false)?.summary;
            assert(summaryTree !== undefined, "Nothing to summarize after running GC");

            let rootGCState: IGarbageCollectionState = { gcNodes: {} };
            for (const key of Object.keys(summaryTree.tree)) {
                // Skip blobs that do not start with the GC prefix.
                if (!key.startsWith(gcBlobPrefix)) {
                    continue;
                }

                const gcBlob = summaryTree.tree[key];
                assert(gcBlob?.type === SummaryType.Blob, `GC blob not available`);
                const gcState = JSON.parse(gcBlob.content as string) as IGarbageCollectionState;
                // Merge the GC state of this blob into the root GC state.
                rootGCState = concatGarbageCollectionStates(rootGCState, gcState);
            }
            const nodeTimestamps: Map<string, number | undefined> = new Map();
            for (const [nodeId, nodeData] of Object.entries(rootGCState.gcNodes)) {
                nodeTimestamps.set(nodeId, nodeData.unreferencedTimestampMs);
            }
            return nodeTimestamps;
        }

        beforeEach(() => {
            closeCalled = false;
            injectedSettings[logUnknownOutboundReferencesKey] = "true";
            defaultGCData.gcNodes = {};
            garbageCollector = createGarbageCollector();
        });

        /**
         * Validates that we can detect references that were added and then removed.
         * 1. Summary 1 at t1. V = [A*, B]. E = []. B has unreferenced time t1.
         * 2. Reference from A to B added. E = [A -\> B].
         * 3. Reference from A to B removed. E = [].
         * 4. Summary 2 at t2. V = [A*, B]. E = []. B has unreferenced time t2.
         * Validates that the unreferenced time for B is t2 which is \> t1.
         */
        it(`Scenario 1 - Reference added and then removed`, async () => {
            // Initialize nodes A and B.
            defaultGCData.gcNodes["/"] = [nodeA];
            defaultGCData.gcNodes[nodeA] = [];
            defaultGCData.gcNodes[nodeB] = [];

            // 1. Run GC and generate summary 1. E = [].
            const timestamps1 = await getUnreferencedTimestamps();
            assert(timestamps1.get(nodeA) === undefined, "A should be referenced");

            const nodeBTime1 = timestamps1.get(nodeB);
            assert(nodeBTime1 !== undefined, "B should have unreferenced timestamp");

            // 2. Add reference from A to B. E = [A -\> B].
            garbageCollector.addedOutboundReference(nodeA, nodeB);
            defaultGCData.gcNodes[nodeA] = [nodeB];

            // 3. Remove reference from A to B. E = [].
            defaultGCData.gcNodes[nodeA] = [];

            // 4. Run GC and generate summary 2. E = [].
            const timestamps2 = await getUnreferencedTimestamps();
            assert(timestamps2.get(nodeA) === undefined, "A should be referenced");

            const nodeBTime2 = timestamps2.get(nodeB);

            assert(nodeBTime2 !== undefined && nodeBTime2 > nodeBTime1, "B's timestamp should have updated");
        });

        /**
         * Validates that we can detect references that were added transitively and then removed.
         * 1. Summary 1 at t1. V = [A*, B, C]. E = [B -\> C]. B and C have unreferenced time t2.
         * 2. Reference from A to B added. E = [A -\> B, B -\> C].
         * 3. Reference from B to C removed. E = [A -\> B].
         * 4. Reference from A to B removed. E = [].
         * 5. Summary 2 at t2. V = [A*, B, C]. E = []. B and C have unreferenced time t2.
         * Validates that the unreferenced time for B and C is t2 which is \> t1.
         */
        it(`Scenario 2 - Reference transitively added and removed`, async () => {
            // Initialize nodes A, B and C.
            defaultGCData.gcNodes["/"] = [nodeA];
            defaultGCData.gcNodes[nodeA] = [];
            defaultGCData.gcNodes[nodeB] = [nodeC];
            defaultGCData.gcNodes[nodeC] = [];

            // 1. Run GC and generate summary 1. E = [B -\> C].
            const timestamps1 = await getUnreferencedTimestamps();
            assert(timestamps1.get(nodeA) === undefined, "A should be referenced");

            const nodeBTime1 = timestamps1.get(nodeB);
            const nodeCTime1 = timestamps1.get(nodeC);
            assert(nodeBTime1 !== undefined, "B should have unreferenced timestamp");
            assert(nodeCTime1 !== undefined, "C should have unreferenced timestamp");

            // 2. Add reference from A to B. E = [A -\> B, B -\> C].
            garbageCollector.addedOutboundReference(nodeA, nodeB);
            defaultGCData.gcNodes[nodeA] = [nodeB];

            // 3. Remove reference from B to C. E = [A -\> B].
            defaultGCData.gcNodes[nodeB] = [];

            // 4. Remove reference from A to B. E = [].
            defaultGCData.gcNodes[nodeA] = [];

            // 5. Run GC and generate summary 2. E = [].
            const timestamps2 = await getUnreferencedTimestamps();
            assert(timestamps2.get(nodeA) === undefined, "A should be referenced");

            const nodeBTime2 = timestamps2.get(nodeB);
            const nodeCTime2 = timestamps2.get(nodeC);
            assert(nodeBTime2 !== undefined && nodeBTime2 > nodeBTime1, "B's timestamp should have updated");
            assert(nodeCTime2 !== undefined && nodeCTime2 > nodeCTime1, "C's timestamp should have updated");
        });

        /**
         * Validates that we can detect chain of references in which the first reference was added and then removed.
         * 1. Summary 1 at t1. V = [A*, B, C, D]. E = [B -\> C, C -\> D]. B, C and D have unreferenced time t2.
         * 2. Reference from A to B added. E = [A -\> B, B -\> C, C -\> D].
         * 3. Reference from A to B removed. E = [B -\> C, C -\> D].
         * 4. Summary 2 at t2. V = [A*, B, C, D]. E = [B -\> C, C -\> D]. B, C and D have unreferenced time t2.
         * Validates that the unreferenced time for B, C and D is t2 which is \> t1.
         */
        it(`Scenario 3 - Reference added through chain of references and removed`, async () => {
            // Initialize nodes A, B, C and D.
            defaultGCData.gcNodes["/"] = [nodeA];
            defaultGCData.gcNodes[nodeA] = [];
            defaultGCData.gcNodes[nodeB] = [nodeC];
            defaultGCData.gcNodes[nodeC] = [nodeD];
            defaultGCData.gcNodes[nodeD] = [];

            // 1. Run GC and generate summary 1. E = [B -\> C, C -\> D].
            const timestamps1 = await getUnreferencedTimestamps();
            assert(timestamps1.get(nodeA) === undefined, "A should be referenced");

            const nodeBTime1 = timestamps1.get(nodeB);
            const nodeCTime1 = timestamps1.get(nodeC);
            const nodeDTime1 = timestamps1.get(nodeD);
            assert(nodeBTime1 !== undefined, "B should have unreferenced timestamp");
            assert(nodeCTime1 !== undefined, "C should have unreferenced timestamp");
            assert(nodeDTime1 !== undefined, "D should have unreferenced timestamp");

            // 2. Add reference from A to B. E = [A -\> B, B -\> C, C -\> D].
            garbageCollector.addedOutboundReference(nodeA, nodeB);
            defaultGCData.gcNodes[nodeA] = [nodeB];

            // 3. Remove reference from A to B. E = [B -\> C, C -\> D].
            defaultGCData.gcNodes[nodeA] = [];

            // 4. Run GC and generate summary 2. E = [B -\> C, C -\> D].
            const timestamps2 = await getUnreferencedTimestamps();
            assert(timestamps2.get(nodeA) === undefined, "A should be referenced");

            const nodeBTime2 = timestamps2.get(nodeB);
            const nodeCTime2 = timestamps2.get(nodeC);
            const nodeDTime2 = timestamps2.get(nodeD);
            assert(nodeBTime2 !== undefined && nodeBTime2 > nodeBTime1, "B's timestamp should have updated");
            assert(nodeCTime2 !== undefined && nodeCTime2 > nodeCTime1, "C's timestamp should have updated");
            assert(nodeDTime2 !== undefined && nodeDTime2 > nodeDTime1, "D's timestamp should have updated");
        });

        /**
         * Validates that we can detect references that were added and removed via new nodes.
         * 1. Summary 1 at t1. V = [A*, C]. E = []. C has unreferenced time t1.
         * 2. Node B is created. E = [].
         * 3. Reference from A to B added. E = [A -\> B].
         * 4. Reference from B to C added. E = [A -\> B, B -\> C].
         * 5. Reference from B to C removed. E = [A -\> B].
         * 6. Summary 2 at t2. V = [A*, B, C]. E = [A -\> B]. C has unreferenced time t2.
         * Validates that the unreferenced time for C is t2 which is \> t1.
         */
        it(`Scenario 4 - Reference added via new nodes and removed`, async () => {
            // Initialize nodes A, B and C.
            defaultGCData.gcNodes["/"] = [nodeA];
            defaultGCData.gcNodes[nodeA] = [];
            defaultGCData.gcNodes[nodeC] = [];

            // 1. Run GC and generate summary 1. E = [].
            const timestamps1 = await getUnreferencedTimestamps();
            assert(timestamps1.get(nodeA) === undefined, "A should be referenced");

            const nodeCTime1 = timestamps1.get(nodeC);
            assert(nodeCTime1 !== undefined, "C should have unreferenced timestamp");

            // 2. Create node B, i.e., add B to GC data. E = [].
            defaultGCData.gcNodes[nodeB] = [];

            // 3. Add reference from A to B. E = [A -\> B].
            garbageCollector.addedOutboundReference(nodeA, nodeB);
            defaultGCData.gcNodes[nodeA] = [nodeB];

            // 4. Add reference from B to C. E = [A -\> B, B -\> C].
            garbageCollector.addedOutboundReference(nodeB, nodeC);
            defaultGCData.gcNodes[nodeB] = [nodeC];

            // 5. Remove reference from B to C. E = [A -\> B].
            defaultGCData.gcNodes[nodeB] = [];

            // 6. Run GC and generate summary 2. E = [A -\> B].
            const timestamps2 = await getUnreferencedTimestamps();
            assert(timestamps2.get(nodeA) === undefined, "A should be referenced");
            assert(timestamps2.get(nodeB) === undefined, "B should be referenced");

            const nodeCTime2 = timestamps2.get(nodeC);
            assert(nodeCTime2 !== undefined && nodeCTime2 > nodeCTime1, "C's timestamp should have updated");
        });

        /**
         * Validates that references added by unreferences nodes do not show up as references.
         * 1. Summary 1 at t1. V = [A*, B, C]. E = []. B and C have unreferenced time t1.
         * 2. Reference from B to C. E = [B -\> C].
         * 3. Summary 2 at t2. V = [A*, B, C]. E = [B -\> C]. B and C have unreferenced time t1.
         * Validates that the unreferenced time for B and C is still t1.
         */
        it(`Scenario 5 - Reference added via unreferenced nodes`, async () => {
            // Initialize nodes A, B and C.
            defaultGCData.gcNodes["/"] = [nodeA];
            defaultGCData.gcNodes[nodeA] = [];
            defaultGCData.gcNodes[nodeB] = [];
            defaultGCData.gcNodes[nodeC] = [];

            // 1. Run GC and generate summary 1. E = [B -\> C].
            const timestamps1 = await getUnreferencedTimestamps();
            assert(timestamps1.get(nodeA) === undefined, "A should be referenced");

            const nodeBTime1 = timestamps1.get(nodeB);
            const nodeCTime1 = timestamps1.get(nodeC);
            assert(nodeBTime1 !== undefined, "B should have unreferenced timestamp");
            assert(nodeCTime1 !== undefined, "C should have unreferenced timestamp");

            // 2. Add reference from B to C. E = [B -\> C].
            garbageCollector.addedOutboundReference(nodeB, nodeC);
            defaultGCData.gcNodes[nodeB] = [nodeC];

            // 3. Run GC and generate summary 2. E = [B -\> C].
            const timestamps2 = await getUnreferencedTimestamps();
            assert(timestamps2.get(nodeA) === undefined, "A should be referenced");

            const nodeBTime2 = timestamps2.get(nodeB);
            const nodeCTime2 = timestamps2.get(nodeC);
            assert(nodeBTime2 === nodeBTime1, "B's timestamp should be unchanged");
            assert(nodeCTime2 === nodeCTime1, "C's timestamp should be unchanged");
        });

        /**
         * Validates that we can detect multiple references that were added and then removed by the same node.
         * 1. Summary 1 at t1. V = [A*, B, C]. E = []. B and C have unreferenced time t1.
         * 2. Reference from A to B added. E = [A -\> B].
         * 3. Reference from A to C added. E = [A -\> B, A -\> C].
         * 4. Reference from A to B removed. E = [A -\> C].
         * 5. Reference from A to C removed. E = [].
         * 6. Summary 2 at t2. V = [A*, B]. E = []. B and C have unreferenced time t2.
         * Validates that the unreferenced time for B and C is t2 which is \> t1.
         */
        it(`Scenario 6 - Multiple references added and then removed by same node`, async () => {
            // Initialize nodes A, B and C.
            defaultGCData.gcNodes["/"] = [nodeA];
            defaultGCData.gcNodes[nodeA] = [];
            defaultGCData.gcNodes[nodeB] = [];
            defaultGCData.gcNodes[nodeC] = [];

            // 1. Run GC and generate summary 1. E = [].
            const timestamps1 = await getUnreferencedTimestamps();
            assert(timestamps1.get(nodeA) === undefined, "A should be referenced");

            const nodeBTime1 = timestamps1.get(nodeB);
            const nodeCTime1 = timestamps1.get(nodeC);
            assert(nodeBTime1 !== undefined, "B should have unreferenced timestamp");
            assert(nodeCTime1 !== undefined, "C should have unreferenced timestamp");

            // 2. Add reference from A to B. E = [A -\> B].
            garbageCollector.addedOutboundReference(nodeA, nodeB);
            defaultGCData.gcNodes[nodeA] = [nodeB];

            // 3. Add reference from A to C. E = [A -\> B, A -\> C].
            garbageCollector.addedOutboundReference(nodeA, nodeC);
            defaultGCData.gcNodes[nodeA] = [nodeB, nodeC];

            // 4. Remove reference from A to B. E = [A -\> C].
            defaultGCData.gcNodes[nodeA] = [nodeC];

            // 5. Remove reference from A to C. E = [].
            defaultGCData.gcNodes[nodeA] = [];

            // 6. Run GC and generate summary 2. E = [].
            const timestamps2 = await getUnreferencedTimestamps();
            assert(timestamps2.get(nodeA) === undefined, "A should be referenced");

            const nodeBTime2 = timestamps2.get(nodeB);
            const nodeCTime2 = timestamps2.get(nodeC);
            assert(nodeCTime2 !== undefined && nodeCTime2 > nodeCTime1, "C's timestamp should have updated");
            assert(nodeBTime2 !== undefined && nodeBTime2 > nodeBTime1, "B's timestamp should have updated");
        });

        /**
         * Validates that we generate error on detecting reference during GC that was not notified explicitly.
         * 1. Summary 1 at t1. V = [A*]. E = [].
         * 2. Node B is created. E = [].
         * 3. Reference from A to B added without notifying GC. E = [A -\> B].
         * 4. Summary 2 at t2. V = [A*, B]. E = [A -\> B].
         * Validates that we log an error since B is detected as a referenced node but its reference was notified
         * to GC.
         */
        it(`Scenario 7 - Reference added without notifying GC`, async () => {
            // Initialize nodes A & D.
            defaultGCData.gcNodes["/"] = [nodeA, nodeD];
            defaultGCData.gcNodes[nodeA] = [];
            defaultGCData.gcNodes[nodeD] = [];

            // 1. Run GC and generate summary 1. E = [].
            const timestamps1 = await getUnreferencedTimestamps();
            assert(timestamps1.get(nodeA) === undefined, "A should be referenced");
            assert(timestamps1.get(nodeD) === undefined, "D should be referenced");

            // 2. Create nodes B & C. E = [].
            defaultGCData.gcNodes[nodeB] = [];
            defaultGCData.gcNodes[nodeC] = [];

            // 3. Add reference from A to B, A to C, A to E, D to C, and E to A without calling addedOutboundReference.
            // E = [A -\> B, A -\> C, A -\> E, D -\> C, E -\> A].
            defaultGCData.gcNodes[nodeA] = [nodeB, nodeC, nodeE];
            defaultGCData.gcNodes[nodeD] = [nodeC];
            defaultGCData.gcNodes[nodeE] = [nodeA];

            // 4. Add reference from A to D with calling addedOutboundReference
            defaultGCData.gcNodes[nodeA].push(nodeD);
            garbageCollector.addedOutboundReference(nodeA, nodeD);

            // 5. Run GC and generate summary 2. E = [A -\> B, A -\> C, A -\> E, D -\> C, E -\> A].
            await getUnreferencedTimestamps();

            // Validate that we got the "gcUnknownOutboundReferences" error.
            const unknownReferencesEvent = "GarbageCollector:gcUnknownOutboundReferences";
            const eventsFound = mockLogger.matchEvents([
                {
                    eventName: unknownReferencesEvent,
                    gcNodeId: "/A",
                    gcRoutes: JSON.stringify(["/B", "/C"]),
                },
                {
                    eventName: unknownReferencesEvent,
                    gcNodeId: "/D",
                    gcRoutes: JSON.stringify(["/C"]),
                },
            ]);
            assert(eventsFound, `Expected unknownReferenceEvent event!`);
        });
    });

    describe("No changes to GC between summaries", () => {
        const oldRawConfig = sessionStorageConfigProvider.value.getRawConfig;
        const settings = { "Fluid.GarbageCollection.TrackGCBlobState": "true" };
        const fullTree = false;
        const trackState = true;
        let garbageCollector: IGarbageCollector;

        beforeEach(() => {
            // eslint-disable-next-line @typescript-eslint/no-unsafe-return
            sessionStorageConfigProvider.value.getRawConfig = (name) => settings[name];
            // Initialize nodes A & D.
            defaultGCData.gcNodes = {};
            defaultGCData.gcNodes["/"] = nodes;
        });

        afterEach(() => {
            sessionStorageConfigProvider.value.getRawConfig = oldRawConfig;
        });

        // eslint-disable-next-line @typescript-eslint/consistent-type-assertions
        const parseNothing: ReadAndParseBlob = async <T>() => { const x: T = {} as T; return x; };

        const checkGCBlobType = (tree: ISummaryTreeWithStats | undefined, expectedBlobType: SummaryType, summaryNumber: string) => {
            assert(tree !== undefined, `Expected a tree on ${summaryNumber} summarize`);
            const gcBlobType = tree.summary.tree[gcBlobRootKey].type;
            assert(gcBlobType === expectedBlobType, `Expected summary type ${expectedBlobType} on ${summaryNumber} summarize, got ${gcBlobType}`);
        };

        it("No changes to GC between summaries creates a blob handle when no version specified", async () => {
            garbageCollector = createGarbageCollector();

            await garbageCollector.collectGarbage({ runGC: true });
            const tree1 = garbageCollector.summarize(fullTree, trackState);

            checkGCBlobType(tree1, SummaryType.Blob, "first");

            await garbageCollector.latestSummaryStateRefreshed(
                { wasSummaryTracked: true, latestSummaryUpdated: true },
                parseNothing,
            );

            await garbageCollector.collectGarbage({ runGC: true });
            const tree2 = garbageCollector.summarize(fullTree, trackState);

            checkGCBlobType(tree2, SummaryType.Handle, "second");
        });

        it("No changes to GC between summaries creates a blob handle when greater than minimum version", async () => {
            settings[trackGCBlobStateMinimumVersionKey] = "0.59.1000";
            garbageCollector = createGarbageCollector();

            await garbageCollector.collectGarbage({ runGC: true });
            const tree1 = garbageCollector.summarize(fullTree, trackState);

            checkGCBlobType(tree1, SummaryType.Blob, "first");

            await garbageCollector.latestSummaryStateRefreshed(
                { wasSummaryTracked: true, latestSummaryUpdated: true },
                parseNothing,
            );

            await garbageCollector.collectGarbage({ runGC: true });
            const tree2 = garbageCollector.summarize(fullTree, trackState);

            checkGCBlobType(tree2, SummaryType.Handle, "second");
        });

        it("No changes to GC between summaries creates a blob when less than minimum version", async () => {
            settings[trackGCBlobStateMinimumVersionKey] = `1${pkgVersion}`;
            garbageCollector = createGarbageCollector();

            await garbageCollector.collectGarbage({ runGC: true });
            const tree1 = garbageCollector.summarize(fullTree, trackState);

            checkGCBlobType(tree1, SummaryType.Blob, "first");

            await garbageCollector.latestSummaryStateRefreshed(
                { wasSummaryTracked: true, latestSummaryUpdated: true },
                parseNothing,
            );

            await garbageCollector.collectGarbage({ runGC: true });
            const tree2 = garbageCollector.summarize(fullTree, trackState);

            checkGCBlobType(tree2, SummaryType.Blob, "second");
        });

        it("No changes to GC between summaries creates a blob handle when equal to minimum version", async () => {
            settings[trackGCBlobStateMinimumVersionKey] = `${pkgVersion}`;
            garbageCollector = createGarbageCollector();

            await garbageCollector.collectGarbage({ runGC: true });
            const tree1 = garbageCollector.summarize(fullTree, trackState);

            checkGCBlobType(tree1, SummaryType.Blob, "first");

            await garbageCollector.latestSummaryStateRefreshed(
                { wasSummaryTracked: true, latestSummaryUpdated: true },
                parseNothing,
            );

            await garbageCollector.collectGarbage({ runGC: true });
            const tree2 = garbageCollector.summarize(fullTree, trackState);

            checkGCBlobType(tree2, SummaryType.Handle, "second");
        });
    });
});<|MERGE_RESOLUTION|>--- conflicted
+++ resolved
@@ -28,13 +28,10 @@
     gcTreeKey,
     IGarbageCollectionRuntime,
     IGarbageCollector,
-<<<<<<< HEAD
     trackGCBlobStateMinimumVersionKey,
-=======
     runSessionExpiryKey,
     disableSessionExpiryKey,
     logUnknownOutboundReferencesKey,
->>>>>>> cedb3200
 } from "../garbageCollection";
 import { IContainerRuntimeMetadata } from "../summaryFormat";
 import { pkgVersion } from "../packageVersion";
@@ -959,7 +956,6 @@
     });
 
     describe("No changes to GC between summaries", () => {
-        const oldRawConfig = sessionStorageConfigProvider.value.getRawConfig;
         const settings = { "Fluid.GarbageCollection.TrackGCBlobState": "true" };
         const fullTree = false;
         const trackState = true;
