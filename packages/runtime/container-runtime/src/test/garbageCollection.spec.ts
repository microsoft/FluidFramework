/*!
 * Copyright (c) Microsoft Corporation and contributors. All rights reserved.
 * Licensed under the MIT License.
 */

import { strict as assert } from "assert";
import { SinonFakeTimers, useFakeTimers } from "sinon";
import { ITelemetryBaseEvent } from "@fluidframework/common-definitions";
import { ICriticalContainerError } from "@fluidframework/container-definitions";
import { concatGarbageCollectionStates } from "@fluidframework/garbage-collector";
import { ISnapshotTree, SummaryType } from "@fluidframework/protocol-definitions";
import {
    gcBlobPrefix,
    gcTreeKey,
    IGarbageCollectionData,
    IGarbageCollectionNodeData,
    IGarbageCollectionState,
    IGarbageCollectionDetailsBase,
    IGarbageCollectionSummaryDetailsLegacy,
    ISummarizeResult,
    gcDeletedBlobKey,
} from "@fluidframework/runtime-definitions";
import {
    MockLogger,
    sessionStorageConfigProvider,
    TelemetryDataTag,
    ConfigTypes,
} from "@fluidframework/telemetry-utils";
import { ReadAndParseBlob, RefreshSummaryResult } from "@fluidframework/runtime-utils";
import { Timer } from "@fluidframework/common-utils";
import {
    GarbageCollector,
    GCNodeType,
    IGarbageCollectionRuntime,
    IGarbageCollector,
    IGarbageCollectorCreateParams,
} from "../garbageCollection";
import {
    defaultSessionExpiryDurationMs,
    runSessionExpiryKey,
    oneDayMs,
    runGCKey,
    runSweepKey,
    defaultInactiveTimeoutMs,
    gcTestModeKey,
    disableSweepLogKey,
    currentGCVersion,
    stableGCVersion,
    gcVersionUpgradeToV2Key,
} from "../garbageCollectionConstants";

import { dataStoreAttributesBlobName, GCVersion, IContainerRuntimeMetadata, IGCMetadata } from "../summaryFormat";
import { IGCRuntimeOptions } from "../containerRuntime";
import { pkgVersion } from "../packageVersion";

/** @see - sweepReadyUsageDetectionSetting */
const SweepReadyUsageDetectionKey = "Fluid.GarbageCollection.Dogfood.SweepReadyUsageDetection";

type GcWithPrivates = IGarbageCollector & {
    readonly gcEnabled: boolean;
    readonly sweepEnabled: boolean;
    readonly shouldRunGC: boolean;
    readonly shouldRunSweep: boolean;
    readonly trackGCState: boolean;
    readonly testMode: boolean;
    readonly latestSummaryGCVersion: GCVersion;
    readonly sessionExpiryTimeoutMs: number | undefined;
    readonly inactiveTimeoutMs: number;
    readonly sweepTimeoutMs: number | undefined;
    readonly sessionExpiryTimer: Omit<Timer, "defaultTimeout"> & { defaultTimeout: number; };
};

describe("Garbage Collection Tests", () => {
    const defaultSnapshotCacheExpiryMs = 5 * 24 * 60 * 60 * 1000;

    // Nodes in the reference graph.
    const nodes: string[] = [
        "/node1",
        "/node2",
        "/node3",
        "/node4",
    ];

    const mockLogger: MockLogger = new MockLogger();
    const testPkgPath = ["testPkg"];
    // The package data is tagged in the telemetry event.
    const eventPkg = { value: testPkgPath.join("/"), tag: TelemetryDataTag.CodeArtifact };

    const oldRawConfig = sessionStorageConfigProvider.value.getRawConfig;
    let injectedSettings: Record<string, ConfigTypes> = {};
    let clock: SinonFakeTimers;

    // The default GC data returned by `getGCData` on which GC is run. Update this to update the referenced graph.
    let defaultGCData: IGarbageCollectionData = { gcNodes: {} };

    // Returns a dummy snapshot tree to be built upon.
    const getDummySnapshotTree = (): ISnapshotTree => {
        return {
            blobs: {},
            trees: {},
        };
    };
    // eslint-disable-next-line @typescript-eslint/consistent-type-assertions
    const parseNothing: ReadAndParseBlob = async <T>() => { const x: T = {} as T; return x; };

    function createGarbageCollector(
        createParams: Partial<IGarbageCollectorCreateParams> = {},
        gcBlobsMap: Map<string, IGarbageCollectionState | IGarbageCollectionDetailsBase | string[]> = new Map(),
        closeFn: (error?: ICriticalContainerError) => void = () => {},
        isSummarizerClient: boolean = true,
    ) {
        const getNodeType = (nodePath: string) => {
            if (nodePath.split("/").length !== 2) {
                return GCNodeType.Other;
            }
            return GCNodeType.DataStore;
        };

        // The runtime to be passed to the garbage collector.
        const gcRuntime: IGarbageCollectionRuntime = {
            updateStateBeforeGC: async () => { },
            getGCData: async (fullGC?: boolean) => defaultGCData,
            updateUsedRoutes: (usedRoutes: string[]) => { return { totalNodeCount: 0, unusedNodeCount: 0 }; },
            updateUnusedRoutes: (unusedRoutes: string[]) => { return []; },
            updateTombstonedRoutes: (tombstoneRoutes: string[]) => { },
            getNodeType,
            getCurrentReferenceTimestampMs: () => Date.now(),
            closeFn,
        };

        return GarbageCollector.create({
            ...createParams,
            runtime: gcRuntime,
            gcOptions: createParams.gcOptions ?? {},
            baseSnapshot: createParams.baseSnapshot,
            baseLogger: mockLogger,
            existing: createParams.metadata !== undefined /* existing */,
            metadata: createParams.metadata,
            createContainerMetadata: {
                createContainerRuntimeVersion: pkgVersion,
                createContainerTimestamp: Date.now(),
            },
            isSummarizerClient,
            readAndParseBlob: async <T>(id: string) => gcBlobsMap.get(id) as T,
            getNodePackagePath: async (nodeId: string) => testPkgPath,
            getLastSummaryTimestampMs: () => Date.now(),
            activeConnection: () => true,
            getContainerDiagnosticId: () => "someDocId",
        });
    }
    let gc: GcWithPrivates | undefined;

    before(() => {
        clock = useFakeTimers();
        sessionStorageConfigProvider.value.getRawConfig = (name) => injectedSettings[name];
    });

    beforeEach(() => {
        gc = undefined;
    });

    afterEach(() => {
        clock.reset();
        mockLogger.clear();
        injectedSettings = {};
        defaultGCData = { gcNodes: {} };
        gc?.dispose();
    });

    after(() => {
        clock.restore();
        sessionStorageConfigProvider.value.getRawConfig = oldRawConfig;
    });

    describe("Configuration", () => {
        const testOverrideSweepTimeoutKey = "Fluid.GarbageCollection.TestOverride.SweepTimeoutMs";
        const testOverrideSessionExpiryMsKey = "Fluid.GarbageCollection.TestOverride.SessionExpiryMs";
        const createGcWithPrivateMembers = (gcMetadata?: IGCMetadata, gcOptions?: IGCRuntimeOptions): GcWithPrivates => {
            const metadata: IContainerRuntimeMetadata | undefined = gcMetadata && { summaryFormatVersion: 1, message: undefined, ...gcMetadata };
            return createGarbageCollector({ metadata, gcOptions }) as GcWithPrivates;
        };
        const customSessionExpiryDurationMs = defaultSessionExpiryDurationMs + 1;

        beforeEach(() => {
            injectedSettings["Fluid.GarbageCollection.TestOverride.InactiveTimeoutMs"] = 1; // To ensure it's less than sweep timeout
        });

        describe("Existing container", () => {
            it("No metadata", () => {
                gc = createGcWithPrivateMembers({});
                assert(!gc.gcEnabled, "gcEnabled incorrect");
                assert(!gc.sweepEnabled, "sweepEnabled incorrect");
                assert(gc.sessionExpiryTimeoutMs === undefined, "sessionExpiryTimeoutMs incorrect");
                assert(gc.sweepTimeoutMs === undefined, "sweepTimeoutMs incorrect");
                assert.equal(gc.latestSummaryGCVersion, 0, "latestSummaryGCVersion incorrect");
            });
            it("gcFeature 0", () => {
                gc = createGcWithPrivateMembers({ gcFeature: 0 });
                assert(!gc.gcEnabled, "gcEnabled incorrect");
                assert.equal(gc.latestSummaryGCVersion, 0, "latestSummaryGCVersion incorrect");
            });
            it("gcFeature 0, sweepEnabled true", () => {
                gc = createGcWithPrivateMembers({ gcFeature: 0, sweepEnabled: true });
                assert(!gc.gcEnabled, "gcEnabled incorrect");
                assert(gc.sweepEnabled, "sweepEnabled incorrect");
                assert.equal(gc.latestSummaryGCVersion, 0, "latestSummaryGCVersion incorrect");
            });
            it("gcFeature 1", () => {
                gc = createGcWithPrivateMembers({ gcFeature: 1 });
                assert(gc.gcEnabled, "gcEnabled incorrect");
                assert.equal(gc.latestSummaryGCVersion, 1, "latestSummaryGCVersion incorrect");
            });
            it("sweepEnabled false", () => {
                gc = createGcWithPrivateMembers({ sweepEnabled: false });
                assert(!gc.sweepEnabled, "sweepEnabled incorrect");
            });
            it("sessionExpiryTimeoutMs set (sweepTimeoutMs unset)", () => {
                gc = createGcWithPrivateMembers({ sessionExpiryTimeoutMs: customSessionExpiryDurationMs });
                assert.equal(gc.sessionExpiryTimeoutMs, customSessionExpiryDurationMs, "sessionExpiryTimeoutMs incorrect");
                assert.equal(gc.sweepTimeoutMs, customSessionExpiryDurationMs + 6 * oneDayMs, "sweepTimeoutMs incorrect");
            });
            it("sweepTimeoutMs set", () => {
                gc = createGcWithPrivateMembers({ sweepTimeoutMs: 123 });
                assert.equal(gc.sweepTimeoutMs, 123, "sweepTimeoutMs incorrect");
            });
            it("Metadata Roundtrip", () => {
                const inputMetadata: IGCMetadata = {
                    sweepEnabled: true,
                    gcFeature: 1,
                    sessionExpiryTimeoutMs: customSessionExpiryDurationMs,
                    sweepTimeoutMs: 123,
                };
                gc = createGcWithPrivateMembers(inputMetadata);
                const outputMetadata = gc.getMetadata();
                const expectedOutputMetadata: IGCMetadata = { ...inputMetadata, gcFeature: stableGCVersion };
                assert.deepEqual(outputMetadata, expectedOutputMetadata, "getMetadata returned different metadata than loaded from");
            });
            it("Metadata Roundtrip with GC version upgrade to v2 enabled", () => {
                injectedSettings[gcVersionUpgradeToV2Key] = true;
                const inputMetadata: IGCMetadata = {
                    sweepEnabled: true,
                    gcFeature: 1,
                    sessionExpiryTimeoutMs: customSessionExpiryDurationMs,
                    sweepTimeoutMs: 123,
                };
                gc = createGcWithPrivateMembers(inputMetadata);
                const outputMetadata = gc.getMetadata();
                const expectedOutputMetadata: IGCMetadata = { ...inputMetadata, gcFeature: currentGCVersion };
                assert.deepEqual(outputMetadata, expectedOutputMetadata, "getMetadata returned different metadata than loaded from");
            });
        });

        describe("New Container", () => {
            it("No options", () => {
                injectedSettings[runSessionExpiryKey] = true;
                gc = createGcWithPrivateMembers(undefined /* metadata */, {});
                assert(gc.gcEnabled, "gcEnabled incorrect");
                assert(!gc.sweepEnabled, "sweepEnabled incorrect");
                assert(gc.sessionExpiryTimeoutMs !== undefined, "sessionExpiryTimeoutMs incorrect");
                assert(gc.sweepTimeoutMs !== undefined, "sweepTimeoutMs incorrect");
                assert.equal(gc.latestSummaryGCVersion, stableGCVersion, "latestSummaryGCVersion incorrect");
            });
            it("gcAllowed true", () => {
                gc = createGcWithPrivateMembers(undefined /* metadata */, { gcAllowed: true });
                assert(gc.gcEnabled, "gcEnabled incorrect");
            });
            it("gcAllowed false", () => {
                gc = createGcWithPrivateMembers(undefined /* metadata */, { gcAllowed: false });
                assert(!gc.gcEnabled, "gcEnabled incorrect");
            });
            it("sweepAllowed true, gcAllowed false", () => {
                assert.throws(
                    () => { gc = createGcWithPrivateMembers(undefined /* metadata */, { gcAllowed: false, sweepAllowed: true }); },
                    (e) => e.errorType === "usageError",
                    "Should be unsupported");
            });
            it("sweepAllowed true, gcAllowed true", () => {
                injectedSettings[runSessionExpiryKey] = true;
                gc = createGcWithPrivateMembers(undefined /* metadata */, { gcAllowed: true, sweepAllowed: true });
                assert(gc.gcEnabled, "gcEnabled incorrect");
                assert(gc.sweepEnabled, "sweepEnabled incorrect");
                assert(gc.shouldRunSweep, "shouldRunSweep incorrect");
                assert(gc.sweepTimeoutMs !== undefined, "sweepTimeoutMs incorrect");
                assert(gc.sessionExpiryTimeoutMs !== undefined, "sessionExpiryTimeoutMs incorrect");
            });
            it("sweepAllowed true, gcAllowed true, sessionExpiry off", () => {
                injectedSettings[runSessionExpiryKey] = false;
                gc = createGcWithPrivateMembers(undefined /* metadata */, { gcAllowed: true, sweepAllowed: true });
                assert(gc.gcEnabled, "gcEnabled incorrect");
                assert(gc.sweepEnabled, "sweepEnabled incorrect");
                assert(gc.sessionExpiryTimeoutMs === undefined, "sessionExpiryTimeoutMs incorrect");
                assert(gc.sweepTimeoutMs === undefined, "sweepTimeoutMs incorrect");
            });
            it("sweepAllowed false, sessionExpiry on", () => {
                injectedSettings[runSessionExpiryKey] = true;
                gc = createGcWithPrivateMembers(undefined /* metadata */, { sweepAllowed: false });
                assert(!gc.sweepEnabled, "sweepEnabled incorrect");
                assert(gc.sessionExpiryTimeoutMs !== undefined, "sessionExpiryTimeoutMs incorrect");
                assert(gc.sweepTimeoutMs !== undefined, "sweepTimeoutMs incorrect");
            });
            it("sweepAllowed false, sessionExpiry off", () => {
                injectedSettings[runSessionExpiryKey] = false;
                gc = createGcWithPrivateMembers(undefined /* metadata */, { sweepAllowed: false });
                assert(!gc.sweepEnabled, "sweepEnabled incorrect");
                assert(gc.sessionExpiryTimeoutMs === undefined, "sessionExpiryTimeoutMs incorrect");
                assert(gc.sweepTimeoutMs === undefined, "sweepTimeoutMs incorrect");
            });
            it("TestOverride.SweepTimeout set, sweepAllowed false, sessionExpiry on", () => {
                injectedSettings[testOverrideSweepTimeoutKey] = 123;
                injectedSettings[runSessionExpiryKey] = true;
                gc = createGcWithPrivateMembers(undefined /* metadata */, { sweepAllowed: false });
<<<<<<< HEAD
                assert(gc.sweepEnabled === false, "sweepEnabled incorrect");
=======
                assert(!gc.sweepEnabled, "sweepEnabled incorrect");
>>>>>>> 5a8bf24f
                assert(gc.sessionExpiryTimeoutMs === defaultSessionExpiryDurationMs, "sessionExpiryTimeoutMs incorrect");
                assert(gc.sweepTimeoutMs === 123, "sweepTimeoutMs incorrect");
            });
            it("TestOverride.SweepTimeout set, sweepAllowed false, sessionExpiry off", () => {
                injectedSettings[testOverrideSweepTimeoutKey] = 123;
                injectedSettings[runSessionExpiryKey] = false;
                gc = createGcWithPrivateMembers(undefined /* metadata */, { sweepAllowed: false });
<<<<<<< HEAD
                assert(gc.sweepEnabled === false, "sweepEnabled incorrect");
=======
                assert(!gc.sweepEnabled, "sweepEnabled incorrect");
>>>>>>> 5a8bf24f
                assert(gc.sessionExpiryTimeoutMs === undefined, "sessionExpiryTimeoutMs incorrect");
                assert(gc.sweepTimeoutMs === 123, "sweepTimeoutMs incorrect");
            });
            it("Metadata Roundtrip", () => {
                injectedSettings[runSessionExpiryKey] = true;
                const expectedMetadata: IGCMetadata = {
                    sweepEnabled: true,
                    gcFeature: 1,
                    sessionExpiryTimeoutMs: defaultSessionExpiryDurationMs,
                    sweepTimeoutMs: defaultSessionExpiryDurationMs + 6 * oneDayMs,
                };
                gc = createGcWithPrivateMembers(undefined /* metadata */, { sweepAllowed: true });
                const outputMetadata = gc.getMetadata();
                assert.deepEqual(outputMetadata, expectedMetadata, "getMetadata returned different metadata than expected");
            });
            it("Metadata Roundtrip with GC version upgrade to v2 enabled", () => {
                injectedSettings[runSessionExpiryKey] = true;
                injectedSettings[gcVersionUpgradeToV2Key] = true;
                const expectedMetadata: IGCMetadata = {
                    sweepEnabled: true,
                    gcFeature: currentGCVersion,
                    sessionExpiryTimeoutMs: defaultSessionExpiryDurationMs,
                    sweepTimeoutMs: defaultSessionExpiryDurationMs + 6 * oneDayMs,
                };
                gc = createGcWithPrivateMembers(undefined /* metadata */, { sweepAllowed: true });
                const outputMetadata = gc.getMetadata();
                assert.deepEqual(outputMetadata, expectedMetadata, "getMetadata returned different metadata than expected");
            });
        });

        describe("Session Expiry and Sweep Timeout", () => {
            beforeEach(() => {
                injectedSettings[runSessionExpiryKey] = true;
                injectedSettings["Fluid.GarbageCollection.TestOverride.InactiveTimeoutMs"] = 1; // To ensure it's less than sweep timeout
            });

            // Config sources for Session Expiry:
            // 1. defaultSessionExpiryDurationMs in code
            // 2. IGCRuntimeOptions.sessionExpiryTimeoutMs
            // 3. IGCMetadata.sessionExpiryTimeoutMs
            // 4. "Fluid.GarbageCollection.TestOverride.SessionExpiryMs" setting
            // 5. boolean setting: runSessionExpiryKey
            // Config sources for Sweep Timeout:
            // 1. IGCMetadata.sweepTimeoutMs
            // 2. Computed from Session Expiry, fixed upper bound for Snapshot Expiry and a fixed buffer (on create, or to backfill existing)
            // 3. "Fluid.GarbageCollection.TestOverride.SweepTimeoutMs" setting (only applicable on create)

            it("defaultSessionExpiryDurationMs", () => {
                gc = createGcWithPrivateMembers();
                assert.equal(gc.sessionExpiryTimeoutMs, defaultSessionExpiryDurationMs, "sessionExpiryTimeoutMs incorrect");
                assert.equal(gc.sessionExpiryTimer.defaultTimeout, defaultSessionExpiryDurationMs, "sessionExpiryTimer incorrect");
                assert.equal(gc.sweepTimeoutMs, defaultSessionExpiryDurationMs + 6 * oneDayMs, "sweepTimeoutMs incorrect");
            });
            it("defaultSessionExpiryDurationMs, TestOverride.SweepTimeout set", () => {
                injectedSettings[testOverrideSweepTimeoutKey] = 7890;
                gc = createGcWithPrivateMembers();
                assert.equal(gc.sessionExpiryTimeoutMs, defaultSessionExpiryDurationMs, "sessionExpiryTimeoutMs incorrect");
                assert.equal(gc.sessionExpiryTimer.defaultTimeout, defaultSessionExpiryDurationMs, "sessionExpiryTimer incorrect");
                assert.equal(gc.sweepTimeoutMs, 7890, "sweepTimeoutMs incorrect");
            });
            it("IGCRuntimeOptions.sessionExpiryTimeoutMs", () => {
                gc = createGcWithPrivateMembers(undefined /* metadata */, { sessionExpiryTimeoutMs: 123 });
                assert.equal(gc.sessionExpiryTimeoutMs, 123, "sessionExpiryTimeoutMs incorrect");
                assert.equal(gc.sessionExpiryTimer.defaultTimeout, 123, "sessionExpiryTimer incorrect");
                assert.equal(gc.sweepTimeoutMs, 123 + 6 * oneDayMs, "sweepTimeoutMs incorrect");
            });
            it("IGCMetadata.sessionExpiryTimeoutMs, backfill sweepTimeoutMs", () => {
                injectedSettings[testOverrideSweepTimeoutKey] = 1337; // Should be ignored
                gc = createGcWithPrivateMembers({ sessionExpiryTimeoutMs: 456 } /* metadata */);
                assert.equal(gc.sessionExpiryTimeoutMs, 456, "sessionExpiryTimeoutMs incorrect");
                assert.equal(gc.sessionExpiryTimer.defaultTimeout, 456, "sessionExpiryTimer incorrect");
                assert.equal(gc.sweepTimeoutMs, 456 + 6 * oneDayMs, "sweepTimeoutMs incorrect");
            });
            it("IGCMetadata.sessionExpiryTimeoutMs and IGCMetadata.sweepTimeoutMs", () => {
                injectedSettings[testOverrideSweepTimeoutKey] = 1337; // Should be ignored
                gc = createGcWithPrivateMembers({ sessionExpiryTimeoutMs: 456, sweepTimeoutMs: 789 } /* metadata */);
                assert.equal(gc.sessionExpiryTimeoutMs, 456, "sessionExpiryTimeoutMs incorrect");
                assert.equal(gc.sessionExpiryTimer.defaultTimeout, 456, "sessionExpiryTimer incorrect");
                assert.equal(gc.sweepTimeoutMs, 789, "sweepTimeoutMs incorrect");
            });
            it("IGCMetadata.sweepTimeoutMs only", () => {
                injectedSettings[testOverrideSweepTimeoutKey] = 1337; // Should be ignored
                // This could happen if you used TestOverride.SweepTimeoutMs but had SessionExpiry disabled, then loaded that container.
                gc = createGcWithPrivateMembers({ sweepTimeoutMs: 789 } /* metadata */);
                assert.equal(gc.sessionExpiryTimeoutMs, undefined, "sessionExpiryTimeoutMs incorrect");
                assert.equal(gc.sessionExpiryTimer, undefined, "sessionExpiryTimer incorrect");
                assert.equal(gc.sweepTimeoutMs, 789, "sweepTimeoutMs incorrect");
            });
            function testSessionExpiryMsOverride() {
                const expectedSweepTimeoutMs = defaultSessionExpiryDurationMs + 6 * oneDayMs;
                assert(!!gc, "PRECONDITION: gc must be set before calling this helper");
                assert.equal(gc.sessionExpiryTimeoutMs, defaultSessionExpiryDurationMs, "sessionExpiryTimeoutMs incorrect");
                assert.equal(gc.sessionExpiryTimer.defaultTimeout, 789, "sessionExpiry used for timer should be the override value");
                assert.equal(gc.sweepTimeoutMs, expectedSweepTimeoutMs, "sweepTimeoutMs incorrect");

                const expectedMetadata: IGCMetadata = {
                    sweepEnabled: false,
                    gcFeature: 1,
                    sessionExpiryTimeoutMs: defaultSessionExpiryDurationMs,
                    sweepTimeoutMs: expectedSweepTimeoutMs,
                };
                const outputMetadata = gc.getMetadata();
                assert.deepEqual(outputMetadata, expectedMetadata, "getMetadata returned different metadata than expected");
            }
            it("TestOverride.SessionExpiryMs setting applied to timeout but not written to file - New Container", () => {
                injectedSettings[testOverrideSessionExpiryMsKey] = 789;
                gc = createGcWithPrivateMembers();
                testSessionExpiryMsOverride();
            });
            it("TestOverride.SessionExpiryMs setting applied to timeout but not written to file - Existing Container", () => {
                injectedSettings[testOverrideSessionExpiryMsKey] = 789;
                gc = createGcWithPrivateMembers({ sessionExpiryTimeoutMs: defaultSessionExpiryDurationMs, gcFeature: 1 } /* metadata */);
                testSessionExpiryMsOverride();
            });
            it("RunSessionExpiry setting turned off", () => {
                injectedSettings[runSessionExpiryKey] = false;
                injectedSettings[testOverrideSessionExpiryMsKey] = 1234; // This override should be ignored
                gc = createGcWithPrivateMembers();
                assert.equal(gc.sessionExpiryTimeoutMs, undefined, "sessionExpiryTimeoutMs should be undefined if runSessionExpiryKey setting is false");
                assert.equal(gc.sessionExpiryTimer, undefined, "sessionExpiryTimer should be undefined if it's disabled");
                assert.equal(gc.sweepTimeoutMs, undefined, "sweepTimeoutMs incorrect");
            });
            it("RunSessionExpiry setting turned off, TestOverride.SweepTimeout set", () => {
                injectedSettings[runSessionExpiryKey] = false;
                injectedSettings[testOverrideSweepTimeoutKey] = 7890;
                injectedSettings[testOverrideSessionExpiryMsKey] = 1234; // This override should be ignored
                gc = createGcWithPrivateMembers();
                assert.equal(gc.sessionExpiryTimeoutMs, undefined, "sessionExpiryTimeoutMs should be undefined if runSessionExpiryKey setting is false");
                assert.equal(gc.sessionExpiryTimer, undefined, "sessionExpiryTimer should be undefined if it's disabled");
                assert.equal(gc.sweepTimeoutMs, 7890, "sweepTimeoutMs incorrect");
            });
        });

        describe("Session Behavior (e.g. 'shouldRun' fields)", () => {
            beforeEach(() => {
                injectedSettings["Fluid.GarbageCollection.TestOverride.InactiveTimeoutMs"] = 1; // To ensure it's less than sweep timeout
            });

            describe("shouldRunGC", () => {
                const testCases: { gcEnabled: boolean; disableGC?: boolean; runGC?: boolean; expectedResult: boolean; }[] = [
                    { gcEnabled: false, disableGC: true, runGC: true, expectedResult: true },
                    { gcEnabled: true, disableGC: false, runGC: false, expectedResult: false },
                    { gcEnabled: true, disableGC: true, expectedResult: false },
                    { gcEnabled: true, disableGC: false, expectedResult: true },
                    { gcEnabled: true, expectedResult: true },
                    { gcEnabled: false, expectedResult: false },
                ];
                testCases.forEach((testCase) => {
                    it(`Test Case ${JSON.stringify(testCase)}`, () => {
                        injectedSettings[runGCKey] = testCase.runGC;
                        gc = createGcWithPrivateMembers(undefined /* metadata */, { gcAllowed: testCase.gcEnabled, disableGC: testCase.disableGC });
                        assert.equal(gc.gcEnabled, testCase.gcEnabled, "PRECONDITION: gcEnabled set incorrectly");
                        assert.equal(gc.shouldRunGC, testCase.expectedResult, "shouldRunGC not set as expected");
                    });
                });
            });
            describe("shouldRunSweep", () => {
                const testCases: { shouldRunGC: boolean; setSweepTimeout: boolean; sweepEnabled: boolean; runSweep?: boolean; expectedResult: boolean; }[] = [
                    { shouldRunGC: false, setSweepTimeout: true, sweepEnabled: true, runSweep: true, expectedResult: false },
                    { shouldRunGC: true, setSweepTimeout: false, sweepEnabled: true, runSweep: true, expectedResult: false },
                    { shouldRunGC: true, setSweepTimeout: true, sweepEnabled: true, runSweep: false, expectedResult: false },
                    { shouldRunGC: true, setSweepTimeout: true, sweepEnabled: false, runSweep: true, expectedResult: true },
                    { shouldRunGC: true, setSweepTimeout: true, sweepEnabled: true, expectedResult: true },
                    { shouldRunGC: true, setSweepTimeout: true, sweepEnabled: false, expectedResult: false },
                ];
                testCases.forEach((testCase) => {
                    it(`Test Case ${JSON.stringify(testCase)}`, () => {
                        injectedSettings[runGCKey] = testCase.shouldRunGC;
                        injectedSettings[runSweepKey] = testCase.runSweep;
                        injectedSettings[runSessionExpiryKey] = testCase.setSweepTimeout; // Sweep timeout is set iff sessionExpiry runs (under other default inputs)
                        gc = createGcWithPrivateMembers(undefined /* metadata */, { sweepAllowed: testCase.sweepEnabled });
                        assert.equal(gc.shouldRunGC, testCase.shouldRunGC, "PRECONDITION: shouldRunGC set incorrectly");
                        assert.equal(gc.sweepTimeoutMs !== undefined, testCase.setSweepTimeout, "PRECONDITION: sweep timeout set incorrectly");
                        assert.equal(gc.sweepEnabled, testCase.sweepEnabled, "PRECONDITION: sweepEnabled set incorrectly");
                        assert.equal(gc.shouldRunSweep, testCase.expectedResult, "shouldRunSweep not set as expected");
                    });
                });
            });
            describe("inactiveTimeoutMs", () => {
                beforeEach(() => {
                    // Remove setting added in outer describe block
                    injectedSettings["Fluid.GarbageCollection.TestOverride.InactiveTimeoutMs"] = undefined;
                });
                const testCases: { testOverride?: number; option?: number; expectedResult: number; }[] = [
                    { testOverride: 123, option: 456, expectedResult: 123 },
                    { option: 456, expectedResult: 456 },
                    { expectedResult: defaultInactiveTimeoutMs },
                ];
                testCases.forEach((testCase) => {
                    it(`Test Case ${JSON.stringify(testCase)}`, () => {
                        injectedSettings["Fluid.GarbageCollection.TestOverride.InactiveTimeoutMs"] = testCase.testOverride;
                        gc = createGcWithPrivateMembers(undefined /* metadata */, { inactiveTimeoutMs: testCase.option });
                        assert.equal(gc.inactiveTimeoutMs, testCase.expectedResult, "inactiveTimeoutMs not set as expected");
                    });
                });
                it("inactiveTimeout must not be greater than sweepTimeout", () => {
                    injectedSettings[runSessionExpiryKey] = true;
                    injectedSettings["Fluid.GarbageCollection.TestOverride.InactiveTimeoutMs"] = Number.MAX_VALUE;
                    assert.throws(
                        () => { gc = createGcWithPrivateMembers(); },
                        (e) => e.errorType === "usageError",
                        "inactiveTimeout must not be greater than sweepTimeout");
                });
            });
            describe("testMode", () => {
                const testCases: { setting?: boolean; option?: boolean; expectedResult: boolean; }[] = [
                    { setting: true, option: false, expectedResult: true },
                    { setting: false, option: true, expectedResult: false },
                    { option: true, expectedResult: true },
                    { expectedResult: false },
                ];
                testCases.forEach((testCase) => {
                    it(`Test Case ${JSON.stringify(testCase)}`, () => {
                        injectedSettings[gcTestModeKey] = testCase.setting;
                        gc = createGcWithPrivateMembers(undefined /* metadata */, { runGCInTestMode: testCase.option });
                        assert.equal(gc.testMode, testCase.expectedResult, "testMode not set as expected");
                    });
                });
            });
        });
    });

    it("Session expiry closes container", () => {
        injectedSettings[runSessionExpiryKey] = "true";

        let closeCalled = false;
        function closeCalledAfterExactTicks(ticks: number) {
            clock.tick(ticks - 1);
            if (closeCalled) {
                return false;
            }
            clock.tick(1);
            return closeCalled;
        }

        gc = createGarbageCollector({ }, undefined /* gcBlobsMap */, () => { closeCalled = true; }) as GcWithPrivates;
        assert(closeCalledAfterExactTicks(defaultSessionExpiryDurationMs), "Close should have been called at exactly defaultSessionExpiryDurationMs");
    });

    describe("errors when unreferenced objects are used after they are inactive / deleted", () => {
        // Mock node loaded and changed activity for all the nodes in the graph.
         async function updateAllNodesAndRunGC(garbageCollector: IGarbageCollector) {
            nodes.forEach((nodeId) => {
                garbageCollector.nodeUpdated(nodeId, "Changed", Date.now(), testPkgPath);
                garbageCollector.nodeUpdated(nodeId, "Loaded", Date.now(), testPkgPath);
            });
            await garbageCollector.collectGarbage({});
        }

        beforeEach(async () => {
            // Set up the reference graph such that all nodes are referenced. Add in a couple of cycles in the graph.
            // Here's a diagram showing the references:
            // 0 - 1 - 2 - 3
            // |  /       /
            // |-/-------/
            defaultGCData.gcNodes["/"] = [nodes[0]];
            defaultGCData.gcNodes[nodes[0]] = [nodes[1]];
            defaultGCData.gcNodes[nodes[1]] = [nodes[0], nodes[2]];
            defaultGCData.gcNodes[nodes[2]] = [nodes[3]];
            defaultGCData.gcNodes[nodes[3]] = [nodes[0]];
        });

        const summarizerContainerTests = (
            timeout: number,
            revivedEventName: string,
            changedEventName: string,
            loadedEventName: string,
            expectDeleteLogs?: boolean,
        ) => {
            const deleteEventName = "GarbageCollector:GCObjectDeleted";
            // Validates that no unexpected event has been fired.
            function validateNoUnexpectedEvents() {
                mockLogger.assertMatchNone([
                        { eventName: revivedEventName },
                        { eventName: changedEventName },
                        { eventName: loadedEventName },
                        { eventName: deleteEventName },
                    ],
                    "unexpected events logged",
                );
            }

            const createGCOverride = (
                baseSnapshot?: ISnapshotTree,
                gcBlobsMap?: Map<string, IGarbageCollectionState | IGarbageCollectionDetailsBase>,
            ) => {
                return createGarbageCollector({ baseSnapshot }, gcBlobsMap);
            };

            it("doesn't generate events for referenced nodes", async () => {
                const garbageCollector = createGCOverride();

                // Run garbage collection on the default GC data where everything is referenced.
                await garbageCollector.collectGarbage({});

                // Advance the clock just before the timeout and validate no events are generated.
                clock.tick(timeout - 1);
                await updateAllNodesAndRunGC(garbageCollector);
                validateNoUnexpectedEvents();

                // Advance the clock to expire the timeout.
                clock.tick(1);

                // Update all nodes again. Validate that no unexpected events are generated since everything is referenced.
                await updateAllNodesAndRunGC(garbageCollector);
                validateNoUnexpectedEvents();
            });

            it("generates events for nodes that are used after time out", async () => {
                const garbageCollector = createGCOverride();

                // Remove node 2's reference from node 1. This should make node 2 and node 3 unreferenced.
                defaultGCData.gcNodes[nodes[1]] = [];

                await garbageCollector.collectGarbage({});

                // Advance the clock just before the timeout and validate no unexpected events are logged.
                clock.tick(timeout - 1);
                await updateAllNodesAndRunGC(garbageCollector);
                validateNoUnexpectedEvents();

                // Expire the timeout and validate that all events for node 2 and node 3 are logged.
                clock.tick(1);
                await updateAllNodesAndRunGC(garbageCollector);
                const expectedEvents: Omit<ITelemetryBaseEvent, "category">[] = [];

                if (expectDeleteLogs) {
                    expectedEvents.push(
                        { eventName: deleteEventName, timeout, id: nodes[2] },
                        { eventName: deleteEventName, timeout, id: nodes[3] },
                    );
                } else {
                    assert(!mockLogger.events.some((event) => event.eventName === deleteEventName), "Should not have any delete events logged");
                }
                expectedEvents.push(
                    { eventName: changedEventName, timeout, id: nodes[2], pkg: eventPkg, createContainerRuntimeVersion: pkgVersion },
                    { eventName: loadedEventName, timeout, id: nodes[2], pkg: eventPkg, createContainerRuntimeVersion: pkgVersion },
                    { eventName: changedEventName, timeout, id: nodes[3], pkg: eventPkg, createContainerRuntimeVersion: pkgVersion },
                    { eventName: loadedEventName, timeout, id: nodes[3], pkg: eventPkg, createContainerRuntimeVersion: pkgVersion },
                );
                mockLogger.assertMatch(expectedEvents, "all events not generated as expected");

                // Add reference from node 1 to node 3 and validate that we get a revived event.
                garbageCollector.addedOutboundReference(nodes[1], nodes[3]);
                await garbageCollector.collectGarbage({});
                mockLogger.assertMatch(
                    [{ eventName: revivedEventName, timeout, id: nodes[3], pkg: eventPkg, fromId: nodes[1] }],
                    "revived event not generated as expected",
                );
            });

            it("generates only revived event when an inactive node is changed and revived", async () => {
                const garbageCollector = createGCOverride();

                // Remove node 2's reference from node 1. This should make node 2 and node 3 unreferenced.
                defaultGCData.gcNodes[nodes[1]] = [];

                await garbageCollector.collectGarbage({});

                // Advance the clock just before the timeout and validate no unexpected events are logged.
                clock.tick(timeout - 1);
                await updateAllNodesAndRunGC(garbageCollector);
                validateNoUnexpectedEvents();

                // Expire the timeout and validate that only revived event is generated for node 2.
                clock.tick(1);
                garbageCollector.nodeUpdated(nodes[2], "Changed", Date.now(), testPkgPath);
                garbageCollector.nodeUpdated(nodes[2], "Loaded", Date.now(), testPkgPath);
                garbageCollector.addedOutboundReference(nodes[1], nodes[2]);
                await garbageCollector.collectGarbage({});

                for (const event of mockLogger.events) {
                    assert.notStrictEqual(event.eventName, changedEventName, "Unexpected changed event logged");
                    assert.notStrictEqual(event.eventName, loadedEventName, "Unexpected loaded event logged");
                }
                mockLogger.assertMatch(
                    [{ eventName: revivedEventName, timeout, id: nodes[2], pkg: eventPkg, fromId: nodes[1] }],
                    "revived event not logged as expected",
                );
            });

            it("generates events once per node", async () => {
                const garbageCollector = createGCOverride();

                // Remove node 3's reference from node 2.
                defaultGCData.gcNodes[nodes[2]] = [];

                await garbageCollector.collectGarbage({});

                // Advance the clock just before the timeout and validate no unexpected events are logged.
                clock.tick(timeout - 1);
                await updateAllNodesAndRunGC(garbageCollector);
                validateNoUnexpectedEvents();

                // Expire the timeout and validate that all events for node 2 and node 3 are logged.
                clock.tick(1);
                await updateAllNodesAndRunGC(garbageCollector);
                const expectedEvents: Omit<ITelemetryBaseEvent, "category">[] = [];
                if (expectDeleteLogs) {
                    expectedEvents.push({ eventName: deleteEventName, timeout, id: nodes[3] });
                } else {
                    assert(!mockLogger.events.some((event) => event.eventName === deleteEventName), "Should not have any delete events logged");
                }
                expectedEvents.push(
                    { eventName: changedEventName, timeout, id: nodes[3], pkg: eventPkg },
                    { eventName: loadedEventName, timeout, id: nodes[3], pkg: eventPkg },
                );
                mockLogger.assertMatch(expectedEvents, "all events not generated as expected");

                // Update all nodes again. There shouldn't be any more events since for each node the event is only once.
                await updateAllNodesAndRunGC(garbageCollector);
                validateNoUnexpectedEvents();
            });

            /**
             * Here, the base snapshot contains nodes that have timed out. The test validates that we generate errors
             * when these nodes are used.
             */
            it("generates events for nodes that time out on load", async () => {
                // Create GC state where node 3's unreferenced time was > timeout ms ago.
                // This means this node should time out as soon as its data is loaded.

                // Create a snapshot tree to be used as the GC snapshot tree.
                const gcSnapshotTree = getDummySnapshotTree();
                const gcBlobId = "root";
                // Add a GC blob with key that start with `gcBlobPrefix` to the GC snapshot tree. The blob Id for this
                // is generated by server in real scenarios but we use a static id here for testing.
                gcSnapshotTree.blobs[`${gcBlobPrefix}_${gcBlobId}`] = gcBlobId;

                // Create a base snapshot that contains the GC snapshot tree.
                const baseSnapshot = getDummySnapshotTree();
                baseSnapshot.trees[gcTreeKey] = gcSnapshotTree;

                // Create GC state with node 3 expired. This will be returned when the garbage collector asks
                // for the GC blob with `gcBlobId`.
                const gcState: IGarbageCollectionState = { gcNodes: {} };
                const node3Data: IGarbageCollectionNodeData = {
                    outboundRoutes: [],
                    unreferencedTimestampMs: Date.now() - (timeout + 100),
                };
                gcState.gcNodes[nodes[3]] = node3Data;

                const gcBlobMap: Map<string, IGarbageCollectionState> = new Map([[gcBlobId, gcState]]);
                const garbageCollector = createGCOverride(baseSnapshot, gcBlobMap);

                // Remove node 3's reference from node 2 so that it is still unreferenced.
                defaultGCData.gcNodes[nodes[2]] = [];

                // Run GC to trigger loading the GC details from the base summary. Will also generate Delete logs
                await garbageCollector.collectGarbage({});
                // Validate that the sweep ready event is logged when GC runs after load.
                if (expectDeleteLogs) {
                    mockLogger.assertMatch(
                        [{ eventName: deleteEventName, timeout, id: nodes[3] }],
                        "sweep ready event not generated as expected",
                    );
                } else {
                    mockLogger.assertMatchNone([{ eventName: deleteEventName }], "Should not have any delete events logged");
                }

                // Validate that all events are logged as expected.
                garbageCollector.nodeUpdated(nodes[3], "Changed", Date.now(), testPkgPath);
                garbageCollector.nodeUpdated(nodes[3], "Loaded", Date.now(), testPkgPath);
                await garbageCollector.collectGarbage({});
                mockLogger.assertMatch(
                    [
                        { eventName: changedEventName, timeout, id: nodes[3], pkg: eventPkg },
                        { eventName: loadedEventName, timeout, id: nodes[3], pkg: eventPkg },
                    ],
                    "all events not generated as expected",
                );

                // Add reference from node 2 to node 3 and validate that revived event is logged.
                garbageCollector.addedOutboundReference(nodes[2], nodes[3]);
                await garbageCollector.collectGarbage({});
                mockLogger.assertMatch(
                    [{ eventName: revivedEventName, timeout, id: nodes[3], pkg: eventPkg, fromId: nodes[2] }],
                    "revived event not generated as expected",
                );
            });

            /**
             * Here, the base snapshot contains nodes that have timed out and the GC blob in snapshot is in old format. The
             * test validates that we generate errors when these nodes are used.
             */
            it("generates events for nodes that time out on load - old snapshot format", async () => {
                // Create GC details for node 3's GC blob whose unreferenced time was > timeout ms ago.
                // This means this node should time out as soon as its data is loaded.
                const node3GCDetails: IGarbageCollectionSummaryDetailsLegacy = {
                    gcData: { gcNodes: { "/": [] } },
                    unrefTimestamp: Date.now() - (timeout + 100),
                };
                const node3Snapshot = getDummySnapshotTree();
                const gcBlobId = "node3GCDetails";
                const attributesBlobId = "attributesBlob";
                node3Snapshot.blobs[gcTreeKey] = gcBlobId;
                node3Snapshot.blobs[dataStoreAttributesBlobName] = attributesBlobId;

                // Create a base snapshot that contains snapshot tree of node 3.
                const baseSnapshot = getDummySnapshotTree();
                baseSnapshot.trees[nodes[3].slice(1)] = node3Snapshot;

                // Set up the getNodeGCDetails function to return the GC details for node 3 when asked by garbage collector.
                const gcBlobMap = new Map([
                    [gcBlobId, node3GCDetails],
                    [attributesBlobId, {}],
                ]);
                const garbageCollector = createGCOverride(baseSnapshot, gcBlobMap);

                // Remove node 3's reference from node 2 so that it is still unreferenced. The GC details from the base
                // summary is not loaded until the first time GC is run, so do that immediately.
                defaultGCData.gcNodes[nodes[2]] = [];
                await garbageCollector.collectGarbage({});

                // Validate that the sweep ready event is logged when GC runs after load.
                if (expectDeleteLogs) {
                    mockLogger.assertMatch(
                        [{ eventName: deleteEventName, timeout, id: nodes[3] }],
                        "sweep ready event not generated as expected",
                    );
                } else {
                    mockLogger.assertMatchNone([{ eventName: deleteEventName }], "Should not have any delete events logged");
                }

                // Validate that all events are logged as expected.
                garbageCollector.nodeUpdated(nodes[3], "Changed", Date.now(), testPkgPath);
                garbageCollector.nodeUpdated(nodes[3], "Loaded", Date.now(), testPkgPath);
                await garbageCollector.collectGarbage({});
                mockLogger.assertMatch(
                    [
                        { eventName: changedEventName, timeout, id: nodes[3], pkg: eventPkg },
                        { eventName: loadedEventName, timeout, id: nodes[3], pkg: eventPkg },
                    ],
                    "all events not generated as expected",
                );

                // Add reference from node 2 to node 3 and validate that revived event is logged.
                garbageCollector.addedOutboundReference(nodes[2], nodes[3]);
                await garbageCollector.collectGarbage({});
                mockLogger.assertMatch(
                    [{ eventName: revivedEventName, timeout, id: nodes[3], pkg: eventPkg, fromId: nodes[2] }],
                    "revived event not generated as expected",
                );
            });

            /**
             * Here, the base snapshot contains nodes that have timed out and the GC data in snapshot is present in multiple
             * blobs. The test validates that we generate errors when these nodes are used.
             */
            it(`generates events for nodes that time out on load - multi blob GC data`, async () => {
                const gcBlobMap: Map<string, IGarbageCollectionState> = new Map();
                const expiredTimestampMs = Date.now() - (timeout + 100);

                // Create three GC states to be added into separate GC blobs. Each GC state has a node whose unreferenced
                // time was > timeout ms ago. These three GC blobs are the added to the GC tree in summary.
                const blob1Id = "blob1";
                const blob1GCState: IGarbageCollectionState = { gcNodes: {} };
                blob1GCState.gcNodes[nodes[1]] = { outboundRoutes: [], unreferencedTimestampMs: expiredTimestampMs };
                gcBlobMap.set(blob1Id, blob1GCState);

                const blob2Id = "blob2";
                const blob2GCState: IGarbageCollectionState = { gcNodes: {} };
                blob2GCState.gcNodes[nodes[2]] = { outboundRoutes: [], unreferencedTimestampMs: expiredTimestampMs };
                gcBlobMap.set(blob2Id, blob2GCState);

                const blob3Id = "blob3";
                const blob3GCState: IGarbageCollectionState = { gcNodes: {} };
                blob3GCState.gcNodes[nodes[3]] = { outboundRoutes: [], unreferencedTimestampMs: expiredTimestampMs };
                gcBlobMap.set(blob3Id, blob3GCState);

                // Create a GC snapshot tree and add the above three GC blob ids to it.
                const gcSnapshotTree = getDummySnapshotTree();
                gcSnapshotTree.blobs[`${gcBlobPrefix}_${blob1Id}`] = blob1Id;
                gcSnapshotTree.blobs[`${gcBlobPrefix}_${blob2Id}`] = blob2Id;
                gcSnapshotTree.blobs[`${gcBlobPrefix}_${blob3Id}`] = blob3Id;

                // Create a base snapshot that contains the above GC snapshot tree.
                const baseSnapshot = getDummySnapshotTree();
                baseSnapshot.trees[gcTreeKey] = gcSnapshotTree;

                const garbageCollector = createGCOverride(baseSnapshot, gcBlobMap);

                // For the nodes in the GC snapshot blobs, remove their references from the default GC data.
                defaultGCData.gcNodes[nodes[0]] = [];
                defaultGCData.gcNodes[nodes[1]] = [];
                defaultGCData.gcNodes[nodes[2]] = [];

                await garbageCollector.collectGarbage({});
                 // Validate that the sweep ready event is logged when GC runs after load.
                 if (expectDeleteLogs) {
                    mockLogger.assertMatch(
                        [
                            { eventName: deleteEventName, timeout, id: nodes[1] },
                            { eventName: deleteEventName, timeout, id: nodes[2] },
                            { eventName: deleteEventName, timeout, id: nodes[3] },
                        ],
                        "sweep ready event not generated as expected",
                    );
                } else {
                    mockLogger.assertMatchNone([{ eventName: deleteEventName }], "Should not have any delete events logged");
                }

                // Validate that all events are logged as expected.
                garbageCollector.nodeUpdated(nodes[1], "Changed", Date.now(), testPkgPath);
                garbageCollector.nodeUpdated(nodes[2], "Changed", Date.now(), testPkgPath);
                garbageCollector.nodeUpdated(nodes[3], "Loaded", Date.now(), testPkgPath);
                await garbageCollector.collectGarbage({});
                mockLogger.assertMatch(
                    [
                        { eventName: changedEventName, timeout, id: nodes[1], pkg: eventPkg },
                        { eventName: changedEventName, timeout, id: nodes[2], pkg: eventPkg },
                        { eventName: loadedEventName, timeout, id: nodes[3], pkg: eventPkg },
                    ],
                    "all events not generated as expected",
                );
            });
        };

        describe("Inactive events (summarizer container)", () => {
            const inactiveTimeoutMs = 500;

            beforeEach(() => {
                injectedSettings["Fluid.GarbageCollection.TestOverride.InactiveTimeoutMs"] = inactiveTimeoutMs;
            });

            summarizerContainerTests(
                inactiveTimeoutMs,
                "GarbageCollector:InactiveObject_Revived",
                "GarbageCollector:InactiveObject_Changed",
                "GarbageCollector:InactiveObject_Loaded",
            );
        });

        describe("SweepReady events (summarizer container)", () => {
            const sweepTimeoutMs = defaultSessionExpiryDurationMs + defaultSnapshotCacheExpiryMs + oneDayMs;

            beforeEach(() => {
                injectedSettings[runSessionExpiryKey] = true;
            });

            summarizerContainerTests(
                sweepTimeoutMs,
                "GarbageCollector:SweepReadyObject_Revived",
                "GarbageCollector:SweepReadyObject_Changed",
                "GarbageCollector:SweepReadyObject_Loaded",
                true, // expectDeleteLogs
            );
        });

        describe("SweepReady events - Delete log disabled (summarizer container)", () => {
            const sweepTimeoutMs = defaultSessionExpiryDurationMs + defaultSnapshotCacheExpiryMs + oneDayMs;

            beforeEach(() => {
                injectedSettings[runSessionExpiryKey] = true;
                injectedSettings[disableSweepLogKey] = true;
            });

            summarizerContainerTests(
                sweepTimeoutMs,
                "GarbageCollector:SweepReadyObject_Revived",
                "GarbageCollector:SweepReadyObject_Changed",
                "GarbageCollector:SweepReadyObject_Loaded",
                false, // expectDeleteLogs
            );
        });

        describe("Interactive Client Behavior", () => {
            function updateAllNodes(garbageCollector) {
                nodes.forEach((nodeId) => {
                    garbageCollector.nodeUpdated(nodeId, "Changed", Date.now(), testPkgPath);
                    garbageCollector.nodeUpdated(nodeId, "Loaded", Date.now(), testPkgPath);
                });
            }

            async function interactiveClientTestCode(
                timeout: number,
                loadedEventName: string,
                sweepReadyUsageErrorExpected: boolean,
            ) {
                let lastCloseErrorType: string = "N/A";

                // Create GC state where node 3's unreferenced time was > timeout ms ago.
                // This is important since we shouldn't run GC on the interactive container,
                // but rather load from a snapshot in which SweepReady state is already reached.

                // Create a snapshot tree to be used as the GC snapshot tree.
                const gcSnapshotTree = getDummySnapshotTree();
                const gcBlobId = "root";
                // Add a GC blob with key that start with `gcBlobPrefix` to the GC snapshot tree. The blob Id for this
                // is generated by server in real scenarios but we use a static id here for testing.
                gcSnapshotTree.blobs[`${gcBlobPrefix}_${gcBlobId}`] = gcBlobId;

                // Create a base snapshot that contains the GC snapshot tree.
                const baseSnapshot = getDummySnapshotTree();
                baseSnapshot.trees[gcTreeKey] = gcSnapshotTree;

                // Create GC state with node 3 expired. This will be returned when the garbage collector asks
                // for the GC blob with `gcBlobId`.
                const gcState: IGarbageCollectionState = { gcNodes: {} };
                const unrefTime = Date.now() - (timeout + 100);
                const node3Data: IGarbageCollectionNodeData = {
                    outboundRoutes: [],
                    unreferencedTimestampMs: unrefTime,
                };
                gcState.gcNodes[nodes[3]] = node3Data;

                const gcBlobMap: Map<string, IGarbageCollectionState> = new Map([[gcBlobId, gcState]]);
                const garbageCollector = createGarbageCollector(
                    { baseSnapshot },
                    gcBlobMap,
                    (error) => { lastCloseErrorType = error?.errorType ?? "NONE"; },
                    false /* isSummarizerClient */,
                );

                // Trigger loading GC state from base snapshot - but don't call GC since that's not what happens in real flow
                await (garbageCollector as any).initializeGCStateFromBaseSnapshotP;

                // Update nodes and validate that all events for node 3 are logged.
                updateAllNodes(garbageCollector);
                assert(!mockLogger.events.some((event) => event.eventName !== loadedEventName && event.unrefTime === unrefTime), "shouldn't see any unreference events besides Loaded");
                mockLogger.assertMatch([{ eventName: loadedEventName, timeout, id: nodes[3], pkg: eventPkg, unrefTime }], "all events not generated as expected");

                const expectedErrorType = sweepReadyUsageErrorExpected ? "unreferencedObjectUsedAfterGarbageCollected" : "N/A";
                assert.equal(lastCloseErrorType, expectedErrorType, "Incorrect lastCloseReason after using unreferenced nodes");
            }

            beforeEach(() => {
                injectedSettings[runSessionExpiryKey] = true;
            });

            it("Inactive object used - generates events but does not close container (SweepReadyUsageDetection enabled)", async () => {
                const inactiveTimeoutMs = 400;
                injectedSettings["Fluid.GarbageCollection.TestOverride.InactiveTimeoutMs"] = inactiveTimeoutMs;
                injectedSettings[SweepReadyUsageDetectionKey] = "interactiveClient";

                await interactiveClientTestCode(
                    inactiveTimeoutMs,
                    "GarbageCollector:InactiveObject_Loaded",
                    false,
                );
            });

            it("SweepReady object used - generates events and closes container (SweepReadyUsageDetection enabled)", async () => {
                const sweepTimeoutMs = defaultSessionExpiryDurationMs + defaultSnapshotCacheExpiryMs + oneDayMs;
                injectedSettings[SweepReadyUsageDetectionKey] = "interactiveClient";

                await interactiveClientTestCode(
                    sweepTimeoutMs,
                    "GarbageCollector:SweepReadyObject_Loaded",
                    true,
                );
            });

            it("SweepReady object used - generates events but does not close container (SweepReadyUsageDetection disabled)", async () => {
                const sweepTimeoutMs = defaultSessionExpiryDurationMs + defaultSnapshotCacheExpiryMs + oneDayMs;
                injectedSettings[SweepReadyUsageDetectionKey] = "something else";

                await interactiveClientTestCode(
                    sweepTimeoutMs,
                    "GarbageCollector:SweepReadyObject_Loaded",
                    false,
                );
            });
        });

        it("generates both inactive and sweep ready events when nodes are used after time out", async () => {
            const inactiveTimeoutMs = 500;
            const sweepTimeoutMs = defaultSessionExpiryDurationMs + defaultSnapshotCacheExpiryMs + oneDayMs;
            injectedSettings[runSessionExpiryKey] = "true";
            injectedSettings["Fluid.GarbageCollection.TestOverride.InactiveTimeoutMs"] = inactiveTimeoutMs;

            const garbageCollector = createGarbageCollector({});

            // Remove node 2's reference from node 1. This should make node 2 and node 3 unreferenced.
            defaultGCData.gcNodes[nodes[1]] = [];
            await garbageCollector.collectGarbage({});

            // Advance the clock to trigger inactive timeout and validate that we get inactive events.
            clock.tick(inactiveTimeoutMs + 1);
            await updateAllNodesAndRunGC(garbageCollector);
            mockLogger.assertMatch(
                [
                    { eventName: "GarbageCollector:InactiveObject_Changed", timeout: inactiveTimeoutMs, id: nodes[2] },
                    { eventName: "GarbageCollector:InactiveObject_Loaded", timeout: inactiveTimeoutMs, id: nodes[2] },
                    { eventName: "GarbageCollector:InactiveObject_Changed", timeout: inactiveTimeoutMs, id: nodes[3] },
                    { eventName: "GarbageCollector:InactiveObject_Loaded", timeout: inactiveTimeoutMs, id: nodes[3] },
                ],
                "inactive events not generated as expected",
            );

            // Advance the clock to trigger sweep timeout and validate that we get sweep ready events.
            clock.tick(sweepTimeoutMs - inactiveTimeoutMs);
            await updateAllNodesAndRunGC(garbageCollector);
            mockLogger.assertMatch(
                [
                    { eventName: "GarbageCollector:SweepReadyObject_Changed", timeout: sweepTimeoutMs, id: nodes[2] },
                    { eventName: "GarbageCollector:SweepReadyObject_Loaded", timeout: sweepTimeoutMs, id: nodes[2] },
                    { eventName: "GarbageCollector:SweepReadyObject_Changed", timeout: sweepTimeoutMs, id: nodes[3] },
                    { eventName: "GarbageCollector:SweepReadyObject_Loaded", timeout: sweepTimeoutMs, id: nodes[3] },
                ],
                "sweep ready events not generated as expected",
            );
        });
    });

    describe("Deleted blobs in GC summary tree", () => {
        beforeEach(() => {
            injectedSettings["Fluid.GarbageCollection.TrackGCState"] = true;
        });

        it("correctly reads and write deleted blobs in summary", async () => {
            // Set up the GC reference graph to have something to work with.
            defaultGCData.gcNodes["/"] = [nodes[0]];

            // Create a snapshot tree to be used as the GC snapshot tree.
            const gcSnapshotTree = getDummySnapshotTree();
            // Add a blob to the tree for deleted nodes.
            const deletedNodesBlobId = "deletedNodes";
            gcSnapshotTree.blobs[gcDeletedBlobKey] = deletedNodesBlobId;
            const deletedNodeIds = [...nodes];
            // Add deleted nodes list the blobs map that will service read and parse blob calls from GC.
            const gcBlobsMap: Map<string, string[]> = new Map([[deletedNodesBlobId, deletedNodeIds]]);
            // Create a base snapshot that contains the GC snapshot tree.
            const baseSnapshot = getDummySnapshotTree();
            baseSnapshot.trees[gcTreeKey] = gcSnapshotTree;

            // Create and initialize garbage collector.
            const garbageCollector = createGarbageCollector({ baseSnapshot }, gcBlobsMap);
            await garbageCollector.initializeBaseState();

            // The nodes in deletedNodeIds should be marked as deleted.
            for (const nodeId of deletedNodeIds) {
                assert(garbageCollector.isNodeDeleted(nodeId) === true, `${nodeId} should be marked deleted`);
            }

            await garbageCollector.collectGarbage({});
            // Summarize with fullTree as true so that the deleted nodes are written as a blob and can be validated.
            const summaryTree = garbageCollector.summarize(true /* fullTree */, true /* trackState */);
            assert(summaryTree?.summary.type === SummaryType.Tree, "The summary should be a tree");

            // Get the deleted node ids from summary and validate that its the same as the one GC loaded from.
            const deletedNodesBlob = summaryTree.summary.tree[gcDeletedBlobKey];
            assert(deletedNodesBlob.type === SummaryType.Blob, "Deleted blob not present in summary");
            const deletedNodeIdsInSummary = JSON.parse(deletedNodesBlob.content as string) as string[];
            assert.deepStrictEqual(deletedNodeIdsInSummary, deletedNodeIds, "Unexpected deleted nodes in summary");
        });

        it("writes handle for deleted blobs when its unchanged", async () => {
            // Set up the GC reference graph to have something to work with.
            defaultGCData.gcNodes["/"] = [nodes[0]];

            // Create a snapshot tree to be used as the GC snapshot tree.
            const gcSnapshotTree = getDummySnapshotTree();
            // Add a blob to the tree for deleted nodes.
            const deletedNodesBlobId = "deletedNodes";
            gcSnapshotTree.blobs[gcDeletedBlobKey] = deletedNodesBlobId;
            const deletedNodeIds = [...nodes];
            // Add deleted nodes list the blobs map that will service read and parse blob calls from GC.
            const gcBlobsMap: Map<string, string[]> = new Map([[deletedNodesBlobId, deletedNodeIds]]);
            // Create a base snapshot that contains the GC snapshot tree.
            const baseSnapshot = getDummySnapshotTree();
            baseSnapshot.trees[gcTreeKey] = gcSnapshotTree;

            // Create and initialize garbage collector.
            const garbageCollector = createGarbageCollector({ baseSnapshot }, gcBlobsMap);
            await garbageCollector.initializeBaseState();

            // Run GC and summarize. The summary should contain the deleted nodes.
            await garbageCollector.collectGarbage({});
            const gcSummary = garbageCollector.summarize(false /* fullTree */, true /* trackState */);
            assert(gcSummary?.summary.type === SummaryType.Tree, "The summary should be a tree");

            // Get the deleted node ids from summary and validate that its the same as the one GC loaded from.
            const deletedNodesBlob = gcSummary.summary.tree[gcDeletedBlobKey];
            assert(deletedNodesBlob.type === SummaryType.Handle, "Deleted nodes state should be a handle");

            const refreshSummaryResult: RefreshSummaryResult = { latestSummaryUpdated: true, wasSummaryTracked: true};
            await garbageCollector.refreshLatestSummary(refreshSummaryResult, undefined, 0, parseNothing);

            // Run GC and summarize again. The whole GC summary should now be a summary handle.
            await garbageCollector.collectGarbage({});
            const gcSummary2 = garbageCollector.summarize(false /* fullTree */, true /* trackState */);
            assert(gcSummary2?.summary.type === SummaryType.Handle, "The summary should be a handle");
        });
    });

    describe("GC completed runs", () => {
        const gcEndEvent = "GarbageCollector:GarbageCollection_end";

        it("increments GC completed runs in logged events correctly", async () => {
            const garbageCollector = createGarbageCollector();

            await garbageCollector.collectGarbage({});
            mockLogger.assertMatch(
                [{ eventName: gcEndEvent, completedGCRuns: 0 }],
                "completedGCRuns should be 0 since this event was logged before first GC run completed",
            );

            await garbageCollector.collectGarbage({});
            mockLogger.assertMatch(
                [{ eventName: gcEndEvent, completedGCRuns: 1 }],
                "completedGCRuns should be 1 since this event was logged after first GC run completed",
            );

            await garbageCollector.collectGarbage({});
            mockLogger.assertMatch(
                [{ eventName: gcEndEvent, completedGCRuns: 2 }],
                "completedGCRuns should be 2 since this event was logged after second GC run completed",
            );

            // The GC run count should reset for new garbage collector.
            const garbageCollector2 = createGarbageCollector();
            await garbageCollector2.collectGarbage({});
            mockLogger.assertMatch(
                [{ eventName: gcEndEvent, completedGCRuns: 0 }],
                "completedGCRuns should be 0 since this event was logged before first GC run in new garbage collector",
            );
        });
    });

    /*
     * These tests validate scenarios where nodes that are referenced between summaries have their unreferenced
     * timestamp updated. These scenarios fall into the following categories:
     * 1. Nodes transition from unreferenced -> referenced -> unreferenced between 2 summaries - In these scenarios
     *    when GC runs, it should detect that the node was referenced and update its unreferenced timestamp.
     * 2. Unreferenced nodes are referenced from other unreferenced nodes - In this case, even though the node remains
     *    unreferenced, its unreferenced timestamp should be updated.
     *
     * In these tests, V = nodes and E = edges between nodes. Root nodes that are always referenced are marked as *.
     */
    describe("References between summaries", () => {
        let garbageCollector: IGarbageCollector;
        const nodeA = "/A";
        const nodeB = "/B";
        const nodeC = "/C";
        const nodeD = "/D";
        const nodeE = "/A/E";

        // Runs GC and returns the unreferenced timestamps of all nodes in the GC summary.
        async function getUnreferencedTimestamps() {
            // Advance the clock by 1 tick so that the unreferenced timestamp is updated in between runs.
            clock.tick(1);

            await garbageCollector.collectGarbage({});

            const summaryTree = garbageCollector.summarize(true, false)?.summary;
            assert(summaryTree !== undefined, "Nothing to summarize after running GC");
            assert(summaryTree.type === SummaryType.Tree, "Expecting a summary tree!");

            let rootGCState: IGarbageCollectionState = { gcNodes: {} };
            for (const key of Object.keys(summaryTree.tree)) {
                // Skip blobs that do not start with the GC prefix.
                if (!key.startsWith(gcBlobPrefix)) {
                    continue;
                }

                const gcBlob = summaryTree.tree[key];
                assert(gcBlob?.type === SummaryType.Blob, `GC blob not available`);
                const gcState = JSON.parse(gcBlob.content as string) as IGarbageCollectionState;
                // Merge the GC state of this blob into the root GC state.
                rootGCState = concatGarbageCollectionStates(rootGCState, gcState);
            }
            const nodeTimestamps: Map<string, number | undefined> = new Map();
            for (const [nodeId, nodeData] of Object.entries(rootGCState.gcNodes)) {
                nodeTimestamps.set(nodeId, nodeData.unreferencedTimestampMs);
            }
            return nodeTimestamps;
        }

        beforeEach(() => {
            defaultGCData.gcNodes = {};
            garbageCollector = createGarbageCollector();
        });

        describe("Nodes transitioning from unreferenced -> referenced -> unreferenced", () => {
            /**
             * Validates that we can detect references that were added and then removed.
             * 1. Summary 1 at t1. V = [A*, B]. E = []. B has unreferenced time t1.
             * 2. Reference from A to B added. E = [A -\> B].
             * 3. Reference from A to B removed. E = [].
             * 4. Summary 2 at t2. V = [A*, B]. E = []. B has unreferenced time t2.
             * Validates that the unreferenced time for B is t2 which is \> t1.
             */
            it(`Scenario 1 - Reference added and then removed`, async () => {
                // Initialize nodes A and B.
                defaultGCData.gcNodes["/"] = [nodeA];
                defaultGCData.gcNodes[nodeA] = [];
                defaultGCData.gcNodes[nodeB] = [];

                // 1. Run GC and generate summary 1. E = [].
                const timestamps1 = await getUnreferencedTimestamps();
                assert(timestamps1.get(nodeA) === undefined, "A should be referenced");

                const nodeBTime1 = timestamps1.get(nodeB);
                assert(nodeBTime1 !== undefined, "B should have unreferenced timestamp");

                // 2. Add reference from A to B. E = [A -\> B].
                garbageCollector.addedOutboundReference(nodeA, nodeB);
                defaultGCData.gcNodes[nodeA] = [nodeB];

                // 3. Remove reference from A to B. E = [].
                defaultGCData.gcNodes[nodeA] = [];

                // 4. Run GC and generate summary 2. E = [].
                const timestamps2 = await getUnreferencedTimestamps();
                assert(timestamps2.get(nodeA) === undefined, "A should be referenced");

                const nodeBTime2 = timestamps2.get(nodeB);

                assert(nodeBTime2 !== undefined && nodeBTime2 > nodeBTime1, "B's timestamp should have updated");
            });

            /**
             * Validates that we can detect references that were added transitively and then removed.
             * 1. Summary 1 at t1. V = [A*, B, C]. E = [B -\> C]. B and C have unreferenced time t2.
             * 2. Reference from A to B added. E = [A -\> B, B -\> C].
             * 3. Reference from B to C removed. E = [A -\> B].
             * 4. Reference from A to B removed. E = [].
             * 5. Summary 2 at t2. V = [A*, B, C]. E = []. B and C have unreferenced time t2.
             * Validates that the unreferenced time for B and C is t2 which is \> t1.
             */
            it(`Scenario 2 - Reference transitively added and removed`, async () => {
                // Initialize nodes A, B and C.
                defaultGCData.gcNodes["/"] = [nodeA];
                defaultGCData.gcNodes[nodeA] = [];
                defaultGCData.gcNodes[nodeB] = [nodeC];
                defaultGCData.gcNodes[nodeC] = [];

                // 1. Run GC and generate summary 1. E = [B -\> C].
                const timestamps1 = await getUnreferencedTimestamps();
                assert(timestamps1.get(nodeA) === undefined, "A should be referenced");

                const nodeBTime1 = timestamps1.get(nodeB);
                const nodeCTime1 = timestamps1.get(nodeC);
                assert(nodeBTime1 !== undefined, "B should have unreferenced timestamp");
                assert(nodeCTime1 !== undefined, "C should have unreferenced timestamp");

                // 2. Add reference from A to B. E = [A -\> B, B -\> C].
                garbageCollector.addedOutboundReference(nodeA, nodeB);
                defaultGCData.gcNodes[nodeA] = [nodeB];

                // 3. Remove reference from B to C. E = [A -\> B].
                defaultGCData.gcNodes[nodeB] = [];

                // 4. Remove reference from A to B. E = [].
                defaultGCData.gcNodes[nodeA] = [];

                // 5. Run GC and generate summary 2. E = [].
                const timestamps2 = await getUnreferencedTimestamps();
                assert(timestamps2.get(nodeA) === undefined, "A should be referenced");

                const nodeBTime2 = timestamps2.get(nodeB);
                const nodeCTime2 = timestamps2.get(nodeC);
                assert(nodeBTime2 !== undefined && nodeBTime2 > nodeBTime1, "B's timestamp should have updated");
                assert(nodeCTime2 !== undefined && nodeCTime2 > nodeCTime1, "C's timestamp should have updated");
            });

            /**
             * Validates that we can detect chain of references in which the first reference was added and then removed.
             * 1. Summary 1 at t1. V = [A*, B, C, D]. E = [B -\> C, C -\> D]. B, C and D have unreferenced time t2.
             * 2. Reference from A to B added. E = [A -\> B, B -\> C, C -\> D].
             * 3. Reference from A to B removed. E = [B -\> C, C -\> D].
             * 4. Summary 2 at t2. V = [A*, B, C, D]. E = [B -\> C, C -\> D]. B, C and D have unreferenced time t2.
             * Validates that the unreferenced time for B, C and D is t2 which is \> t1.
             */
            it(`Scenario 3 - Reference added through chain of references and removed`, async () => {
                // Initialize nodes A, B, C and D.
                defaultGCData.gcNodes["/"] = [nodeA];
                defaultGCData.gcNodes[nodeA] = [];
                defaultGCData.gcNodes[nodeB] = [nodeC];
                defaultGCData.gcNodes[nodeC] = [nodeD];
                defaultGCData.gcNodes[nodeD] = [];

                // 1. Run GC and generate summary 1. E = [B -\> C, C -\> D].
                const timestamps1 = await getUnreferencedTimestamps();
                assert(timestamps1.get(nodeA) === undefined, "A should be referenced");

                const nodeBTime1 = timestamps1.get(nodeB);
                const nodeCTime1 = timestamps1.get(nodeC);
                const nodeDTime1 = timestamps1.get(nodeD);
                assert(nodeBTime1 !== undefined, "B should have unreferenced timestamp");
                assert(nodeCTime1 !== undefined, "C should have unreferenced timestamp");
                assert(nodeDTime1 !== undefined, "D should have unreferenced timestamp");

                // 2. Add reference from A to B. E = [A -\> B, B -\> C, C -\> D].
                garbageCollector.addedOutboundReference(nodeA, nodeB);
                defaultGCData.gcNodes[nodeA] = [nodeB];

                // 3. Remove reference from A to B. E = [B -\> C, C -\> D].
                defaultGCData.gcNodes[nodeA] = [];

                // 4. Run GC and generate summary 2. E = [B -\> C, C -\> D].
                const timestamps2 = await getUnreferencedTimestamps();
                assert(timestamps2.get(nodeA) === undefined, "A should be referenced");

                const nodeBTime2 = timestamps2.get(nodeB);
                const nodeCTime2 = timestamps2.get(nodeC);
                const nodeDTime2 = timestamps2.get(nodeD);
                assert(nodeBTime2 !== undefined && nodeBTime2 > nodeBTime1, "B's timestamp should have updated");
                assert(nodeCTime2 !== undefined && nodeCTime2 > nodeCTime1, "C's timestamp should have updated");
                assert(nodeDTime2 !== undefined && nodeDTime2 > nodeDTime1, "D's timestamp should have updated");
            });

            /**
             * Validates that we can detect references that were added and removed via new nodes.
             * 1. Summary 1 at t1. V = [A*, C]. E = []. C has unreferenced time t1.
             * 2. Node B is created. E = [].
             * 3. Reference from A to B added. E = [A -\> B].
             * 4. Reference from B to C added. E = [A -\> B, B -\> C].
             * 5. Reference from B to C removed. E = [A -\> B].
             * 6. Summary 2 at t2. V = [A*, B, C]. E = [A -\> B]. C has unreferenced time t2.
             * Validates that the unreferenced time for C is t2 which is \> t1.
             */
            it(`Scenario 4 - Reference added via new nodes and removed`, async () => {
                // Initialize nodes A, B and C.
                defaultGCData.gcNodes["/"] = [nodeA];
                defaultGCData.gcNodes[nodeA] = [];
                defaultGCData.gcNodes[nodeC] = [];

                // 1. Run GC and generate summary 1. E = [].
                const timestamps1 = await getUnreferencedTimestamps();
                assert(timestamps1.get(nodeA) === undefined, "A should be referenced");

                const nodeCTime1 = timestamps1.get(nodeC);
                assert(nodeCTime1 !== undefined, "C should have unreferenced timestamp");

                // 2. Create node B, i.e., add B to GC data. E = [].
                defaultGCData.gcNodes[nodeB] = [];

                // 3. Add reference from A to B. E = [A -\> B].
                garbageCollector.addedOutboundReference(nodeA, nodeB);
                defaultGCData.gcNodes[nodeA] = [nodeB];

                // 4. Add reference from B to C. E = [A -\> B, B -\> C].
                garbageCollector.addedOutboundReference(nodeB, nodeC);
                defaultGCData.gcNodes[nodeB] = [nodeC];

                // 5. Remove reference from B to C. E = [A -\> B].
                defaultGCData.gcNodes[nodeB] = [];

                // 6. Run GC and generate summary 2. E = [A -\> B].
                const timestamps2 = await getUnreferencedTimestamps();
                assert(timestamps2.get(nodeA) === undefined, "A should be referenced");
                assert(timestamps2.get(nodeB) === undefined, "B should be referenced");

                const nodeCTime2 = timestamps2.get(nodeC);
                assert(nodeCTime2 !== undefined && nodeCTime2 > nodeCTime1, "C's timestamp should have updated");
            });

            /**
             * Validates that we can detect multiple references that were added and then removed by the same node.
             * 1. Summary 1 at t1. V = [A*, B, C]. E = []. B and C have unreferenced time t1.
             * 2. Reference from A to B added. E = [A -\> B].
             * 3. Reference from A to C added. E = [A -\> B, A -\> C].
             * 4. Reference from A to B removed. E = [A -\> C].
             * 5. Reference from A to C removed. E = [].
             * 6. Summary 2 at t2. V = [A*, B]. E = []. B and C have unreferenced time t2.
             * Validates that the unreferenced time for B and C is t2 which is \> t1.
             */
            it(`Scenario 5 - Multiple references added and then removed by same node`, async () => {
                // Initialize nodes A, B and C.
                defaultGCData.gcNodes["/"] = [nodeA];
                defaultGCData.gcNodes[nodeA] = [];
                defaultGCData.gcNodes[nodeB] = [];
                defaultGCData.gcNodes[nodeC] = [];

                // 1. Run GC and generate summary 1. E = [].
                const timestamps1 = await getUnreferencedTimestamps();
                assert(timestamps1.get(nodeA) === undefined, "A should be referenced");

                const nodeBTime1 = timestamps1.get(nodeB);
                const nodeCTime1 = timestamps1.get(nodeC);
                assert(nodeBTime1 !== undefined, "B should have unreferenced timestamp");
                assert(nodeCTime1 !== undefined, "C should have unreferenced timestamp");

                // 2. Add reference from A to B. E = [A -\> B].
                garbageCollector.addedOutboundReference(nodeA, nodeB);
                defaultGCData.gcNodes[nodeA] = [nodeB];

                // 3. Add reference from A to C. E = [A -\> B, A -\> C].
                garbageCollector.addedOutboundReference(nodeA, nodeC);
                defaultGCData.gcNodes[nodeA] = [nodeB, nodeC];

                // 4. Remove reference from A to B. E = [A -\> C].
                defaultGCData.gcNodes[nodeA] = [nodeC];

                // 5. Remove reference from A to C. E = [].
                defaultGCData.gcNodes[nodeA] = [];

                // 6. Run GC and generate summary 2. E = [].
                const timestamps2 = await getUnreferencedTimestamps();
                assert(timestamps2.get(nodeA) === undefined, "A should be referenced");

                const nodeBTime2 = timestamps2.get(nodeB);
                const nodeCTime2 = timestamps2.get(nodeC);
                assert(nodeCTime2 !== undefined && nodeCTime2 > nodeCTime1, "C's timestamp should have updated");
                assert(nodeBTime2 !== undefined && nodeBTime2 > nodeBTime1, "B's timestamp should have updated");
            });

            /**
             * Validates that we generate error on detecting reference during GC that was not notified explicitly.
             * 1. Summary 1 at t1. V = [A*]. E = [].
             * 2. Node B is created. E = [].
             * 3. Reference from A to B added without notifying GC. E = [A -\> B].
             * 4. Summary 2 at t2. V = [A*, B]. E = [A -\> B].
             * Validates that we log an error since B is detected as a referenced node but its reference was notified
             * to GC.
             */
            it(`Scenario 6 - Reference added without notifying GC`, async () => {
                // Initialize nodes A & D.
                defaultGCData.gcNodes["/"] = [nodeA, nodeD];
                defaultGCData.gcNodes[nodeA] = [];
                defaultGCData.gcNodes[nodeD] = [];

                // 1. Run GC and generate summary 1. E = [].
                const timestamps1 = await getUnreferencedTimestamps();
                assert(timestamps1.get(nodeA) === undefined, "A should be referenced");
                assert(timestamps1.get(nodeD) === undefined, "D should be referenced");

                // 2. Create nodes B & C. E = [].
                defaultGCData.gcNodes[nodeB] = [];
                defaultGCData.gcNodes[nodeC] = [];

                // 3. Add reference from A to B, A to C, A to E, D to C, and E to A without calling addedOutboundReference.
                // E = [A -\> B, A -\> C, A -\> E, D -\> C, E -\> A].
                defaultGCData.gcNodes[nodeA] = [nodeB, nodeC, nodeE];
                defaultGCData.gcNodes[nodeD] = [nodeC];
                defaultGCData.gcNodes[nodeE] = [nodeA];

                // 4. Add reference from A to D with calling addedOutboundReference
                defaultGCData.gcNodes[nodeA].push(nodeD);
                garbageCollector.addedOutboundReference(nodeA, nodeD);

                // 5. Run GC and generate summary 2. E = [A -\> B, A -\> C, A -\> E, D -\> C, E -\> A].
                await getUnreferencedTimestamps();

                // Validate that we got the "gcUnknownOutboundReferences" error.
                const unknownReferencesEvent = "GarbageCollector:gcUnknownOutboundReferences";
                const eventsFound = mockLogger.matchEvents([
                    {
                        eventName: unknownReferencesEvent,
                        gcNodeId: "/A",
                        gcRoutes: JSON.stringify(["/B", "/C"]),
                    },
                    {
                        eventName: unknownReferencesEvent,
                        gcNodeId: "/D",
                        gcRoutes: JSON.stringify(["/C"]),
                    },
                ]);
                assert(eventsFound, `Expected unknownReferenceEvent event!`);
            });
        });

        describe("References to unreferenced nodes", () => {
            /**
             * Validates that we can detect references that are added from an unreferenced node to another.
             * 1. Summary 1 at t1. V = [A*, B, C]. E = []. B and C have unreferenced time t1.
             * 2. Reference from B to C. E = [B -\> C].
             * 3. Summary 2 at t2. V = [A*, B, C]. E = [B -\> C]. B and C have unreferenced time t1.
             * Validates that the unreferenced time for B and C is still t1.
             */
             it(`Scenario 1 - Reference added to unreferenced node`, async () => {
                // Initialize nodes A, B and C.
                defaultGCData.gcNodes["/"] = [nodeA];
                defaultGCData.gcNodes[nodeA] = [];
                defaultGCData.gcNodes[nodeB] = [];
                defaultGCData.gcNodes[nodeC] = [];

                // 1. Run GC and generate summary 1. E = [B -\> C].
                const timestamps1 = await getUnreferencedTimestamps();
                assert(timestamps1.get(nodeA) === undefined, "A should be referenced");

                const nodeBTime1 = timestamps1.get(nodeB);
                const nodeCTime1 = timestamps1.get(nodeC);
                assert(nodeBTime1 !== undefined, "B should have unreferenced timestamp");
                assert(nodeCTime1 !== undefined, "C should have unreferenced timestamp");

                // 2. Add reference from B to C. E = [B -\> C].
                garbageCollector.addedOutboundReference(nodeB, nodeC);
                defaultGCData.gcNodes[nodeB] = [nodeC];

                // 3. Run GC and generate summary 2. E = [B -\> C].
                const timestamps2 = await getUnreferencedTimestamps();
                assert(timestamps2.get(nodeA) === undefined, "A should be referenced");

                const nodeBTime2 = timestamps2.get(nodeB);
                const nodeCTime2 = timestamps2.get(nodeC);
                assert(nodeBTime2 === nodeBTime1, "B's timestamp should be unchanged");
                assert(nodeCTime2 !== undefined && nodeCTime2 > nodeCTime1, "C's timestamp should have updated");
            });

            /*
             * Validates that we can detect references that are added from an unreferenced node to a list of
             * unreferenced nodes, i.e., nodes with references to each other but are overall unreferenced.
             * 1. Summary 1 at t1. V = [A*, B, C, D]. E = [C -\> D]. B, C and D have unreferenced time t1.
             * 2. Op adds reference from B to C. E = [B -\> C, C -\> D].
             * 3. Summary 2 at t2. V = [A*, B, C]. E = [B -\> C, C -\> D]. C and D have unreferenced time t2.
             * Validates that the unreferenced time for C and D is t2 which is > t1.
             */
            it(`Scenario 2 - Reference added to a list of unreferenced nodes from an unreferenced node`, async () => {
                // Initialize nodes A, B and C.
                defaultGCData.gcNodes["/"] = [nodeA];
                defaultGCData.gcNodes[nodeA] = [];
                defaultGCData.gcNodes[nodeB] = [];
                defaultGCData.gcNodes[nodeC] = [nodeD];
                defaultGCData.gcNodes[nodeD] = [];

                // 1. Run GC and generate summary 1. E = [B -\> C].
                const timestamps1 = await getUnreferencedTimestamps();
                assert(timestamps1.get(nodeA) === undefined, "A should be referenced");

                const nodeBTime1 = timestamps1.get(nodeB);
                const nodeCTime1 = timestamps1.get(nodeC);
                const nodeDTime1 = timestamps1.get(nodeC);
                assert(nodeBTime1 !== undefined, "B should have unreferenced timestamp");
                assert(nodeCTime1 !== undefined, "C should have unreferenced timestamp");
                assert(nodeDTime1 !== undefined, "C should have unreferenced timestamp");

                // 2. Add reference from B to C. E = [B -\> C, C-\> D].
                garbageCollector.addedOutboundReference(nodeB, nodeC);
                defaultGCData.gcNodes[nodeB] = [nodeC];

                // 3. Run GC and generate summary 2. E = [B -\> C. C -\> D].
                const timestamps2 = await getUnreferencedTimestamps();
                assert(timestamps2.get(nodeA) === undefined, "A should be referenced");

                const nodeBTime2 = timestamps2.get(nodeB);
                const nodeCTime2 = timestamps2.get(nodeC);
                const nodeDTime2 = timestamps2.get(nodeD);
                assert(nodeBTime2 === nodeBTime1, "B's timestamp should be unchanged");
                assert(nodeCTime2 !== undefined && nodeCTime2 > nodeCTime1, "C's timestamp should have updated");
                assert(nodeDTime2 !== undefined && nodeDTime2 > nodeDTime1, "D's timestamp should have updated");
            });

            /*
             * Validates that we can detect references that are added from an unreferenced node to a list of
             * unreferenced nodes, i.e., nodes with references to each other but are overall unreferenced. Then
             * a reference between the list is removed
             * 1. Summary 1 at t1. V = [A*, B, C, D]. E = [C -> D]. B, C and D have unreferenced time t1.
             * 2. Op adds reference from B to C. E = [B -> C, C -> D].
             * 3. Op removes reference from C to D. E = [B -> C].
             * 4. Summary 2 at t2. V = [A*, B, C]. E = [B -> C]. C and D have unreferenced time t2.
             * Validates that the unreferenced time for C and D is t2 which is > t1.
             */
            it(`Scenario 3 - Reference added to a list of unreferenced nodes and a reference is removed`, async () => {
                // Initialize nodes A, B and C.
                defaultGCData.gcNodes["/"] = [nodeA];
                defaultGCData.gcNodes[nodeA] = [];
                defaultGCData.gcNodes[nodeB] = [];
                defaultGCData.gcNodes[nodeC] = [nodeD];
                defaultGCData.gcNodes[nodeD] = [];

                // 1. Run GC and generate summary 1. E = [B -\> C].
                const timestamps1 = await getUnreferencedTimestamps();
                assert(timestamps1.get(nodeA) === undefined, "A should be referenced");

                const nodeBTime1 = timestamps1.get(nodeB);
                const nodeCTime1 = timestamps1.get(nodeC);
                const nodeDTime1 = timestamps1.get(nodeC);
                assert(nodeBTime1 !== undefined, "B should have unreferenced timestamp");
                assert(nodeCTime1 !== undefined, "C should have unreferenced timestamp");
                assert(nodeDTime1 !== undefined, "C should have unreferenced timestamp");

                // 2. Add reference from B to C. E = [B -\> C, C-\> D].
                garbageCollector.addedOutboundReference(nodeB, nodeC);
                defaultGCData.gcNodes[nodeB] = [nodeC];

                // 3. Remove reference from C to D. E = [B -\> C].
                defaultGCData.gcNodes[nodeC] = [];

                // 3. Run GC and generate summary 2. E = [B -\> C].
                const timestamps2 = await getUnreferencedTimestamps();
                assert(timestamps2.get(nodeA) === undefined, "A should be referenced");

                const nodeBTime2 = timestamps2.get(nodeB);
                const nodeCTime2 = timestamps2.get(nodeC);
                const nodeDTime2 = timestamps2.get(nodeD);
                assert(nodeBTime2 === nodeBTime1, "B's timestamp should be unchanged");
                assert(nodeCTime2 !== undefined && nodeCTime2 > nodeCTime1, "C's timestamp should have updated");
                assert(nodeDTime2 !== undefined && nodeDTime2 > nodeDTime1, "D's timestamp should have updated");
            });
        });
    });

    describe("No changes to GC between summaries", () => {
        const fullTree = false;
        const trackState = true;
        let garbageCollector: IGarbageCollector;

        beforeEach(() => {
            injectedSettings["Fluid.GarbageCollection.TrackGCState"] = true;
            // Initialize nodes A & D.
            defaultGCData.gcNodes = {};
            defaultGCData.gcNodes["/"] = nodes;
        });

        const checkGCSummaryType = (
            summary: ISummarizeResult | undefined,
            expectedBlobType: SummaryType,
            summaryNumber: string,
        ) => {
            assert(summary !== undefined, `Expected a summary on ${summaryNumber} summarize`);
            assert(
                summary.summary.type === expectedBlobType,
                `Expected summary type ${expectedBlobType} on ${summaryNumber} summarize, got ${summary.summary.type}`,
            );
        };

        it("creates a blob handle when no version specified", async () => {
            garbageCollector = createGarbageCollector();

            await garbageCollector.collectGarbage({});
            const tree1 = garbageCollector.summarize(fullTree, trackState);

            checkGCSummaryType(tree1, SummaryType.Tree, "first");

            await garbageCollector.refreshLatestSummary(
                { wasSummaryTracked: true, latestSummaryUpdated: true },
                undefined,
                0,
                parseNothing,
            );

            await garbageCollector.collectGarbage({});
            const tree2 = garbageCollector.summarize(fullTree, trackState);

            checkGCSummaryType(tree2, SummaryType.Handle, "second");
        });
    });
});<|MERGE_RESOLUTION|>--- conflicted
+++ resolved
@@ -309,11 +309,7 @@
                 injectedSettings[testOverrideSweepTimeoutKey] = 123;
                 injectedSettings[runSessionExpiryKey] = true;
                 gc = createGcWithPrivateMembers(undefined /* metadata */, { sweepAllowed: false });
-<<<<<<< HEAD
-                assert(gc.sweepEnabled === false, "sweepEnabled incorrect");
-=======
                 assert(!gc.sweepEnabled, "sweepEnabled incorrect");
->>>>>>> 5a8bf24f
                 assert(gc.sessionExpiryTimeoutMs === defaultSessionExpiryDurationMs, "sessionExpiryTimeoutMs incorrect");
                 assert(gc.sweepTimeoutMs === 123, "sweepTimeoutMs incorrect");
             });
@@ -321,11 +317,7 @@
                 injectedSettings[testOverrideSweepTimeoutKey] = 123;
                 injectedSettings[runSessionExpiryKey] = false;
                 gc = createGcWithPrivateMembers(undefined /* metadata */, { sweepAllowed: false });
-<<<<<<< HEAD
-                assert(gc.sweepEnabled === false, "sweepEnabled incorrect");
-=======
                 assert(!gc.sweepEnabled, "sweepEnabled incorrect");
->>>>>>> 5a8bf24f
                 assert(gc.sessionExpiryTimeoutMs === undefined, "sessionExpiryTimeoutMs incorrect");
                 assert(gc.sweepTimeoutMs === 123, "sweepTimeoutMs incorrect");
             });
