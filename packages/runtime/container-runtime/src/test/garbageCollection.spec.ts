/*!
 * Copyright (c) Microsoft Corporation and contributors. All rights reserved.
 * Licensed under the MIT License.
 */

/* eslint-disable max-len */

import { strict as assert } from "assert";
import { SinonFakeTimers, useFakeTimers } from "sinon";
import { concatGarbageCollectionStates } from "@fluidframework/garbage-collector";
import { ISnapshotTree, SummaryType } from "@fluidframework/protocol-definitions";
import {
    gcBlobKey,
    IGarbageCollectionData,
    IGarbageCollectionNodeData,
    IGarbageCollectionState,
    IGarbageCollectionDetailsBase,
    ISummarizeResult,
} from "@fluidframework/runtime-definitions";
import { MockLogger, sessionStorageConfigProvider, TelemetryDataTag, mixinMonitoringContext } from "@fluidframework/telemetry-utils";
import { ReadAndParseBlob } from "@fluidframework/runtime-utils";
import {
    defaultSessionExpiryDurationMs,
    GarbageCollector,
    gcBlobPrefix,
    GCNodeType,
    gcTreeKey,
    IGarbageCollectionRuntime,
    IGarbageCollector,
    runSessionExpiryKey,
    disableSessionExpiryKey,
} from "../garbageCollection";
import { IContainerRuntimeMetadata } from "../summaryFormat";

describe("Garbage Collection Tests", () => {
    // Nodes in the reference graph.
    const nodes: string[] = [
        "/node1",
        "/node2",
        "/node3",
        "/node4",
    ];

    let clock: SinonFakeTimers;
    const mockLogger: MockLogger = new MockLogger();
    const mc = mixinMonitoringContext(mockLogger, sessionStorageConfigProvider.value);
    let closeCalled = false;
    // Time after which unreferenced nodes becomes inactive.
    const inactiveTimeoutMs = 500;
    const testPkgPath = ["testPkg"];
    // The package data is tagged in the telemetry event.
<<<<<<< HEAD
    const eventPkg = { value: `/${testPkgPath.join("/")}`, tag: TelemetryDataTag.CodeArtifact };
=======
    const eventPkg = { value: testPkgPath.join("/"), tag: TelemetryDataTag.PackageData };
>>>>>>> c93041ef

    const getNodeType = (nodePath: string) => {
        if (nodePath.split("/").length !== 2) {
            return GCNodeType.Other;
        }
        return GCNodeType.DataStore;
    };
    // The default GC data returned by `getGCData` on which GC is run. Update this to update the referenced graph.
    const defaultGCData: IGarbageCollectionData = { gcNodes: {} };
    // The runtime to be passed to the garbage collector.
    const gcRuntime: IGarbageCollectionRuntime = {
        updateStateBeforeGC: async () => {},
        getGCData: async (fullGC?: boolean) => defaultGCData,
        updateUsedRoutes: (usedRoutes: string[]) => { return { totalNodeCount: 0, unusedNodeCount: 0 }; },
        deleteUnusedRoutes: (unusedRoutes: string[]) => {},
        getNodeType,
        getCurrentReferenceTimestampMs: () => Date.now(),
        closeFn: () => { closeCalled = true; },
    };

    // The GC details in the summary blob of a node. This is used by the garbage collector to initialize GC state.
    // Update this for individual node to update the initial GC state of that node.
    const emptyGCDetails: IGarbageCollectionDetailsBase = {};

    const createGarbageCollector = (
        baseSnapshot: ISnapshotTree | undefined = undefined,
        getNodeGCDetails: (id: string) => IGarbageCollectionDetailsBase = () => emptyGCDetails,
        metadata: IContainerRuntimeMetadata | undefined = undefined,
    ) => {
        return GarbageCollector.create(
            gcRuntime,
            { gcAllowed: true, inactiveTimeoutMs },
            (nodeId: string) => testPkgPath,
            () => Date.now(),
            baseSnapshot,
            async <T>(id: string) => getNodeGCDetails(id) as T,
            mockLogger,
            metadata !== undefined /* existing */,
            metadata,
            true /* summarizerClient */,
        );
    };

    const oldRawConfig = sessionStorageConfigProvider.value.getRawConfig;
    let injectedSettings = {};

    before(() => {
        clock = useFakeTimers();
        // eslint-disable-next-line @typescript-eslint/no-unsafe-return
        sessionStorageConfigProvider.value.getRawConfig = (name) => injectedSettings[name];
    });

    afterEach(() => {
        clock.reset();
        mockLogger.clear();
        injectedSettings = {};
    });

    after(() => {
        clock.restore();
        sessionStorageConfigProvider.value.getRawConfig = oldRawConfig;
    });

    describe("Session expiry", () => {
        const testOverrideSessionExpiryMsKey = "Fluid.GarbageCollection.TestOverride.SessionExpiryMs";

        beforeEach(() => {
            closeCalled = false;
            injectedSettings[runSessionExpiryKey] = "true";
        });

        function closeCalledAfterExactTicks(ticks: number) {
            clock.tick(ticks - 1);
            if (closeCalled) {
                return false;
            }
            clock.tick(1);
            return closeCalled;
        }

        it("Session expires for an existing container", async () => {
            const metadata: IContainerRuntimeMetadata =
                { summaryFormatVersion: 1, message: undefined, sessionExpiryTimeoutMs: 10 };
            createGarbageCollector(undefined, undefined, metadata);
            assert(closeCalledAfterExactTicks(10), "Close should have been called at exact expiry.");
        });

        it("Session expires for a new container", async () => {
            createGarbageCollector();
            assert(closeCalledAfterExactTicks(defaultSessionExpiryDurationMs), "Close should have been called at exact expiry.");
        });

        it("Session expiry disabled via DisableSessionExpiry config", async () => {
            // disable expiry even though it's set to run (meaning expiry value will present)
            injectedSettings[disableSessionExpiryKey] = "true";
            createGarbageCollector();
            assert(!closeCalledAfterExactTicks(defaultSessionExpiryDurationMs), "Close should NOT have been called due to disable.");
        });

        it("Session expiry explicitly not disabled via DisableSessionExpiry config", async () => {
            // Explicitly set value to false (instead of relying on undefined)
            injectedSettings[disableSessionExpiryKey] = "false";
            createGarbageCollector();
            assert(closeCalledAfterExactTicks(defaultSessionExpiryDurationMs), "Close should have been called at exact expiry.");
        });

        it("Session expiry overridden via TestOverride setting (existing container)", async () => {
            // Override expiry to 2 seconds
            injectedSettings[testOverrideSessionExpiryMsKey] = "2000";
            const customExpiryMs = mc.config.getNumber(testOverrideSessionExpiryMsKey);
            assert(customExpiryMs, "setting not found!");

            const metadata: IContainerRuntimeMetadata =
                { summaryFormatVersion: 1, message: undefined, sessionExpiryTimeoutMs: 10 };
            createGarbageCollector(undefined, undefined, metadata);
            assert(closeCalledAfterExactTicks(customExpiryMs), "Close should have been called at exact expiry.");
        });

        it("Session expiry overridden via TestOverride setting (new container)", async () => {
            // Override expiry to 2 seconds
            injectedSettings[testOverrideSessionExpiryMsKey] = "2000";
            const customExpiryMs = mc.config.getNumber(testOverrideSessionExpiryMsKey);
            assert(customExpiryMs, "setting not found!");

            createGarbageCollector();
            assert(closeCalledAfterExactTicks(customExpiryMs), "Close should have been called at exact expiry.");
        });

        it("Session expiry override ignored if RunSessionExpiry setting disabled", async () => {
            injectedSettings[runSessionExpiryKey] = "false";
            injectedSettings[testOverrideSessionExpiryMsKey] = "2000";
            const customExpiryMs = mc.config.getNumber(testOverrideSessionExpiryMsKey);
            assert(customExpiryMs, "setting not found!");

            createGarbageCollector();

            clock.tick(customExpiryMs);
            assert(!closeCalled, "Close should not have been called since runSessionExpiry disabled.");
            clock.tick(defaultSessionExpiryDurationMs);
            assert(!closeCalled, "Close should not have been called since runSessionExpiry disabled.");
        });

        it("Session expiry override ignored if DisableSessionExpiry is true", async () => {
            injectedSettings[disableSessionExpiryKey] = "true";
            injectedSettings[testOverrideSessionExpiryMsKey] = "2000";
            const customExpiryMs = mc.config.getNumber(testOverrideSessionExpiryMsKey);
            assert(customExpiryMs, "setting not found!");

            createGarbageCollector();

            clock.tick(customExpiryMs);
            assert(!closeCalled, "Close should not have been called since DisableSessionExpiry true.");
            clock.tick(defaultSessionExpiryDurationMs);
            assert(!closeCalled, "Close should not have been called since DisableSessionExpiry true.");
        });
    });

    describe("Inactive events", () => {
        const revivedEvent = "GarbageCollector:inactiveObject_Revived";
        const changedEvent = "GarbageCollector:inactiveObject_Changed";
        const loadedEvent = "GarbageCollector:inactiveObject_Loaded";

        // Validates that no inactive event has been fired.
        function validateNoInactiveEvents() {
            assert(
                !mockLogger.matchAnyEvent([
                    { eventName: revivedEvent },
                    { eventName: changedEvent },
                    { eventName: loadedEvent },
                ]),
                "inactive object events should not have been logged",
            );
        }

        // Simulates node loaded and changed activity for all the nodes in the graph.
        function updateAllNodes(garbageCollector: IGarbageCollector) {
            nodes.forEach((nodeId) => {
                garbageCollector.nodeUpdated(nodeId, "Changed", Date.now(), testPkgPath);
                garbageCollector.nodeUpdated(nodeId, "Loaded", Date.now(), testPkgPath);
            });
        }

        // Returns a dummy snapshot tree to be built upon.
        const getDummySnapshotTree = (): ISnapshotTree => {
            return {
                blobs: {},
                trees: {},
            };
        };

        beforeEach(async () => {
            // Set up the reference graph such that all nodes are referenced. Add in a couple of cycles in the graph.
            defaultGCData.gcNodes["/"] = [nodes[0]];
            defaultGCData.gcNodes[nodes[0]] = [nodes[1]];
            defaultGCData.gcNodes[nodes[1]] = [nodes[0], nodes[2]];
            defaultGCData.gcNodes[nodes[2]] = [nodes[3]];
            defaultGCData.gcNodes[nodes[3]] = [nodes[0]];
        });

        it("doesn't generate events for referenced nodes", async () => {
            const garbageCollector = createGarbageCollector();

            // Run garbage collection on the default GC data where everything is referenced.
            await garbageCollector.collectGarbage({ runGC: true });

            // Update all nodes.
            updateAllNodes(garbageCollector);

            // Validate that no inactive events are generated yet.
            validateNoInactiveEvents();

            // Expire the unreferenced timer (if any).
            clock.tick(inactiveTimeoutMs + 1);

            // Change all nodes again.
            updateAllNodes(garbageCollector);

            // Validate that no inactive events are generated since everything is referenced.
            validateNoInactiveEvents();
        });

        it("generates events when inactive node is changed or revived", async () => {
            const garbageCollector = createGarbageCollector();

            // Remove node 2's reference from node 1. This should make node 2 and node 3 unreferenced.
            defaultGCData.gcNodes[nodes[1]] = [];

            await garbageCollector.collectGarbage({ runGC: true });

            // Update all nodes.
            updateAllNodes(garbageCollector);

            // Validate that no inactive events are generated yet.
            validateNoInactiveEvents();

            // Expire the unreferenced timer (if any).
            clock.tick(inactiveTimeoutMs + 1);

            // Update all nodes. This should result in an inactiveObjectChanged event for node 2 and node 3 since they
            // are inactive.
            updateAllNodes(garbageCollector);
            assert(
                mockLogger.matchEvents([
                    { eventName: changedEvent, timeout: inactiveTimeoutMs, id: nodes[2], pkg: eventPkg },
                    { eventName: loadedEvent, timeout: inactiveTimeoutMs, id: nodes[2], pkg: eventPkg },
                    { eventName: changedEvent, timeout: inactiveTimeoutMs, id: nodes[3], pkg: eventPkg },
                    { eventName: loadedEvent, timeout: inactiveTimeoutMs, id: nodes[3], pkg: eventPkg },
                ]),
                "inactive events not generated as expected",
            );

            // Add reference from node 1 to node 3 and validate that we get revivedEvent event.
            garbageCollector.addedOutboundReference(nodes[1], nodes[3]);
            assert(
                mockLogger.matchEvents([
                    { eventName: revivedEvent, timeout: inactiveTimeoutMs, id: nodes[3], pkg: eventPkg },
                ]),
                "inactive event not generated as expected",
            );
        });

        it("generates events once per node", async () => {
            const garbageCollector = createGarbageCollector();

            // Remove node 3's reference from node 2.
            defaultGCData.gcNodes[nodes[2]] = [];

            await garbageCollector.collectGarbage({ runGC: true });

            // Expire the unreferenced timer (if any).
            clock.tick(inactiveTimeoutMs + 1);

            // Update all nodes. This should result in an inactiveObjectChanged event for node 3 since it's inactive.
            updateAllNodes(garbageCollector);
            assert(
                mockLogger.matchEvents([
                    { eventName: changedEvent, timeout: inactiveTimeoutMs, id: nodes[3], pkg: eventPkg },
                    { eventName: loadedEvent, timeout: inactiveTimeoutMs, id: nodes[3], pkg: eventPkg },
                ]),
                "inactive events not generated as expected",
            );

            // Update all nodes. There shouldn't be any more inactive events since for each node the event is only
            // once.
            updateAllNodes(garbageCollector);
            validateNoInactiveEvents();
        });

        /**
         * Here, the base snapshot contains nodes that are inactive. The test validates that we generate inactive events
         * for these nodes.
         */
        it("generates events for nodes that are inactive on load", async () => {
            // Create GC state where node 3's unreferenced time was > inactiveTimeoutMs ago.
            // This means this node should become inactive as soon as its data is loaded.

            // Create a snapshot tree to be used as the GC snapshot tree.
            const gcSnapshotTree = getDummySnapshotTree();
            const gcBlobId = "root";
            // Add a GC blob with key that start with `gcBlobPrefix` to the GC snapshot tree. The blob Id for this
            // is generated by server in real scenarios but we use a static id here for testing.
            gcSnapshotTree.blobs[`${gcBlobPrefix}_${gcBlobId}`] = gcBlobId;

            // Create a base snapshot that contains the GC snapshot tree.
            const baseSnapshot = getDummySnapshotTree();
            baseSnapshot.trees[gcTreeKey] = gcSnapshotTree;

            // Create GC state with node 3 expired. This will be returned when the garbage collector asks
            // for the GC blob with `gcBlobId`.
            const gcState: IGarbageCollectionState = { gcNodes: {} };
            const node3Data: IGarbageCollectionNodeData = {
                outboundRoutes: [],
                unreferencedTimestampMs: Date.now() - (inactiveTimeoutMs + 100),
            };
            gcState.gcNodes[nodes[3]] = node3Data;

            // Set up the getNodeGCDetails function to return the GC details for node 3 when asked by garbage collector.
            const getNodeGCDetails = (blobId: string) => {
                if (blobId === gcBlobId) {
                    return gcState;
                }
                return {};
            };
            const garbageCollector = createGarbageCollector(baseSnapshot, getNodeGCDetails);

            // Remove node 3's reference from node 2 so that it is still unreferenced. The GC details from the base
            // summary is not loaded until the first time GC is run, so run GC.
            defaultGCData.gcNodes[nodes[2]] = [];
            await garbageCollector.collectGarbage({ runGC: true });

            // Update node 3. This should result in an inactiveObjectChanged/Loaded event since it should be inactive.
            garbageCollector.nodeUpdated(nodes[3], "Changed", Date.now(), testPkgPath);
            garbageCollector.nodeUpdated(nodes[3], "Loaded", Date.now(), testPkgPath);
            assert(
                mockLogger.matchEvents([
                    { eventName: changedEvent, timeout: inactiveTimeoutMs, id: nodes[3], pkg: eventPkg },
                    { eventName: loadedEvent, timeout: inactiveTimeoutMs, id: nodes[3], pkg: eventPkg },
                ]),
                "inactive events not generated as expected",
            );

            // Add reference from node 2 to node 3 and validate that we get revivedEvent event.
            garbageCollector.addedOutboundReference(nodes[2], nodes[3]);
            assert(
                mockLogger.matchEvents([
                    { eventName: revivedEvent, timeout: inactiveTimeoutMs, id: nodes[3], pkg: eventPkg },
                ]),
                "inactive event not generated as expected",
            );
        });

        /**
         * Here, the base snapshot contains nodes that are inactive and the GC blob in snapshot is in old format. The
         * test validates that we generate inactive events for these nodes.
         */
        it("generates events for nodes that are inactive on load - old snapshot format", async () => {
            // Create GC details for node 3's GC blob whose unreferenced time was > inactiveTimeoutMs ago.
            // This means this node should become inactive as soon as its data is loaded.
            const node3GCDetails: IGarbageCollectionDetailsBase = {
                gcData: { gcNodes: { "/": [] } },
                unrefTimestamp: Date.now() - (inactiveTimeoutMs + 100),
            };
            const node3Snapshot = getDummySnapshotTree();
            node3Snapshot.blobs[gcBlobKey] = "node3GCDetails";

            // Create a base snapshot that contains snapshot tree of node 3.
            const baseSnapshot = getDummySnapshotTree();
            baseSnapshot.trees[nodes[3].slice(1)] = node3Snapshot;

            // Set up the getNodeGCDetails function to return the GC details for node 3 when asked by garbage collector.
            const getNodeGCDetails = (blobId: string) => {
                if (blobId === "node3GCDetails") {
                    return node3GCDetails;
                }
                return {};
            };
            const garbageCollector = createGarbageCollector(baseSnapshot, getNodeGCDetails);

            // Remove node 3's reference from node 2 so that it is still unreferenced. The GC details from the base
            // summary is not loaded until the first time GC is run, so do that immediately.
            defaultGCData.gcNodes[nodes[2]] = [];
            await garbageCollector.collectGarbage({ runGC: true });

            // Change node 3. This should result in an inactiveObjectChanged/Loaded event since it should be inactive.
            garbageCollector.nodeUpdated(nodes[3], "Changed", Date.now(), testPkgPath);
            garbageCollector.nodeUpdated(nodes[3], "Loaded", Date.now(), testPkgPath);
            assert(
                mockLogger.matchEvents([
                    { eventName: changedEvent, timeout: inactiveTimeoutMs, id: nodes[3], pkg: eventPkg },
                    { eventName: loadedEvent, timeout: inactiveTimeoutMs, id: nodes[3], pkg: eventPkg },
                ]),
                "inactive event not generated as expected",
            );

            // Add reference from node 2 to node 3 and validate that we get revivedEvent event.
            garbageCollector.addedOutboundReference(nodes[2], nodes[3]);
            assert(
                mockLogger.matchEvents([
                    { eventName: revivedEvent, timeout: inactiveTimeoutMs, id: nodes[3], pkg: eventPkg },
                ]),
                "inactive event not generated as expected",
            );
        });

        /**
         * Here, the base snapshot contains nodes that are inactive and the GC data in snapshot is present in multiple
         * blobs. The test validates that we generate inactive events for these nodes.
         */
        it(`generates events for nodes that are inactive on load - multi blob GC data`, async () => {
            const gcBlobMap: Map<string, IGarbageCollectionState> = new Map();
            const expiredTimestampMs = Date.now() - (inactiveTimeoutMs + 100);

            // Create three GC states to be added into separate GC blobs. Each GC state has a node whose unreferenced
            // time was > inactiveTimeoutMs ago. These three GC blobs are the added to the GC tree in summary.
            const blob1Id = "blob1";
            const blob1GCState: IGarbageCollectionState = { gcNodes: {} };
            blob1GCState.gcNodes[nodes[1]] = { outboundRoutes: [], unreferencedTimestampMs: expiredTimestampMs };
            gcBlobMap.set(blob1Id, blob1GCState);

            const blob2Id = "blob2";
            const blob2GCState: IGarbageCollectionState = { gcNodes: {} };
            blob2GCState.gcNodes[nodes[2]] = { outboundRoutes: [], unreferencedTimestampMs: expiredTimestampMs };
            gcBlobMap.set(blob2Id, blob2GCState);

            const blob3Id = "blob3";
            const blob3GCState: IGarbageCollectionState = { gcNodes: {} };
            blob3GCState.gcNodes[nodes[3]] = { outboundRoutes: [], unreferencedTimestampMs: expiredTimestampMs };
            gcBlobMap.set(blob3Id, blob3GCState);

            // Create a GC snapshot tree and add the above three GC blob ids to it.
            const gcSnapshotTree = getDummySnapshotTree();
            gcSnapshotTree.blobs[`${gcBlobPrefix}_${blob1Id}`] = blob1Id;
            gcSnapshotTree.blobs[`${gcBlobPrefix}_${blob2Id}`] = blob2Id;
            gcSnapshotTree.blobs[`${gcBlobPrefix}_${blob3Id}`] = blob3Id;

            // Create a base snapshot that contains the above GC snapshot tree.
            const baseSnapshot = getDummySnapshotTree();
            baseSnapshot.trees[gcTreeKey] = gcSnapshotTree;

            const getNodeGCDetails = (blobId: string) => {
                return gcBlobMap.get(blobId) ?? {};
            };
            const garbageCollector = createGarbageCollector(baseSnapshot, getNodeGCDetails);

            // For the nodes in the GC snapshot blobs, remove their references from the default GC data.
            defaultGCData.gcNodes[nodes[0]] = [];
            defaultGCData.gcNodes[nodes[1]] = [];
            defaultGCData.gcNodes[nodes[2]] = [];

            await garbageCollector.collectGarbage({ runGC: true });

            // Update the nodes and validate that inactive events is correctly generated for each.
            garbageCollector.nodeUpdated(nodes[1], "Changed", Date.now(), testPkgPath);
            garbageCollector.nodeUpdated(nodes[2], "Changed", Date.now(), testPkgPath);
            garbageCollector.nodeUpdated(nodes[3], "Loaded", Date.now(), testPkgPath);
            assert(
                mockLogger.matchEvents([
                    { eventName: changedEvent, timeout: inactiveTimeoutMs, id: nodes[1], pkg: eventPkg },
                    { eventName: changedEvent, timeout: inactiveTimeoutMs, id: nodes[2], pkg: eventPkg },
                    { eventName: loadedEvent, timeout: inactiveTimeoutMs, id: nodes[3], pkg: eventPkg },
                ]),
                "inactiveObjectChanged event not generated as expected",
            );
        });

        it("can override inactive timeout via feature flags", async () => {
            const inactiveTimeoutOverrideMs = 100;
            const testOverrideInactiveTimeoutMsKey = "Fluid.GarbageCollection.TestOverride.InactiveTimeoutMs";
            injectedSettings[testOverrideInactiveTimeoutMsKey] = inactiveTimeoutOverrideMs;
            const garbageCollector = createGarbageCollector();

            // Remove node 2's reference from node 1. This should make node 2 and node 3 unreferenced.
            defaultGCData.gcNodes[nodes[1]] = [];

            await garbageCollector.collectGarbage({ runGC: true });

            // Update all nodes.
            updateAllNodes(garbageCollector);

            // Validate that no inactive events are generated yet.
            validateNoInactiveEvents();

            // Advance the clock so that inactive timeout expires.
            clock.tick(inactiveTimeoutOverrideMs + 1);

            // Update all nodes. This should result in an inactiveObjectChanged event for node 2 and node 3 since they
            // are inactive.
            updateAllNodes(garbageCollector);
            assert(
                mockLogger.matchEvents([
                    { eventName: changedEvent, timeout: inactiveTimeoutOverrideMs, id: nodes[2], pkg: eventPkg },
                    { eventName: loadedEvent, timeout: inactiveTimeoutOverrideMs, id: nodes[2], pkg: eventPkg },
                    { eventName: changedEvent, timeout: inactiveTimeoutOverrideMs, id: nodes[3], pkg: eventPkg },
                    { eventName: loadedEvent, timeout: inactiveTimeoutOverrideMs, id: nodes[3], pkg: eventPkg },
                ]),
                "inactive events not generated as expected",
            );
        });
    });

    describe("GC completed runs", () => {
        const gcEndEvent = "GarbageCollector:GarbageCollection_end";

        it("increments GC completed runs in logged events correctly", async () => {
            const garbageCollector = createGarbageCollector();

            await garbageCollector.collectGarbage({});
            assert(
                mockLogger.matchEvents([{ eventName: gcEndEvent, completedGCRuns: 0 }]),
                "completedGCRuns should be 0 since this event was logged before first GC run completed",
            );

            await garbageCollector.collectGarbage({});
            assert(
                mockLogger.matchEvents([{ eventName: gcEndEvent, completedGCRuns: 1 }]),
                "completedGCRuns should be 1 since this event was logged after first GC run completed",
            );

            await garbageCollector.collectGarbage({});
            assert(
                mockLogger.matchEvents([{ eventName: gcEndEvent, completedGCRuns: 2 }]),
                "completedGCRuns should be 2 since this event was logged after second GC run completed",
            );

            // The GC run count should reset for new garbage collector.
            const garbageCollector2 = createGarbageCollector();
            await garbageCollector2.collectGarbage({});
            assert(
                mockLogger.matchEvents([{ eventName: gcEndEvent, completedGCRuns: 0 }]),
                "completedGCRuns should be 0 since this event was logged before first GC run in new garbage collector",
            );
        });
    });

    /**
     * These tests validate such scenarios where nodes transition from unreferenced -\> referenced -\> unreferenced
     * state by verifying that their unreferenced timestamps are updated correctly.
     *
     * In these tests, V = nodes and E = edges between nodes. Root nodes that are always referenced are marked as *.
     */
    describe("References between summaries", () => {
        let garbageCollector: IGarbageCollector;
        const nodeA = "/A";
        const nodeB = "/B";
        const nodeC = "/C";
        const nodeD = "/D";
        const nodeE = "/A/E";

        // Runs GC and returns the unreferenced timestamps of all nodes in the GC summary.
        async function getUnreferencedTimestamps() {
            // Advance the clock by 1 tick so that the unreferenced timestamp is updated in between runs.
            clock.tick(1);

            await garbageCollector.collectGarbage({ runGC: true });

            const summaryTree = garbageCollector.summarize(true, false)?.summary;
            assert(summaryTree !== undefined, "Nothing to summarize after running GC");
            assert(summaryTree.type === SummaryType.Tree, "Expecting a summary tree!");

            let rootGCState: IGarbageCollectionState = { gcNodes: {} };
            for (const key of Object.keys(summaryTree.tree)) {
                // Skip blobs that do not start with the GC prefix.
                if (!key.startsWith(gcBlobPrefix)) {
                    continue;
                }

                const gcBlob = summaryTree.tree[key];
                assert(gcBlob?.type === SummaryType.Blob, `GC blob not available`);
                const gcState = JSON.parse(gcBlob.content as string) as IGarbageCollectionState;
                // Merge the GC state of this blob into the root GC state.
                rootGCState = concatGarbageCollectionStates(rootGCState, gcState);
            }
            const nodeTimestamps: Map<string, number | undefined> = new Map();
            for (const [nodeId, nodeData] of Object.entries(rootGCState.gcNodes)) {
                nodeTimestamps.set(nodeId, nodeData.unreferencedTimestampMs);
            }
            return nodeTimestamps;
        }

        beforeEach(() => {
            closeCalled = false;
            defaultGCData.gcNodes = {};
            garbageCollector = createGarbageCollector();
        });

        /**
         * Validates that we can detect references that were added and then removed.
         * 1. Summary 1 at t1. V = [A*, B]. E = []. B has unreferenced time t1.
         * 2. Reference from A to B added. E = [A -\> B].
         * 3. Reference from A to B removed. E = [].
         * 4. Summary 2 at t2. V = [A*, B]. E = []. B has unreferenced time t2.
         * Validates that the unreferenced time for B is t2 which is \> t1.
         */
        it(`Scenario 1 - Reference added and then removed`, async () => {
            // Initialize nodes A and B.
            defaultGCData.gcNodes["/"] = [nodeA];
            defaultGCData.gcNodes[nodeA] = [];
            defaultGCData.gcNodes[nodeB] = [];

            // 1. Run GC and generate summary 1. E = [].
            const timestamps1 = await getUnreferencedTimestamps();
            assert(timestamps1.get(nodeA) === undefined, "A should be referenced");

            const nodeBTime1 = timestamps1.get(nodeB);
            assert(nodeBTime1 !== undefined, "B should have unreferenced timestamp");

            // 2. Add reference from A to B. E = [A -\> B].
            garbageCollector.addedOutboundReference(nodeA, nodeB);
            defaultGCData.gcNodes[nodeA] = [nodeB];

            // 3. Remove reference from A to B. E = [].
            defaultGCData.gcNodes[nodeA] = [];

            // 4. Run GC and generate summary 2. E = [].
            const timestamps2 = await getUnreferencedTimestamps();
            assert(timestamps2.get(nodeA) === undefined, "A should be referenced");

            const nodeBTime2 = timestamps2.get(nodeB);

            assert(nodeBTime2 !== undefined && nodeBTime2 > nodeBTime1, "B's timestamp should have updated");
        });

        /**
         * Validates that we can detect references that were added transitively and then removed.
         * 1. Summary 1 at t1. V = [A*, B, C]. E = [B -\> C]. B and C have unreferenced time t2.
         * 2. Reference from A to B added. E = [A -\> B, B -\> C].
         * 3. Reference from B to C removed. E = [A -\> B].
         * 4. Reference from A to B removed. E = [].
         * 5. Summary 2 at t2. V = [A*, B, C]. E = []. B and C have unreferenced time t2.
         * Validates that the unreferenced time for B and C is t2 which is \> t1.
         */
        it(`Scenario 2 - Reference transitively added and removed`, async () => {
            // Initialize nodes A, B and C.
            defaultGCData.gcNodes["/"] = [nodeA];
            defaultGCData.gcNodes[nodeA] = [];
            defaultGCData.gcNodes[nodeB] = [nodeC];
            defaultGCData.gcNodes[nodeC] = [];

            // 1. Run GC and generate summary 1. E = [B -\> C].
            const timestamps1 = await getUnreferencedTimestamps();
            assert(timestamps1.get(nodeA) === undefined, "A should be referenced");

            const nodeBTime1 = timestamps1.get(nodeB);
            const nodeCTime1 = timestamps1.get(nodeC);
            assert(nodeBTime1 !== undefined, "B should have unreferenced timestamp");
            assert(nodeCTime1 !== undefined, "C should have unreferenced timestamp");

            // 2. Add reference from A to B. E = [A -\> B, B -\> C].
            garbageCollector.addedOutboundReference(nodeA, nodeB);
            defaultGCData.gcNodes[nodeA] = [nodeB];

            // 3. Remove reference from B to C. E = [A -\> B].
            defaultGCData.gcNodes[nodeB] = [];

            // 4. Remove reference from A to B. E = [].
            defaultGCData.gcNodes[nodeA] = [];

            // 5. Run GC and generate summary 2. E = [].
            const timestamps2 = await getUnreferencedTimestamps();
            assert(timestamps2.get(nodeA) === undefined, "A should be referenced");

            const nodeBTime2 = timestamps2.get(nodeB);
            const nodeCTime2 = timestamps2.get(nodeC);
            assert(nodeBTime2 !== undefined && nodeBTime2 > nodeBTime1, "B's timestamp should have updated");
            assert(nodeCTime2 !== undefined && nodeCTime2 > nodeCTime1, "C's timestamp should have updated");
        });

        /**
         * Validates that we can detect chain of references in which the first reference was added and then removed.
         * 1. Summary 1 at t1. V = [A*, B, C, D]. E = [B -\> C, C -\> D]. B, C and D have unreferenced time t2.
         * 2. Reference from A to B added. E = [A -\> B, B -\> C, C -\> D].
         * 3. Reference from A to B removed. E = [B -\> C, C -\> D].
         * 4. Summary 2 at t2. V = [A*, B, C, D]. E = [B -\> C, C -\> D]. B, C and D have unreferenced time t2.
         * Validates that the unreferenced time for B, C and D is t2 which is \> t1.
         */
        it(`Scenario 3 - Reference added through chain of references and removed`, async () => {
            // Initialize nodes A, B, C and D.
            defaultGCData.gcNodes["/"] = [nodeA];
            defaultGCData.gcNodes[nodeA] = [];
            defaultGCData.gcNodes[nodeB] = [nodeC];
            defaultGCData.gcNodes[nodeC] = [nodeD];
            defaultGCData.gcNodes[nodeD] = [];

            // 1. Run GC and generate summary 1. E = [B -\> C, C -\> D].
            const timestamps1 = await getUnreferencedTimestamps();
            assert(timestamps1.get(nodeA) === undefined, "A should be referenced");

            const nodeBTime1 = timestamps1.get(nodeB);
            const nodeCTime1 = timestamps1.get(nodeC);
            const nodeDTime1 = timestamps1.get(nodeD);
            assert(nodeBTime1 !== undefined, "B should have unreferenced timestamp");
            assert(nodeCTime1 !== undefined, "C should have unreferenced timestamp");
            assert(nodeDTime1 !== undefined, "D should have unreferenced timestamp");

            // 2. Add reference from A to B. E = [A -\> B, B -\> C, C -\> D].
            garbageCollector.addedOutboundReference(nodeA, nodeB);
            defaultGCData.gcNodes[nodeA] = [nodeB];

            // 3. Remove reference from A to B. E = [B -\> C, C -\> D].
            defaultGCData.gcNodes[nodeA] = [];

            // 4. Run GC and generate summary 2. E = [B -\> C, C -\> D].
            const timestamps2 = await getUnreferencedTimestamps();
            assert(timestamps2.get(nodeA) === undefined, "A should be referenced");

            const nodeBTime2 = timestamps2.get(nodeB);
            const nodeCTime2 = timestamps2.get(nodeC);
            const nodeDTime2 = timestamps2.get(nodeD);
            assert(nodeBTime2 !== undefined && nodeBTime2 > nodeBTime1, "B's timestamp should have updated");
            assert(nodeCTime2 !== undefined && nodeCTime2 > nodeCTime1, "C's timestamp should have updated");
            assert(nodeDTime2 !== undefined && nodeDTime2 > nodeDTime1, "D's timestamp should have updated");
        });

        /**
         * Validates that we can detect references that were added and removed via new nodes.
         * 1. Summary 1 at t1. V = [A*, C]. E = []. C has unreferenced time t1.
         * 2. Node B is created. E = [].
         * 3. Reference from A to B added. E = [A -\> B].
         * 4. Reference from B to C added. E = [A -\> B, B -\> C].
         * 5. Reference from B to C removed. E = [A -\> B].
         * 6. Summary 2 at t2. V = [A*, B, C]. E = [A -\> B]. C has unreferenced time t2.
         * Validates that the unreferenced time for C is t2 which is \> t1.
         */
        it(`Scenario 4 - Reference added via new nodes and removed`, async () => {
            // Initialize nodes A, B and C.
            defaultGCData.gcNodes["/"] = [nodeA];
            defaultGCData.gcNodes[nodeA] = [];
            defaultGCData.gcNodes[nodeC] = [];

            // 1. Run GC and generate summary 1. E = [].
            const timestamps1 = await getUnreferencedTimestamps();
            assert(timestamps1.get(nodeA) === undefined, "A should be referenced");

            const nodeCTime1 = timestamps1.get(nodeC);
            assert(nodeCTime1 !== undefined, "C should have unreferenced timestamp");

            // 2. Create node B, i.e., add B to GC data. E = [].
            defaultGCData.gcNodes[nodeB] = [];

            // 3. Add reference from A to B. E = [A -\> B].
            garbageCollector.addedOutboundReference(nodeA, nodeB);
            defaultGCData.gcNodes[nodeA] = [nodeB];

            // 4. Add reference from B to C. E = [A -\> B, B -\> C].
            garbageCollector.addedOutboundReference(nodeB, nodeC);
            defaultGCData.gcNodes[nodeB] = [nodeC];

            // 5. Remove reference from B to C. E = [A -\> B].
            defaultGCData.gcNodes[nodeB] = [];

            // 6. Run GC and generate summary 2. E = [A -\> B].
            const timestamps2 = await getUnreferencedTimestamps();
            assert(timestamps2.get(nodeA) === undefined, "A should be referenced");
            assert(timestamps2.get(nodeB) === undefined, "B should be referenced");

            const nodeCTime2 = timestamps2.get(nodeC);
            assert(nodeCTime2 !== undefined && nodeCTime2 > nodeCTime1, "C's timestamp should have updated");
        });

        /**
         * Validates that references added by unreferences nodes do not show up as references.
         * 1. Summary 1 at t1. V = [A*, B, C]. E = []. B and C have unreferenced time t1.
         * 2. Reference from B to C. E = [B -\> C].
         * 3. Summary 2 at t2. V = [A*, B, C]. E = [B -\> C]. B and C have unreferenced time t1.
         * Validates that the unreferenced time for B and C is still t1.
         */
        it(`Scenario 5 - Reference added via unreferenced nodes`, async () => {
            // Initialize nodes A, B and C.
            defaultGCData.gcNodes["/"] = [nodeA];
            defaultGCData.gcNodes[nodeA] = [];
            defaultGCData.gcNodes[nodeB] = [];
            defaultGCData.gcNodes[nodeC] = [];

            // 1. Run GC and generate summary 1. E = [B -\> C].
            const timestamps1 = await getUnreferencedTimestamps();
            assert(timestamps1.get(nodeA) === undefined, "A should be referenced");

            const nodeBTime1 = timestamps1.get(nodeB);
            const nodeCTime1 = timestamps1.get(nodeC);
            assert(nodeBTime1 !== undefined, "B should have unreferenced timestamp");
            assert(nodeCTime1 !== undefined, "C should have unreferenced timestamp");

            // 2. Add reference from B to C. E = [B -\> C].
            garbageCollector.addedOutboundReference(nodeB, nodeC);
            defaultGCData.gcNodes[nodeB] = [nodeC];

            // 3. Run GC and generate summary 2. E = [B -\> C].
            const timestamps2 = await getUnreferencedTimestamps();
            assert(timestamps2.get(nodeA) === undefined, "A should be referenced");

            const nodeBTime2 = timestamps2.get(nodeB);
            const nodeCTime2 = timestamps2.get(nodeC);
            assert(nodeBTime2 === nodeBTime1, "B's timestamp should be unchanged");
            assert(nodeCTime2 === nodeCTime1, "C's timestamp should be unchanged");
        });

        /**
         * Validates that we can detect multiple references that were added and then removed by the same node.
         * 1. Summary 1 at t1. V = [A*, B, C]. E = []. B and C have unreferenced time t1.
         * 2. Reference from A to B added. E = [A -\> B].
         * 3. Reference from A to C added. E = [A -\> B, A -\> C].
         * 4. Reference from A to B removed. E = [A -\> C].
         * 5. Reference from A to C removed. E = [].
         * 6. Summary 2 at t2. V = [A*, B]. E = []. B and C have unreferenced time t2.
         * Validates that the unreferenced time for B and C is t2 which is \> t1.
         */
        it(`Scenario 6 - Multiple references added and then removed by same node`, async () => {
            // Initialize nodes A, B and C.
            defaultGCData.gcNodes["/"] = [nodeA];
            defaultGCData.gcNodes[nodeA] = [];
            defaultGCData.gcNodes[nodeB] = [];
            defaultGCData.gcNodes[nodeC] = [];

            // 1. Run GC and generate summary 1. E = [].
            const timestamps1 = await getUnreferencedTimestamps();
            assert(timestamps1.get(nodeA) === undefined, "A should be referenced");

            const nodeBTime1 = timestamps1.get(nodeB);
            const nodeCTime1 = timestamps1.get(nodeC);
            assert(nodeBTime1 !== undefined, "B should have unreferenced timestamp");
            assert(nodeCTime1 !== undefined, "C should have unreferenced timestamp");

            // 2. Add reference from A to B. E = [A -\> B].
            garbageCollector.addedOutboundReference(nodeA, nodeB);
            defaultGCData.gcNodes[nodeA] = [nodeB];

            // 3. Add reference from A to C. E = [A -\> B, A -\> C].
            garbageCollector.addedOutboundReference(nodeA, nodeC);
            defaultGCData.gcNodes[nodeA] = [nodeB, nodeC];

            // 4. Remove reference from A to B. E = [A -\> C].
            defaultGCData.gcNodes[nodeA] = [nodeC];

            // 5. Remove reference from A to C. E = [].
            defaultGCData.gcNodes[nodeA] = [];

            // 6. Run GC and generate summary 2. E = [].
            const timestamps2 = await getUnreferencedTimestamps();
            assert(timestamps2.get(nodeA) === undefined, "A should be referenced");

            const nodeBTime2 = timestamps2.get(nodeB);
            const nodeCTime2 = timestamps2.get(nodeC);
            assert(nodeCTime2 !== undefined && nodeCTime2 > nodeCTime1, "C's timestamp should have updated");
            assert(nodeBTime2 !== undefined && nodeBTime2 > nodeBTime1, "B's timestamp should have updated");
        });

        /**
         * Validates that we generate error on detecting reference during GC that was not notified explicitly.
         * 1. Summary 1 at t1. V = [A*]. E = [].
         * 2. Node B is created. E = [].
         * 3. Reference from A to B added without notifying GC. E = [A -\> B].
         * 4. Summary 2 at t2. V = [A*, B]. E = [A -\> B].
         * Validates that we log an error since B is detected as a referenced node but its reference was notified
         * to GC.
         */
        it(`Scenario 7 - Reference added without notifying GC`, async () => {
            // Initialize nodes A & D.
            defaultGCData.gcNodes["/"] = [nodeA, nodeD];
            defaultGCData.gcNodes[nodeA] = [];
            defaultGCData.gcNodes[nodeD] = [];

            // 1. Run GC and generate summary 1. E = [].
            const timestamps1 = await getUnreferencedTimestamps();
            assert(timestamps1.get(nodeA) === undefined, "A should be referenced");
            assert(timestamps1.get(nodeD) === undefined, "D should be referenced");

            // 2. Create nodes B & C. E = [].
            defaultGCData.gcNodes[nodeB] = [];
            defaultGCData.gcNodes[nodeC] = [];

            // 3. Add reference from A to B, A to C, A to E, D to C, and E to A without calling addedOutboundReference.
            // E = [A -\> B, A -\> C, A -\> E, D -\> C, E -\> A].
            defaultGCData.gcNodes[nodeA] = [nodeB, nodeC, nodeE];
            defaultGCData.gcNodes[nodeD] = [nodeC];
            defaultGCData.gcNodes[nodeE] = [nodeA];

            // 4. Add reference from A to D with calling addedOutboundReference
            defaultGCData.gcNodes[nodeA].push(nodeD);
            garbageCollector.addedOutboundReference(nodeA, nodeD);

            // 5. Run GC and generate summary 2. E = [A -\> B, A -\> C, A -\> E, D -\> C, E -\> A].
            await getUnreferencedTimestamps();

            // Validate that we got the "gcUnknownOutboundReferences" error.
            const unknownReferencesEvent = "GarbageCollector:gcUnknownOutboundReferences";
            const eventsFound = mockLogger.matchEvents([
                {
                    eventName: unknownReferencesEvent,
                    gcNodeId: "/A",
                    gcRoutes: JSON.stringify(["/B", "/C"]),
                },
                {
                    eventName: unknownReferencesEvent,
                    gcNodeId: "/D",
                    gcRoutes: JSON.stringify(["/C"]),
                },
            ]);
            assert(eventsFound, `Expected unknownReferenceEvent event!`);
        });
    });

    describe("No changes to GC between summaries", () => {
        const settings = { "Fluid.GarbageCollection.TrackGCState": "true" };
        const fullTree = false;
        const trackState = true;
        let garbageCollector: IGarbageCollector;

        beforeEach(() => {
            // eslint-disable-next-line @typescript-eslint/no-unsafe-return
            sessionStorageConfigProvider.value.getRawConfig = (name) => settings[name];
            // Initialize nodes A & D.
            defaultGCData.gcNodes = {};
            defaultGCData.gcNodes["/"] = nodes;
        });

        afterEach(() => {
            sessionStorageConfigProvider.value.getRawConfig = oldRawConfig;
        });

        // eslint-disable-next-line @typescript-eslint/consistent-type-assertions
        const parseNothing: ReadAndParseBlob = async <T>() => { const x: T = {} as T; return x; };

        const checkGCSummaryType = (
            summary: ISummarizeResult | undefined,
            expectedBlobType: SummaryType,
            summaryNumber: string,
        ) => {
            assert(summary !== undefined, `Expected a summary on ${summaryNumber} summarize`);
            assert(
                summary.summary.type === expectedBlobType,
                `Expected summary type ${expectedBlobType} on ${summaryNumber} summarize, got ${summary.summary.type}`,
            );
        };

        it("No changes to GC between summaries creates a blob handle when no version specified", async () => {
            garbageCollector = createGarbageCollector();

            await garbageCollector.collectGarbage({ runGC: true });
            const tree1 = garbageCollector.summarize(fullTree, trackState);

            checkGCSummaryType(tree1, SummaryType.Tree, "first");

            await garbageCollector.latestSummaryStateRefreshed(
                { wasSummaryTracked: true, latestSummaryUpdated: true },
                parseNothing,
            );

            await garbageCollector.collectGarbage({ runGC: true });
            const tree2 = garbageCollector.summarize(fullTree, trackState);

            checkGCSummaryType(tree2, SummaryType.Handle, "second");
        });
    });
});<|MERGE_RESOLUTION|>--- conflicted
+++ resolved
@@ -49,11 +49,7 @@
     const inactiveTimeoutMs = 500;
     const testPkgPath = ["testPkg"];
     // The package data is tagged in the telemetry event.
-<<<<<<< HEAD
-    const eventPkg = { value: `/${testPkgPath.join("/")}`, tag: TelemetryDataTag.CodeArtifact };
-=======
-    const eventPkg = { value: testPkgPath.join("/"), tag: TelemetryDataTag.PackageData };
->>>>>>> c93041ef
+    const eventPkg = { value: testPkgPath.join("/"), tag: TelemetryDataTag.CodeArtifact };
 
     const getNodeType = (nodePath: string) => {
         if (nodePath.split("/").length !== 2) {
