/*!
 * Copyright (c) Microsoft Corporation and contributors. All rights reserved.
 * Licensed under the MIT License.
 */

import assert from "assert";
import { ICriticalContainerError } from "@fluidframework/container-definitions";
import { ISequencedDocumentMessage, MessageType } from "@fluidframework/protocol-definitions";
import { DataProcessingError } from "@fluidframework/container-utils";
import Deque from "double-ended-queue";
import { IPendingMessageNew, PendingStateManager } from "../pendingStateManager";
import { BatchManager, BatchMessage } from "../opLifecycle";
import { ContainerMessageType, ContainerRuntimeMessage } from "..";
import { SequencedContainerRuntimeMessage } from "../containerRuntime";

type PendingStateManager_WithPrivates = Omit<PendingStateManager, "initialMessages"> & {
	initialMessages: Deque<IPendingMessageNew>;
};

describe("Pending State Manager", () => {
	describe("Rollback", () => {
		let rollbackCalled;
		let rollbackContent;
		let rollbackShouldThrow;
		let batchManager: BatchManager;

		function getMessage(payload: string) {
			return { contents: payload } as any as BatchMessage;
		}

		const rollBackCallback = (m: BatchMessage) => {
			rollbackCalled = true;
			rollbackContent.push(m);
			if (rollbackShouldThrow) {
				throw new Error();
			}
		};

		beforeEach(async () => {
			rollbackCalled = false;
			rollbackContent = [];
			rollbackShouldThrow = false;

			batchManager = new BatchManager({ hardLimit: 950 * 1024 });
		});

		it("should do nothing when rolling back empty pending stack", () => {
			const checkpoint = batchManager.checkpoint();
			checkpoint.rollback(rollBackCallback);

			assert.strictEqual(rollbackCalled, false);
			assert.strictEqual(batchManager.empty, true);
		});

		it("should do nothing when rolling back nothing", () => {
			batchManager.push(getMessage("1"), /* reentrant */ false);
			const checkpoint = batchManager.checkpoint();
			checkpoint.rollback(rollBackCallback);

			assert.strictEqual(rollbackCalled, false);
			assert.strictEqual(batchManager.empty, false);
		});

		it("should succeed when rolling back entire pending stack", () => {
			const checkpoint = batchManager.checkpoint();
			batchManager.push(getMessage("11"), /* reentrant */ false);
			batchManager.push(getMessage("22"), /* reentrant */ false);
			batchManager.push(getMessage("33"), /* reentrant */ false);
			checkpoint.rollback(rollBackCallback);

			assert.strictEqual(rollbackCalled, true);
			assert.strictEqual(rollbackContent.length, 3);
			assert.strictEqual(rollbackContent[0].contents, "33");
			assert.strictEqual(rollbackContent[1].contents, "22");
			assert.strictEqual(rollbackContent[2].contents, "11");
			assert.strictEqual(batchManager.empty, true);
		});

		it("should succeed when rolling back part of pending stack", () => {
			batchManager.push(getMessage("11"), /* reentrant */ false);
			const checkpoint = batchManager.checkpoint();
			batchManager.push(getMessage("22"), /* reentrant */ false);
			batchManager.push(getMessage("33"), /* reentrant */ false);
			checkpoint.rollback(rollBackCallback);

			assert.strictEqual(rollbackCalled, true);
			assert.strictEqual(rollbackContent.length, 2);
			assert.strictEqual(rollbackContent[0].contents, "33");
			assert.strictEqual(rollbackContent[1].contents, "22");
			assert.strictEqual(batchManager.empty, false);
		});

		it("should throw and close when rollback fails", () => {
			rollbackShouldThrow = true;
			const checkpoint = batchManager.checkpoint();
			batchManager.push(getMessage("11"), /* reentrant */ false);
			assert.throws(() => {
				checkpoint.rollback(rollBackCallback);
			});

			assert.strictEqual(rollbackCalled, true);
		});
	});

	describe("Op processing", () => {
		let pendingStateManager;
		let closeError: ICriticalContainerError | undefined;
		const clientId = "clientId";

		beforeEach(async () => {
			closeError = undefined;
			pendingStateManager = new PendingStateManager(
				{
					applyStashedOp: () => {
						throw new Error();
					},
					clientId: () => "oldClientId",
					close: (error?: ICriticalContainerError) => (closeError = error),
					connected: () => true,
					reSubmit: () => {},
					reSubmitBatch: () => {},
					isActiveConnection: () => false,
				},
				undefined /* initialLocalState */,
				undefined /* logger */,
			);
		});

		const submitBatch = (messages: Partial<ISequencedDocumentMessage>[]) => {
			messages.forEach((message) => {
				pendingStateManager.onSubmitMessage(
					JSON.stringify({ type: message.type, contents: message.contents }),
					message.referenceSequenceNumber,
					undefined,
					message.metadata,
				);
			});
		};

		const process = (messages: Partial<ISequencedDocumentMessage>[]) =>
			messages.forEach((message) => {
				pendingStateManager.processPendingLocalMessage(message);
			});

		it("proper batch is processed correctly", () => {
			const messages: Partial<ISequencedDocumentMessage>[] = [
				{
					clientId,
					type: MessageType.Operation,
					clientSequenceNumber: 0,
					referenceSequenceNumber: 0,
					metadata: { batch: true },
				},
				{
					clientId,
					type: MessageType.Operation,
					clientSequenceNumber: 1,
					referenceSequenceNumber: 0,
				},
				{
					clientId,
					type: MessageType.Operation,
					metadata: { batch: false },
					clientSequenceNumber: 2,
					referenceSequenceNumber: 0,
				},
			];

			submitBatch(messages);
			process(messages);
			assert(closeError === undefined);
		});

		it("batch missing end message will call close", () => {
			const messages: Partial<ISequencedDocumentMessage>[] = [
				{
					clientId,
					type: MessageType.Operation,
					clientSequenceNumber: 0,
					referenceSequenceNumber: 0,
					metadata: { batch: true },
				},
				{
					clientId,
					type: MessageType.Operation,
					clientSequenceNumber: 1,
					referenceSequenceNumber: 0,
				},
			];

			submitBatch(messages);
			process(messages);
			assert(closeError instanceof DataProcessingError);
			assert.strictEqual(closeError.getTelemetryProperties().hasBatchStart, true);
			assert.strictEqual(closeError.getTelemetryProperties().hasBatchEnd, false);
		});

		describe("processing out of sync messages will call close", () => {
			it("messageTypes do not match", () => {
				const messages: Partial<ISequencedDocumentMessage>[] = [
					{
						clientId,
						type: MessageType.Operation,
						clientSequenceNumber: 0,
						referenceSequenceNumber: 0,
					},
				];

				submitBatch(messages);
				process(
					messages.map((message) => ({
						...message,
						type: "otherType",
					})),
				);
				assert(closeError instanceof DataProcessingError);
				assert.strictEqual(
					closeError.getTelemetryProperties().expectedMessageType,
					MessageType.Operation,
				);
			});

			it("only one message has undefined content", () => {
				const messages: Partial<ISequencedDocumentMessage>[] = [
					{
						clientId,
						type: MessageType.Operation,
						clientSequenceNumber: 0,
						referenceSequenceNumber: 0,
						contents: {},
					},
				];

				submitBatch(messages);
				process(
					messages.map((message) => ({
						...message,
						contents: undefined,
					})),
				);
				assert(closeError instanceof DataProcessingError);
			});

			it("stringified message content does not match", () => {
				const messages: Partial<ISequencedDocumentMessage>[] = [
					{
						clientId,
						type: MessageType.Operation,
						clientSequenceNumber: 0,
						referenceSequenceNumber: 0,
						contents: {},
					},
				];

				submitBatch(messages);
				process(
					messages.map((message) => ({
						...message,
						contents: { prop1: true },
					})),
				);
				assert(closeError instanceof DataProcessingError);
			});
		});

		it("processing in sync messages will not call close", () => {
			const messages: Partial<ISequencedDocumentMessage>[] = [
				{
					clientId,
					type: MessageType.Operation,
					clientSequenceNumber: 0,
					referenceSequenceNumber: 0,
					contents: { prop1: true },
				},
			];

			submitBatch(messages);
			process(
				messages.map((message) => ({
					...message,
					contents: { prop1: true },
				})),
			);
			assert.strictEqual(closeError, undefined, "unexpected close");
		});
	});

	describe("Local state processing", () => {
		function createPendingStateManager(pendingStates): PendingStateManager_WithPrivates {
			// eslint-disable-next-line @typescript-eslint/no-unsafe-return
			return new PendingStateManager(
				{
					applyStashedOp: async () => undefined,
					clientId: () => undefined,
					close: () => {},
					connected: () => true,
					reSubmit: () => {},
					reSubmitBatch: () => {},
					isActiveConnection: () => false,
				},
				{ pendingStates },
				undefined /* logger */,
			) as any;
		}

<<<<<<< HEAD
		describe("Constructor pendingStates", () => {
			it("Empty local state", () => {
				{
					const pendingStateManager = createPendingStateManager(undefined);
					assert.deepStrictEqual(pendingStateManager.initialMessages.toArray(), []);
				}
=======
		describe("Future op compat behavior", () => {
			it("pending op roundtrip", async () => {
				const pendingStateManager = createPendingStateManager([]);
				const futureRuntimeMessage: ContainerRuntimeMessage = {
					type: "FROM_THE_FUTURE" as ContainerMessageType,
					contents: "Hello",
					compatDetails: { behavior: "FailToProcess" },
				};

				pendingStateManager.onSubmitMessage(
					JSON.stringify(futureRuntimeMessage),
					0,
					undefined,
					undefined,
				);
				pendingStateManager.processPendingLocalMessage(
					futureRuntimeMessage as SequencedContainerRuntimeMessage,
				);
			});
		});

		describe("Constructor conversion", () => {
			// TODO: Remove in 2.0.0-internal.7.0.0 once only new format is read in constructor (AB#4763)
			describe("deserialized content", () => {
				it("Empty local state", () => {
					{
						const pendingStateManager = createPendingStateManager(undefined);
						assert.deepStrictEqual(pendingStateManager.initialMessages.toArray(), []);
					}
					{
						const pendingStateManager = createPendingStateManager([]);
						assert.deepStrictEqual(pendingStateManager.initialMessages.toArray(), []);
					}
				});

				it("Old format", () => {
					const pendingStateManager = createPendingStateManager([
						{ type: "message", messageType: "component" },
						{ type: "message", messageType: "component", content: { prop1: "value" } },
					]);
					assert.deepStrictEqual(pendingStateManager.initialMessages.toArray(), [
						{
							type: "message",
							messageType: "component",
							content: '{"type":"component"}',
						},
						{
							type: "message",
							messageType: "component",
							content: '{"type":"component","contents":{"prop1":"value"}}',
						},
					]);
				});

				it("New format", () => {
					const messages = [
						{ type: "message", content: '{"type":"component"}' },
						{
							type: "message",
							content: '{"type": "component", "contents": {"prop1": "value"}}',
						},
					];
					const pendingStateManager = createPendingStateManager(messages);
					assert.deepStrictEqual(pendingStateManager.initialMessages.toArray(), messages);
				});

				it("Mix of new and old formats", () => {
					const pendingStateManager = createPendingStateManager([
						{ type: "message", messageType: "component" },
						{ type: "message", content: '{"type":"component"}' },
						{
							type: "message",
							content: '{"type": "component", "contents": {"prop1": "value"}}',
						},
						{ type: "message", messageType: "component", content: { prop1: "value" } },
					]);
					assert.deepStrictEqual(pendingStateManager.initialMessages.toArray(), [
						{
							type: "message",
							messageType: "component",
							content: '{"type":"component"}',
						},
						{ type: "message", content: '{"type":"component"}' },
						{
							type: "message",
							content: '{"type": "component", "contents": {"prop1": "value"}}',
						},
						{
							type: "message",
							messageType: "component",
							content: '{"type":"component","contents":{"prop1":"value"}}',
						},
					]);
				});
			});
		});

		// TODO: remove when we only read new format in "2.0.0-internal.7.0.0" (AB#4763)
		it("getLocalState writes new message format", async () => {
			const pendingStateManager = createPendingStateManager([
				{ type: "message", messageType: "component" },
				{ type: "message", content: '{"type":"component"}' },
				{
					type: "message",
					content: '{"type": "component", "contents": {"prop1": "value"}}',
				},
				{ type: "message", messageType: "component", content: { prop1: "value" } },
			]);

			await pendingStateManager.applyStashedOpsAt(0);

			assert.deepStrictEqual(pendingStateManager.getLocalState()?.pendingStates, [
>>>>>>> 483cbc12
				{
					const pendingStateManager = createPendingStateManager([]);
					assert.deepStrictEqual(pendingStateManager.initialMessages.toArray(), []);
				}
			});

			it("New format", () => {
				const messages = [
					{ type: "message", content: '{"type":"component"}' },
					{
						type: "message",
						content: '{"type": "component", "contents": {"prop1": "value"}}',
					},
				];
				const pendingStateManager = createPendingStateManager(messages);
				assert.deepStrictEqual(pendingStateManager.initialMessages.toArray(), messages);
			});
		});
	});

	describe("Pending messages state", () => {
		const messages = [
			{ type: "message", content: '{"type":"component"}' },
			{
				type: "message",
				content: '{"type": "component", "contents": {"prop1": "value"}}',
			},
		];

		function createPendingStateManager(pendingStates): PendingStateManager_WithPrivates {
			// eslint-disable-next-line @typescript-eslint/no-unsafe-return
			return new PendingStateManager(
				{
					applyStashedOp: async () => undefined,
					clientId: () => undefined,
					close: () => {},
					connected: () => true,
					reSubmit: () => {},
					reSubmitBatch: () => {},
					isActiveConnection: () => false,
				},
				{ pendingStates },
				undefined /* logger */,
			) as any;
		}

		it("no pending or initial messages", () => {
			const pendingStateManager = createPendingStateManager(undefined);
			assert.strictEqual(
				pendingStateManager.hasPendingMessages(),
				false,
				"There shouldn't be pending messages",
			);
			assert.strictEqual(
				pendingStateManager.pendingMessagesCount,
				0,
				"Pending messages count should be 0",
			);
		});

		it("has pending messages but no initial messages", () => {
			const pendingStateManager = createPendingStateManager(undefined);
			for (const message of messages) {
				pendingStateManager.onSubmitMessage(
					JSON.stringify(message.content),
					0,
					undefined /* localOpMetadata */,
					undefined /* opMetadata */,
				);
			}
			assert.strictEqual(
				pendingStateManager.hasPendingMessages(),
				true,
				"There should be pending messages",
			);
			assert.strictEqual(
				pendingStateManager.pendingMessagesCount,
				messages.length,
				"Pending messages count should be same as pending messages",
			);
		});

		it("has initial messages but no pending messages", () => {
			const pendingStateManager = createPendingStateManager(messages);
			assert.strictEqual(
				pendingStateManager.hasPendingMessages(),
				true,
				"There should be initial messages",
			);
			assert.strictEqual(
				pendingStateManager.pendingMessagesCount,
				messages.length,
				"Pending messages count should be same as initial messages",
			);
		});

		it("has both pending messages and initial messages", () => {
			const pendingStateManager = createPendingStateManager(messages);
			for (const message of messages) {
				pendingStateManager.onSubmitMessage(
					JSON.stringify(message.content),
					0,
					undefined /* localOpMetadata */,
					undefined /* opMetadata */,
				);
			}
			assert.strictEqual(
				pendingStateManager.hasPendingMessages(),
				true,
				"There should be pending messages",
			);
			assert.strictEqual(
				pendingStateManager.pendingMessagesCount,
				messages.length * 2,
				"Pending messages count should be same as pending + initial messages",
			);
		});
	});
});<|MERGE_RESOLUTION|>--- conflicted
+++ resolved
@@ -8,13 +8,13 @@
 import { ISequencedDocumentMessage, MessageType } from "@fluidframework/protocol-definitions";
 import { DataProcessingError } from "@fluidframework/container-utils";
 import Deque from "double-ended-queue";
-import { IPendingMessageNew, PendingStateManager } from "../pendingStateManager";
+import { IPendingMessage, PendingStateManager } from "../pendingStateManager";
 import { BatchManager, BatchMessage } from "../opLifecycle";
 import { ContainerMessageType, ContainerRuntimeMessage } from "..";
 import { SequencedContainerRuntimeMessage } from "../containerRuntime";
 
 type PendingStateManager_WithPrivates = Omit<PendingStateManager, "initialMessages"> & {
-	initialMessages: Deque<IPendingMessageNew>;
+	initialMessages: Deque<IPendingMessage>;
 };
 
 describe("Pending State Manager", () => {
@@ -303,127 +303,12 @@
 			) as any;
 		}
 
-<<<<<<< HEAD
 		describe("Constructor pendingStates", () => {
 			it("Empty local state", () => {
 				{
 					const pendingStateManager = createPendingStateManager(undefined);
 					assert.deepStrictEqual(pendingStateManager.initialMessages.toArray(), []);
 				}
-=======
-		describe("Future op compat behavior", () => {
-			it("pending op roundtrip", async () => {
-				const pendingStateManager = createPendingStateManager([]);
-				const futureRuntimeMessage: ContainerRuntimeMessage = {
-					type: "FROM_THE_FUTURE" as ContainerMessageType,
-					contents: "Hello",
-					compatDetails: { behavior: "FailToProcess" },
-				};
-
-				pendingStateManager.onSubmitMessage(
-					JSON.stringify(futureRuntimeMessage),
-					0,
-					undefined,
-					undefined,
-				);
-				pendingStateManager.processPendingLocalMessage(
-					futureRuntimeMessage as SequencedContainerRuntimeMessage,
-				);
-			});
-		});
-
-		describe("Constructor conversion", () => {
-			// TODO: Remove in 2.0.0-internal.7.0.0 once only new format is read in constructor (AB#4763)
-			describe("deserialized content", () => {
-				it("Empty local state", () => {
-					{
-						const pendingStateManager = createPendingStateManager(undefined);
-						assert.deepStrictEqual(pendingStateManager.initialMessages.toArray(), []);
-					}
-					{
-						const pendingStateManager = createPendingStateManager([]);
-						assert.deepStrictEqual(pendingStateManager.initialMessages.toArray(), []);
-					}
-				});
-
-				it("Old format", () => {
-					const pendingStateManager = createPendingStateManager([
-						{ type: "message", messageType: "component" },
-						{ type: "message", messageType: "component", content: { prop1: "value" } },
-					]);
-					assert.deepStrictEqual(pendingStateManager.initialMessages.toArray(), [
-						{
-							type: "message",
-							messageType: "component",
-							content: '{"type":"component"}',
-						},
-						{
-							type: "message",
-							messageType: "component",
-							content: '{"type":"component","contents":{"prop1":"value"}}',
-						},
-					]);
-				});
-
-				it("New format", () => {
-					const messages = [
-						{ type: "message", content: '{"type":"component"}' },
-						{
-							type: "message",
-							content: '{"type": "component", "contents": {"prop1": "value"}}',
-						},
-					];
-					const pendingStateManager = createPendingStateManager(messages);
-					assert.deepStrictEqual(pendingStateManager.initialMessages.toArray(), messages);
-				});
-
-				it("Mix of new and old formats", () => {
-					const pendingStateManager = createPendingStateManager([
-						{ type: "message", messageType: "component" },
-						{ type: "message", content: '{"type":"component"}' },
-						{
-							type: "message",
-							content: '{"type": "component", "contents": {"prop1": "value"}}',
-						},
-						{ type: "message", messageType: "component", content: { prop1: "value" } },
-					]);
-					assert.deepStrictEqual(pendingStateManager.initialMessages.toArray(), [
-						{
-							type: "message",
-							messageType: "component",
-							content: '{"type":"component"}',
-						},
-						{ type: "message", content: '{"type":"component"}' },
-						{
-							type: "message",
-							content: '{"type": "component", "contents": {"prop1": "value"}}',
-						},
-						{
-							type: "message",
-							messageType: "component",
-							content: '{"type":"component","contents":{"prop1":"value"}}',
-						},
-					]);
-				});
-			});
-		});
-
-		// TODO: remove when we only read new format in "2.0.0-internal.7.0.0" (AB#4763)
-		it("getLocalState writes new message format", async () => {
-			const pendingStateManager = createPendingStateManager([
-				{ type: "message", messageType: "component" },
-				{ type: "message", content: '{"type":"component"}' },
-				{
-					type: "message",
-					content: '{"type": "component", "contents": {"prop1": "value"}}',
-				},
-				{ type: "message", messageType: "component", content: { prop1: "value" } },
-			]);
-
-			await pendingStateManager.applyStashedOpsAt(0);
-
-			assert.deepStrictEqual(pendingStateManager.getLocalState()?.pendingStates, [
->>>>>>> 483cbc12
 				{
 					const pendingStateManager = createPendingStateManager([]);
 					assert.deepStrictEqual(pendingStateManager.initialMessages.toArray(), []);
@@ -442,6 +327,27 @@
 				assert.deepStrictEqual(pendingStateManager.initialMessages.toArray(), messages);
 			});
 		});
+
+		describe("Future op compat behavior", () => {
+			it("pending op roundtrip", async () => {
+				const pendingStateManager = createPendingStateManager([]);
+				const futureRuntimeMessage: ContainerRuntimeMessage = {
+					type: "FROM_THE_FUTURE" as ContainerMessageType,
+					contents: "Hello",
+					compatDetails: { behavior: "FailToProcess" },
+				};
+
+				pendingStateManager.onSubmitMessage(
+					JSON.stringify(futureRuntimeMessage),
+					0,
+					undefined,
+					undefined,
+				);
+				pendingStateManager.processPendingLocalMessage(
+					futureRuntimeMessage as SequencedContainerRuntimeMessage,
+				);
+			});
+		});
 	});
 
 	describe("Pending messages state", () => {
