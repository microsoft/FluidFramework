--- conflicted
+++ resolved
@@ -92,12 +92,8 @@
                 notifyComponentInstantiated: (c) => { },
                 on: (event, listener) => {},
             } as ContainerRuntime;
-<<<<<<< HEAD
-            summaryTracker = new SummaryTracker(true, "", 0, 0);
+            summaryTracker = new SummaryTracker("", 0, 0);
             summarizerNode = SummarizerNode.createRootWithoutSummary(0);
-=======
-            summaryTracker = new SummaryTracker("", 0, 0);
->>>>>>> 2dd948e8
         });
 
         it("Valid global component", async () => {
