/*!
 * Copyright (c) Microsoft Corporation and contributors. All rights reserved.
 * Licensed under the MIT License.
 */

import { strict as assert } from "assert";
import sinon from "sinon";
<<<<<<< HEAD
import {
    ISummaryConfiguration,
    ISummaryConfigurationHeuristics,
} from "../containerRuntime";
=======
import { ISummaryConfiguration } from "@fluidframework/protocol-definitions";
import { MockLogger } from "@fluidframework/telemetry-utils";
>>>>>>> 5fe6aae3
import { SummarizeHeuristicData, SummarizeHeuristicRunner } from "../summarizerHeuristics";
import { ISummarizeHeuristicData, ISummarizeAttempt } from "../summarizerTypes";
import { SummarizeReason } from "../summaryGenerator";

describe("Runtime", () => {
    describe("Summarization", () => {
        describe("Summarize Heuristic Runner", () => {
            let clock: sinon.SinonFakeTimers;
            before(() => { clock = sinon.useFakeTimers(); });
            after(() => { clock.restore(); });

            const defaultSummaryConfig: ISummaryConfigurationHeuristics = {
                state: "enabled",
                idleTime: 5000, // 5 sec (idle)
                maxTime: 5000 * 12, // 1 min (active)
                maxOps: 1000, // 1k ops (active)
                minOpsForLastSummaryAttempt: 50,
                maxAckWaitTime: 120000, // 2 min
                maxOpsSinceLastSummary: 7000,
                initialSummarizerDelayMs: 0,
                summarizerClientElection: false,
            };
            let summaryConfig: Readonly<ISummaryConfiguration>;
            let data: ISummarizeHeuristicData;
            let runner: SummarizeHeuristicRunner;
            let mockLogger: MockLogger;

            let attempts: SummarizeReason[];
            const trySummarize = (reason: SummarizeReason) => {
                attempts.push(reason);
            };
            const getLastAttempt = () => attempts.length > 0 ? attempts[attempts.length - 1] : undefined;
            function assertAttemptCount(count: number, message?: string) {
                const fullMessage = `${attempts.length} !== ${count}; ${message || "unexpected attempt count"}`;
                assert(attempts.length === count, fullMessage);
            }

            function initialize({
                refSequenceNumber = 0,
                lastOpSequenceNumber = refSequenceNumber,
                summaryTime = Date.now(),
                idleTime = defaultSummaryConfig.idleTime,
                maxTime = defaultSummaryConfig.maxTime,
                maxOps = defaultSummaryConfig.maxOps,
                maxAckWaitTime = defaultSummaryConfig.maxAckWaitTime,
                maxOpsSinceLastSummary = defaultSummaryConfig.maxOpsSinceLastSummary,
                initialSummarizerDelayMs = defaultSummaryConfig.initialSummarizerDelayMs,
                summarizerClientElection = defaultSummaryConfig.summarizerClientElection,
                minOpsForLastSummaryAttempt = defaultSummaryConfig.minOpsForLastSummaryAttempt,
                run = true,
            }: Partial<ISummaryConfigurationHeuristics & ISummarizeAttempt & {
                lastOpSequenceNumber: number;
                run: boolean;
            }> = {}) {
                mockLogger = new MockLogger();
                data = new SummarizeHeuristicData(lastOpSequenceNumber, { refSequenceNumber, summaryTime });
<<<<<<< HEAD
                summaryConfig = {
                    state: "enabled",
                    idleTime,
                    maxTime,
                    maxOps,
                    maxAckWaitTime,
                    maxOpsSinceLastSummary,
                    initialSummarizerDelayMs,
                    summarizerClientElection,
                    minOpsForLastSummaryAttempt } as const;
                runner = new SummarizeHeuristicRunner(data, summaryConfig, trySummarize);
=======
                summaryConfig = { idleTime, maxTime, maxOps, maxAckWaitTime } as const;
                runner = new SummarizeHeuristicRunner(
                    data,
                    summaryConfig,
                    trySummarize,
                    mockLogger,
                    minOpsForAttemptOnClose);
>>>>>>> 5fe6aae3
                if (run) {
                    runner.run();
                }
            }

            beforeEach(() => { attempts = []; });
            afterEach(() => { clock.reset(); });

            it("Should summarize after maxOps with no prior summary", () => {
                const maxOps = 100;
                initialize({ maxOps });

                data.lastOpSequenceNumber = maxOps;
                runner.run();
                assertAttemptCount(0, "should not run yet");

                data.lastOpSequenceNumber++;
                runner.run();
                assertAttemptCount(1, "should run now");
                assert(getLastAttempt() === "maxOps");
            });

            it("Should summarize after maxOps", () => {
                const lastSummary = 1000;
                const maxOps = 100;
                initialize({ refSequenceNumber: lastSummary, maxOps });

                data.lastOpSequenceNumber = lastSummary + maxOps;
                runner.run();
                assertAttemptCount(0, "should not run yet");

                data.lastOpSequenceNumber++;
                runner.run();
                assertAttemptCount(1, "should run now");
                assert(getLastAttempt() === "maxOps");
            });

            it("Should summarize after maxTime", () => {
                const lastSummary = 1000;
                const idleTime = 101;
                const maxTime = 1000;
                const idlesPerActive = Math.floor((maxTime + 1) / (idleTime - 1));
                const remainingTime = (maxTime + 1) % (idleTime - 1);
                initialize({ refSequenceNumber: lastSummary, idleTime, maxTime });

                for (let i = 0; i < idlesPerActive; i++) {
                    // Prevent idle timer from triggering with periodic "ops" (heuristic runs)
                    clock.tick(idleTime - 1);
                    runner.run();
                }
                clock.tick(remainingTime - 1);
                runner.run();
                assertAttemptCount(0, "should not run yet");

                clock.tick(1);
                runner.run();
                assertAttemptCount(1, "should run now");
                assert(getLastAttempt() === "maxTime");
            });

            it("Should summarize after idleTime", () => {
                const lastSummary = 1000;
                const idleTime = 101;
                const maxTime = 1000;
                initialize({ refSequenceNumber: lastSummary, idleTime, maxTime });

                clock.tick(idleTime - 1);
                assertAttemptCount(0, "should not run yet");

                clock.tick(1);
                assertAttemptCount(1, "should run now");
                assert(getLastAttempt() === "idle");
            });

            it("Should summarize after idleTime after a few interruptions", () => {
                const lastSummary = 1000;
                const idleTime = 101;
                const maxTime = 1000;
                initialize({ refSequenceNumber: lastSummary, idleTime, maxTime });

                clock.tick(idleTime - 1);
                assertAttemptCount(0, "should not run yet");
                runner.run(); // interrupts idle timer

                clock.tick(idleTime - 1);
                assertAttemptCount(0, "still should not run yet");
                runner.run(); // interrupts idle timer

                clock.tick(idleTime - 1);
                assertAttemptCount(0, "still should not run yet again");

                clock.tick(idleTime);
                assertAttemptCount(1, "should run now");
                assert(getLastAttempt() === "idle");
            });

            it("Should summarize on close if enough outstanding ops", () => {
                const lastSummary = 1000;
                const minOpsForLastSummaryAttempt = 10;
                initialize({ refSequenceNumber: lastSummary, minOpsForLastSummaryAttempt });

<<<<<<< HEAD
                data.lastOpSequenceNumber = lastSummary + minOpsForLastSummaryAttempt + 1;
=======
                data.lastOpSequenceNumber = lastSummary + minOpsForAttemptOnClose;
>>>>>>> 5fe6aae3
                assert(runner.shouldRunLastSummary() === true, "should run on close");
            });

            it("Should not summarize on close if insufficient outstanding ops", () => {
                const lastSummary = 1000;
                const minOpsForLastSummaryAttempt = 10;
                initialize({ refSequenceNumber: lastSummary, minOpsForLastSummaryAttempt });

<<<<<<< HEAD
                data.lastOpSequenceNumber = lastSummary + minOpsForLastSummaryAttempt;
                assert(runner.shouldRunLastSummary() === false, "should not run on close");
=======
                data.lastOpSequenceNumber = lastSummary + minOpsForAttemptOnClose - 1;
                assert(runner.shouldRunLastSummary() === false,
                    "should not run on close");
>>>>>>> 5fe6aae3
            });

            it("Should not run idle timer after dispose", () => {
                const lastSummary = 1000;
                const idleTime = 101;
                const maxTime = 1000;
                initialize({ refSequenceNumber: lastSummary, idleTime, maxTime });

                clock.tick(idleTime - 1);
                runner.run();
                assertAttemptCount(0, "should not run yet");

                runner.dispose();
                clock.tick(1);
                runner.run();
                assertAttemptCount(0, "should still run since disposed");
            });
        });
    });
});<|MERGE_RESOLUTION|>--- conflicted
+++ resolved
@@ -5,15 +5,11 @@
 
 import { strict as assert } from "assert";
 import sinon from "sinon";
-<<<<<<< HEAD
 import {
     ISummaryConfiguration,
     ISummaryConfigurationHeuristics,
 } from "../containerRuntime";
-=======
-import { ISummaryConfiguration } from "@fluidframework/protocol-definitions";
 import { MockLogger } from "@fluidframework/telemetry-utils";
->>>>>>> 5fe6aae3
 import { SummarizeHeuristicData, SummarizeHeuristicRunner } from "../summarizerHeuristics";
 import { ISummarizeHeuristicData, ISummarizeAttempt } from "../summarizerTypes";
 import { SummarizeReason } from "../summaryGenerator";
@@ -70,7 +66,6 @@
             }> = {}) {
                 mockLogger = new MockLogger();
                 data = new SummarizeHeuristicData(lastOpSequenceNumber, { refSequenceNumber, summaryTime });
-<<<<<<< HEAD
                 summaryConfig = {
                     state: "enabled",
                     idleTime,
@@ -81,16 +76,13 @@
                     initialSummarizerDelayMs,
                     summarizerClientElection,
                     minOpsForLastSummaryAttempt } as const;
-                runner = new SummarizeHeuristicRunner(data, summaryConfig, trySummarize);
-=======
-                summaryConfig = { idleTime, maxTime, maxOps, maxAckWaitTime } as const;
+
                 runner = new SummarizeHeuristicRunner(
                     data,
                     summaryConfig,
                     trySummarize,
-                    mockLogger,
-                    minOpsForAttemptOnClose);
->>>>>>> 5fe6aae3
+                    mockLogger);
+
                 if (run) {
                     runner.run();
                 }
@@ -192,11 +184,7 @@
                 const minOpsForLastSummaryAttempt = 10;
                 initialize({ refSequenceNumber: lastSummary, minOpsForLastSummaryAttempt });
 
-<<<<<<< HEAD
                 data.lastOpSequenceNumber = lastSummary + minOpsForLastSummaryAttempt + 1;
-=======
-                data.lastOpSequenceNumber = lastSummary + minOpsForAttemptOnClose;
->>>>>>> 5fe6aae3
                 assert(runner.shouldRunLastSummary() === true, "should run on close");
             });
 
@@ -205,14 +193,9 @@
                 const minOpsForLastSummaryAttempt = 10;
                 initialize({ refSequenceNumber: lastSummary, minOpsForLastSummaryAttempt });
 
-<<<<<<< HEAD
-                data.lastOpSequenceNumber = lastSummary + minOpsForLastSummaryAttempt;
-                assert(runner.shouldRunLastSummary() === false, "should not run on close");
-=======
-                data.lastOpSequenceNumber = lastSummary + minOpsForAttemptOnClose - 1;
+                data.lastOpSequenceNumber = lastSummary + minOpsForLastSummaryAttempt - 1;
                 assert(runner.shouldRunLastSummary() === false,
                     "should not run on close");
->>>>>>> 5fe6aae3
             });
 
             it("Should not run idle timer after dispose", () => {
