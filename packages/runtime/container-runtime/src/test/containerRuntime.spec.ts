/*!
 * Copyright (c) Microsoft Corporation. All rights reserved.
 * Licensed under the MIT License.
 */

import * as assert from "assert";
import { EventEmitter } from "events";
import { DebugLogger } from "@microsoft/fluid-core-utils";
import { BlobTreeEntry, TreeTreeEntry } from "@microsoft/fluid-protocol-base";
import {
    ISummaryBlob,
    ISummaryHandle,
    ISummaryTree,
    ITree,
    SummaryObject,
    SummaryType,
    IDocumentMessage,
    ISequencedDocumentMessage,
    MessageType,
} from "@microsoft/fluid-protocol-definitions";
<<<<<<< HEAD
import {
    UploadSummaryObject,
    IUploadSummaryTree,
    IUploadSummaryHandle,
} from "@microsoft/fluid-driver-definitions";
import { IDeltaManager, IMessageScheduler } from "@microsoft/fluid-container-definitions";
import { MockDeltaManager, MockMessageScheduler } from "@microsoft/fluid-test-runtime-utils";
import {
    IConvertedSummaryResults,
    SummaryTreeConverter,
    IConvertedUploadSummaryResults,
} from "../summaryTreeConverter";
=======
import { IDeltaManager } from "@microsoft/fluid-container-definitions";
import { MockDeltaManager } from "@microsoft/fluid-test-runtime-utils";
import { IConvertedSummaryResults, SummaryTreeConverter } from "../summaryTreeConverter";
>>>>>>> d02cfb5d
import { ScheduleManager } from "../containerRuntime";

type AllSummaryObject = SummaryObject | UploadSummaryObject;

describe("Runtime", () => {
    describe("Container Runtime", () => {
        describe("Utils", () => {
            function assertSummaryTree<T extends ISummaryTree | IUploadSummaryTree>(obj: AllSummaryObject): T {
                if (obj && obj.type === SummaryType.Tree) {
                    return obj as T;
                } else {
                    assert.fail("Object should be summary tree");
                }
            }
            function assertSummaryBlob(obj: AllSummaryObject): ISummaryBlob {
                if (obj && obj.type === SummaryType.Blob) {
                    return obj;
                } else {
                    assert.fail("Object should be summary blob");
                }
            }
            function assertSummaryHandle<T extends ISummaryHandle | IUploadSummaryHandle>(obj: AllSummaryObject): T {
                if (obj && obj.type === SummaryType.Handle) {
                    return obj as T;
                } else {
                    assert.fail("Object should be summary handle");
                }
            }

            describe("Convert to Summary Tree", () => {
                let summaryResults: IConvertedSummaryResults;
                let bufferLength: number;
                let converter: SummaryTreeConverter;

                before(() => {
                    converter = new SummaryTreeConverter();
                });

                beforeEach(() => {
                    const base64Content = Buffer.from("test-b64").toString("base64");
                    bufferLength = Buffer.from(base64Content, "base64").byteLength;
                    const inputTree: ITree = {
                        id: null,
                        entries: [
                            new TreeTreeEntry("t", {
                                id: null,
                                entries: [
                                    new BlobTreeEntry("bu8", "test-u8"),
                                    new BlobTreeEntry("b64", base64Content, "base64"),
                                ],
                            }),
                            new BlobTreeEntry("b", "test-blob"),
                            new TreeTreeEntry("h", { id: "test-handle", entries: [
                                new BlobTreeEntry("ignore", "this-should-be-ignored"),
                            ] }),
                        ],
                    };
                    summaryResults = converter.convertToSummaryTree(inputTree);
                });

                it("Should convert correctly", () => {
                    const summaryTree = assertSummaryTree<ISummaryTree>(summaryResults.summaryTree);

                    // blobs should parse
                    const blob = assertSummaryBlob(summaryTree.tree.b);
                    assert.strictEqual(blob.content, "test-blob");

                    // trees with ids should become handles
                    const handle = assertSummaryHandle<ISummaryHandle>(summaryTree.tree.h);
                    assert.strictEqual(handle.handleType, SummaryType.Tree);
                    assert.strictEqual(handle.handle, "test-handle");

                    // subtrees should recurse
                    const subTree = assertSummaryTree<ISummaryTree>(summaryTree.tree.t);
                    const subBlobUtf8 = assertSummaryBlob(subTree.tree.bu8);
                    assert.strictEqual(subBlobUtf8.content, "test-u8");
                    const subBlobBase64 = assertSummaryBlob(subTree.tree.b64);
                    assert.strictEqual(subBlobBase64.content.toString("utf-8"), "test-b64");
                });

                it("Should calculate summary data correctly", () => {
                    // nodes should count
                    assert.strictEqual(summaryResults.summaryStats.blobNodeCount, 3);
                    assert.strictEqual(summaryResults.summaryStats.handleNodeCount, 1);
                    assert.strictEqual(summaryResults.summaryStats.treeNodeCount, 2);
                    assert.strictEqual(summaryResults.summaryStats.totalBlobSize,
                        bufferLength + Buffer.byteLength("test-blob") + Buffer.byteLength("test-u8"));
                });
            });

            describe("Convert to Upload Summary Tree", () => {
                let summaryResults: IConvertedUploadSummaryResults;
                let bufferLength: number;
                let converter: SummaryTreeConverter;

                before(() => {
                    converter = new SummaryTreeConverter();
                });

                beforeEach(() => {
                    const base64Content = Buffer.from("test-b64").toString("base64");
                    bufferLength = Buffer.from(base64Content, "base64").byteLength;
                    const inputTree: ITree = {
                        id: null,
                        entries: [
                            new TreeTreeEntry("t", {
                                id: null,
                                entries: [
                                    new BlobTreeEntry("bu8", "test-u8"),
                                    new BlobTreeEntry("b64", base64Content, "base64"),
                                    new TreeTreeEntry("subtree", {
                                        id: "subtree-handle",
                                        entries: [],
                                    }),
                                ],
                            }),
                            new BlobTreeEntry("b", "test-blob"),
                            new TreeTreeEntry("h", { id: "test-handle", entries: [
                                new BlobTreeEntry("ignore", "this-should-be-ignored"),
                            ] }),
                        ],
                    };
                    summaryResults = converter.convertToUploadSummaryTree(inputTree);
                });

                it("Should convert correctly", () => {
                    const summaryTree = assertSummaryTree<IUploadSummaryTree>(summaryResults.summaryTree);

                    // blobs should parse
                    const blob = assertSummaryBlob(summaryTree.tree.b);
                    assert.strictEqual(blob.content, "test-blob");

                    // trees with ids should become handles
                    const handle = assertSummaryHandle<IUploadSummaryHandle>(summaryTree.tree.h);
                    assert.strictEqual(handle.handleType, SummaryType.Tree);
                    assert.strictEqual(handle.path, "/h");

                    // subtrees should recurse
                    const subTree = assertSummaryTree<IUploadSummaryTree>(summaryTree.tree.t);
                    const subBlobUtf8 = assertSummaryBlob(subTree.tree.bu8);
                    assert.strictEqual(subBlobUtf8.content, "test-u8");
                    const subBlobBase64 = assertSummaryBlob(subTree.tree.b64);
                    assert.strictEqual(subBlobBase64.content.toString("utf-8"), "test-b64");

                    const subTreeHandle = assertSummaryHandle<IUploadSummaryHandle>(subTree.tree.subtree);
                    assert.strictEqual(subTreeHandle.handleType, SummaryType.Tree);
                    assert.strictEqual(subTreeHandle.path, "/t/subtree");
                });

                it("Should calculate summary data correctly", () => {
                    // nodes should count
                    assert.strictEqual(summaryResults.summaryStats.blobNodeCount, 3);
                    assert.strictEqual(summaryResults.summaryStats.handleNodeCount, 2);
                    assert.strictEqual(summaryResults.summaryStats.treeNodeCount, 2);
                    assert.strictEqual(summaryResults.summaryStats.totalBlobSize,
                        bufferLength + Buffer.byteLength("test-blob") + Buffer.byteLength("test-u8"));
                });
            });
        });

        describe("ScheduleManager", () => {
            describe("Batch processing events", () => {
                let batchBegin: number = 0;
                let batchEnd: number = 0;
                let emitter: EventEmitter;
                let deltaManager: IDeltaManager<ISequencedDocumentMessage, IDocumentMessage>;
                let scheduleManager: ScheduleManager;

                beforeEach(() => {
                    emitter = new EventEmitter();
                    deltaManager = new MockDeltaManager();
                    scheduleManager = new ScheduleManager(
                        deltaManager,
                        emitter,
                        DebugLogger.create("fluid:testScheduleManager"),
                    );

                    emitter.on("batchBegin", () => {
                        // When we receive a "batchBegin" event, we should not have any outstanding
                        // events, i.e., batchBegin and batchEnd should be equal.
                        assert.strictEqual(batchBegin, batchEnd, "Received batchBegin before previous batchEnd");
                        batchBegin++;
                    });

                    emitter.on("batchEnd", () => {
                        batchEnd++;
                        // Every "batchEnd" event should correspond to a "batchBegin" event, i.e.,
                        // batchBegin and batchEnd should be equal.
                        assert.strictEqual(batchBegin, batchEnd, "Received batchEnd without corresponding batchBegin");
                    });
                });

                afterEach(() => {
                    batchBegin = 0;
                    batchEnd = 0;
                });

                it("Single non-batch message", () => {
                    const clientId: string = "test-client";
                    const message: Partial<ISequencedDocumentMessage> = {
                        clientId,
                        sequenceNumber: 0,
                        type: MessageType.Operation,
                    };

                    // Send a non-batch message.
                    scheduleManager.beginOperation(message as ISequencedDocumentMessage);
                    scheduleManager.endOperation(undefined, message as ISequencedDocumentMessage);

                    assert.strictEqual(1, batchBegin, "Did not receive correct batchBegin events");
                    assert.strictEqual(1, batchEnd, "Did not receive correct batchEnd events");
                });

                it("Multiple non-batch messages", () => {
                    const clientId: string = "test-client";
                    const message: Partial<ISequencedDocumentMessage> = {
                        clientId,
                        sequenceNumber: 0,
                        type: MessageType.Operation,
                    };

                    // Sent 5 non-batch messages.
                    scheduleManager.beginOperation(message as ISequencedDocumentMessage);
                    scheduleManager.endOperation(undefined, message as ISequencedDocumentMessage);

                    scheduleManager.beginOperation(message as ISequencedDocumentMessage);
                    scheduleManager.endOperation(undefined, message as ISequencedDocumentMessage);

                    scheduleManager.beginOperation(message as ISequencedDocumentMessage);
                    scheduleManager.endOperation(undefined, message as ISequencedDocumentMessage);

                    scheduleManager.beginOperation(message as ISequencedDocumentMessage);
                    scheduleManager.endOperation(undefined, message as ISequencedDocumentMessage);

                    scheduleManager.beginOperation(message as ISequencedDocumentMessage);
                    scheduleManager.endOperation(undefined, message as ISequencedDocumentMessage);

                    assert.strictEqual(5, batchBegin, "Did not receive correct batchBegin events");
                    assert.strictEqual(5, batchEnd, "Did not receive correct batchEnd events");
                });

                it("Message with non batch-related metdata", () => {
                    const clientId: string = "test-client";
                    const message: Partial<ISequencedDocumentMessage> = {
                        clientId,
                        sequenceNumber: 0,
                        type: MessageType.Operation,
                        metadata: { foo: 1 },
                    };

                    scheduleManager.beginOperation(message as ISequencedDocumentMessage);
                    scheduleManager.endOperation(undefined, message as ISequencedDocumentMessage);

                    // We should have a "batchBegin" and a "batchEnd" event for the batch.
                    assert.strictEqual(1, batchBegin, "Did not receive correct batchBegin event for the batch");
                    assert.strictEqual(1, batchEnd, "Did not receive correct batchEnd event for the batch");
                });

                it("Messages in a single batch", () => {
                    const clientId: string = "test-client";
                    const batchBeginMessage: Partial<ISequencedDocumentMessage> = {
                        clientId,
                        sequenceNumber: 0,
                        type: MessageType.Operation,
                        metadata: { batch: true },
                    };

                    const batchMessage: Partial<ISequencedDocumentMessage> = {
                        clientId,
                        sequenceNumber: 0,
                        type: MessageType.Operation,
                    };

                    const batchEndMessage: Partial<ISequencedDocumentMessage> = {
                        clientId,
                        sequenceNumber: 0,
                        type: MessageType.Operation,
                        metadata: { batch: false },
                    };

                    // Send a batch with 4 messages.
                    scheduleManager.beginOperation(batchBeginMessage as ISequencedDocumentMessage);
                    scheduleManager.endOperation(undefined, batchBeginMessage as ISequencedDocumentMessage);

                    scheduleManager.beginOperation(batchMessage as ISequencedDocumentMessage);
                    scheduleManager.endOperation(undefined, batchMessage as ISequencedDocumentMessage);

                    scheduleManager.beginOperation(batchMessage as ISequencedDocumentMessage);
                    scheduleManager.endOperation(undefined, batchMessage as ISequencedDocumentMessage);

                    scheduleManager.beginOperation(batchEndMessage as ISequencedDocumentMessage);
                    scheduleManager.endOperation(undefined, batchEndMessage as ISequencedDocumentMessage);

                    // We should have only received one "batchBegin" and one "batchEnd" event for the batch.
                    assert.strictEqual(1, batchBegin, "Did not receive correct batchBegin event for the batch");
                    assert.strictEqual(1, batchEnd, "Did not receive correct batchEnd event for the batch");
                });

                it("Partial batch messages followed by a non-batch message from another client", () => {
                    const clientId1: string = "test-client-1";
                    const clientId2: string = "test-client-2";
                    const batchBeginMessage: Partial<ISequencedDocumentMessage> = {
                        clientId: clientId1,
                        sequenceNumber: 0,
                        type: MessageType.Operation,
                        metadata: { batch: true },
                    };

                    const batchMessage: Partial<ISequencedDocumentMessage> = {
                        clientId: clientId1,
                        sequenceNumber: 0,
                        type: MessageType.Operation,
                    };

                    // Send a batch with 3 messages from first client but don't send batch end message.
                    scheduleManager.beginOperation(batchBeginMessage as ISequencedDocumentMessage);
                    scheduleManager.endOperation(undefined, batchBeginMessage as ISequencedDocumentMessage);

                    scheduleManager.beginOperation(batchMessage as ISequencedDocumentMessage);
                    scheduleManager.endOperation(undefined, batchMessage as ISequencedDocumentMessage);

                    scheduleManager.beginOperation(batchMessage as ISequencedDocumentMessage);
                    scheduleManager.endOperation(undefined, batchMessage as ISequencedDocumentMessage);

                    // Send a message from another client. This should result in a "batchEnd" event for the
                    // previous batch since the client id changes. Also, we should get a "batchBegin" and
                    // a "batchEnd" event for the new client.
                    const client2Message: Partial<ISequencedDocumentMessage> = {
                        clientId: clientId2,
                        sequenceNumber: 0,
                        type: MessageType.Operation,
                    };

                    scheduleManager.beginOperation(client2Message as ISequencedDocumentMessage);
                    scheduleManager.endOperation(undefined, client2Message as ISequencedDocumentMessage);

                    // We should have received two sets of "batchBegin" and "batchEnd" events.
                    assert.strictEqual(2, batchBegin, "Did not receive correct batchBegin event for the batch");
                    assert.strictEqual(2, batchEnd, "Did not receive correct batchBegin event for the batch");
                });

                it("Partial batch messages followed by non batch-related metdata message from another client", () => {
                    const clientId1: string = "test-client-1";
                    const clientId2: string = "test-client-2";
                    const batchBeginMessage: Partial<ISequencedDocumentMessage> = {
                        clientId: clientId1,
                        sequenceNumber: 0,
                        type: MessageType.Operation,
                        metadata: { batch: true },
                    };

                    const batchMessage: Partial<ISequencedDocumentMessage> = {
                        clientId: clientId1,
                        sequenceNumber: 0,
                        type: MessageType.Operation,
                    };

                    // Send a batch with 3 messages from first client but don't send batch end message.
                    scheduleManager.beginOperation(batchBeginMessage as ISequencedDocumentMessage);
                    scheduleManager.endOperation(undefined, batchBeginMessage as ISequencedDocumentMessage);

                    scheduleManager.beginOperation(batchMessage as ISequencedDocumentMessage);
                    scheduleManager.endOperation(undefined, batchMessage as ISequencedDocumentMessage);

                    scheduleManager.beginOperation(batchMessage as ISequencedDocumentMessage);
                    scheduleManager.endOperation(undefined, batchMessage as ISequencedDocumentMessage);

                    // Send a message from another client with non batch-related metadata. This should result
                    // in a "batchEnd" event for the previous batch since the client id changes. Also, we
                    // should get a "batchBegin" and a "batchEnd" event for the new client.
                    const client2Message: Partial<ISequencedDocumentMessage> = {
                        clientId: clientId2,
                        sequenceNumber: 0,
                        type: MessageType.Operation,
                        metadata: { foo: 1},
                    };

                    scheduleManager.beginOperation(client2Message as ISequencedDocumentMessage);
                    scheduleManager.endOperation(undefined, client2Message as ISequencedDocumentMessage);

                    // We should have received two sets of "batchBegin" and "batchEnd" events.
                    assert.strictEqual(2, batchBegin, "Did not receive correct batchBegin event for the batch");
                    assert.strictEqual(2, batchEnd, "Did not receive correct batchBegin event for the batch");
                });

                it("Partial batch messages followed by batch messages from another client", () => {
                    const clientId1: string = "test-client-1";
                    const clientId2: string = "test-client-2";
                    const client1batchBeginMessage: Partial<ISequencedDocumentMessage> = {
                        clientId: clientId1,
                        sequenceNumber: 0,
                        type: MessageType.Operation,
                        metadata: { batch: true },
                    };

                    const client1batchMessage: Partial<ISequencedDocumentMessage> = {
                        clientId: clientId1,
                        sequenceNumber: 0,
                        type: MessageType.Operation,
                    };

                    // Send a batch with 3 messages from first client but don't send batch end message.
                    scheduleManager.beginOperation(client1batchBeginMessage as ISequencedDocumentMessage);
                    scheduleManager.endOperation(undefined, client1batchBeginMessage as ISequencedDocumentMessage);

                    scheduleManager.beginOperation(client1batchMessage as ISequencedDocumentMessage);
                    scheduleManager.endOperation(undefined, client1batchMessage as ISequencedDocumentMessage);

                    scheduleManager.beginOperation(client1batchMessage as ISequencedDocumentMessage);
                    scheduleManager.endOperation(undefined, client1batchMessage as ISequencedDocumentMessage);

                    // Send a batch from another client. This should result in a "batchEnd" event for the
                    // previous batch since the client id changes. Also, we should get one "batchBegin" and
                    // one "batchEnd" event for the batch from the new client.
                    const client2batchBeginMessage: Partial<ISequencedDocumentMessage> = {
                        clientId: clientId2,
                        sequenceNumber: 0,
                        type: MessageType.Operation,
                        metadata: { batch: true },
                    };

                    const client2batchMessage: Partial<ISequencedDocumentMessage> = {
                        clientId: clientId2,
                        sequenceNumber: 0,
                        type: MessageType.Operation,
                    };

                    const client2batchEndMessage: Partial<ISequencedDocumentMessage> = {
                        clientId: clientId2,
                        sequenceNumber: 0,
                        type: MessageType.Operation,
                        metadata: { batch: false },
                    };

                    scheduleManager.beginOperation(client2batchBeginMessage as ISequencedDocumentMessage);
                    scheduleManager.endOperation(undefined, client2batchBeginMessage as ISequencedDocumentMessage);

                    scheduleManager.beginOperation(client2batchMessage as ISequencedDocumentMessage);
                    scheduleManager.endOperation(undefined, client2batchMessage as ISequencedDocumentMessage);

                    scheduleManager.beginOperation(client2batchEndMessage as ISequencedDocumentMessage);
                    scheduleManager.endOperation(undefined, client2batchEndMessage as ISequencedDocumentMessage);

                    // We should have received two sets of "batchBegin" and one "batchEnd" events.
                    assert.strictEqual(2, batchBegin, "Did not receive correct batchBegin event for the batches");
                    assert.strictEqual(2, batchEnd, "Did not receive correct batchBegin event for the batches");
                });

                it("Batch messages interleaved with a batch begin message from same client", () => {
                    const clientId: string = "test-client";
                    const batchBeginMessage: Partial<ISequencedDocumentMessage> = {
                        clientId,
                        sequenceNumber: 0,
                        type: MessageType.Operation,
                        metadata: { batch: true },
                    };

                    const batchMessage: Partial<ISequencedDocumentMessage> = {
                        clientId,
                        sequenceNumber: 0,
                        type: MessageType.Operation,
                    };

                    const batchEndMessage: Partial<ISequencedDocumentMessage> = {
                        clientId,
                        sequenceNumber: 0,
                        type: MessageType.Operation,
                        metadata: { batch: false },
                    };

                    // Send a batch with an interleaved batch begin message.
                    scheduleManager.beginOperation(batchBeginMessage as ISequencedDocumentMessage);
                    scheduleManager.endOperation(undefined, batchBeginMessage as ISequencedDocumentMessage);

                    scheduleManager.beginOperation(batchMessage as ISequencedDocumentMessage);
                    scheduleManager.endOperation(undefined, batchMessage as ISequencedDocumentMessage);

                    scheduleManager.beginOperation(batchMessage as ISequencedDocumentMessage);
                    scheduleManager.endOperation(undefined, batchMessage as ISequencedDocumentMessage);

                    // The interleaved batch begin message. We should not get a "batchBegin" event for this.
                    scheduleManager.beginOperation(batchBeginMessage as ISequencedDocumentMessage);
                    scheduleManager.endOperation(undefined, batchBeginMessage as ISequencedDocumentMessage);

                    scheduleManager.beginOperation(batchEndMessage as ISequencedDocumentMessage);
                    scheduleManager.endOperation(undefined, batchEndMessage as ISequencedDocumentMessage);

                    // We should have only received one "batchBegin" and one "batchEnd" for the batch.
                    assert.strictEqual(1, batchBegin, "Did not receive correct batchBegin event for the batch");
                    assert.strictEqual(1, batchEnd, "Did not receive correct batchEnd event for the batch");
                });
            });
        });
    });
});<|MERGE_RESOLUTION|>--- conflicted
+++ resolved
@@ -18,24 +18,18 @@
     ISequencedDocumentMessage,
     MessageType,
 } from "@microsoft/fluid-protocol-definitions";
-<<<<<<< HEAD
 import {
     UploadSummaryObject,
     IUploadSummaryTree,
     IUploadSummaryHandle,
 } from "@microsoft/fluid-driver-definitions";
-import { IDeltaManager, IMessageScheduler } from "@microsoft/fluid-container-definitions";
-import { MockDeltaManager, MockMessageScheduler } from "@microsoft/fluid-test-runtime-utils";
+import { IDeltaManager } from "@microsoft/fluid-container-definitions";
+import { MockDeltaManager } from "@microsoft/fluid-test-runtime-utils";
 import {
     IConvertedSummaryResults,
     SummaryTreeConverter,
     IConvertedUploadSummaryResults,
 } from "../summaryTreeConverter";
-=======
-import { IDeltaManager } from "@microsoft/fluid-container-definitions";
-import { MockDeltaManager } from "@microsoft/fluid-test-runtime-utils";
-import { IConvertedSummaryResults, SummaryTreeConverter } from "../summaryTreeConverter";
->>>>>>> d02cfb5d
 import { ScheduleManager } from "../containerRuntime";
 
 type AllSummaryObject = SummaryObject | UploadSummaryObject;
