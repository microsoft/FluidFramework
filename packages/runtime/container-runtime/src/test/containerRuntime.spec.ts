--- conflicted
+++ resolved
@@ -6,18 +6,13 @@
 import { strict as assert } from "assert";
 import { EventEmitter } from "events";
 import { createSandbox } from "sinon";
-<<<<<<< HEAD
-import { AttachState, IContainerContext, ICriticalContainerError } from "@fluidframework/container-definitions";
-import { GenericError, DataProcessingError } from "@fluidframework/container-utils";
-=======
 import {
     AttachState,
     ContainerErrorType,
     IContainerContext,
     ICriticalContainerError,
 } from "@fluidframework/container-definitions";
-import { GenericError } from "@fluidframework/container-utils";
->>>>>>> 725d1e0d
+import { GenericError, DataProcessingError } from "@fluidframework/container-utils";
 import {
     ISequencedDocumentMessage,
     MessageType,
