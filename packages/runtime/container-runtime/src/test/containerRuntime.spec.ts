/*!
 * Copyright (c) Microsoft Corporation and contributors. All rights reserved.
 * Licensed under the MIT License.
 */

import { strict as assert } from "assert";
import { EventEmitter } from "events";
import { DebugLogger, MockLogger } from "@fluidframework/telemetry-utils";
import {
    ISequencedDocumentMessage,
    MessageType,
} from "@fluidframework/protocol-definitions";
import { IContainerContext } from "@fluidframework/container-definitions";
import { MockDeltaManager, MockQuorum } from "@fluidframework/test-runtime-utils";
import { ContainerRuntime, ScheduleManager } from "../containerRuntime";

describe("Runtime", () => {
    describe("Container Runtime", () => {
        describe("ContainerRuntime", () => {
            describe("orderSequentially", () => {
                let containerRuntime: ContainerRuntime;
                const mockContext: Partial<IContainerContext> = {
                    deltaManager: new MockDeltaManager(),
                    quorum: new MockQuorum(),
                    logger: new MockLogger(),
                };

                beforeEach(async () => {
                    containerRuntime = await ContainerRuntime.load(
                        mockContext as IContainerContext,
                        [],
                        undefined, // requestHandler
                        {
                            summaryOptions: {
                                generateSummaries: false,
                            },
                        },
                    );
                });

                it("Can't call flush() inside orderSequentially's callback", () => {
                    assert.throws(() => containerRuntime.orderSequentially(() => containerRuntime.flush()));
                });

                it("Can't call flush() inside orderSequentially's callback when nested", () => {
                    assert.throws(
                        () => containerRuntime.orderSequentially(
                            () => containerRuntime.orderSequentially(
                                () => containerRuntime.orderSequentially(
                                    () => containerRuntime.flush()))));
                });
            });
        });
        describe("ScheduleManager", () => {
            describe("Batch processing events", () => {
                let batchBegin: number = 0;
                let batchEnd: number = 0;
                let sequenceNumber: number = 0;
                let emitter: EventEmitter;
                let deltaManager: MockDeltaManager;
                let scheduleManager: ScheduleManager;

                beforeEach(() => {
                    emitter = new EventEmitter();
                    deltaManager = new MockDeltaManager();
                    deltaManager.inbound.processCallback = (message: ISequencedDocumentMessage) => {
                        scheduleManager.beforeOpProcessing(message);
                        scheduleManager.afterOpProcessing(undefined, message);
                    };
                    scheduleManager = new ScheduleManager(
                        deltaManager,
                        emitter,
                        DebugLogger.create("fluid:testScheduleManager"),
                    );

                    emitter.on("batchBegin", () => {
                        // When we receive a "batchBegin" event, we should not have any outstanding
                        // events, i.e., batchBegin and batchEnd should be equal.
                        assert.strictEqual(batchBegin, batchEnd, "Received batchBegin before previous batchEnd");
                        batchBegin++;
                    });

                    emitter.on("batchEnd", () => {
                        batchEnd++;
                        // Every "batchEnd" event should correspond to a "batchBegin" event, i.e.,
                        // batchBegin and batchEnd should be equal.
                        assert.strictEqual(batchBegin, batchEnd, "Received batchEnd without corresponding batchBegin");
                    });
                });

                afterEach(() => {
                    batchBegin = 0;
                    batchEnd = 0;
                    sequenceNumber = 0;
                });

<<<<<<< HEAD
                /**
                 * Pushes single op to the inbound queue. Adds proper sequence numbers to them
                 */
                function inboundOp(partialMessage: Partial<ISequencedDocumentMessage>) {
=======
                function processOp(partialMessage: Partial<ISequencedDocumentMessage>) {
>>>>>>> ee98dab2
                    sequenceNumber++;
                    const message = { ...partialMessage, sequenceNumber };
                    deltaManager.inbound.push(message as ISequencedDocumentMessage);
                }

                /**
                 * awaits until all ops that could be processed are processed.
                 */
                 async function processOps() {
                    const inbound = deltaManager.inbound;
                    while (!inbound.paused && inbound.length > 0) {
                        await Promise.resolve();
                    }
                }

                it("Single non-batch message", async () => {
                    const clientId: string = "test-client";
                    const message: Partial<ISequencedDocumentMessage> = {
                        clientId,
                        type: MessageType.Operation,
                    };

                    // Send a non-batch message.
                    inboundOp(message);

                    await processOps();

                    assert.strictEqual(deltaManager.inbound.length, 0, "Did not process all ops");
                    assert.strictEqual(1, batchBegin, "Did not receive correct batchBegin events");
                    assert.strictEqual(1, batchEnd, "Did not receive correct batchEnd events");
                });

                it("Multiple non-batch messages", async () => {
                    const clientId: string = "test-client";
                    const message: Partial<ISequencedDocumentMessage> = {
                        clientId,
                        type: MessageType.Operation,
                    };

                    // Sent 5 non-batch messages.
                    inboundOp(message);
                    inboundOp(message);
                    inboundOp(message);
                    inboundOp(message);
                    inboundOp(message);

                    await processOps();

                    assert.strictEqual(deltaManager.inbound.length, 0, "Did not process all ops");
                    assert.strictEqual(5, batchBegin, "Did not receive correct batchBegin events");
                    assert.strictEqual(5, batchEnd, "Did not receive correct batchEnd events");
                });

                it("Message with non batch-related metadata", async () => {
                    const clientId: string = "test-client";
                    const message: Partial<ISequencedDocumentMessage> = {
                        clientId,
                        type: MessageType.Operation,
                        metadata: { foo: 1 },
                    };

                    inboundOp(message);
                    await processOps();

                    // We should have a "batchBegin" and a "batchEnd" event for the batch.
                    assert.strictEqual(deltaManager.inbound.length, 0, "Did not process all ops");
                    assert.strictEqual(1, batchBegin, "Did not receive correct batchBegin event for the batch");
                    assert.strictEqual(1, batchEnd, "Did not receive correct batchEnd event for the batch");
                });

                it("Messages in a single batch", async () => {
                    const clientId: string = "test-client";
                    const batchBeginMessage: Partial<ISequencedDocumentMessage> = {
                        clientId,
                        type: MessageType.Operation,
                        metadata: { batch: true },
                    };

                    const batchMessage: Partial<ISequencedDocumentMessage> = {
                        clientId,
                        type: MessageType.Operation,
                    };

                    const batchEndMessage: Partial<ISequencedDocumentMessage> = {
                        clientId,
                        type: MessageType.Operation,
                        metadata: { batch: false },
                    };

                    // Send a batch with 4 messages.
                    inboundOp(batchBeginMessage);
                    inboundOp(batchMessage);
                    inboundOp(batchMessage);

<<<<<<< HEAD
                    await processOps();
=======
>>>>>>> ee98dab2
                    assert.strictEqual(deltaManager.inbound.length, 3, "Some of partial batch ops were processed");

                    inboundOp(batchEndMessage);
                    await processOps();

                    // We should have only received one "batchBegin" and one "batchEnd" event for the batch.
                    assert.strictEqual(deltaManager.inbound.length, 0, "Did not process all ops");
                    assert.strictEqual(1, batchBegin, "Did not receive correct batchBegin event for the batch");
                    assert.strictEqual(1, batchEnd, "Did not receive correct batchEnd event for the batch");
                });

<<<<<<< HEAD
                it("two batches", async () => {
=======
                it("two batches", () => {
>>>>>>> ee98dab2
                    const clientId: string = "test-client";
                    const batchBeginMessage: Partial<ISequencedDocumentMessage> = {
                        clientId,
                        type: MessageType.Operation,
                        metadata: { batch: true },
                    };

                    const batchMessage: Partial<ISequencedDocumentMessage> = {
                        clientId,
                        type: MessageType.Operation,
                    };

                    const batchEndMessage: Partial<ISequencedDocumentMessage> = {
                        clientId,
                        type: MessageType.Operation,
                        metadata: { batch: false },
                    };

                    // Pause to not allow ops to be processed while we accumulated them.
                    void deltaManager.inbound.pause();

                    // Send a batch with 4 messages.
<<<<<<< HEAD
                    inboundOp(batchBeginMessage);
                    inboundOp(batchMessage);
                    inboundOp(batchMessage);
                    inboundOp(batchEndMessage);

                    // Add incomplete batch
                    inboundOp(batchBeginMessage);
                    inboundOp(batchMessage);
                    inboundOp(batchMessage);
=======
                    processOp(batchBeginMessage);
                    processOp(batchMessage);
                    processOp(batchMessage);
                    processOp(batchEndMessage);

                    // Add incomplete batch
                    processOp(batchBeginMessage);
                    processOp(batchMessage);
                    processOp(batchMessage);
>>>>>>> ee98dab2

                    assert.strictEqual(deltaManager.inbound.length, 7, "none of the batched ops are processed yet");

                    void deltaManager.inbound.resume();
<<<<<<< HEAD
                    await processOps();
=======
>>>>>>> ee98dab2

                    assert.strictEqual(deltaManager.inbound.length, 3,
                        "none of the second batch ops are processed yet");
                    assert.strictEqual(1, batchBegin, "Did not receive correct batchBegin event for the batch");
                    assert.strictEqual(1, batchEnd, "Did not receive correct batchEnd event for the batch");

                    // End the batch - all ops should be processed.
<<<<<<< HEAD
                    inboundOp(batchEndMessage);
                    await processOps();

=======
                    processOp(batchEndMessage);
>>>>>>> ee98dab2
                    assert.strictEqual(deltaManager.inbound.length, 0, "processed all ops");
                    assert.strictEqual(2, batchBegin, "Did not receive correct batchBegin event for the batch");
                    assert.strictEqual(2, batchEnd, "Did not receive correct batchEnd event for the batch");
                });

<<<<<<< HEAD
=======
                it("non-batched ops followed by batch", () => {
                    const clientId: string = "test-client";
                    const batchBeginMessage: Partial<ISequencedDocumentMessage> = {
                        clientId,
                        type: MessageType.Operation,
                        metadata: { batch: true },
                    };

                    const batchMessage: Partial<ISequencedDocumentMessage> = {
                        clientId,
                        type: MessageType.Operation,
                    };

                    const batchEndMessage: Partial<ISequencedDocumentMessage> = {
                        clientId,
                        type: MessageType.Operation,
                        metadata: { batch: false },
                    };

                    // Pause to not allow ops to be processed while we accumulated them.
                    void deltaManager.inbound.pause();

                    // Send a batch with 2 messages.
                    processOp(batchMessage);
                    processOp(batchMessage);

                    // Add incomplete batch
                    processOp(batchBeginMessage);
                    processOp(batchMessage);
                    processOp(batchMessage);

                    assert.strictEqual(deltaManager.inbound.length, 5, "none of the batched ops are processed yet");

                    void deltaManager.inbound.resume();

                    assert.strictEqual(deltaManager.inbound.length, 3,
                        "none of the second batch ops are processed yet");

                    // End the batch - all ops should be processed.
                    processOp(batchEndMessage);
                    assert.strictEqual(deltaManager.inbound.length, 0, "processed all ops");
                    assert.strictEqual(3, batchBegin, "Did not receive correct batchBegin event for the batch");
                    assert.strictEqual(3, batchEnd, "Did not receive correct batchEnd event for the batch");
                });

>>>>>>> ee98dab2
                function testWrongBatches() {
                    const clientId1: string = "test-client-1";
                    const clientId2: string = "test-client-2";

                    const batchBeginMessage: Partial<ISequencedDocumentMessage> = {
                        clientId: clientId1,
                        type: MessageType.Operation,
                        metadata: { batch: true },
                    };

                    const batchMessage: Partial<ISequencedDocumentMessage> = {
                        clientId: clientId1,
                        type: MessageType.Operation,
                    };

                    const messagesToFail: Partial<ISequencedDocumentMessage>[] = [
                        // System op from same client
                        {
                            clientId: clientId1,
                            type: MessageType.NoOp,
                        },

                        // Batch messages interleaved with a batch begin message from same client
                        batchBeginMessage,

                        // Send a message from another client. This should result in a a violation!
                        {
                            clientId: clientId2,
                            type: MessageType.Operation,
                        },

                        // Send a message from another client with non batch-related metadata. This should result
                        // in a "batchEnd" event for the previous batch since the client id changes. Also, we
                        // should get a "batchBegin" and a "batchEnd" event for the new client.
                        {
                            clientId: clientId2,
                            type: MessageType.Operation,
                            metadata: { foo: 1 },
                        },

                        // Send a batch from another client. This should result in a "batchEnd" event for the
                        // previous batch since the client id changes. Also, we should get one "batchBegin" and
                        // one "batchEnd" event for the batch from the new client.
                        {
                            clientId: clientId2,
                            type: MessageType.Operation,
                            metadata: { batch: true },
                        },
                    ];

                    let counter = 0;
                    for (const messageToFail of messagesToFail) {
                        counter++;
                        it(`Partial batch messages, case ${counter}`, async () => {
                            // Send a batch with 3 messages from first client but don't send batch end message.
                            inboundOp(batchBeginMessage);
                            inboundOp(batchMessage);
                            inboundOp(batchMessage);

                            await processOps();
                            assert.strictEqual(deltaManager.inbound.length, 3,
                                "Some of partial batch ops were processed");

                            assert.throws(() => inboundOp(messageToFail));

                            assert.strictEqual(deltaManager.inbound.length, 4, "Some of batch ops were processed");
                            assert.strictEqual(0, batchBegin, "Did not receive correct batchBegin event for the batch");
                            assert.strictEqual(0, batchEnd, "Did not receive correct batchBegin event for the batch");
                        });
                    }
                }

                testWrongBatches();
            });
        });
    });
});<|MERGE_RESOLUTION|>--- conflicted
+++ resolved
@@ -94,14 +94,10 @@
                     sequenceNumber = 0;
                 });
 
-<<<<<<< HEAD
                 /**
                  * Pushes single op to the inbound queue. Adds proper sequence numbers to them
                  */
                 function inboundOp(partialMessage: Partial<ISequencedDocumentMessage>) {
-=======
-                function processOp(partialMessage: Partial<ISequencedDocumentMessage>) {
->>>>>>> ee98dab2
                     sequenceNumber++;
                     const message = { ...partialMessage, sequenceNumber };
                     deltaManager.inbound.push(message as ISequencedDocumentMessage);
@@ -196,10 +192,7 @@
                     inboundOp(batchMessage);
                     inboundOp(batchMessage);
 
-<<<<<<< HEAD
-                    await processOps();
-=======
->>>>>>> ee98dab2
+                    await processOps();
                     assert.strictEqual(deltaManager.inbound.length, 3, "Some of partial batch ops were processed");
 
                     inboundOp(batchEndMessage);
@@ -211,11 +204,7 @@
                     assert.strictEqual(1, batchEnd, "Did not receive correct batchEnd event for the batch");
                 });
 
-<<<<<<< HEAD
                 it("two batches", async () => {
-=======
-                it("two batches", () => {
->>>>>>> ee98dab2
                     const clientId: string = "test-client";
                     const batchBeginMessage: Partial<ISequencedDocumentMessage> = {
                         clientId,
@@ -238,7 +227,6 @@
                     void deltaManager.inbound.pause();
 
                     // Send a batch with 4 messages.
-<<<<<<< HEAD
                     inboundOp(batchBeginMessage);
                     inboundOp(batchMessage);
                     inboundOp(batchMessage);
@@ -248,25 +236,11 @@
                     inboundOp(batchBeginMessage);
                     inboundOp(batchMessage);
                     inboundOp(batchMessage);
-=======
-                    processOp(batchBeginMessage);
-                    processOp(batchMessage);
-                    processOp(batchMessage);
-                    processOp(batchEndMessage);
-
-                    // Add incomplete batch
-                    processOp(batchBeginMessage);
-                    processOp(batchMessage);
-                    processOp(batchMessage);
->>>>>>> ee98dab2
 
                     assert.strictEqual(deltaManager.inbound.length, 7, "none of the batched ops are processed yet");
 
                     void deltaManager.inbound.resume();
-<<<<<<< HEAD
-                    await processOps();
-=======
->>>>>>> ee98dab2
+                    await processOps();
 
                     assert.strictEqual(deltaManager.inbound.length, 3,
                         "none of the second batch ops are processed yet");
@@ -274,21 +248,15 @@
                     assert.strictEqual(1, batchEnd, "Did not receive correct batchEnd event for the batch");
 
                     // End the batch - all ops should be processed.
-<<<<<<< HEAD
                     inboundOp(batchEndMessage);
                     await processOps();
 
-=======
-                    processOp(batchEndMessage);
->>>>>>> ee98dab2
                     assert.strictEqual(deltaManager.inbound.length, 0, "processed all ops");
                     assert.strictEqual(2, batchBegin, "Did not receive correct batchBegin event for the batch");
                     assert.strictEqual(2, batchEnd, "Did not receive correct batchEnd event for the batch");
                 });
 
-<<<<<<< HEAD
-=======
-                it("non-batched ops followed by batch", () => {
+                it("non-batched ops followed by batch", async () => {
                     const clientId: string = "test-client";
                     const batchBeginMessage: Partial<ISequencedDocumentMessage> = {
                         clientId,
@@ -311,29 +279,33 @@
                     void deltaManager.inbound.pause();
 
                     // Send a batch with 2 messages.
-                    processOp(batchMessage);
-                    processOp(batchMessage);
+                    inboundOp(batchMessage);
+                    inboundOp(batchMessage);
 
                     // Add incomplete batch
-                    processOp(batchBeginMessage);
-                    processOp(batchMessage);
-                    processOp(batchMessage);
+                    inboundOp(batchBeginMessage);
+                    inboundOp(batchMessage);
+                    inboundOp(batchMessage);
+
+                    await processOps();
 
                     assert.strictEqual(deltaManager.inbound.length, 5, "none of the batched ops are processed yet");
 
                     void deltaManager.inbound.resume();
+                    await processOps();
 
                     assert.strictEqual(deltaManager.inbound.length, 3,
                         "none of the second batch ops are processed yet");
 
                     // End the batch - all ops should be processed.
-                    processOp(batchEndMessage);
+                    inboundOp(batchEndMessage);
+                    await processOps();
+
                     assert.strictEqual(deltaManager.inbound.length, 0, "processed all ops");
                     assert.strictEqual(3, batchBegin, "Did not receive correct batchBegin event for the batch");
                     assert.strictEqual(3, batchEnd, "Did not receive correct batchEnd event for the batch");
                 });
 
->>>>>>> ee98dab2
                 function testWrongBatches() {
                     const clientId1: string = "test-client-1";
                     const clientId2: string = "test-client-2";
