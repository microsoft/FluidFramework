/*!
 * Copyright (c) Microsoft Corporation and contributors. All rights reserved.
 * Licensed under the MIT License.
 */

import { strict as assert } from "assert";
import { createSandbox } from "sinon";
import {
	AttachState,
	ContainerErrorType,
	IContainerContext,
	ICriticalContainerError,
} from "@fluidframework/container-definitions";
import { GenericError, DataProcessingError } from "@fluidframework/container-utils";
import { ISequencedDocumentMessage, MessageType } from "@fluidframework/protocol-definitions";
import {
	FlushMode,
	FlushModeExperimental,
	NamedFluidDataStoreRegistryEntries,
} from "@fluidframework/runtime-definitions";
import {
	ConfigTypes,
	IConfigProviderBase,
	mixinMonitoringContext,
	MockLogger,
} from "@fluidframework/telemetry-utils";
import { MockDeltaManager, MockQuorumClients } from "@fluidframework/test-runtime-utils";
import { ITelemetryLogger } from "@fluidframework/common-definitions";
import { IContainerRuntime } from "@fluidframework/container-runtime-definitions";
import { IRequest, IResponse, FluidObject } from "@fluidframework/core-interfaces";
import {
	CompressionAlgorithms,
	ContainerMessageType,
	ContainerRuntime,
	IContainerRuntimeOptions,
} from "../containerRuntime";
import { IPendingMessage, PendingStateManager } from "../pendingStateManager";
import { DataStores } from "../dataStores";

describe("Runtime", () => {
	const configProvider = (settings: Record<string, ConfigTypes>): IConfigProviderBase => ({
		getRawConfig: (name: string): ConfigTypes => settings[name],
	});

	const getMockContext = (
		settings: Record<string, ConfigTypes> = {},
		logger: ITelemetryLogger = new MockLogger(),
	): Partial<IContainerContext> => ({
		attachState: AttachState.Attached,
		deltaManager: new MockDeltaManager(),
		quorum: new MockQuorumClients(),
		taggedLogger: mixinMonitoringContext(
			logger,
			configProvider(settings),
		) as unknown as MockLogger,
		clientDetails: { capabilities: { interactive: true } },
		closeFn: (_error?: ICriticalContainerError): void => {},
		updateDirtyContainerState: (_dirty: boolean) => {},
	});

	describe("Container Runtime", () => {
		describe("flushMode setting", () => {
			let containerRuntime: ContainerRuntime;

			it("Default flush mode", async () => {
				containerRuntime = await ContainerRuntime.loadRuntime({
					context: getMockContext() as IContainerContext,
					registryEntries: [],
					existing: false,
					runtimeOptions: {},
				});

				assert.strictEqual(containerRuntime.flushMode, FlushMode.TurnBased);
			});

			it("Override default flush mode using options", async () => {
				containerRuntime = await ContainerRuntime.loadRuntime({
					context: getMockContext() as IContainerContext,
					registryEntries: [],
					existing: false,
					runtimeOptions: {
						flushMode: FlushMode.Immediate,
					},
				});

				assert.strictEqual(containerRuntime.flushMode, FlushMode.Immediate);
			});
		});

		describe("orderSequentially", () =>
			[
				FlushMode.TurnBased,
				FlushMode.Immediate,
				FlushModeExperimental.Async as unknown as FlushMode,
			].forEach((flushMode: FlushMode) => {
				describe(`orderSequentially with flush mode: ${
					FlushMode[flushMode] ?? FlushModeExperimental[flushMode]
				}`, () => {
					let containerRuntime: ContainerRuntime;
					let mockContext: Partial<IContainerContext>;
					const submittedOpsMetdata: any[] = [];
					const containerErrors: ICriticalContainerError[] = [];
					let opFakeSequenceNumber = 1;
					const getMockContextForOrderSequentially = (): Partial<IContainerContext> => {
						return {
							attachState: AttachState.Attached,
							deltaManager: new MockDeltaManager(),
							quorum: new MockQuorumClients(),
							taggedLogger: new MockLogger(),
							supportedFeatures: new Map([["referenceSequenceNumbers", true]]),
							clientDetails: { capabilities: { interactive: true } },
							closeFn: (error?: ICriticalContainerError): void => {
								if (error !== undefined) {
									containerErrors.push(error);
								}
							},
							updateDirtyContainerState: (_dirty: boolean) => {},
							submitFn: (
								_type: MessageType,
								contents: any,
								_batch: boolean,
								appData?: any,
							) => {
								if (contents.type === "groupedBatch") {
									for (const subMessage of contents.contents) {
										submittedOpsMetdata.push(subMessage.metadata);
									}
								} else {
									submittedOpsMetdata.push(appData);
								}
								return opFakeSequenceNumber++;
							},
							connected: true,
						};
					};

					const getFirstContainerError = (): ICriticalContainerError => {
						assert.ok(containerErrors.length > 0, "Container should have errors");
						return containerErrors[0];
					};

					const expectedOrderSequentiallyErrorMessage =
						"orderSequentially callback exception";

					beforeEach(async () => {
						mockContext = getMockContextForOrderSequentially();
						containerRuntime = await ContainerRuntime.loadRuntime({
							context: mockContext as IContainerContext,
							registryEntries: [],
							existing: false,
							runtimeOptions: {
								summaryOptions: {
									summaryConfigOverrides: {
										state: "disabled",
									},
								},
								flushMode,
							},
						});
						containerErrors.length = 0;
						submittedOpsMetdata.length = 0;
						opFakeSequenceNumber = 1;
					});

					it("Can't call flush() inside orderSequentially's callback", () => {
						assert.throws(() =>
							containerRuntime.orderSequentially(() => {
								(containerRuntime as any).flush();
							}),
						);

						const error = getFirstContainerError();
						assert.ok(error instanceof GenericError);
						assert.strictEqual(error.message, expectedOrderSequentiallyErrorMessage);
					});

					it("Can't call flush() inside orderSequentially's callback when nested", () => {
						assert.throws(() =>
							containerRuntime.orderSequentially(() =>
								containerRuntime.orderSequentially(() => {
									(containerRuntime as any).flush();
								}),
							),
						);

						const error = getFirstContainerError();
						assert.ok(error instanceof GenericError);
						assert.strictEqual(error.message, expectedOrderSequentiallyErrorMessage);
					});

					it("Can't call flush() inside orderSequentially's callback when nested ignoring exceptions", () => {
						containerRuntime.orderSequentially(() => {
							try {
								containerRuntime.orderSequentially(() => {
									(containerRuntime as any).flush();
								});
							} catch (e) {
								// ignore
							}
						});

						const error = getFirstContainerError();
						assert.ok(error instanceof GenericError);
						assert.strictEqual(error.message, expectedOrderSequentiallyErrorMessage);
					});

					it("Errors propagate to the container", () => {
						assert.throws(() =>
							containerRuntime.orderSequentially(() => {
								throw new Error("Any");
							}),
						);

						const error = getFirstContainerError();
						assert.ok(error instanceof GenericError);
						assert.strictEqual(error.message, expectedOrderSequentiallyErrorMessage);
						assert.strictEqual(error.error.message, "Any");
					});

					it("Errors propagate to the container when nested", () => {
						assert.throws(() =>
							containerRuntime.orderSequentially(() =>
								containerRuntime.orderSequentially(() => {
									throw new Error("Any");
								}),
							),
						);

						const error = getFirstContainerError();
						assert.ok(error instanceof GenericError);
						assert.strictEqual(error.message, expectedOrderSequentiallyErrorMessage);
						assert.strictEqual(error.error.message, "Any");
					});

					it("Batching property set properly", () => {
						containerRuntime.orderSequentially(() => {
							containerRuntime.submitDataStoreOp("1", "test");
							containerRuntime.submitDataStoreOp("2", "test");
							containerRuntime.submitDataStoreOp("3", "test");
						});
						(containerRuntime as any).flush();

						assert.strictEqual(
							submittedOpsMetdata.length,
							3,
							"3 messages should be sent",
						);
						assert.strictEqual(
							submittedOpsMetdata[0].batch,
							true,
							"first message should be the batch start",
						);
						assert.strictEqual(
							submittedOpsMetdata[1],
							undefined,
							"second message should not hold batch info",
						);
						assert.strictEqual(
							submittedOpsMetdata[2].batch,
							false,
							"third message should be the batch end",
						);
					});
				});
			}));

		describe("Op reentry enforcement", () => {
			let containerRuntime: ContainerRuntime;

			it("By default, don't enforce the op reentry check", async () => {
				containerRuntime = await ContainerRuntime.load(
					getMockContext() as IContainerContext,
					[],
					undefined, // requestHandler
					{}, // runtimeOptions
				);

				assert.ok(
					containerRuntime.ensureNoDataModelChanges(() => {
						containerRuntime.submitDataStoreOp("id", "test");
						return true;
					}),
				);

				assert.ok(
					containerRuntime.ensureNoDataModelChanges(() =>
						containerRuntime.ensureNoDataModelChanges(() =>
							containerRuntime.ensureNoDataModelChanges(() => {
								containerRuntime.submitDataStoreOp("id", "test");
								return true;
							}),
						),
					),
				);
			});

			it("If option enabled, enforce the op reentry check", async () => {
				containerRuntime = await ContainerRuntime.load(
					getMockContext() as IContainerContext,
					[],
					undefined, // requestHandler
					{
						enableOpReentryCheck: true,
					}, // runtimeOptions
				);

				assert.throws(() =>
					containerRuntime.ensureNoDataModelChanges(() =>
						containerRuntime.submitDataStoreOp("id", "test"),
					),
				);

				assert.throws(() =>
					containerRuntime.ensureNoDataModelChanges(() =>
						containerRuntime.ensureNoDataModelChanges(() =>
							containerRuntime.ensureNoDataModelChanges(() =>
								containerRuntime.submitDataStoreOp("id", "test"),
							),
						),
					),
				);
			});

			it("If option enabled but disabled via feature gate, don't enforce the op reentry check", async () => {
				containerRuntime = await ContainerRuntime.load(
					getMockContext({
						"Fluid.ContainerRuntime.DisableOpReentryCheck": true,
					}) as IContainerContext,
					[],
					undefined, // requestHandler
					{
						enableOpReentryCheck: true,
					}, // runtimeOptions
				);

				containerRuntime.ensureNoDataModelChanges(() =>
					containerRuntime.submitDataStoreOp("id", "test"),
				);

				containerRuntime.ensureNoDataModelChanges(() =>
					containerRuntime.ensureNoDataModelChanges(() =>
						containerRuntime.ensureNoDataModelChanges(() =>
							containerRuntime.submitDataStoreOp("id", "test"),
						),
					),
				);
			});

			it("Report at most 5 reentrant ops", async () => {
				const mockLogger = new MockLogger();
				containerRuntime = await ContainerRuntime.load(
					getMockContext({}, mockLogger) as IContainerContext,
					[],
					undefined, // requestHandler
					{}, // runtimeOptions
				);

				mockLogger.clear();
				containerRuntime.ensureNoDataModelChanges(() => {
					for (let i = 0; i < 10; i++) {
						containerRuntime.submitDataStoreOp("id", "test");
					}
				});

				// We expect only 5 events
				mockLogger.assertMatchStrict(
					Array.from(Array(5).keys()).map(() => ({
						eventName: "ContainerRuntime:OpReentry",
						error: "Op was submitted from within a `ensureNoDataModelChanges` callback",
					})),
				);
			});
		});

		describe("orderSequentially with rollback", () =>
			[
				FlushMode.TurnBased,
				FlushMode.Immediate,
				FlushModeExperimental.Async as unknown as FlushMode,
			].forEach((flushMode: FlushMode) => {
				describe(`orderSequentially with flush mode: ${
					FlushMode[flushMode] ?? FlushModeExperimental[flushMode]
				}`, () => {
					let containerRuntime: ContainerRuntime;
					const containerErrors: ICriticalContainerError[] = [];

					const getMockContextForOrderSequentially = (): Partial<IContainerContext> => ({
						attachState: AttachState.Attached,
						deltaManager: new MockDeltaManager(),
						quorum: new MockQuorumClients(),
						taggedLogger: mixinMonitoringContext(
							new MockLogger(),
							configProvider({
								"Fluid.ContainerRuntime.EnableRollback": true,
							}),
						) as unknown as MockLogger,
						clientDetails: { capabilities: { interactive: true } },
						closeFn: (error?: ICriticalContainerError): void => {
							if (error !== undefined) {
								containerErrors.push(error);
							}
						},
						updateDirtyContainerState: (dirty: boolean) => {},
					});

					beforeEach(async () => {
						containerRuntime = await ContainerRuntime.loadRuntime({
							context: getMockContextForOrderSequentially() as IContainerContext,
							registryEntries: [],
							existing: false,
							runtimeOptions: {
								summaryOptions: {
									summaryConfigOverrides: { state: "disabled" },
								},
								flushMode,
							},
						});
						containerErrors.length = 0;
					});

					it("No errors propagate to the container on rollback", () => {
						assert.throws(() =>
							containerRuntime.orderSequentially(() => {
								throw new Error("Any");
							}),
						);

						assert.strictEqual(containerErrors.length, 0);
					});

					it("No errors on successful callback with rollback set", () => {
						containerRuntime.orderSequentially(() => {});

						assert.strictEqual(containerErrors.length, 0);
					});
				});
			}));

		describe("Dirty flag", () => {
			const sandbox = createSandbox();
			const createMockContext = (
				attachState: AttachState,
				addPendingMsg: boolean,
			): Partial<IContainerContext> => {
				const pendingState = {
					pending: {
						pendingStates: [
							{
								type: "message",
								messageType: ContainerMessageType.BlobAttach,
								content: {},
							},
						],
					},
					savedOps: [],
				};

				return {
					deltaManager: new MockDeltaManager(),
					quorum: new MockQuorumClients(),
					taggedLogger: new MockLogger(),
					clientDetails: { capabilities: { interactive: true } },
					updateDirtyContainerState: (_dirty: boolean) => {},
					attachState,
					pendingLocalState: addPendingMsg ? pendingState : undefined,
				};
			};

			it("should NOT be set to dirty if context is attached with no pending ops", async () => {
				const mockContext = createMockContext(AttachState.Attached, false);
				const updateDirtyStateStub = sandbox.stub(mockContext, "updateDirtyContainerState");
				await ContainerRuntime.loadRuntime({
					context: mockContext as IContainerContext,
					registryEntries: [],
					existing: false,
					runtimeOptions: undefined,
					containerScope: {},
				});
				assert.deepStrictEqual(updateDirtyStateStub.calledOnce, true);
				assert.deepStrictEqual(updateDirtyStateStub.args, [[false]]);
			});

			it("should be set to dirty if context is attached with pending ops", async () => {
				const mockContext = createMockContext(AttachState.Attached, true);
				const updateDirtyStateStub = sandbox.stub(mockContext, "updateDirtyContainerState");
				await ContainerRuntime.loadRuntime({
					context: mockContext as IContainerContext,
					registryEntries: [],
					existing: false,
					requestHandler: undefined,
					runtimeOptions: {},
				});
				assert.deepStrictEqual(updateDirtyStateStub.calledOnce, true);
				assert.deepStrictEqual(updateDirtyStateStub.args, [[true]]);
			});

			it("should be set to dirty if context is attaching", async () => {
				const mockContext = createMockContext(AttachState.Attaching, false);
				const updateDirtyStateStub = sandbox.stub(mockContext, "updateDirtyContainerState");
				await ContainerRuntime.loadRuntime({
					context: mockContext as IContainerContext,
					registryEntries: [],
					existing: false,
					requestHandler: undefined,
					runtimeOptions: {},
				});
				assert.deepStrictEqual(updateDirtyStateStub.calledOnce, true);
				assert.deepStrictEqual(updateDirtyStateStub.args, [[true]]);
			});

			it("should be set to dirty if context is detached", async () => {
				const mockContext = createMockContext(AttachState.Detached, false);
				const updateDirtyStateStub = sandbox.stub(mockContext, "updateDirtyContainerState");
				await ContainerRuntime.loadRuntime({
					context: mockContext as IContainerContext,
					registryEntries: [],
					existing: false,
					requestHandler: undefined,
					runtimeOptions: {},
				});
				assert.deepStrictEqual(updateDirtyStateStub.calledOnce, true);
				assert.deepStrictEqual(updateDirtyStateStub.args, [[true]]);
			});
		});

		describe("Pending state progress tracking", () => {
			const maxReconnects = 7; // 7 is the default used by ContainerRuntime for the max reconnection attempts

			let containerRuntime: ContainerRuntime;
			const mockLogger = new MockLogger();
			const containerErrors: ICriticalContainerError[] = [];
			const getMockContextForPendingStateProgressTracking =
				(): Partial<IContainerContext> => {
					return {
						clientId: "fakeClientId",
						attachState: AttachState.Attached,
						deltaManager: new MockDeltaManager(),
						quorum: new MockQuorumClients(),
						taggedLogger: mockLogger,
						clientDetails: { capabilities: { interactive: true } },
						closeFn: (error?: ICriticalContainerError): void => {
							if (error !== undefined) {
								containerErrors.push(error);
							}
						},
						updateDirtyContainerState: (_dirty: boolean) => {},
					};
				};
			const getMockPendingStateManager = (): PendingStateManager => {
				let pendingMessages = 0;
				return {
					replayPendingStates: () => {},
					hasPendingMessages: (): boolean => pendingMessages > 0,
					processMessage: (_message: ISequencedDocumentMessage, _local: boolean) => {
						return { localAck: false, localOpMetadata: undefined };
					},
					processPendingLocalMessage: (_message: ISequencedDocumentMessage) => {
						return undefined;
					},
					get pendingMessagesCount() {
						return pendingMessages;
					},
					onSubmitMessage: (
						_type: ContainerMessageType,
						_clientSequenceNumber: number,
						_referenceSequenceNumber: number,
						_content: any,
						_localOpMetadata: unknown,
						_opMetadata: Record<string, unknown> | undefined,
					) => pendingMessages++,
				} as unknown as PendingStateManager;
			};
			const getMockDataStores = (): DataStores => {
				// eslint-disable-next-line @typescript-eslint/consistent-type-assertions
				return {
					processFluidDataStoreOp: (
						_message: ISequencedDocumentMessage,
						_local: boolean,
						_localMessageMetadata: unknown,
					) => {},
					setConnectionState: (_connected: boolean, _clientId?: string) => {},
				} as DataStores;
			};

			const getFirstContainerError = (): ICriticalContainerError => {
				assert.ok(containerErrors.length > 0, "Container should have errors");
				return containerErrors[0];
			};

			beforeEach(async () => {
				containerErrors.length = 0;
				containerRuntime = await ContainerRuntime.loadRuntime({
					context: getMockContextForPendingStateProgressTracking() as IContainerContext,
					registryEntries: [],
					existing: false,
					requestHandler: undefined,
					runtimeOptions: {
						summaryOptions: {
							summaryConfigOverrides: {
								state: "disabled",
							},
						},
					},
				});
			});

			function patchRuntime(
				pendingStateManager: PendingStateManager,
				_maxReconnects: number | undefined = undefined,
			) {
				const runtime = containerRuntime as any;
				runtime.pendingStateManager = pendingStateManager;
				runtime.dataStores = getMockDataStores();
				runtime.maxConsecutiveReconnects =
					_maxReconnects ?? runtime.maxConsecutiveReconnects;
				return runtime as ContainerRuntime;
			}

			const toggleConnection = (runtime: ContainerRuntime) => {
				runtime.setConnectionState(false);
				runtime.setConnectionState(true);
			};

			const addPendingMessage = (pendingStateManager: PendingStateManager): void =>
				pendingStateManager.onSubmitMessage(
					ContainerMessageType.FluidDataStoreOp,
					0,
					"",
					"",
					undefined,
				);

			it(
				`No progress for ${maxReconnects} connection state changes, with pending state, should ` +
					"generate telemetry event and throw an error that closes the container",
				async () => {
					const pendingStateManager = getMockPendingStateManager();
					patchRuntime(pendingStateManager);

					for (let i = 0; i < maxReconnects; i++) {
						addPendingMessage(pendingStateManager);
						toggleConnection(containerRuntime);
					}

					// NOTE: any errors returned by getFirstContainerError() are from a variable set in a mock closeFn function passed
					// around during test setup, which executes when the container runtime causes the context (container) to close.
					const error = getFirstContainerError();
					assert.ok(error instanceof DataProcessingError);
					assert.strictEqual(
						error.message,
						"Runtime detected too many reconnects with no progress syncing local ops.",
					);
					assert.strictEqual(error.getTelemetryProperties().attempts, maxReconnects);
					assert.strictEqual(
						error.getTelemetryProperties().pendingMessages,
						maxReconnects,
					);
					mockLogger.assertMatchAny([
						{
							eventName: "ContainerRuntime:ReconnectsWithNoProgress",
							attempts: 3,
							pendingMessages: 3,
						},
					]);
				},
			);

			it(
				`No progress for ${maxReconnects} / 2 connection state changes, with pending state, should ` +
					"generate telemetry event but not throw an error that closes the container",
				async () => {
					const pendingStateManager = getMockPendingStateManager();
					patchRuntime(pendingStateManager);
					addPendingMessage(pendingStateManager);

					for (let i = 0; i < maxReconnects / 2; i++) {
						toggleConnection(containerRuntime);
					}

					// The particulars of the setup for this test mean that no errors here indicate the container did not close.
					assert.equal(containerErrors.length, 0);
					mockLogger.assertMatchAny([
						{
							eventName: "ContainerRuntime:ReconnectsWithNoProgress",
							attempts: 3,
							pendingMessages: 1,
						},
					]);
				},
			);

			it(
				`No progress for ${maxReconnects} connection state changes, with pending state, with ` +
					"feature disabled, should not generate telemetry event nor throw an error that closes the container",
				async () => {
					const pendingStateManager = getMockPendingStateManager();
					patchRuntime(pendingStateManager, -1 /* maxConsecutiveReconnects */);

					for (let i = 0; i < maxReconnects; i++) {
						addPendingMessage(pendingStateManager);
						toggleConnection(containerRuntime);
					}

					// The particulars of the setup for this test mean that no errors here indicate the container did not close.
					assert.equal(containerErrors.length, 0);
					mockLogger.assertMatchNone([
						{
							eventName: "ContainerRuntime:ReconnectsWithNoProgress",
						},
					]);
				},
			);

			it(
				`No progress for ${maxReconnects} connection state changes, with no pending state, should ` +
					"not generate telemetry event nor throw an error that closes the container",
				async () => {
					const pendingStateManager = getMockPendingStateManager();
					patchRuntime(pendingStateManager);

					for (let i = 0; i < maxReconnects; i++) {
						toggleConnection(containerRuntime);
					}

					// The particulars of the setup for this test mean that no errors here indicate the container did not close.
					assert.equal(containerErrors.length, 0);
					mockLogger.assertMatchNone([
						{
							eventName: "ContainerRuntime:ReconnectsWithNoProgress",
						},
					]);
				},
			);

			it(
				`No progress for ${maxReconnects} connection state changes, with pending state, successfully ` +
					"processing local op, should not generate telemetry event nor throw an error that closes the container",
				async () => {
					const pendingStateManager = getMockPendingStateManager();
					patchRuntime(pendingStateManager);
					addPendingMessage(pendingStateManager);

					for (let i = 0; i < maxReconnects; i++) {
						containerRuntime.setConnectionState(!containerRuntime.connected);
						containerRuntime.process(
							{
								type: "op",
								clientId: "clientId",
								sequenceNumber: 0,
								contents: {
									address: "address",
								},
							} as any as ISequencedDocumentMessage,
							true /* local */,
						);
					}

					// The particulars of the setup for this test mean that no errors here indicate the container did not close.
					assert.equal(containerErrors.length, 0);
					mockLogger.assertMatchNone([
						{
							eventName: "ContainerRuntime:ReconnectsWithNoProgress",
						},
					]);
				},
			);

			it(
				`No progress for ${maxReconnects} connection state changes, with pending state, successfully ` +
					"processing remote op, should generate telemetry event and throw an error that closes the container",
				async () => {
					const pendingStateManager = getMockPendingStateManager();
					patchRuntime(pendingStateManager);

					for (let i = 0; i < maxReconnects; i++) {
						addPendingMessage(pendingStateManager);
						toggleConnection(containerRuntime);
						containerRuntime.process(
							{
								type: "op",
								clientId: "clientId",
								sequenceNumber: 0,
								contents: {
									address: "address",
								},
							} as any as ISequencedDocumentMessage,
							false /* local */,
						);
					}

					// NOTE: any errors returned by getFirstContainerError() are from a variable set in a mock closeFn function passed
					// around during test setup, which executes when the container runtime causes the context (container) to close.
					const error = getFirstContainerError();
					assert.ok(error instanceof DataProcessingError);
					assert.strictEqual(
						error.message,
						"Runtime detected too many reconnects with no progress syncing local ops.",
					);
					assert.strictEqual(error.getTelemetryProperties().attempts, maxReconnects);
					assert.strictEqual(
						error.getTelemetryProperties().pendingMessages,
						maxReconnects,
					);
					mockLogger.assertMatchAny([
						{
							eventName: "ContainerRuntime:ReconnectsWithNoProgress",
							attempts: 3,
							pendingMessages: 3,
						},
					]);
				},
			);
		});

		describe("User input validations", () => {
			let containerRuntime: ContainerRuntime;

			before(async () => {
				containerRuntime = await ContainerRuntime.loadRuntime({
					context: getMockContext() as IContainerContext,
					registryEntries: [],
					existing: false,
					requestHandler: undefined,
					runtimeOptions: {},
				});
			});

			it("cannot create detached root data store with slashes in id", async () => {
				const invalidId = "beforeSlash/afterSlash";
				const codeBlock = () => {
					containerRuntime.createDetachedRootDataStore([""], invalidId);
				};
				assert.throws(
					codeBlock,
					(e) =>
						e.errorType === ContainerErrorType.usageError &&
						e.message === `Id cannot contain slashes: '${invalidId}'`,
				);
			});
		});

		describe("Supports mixin classes", () => {
			it("old load method works", async () => {
				const makeMixin = <T>(
					Base: typeof ContainerRuntime,
					methodName: string,
					methodReturn: T,
				) =>
					class MixinContainerRuntime extends Base {
						public static async load(
							context: IContainerContext,
							registryEntries: NamedFluidDataStoreRegistryEntries,
							requestHandler?:
								| ((
										request: IRequest,
										runtime: IContainerRuntime,
								  ) => Promise<IResponse>)
								| undefined,
							runtimeOptions?: IContainerRuntimeOptions,
							containerScope?: FluidObject,
							existing?: boolean | undefined,
							containerRuntimeCtor: typeof ContainerRuntime = MixinContainerRuntime,
						): Promise<ContainerRuntime> {
							return Base.load(
								context,
								registryEntries,
								requestHandler,
								runtimeOptions,
								containerScope,
								existing,
								containerRuntimeCtor,
							);
						}

						public [methodName](): T {
							return methodReturn;
						}
					} as typeof ContainerRuntime;

				const runtime = await makeMixin(
					makeMixin(ContainerRuntime, "method1", "mixed in return"),
					"method2",
					42,
				).load(
					getMockContext() as IContainerContext,
					[],
					undefined, // requestHandler
					{}, // runtimeOptions
				);

				assert.equal(
					(runtime as unknown as { method1: () => any }).method1(),
					"mixed in return",
				);
				assert.equal((runtime as unknown as { method2: () => any }).method2(), 42);
			});

			it("new loadRuntime method works", async () => {
				const makeMixin = <T>(
					Base: typeof ContainerRuntime,
					methodName: string,
					methodReturn: T,
				) =>
					class MixinContainerRuntime extends Base {
						public static async loadRuntime(params: {
							context: IContainerContext;
							containerRuntimeCtor?: typeof ContainerRuntime;
							initializeEntryPoint: (
								containerRuntime: IContainerRuntime,
							) => Promise<FluidObject>;
							existing: boolean;
							runtimeOptions: IContainerRuntimeOptions;
							registryEntries: NamedFluidDataStoreRegistryEntries;
							containerScope: FluidObject;
						}): Promise<ContainerRuntime> {
							// Note: we're mutating the parameter object here, normally a no-no, but shouldn't be
							// an issue in our tests.
							params.containerRuntimeCtor =
								params.containerRuntimeCtor ?? MixinContainerRuntime;
							params.containerScope = params.containerScope ?? params.context.scope;
							return Base.loadRuntime(params);
						}

						public [methodName](): T {
							return methodReturn;
						}
					} as typeof ContainerRuntime;

				const myEntryPoint: FluidObject = {
					myProp: "myValue",
				};

				const runtime = await makeMixin(
					makeMixin(ContainerRuntime, "method1", "mixed in return"),
					"method2",
					42,
				).loadRuntime({
					context: getMockContext() as IContainerContext,
					initializeEntryPoint: async (containerRuntime) => myEntryPoint,
					existing: false,
					registryEntries: [],
				});

				assert.equal(
					(runtime as unknown as { method1: () => any }).method1(),
					"mixed in return",
				);
				assert.equal((runtime as unknown as { method2: () => any }).method2(), 42);
			});
		});

		describe("EntryPoint initialized correctly", () => {
			it("when using old load method", async () => {
				const myResponse: IResponse = {
					mimeType: "myMimeType",
					value: "hello!",
					status: 200,
				};
				const containerRuntime = await ContainerRuntime.load(
					getMockContext() as IContainerContext,
					[], // registryEntries
					async (req, ctrRuntime) => myResponse,
					{}, // runtimeOptions
					undefined, // containerScope
					false, // existing
					undefined, // containerRuntimeCtor
				);
				const request: IRequest = { url: "myUrl" };

				// Calling request on the runtime should use the request handler we passed in the runtime's constructor.
				const responseFromRequestMethod = await containerRuntime.request(request);
				assert.deepEqual(
					responseFromRequestMethod,
					myResponse,
					"request method in runtime did not return the expected object",
				);

				// The entryPoint should be undefined because the deprecated load() method was used
				assert(containerRuntime.getEntryPoint !== undefined); // The function should exist, though
				const actualEntryPoint = await containerRuntime.getEntryPoint?.();
				assert.strictEqual(
					actualEntryPoint,
					undefined,
					"entryPoint was not undefined as expected",
				);
			});

			it("when using new loadRuntime method", async () => {
				const myEntryPoint: FluidObject = {
					myProp: "myValue",
				};
				const containerRuntime = await ContainerRuntime.loadRuntime({
					context: getMockContext() as IContainerContext,
					initializeEntryPoint: async (ctrRuntime) => myEntryPoint,
					existing: false,
					registryEntries: [],
				});

				// The entryPoint should come from the provided initialization function.
				const actualEntryPoint = await containerRuntime.getEntryPoint?.();
				assert(actualEntryPoint !== undefined, "entryPoint was not initialized");
				assert.deepEqual(
					actualEntryPoint,
					myEntryPoint,
					"entryPoint does not match expected object",
				);
			});
		});

		describe("Op content modification", () => {
			let containerRuntime: ContainerRuntime;
			let pendingStateManager: PendingStateManager;

			beforeEach(async () => {
				containerRuntime = await ContainerRuntime.loadRuntime({
					context: getMockContext() as IContainerContext,
					registryEntries: [],
					existing: false,
					runtimeOptions: {},
				});
				pendingStateManager = (containerRuntime as any).pendingStateManager;
			});

			it("modifying op content after submit does not reflect in PendingStateManager", () => {
				const content = { prop1: 1 };
				containerRuntime.submitDataStoreOp("1", content);
				(containerRuntime as any).flush();

				content.prop1 = 2;

				const state = pendingStateManager.getLocalState();

				assert.notStrictEqual(state, undefined, "expect pending local state");
				assert.strictEqual(state?.pendingStates.length, 1, "expect 1 pending message");
				assert.deepStrictEqual(
					(state?.pendingStates[0] as IPendingMessage).content.contents,
					{
						prop1: 1,
					},
					"content of pending local message has changed",
				);
			});
		});

		describe("Container logging when loaded", () => {
			let mockLogger: MockLogger;

			const localGetMockContext = (
				featureGates: Record<string, ConfigTypes> = {},
			): Partial<IContainerContext> => {
				return {
					attachState: AttachState.Attached,
					deltaManager: new MockDeltaManager(),
					quorum: new MockQuorumClients(),
					taggedLogger: mixinMonitoringContext(
						mockLogger,
						configProvider(featureGates),
					) as unknown as MockLogger,
					supportedFeatures: new Map([["referenceSequenceNumbers", true]]),
					clientDetails: { capabilities: { interactive: true } },
					closeFn: (_error?: ICriticalContainerError): void => {},
					updateDirtyContainerState: (_dirty: boolean) => {},
				};
			};

			beforeEach(async () => {
				mockLogger = new MockLogger();
			});

			const runtimeOptions = {
				compressionOptions: {
					minimumBatchSizeInBytes: 1024 * 1024,
					compressionAlgorithm: CompressionAlgorithms.lz4,
				},
				chunkSizeInBytes: 800 * 1024,
				gcOptions: {
					gcAllowed: true,
				},
				flushMode: FlushModeExperimental.Async as unknown as FlushMode,
			};

			const defaultRuntimeOptions = {
				summaryOptions: {},
				gcOptions: {},
				loadSequenceNumberVerification: "close",
				flushMode: FlushMode.TurnBased,
				compressionOptions: {
					minimumBatchSizeInBytes: 614400,
					compressionAlgorithm: CompressionAlgorithms.lz4,
				},
<<<<<<< HEAD
				maxBatchSizeInBytes: 950 * 1024,
				chunkSizeInBytes: Number.POSITIVE_INFINITY,
				enableRuntimeIdCompressor: false,
=======
				maxBatchSizeInBytes: 700 * 1024,
				chunkSizeInBytes: 204800,
>>>>>>> efe94d6f
				enableOpReentryCheck: false,
				enableGroupedBatching: false,
			};
			const mergedRuntimeOptions = { ...defaultRuntimeOptions, ...runtimeOptions };

			it("Container load stats", async () => {
				await ContainerRuntime.loadRuntime({
					context: localGetMockContext({}) as IContainerContext,
					registryEntries: [],
					existing: false,
					runtimeOptions,
				});

				mockLogger.assertMatchAny([
					{
						eventName: "ContainerLoadStats",
						category: "generic",
						options: JSON.stringify(mergedRuntimeOptions),
						featureGates: JSON.stringify({}),
					},
				]);
			});

			it("Container load stats with feature gate overrides", async () => {
				const featureGates = {
					"Fluid.ContainerRuntime.CompressionDisabled": true,
					"Fluid.ContainerRuntime.CompressionChunkingDisabled": true,
					"Fluid.ContainerRuntime.DisableOpReentryCheck": false,
				};
				await ContainerRuntime.loadRuntime({
					context: localGetMockContext(featureGates) as IContainerContext,
					registryEntries: [],
					existing: false,
					runtimeOptions,
				});

				mockLogger.assertMatchAny([
					{
						eventName: "ContainerLoadStats",
						category: "generic",
						options: JSON.stringify(mergedRuntimeOptions),
						featureGates: JSON.stringify({
							disableCompression: true,
							disableOpReentryCheck: false,
							disableChunking: true,
						}),
					},
				]);
			});
		});

		describe("Container feature detection", () => {
			const mockLogger = new MockLogger();

			beforeEach(() => {
				mockLogger.clear();
			});

			const localGetMockContext = (
				features?: ReadonlyMap<string, unknown>,
			): Partial<IContainerContext> => {
				return {
					attachState: AttachState.Attached,
					deltaManager: new MockDeltaManager(),
					quorum: new MockQuorumClients(),
					taggedLogger: mockLogger,
					supportedFeatures: features,
					clientDetails: { capabilities: { interactive: true } },
					closeFn: (_error?: ICriticalContainerError): void => {},
					updateDirtyContainerState: (_dirty: boolean) => {},
				};
			};

			[
				undefined,
				new Map([["referenceSequenceNumbers", false]]),
				new Map([
					["other", true],
					["feature", true],
				]),
			].forEach((features) => {
				it("Loader not supported for async FlushMode, fallback to TurnBased", async () => {
					const runtime = await ContainerRuntime.loadRuntime({
						context: localGetMockContext(features) as IContainerContext,
						registryEntries: [],
						existing: false,
						runtimeOptions: {
							flushMode: FlushModeExperimental.Async as unknown as FlushMode,
						},
					});

					assert.equal(runtime.flushMode, FlushMode.TurnBased);
					mockLogger.assertMatchAny([
						{
							eventName: "ContainerRuntime:FlushModeFallback",
							category: "error",
						},
					]);
				});
			});

			it("Loader supported for async FlushMode", async () => {
				const runtime = await ContainerRuntime.loadRuntime({
					context: localGetMockContext(
						new Map([["referenceSequenceNumbers", true]]),
					) as IContainerContext,
					registryEntries: [],
					existing: false,
					runtimeOptions: {
						flushMode: FlushModeExperimental.Async as unknown as FlushMode,
					},
				});

				assert.equal(runtime.flushMode, FlushModeExperimental.Async);
				mockLogger.assertMatchNone([
					{
						eventName: "ContainerRuntime:FlushModeFallback",
						category: "error",
					},
				]);
			});
		});
	});
});<|MERGE_RESOLUTION|>--- conflicted
+++ resolved
@@ -1088,14 +1088,9 @@
 					minimumBatchSizeInBytes: 614400,
 					compressionAlgorithm: CompressionAlgorithms.lz4,
 				},
-<<<<<<< HEAD
-				maxBatchSizeInBytes: 950 * 1024,
-				chunkSizeInBytes: Number.POSITIVE_INFINITY,
-				enableRuntimeIdCompressor: false,
-=======
 				maxBatchSizeInBytes: 700 * 1024,
 				chunkSizeInBytes: 204800,
->>>>>>> efe94d6f
+				enableRuntimeIdCompressor: false,
 				enableOpReentryCheck: false,
 				enableGroupedBatching: false,
 			};
