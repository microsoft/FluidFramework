/*!
 * Copyright (c) Microsoft Corporation and contributors. All rights reserved.
 * Licensed under the MIT License.
 */

import { strict as assert } from "assert";
import { EventEmitter } from "events";
import { stub } from "sinon";
import { DebugLogger, MockLogger } from "@fluidframework/telemetry-utils";
import {
    ISequencedDocumentMessage,
    MessageType,
} from "@fluidframework/protocol-definitions";
<<<<<<< HEAD
import { AttachState, IContainerContext } from "@fluidframework/container-definitions";
=======
import { IContainerContext, ICriticalContainerError } from "@fluidframework/container-definitions";
>>>>>>> ae950c97
import { MockDeltaManager, MockQuorum } from "@fluidframework/test-runtime-utils";
import { ContainerRuntime, ScheduleManager } from "../containerRuntime";

describe("Runtime", () => {
    describe("Container Runtime", () => {
        describe("ContainerRuntime", () => {
            describe("Dirty flag", () => {
                const createMockContext = (attachState: AttachState): Partial<IContainerContext> => {
                    return {
                        deltaManager: new MockDeltaManager(),
                        quorum: new MockQuorum(),
                        logger: new MockLogger(),
                        clientDetails: { capabilities: { interactive: true } },
                        updateDirtyContainerState: (dirty: boolean) => {},
                        attachState,
                    };
                };

                it("should NOT be set to dirty if context is attached", async () => {
                    const mockContext = createMockContext(AttachState.Attached);
                    const updateDirtyStateStub = stub(mockContext, "updateDirtyContainerState");
                    await ContainerRuntime.load(
                        mockContext as IContainerContext,
                        [],
                        undefined,
                        {},
                    );
                    assert.deepStrictEqual(updateDirtyStateStub.calledOnce, true);
                    assert.deepStrictEqual(updateDirtyStateStub.args, [[false]]);
                });

                it("should be set to dirty if context is attaching", async () => {
                    const mockContext = createMockContext(AttachState.Attaching);
                    const updateDirtyStateStub = stub(mockContext, "updateDirtyContainerState");
                    await ContainerRuntime.load(
                        mockContext as IContainerContext,
                        [],
                        undefined,
                        {},
                    );
                    assert.deepStrictEqual(updateDirtyStateStub.calledOnce, true);
                    assert.deepStrictEqual(updateDirtyStateStub.args, [[true]]);
                });

                it("should be set to dirty if context is detached", async () => {
                    const mockContext = createMockContext(AttachState.Detached);
                    const updateDirtyStateStub = stub(mockContext, "updateDirtyContainerState");
                    await ContainerRuntime.load(
                        mockContext as IContainerContext,
                        [],
                        undefined,
                        {},
                    );
                    assert.deepStrictEqual(updateDirtyStateStub.calledOnce, true);
                    assert.deepStrictEqual(updateDirtyStateStub.args, [[true]]);
                });
            });
            describe("orderSequentially", () => {
                let containerRuntime: ContainerRuntime;
<<<<<<< HEAD
                const mockContext: Partial<IContainerContext> = {
                    deltaManager: new MockDeltaManager(),
                    quorum: new MockQuorum(),
                    logger: new MockLogger(),
                    clientDetails: { capabilities: { interactive: true } },
                    updateDirtyContainerState: (dirty: boolean) => {},
=======
                const containerErrors: ICriticalContainerError[] = [];
                const getMockContext = ((): Partial<IContainerContext> => {
                    return {
                        deltaManager: new MockDeltaManager(),
                        quorum: new MockQuorum(),
                        logger: new MockLogger(),
                        clientDetails: { capabilities: { interactive: true } },
                        closeFn: (error?: ICriticalContainerError): void => {
                            if (error !== undefined) {
                                containerErrors.push(error);
                            }
                        },
                    };
                });

                const getSingleContainerError = (): ICriticalContainerError => {
                    assert.strictEqual(containerErrors.length, 1);
                    return containerErrors[0];
>>>>>>> ae950c97
                };

                beforeEach(async () => {
                    containerRuntime = await ContainerRuntime.load(
                        getMockContext() as IContainerContext,
                        [],
                        undefined, // requestHandler
                        {
                            summaryOptions: {
                                disableSummaries: true,
                            },
                        },
                    );
                    containerErrors.length = 0;
                });

                it("Can't call flush() inside orderSequentially's callback", () => {
                    containerRuntime.orderSequentially(() => containerRuntime.flush());
                    assert.strictEqual(getSingleContainerError().errorType, "dataProcessingError");
                });

                it("Can't call flush() inside orderSequentially's callback when nested", () => {
                    containerRuntime.orderSequentially(
                        () => containerRuntime.orderSequentially(
                            () => containerRuntime.orderSequentially(
                                () => containerRuntime.flush())));

                    assert.strictEqual(getSingleContainerError().errorType, "dataProcessingError");
                });

                it("Errors propagate to the container", () => {
                    containerRuntime.orderSequentially(() => {
                        throw new Error("Any");
                    });

                    const error = getSingleContainerError();
                    assert.strictEqual(error.errorType, "dataProcessingError");
                    assert.ok(error.message.includes("Any"));
                });
            });
        });

        describe("ScheduleManager", () => {
            describe("Batch processing events", () => {
                let batchBegin: number = 0;
                let batchEnd: number = 0;
                let sequenceNumber: number = 0;
                let emitter: EventEmitter;
                let deltaManager: MockDeltaManager;
                let scheduleManager: ScheduleManager;

                beforeEach(() => {
                    emitter = new EventEmitter();
                    deltaManager = new MockDeltaManager();
                    deltaManager.inbound.processCallback = (message: ISequencedDocumentMessage) => {
                        scheduleManager.beforeOpProcessing(message);
                        scheduleManager.afterOpProcessing(undefined, message);
                    };
                    scheduleManager = new ScheduleManager(
                        deltaManager,
                        emitter,
                        DebugLogger.create("fluid:testScheduleManager"),
                    );

                    emitter.on("batchBegin", () => {
                        // When we receive a "batchBegin" event, we should not have any outstanding
                        // events, i.e., batchBegin and batchEnd should be equal.
                        assert.strictEqual(batchBegin, batchEnd, "Received batchBegin before previous batchEnd");
                        batchBegin++;
                    });

                    emitter.on("batchEnd", () => {
                        batchEnd++;
                        // Every "batchEnd" event should correspond to a "batchBegin" event, i.e.,
                        // batchBegin and batchEnd should be equal.
                        assert.strictEqual(batchBegin, batchEnd, "Received batchEnd without corresponding batchBegin");
                    });
                });

                afterEach(() => {
                    batchBegin = 0;
                    batchEnd = 0;
                    sequenceNumber = 0;
                });

                /**
                 * Pushes single op to the inbound queue. Adds proper sequence numbers to them
                 */
                function pushOp(partialMessage: Partial<ISequencedDocumentMessage>) {
                    sequenceNumber++;
                    const message = { ...partialMessage, sequenceNumber };
                    deltaManager.inbound.push(message as ISequencedDocumentMessage);
                }

                /**
                 * awaits until all ops that could be processed are processed.
                 */
                 async function processOps() {
                    const inbound = deltaManager.inbound;
                    while (!inbound.paused && inbound.length > 0) {
                        await Promise.resolve();
                    }
                }

                it("Single non-batch message", async () => {
                    const clientId: string = "test-client";
                    const message: Partial<ISequencedDocumentMessage> = {
                        clientId,
                        type: MessageType.Operation,
                    };

                    // Send a non-batch message.
                    pushOp(message);

                    await processOps();

                    assert.strictEqual(deltaManager.inbound.length, 0, "Did not process all ops");
                    assert.strictEqual(1, batchBegin, "Did not receive correct batchBegin events");
                    assert.strictEqual(1, batchEnd, "Did not receive correct batchEnd events");
                });

                it("Multiple non-batch messages", async () => {
                    const clientId: string = "test-client";
                    const message: Partial<ISequencedDocumentMessage> = {
                        clientId,
                        type: MessageType.Operation,
                    };

                    // Sent 5 non-batch messages.
                    pushOp(message);
                    pushOp(message);
                    pushOp(message);
                    pushOp(message);
                    pushOp(message);

                    await processOps();

                    assert.strictEqual(deltaManager.inbound.length, 0, "Did not process all ops");
                    assert.strictEqual(5, batchBegin, "Did not receive correct batchBegin events");
                    assert.strictEqual(5, batchEnd, "Did not receive correct batchEnd events");
                });

                it("Message with non batch-related metadata", async () => {
                    const clientId: string = "test-client";
                    const message: Partial<ISequencedDocumentMessage> = {
                        clientId,
                        type: MessageType.Operation,
                        metadata: { foo: 1 },
                    };

                    pushOp(message);
                    await processOps();

                    // We should have a "batchBegin" and a "batchEnd" event for the batch.
                    assert.strictEqual(deltaManager.inbound.length, 0, "Did not process all ops");
                    assert.strictEqual(1, batchBegin, "Did not receive correct batchBegin event for the batch");
                    assert.strictEqual(1, batchEnd, "Did not receive correct batchEnd event for the batch");
                });

                it("Messages in a single batch", async () => {
                    const clientId: string = "test-client";
                    const batchBeginMessage: Partial<ISequencedDocumentMessage> = {
                        clientId,
                        type: MessageType.Operation,
                        metadata: { batch: true },
                    };

                    const batchMessage: Partial<ISequencedDocumentMessage> = {
                        clientId,
                        type: MessageType.Operation,
                    };

                    const batchEndMessage: Partial<ISequencedDocumentMessage> = {
                        clientId,
                        type: MessageType.Operation,
                        metadata: { batch: false },
                    };

                    // Send a batch with 4 messages.
                    pushOp(batchBeginMessage);
                    pushOp(batchMessage);
                    pushOp(batchMessage);

                    await processOps();
                    assert.strictEqual(deltaManager.inbound.length, 3, "Some of partial batch ops were processed");

                    pushOp(batchEndMessage);
                    await processOps();

                    // We should have only received one "batchBegin" and one "batchEnd" event for the batch.
                    assert.strictEqual(deltaManager.inbound.length, 0, "Did not process all ops");
                    assert.strictEqual(1, batchBegin, "Did not receive correct batchBegin event for the batch");
                    assert.strictEqual(1, batchEnd, "Did not receive correct batchEnd event for the batch");
                });

                it("two batches", async () => {
                    const clientId: string = "test-client";
                    const batchBeginMessage: Partial<ISequencedDocumentMessage> = {
                        clientId,
                        type: MessageType.Operation,
                        metadata: { batch: true },
                    };

                    const batchMessage: Partial<ISequencedDocumentMessage> = {
                        clientId,
                        type: MessageType.Operation,
                    };

                    const batchEndMessage: Partial<ISequencedDocumentMessage> = {
                        clientId,
                        type: MessageType.Operation,
                        metadata: { batch: false },
                    };

                    // Pause to not allow ops to be processed while we accumulated them.
                    await deltaManager.inbound.pause();

                    // Send a batch with 4 messages.
                    pushOp(batchBeginMessage);
                    pushOp(batchMessage);
                    pushOp(batchMessage);
                    pushOp(batchEndMessage);

                    // Add incomplete batch
                    pushOp(batchBeginMessage);
                    pushOp(batchMessage);
                    pushOp(batchMessage);

                    assert.strictEqual(deltaManager.inbound.length, 7, "none of the batched ops are processed yet");

                    void deltaManager.inbound.resume();
                    await processOps();

                    assert.strictEqual(deltaManager.inbound.length, 3,
                        "none of the second batch ops are processed yet");
                    assert.strictEqual(1, batchBegin, "Did not receive correct batchBegin event for the batch");
                    assert.strictEqual(1, batchEnd, "Did not receive correct batchEnd event for the batch");

                    // End the batch - all ops should be processed.
                    pushOp(batchEndMessage);
                    await processOps();

                    assert.strictEqual(deltaManager.inbound.length, 0, "processed all ops");
                    assert.strictEqual(2, batchBegin, "Did not receive correct batchBegin event for the batch");
                    assert.strictEqual(2, batchEnd, "Did not receive correct batchEnd event for the batch");
                });

                it("non-batched ops followed by batch", async () => {
                    const clientId: string = "test-client";
                    const batchBeginMessage: Partial<ISequencedDocumentMessage> = {
                        clientId,
                        type: MessageType.Operation,
                        metadata: { batch: true },
                    };

                    const batchMessage: Partial<ISequencedDocumentMessage> = {
                        clientId,
                        type: MessageType.Operation,
                    };

                    const batchEndMessage: Partial<ISequencedDocumentMessage> = {
                        clientId,
                        type: MessageType.Operation,
                        metadata: { batch: false },
                    };

                    // Pause to not allow ops to be processed while we accumulated them.
                    await deltaManager.inbound.pause();

                    // Send a batch with 2 messages.
                    pushOp(batchMessage);
                    pushOp(batchMessage);

                    // Add incomplete batch
                    pushOp(batchBeginMessage);
                    pushOp(batchMessage);
                    pushOp(batchMessage);

                    await processOps();

                    assert.strictEqual(deltaManager.inbound.length, 5, "none of the batched ops are processed yet");

                    void deltaManager.inbound.resume();
                    await processOps();

                    assert.strictEqual(deltaManager.inbound.length, 3,
                        "none of the second batch ops are processed yet");

                    // End the batch - all ops should be processed.
                    pushOp(batchEndMessage);
                    await processOps();

                    assert.strictEqual(deltaManager.inbound.length, 0, "processed all ops");
                    assert.strictEqual(3, batchBegin, "Did not receive correct batchBegin event for the batch");
                    assert.strictEqual(3, batchEnd, "Did not receive correct batchEnd event for the batch");
                });

                function testWrongBatches() {
                    const clientId1: string = "test-client-1";
                    const clientId2: string = "test-client-2";

                    const batchBeginMessage: Partial<ISequencedDocumentMessage> = {
                        clientId: clientId1,
                        type: MessageType.Operation,
                        metadata: { batch: true },
                    };

                    const batchMessage: Partial<ISequencedDocumentMessage> = {
                        clientId: clientId1,
                        type: MessageType.Operation,
                    };

                    const messagesToFail: Partial<ISequencedDocumentMessage>[] = [
                        // System op from same client
                        {
                            clientId: clientId1,
                            type: MessageType.NoOp,
                        },

                        // Batch messages interleaved with a batch begin message from same client
                        batchBeginMessage,

                        // Send a message from another client. This should result in a a violation!
                        {
                            clientId: clientId2,
                            type: MessageType.Operation,
                        },

                        // Send a message from another client with non batch-related metadata. This should result
                        // in a "batchEnd" event for the previous batch since the client id changes. Also, we
                        // should get a "batchBegin" and a "batchEnd" event for the new client.
                        {
                            clientId: clientId2,
                            type: MessageType.Operation,
                            metadata: { foo: 1 },
                        },

                        // Send a batch from another client. This should result in a "batchEnd" event for the
                        // previous batch since the client id changes. Also, we should get one "batchBegin" and
                        // one "batchEnd" event for the batch from the new client.
                        {
                            clientId: clientId2,
                            type: MessageType.Operation,
                            metadata: { batch: true },
                        },
                    ];

                    let counter = 0;
                    for (const messageToFail of messagesToFail) {
                        counter++;
                        it(`Partial batch messages, case ${counter}`, async () => {
                            // Send a batch with 3 messages from first client but don't send batch end message.
                            pushOp(batchBeginMessage);
                            pushOp(batchMessage);
                            pushOp(batchMessage);

                            await processOps();
                            assert.strictEqual(deltaManager.inbound.length, 3,
                                "Some of partial batch ops were processed");

                            assert.throws(() => pushOp(messageToFail));

                            assert.strictEqual(deltaManager.inbound.length, 4, "Some of batch ops were processed");
                            assert.strictEqual(0, batchBegin, "Did not receive correct batchBegin event for the batch");
                            assert.strictEqual(0, batchEnd, "Did not receive correct batchBegin event for the batch");
                        });
                    }
                }

                testWrongBatches();
            });
        });
    });
});<|MERGE_RESOLUTION|>--- conflicted
+++ resolved
@@ -11,11 +11,7 @@
     ISequencedDocumentMessage,
     MessageType,
 } from "@fluidframework/protocol-definitions";
-<<<<<<< HEAD
-import { AttachState, IContainerContext } from "@fluidframework/container-definitions";
-=======
-import { IContainerContext, ICriticalContainerError } from "@fluidframework/container-definitions";
->>>>>>> ae950c97
+import { AttachState, IContainerContext, ICriticalContainerError } from "@fluidframework/container-definitions";
 import { MockDeltaManager, MockQuorum } from "@fluidframework/test-runtime-utils";
 import { ContainerRuntime, ScheduleManager } from "../containerRuntime";
 
@@ -75,14 +71,6 @@
             });
             describe("orderSequentially", () => {
                 let containerRuntime: ContainerRuntime;
-<<<<<<< HEAD
-                const mockContext: Partial<IContainerContext> = {
-                    deltaManager: new MockDeltaManager(),
-                    quorum: new MockQuorum(),
-                    logger: new MockLogger(),
-                    clientDetails: { capabilities: { interactive: true } },
-                    updateDirtyContainerState: (dirty: boolean) => {},
-=======
                 const containerErrors: ICriticalContainerError[] = [];
                 const getMockContext = ((): Partial<IContainerContext> => {
                     return {
@@ -95,13 +83,13 @@
                                 containerErrors.push(error);
                             }
                         },
+                        updateDirtyContainerState: (dirty: boolean) => {},
                     };
                 });
 
                 const getSingleContainerError = (): ICriticalContainerError => {
                     assert.strictEqual(containerErrors.length, 1);
                     return containerErrors[0];
->>>>>>> ae950c97
                 };
 
                 beforeEach(async () => {
