--- conflicted
+++ resolved
@@ -1417,11 +1417,7 @@
 				enableRuntimeIdCompressor: undefined,
 				enableGroupedBatching: false,
 				explicitSchemaControl: false,
-<<<<<<< HEAD
-			} satisfies IContainerRuntimeOptionsInternal;
-=======
 			};
->>>>>>> 89b13755
 			const mergedRuntimeOptions = { ...defaultRuntimeOptions, ...runtimeOptions };
 
 			it("Container load stats", async () => {
@@ -2593,22 +2589,12 @@
 				runtimes = new Map<string, ContainerRuntime>();
 				logger = new MockLogger();
 				droppedSignals = [];
-				const runtimeOptions: IContainerRuntimeOptionsInternal = {
-					enableGroupedBatching: false,
-					flushMode: FlushMode.TurnBased,
-				};
 				containerRuntime = await ContainerRuntime.loadRuntime({
 					context: getMockContext({ logger }) as IContainerContext,
 					registryEntries: [],
 					existing: false,
 					requestHandler: undefined,
-<<<<<<< HEAD
-					runtimeOptions,
-=======
-					runtimeOptions: {
-						enableGroupedBatching: false,
-					},
->>>>>>> 89b13755
+					runtimeOptions: {},
 					provideEntryPoint: mockProvideEntryPoint,
 				});
 				// Assert that clientId is not undefined
@@ -3173,10 +3159,6 @@
 
 				beforeEach(async () => {
 					remoteLogger = new MockLogger();
-					const runtimeOptions: IContainerRuntimeOptionsInternal = {
-						enableGroupedBatching: false,
-						flushMode: FlushMode.TurnBased,
-					};
 					remoteContainerRuntime = await ContainerRuntime.loadRuntime({
 						context: getMockContext(
 							{ logger: remoteLogger },
@@ -3185,13 +3167,7 @@
 						registryEntries: [],
 						existing: false,
 						requestHandler: undefined,
-<<<<<<< HEAD
-						runtimeOptions,
-=======
-						runtimeOptions: {
-							enableGroupedBatching: false,
-						},
->>>>>>> 89b13755
+						runtimeOptions: {},
 						provideEntryPoint: mockProvideEntryPoint,
 					});
 					// Assert that clientId is not undefined
