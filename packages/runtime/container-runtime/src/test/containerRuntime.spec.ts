--- conflicted
+++ resolved
@@ -2524,13 +2524,7 @@
 					// eslint-disable-next-line @typescript-eslint/dot-notation
 					containerRuntime["channelCollection"]["contexts"].get("missingDataStore");
 				assert(missingDataStoreContext !== undefined, "context should be there");
-<<<<<<< HEAD
 				const envelopes: ISequencedMessageEnvelope[] = [
-=======
-
-				// Add ops to this context.
-				const messages = [
->>>>>>> 9127d9f3
 					{ sequenceNumber: 1 },
 					{ sequenceNumber: 2 },
 					{ sequenceNumber: 3 },
