/*!
 * Copyright (c) Microsoft Corporation and contributors. All rights reserved.
 * Licensed under the MIT License.
 */

import { strict as assert } from "assert";
import { EventEmitter } from "events";
import { stub } from "sinon";
import { DebugLogger, MockLogger } from "@fluidframework/telemetry-utils";
import {
    ISequencedDocumentMessage,
    MessageType,
} from "@fluidframework/protocol-definitions";
import { AttachState, IContainerContext, ICriticalContainerError } from "@fluidframework/container-definitions";
import { MockDeltaManager, MockQuorum } from "@fluidframework/test-runtime-utils";
import { ContainerRuntime, ScheduleManager } from "../containerRuntime";
import { FlushMode } from "@fluidframework/runtime-definitions";
import { GenericError } from "@fluidframework/container-utils";

describe("Runtime", () => {
    describe("Container Runtime", () => {
<<<<<<< HEAD
        describe("ContainerRuntime", () => {
            describe("Dirty flag", () => {
                const createMockContext =
                    (attachState: AttachState, addPendingMsg: boolean): Partial<IContainerContext> => {
                    const pendingMessage = {
                        type: "message",
                        content: {},
                    };

                    return {
                        deltaManager: new MockDeltaManager(),
                        quorum: new MockQuorum(),
                        logger: new MockLogger(),
                        clientDetails: { capabilities: { interactive: true } },
                        updateDirtyContainerState: (dirty: boolean) => {},
                        attachState,
                        pendingLocalState: addPendingMsg ? {pendingStates: [pendingMessage]} : undefined,
                    };
                };

                it("should NOT be set to dirty if context is attached with no pending ops", async () => {
                    const mockContext = createMockContext(AttachState.Attached, false);
                    const updateDirtyStateStub = stub(mockContext, "updateDirtyContainerState");
                    await ContainerRuntime.load(
                        mockContext as IContainerContext,
                        [],
                        undefined,
                        {},
                    );
                    assert.deepStrictEqual(updateDirtyStateStub.calledOnce, true);
                    assert.deepStrictEqual(updateDirtyStateStub.args, [[false]]);
                });

                it("should be set to dirty if context is attached with pending ops", async () => {
                    const mockContext = createMockContext(AttachState.Attached, true);
                    const updateDirtyStateStub = stub(mockContext, "updateDirtyContainerState");
                    await ContainerRuntime.load(
                        mockContext as IContainerContext,
                        [],
                        undefined,
                        {},
                    );
                    assert.deepStrictEqual(updateDirtyStateStub.calledOnce, true);
                    assert.deepStrictEqual(updateDirtyStateStub.args, [[true]]);
                });

                it("should be set to dirty if context is attaching", async () => {
                    const mockContext = createMockContext(AttachState.Attaching, false);
                    const updateDirtyStateStub = stub(mockContext, "updateDirtyContainerState");
                    await ContainerRuntime.load(
                        mockContext as IContainerContext,
                        [],
                        undefined,
                        {},
                    );
                    assert.deepStrictEqual(updateDirtyStateStub.calledOnce, true);
                    assert.deepStrictEqual(updateDirtyStateStub.args, [[true]]);
                });

                it("should be set to dirty if context is detached", async () => {
                    const mockContext = createMockContext(AttachState.Detached, false);
                    const updateDirtyStateStub = stub(mockContext, "updateDirtyContainerState");
                    await ContainerRuntime.load(
                        mockContext as IContainerContext,
                        [],
                        undefined,
                        {},
                    );
                    assert.deepStrictEqual(updateDirtyStateStub.calledOnce, true);
                    assert.deepStrictEqual(updateDirtyStateStub.args, [[true]]);
                });
            });
            describe("orderSequentially", () => {
                let containerRuntime: ContainerRuntime;
                const containerErrors: ICriticalContainerError[] = [];
                const getMockContext = ((): Partial<IContainerContext> => {
                    return {
                        deltaManager: new MockDeltaManager(),
                        quorum: new MockQuorum(),
                        logger: new MockLogger(),
                        clientDetails: { capabilities: { interactive: true } },
                        closeFn: (error?: ICriticalContainerError): void => {
                            if (error !== undefined) {
                                containerErrors.push(error);
                            }
                        },
                        updateDirtyContainerState: (dirty: boolean) => {},
                    };
                });
=======
        describe("ContainerRuntime", () =>
            [FlushMode.TurnBased, FlushMode.Immediate].forEach((flushMode: FlushMode) => {
                describe(`orderSequentially with flush mode: ${FlushMode[flushMode]}`, () => {
                    let containerRuntime: ContainerRuntime;
                    const containerErrors: ICriticalContainerError[] = [];
                    const getMockContext = ((): Partial<IContainerContext> => {
                        return {
                            deltaManager: new MockDeltaManager(),
                            quorum: new MockQuorum(),
                            logger: new MockLogger(),
                            clientDetails: { capabilities: { interactive: true } },
                            closeFn: (error?: ICriticalContainerError): void => {
                                if (error !== undefined) {
                                    containerErrors.push(error);
                                }
                            },
                        };
                    });
>>>>>>> 6fa3f0e4

                    const getFirstContainerError = (): ICriticalContainerError => {
                        assert.ok(containerErrors.length > 0, "Container should have errors");
                        return containerErrors[0];
                    };

                    const expectedOrderSequentiallyErrorCode = "orderSequentiallyCallbackException";

                    beforeEach(async () => {
                        containerRuntime = await ContainerRuntime.load(
                            getMockContext() as IContainerContext,
                            [],
                            undefined, // requestHandler
                            {
                                summaryOptions: {
                                    disableSummaries: true,
                                },
                            },
                        );
                        containerRuntime.setFlushMode(flushMode);
                        containerErrors.length = 0;
                    });

                    it("Can't call flush() inside orderSequentially's callback", () => {
                        assert.throws(() => containerRuntime.orderSequentially(() => containerRuntime.flush()));

                        const error = getFirstContainerError();
                        assert.ok(error instanceof GenericError);
                        assert.strictEqual(error.fluidErrorCode, expectedOrderSequentiallyErrorCode);
                    });

                    it("Can't call flush() inside orderSequentially's callback when nested", () => {
                        assert.throws(
                            () => containerRuntime.orderSequentially(
                                () => containerRuntime.orderSequentially(
                                    () => containerRuntime.flush())));

                        const error = getFirstContainerError();
                        assert.ok(error instanceof GenericError);
                        assert.strictEqual(error.fluidErrorCode, expectedOrderSequentiallyErrorCode);
                    });

                    it("Can't call flush() inside orderSequentially's callback when nested ignoring exceptions", () => {
                        containerRuntime.orderSequentially(() => {
                            try {
                                containerRuntime.orderSequentially(() => containerRuntime.flush());
                            } catch (e) {
                                // ignore
                            }
                        });

                        const error = getFirstContainerError();
                        assert.ok(error instanceof GenericError);
                        assert.strictEqual(error.fluidErrorCode, expectedOrderSequentiallyErrorCode);
                    });

                    it("Errors propagate to the container", () => {
                        assert.throws(
                            () => containerRuntime.orderSequentially(
                                () => {
                                    throw new Error("Any");
                                }));

                        const error = getFirstContainerError();
                        assert.ok(error instanceof GenericError);
                        assert.strictEqual(error.fluidErrorCode, expectedOrderSequentiallyErrorCode);
                        assert.strictEqual(error.error.message, "Any");
                    });

                    it("Errors propagate to the container when nested", () => {
                        assert.throws(
                            () => containerRuntime.orderSequentially(
                                () => containerRuntime.orderSequentially(
                                    () => {
                                        throw new Error("Any");
                                    })));

                        const error = getFirstContainerError();
                        assert.ok(error instanceof GenericError);
                        assert.strictEqual(error.fluidErrorCode, expectedOrderSequentiallyErrorCode);
                        assert.strictEqual(error.error.message, "Any");
                    });
                });
            }));


        describe("ScheduleManager", () => {
            describe("Batch processing events", () => {
                let batchBegin: number = 0;
                let batchEnd: number = 0;
                let sequenceNumber: number = 0;
                let emitter: EventEmitter;
                let deltaManager: MockDeltaManager;
                let scheduleManager: ScheduleManager;

                beforeEach(() => {
                    emitter = new EventEmitter();
                    deltaManager = new MockDeltaManager();
                    deltaManager.inbound.processCallback = (message: ISequencedDocumentMessage) => {
                        scheduleManager.beforeOpProcessing(message);
                        scheduleManager.afterOpProcessing(undefined, message);
                    };
                    scheduleManager = new ScheduleManager(
                        deltaManager,
                        emitter,
                        DebugLogger.create("fluid:testScheduleManager"),
                    );

                    emitter.on("batchBegin", () => {
                        // When we receive a "batchBegin" event, we should not have any outstanding
                        // events, i.e., batchBegin and batchEnd should be equal.
                        assert.strictEqual(batchBegin, batchEnd, "Received batchBegin before previous batchEnd");
                        batchBegin++;
                    });

                    emitter.on("batchEnd", () => {
                        batchEnd++;
                        // Every "batchEnd" event should correspond to a "batchBegin" event, i.e.,
                        // batchBegin and batchEnd should be equal.
                        assert.strictEqual(batchBegin, batchEnd, "Received batchEnd without corresponding batchBegin");
                    });
                });

                afterEach(() => {
                    batchBegin = 0;
                    batchEnd = 0;
                    sequenceNumber = 0;
                });

                /**
                 * Pushes single op to the inbound queue. Adds proper sequence numbers to them
                 */
                function pushOp(partialMessage: Partial<ISequencedDocumentMessage>) {
                    sequenceNumber++;
                    const message = { ...partialMessage, sequenceNumber };
                    deltaManager.inbound.push(message as ISequencedDocumentMessage);
                }

                /**
                 * awaits until all ops that could be processed are processed.
                 */
                async function processOps() {
                    const inbound = deltaManager.inbound;
                    while (!inbound.paused && inbound.length > 0) {
                        await Promise.resolve();
                    }
                }

                it("Single non-batch message", async () => {
                    const clientId: string = "test-client";
                    const message: Partial<ISequencedDocumentMessage> = {
                        clientId,
                        type: MessageType.Operation,
                    };

                    // Send a non-batch message.
                    pushOp(message);

                    await processOps();

                    assert.strictEqual(deltaManager.inbound.length, 0, "Did not process all ops");
                    assert.strictEqual(1, batchBegin, "Did not receive correct batchBegin events");
                    assert.strictEqual(1, batchEnd, "Did not receive correct batchEnd events");
                });

                it("Multiple non-batch messages", async () => {
                    const clientId: string = "test-client";
                    const message: Partial<ISequencedDocumentMessage> = {
                        clientId,
                        type: MessageType.Operation,
                    };

                    // Sent 5 non-batch messages.
                    pushOp(message);
                    pushOp(message);
                    pushOp(message);
                    pushOp(message);
                    pushOp(message);

                    await processOps();

                    assert.strictEqual(deltaManager.inbound.length, 0, "Did not process all ops");
                    assert.strictEqual(5, batchBegin, "Did not receive correct batchBegin events");
                    assert.strictEqual(5, batchEnd, "Did not receive correct batchEnd events");
                });

                it("Message with non batch-related metadata", async () => {
                    const clientId: string = "test-client";
                    const message: Partial<ISequencedDocumentMessage> = {
                        clientId,
                        type: MessageType.Operation,
                        metadata: { foo: 1 },
                    };

                    pushOp(message);
                    await processOps();

                    // We should have a "batchBegin" and a "batchEnd" event for the batch.
                    assert.strictEqual(deltaManager.inbound.length, 0, "Did not process all ops");
                    assert.strictEqual(1, batchBegin, "Did not receive correct batchBegin event for the batch");
                    assert.strictEqual(1, batchEnd, "Did not receive correct batchEnd event for the batch");
                });

                it("Messages in a single batch", async () => {
                    const clientId: string = "test-client";
                    const batchBeginMessage: Partial<ISequencedDocumentMessage> = {
                        clientId,
                        type: MessageType.Operation,
                        metadata: { batch: true },
                    };

                    const batchMessage: Partial<ISequencedDocumentMessage> = {
                        clientId,
                        type: MessageType.Operation,
                    };

                    const batchEndMessage: Partial<ISequencedDocumentMessage> = {
                        clientId,
                        type: MessageType.Operation,
                        metadata: { batch: false },
                    };

                    // Send a batch with 4 messages.
                    pushOp(batchBeginMessage);
                    pushOp(batchMessage);
                    pushOp(batchMessage);

                    await processOps();
                    assert.strictEqual(deltaManager.inbound.length, 3, "Some of partial batch ops were processed");

                    pushOp(batchEndMessage);
                    await processOps();

                    // We should have only received one "batchBegin" and one "batchEnd" event for the batch.
                    assert.strictEqual(deltaManager.inbound.length, 0, "Did not process all ops");
                    assert.strictEqual(1, batchBegin, "Did not receive correct batchBegin event for the batch");
                    assert.strictEqual(1, batchEnd, "Did not receive correct batchEnd event for the batch");
                });

                it("two batches", async () => {
                    const clientId: string = "test-client";
                    const batchBeginMessage: Partial<ISequencedDocumentMessage> = {
                        clientId,
                        type: MessageType.Operation,
                        metadata: { batch: true },
                    };

                    const batchMessage: Partial<ISequencedDocumentMessage> = {
                        clientId,
                        type: MessageType.Operation,
                    };

                    const batchEndMessage: Partial<ISequencedDocumentMessage> = {
                        clientId,
                        type: MessageType.Operation,
                        metadata: { batch: false },
                    };

                    // Pause to not allow ops to be processed while we accumulated them.
                    await deltaManager.inbound.pause();

                    // Send a batch with 4 messages.
                    pushOp(batchBeginMessage);
                    pushOp(batchMessage);
                    pushOp(batchMessage);
                    pushOp(batchEndMessage);

                    // Add incomplete batch
                    pushOp(batchBeginMessage);
                    pushOp(batchMessage);
                    pushOp(batchMessage);

                    assert.strictEqual(deltaManager.inbound.length, 7, "none of the batched ops are processed yet");

                    void deltaManager.inbound.resume();
                    await processOps();

                    assert.strictEqual(deltaManager.inbound.length, 3,
                        "none of the second batch ops are processed yet");
                    assert.strictEqual(1, batchBegin, "Did not receive correct batchBegin event for the batch");
                    assert.strictEqual(1, batchEnd, "Did not receive correct batchEnd event for the batch");

                    // End the batch - all ops should be processed.
                    pushOp(batchEndMessage);
                    await processOps();

                    assert.strictEqual(deltaManager.inbound.length, 0, "processed all ops");
                    assert.strictEqual(2, batchBegin, "Did not receive correct batchBegin event for the batch");
                    assert.strictEqual(2, batchEnd, "Did not receive correct batchEnd event for the batch");
                });

                it("non-batched ops followed by batch", async () => {
                    const clientId: string = "test-client";
                    const batchBeginMessage: Partial<ISequencedDocumentMessage> = {
                        clientId,
                        type: MessageType.Operation,
                        metadata: { batch: true },
                    };

                    const batchMessage: Partial<ISequencedDocumentMessage> = {
                        clientId,
                        type: MessageType.Operation,
                    };

                    const batchEndMessage: Partial<ISequencedDocumentMessage> = {
                        clientId,
                        type: MessageType.Operation,
                        metadata: { batch: false },
                    };

                    // Pause to not allow ops to be processed while we accumulated them.
                    await deltaManager.inbound.pause();

                    // Send a batch with 2 messages.
                    pushOp(batchMessage);
                    pushOp(batchMessage);

                    // Add incomplete batch
                    pushOp(batchBeginMessage);
                    pushOp(batchMessage);
                    pushOp(batchMessage);

                    await processOps();

                    assert.strictEqual(deltaManager.inbound.length, 5, "none of the batched ops are processed yet");

                    void deltaManager.inbound.resume();
                    await processOps();

                    assert.strictEqual(deltaManager.inbound.length, 3,
                        "none of the second batch ops are processed yet");

                    // End the batch - all ops should be processed.
                    pushOp(batchEndMessage);
                    await processOps();

                    assert.strictEqual(deltaManager.inbound.length, 0, "processed all ops");
                    assert.strictEqual(3, batchBegin, "Did not receive correct batchBegin event for the batch");
                    assert.strictEqual(3, batchEnd, "Did not receive correct batchEnd event for the batch");
                });

                function testWrongBatches() {
                    const clientId1: string = "test-client-1";
                    const clientId2: string = "test-client-2";

                    const batchBeginMessage: Partial<ISequencedDocumentMessage> = {
                        clientId: clientId1,
                        type: MessageType.Operation,
                        metadata: { batch: true },
                    };

                    const batchMessage: Partial<ISequencedDocumentMessage> = {
                        clientId: clientId1,
                        type: MessageType.Operation,
                    };

                    const messagesToFail: Partial<ISequencedDocumentMessage>[] = [
                        // System op from same client
                        {
                            clientId: clientId1,
                            type: MessageType.NoOp,
                        },

                        // Batch messages interleaved with a batch begin message from same client
                        batchBeginMessage,

                        // Send a message from another client. This should result in a a violation!
                        {
                            clientId: clientId2,
                            type: MessageType.Operation,
                        },

                        // Send a message from another client with non batch-related metadata. This should result
                        // in a "batchEnd" event for the previous batch since the client id changes. Also, we
                        // should get a "batchBegin" and a "batchEnd" event for the new client.
                        {
                            clientId: clientId2,
                            type: MessageType.Operation,
                            metadata: { foo: 1 },
                        },

                        // Send a batch from another client. This should result in a "batchEnd" event for the
                        // previous batch since the client id changes. Also, we should get one "batchBegin" and
                        // one "batchEnd" event for the batch from the new client.
                        {
                            clientId: clientId2,
                            type: MessageType.Operation,
                            metadata: { batch: true },
                        },
                    ];

                    let counter = 0;
                    for (const messageToFail of messagesToFail) {
                        counter++;
                        it(`Partial batch messages, case ${counter}`, async () => {
                            // Send a batch with 3 messages from first client but don't send batch end message.
                            pushOp(batchBeginMessage);
                            pushOp(batchMessage);
                            pushOp(batchMessage);

                            await processOps();
                            assert.strictEqual(deltaManager.inbound.length, 3,
                                "Some of partial batch ops were processed");

                            assert.throws(() => pushOp(messageToFail));

                            assert.strictEqual(deltaManager.inbound.length, 4, "Some of batch ops were processed");
                            assert.strictEqual(0, batchBegin, "Did not receive correct batchBegin event for the batch");
                            assert.strictEqual(0, batchEnd, "Did not receive correct batchBegin event for the batch");
                        });
                    }
                }

                testWrongBatches();
            });
        });
    });
});<|MERGE_RESOLUTION|>--- conflicted
+++ resolved
@@ -19,98 +19,7 @@
 
 describe("Runtime", () => {
     describe("Container Runtime", () => {
-<<<<<<< HEAD
-        describe("ContainerRuntime", () => {
-            describe("Dirty flag", () => {
-                const createMockContext =
-                    (attachState: AttachState, addPendingMsg: boolean): Partial<IContainerContext> => {
-                    const pendingMessage = {
-                        type: "message",
-                        content: {},
-                    };
-
-                    return {
-                        deltaManager: new MockDeltaManager(),
-                        quorum: new MockQuorum(),
-                        logger: new MockLogger(),
-                        clientDetails: { capabilities: { interactive: true } },
-                        updateDirtyContainerState: (dirty: boolean) => {},
-                        attachState,
-                        pendingLocalState: addPendingMsg ? {pendingStates: [pendingMessage]} : undefined,
-                    };
-                };
-
-                it("should NOT be set to dirty if context is attached with no pending ops", async () => {
-                    const mockContext = createMockContext(AttachState.Attached, false);
-                    const updateDirtyStateStub = stub(mockContext, "updateDirtyContainerState");
-                    await ContainerRuntime.load(
-                        mockContext as IContainerContext,
-                        [],
-                        undefined,
-                        {},
-                    );
-                    assert.deepStrictEqual(updateDirtyStateStub.calledOnce, true);
-                    assert.deepStrictEqual(updateDirtyStateStub.args, [[false]]);
-                });
-
-                it("should be set to dirty if context is attached with pending ops", async () => {
-                    const mockContext = createMockContext(AttachState.Attached, true);
-                    const updateDirtyStateStub = stub(mockContext, "updateDirtyContainerState");
-                    await ContainerRuntime.load(
-                        mockContext as IContainerContext,
-                        [],
-                        undefined,
-                        {},
-                    );
-                    assert.deepStrictEqual(updateDirtyStateStub.calledOnce, true);
-                    assert.deepStrictEqual(updateDirtyStateStub.args, [[true]]);
-                });
-
-                it("should be set to dirty if context is attaching", async () => {
-                    const mockContext = createMockContext(AttachState.Attaching, false);
-                    const updateDirtyStateStub = stub(mockContext, "updateDirtyContainerState");
-                    await ContainerRuntime.load(
-                        mockContext as IContainerContext,
-                        [],
-                        undefined,
-                        {},
-                    );
-                    assert.deepStrictEqual(updateDirtyStateStub.calledOnce, true);
-                    assert.deepStrictEqual(updateDirtyStateStub.args, [[true]]);
-                });
-
-                it("should be set to dirty if context is detached", async () => {
-                    const mockContext = createMockContext(AttachState.Detached, false);
-                    const updateDirtyStateStub = stub(mockContext, "updateDirtyContainerState");
-                    await ContainerRuntime.load(
-                        mockContext as IContainerContext,
-                        [],
-                        undefined,
-                        {},
-                    );
-                    assert.deepStrictEqual(updateDirtyStateStub.calledOnce, true);
-                    assert.deepStrictEqual(updateDirtyStateStub.args, [[true]]);
-                });
-            });
-            describe("orderSequentially", () => {
-                let containerRuntime: ContainerRuntime;
-                const containerErrors: ICriticalContainerError[] = [];
-                const getMockContext = ((): Partial<IContainerContext> => {
-                    return {
-                        deltaManager: new MockDeltaManager(),
-                        quorum: new MockQuorum(),
-                        logger: new MockLogger(),
-                        clientDetails: { capabilities: { interactive: true } },
-                        closeFn: (error?: ICriticalContainerError): void => {
-                            if (error !== undefined) {
-                                containerErrors.push(error);
-                            }
-                        },
-                        updateDirtyContainerState: (dirty: boolean) => {},
-                    };
-                });
-=======
-        describe("ContainerRuntime", () =>
+        describe("orderSequentially", () =>
             [FlushMode.TurnBased, FlushMode.Immediate].forEach((flushMode: FlushMode) => {
                 describe(`orderSequentially with flush mode: ${FlushMode[flushMode]}`, () => {
                     let containerRuntime: ContainerRuntime;
@@ -126,9 +35,9 @@
                                     containerErrors.push(error);
                                 }
                             },
+                            updateDirtyContainerState: (dirty: boolean) => {},
                         };
                     });
->>>>>>> 6fa3f0e4
 
                     const getFirstContainerError = (): ICriticalContainerError => {
                         assert.ok(containerErrors.length > 0, "Container should have errors");
@@ -215,6 +124,78 @@
             }));
 
 
+        describe("Dirty flag", () => {
+            const createMockContext =
+                (attachState: AttachState, addPendingMsg: boolean): Partial<IContainerContext> => {
+                const pendingMessage = {
+                    type: "message",
+                    content: {},
+                };
+
+                return {
+                    deltaManager: new MockDeltaManager(),
+                    quorum: new MockQuorum(),
+                    logger: new MockLogger(),
+                    clientDetails: { capabilities: { interactive: true } },
+                    updateDirtyContainerState: (dirty: boolean) => {},
+                    attachState,
+                    pendingLocalState: addPendingMsg ? {pendingStates: [pendingMessage]} : undefined,
+                };
+            };
+
+            it("should NOT be set to dirty if context is attached with no pending ops", async () => {
+                const mockContext = createMockContext(AttachState.Attached, false);
+                const updateDirtyStateStub = stub(mockContext, "updateDirtyContainerState");
+                await ContainerRuntime.load(
+                    mockContext as IContainerContext,
+                    [],
+                    undefined,
+                    {},
+                );
+                assert.deepStrictEqual(updateDirtyStateStub.calledOnce, true);
+                assert.deepStrictEqual(updateDirtyStateStub.args, [[false]]);
+            });
+
+            it("should be set to dirty if context is attached with pending ops", async () => {
+                const mockContext = createMockContext(AttachState.Attached, true);
+                const updateDirtyStateStub = stub(mockContext, "updateDirtyContainerState");
+                await ContainerRuntime.load(
+                    mockContext as IContainerContext,
+                    [],
+                    undefined,
+                    {},
+                );
+                assert.deepStrictEqual(updateDirtyStateStub.calledOnce, true);
+                assert.deepStrictEqual(updateDirtyStateStub.args, [[true]]);
+            });
+
+            it("should be set to dirty if context is attaching", async () => {
+                const mockContext = createMockContext(AttachState.Attaching, false);
+                const updateDirtyStateStub = stub(mockContext, "updateDirtyContainerState");
+                await ContainerRuntime.load(
+                    mockContext as IContainerContext,
+                    [],
+                    undefined,
+                    {},
+                );
+                assert.deepStrictEqual(updateDirtyStateStub.calledOnce, true);
+                assert.deepStrictEqual(updateDirtyStateStub.args, [[true]]);
+            });
+
+            it("should be set to dirty if context is detached", async () => {
+                const mockContext = createMockContext(AttachState.Detached, false);
+                const updateDirtyStateStub = stub(mockContext, "updateDirtyContainerState");
+                await ContainerRuntime.load(
+                    mockContext as IContainerContext,
+                    [],
+                    undefined,
+                    {},
+                );
+                assert.deepStrictEqual(updateDirtyStateStub.calledOnce, true);
+                assert.deepStrictEqual(updateDirtyStateStub.args, [[true]]);
+            });
+        });
+
         describe("ScheduleManager", () => {
             describe("Batch processing events", () => {
                 let batchBegin: number = 0;
