/*!
 * Copyright (c) Microsoft Corporation and contributors. All rights reserved.
 * Licensed under the MIT License.
 */

import { strict as assert } from "assert";
import { createSandbox, SinonFakeTimers, useFakeTimers } from "sinon";
import {
	AttachState,
	ContainerErrorTypes,
	IContainerContext,
	ICriticalContainerError,
} from "@fluidframework/container-definitions";
import {
	ISequencedDocumentMessage,
	ISnapshotTree,
	ISummaryTree,
	MessageType,
} from "@fluidframework/protocol-definitions";
import {
	FluidDataStoreRegistryEntry,
	FlushMode,
	FlushModeExperimental,
	IFluidDataStoreContext,
	IFluidDataStoreFactory,
	IFluidDataStoreRegistry,
	ISummaryTreeWithStats,
	NamedFluidDataStoreRegistryEntries,
} from "@fluidframework/runtime-definitions";
import {
	createChildLogger,
	IFluidErrorBase,
	isFluidError,
	isILoggingError,
	mixinMonitoringContext,
	MockLogger,
} from "@fluidframework/telemetry-utils";
import {
	MockDeltaManager,
	MockFluidDataStoreRuntime,
	MockQuorumClients,
} from "@fluidframework/test-runtime-utils";
import { IContainerRuntime } from "@fluidframework/container-runtime-definitions";
import {
	IErrorBase,
	IResponse,
	FluidObject,
	ConfigTypes,
	IConfigProviderBase,
	FluidErrorTypes,
} from "@fluidframework/core-interfaces";
import {
	IDocumentStorageService,
	ISnapshot,
	ISummaryContext,
} from "@fluidframework/driver-definitions";
import { stringToBuffer } from "@fluid-internal/client-utils";
import {
	CompressionAlgorithms,
	ContainerRuntime,
	IContainerRuntimeOptions,
	IPendingRuntimeState,
	defaultPendingOpsWaitTimeoutMs,
} from "../containerRuntime";
import {
	ContainerMessageType,
	type RecentlyAddedContainerRuntimeMessageDetails,
	type OutboundContainerRuntimeMessage,
	type UnknownContainerRuntimeMessage,
} from "../messageTypes";
import { IPendingLocalState, IPendingMessage, PendingStateManager } from "../pendingStateManager";
import { DataStores } from "../dataStores";
import { ISummaryCancellationToken, neverCancelledSummaryToken } from "../summary";

describe("Runtime", () => {
	const configProvider = (settings: Record<string, ConfigTypes>): IConfigProviderBase => ({
		getRawConfig: (name: string): ConfigTypes => settings[name],
	});

	let submittedOps: any[] = [];
	let opFakeSequenceNumber = 1;
	let clock: SinonFakeTimers;

	before(() => {
		clock = useFakeTimers();
	});

	beforeEach(() => {
		submittedOps = [];
		opFakeSequenceNumber = 1;
	});

	afterEach(() => {
		clock.reset();
	});

	after(() => {
		clock.restore();
	});

	const getMockContext = (
		settings: Record<string, ConfigTypes> = {},
		logger = new MockLogger(),
	): Partial<IContainerContext> => {
		const mockClientId = "mockClientId";

		// Mock the storage layer so "submitSummary" works.
		const mockStorage: Partial<IDocumentStorageService> = {
			uploadSummaryWithContext: async (summary: ISummaryTree, context: ISummaryContext) => {
				return "fakeHandle";
			},
		};
		const mockContext = {
			attachState: AttachState.Attached,
			deltaManager: new MockDeltaManager(),
			quorum: new MockQuorumClients(),
			taggedLogger: mixinMonitoringContext(logger, configProvider(settings)).logger,
			clientDetails: { capabilities: { interactive: true } },
			closeFn: (_error?: ICriticalContainerError): void => {},
			updateDirtyContainerState: (_dirty: boolean) => {},
			getLoadedFromVersion: () => undefined,
			submitFn: (_type: MessageType, contents: any, _batch: boolean, appData?: any) => {
				submittedOps.push(contents);
				return opFakeSequenceNumber++;
			},
			clientId: mockClientId,
			connected: true,
			storage: mockStorage as IDocumentStorageService,
		};

		// Update the delta manager's last message which is used for validation during summarization.
		mockContext.deltaManager.lastMessage = {
			clientId: mockClientId,
			type: MessageType.Operation,
			sequenceNumber: 0,
			timestamp: Date.now(),
			minimumSequenceNumber: 0,
			referenceSequenceNumber: 0,
			clientSequenceNumber: 0,
			contents: undefined,
		};
		return mockContext;
	};

	const mockProvideEntryPoint = async () => ({
		myProp: "myValue",
	});

	describe("Container Runtime", () => {
		describe("IdCompressor", () => {
			it("finalizes idRange on attach", async () => {
				const logger = new MockLogger();
				const containerRuntime = await ContainerRuntime.loadRuntime({
					context: getMockContext({}, logger) as IContainerContext,
					registryEntries: [],
					existing: false,
					runtimeOptions: {
						flushMode: FlushMode.TurnBased,
						enableRuntimeIdCompressor: true,
					},
					provideEntryPoint: mockProvideEntryPoint,
				});

				logger.clear();

				const compressor = containerRuntime.idCompressor;
				assert(compressor !== undefined);
				compressor.generateCompressedId();
				containerRuntime.createSummary();

				const range = compressor.takeNextCreationRange();
				assert.equal(
					range.ids,
					undefined,
					"All Ids should have been finalized after calling createSummary()",
				);
			});
		});

		describe("flushMode setting", () => {
			it("Default flush mode", async () => {
				const containerRuntime = await ContainerRuntime.loadRuntime({
					context: getMockContext() as IContainerContext,
					registryEntries: [],
					existing: false,
					runtimeOptions: {},
					provideEntryPoint: mockProvideEntryPoint,
				});

				assert.strictEqual(containerRuntime.flushMode, FlushMode.TurnBased);
			});

			it("Override default flush mode using options", async () => {
				const containerRuntime = await ContainerRuntime.loadRuntime({
					context: getMockContext() as IContainerContext,
					registryEntries: [],
					existing: false,
					runtimeOptions: {
						flushMode: FlushMode.Immediate,
					},
					provideEntryPoint: mockProvideEntryPoint,
				});

				assert.strictEqual(containerRuntime.flushMode, FlushMode.Immediate);
			});

			it("Replaying ops should resend in correct order", async () => {
				const containerRuntime = await ContainerRuntime.loadRuntime({
					context: getMockContext() as IContainerContext,
					registryEntries: [],
					existing: false,
					runtimeOptions: {
						flushMode: FlushMode.TurnBased,
					},
					provideEntryPoint: mockProvideEntryPoint,
				});

				// eslint-disable-next-line @typescript-eslint/consistent-type-assertions
				(containerRuntime as any).dataStores = {
					setConnectionState: (_connected: boolean, _clientId?: string) => {},
					// Pass data store op right back to ContainerRuntime
					resubmitDataStoreOp: (envelope, localOpMetadata) => {
						containerRuntime.submitDataStoreOp(
							envelope.address,
							envelope.contents,
							localOpMetadata,
						);
					},
				} as DataStores;

				containerRuntime.setConnectionState(false);

				containerRuntime.submitDataStoreOp("1", "test");
				(containerRuntime as any).flush();

				containerRuntime.submitDataStoreOp("2", "test");
				containerRuntime.setConnectionState(true);
				(containerRuntime as any).flush();

				assert.strictEqual(submittedOps.length, 2);
				assert.strictEqual(submittedOps[0].contents.address, "1");
				assert.strictEqual(submittedOps[1].contents.address, "2");
			});
		});

		describe("orderSequentially", () =>
			[
				FlushMode.TurnBased,
				FlushMode.Immediate,
				FlushModeExperimental.Async as unknown as FlushMode,
			].forEach((flushMode: FlushMode) => {
				describe(`orderSequentially with flush mode: ${
					FlushMode[flushMode] ?? FlushModeExperimental[flushMode]
				}`, () => {
					let containerRuntime: ContainerRuntime;
					let mockContext: Partial<IContainerContext>;
					const submittedOpsMetadata: any[] = [];
					const containerErrors: ICriticalContainerError[] = [];
					const getMockContextForOrderSequentially = (): Partial<IContainerContext> => {
						return {
							attachState: AttachState.Attached,
							deltaManager: new MockDeltaManager(),
							quorum: new MockQuorumClients(),
							taggedLogger: new MockLogger(),
							supportedFeatures: new Map([["referenceSequenceNumbers", true]]),
							clientDetails: { capabilities: { interactive: true } },
							closeFn: (error?: ICriticalContainerError): void => {
								if (error !== undefined) {
									containerErrors.push(error);
								}
							},
							updateDirtyContainerState: (_dirty: boolean) => {},
							submitFn: (
								_type: MessageType,
								contents: any,
								_batch: boolean,
								appData?: any,
							) => {
								if (contents.type === "groupedBatch") {
									for (const subMessage of contents.contents) {
										submittedOpsMetadata.push(subMessage.metadata);
									}
								} else {
									submittedOpsMetadata.push(appData);
								}
								return opFakeSequenceNumber++;
							},
							connected: true,
							clientId: "fakeClientId",
							getLoadedFromVersion: () => undefined,
						};
					};

					const getFirstContainerError = (): ICriticalContainerError => {
						assert.ok(containerErrors.length > 0, "Container should have errors");
						return containerErrors[0];
					};

					const expectedOrderSequentiallyErrorMessage =
						"orderSequentially callback exception";

					beforeEach(async () => {
						mockContext = getMockContextForOrderSequentially();
						containerRuntime = await ContainerRuntime.loadRuntime({
							context: mockContext as IContainerContext,
							registryEntries: [],
							existing: false,
							runtimeOptions: {
								summaryOptions: {
									summaryConfigOverrides: {
										state: "disabled",
									},
								},
								flushMode,
							},
							provideEntryPoint: mockProvideEntryPoint,
						});
						containerErrors.length = 0;
						submittedOpsMetadata.length = 0;
					});

					it("Can't call flush() inside orderSequentially's callback", () => {
						assert.throws(() =>
							containerRuntime.orderSequentially(() => {
								(containerRuntime as any).flush();
							}),
						);

						const error = getFirstContainerError();
						assert(isFluidError(error));
						assert.strictEqual(error.errorType, ContainerErrorTypes.genericError);
						assert.strictEqual(
							error.message,
							`${expectedOrderSequentiallyErrorMessage}: 0x24c`,
						);
						assert.strictEqual(
							error.getTelemetryProperties().orderSequentiallyCalls,
							1,
						);
					});

					it("Can't call flush() inside orderSequentially's callback when nested", () => {
						assert.throws(() =>
							containerRuntime.orderSequentially(() =>
								containerRuntime.orderSequentially(() => {
									(containerRuntime as any).flush();
								}),
							),
						);

						const error = getFirstContainerError();
						assert(isFluidError(error));
						assert.strictEqual(error.errorType, ContainerErrorTypes.genericError);
						assert.strictEqual(
							error.message,
							`${expectedOrderSequentiallyErrorMessage}: 0x24c`,
						);
						assert.strictEqual(
							error.getTelemetryProperties().orderSequentiallyCalls,
							2,
						);
					});

					it("Can't call flush() inside orderSequentially's callback when nested ignoring exceptions", () => {
						containerRuntime.orderSequentially(() => {
							try {
								containerRuntime.orderSequentially(() => {
									(containerRuntime as any).flush();
								});
							} catch (e) {
								// ignore
							}
						});

						const error = getFirstContainerError();
						assert(isFluidError(error));
						assert.strictEqual(error.errorType, ContainerErrorTypes.genericError);
						assert.strictEqual(
							error.message,
							`${expectedOrderSequentiallyErrorMessage}: 0x24c`,
						);
						assert.strictEqual(
							error.getTelemetryProperties().orderSequentiallyCalls,
							2,
						);
					});

					it("Errors propagate to the container", () => {
						assert.throws(() =>
							containerRuntime.orderSequentially(() => {
								throw new Error("Any");
							}),
						);

						const error = getFirstContainerError();
						assert(isFluidError(error));
						assert.strictEqual(error.errorType, ContainerErrorTypes.genericError);
						assert.strictEqual(
							error.message,
							`${expectedOrderSequentiallyErrorMessage}: Any`,
						);
						assert.strictEqual(
							error.getTelemetryProperties().orderSequentiallyCalls,
							1,
						);
					});

					it("Errors propagate to the container when nested", () => {
						assert.throws(() =>
							containerRuntime.orderSequentially(() =>
								containerRuntime.orderSequentially(() => {
									throw new Error("Any");
								}),
							),
						);

						const error = getFirstContainerError();
						assert(isFluidError(error));
						assert.strictEqual(error.errorType, ContainerErrorTypes.genericError);
						assert.strictEqual(
							error.message,
							`${expectedOrderSequentiallyErrorMessage}: Any`,
						);
						assert.strictEqual(
							error.getTelemetryProperties().orderSequentiallyCalls,
							2,
						);
					});

					it("Batching property set properly", () => {
						containerRuntime.orderSequentially(() => {
							containerRuntime.submitDataStoreOp("1", "test");
							containerRuntime.submitDataStoreOp("2", "test");
							containerRuntime.submitDataStoreOp("3", "test");
						});
						(containerRuntime as any).flush();

						assert.strictEqual(
							submittedOpsMetadata.length,
							3,
							"3 messages should be sent",
						);
						assert.strictEqual(
							submittedOpsMetadata[0].batch,
							true,
							"first message should be the batch start",
						);
						assert.strictEqual(
							submittedOpsMetadata[1],
							undefined,
							"second message should not hold batch info",
						);
						assert.strictEqual(
							submittedOpsMetadata[2].batch,
							false,
							"third message should be the batch end",
						);
					});

					it("Resubmitting batch preserves original batches", async () => {
						// eslint-disable-next-line @typescript-eslint/consistent-type-assertions
						(containerRuntime as any).dataStores = {
							setConnectionState: (_connected: boolean, _clientId?: string) => {},
							// Pass data store op right back to ContainerRuntime
							resubmitDataStoreOp: (envelope, localOpMetadata) => {
								containerRuntime.submitDataStoreOp(
									envelope.address,
									envelope.contents,
									localOpMetadata,
								);
							},
						} as DataStores;

						containerRuntime.setConnectionState(false);

						containerRuntime.orderSequentially(() => {
							containerRuntime.submitDataStoreOp("1", "test");
							containerRuntime.submitDataStoreOp("2", "test");
							containerRuntime.submitDataStoreOp("3", "test");
						});
						(containerRuntime as any).flush();

						containerRuntime.orderSequentially(() => {
							containerRuntime.submitDataStoreOp("4", "test");
							containerRuntime.submitDataStoreOp("5", "test");
							containerRuntime.submitDataStoreOp("6", "test");
						});
						(containerRuntime as any).flush();

						assert.strictEqual(
							submittedOpsMetadata.length,
							0,
							"no messages should be sent",
						);

						containerRuntime.setConnectionState(true);

						assert.strictEqual(
							submittedOpsMetadata.length,
							6,
							"6 messages should be sent",
						);

						const expectedBatchMetadata = [
							{ batch: true },
							undefined,
							{ batch: false },
							{ batch: true },
							undefined,
							{ batch: false },
						];

						assert.deepStrictEqual(
							submittedOpsMetadata,
							expectedBatchMetadata,
							"batch metadata does not match",
						);
					});
				});
			}));

		describe("Op reentry enforcement", () => {
			let containerRuntime: ContainerRuntime;

			it("By default, don't enforce the op reentry check", async () => {
				containerRuntime = await ContainerRuntime.loadRuntime({
					context: getMockContext() as IContainerContext,
					registryEntries: [],
					provideEntryPoint: mockProvideEntryPoint,
					existing: false,
				});

				assert.ok(
					containerRuntime.ensureNoDataModelChanges(() => {
						containerRuntime.submitDataStoreOp("id", "test");
						return true;
					}),
				);

				assert.ok(
					containerRuntime.ensureNoDataModelChanges(() =>
						containerRuntime.ensureNoDataModelChanges(() =>
							containerRuntime.ensureNoDataModelChanges(() => {
								containerRuntime.submitDataStoreOp("id", "test");
								return true;
							}),
						),
					),
				);
			});

			it("If option enabled, enforce the op reentry check", async () => {
				containerRuntime = await ContainerRuntime.loadRuntime({
					context: getMockContext() as IContainerContext,
					registryEntries: [],
					runtimeOptions: {
						enableOpReentryCheck: true,
					},
					provideEntryPoint: mockProvideEntryPoint,
					existing: false,
				});

				assert.throws(() =>
					containerRuntime.ensureNoDataModelChanges(() =>
						containerRuntime.submitDataStoreOp("id", "test"),
					),
				);

				assert.throws(() =>
					containerRuntime.ensureNoDataModelChanges(() =>
						containerRuntime.ensureNoDataModelChanges(() =>
							containerRuntime.ensureNoDataModelChanges(() =>
								containerRuntime.submitDataStoreOp("id", "test"),
							),
						),
					),
				);
			});

			it("If option enabled but disabled via feature gate, don't enforce the op reentry check", async () => {
				containerRuntime = await ContainerRuntime.loadRuntime({
					context: getMockContext({
						"Fluid.ContainerRuntime.DisableOpReentryCheck": true,
					}) as IContainerContext,
					registryEntries: [],
					runtimeOptions: {
						enableOpReentryCheck: true,
					},
					provideEntryPoint: mockProvideEntryPoint,
					existing: false,
				});

				containerRuntime.ensureNoDataModelChanges(() =>
					containerRuntime.submitDataStoreOp("id", "test"),
				);

				containerRuntime.ensureNoDataModelChanges(() =>
					containerRuntime.ensureNoDataModelChanges(() =>
						containerRuntime.ensureNoDataModelChanges(() =>
							containerRuntime.submitDataStoreOp("id", "test"),
						),
					),
				);
			});

			it("Report at most 5 reentrant ops", async () => {
				const mockLogger = new MockLogger();
				containerRuntime = await ContainerRuntime.loadRuntime({
					context: getMockContext({}, mockLogger) as IContainerContext,
					registryEntries: [],
					provideEntryPoint: mockProvideEntryPoint,
					existing: false,
				});

				mockLogger.clear();
				containerRuntime.ensureNoDataModelChanges(() => {
					for (let i = 0; i < 10; i++) {
						containerRuntime.submitDataStoreOp("id", "test");
					}
				});

				// We expect only 5 events
				mockLogger.assertMatchStrict(
					Array.from(Array(5).keys()).map(() => ({
						eventName: "ContainerRuntime:OpReentry",
						error: "Op was submitted from within a `ensureNoDataModelChanges` callback",
					})),
				);
			});

			it("Can't call flush() inside ensureNoDataModelChanges's callback", async () => {
				containerRuntime = await ContainerRuntime.loadRuntime({
					context: getMockContext() as IContainerContext,
					registryEntries: [],
					runtimeOptions: {
						flushMode: FlushMode.Immediate,
					},
					provideEntryPoint: mockProvideEntryPoint,
					existing: false,
				});

				assert.throws(() =>
					containerRuntime.ensureNoDataModelChanges(() => {
						containerRuntime.orderSequentially(() => {});
					}),
				);
			});

			it("Can't create an infinite ensureNoDataModelChanges recursive call ", async () => {
				containerRuntime = await ContainerRuntime.loadRuntime({
					context: getMockContext() as IContainerContext,
					registryEntries: [],
					provideEntryPoint: mockProvideEntryPoint,
					existing: false,
				});

				const callback = () => {
					containerRuntime.ensureNoDataModelChanges(() => {
						containerRuntime.submitDataStoreOp("id", "test");
						callback();
					});
				};
				assert.throws(() => callback());
			});
		});

		describe("orderSequentially with rollback", () =>
			[
				FlushMode.TurnBased,
				FlushMode.Immediate,
				FlushModeExperimental.Async as unknown as FlushMode,
			].forEach((flushMode: FlushMode) => {
				describe(`orderSequentially with flush mode: ${
					FlushMode[flushMode] ?? FlushModeExperimental[flushMode]
				}`, () => {
					let containerRuntime: ContainerRuntime;
					const containerErrors: ICriticalContainerError[] = [];

					const getMockContextForOrderSequentially = (): Partial<IContainerContext> => ({
						attachState: AttachState.Attached,
						deltaManager: new MockDeltaManager(),
						quorum: new MockQuorumClients(),
						taggedLogger: mixinMonitoringContext(
							new MockLogger(),
							configProvider({
								"Fluid.ContainerRuntime.EnableRollback": true,
							}),
						) as unknown as MockLogger,
						clientDetails: { capabilities: { interactive: true } },
						closeFn: (error?: ICriticalContainerError): void => {
							if (error !== undefined) {
								containerErrors.push(error);
							}
						},
						updateDirtyContainerState: (dirty: boolean) => {},
						getLoadedFromVersion: () => undefined,
					});

					beforeEach(async () => {
						containerRuntime = await ContainerRuntime.loadRuntime({
							context: getMockContextForOrderSequentially() as IContainerContext,
							registryEntries: [],
							existing: false,
							runtimeOptions: {
								summaryOptions: {
									summaryConfigOverrides: { state: "disabled" },
								},
								flushMode,
							},
							provideEntryPoint: mockProvideEntryPoint,
						});
						containerErrors.length = 0;
					});

					it("No errors propagate to the container on rollback", () => {
						assert.throws(() =>
							containerRuntime.orderSequentially(() => {
								throw new Error("Any");
							}),
						);

						assert.strictEqual(containerErrors.length, 0);
					});

					it("No errors on successful callback with rollback set", () => {
						containerRuntime.orderSequentially(() => {});

						assert.strictEqual(containerErrors.length, 0);
					});
				});
			}));

		describe("Dirty flag", () => {
			const sandbox = createSandbox();
			const createMockContext = (
				attachState: AttachState,
				addPendingMsg: boolean,
			): Partial<IContainerContext> => {
				const pendingState = {
					pending: {
						pendingStates: [
							{
								type: "message",
								content: `{"type": "${ContainerMessageType.BlobAttach}", "contents": {}}`,
							},
						],
					},
					savedOps: [],
				};

				return {
					deltaManager: new MockDeltaManager(),
					quorum: new MockQuorumClients(),
					taggedLogger: new MockLogger(),
					clientDetails: { capabilities: { interactive: true } },
					updateDirtyContainerState: (_dirty: boolean) => {},
					attachState,
					pendingLocalState: addPendingMsg ? pendingState : undefined,
					getLoadedFromVersion: () => undefined,
				};
			};

			it("should NOT be set to dirty if context is attached with no pending ops", async () => {
				const mockContext = createMockContext(AttachState.Attached, false);
				const updateDirtyStateStub = sandbox.stub(mockContext, "updateDirtyContainerState");
				await ContainerRuntime.loadRuntime({
					context: mockContext as IContainerContext,
					registryEntries: [],
					existing: false,
					runtimeOptions: undefined,
					containerScope: {},
					provideEntryPoint: mockProvideEntryPoint,
				});
				assert.deepStrictEqual(updateDirtyStateStub.calledOnce, true);
				assert.deepStrictEqual(updateDirtyStateStub.args, [[false]]);
			});

			it("should be set to dirty if context is attached with pending ops", async () => {
				const mockContext = createMockContext(AttachState.Attached, true);
				const updateDirtyStateStub = sandbox.stub(mockContext, "updateDirtyContainerState");
				await ContainerRuntime.loadRuntime({
					context: mockContext as IContainerContext,
					registryEntries: [],
					existing: false,
					requestHandler: undefined,
					runtimeOptions: {},
					provideEntryPoint: mockProvideEntryPoint,
				});
				assert.deepStrictEqual(updateDirtyStateStub.calledOnce, true);
				assert.deepStrictEqual(updateDirtyStateStub.args, [[true]]);
			});

			it("should be set to dirty if context is attaching", async () => {
				const mockContext = createMockContext(AttachState.Attaching, false);
				const updateDirtyStateStub = sandbox.stub(mockContext, "updateDirtyContainerState");
				await ContainerRuntime.loadRuntime({
					context: mockContext as IContainerContext,
					registryEntries: [],
					existing: false,
					requestHandler: undefined,
					runtimeOptions: {},
					provideEntryPoint: mockProvideEntryPoint,
				});
				assert.deepStrictEqual(updateDirtyStateStub.calledOnce, true);
				assert.deepStrictEqual(updateDirtyStateStub.args, [[true]]);
			});

			it("should be set to dirty if context is detached", async () => {
				const mockContext = createMockContext(AttachState.Detached, false);
				const updateDirtyStateStub = sandbox.stub(mockContext, "updateDirtyContainerState");
				await ContainerRuntime.loadRuntime({
					context: mockContext as IContainerContext,
					registryEntries: [],
					existing: false,
					requestHandler: undefined,
					runtimeOptions: {},
					provideEntryPoint: mockProvideEntryPoint,
				});
				assert.deepStrictEqual(updateDirtyStateStub.calledOnce, true);
				assert.deepStrictEqual(updateDirtyStateStub.args, [[true]]);
			});
		});

		describe("Pending state progress tracking", () => {
			const maxReconnects = 7; // 7 is the default used by ContainerRuntime for the max reconnection attempts

			let containerRuntime: ContainerRuntime;
			const mockLogger = new MockLogger();
			const containerErrors: ICriticalContainerError[] = [];
			const getMockContextForPendingStateProgressTracking =
				(): Partial<IContainerContext> => {
					return {
						clientId: "fakeClientId",
						attachState: AttachState.Attached,
						deltaManager: new MockDeltaManager(),
						quorum: new MockQuorumClients(),
						taggedLogger: mockLogger,
						clientDetails: { capabilities: { interactive: true } },
						closeFn: (error?: ICriticalContainerError): void => {
							if (error !== undefined) {
								containerErrors.push(error);
							}
						},
						updateDirtyContainerState: (_dirty: boolean) => {},
						getLoadedFromVersion: () => undefined,
					};
				};
			const getMockPendingStateManager = (): PendingStateManager => {
				let pendingMessages = 0;
				return {
					replayPendingStates: () => {},
					hasPendingMessages: (): boolean => pendingMessages > 0,
					processMessage: (_message: ISequencedDocumentMessage, _local: boolean) => {
						return { localAck: false, localOpMetadata: undefined };
					},
					processPendingLocalMessage: (_message: ISequencedDocumentMessage) => {
						return undefined;
					},
					get pendingMessagesCount() {
						return pendingMessages;
					},
					onSubmitMessage: (
						_type: ContainerMessageType,
						_clientSequenceNumber: number,
						_referenceSequenceNumber: number,
						_content: any,
						_localOpMetadata: unknown,
						_opMetadata: Record<string, unknown> | undefined,
					) => pendingMessages++,
				} as unknown as PendingStateManager;
			};
			const getMockDataStores = (): DataStores => {
				// eslint-disable-next-line @typescript-eslint/consistent-type-assertions
				return {
					processFluidDataStoreOp: (..._args) => {},
					setConnectionState: (..._args) => {},
				} as DataStores;
			};

			const getFirstContainerError = (): ICriticalContainerError => {
				assert.ok(containerErrors.length > 0, "Container should have errors");
				return containerErrors[0];
			};

			beforeEach(async () => {
				containerErrors.length = 0;
				containerRuntime = await ContainerRuntime.loadRuntime({
					context: getMockContextForPendingStateProgressTracking() as IContainerContext,
					registryEntries: [],
					existing: false,
					requestHandler: undefined,
					runtimeOptions: {
						summaryOptions: {
							summaryConfigOverrides: {
								state: "disabled",
							},
						},
					},
					provideEntryPoint: mockProvideEntryPoint,
				});
			});

			function patchRuntime(
				pendingStateManager: PendingStateManager,
				_maxReconnects: number | undefined = undefined,
			) {
				const runtime = containerRuntime as any;
				runtime.pendingStateManager = pendingStateManager;
				runtime.dataStores = getMockDataStores();
				runtime.maxConsecutiveReconnects =
					_maxReconnects ?? runtime.maxConsecutiveReconnects;
				return runtime as ContainerRuntime;
			}

			const toggleConnection = (runtime: ContainerRuntime) => {
				runtime.setConnectionState(false);
				runtime.setConnectionState(true);
			};

			const addPendingMessage = (pendingStateManager: PendingStateManager): void =>
				pendingStateManager.onSubmitMessage("", 0, "", undefined);

			it(
				`No progress for ${maxReconnects} connection state changes, with pending state, should ` +
					"generate telemetry event and throw an error that closes the container",
				async () => {
					const pendingStateManager = getMockPendingStateManager();
					patchRuntime(pendingStateManager);

					for (let i = 0; i < maxReconnects; i++) {
						addPendingMessage(pendingStateManager);
						toggleConnection(containerRuntime);
					}

					// NOTE: any errors returned by getFirstContainerError() are from a variable set in a mock closeFn function passed
					// around during test setup, which executes when the container runtime causes the context (container) to close.
					const error = getFirstContainerError();
					assert.strictEqual(error.errorType, ContainerErrorTypes.dataProcessingError);
					assert.strictEqual(
						error.message,
						"Runtime detected too many reconnects with no progress syncing local ops.",
					);
					assert(isILoggingError(error));
					assert.strictEqual(error.getTelemetryProperties().attempts, maxReconnects);
					assert.strictEqual(
						error.getTelemetryProperties().pendingMessages,
						maxReconnects,
					);
					mockLogger.assertMatchAny([
						{
							eventName: "ContainerRuntime:ReconnectsWithNoProgress",
							attempts: 3,
							pendingMessages: 3,
						},
					]);
				},
			);

			it(
				`No progress for ${maxReconnects} / 2 connection state changes, with pending state, should ` +
					"generate telemetry event but not throw an error that closes the container",
				async () => {
					const pendingStateManager = getMockPendingStateManager();
					patchRuntime(pendingStateManager);
					addPendingMessage(pendingStateManager);

					for (let i = 0; i < maxReconnects / 2; i++) {
						toggleConnection(containerRuntime);
					}

					// The particulars of the setup for this test mean that no errors here indicate the container did not close.
					assert.equal(containerErrors.length, 0);
					mockLogger.assertMatchAny([
						{
							eventName: "ContainerRuntime:ReconnectsWithNoProgress",
							attempts: 3,
							pendingMessages: 1,
						},
					]);
				},
			);

			it(
				`No progress for ${maxReconnects} connection state changes, with pending state, with ` +
					"feature disabled, should not generate telemetry event nor throw an error that closes the container",
				async () => {
					const pendingStateManager = getMockPendingStateManager();
					patchRuntime(pendingStateManager, -1 /* maxConsecutiveReconnects */);

					for (let i = 0; i < maxReconnects; i++) {
						addPendingMessage(pendingStateManager);
						toggleConnection(containerRuntime);
					}

					// The particulars of the setup for this test mean that no errors here indicate the container did not close.
					assert.equal(containerErrors.length, 0);
					mockLogger.assertMatchNone([
						{
							eventName: "ContainerRuntime:ReconnectsWithNoProgress",
						},
					]);
				},
			);

			it(
				`No progress for ${maxReconnects} connection state changes, with no pending state, should ` +
					"not generate telemetry event nor throw an error that closes the container",
				async () => {
					const pendingStateManager = getMockPendingStateManager();
					patchRuntime(pendingStateManager);

					for (let i = 0; i < maxReconnects; i++) {
						toggleConnection(containerRuntime);
					}

					// The particulars of the setup for this test mean that no errors here indicate the container did not close.
					assert.equal(containerErrors.length, 0);
					mockLogger.assertMatchNone([
						{
							eventName: "ContainerRuntime:ReconnectsWithNoProgress",
						},
					]);
				},
			);

			it(
				`No progress for ${maxReconnects} connection state changes, with pending state, successfully ` +
					"processing local op, should not generate telemetry event nor throw an error that closes the container",
				async () => {
					const pendingStateManager = getMockPendingStateManager();
					patchRuntime(pendingStateManager);
					addPendingMessage(pendingStateManager);

					for (let i = 0; i < maxReconnects; i++) {
						containerRuntime.setConnectionState(!containerRuntime.connected);
						containerRuntime.process(
							{
								type: "op",
								clientId: "clientId",
								sequenceNumber: 0,
								contents: {
									address: "address",
								},
							} as any as ISequencedDocumentMessage,
							true /* local */,
						);
					}

					// The particulars of the setup for this test mean that no errors here indicate the container did not close.
					assert.equal(containerErrors.length, 0);
					mockLogger.assertMatchNone([
						{
							eventName: "ContainerRuntime:ReconnectsWithNoProgress",
						},
					]);
				},
			);

			it(
				`No progress for ${maxReconnects} connection state changes, with pending state, successfully ` +
					"processing remote op and local chunked op, should generate telemetry event and throw an error that closes the container",
				async () => {
					const pendingStateManager = getMockPendingStateManager();
					patchRuntime(pendingStateManager);

					for (let i = 0; i < maxReconnects; i++) {
						addPendingMessage(pendingStateManager);
						toggleConnection(containerRuntime);
						containerRuntime.process(
							{
								type: "op",
								clientId: "a unique, remote clientId",
								sequenceNumber: 0,
								contents: {
									address: "address",
								},
							} as any as ISequencedDocumentMessage,
							false /* local */,
						);
						containerRuntime.process(
							{
								type: "op",
								clientId: "clientId",
								sequenceNumber: 0,
								contents: {
									address: "address",
									contents: {
										chunkId: i + 1,
										totalChunks: maxReconnects + 1,
									},
									type: "chunkedOp",
								},
							} as any as ISequencedDocumentMessage,
							true /* local */,
						);
					}

					// NOTE: any errors returned by getFirstContainerError() are from a variable set in a mock closeFn function passed
					// around during test setup, which executes when the container runtime causes the context (container) to close.
					const error = getFirstContainerError();
					assert.strictEqual(error.errorType, ContainerErrorTypes.dataProcessingError);
					assert.strictEqual(
						error.message,
						"Runtime detected too many reconnects with no progress syncing local ops.",
					);
					assert(isILoggingError(error));
					assert.strictEqual(error.getTelemetryProperties().attempts, maxReconnects);
					assert.strictEqual(
						error.getTelemetryProperties().pendingMessages,
						maxReconnects,
					);
					mockLogger.assertMatchAny([
						{
							eventName: "ContainerRuntime:ReconnectsWithNoProgress",
							attempts: 3,
							pendingMessages: 3,
						},
					]);
				},
			);
		});

		describe("Future op type compatibility", () => {
			let containerRuntime: ContainerRuntime;
			beforeEach(async () => {
				containerRuntime = await ContainerRuntime.loadRuntime({
					context: getMockContext() as IContainerContext,
					registryEntries: [],
					existing: false,
					requestHandler: undefined,
					runtimeOptions: {},
					provideEntryPoint: mockProvideEntryPoint,
				});
			});

			it("can submit op compat behavior", async () => {
				// Create a container runtime type where the submit method is public. This makes it easier to test
				// submission and processing of ops. The other option is to send data store or alias ops whose
				// processing requires creation of data store context and runtime as well.
				type ContainerRuntimeWithSubmit = Omit<ContainerRuntime, "submit"> & {
					submit(
						containerRuntimeMessage: OutboundContainerRuntimeMessage,
						localOpMetadata: unknown,
						metadata: Record<string, unknown> | undefined,
					): void;
				};
				const containerRuntimeWithSubmit =
					containerRuntime as unknown as ContainerRuntimeWithSubmit;

				const runtimeCompatMessage: Omit<
					OutboundContainerRuntimeMessage,
					"type" | "contents"
				> & {
					type: string;
					contents: any;
				} = {
					type: "NEW",
					contents: "Hello",
					compatDetails: { behavior: "Ignore" },
				};

				assert.doesNotThrow(
					() =>
						containerRuntimeWithSubmit.submit(
							runtimeCompatMessage as OutboundContainerRuntimeMessage,
							undefined,
							undefined,
						),
					"Cannot submit container runtime message with compatDetails",
				);
			});

			/** Overwrites dataStores property and exposes private submit function with modified typing */
			function patchContainerRuntime(): Omit<ContainerRuntime, "submit"> & {
				submit: (containerRuntimeMessage: UnknownContainerRuntimeMessage) => void;
			} {
				const patched = containerRuntime as unknown as Omit<
					ContainerRuntime,
					"submit" | "dataStores"
				> & {
					submit: (containerRuntimeMessage: UnknownContainerRuntimeMessage) => void;
					dataStores: Partial<DataStores>;
				};

				patched.dataStores = {
					setConnectionState: (_connected: boolean, _clientId?: string) => {},
					// Pass data store op right back to ContainerRuntime
					resubmitDataStoreOp: (envelope, localOpMetadata) => {
						containerRuntime.submitDataStoreOp(
							envelope.address,
							envelope.contents,
							localOpMetadata,
						);
					},
				} satisfies Partial<DataStores>;

				return patched;
			}

			it("Op with unrecognized type and 'Ignore' compat behavior is ignored by resubmit", async () => {
				const patchedContainerRuntime = patchContainerRuntime();

				patchedContainerRuntime.setConnectionState(false);

				patchedContainerRuntime.submitDataStoreOp("1", "test");
				patchedContainerRuntime.submitDataStoreOp("2", "test");
				patchedContainerRuntime.submit({
					type: "FUTURE_TYPE" as any,
					contents: "3",
					compatDetails: { behavior: "Ignore" }, // This op should be ignored by resubmit
				});
				patchedContainerRuntime.submitDataStoreOp("4", "test");

				assert.strictEqual(
					submittedOps.length,
					0,
					"no messages should be sent while disconnected",
				);

				// Connect, which will trigger resubmit
				patchedContainerRuntime.setConnectionState(true);

				assert.strictEqual(
					submittedOps.length,
					3,
					"Only 3 messages should be sent - Do not resubmit the future/unknown op",
				);
			});

			it("Op with unrecognized type and no compat behavior causes resubmit to throw", async () => {
				const patchedContainerRuntime = patchContainerRuntime();

				patchedContainerRuntime.setConnectionState(false);

				patchedContainerRuntime.submit({
					type: "FUTURE_TYPE" as any,
					contents: "3",
					// No compatDetails so it will throw on resubmit.
				});

				assert.strictEqual(
					submittedOps.length,
					0,
					"no messages should be sent while disconnected",
				);

				// Note: hitting this error case in practice would require a new op type to be deployed,
				// one such op to be stashed, then a new session loads on older code that is unaware
				// of the new op type.
				assert.throws(() => {
					// Connect, which will trigger resubmit
					patchedContainerRuntime.setConnectionState(true);
				}, "Expected resubmit to throw");
			});

			it("process remote op with unrecognized type and 'Ignore' compat behavior", async () => {
				const futureRuntimeMessage: RecentlyAddedContainerRuntimeMessageDetails &
					Record<string, unknown> = {
					type: "FROM_THE_FUTURE",
					contents: "Hello",
					compatDetails: { behavior: "Ignore" },
				};

				const packedOp: Omit<
					ISequencedDocumentMessage,
					| "term"
					| "minimumSequenceNumber"
					| "clientSequenceNumber"
					| "referenceSequenceNumber"
					| "timestamp"
				> = {
					contents: JSON.stringify(futureRuntimeMessage),
					type: MessageType.Operation,
					sequenceNumber: 123,
					clientId: "someClientId",
				};
				containerRuntime.process(packedOp as ISequencedDocumentMessage, false /* local */);
			});

			it("process remote op with unrecognized type and 'FailToProcess' compat behavior", async () => {
				const futureRuntimeMessage: RecentlyAddedContainerRuntimeMessageDetails &
					Record<string, unknown> = {
					type: "FROM THE FUTURE",
					contents: "Hello",
					compatDetails: { behavior: "FailToProcess" },
				};

				const packedOp: Omit<
					ISequencedDocumentMessage,
					| "term"
					| "minimumSequenceNumber"
					| "clientSequenceNumber"
					| "referenceSequenceNumber"
					| "timestamp"
				> = {
					type: MessageType.Operation,
					contents: JSON.stringify(futureRuntimeMessage),
					sequenceNumber: 123,
					clientId: "someClientId",
				};
				assert.throws(
					() =>
						containerRuntime.process(
							packedOp as ISequencedDocumentMessage,
							false /* local */,
						),
					(error: IErrorBase) =>
						error.errorType === ContainerErrorTypes.dataProcessingError,
					"Ops with unrecognized type and 'FailToProcess' compat behavior should fail to process",
				);
			});

			it("process remote op with unrecognized type and no compat behavior", async () => {
				const futureRuntimeMessage = {
					type: "FROM_THE_FUTURE",
					contents: "Hello",
				};

				const packedOp: Omit<
					ISequencedDocumentMessage,
					| "term"
					| "minimumSequenceNumber"
					| "clientSequenceNumber"
					| "referenceSequenceNumber"
					| "timestamp"
				> = {
					contents: JSON.stringify(futureRuntimeMessage),
					type: MessageType.Operation,
					sequenceNumber: 123,
					clientId: "someClientId",
				};
				assert.throws(
					() =>
						containerRuntime.process(
							packedOp as ISequencedDocumentMessage,
							false /* local */,
						),
					(error: IErrorBase) =>
						error.errorType === ContainerErrorTypes.dataProcessingError,
					"Ops with unrecognized type and no specified compat behavior should fail to process",
				);
			});
		});

		describe("User input validations", () => {
			let containerRuntime: ContainerRuntime;

			before(async () => {
				containerRuntime = await ContainerRuntime.loadRuntime({
					context: getMockContext() as IContainerContext,
					registryEntries: [],
					existing: false,
					requestHandler: undefined,
					runtimeOptions: {},
					provideEntryPoint: mockProvideEntryPoint,
				});
			});

			it("cannot create detached root data store with slashes in id", async () => {
				const invalidId = "beforeSlash/afterSlash";
				const codeBlock = () => {
					containerRuntime.createDetachedRootDataStore([""], invalidId);
				};
				assert.throws(
					codeBlock,
					(e: IErrorBase) =>
						e.errorType === ContainerErrorTypes.usageError &&
						e.message === `Id cannot contain slashes: '${invalidId}'`,
				);
			});
		});

		describe("Supports mixin classes", () => {
			it("new loadRuntime method works", async () => {
				const makeMixin = <T>(
					Base: typeof ContainerRuntime,
					methodName: string,
					methodReturn: T,
				) =>
					class MixinContainerRuntime extends Base {
						public static async loadRuntime(params: {
							context: IContainerContext;
							containerRuntimeCtor?: typeof ContainerRuntime;
							provideEntryPoint: (
								containerRuntime: IContainerRuntime,
							) => Promise<FluidObject>;
							existing: boolean;
							runtimeOptions: IContainerRuntimeOptions;
							registryEntries: NamedFluidDataStoreRegistryEntries;
							containerScope: FluidObject;
						}): Promise<ContainerRuntime> {
							// Note: we're mutating the parameter object here, normally a no-no, but shouldn't be
							// an issue in our tests.
							params.containerRuntimeCtor =
								params.containerRuntimeCtor ?? MixinContainerRuntime;
							params.containerScope = params.containerScope ?? params.context.scope;
							return Base.loadRuntime(params);
						}

						public [methodName](): T {
							return methodReturn;
						}
					} as typeof ContainerRuntime;

				const myEntryPoint: FluidObject = {
					myProp: "myValue",
				};

				const runtime = await makeMixin(
					makeMixin(ContainerRuntime, "method1", "mixed in return"),
					"method2",
					42,
				).loadRuntime({
					context: getMockContext() as IContainerContext,
					provideEntryPoint: async (containerRuntime) => myEntryPoint,
					existing: false,
					registryEntries: [],
				});

				assert.equal(
					(runtime as unknown as { method1: () => any }).method1(),
					"mixed in return",
				);
				assert.equal((runtime as unknown as { method2: () => any }).method2(), 42);
			});
		});

		describe("EntryPoint initialized correctly", () => {
			it("when using new loadRuntime method", async () => {
				const myEntryPoint: FluidObject = {
					myProp: "myValue",
				};
				const containerRuntime = await ContainerRuntime.loadRuntime({
					context: getMockContext() as IContainerContext,
					provideEntryPoint: async (ctrRuntime) => myEntryPoint,
					existing: false,
					registryEntries: [],
				});

				// The entryPoint should come from the provided initialization function.
				const actualEntryPoint = await containerRuntime.getEntryPoint();
				assert(actualEntryPoint !== undefined, "entryPoint was not initialized");
				assert.deepEqual(
					actualEntryPoint,
					myEntryPoint,
					"entryPoint does not match expected object",
				);
			});

			it("loadRuntime accepts both requestHandlers and entryPoint", async () => {
				const myResponse: IResponse = {
					mimeType: "fluid/object",
					value: "hello!",
					status: 200,
				};
				const myEntryPoint: FluidObject = {
					myProp: "myValue",
				};

				const containerRuntime = await ContainerRuntime.loadRuntime({
					context: getMockContext() as IContainerContext,
					requestHandler: async (req, ctrRuntime) => myResponse,
					provideEntryPoint: async (ctrRuntime) => myEntryPoint,
					existing: false,
					registryEntries: [],
				});

				// Calling request on the runtime should use the request handler we passed in the runtime's constructor.
				const responseFromRequestMethod = await (containerRuntime as any).request({
					url: "/",
				});
				assert.deepEqual(
					responseFromRequestMethod,
					myResponse,
					"request method in runtime did not return the expected object",
				);

				// The entryPoint should come from the provided initialization function.
				const actualEntryPoint = await containerRuntime.getEntryPoint();
				assert(actualEntryPoint !== undefined, "entryPoint was not initialized");
				assert.deepEqual(
					actualEntryPoint,
					myEntryPoint,
					"entryPoint does not match expected object",
				);
			});
		});

		describe("Op content modification", () => {
			let containerRuntime: ContainerRuntime;
			let pendingStateManager: PendingStateManager;

			beforeEach(async () => {
				containerRuntime = await ContainerRuntime.loadRuntime({
					context: getMockContext() as IContainerContext,
					registryEntries: [],
					existing: false,
					runtimeOptions: {},
					provideEntryPoint: mockProvideEntryPoint,
				});
				pendingStateManager = (containerRuntime as any).pendingStateManager;
			});

			it("modifying op content after submit does not reflect in PendingStateManager", () => {
				const content = { prop1: 1 };
				containerRuntime.submitDataStoreOp("1", content);
				(containerRuntime as any).flush();

				content.prop1 = 2;

				const state = pendingStateManager.getLocalState();

				assert.notStrictEqual(state, undefined, "expect pending local state");
				assert.strictEqual(state?.pendingStates.length, 1, "expect 1 pending message");
				assert.deepStrictEqual(
					JSON.parse(state?.pendingStates?.[0].content).contents.contents,
					{
						prop1: 1,
					},
					"content of pending local message has changed",
				);
			});
		});

		describe("Container logging when loaded", () => {
			let mockLogger: MockLogger;

			const localGetMockContext = (
				featureGates: Record<string, ConfigTypes> = {},
			): Partial<IContainerContext> => {
				return {
					attachState: AttachState.Attached,
					deltaManager: new MockDeltaManager(),
					quorum: new MockQuorumClients(),
					taggedLogger: mixinMonitoringContext(
						mockLogger,
						configProvider(featureGates),
					) as unknown as MockLogger,
					supportedFeatures: new Map([["referenceSequenceNumbers", true]]),
					clientDetails: { capabilities: { interactive: true } },
					closeFn: (_error?: ICriticalContainerError): void => {},
					updateDirtyContainerState: (_dirty: boolean) => {},
					getLoadedFromVersion: () => undefined,
				};
			};

			beforeEach(async () => {
				mockLogger = new MockLogger();
			});

			const runtimeOptions = {
				compressionOptions: {
					minimumBatchSizeInBytes: 1024 * 1024,
					compressionAlgorithm: CompressionAlgorithms.lz4,
				},
				chunkSizeInBytes: 800 * 1024,
				gcOptions: {
					gcAllowed: true,
				},
				flushMode: FlushModeExperimental.Async as unknown as FlushMode,
				enableGroupedBatching: true,
			};

			const defaultRuntimeOptions = {
				summaryOptions: {},
				gcOptions: {},
				loadSequenceNumberVerification: "close",
				flushMode: FlushMode.TurnBased,
				compressionOptions: {
					minimumBatchSizeInBytes: 614400,
					compressionAlgorithm: CompressionAlgorithms.lz4,
				},
				maxBatchSizeInBytes: 700 * 1024,
				chunkSizeInBytes: 204800,
				enableRuntimeIdCompressor: false,
				enableOpReentryCheck: false,
				enableGroupedBatching: false,
			};
			const mergedRuntimeOptions = { ...defaultRuntimeOptions, ...runtimeOptions };

			it("Container load stats", async () => {
				await ContainerRuntime.loadRuntime({
					context: localGetMockContext({}) as IContainerContext,
					registryEntries: [],
					existing: false,
					runtimeOptions,
					provideEntryPoint: mockProvideEntryPoint,
				});

				mockLogger.assertMatchAny([
					{
						eventName: "ContainerRuntime:ContainerLoadStats",
						category: "generic",
						options: JSON.stringify(mergedRuntimeOptions),
						featureGates: JSON.stringify({
							idCompressorEnabled: false,
						}),
					},
				]);
			});

			it("Container load stats with feature gate overrides", async () => {
				const featureGates = {
					"Fluid.ContainerRuntime.CompressionDisabled": true,
					"Fluid.ContainerRuntime.CompressionChunkingDisabled": true,
					"Fluid.ContainerRuntime.DisableOpReentryCheck": false,
					"Fluid.ContainerRuntime.IdCompressorEnabled": true,
					"Fluid.ContainerRuntime.DisableGroupedBatching": true,
				};
				await ContainerRuntime.loadRuntime({
					context: localGetMockContext(featureGates) as IContainerContext,
					registryEntries: [],
					existing: false,
					runtimeOptions,
					provideEntryPoint: mockProvideEntryPoint,
				});

				mockLogger.assertMatchAny([
					{
						eventName: "ContainerRuntime:ContainerLoadStats",
						category: "generic",
						options: JSON.stringify(mergedRuntimeOptions),
						featureGates: JSON.stringify({
							disableCompression: true,
							disableOpReentryCheck: false,
							disableChunking: true,
							idCompressorEnabled: true,
						}),
						groupedBatchingEnabled: false,
					},
				]);
			});
		});

		describe("Container feature detection", () => {
			const mockLogger = new MockLogger();

			beforeEach(() => {
				mockLogger.clear();
			});

			const localGetMockContext = (
				features?: ReadonlyMap<string, unknown>,
			): Partial<IContainerContext> => {
				return {
					attachState: AttachState.Attached,
					deltaManager: new MockDeltaManager(),
					quorum: new MockQuorumClients(),
					taggedLogger: mockLogger,
					supportedFeatures: features,
					clientDetails: { capabilities: { interactive: true } },
					closeFn: (_error?: ICriticalContainerError): void => {},
					updateDirtyContainerState: (_dirty: boolean) => {},
					getLoadedFromVersion: () => undefined,
				};
			};

			[
				undefined,
				new Map([["referenceSequenceNumbers", false]]),
				new Map([
					["other", true],
					["feature", true],
				]),
			].forEach((features) => {
				it("Loader not supported for async FlushMode, fallback to TurnBased", async () => {
					const runtime = await ContainerRuntime.loadRuntime({
						context: localGetMockContext(features) as IContainerContext,
						registryEntries: [],
						existing: false,
						runtimeOptions: {
							flushMode: FlushModeExperimental.Async as unknown as FlushMode,
						},
						provideEntryPoint: mockProvideEntryPoint,
					});

					assert.equal(runtime.flushMode, FlushMode.TurnBased);
					mockLogger.assertMatchAny([
						{
							eventName: "ContainerRuntime:FlushModeFallback",
							category: "error",
						},
					]);
				});
			});

			it("Loader supported for async FlushMode", async () => {
				const runtime = await ContainerRuntime.loadRuntime({
					context: localGetMockContext(
						new Map([["referenceSequenceNumbers", true]]),
					) as IContainerContext,
					registryEntries: [],
					existing: false,
					runtimeOptions: {
						flushMode: FlushModeExperimental.Async as unknown as FlushMode,
					},
					provideEntryPoint: mockProvideEntryPoint,
				});

				assert.equal(runtime.flushMode, FlushModeExperimental.Async);
				mockLogger.assertMatchNone([
					{
						eventName: "ContainerRuntime:FlushModeFallback",
						category: "error",
					},
				]);
			});
		});

		describe("Summarization", () => {
			let containerRuntime: ContainerRuntime;

			async function yieldEventLoop(): Promise<void> {
				const yieldP = new Promise<void>((resolve) => {
					setTimeout(resolve);
				});
				clock.tick(1);
				await yieldP;
			}

			beforeEach(async () => {
				const settings = {};
				settings["Fluid.Summarizer.ValidateSummaryBeforeUpload"] = true;
				containerRuntime = await ContainerRuntime.loadRuntime({
					context: getMockContext(settings) as IContainerContext,
					registryEntries: [],
					existing: false,
					provideEntryPoint: mockProvideEntryPoint,
				});
			});

			it("summary is submitted successfully", async () => {
				const summarizeResult = await containerRuntime.submitSummary({
					summaryLogger: createChildLogger(),
					cancellationToken: neverCancelledSummaryToken,
				});
				assert(summarizeResult.stage === "submit", "Summary did not succeed");
			});

			it("summary fails if summary token is canceled", async () => {
				const cancelledSummaryToken: ISummaryCancellationToken = {
					cancelled: true,
					waitCancelled: new Promise(() => {}),
				};
				const summarizeResult = await containerRuntime.submitSummary({
					summaryLogger: createChildLogger(),
					cancellationToken: cancelledSummaryToken,
				});
				assert(summarizeResult.stage === "base", "Summary did not fail");
				assert.strictEqual(
					summarizeResult.error,
					"disconnected",
					"Summary was not canceled",
				);
			});

			it("summary fails before generate if there are pending ops", async () => {
				// Submit an op and yield for it to be flushed from outbox to pending state manager.
				containerRuntime.submitDataStoreOp("fakeId", "fakeContents");
				await yieldEventLoop();

				const summarizeResultP = containerRuntime.submitSummary({
					summaryLogger: createChildLogger(),
					cancellationToken: neverCancelledSummaryToken,
				});

				// Advance the clock by the time that container runtime would wait for pending ops to be processed.
				clock.tick(defaultPendingOpsWaitTimeoutMs);
				const summarizeResult = await summarizeResultP;
				assert(summarizeResult.stage === "base", "Summary did not fail");
				assert.strictEqual(
					summarizeResult.error.message,
					"PendingOpsWhileSummarizing",
					"Summary did not fail with the right error",
				);
				assert.strictEqual(
					summarizeResult.error.beforeGenerate,
					true,
					"It should have failed before generating summary",
				);
			});

			it("summary fails after generate if there are pending ops", async () => {
				// Patch the summarize function to submit messages during it. This way there will be pending
				// messages after generating the summary.
				const patch = (fn: (...args) => Promise<ISummaryTreeWithStats>) => {
					const boundFn = fn.bind(containerRuntime);
					return async (...args: any[]) => {
						// Submit an op and yield for it to be flushed from outbox to pending state manager.
						containerRuntime.submitDataStoreOp("fakeId", "fakeContents");
						await yieldEventLoop();
						return boundFn(...args);
					};
				};
				containerRuntime.summarize = patch(containerRuntime.summarize);

				const summarizeResult = await containerRuntime.submitSummary({
					summaryLogger: createChildLogger(),
					cancellationToken: neverCancelledSummaryToken,
				});
				assert(summarizeResult.stage === "base", "Summary did not fail");
				assert.strictEqual(
					summarizeResult.error.message,
					"PendingOpsWhileSummarizing",
					"Summary did not fail with the right error",
				);
				assert.strictEqual(
					summarizeResult.error.beforeGenerate,
					false,
					"It should have failed after generating summary",
				);
			});

			it("summary passes if pending ops are processed during pending op processing timeout", async () => {
				// Create a container runtime type where the submit method is public. This makes it easier to test
				// submission and processing of ops. The other option is to send data store or alias ops whose
				// processing requires creation of data store context and runtime as well.
				type ContainerRuntimeWithSubmit = Omit<ContainerRuntime, "submit"> & {
					submit(
						containerRuntimeMessage: OutboundContainerRuntimeMessage,
						localOpMetadata: unknown,
						metadata: Record<string, unknown> | undefined,
					): void;
				};
				const containerRuntimeWithSubmit =
					containerRuntime as unknown as ContainerRuntimeWithSubmit;
				// Submit a rejoin op and yield for it to be flushed from outbox to pending state manager.
				containerRuntimeWithSubmit.submit(
					{
						type: ContainerMessageType.Rejoin,
						contents: undefined,
					},
					undefined,
					undefined,
				);
				await yieldEventLoop();

				// Create a mock logger to validate that pending ops event is generated with correct params.
				const mockLogger = new MockLogger();
				const summaryLogger = createChildLogger({ logger: mockLogger });
				const summarizeResultP = containerRuntime.submitSummary({
					summaryLogger,
					cancellationToken: neverCancelledSummaryToken,
				});

				// Advance the clock by 1 ms less than the time waited for pending ops to be processed. This will allow
				// summarization to proceed far enough to wait for pending ops.
				clock.tick(defaultPendingOpsWaitTimeoutMs - 1);
				// Process the rejoin op so that there are no pending ops.
				containerRuntime.process(
					{
						type: "op",
						clientId: "fakeClientId",
						sequenceNumber: 0,
						contents: {
							type: ContainerMessageType.Rejoin,
							contents: "something",
						},
					} as any as ISequencedDocumentMessage,
					true /* local */,
				);
				// Advance the clock by the remaining time so that pending ops wait is completed.
				clock.tick(1);

				const summarizeResult = await summarizeResultP;
				assert(summarizeResult.stage === "submit", "Summary did not succeed");
				mockLogger.assertMatch([
					{
						eventName: "PendingOpsWhileSummarizing",
						countBefore: 1,
						countAfter: 0,
						saved: true,
					},
				]);
			});
		});

<<<<<<< HEAD
		describe("Load Partial Snapshot with datastores with GroupId", () => {
			let snapshotWithContents: ISnapshot;
			let blobContents: Map<string, ArrayBuffer>;
			beforeEach(() => {
				const snapshotTree: ISnapshotTree = {
					id: "SnapshotId",
					blobs: { ".metadata": "bARD4RKvW4LL1KmaUKp6hUMSp" },
					trees: {
						".protocol": {
							blobs: {
								attributes: "bARADgIe4qmDjJl2l2zz12IM3",
								quorumMembers: "bARBkx1nses1pHL1vKnmFUfIC",
								quorumProposals: "bARBkx1nses1pHL1vKnmFUfIC",
							},
							trees: {},
						},
						".channels": {
							blobs: {},
							trees: {
								default: {
									blobs: {
										".component": "bARC6dCXlcrPxQHw3PeROtmKc",
										"gc": "bARDNMoBed+nKrsf04id52iUA",
									},
									trees: {
										".channels": {
											blobs: {},
											trees: {
												root: { blobs: {}, trees: {} },
											},
										},
									},
								},
								missingDataStore: {
									blobs: {},
									trees: {},
									groupId: "G1",
								},
							},
							unreferenced: true,
						},
						".blobs": { blobs: {}, trees: {} },
						"gc": {
							id: "e8ed0760ac37fd8042020559779ce80b1d88f266",
							blobs: {
								__gc_root: "018d97818f8b519f99c418cb3c33ce5cc4e38e3f",
							},
							trees: {},
						},
					},
				};

				blobContents = new Map<string, ArrayBuffer>([
					[
						"bARADgIe4qmDjJl2l2zz12IM3",
						stringToBuffer(
							JSON.stringify({
								branch: "",
								minimumSequenceNumber: 0,
								sequenceNumber: 0,
								term: 1,
							}),
							"utf8",
						),
					],
					["bARBkx1nses1pHL1vKnmFUfIC", stringToBuffer(JSON.stringify([]), "utf8")],
					[
						"bARD4RKvW4LL1KmaUKp6hUMSp",
						stringToBuffer(
							JSON.stringify({ summaryFormatVersion: 1, gcFeature: 3 }),
							"utf8",
						),
					],
					[
						"bARC6dCXlcrPxQHw3PeROtmKc",
						stringToBuffer(
							JSON.stringify({
								pkg: '["@fluid-example/smde"]',
								summaryFormatVersion: 2,
								isRootDataStore: true,
							}),
							"utf8",
						),
					],
					[
						"bARDNMoBed+nKrsf04id52iUA",
						stringToBuffer(
							JSON.stringify({
								usedRoutes: [""],
								gcData: {
									gcNodes: {
										"/root": [
											"/default/01b197a2-0432-413b-b2c9-83a992b804c4",
											"/default",
										],
										"/01b197a2-0432-413b-b2c9-83a992b804c4": ["/default"],
										"/": [
											"/default/root",
											"/default/01b197a2-0432-413b-b2c9-83a992b804c4",
										],
									},
								},
							}),
							"utf8",
						),
					],
					[
						"018d97818f8b519f99c418cb3c33ce5cc4e38e3f",
						stringToBuffer(
							JSON.parse(
								JSON.stringify(
									'{"gcNodes":{"/":{"outboundRoutes":["/rootDOId"]},"/rootDOId":{"outboundRoutes":["/rootDOId/de68ca53-be31-479e-8d34-a267958997e4","/rootDOId/root"]},"/rootDOId/de68ca53-be31-479e-8d34-a267958997e4":{"outboundRoutes":["/rootDOId"]},"/rootDOId/root":{"outboundRoutes":["/rootDOId","/rootDOId/de68ca53-be31-479e-8d34-a267958997e4"]}}}',
								),
							),
							"utf8",
						),
					],
				]);

				const ops: ISequencedDocumentMessage[] = [
					{
						clientId: "X",
						clientSequenceNumber: -1,
						contents: null,
						minimumSequenceNumber: 0,
						referenceSequenceNumber: -1,
						sequenceNumber: 1,
						timestamp: 1623883807452,
						type: "join",
					},
					{
						clientId: "Y",
						clientSequenceNumber: -1,
						contents: null,
						minimumSequenceNumber: 0,
						referenceSequenceNumber: -1,
						sequenceNumber: 2,
						timestamp: 1623883811928,
						type: "join",
					},
				];
				snapshotWithContents = {
					blobContents,
					ops,
					snapshotTree,
					sequenceNumber: 0,
					snapshotFormatV: 1,
					latestSequenceNumber: 2,
				};
			});

			// Helper function that creates a FluidDataStoreRegistryEntry with the registry entries
			// provided to it.
			function createDataStoreRegistryEntry(
				entries: NamedFluidDataStoreRegistryEntries,
			): FluidDataStoreRegistryEntry {
				const registryEntries = new Map(entries);
				const factory: IFluidDataStoreFactory = {
					type: "store-type",
					get IFluidDataStoreFactory() {
						return factory;
					},
					instantiateDataStore: async (context: IFluidDataStoreContext) =>
						new MockFluidDataStoreRuntime(),
				};
				const registry: IFluidDataStoreRegistry = {
					get IFluidDataStoreRegistry() {
						return registry;
					},
					// Returns the registry entry as per the entries provided in the param.
					get: async (pkg) => registryEntries.get(pkg),
				};

				const entry: FluidDataStoreRegistryEntry = {
					get IFluidDataStoreFactory() {
						return factory;
					},
					get IFluidDataStoreRegistry() {
						return registry;
					},
				};
				return entry;
			}

			it("load snapshot with missing snapshot contents for datastores", async () => {
				// In this test we will try to load the container runtime with a snapshot which has 2 datastores. However,
				// snapshot for datastore "missingDataStore" does not contains trees/blobs and we will check that the
				// container runtime loads fine but the "missingDataStore" is requested, it fails to load individually due
				// to missing snapshot contents.
				const logger = new MockLogger();
				const containerContext = getMockContext({}, logger) as IContainerContext;
				(containerContext as any).snapshotWithContents = snapshotWithContents;
				(containerContext as any).baseSnapshot = snapshotWithContents.snapshotTree;
				containerContext.storage.readBlob = async (id: string) => {
					return blobContents.get(id) as ArrayBuffer;
				};
				const entryA = createDataStoreRegistryEntry([]);
				const entryB = createDataStoreRegistryEntry([]);
				const entryDefault = createDataStoreRegistryEntry([
					["default", Promise.resolve(entryA)],
					["missingDataStore", Promise.resolve(entryB)],
				]);
				const containerRuntime = await ContainerRuntime.loadRuntime({
					context: containerContext,
					registryEntries: [["@fluid-example/smde", Promise.resolve(entryDefault)]],
					existing: true,
=======
		describe("GetPendingState", () => {
			it("No Props. No pending state", async () => {
				const logger = new MockLogger();

				const containerRuntime = await ContainerRuntime.loadRuntime({
					context: getMockContext({}, logger) as IContainerContext,
					registryEntries: [],
					existing: false,
					runtimeOptions: {
						flushMode: FlushMode.TurnBased,
						enableRuntimeIdCompressor: true,
					},
					provideEntryPoint: mockProvideEntryPoint,
				});

				const mockPendingStateManager = new Proxy<PendingStateManager>({} as any, {
					get: (_t, p: keyof PendingStateManager, _r) => {
						switch (p) {
							case "getLocalState":
								return () => undefined;
							case "pendingMessagesCount":
								return 0;
							default:
								assert.fail(`unexpected access to pendingStateManager.${p}`);
						}
					},
				});

				(containerRuntime as any).pendingStateManager = mockPendingStateManager;

				const state = containerRuntime.getPendingLocalState();
				assert.strictEqual(state, undefined);
			});
			it("No Props. Some pending state", async () => {
				const logger = new MockLogger();

				const containerRuntime = await ContainerRuntime.loadRuntime({
					context: getMockContext({}, logger) as IContainerContext,
					registryEntries: [],
					existing: false,
					runtimeOptions: {
						flushMode: FlushMode.TurnBased,
						enableRuntimeIdCompressor: true,
					},
					provideEntryPoint: mockProvideEntryPoint,
				});
				const pendingStates = Array.from({ length: 5 }).map<IPendingMessage>((_, i) => ({
					content: i.toString(),
					type: "message",
					referenceSequenceNumber: 0,
					localOpMetadata: undefined,
					opMetadata: undefined,
				}));
				const mockPendingStateManager = new Proxy<PendingStateManager>({} as any, {
					get: (_t, p: keyof PendingStateManager, _r) => {
						switch (p) {
							case "getLocalState":
								return (): IPendingLocalState => ({
									pendingStates,
								});
							case "pendingMessagesCount":
								return 5;
							default:
								assert.fail(`unexpected access to pendingStateManager.${p}`);
						}
					},
				});

				(containerRuntime as any).pendingStateManager = mockPendingStateManager;

				const state =
					containerRuntime.getPendingLocalState() as Partial<IPendingRuntimeState>;
				assert.strictEqual(typeof state, "object");
				assert.strictEqual(state.pending?.pendingStates, pendingStates);
			});
			it("notifyImminentClosure. Some pending state", async () => {
				const logger = new MockLogger();

				const containerRuntime = await ContainerRuntime.loadRuntime({
					context: getMockContext({}, logger) as IContainerContext,
					registryEntries: [],
					existing: false,
>>>>>>> 10f69396
					runtimeOptions: {
						flushMode: FlushMode.TurnBased,
						enableRuntimeIdCompressor: true,
					},
					provideEntryPoint: mockProvideEntryPoint,
				});
<<<<<<< HEAD

				logger.clear();
				const defaultDataStore =
					await containerRuntime.getAliasedDataStoreEntryPoint("default");
				assert(defaultDataStore !== undefined, "data store should load and is attached");
				await assert.rejects(
					async () => {
						await containerRuntime.getAliasedDataStoreEntryPoint("missingDataStore");
					},
					(err: IFluidErrorBase) => {
						assert(
							err !== undefined,
							"error should occur on realization of `missingDataStore`",
						);
						assert(
							err.errorType === FluidErrorTypes.dataProcessingError,
							"error should be data processing error",
						);
						assert(
							err.getTelemetryProperties().dataProcessingCodepath ===
								"realizeFluidDataStoreContext",
							"error path should be correct",
						);
						assert(
							// eslint-disable-next-line @typescript-eslint/dot-notation
							(err.getTelemetryProperties().fluidDataStoreId as any)["value"] ===
								"missingDataStore",
							"correct datastore name should be there",
						);
						return true;
					},
				);
=======
				const pendingStates = Array.from({ length: 5 }).map<IPendingMessage>((_, i) => ({
					content: i.toString(),
					type: "message",
					referenceSequenceNumber: 0,
					localOpMetadata: undefined,
					opMetadata: undefined,
				}));
				const mockPendingStateManager = new Proxy<PendingStateManager>({} as any, {
					get: (_t, p: keyof PendingStateManager, _r) => {
						switch (p) {
							case "getLocalState":
								return (): IPendingLocalState => ({
									pendingStates,
								});
							case "pendingMessagesCount":
								return 5;
							default:
								assert.fail(`unexpected access to pendingStateManager.${p}`);
						}
					},
				});

				(containerRuntime as any).pendingStateManager = mockPendingStateManager;

				const stateP = containerRuntime.getPendingLocalState({
					notifyImminentClosure: true,
				}) as PromiseLike<Partial<IPendingRuntimeState>>;
				assert("then" in stateP, "should be a promise like");
				const state = await stateP;
				assert.strictEqual(typeof state, "object");
				assert.strictEqual(state.pending?.pendingStates, pendingStates);
>>>>>>> 10f69396
			});
		});
	});
});<|MERGE_RESOLUTION|>--- conflicted
+++ resolved
@@ -1875,7 +1875,127 @@
 			});
 		});
 
-<<<<<<< HEAD
+		describe("GetPendingState", () => {
+			it("No Props. No pending state", async () => {
+				const logger = new MockLogger();
+
+				const containerRuntime = await ContainerRuntime.loadRuntime({
+					context: getMockContext({}, logger) as IContainerContext,
+					registryEntries: [],
+					existing: false,
+					runtimeOptions: {
+						flushMode: FlushMode.TurnBased,
+						enableRuntimeIdCompressor: true,
+					},
+					provideEntryPoint: mockProvideEntryPoint,
+				});
+
+				const mockPendingStateManager = new Proxy<PendingStateManager>({} as any, {
+					get: (_t, p: keyof PendingStateManager, _r) => {
+						switch (p) {
+							case "getLocalState":
+								return () => undefined;
+							case "pendingMessagesCount":
+								return 0;
+							default:
+								assert.fail(`unexpected access to pendingStateManager.${p}`);
+						}
+					},
+				});
+
+				(containerRuntime as any).pendingStateManager = mockPendingStateManager;
+
+				const state = containerRuntime.getPendingLocalState();
+				assert.strictEqual(state, undefined);
+			});
+			it("No Props. Some pending state", async () => {
+				const logger = new MockLogger();
+
+				const containerRuntime = await ContainerRuntime.loadRuntime({
+					context: getMockContext({}, logger) as IContainerContext,
+					registryEntries: [],
+					existing: false,
+					runtimeOptions: {
+						flushMode: FlushMode.TurnBased,
+						enableRuntimeIdCompressor: true,
+					},
+					provideEntryPoint: mockProvideEntryPoint,
+				});
+				const pendingStates = Array.from({ length: 5 }).map<IPendingMessage>((_, i) => ({
+					content: i.toString(),
+					type: "message",
+					referenceSequenceNumber: 0,
+					localOpMetadata: undefined,
+					opMetadata: undefined,
+				}));
+				const mockPendingStateManager = new Proxy<PendingStateManager>({} as any, {
+					get: (_t, p: keyof PendingStateManager, _r) => {
+						switch (p) {
+							case "getLocalState":
+								return (): IPendingLocalState => ({
+									pendingStates,
+								});
+							case "pendingMessagesCount":
+								return 5;
+							default:
+								assert.fail(`unexpected access to pendingStateManager.${p}`);
+						}
+					},
+				});
+
+				(containerRuntime as any).pendingStateManager = mockPendingStateManager;
+
+				const state =
+					containerRuntime.getPendingLocalState() as Partial<IPendingRuntimeState>;
+				assert.strictEqual(typeof state, "object");
+				assert.strictEqual(state.pending?.pendingStates, pendingStates);
+			});
+			it("notifyImminentClosure. Some pending state", async () => {
+				const logger = new MockLogger();
+
+				const containerRuntime = await ContainerRuntime.loadRuntime({
+					context: getMockContext({}, logger) as IContainerContext,
+					registryEntries: [],
+					existing: false,
+					runtimeOptions: {
+						flushMode: FlushMode.TurnBased,
+						enableRuntimeIdCompressor: true,
+					},
+					provideEntryPoint: mockProvideEntryPoint,
+				});
+				const pendingStates = Array.from({ length: 5 }).map<IPendingMessage>((_, i) => ({
+					content: i.toString(),
+					type: "message",
+					referenceSequenceNumber: 0,
+					localOpMetadata: undefined,
+					opMetadata: undefined,
+				}));
+				const mockPendingStateManager = new Proxy<PendingStateManager>({} as any, {
+					get: (_t, p: keyof PendingStateManager, _r) => {
+						switch (p) {
+							case "getLocalState":
+								return (): IPendingLocalState => ({
+									pendingStates,
+								});
+							case "pendingMessagesCount":
+								return 5;
+							default:
+								assert.fail(`unexpected access to pendingStateManager.${p}`);
+						}
+					},
+				});
+
+				(containerRuntime as any).pendingStateManager = mockPendingStateManager;
+
+				const stateP = containerRuntime.getPendingLocalState({
+					notifyImminentClosure: true,
+				}) as PromiseLike<Partial<IPendingRuntimeState>>;
+				assert("then" in stateP, "should be a promise like");
+				const state = await stateP;
+				assert.strictEqual(typeof state, "object");
+				assert.strictEqual(state.pending?.pendingStates, pendingStates);
+			});
+		});
 		describe("Load Partial Snapshot with datastores with GroupId", () => {
 			let snapshotWithContents: ISnapshot;
 			let blobContents: Map<string, ArrayBuffer>;
@@ -2082,97 +2202,12 @@
 					context: containerContext,
 					registryEntries: [["@fluid-example/smde", Promise.resolve(entryDefault)]],
 					existing: true,
-=======
-		describe("GetPendingState", () => {
-			it("No Props. No pending state", async () => {
-				const logger = new MockLogger();
-
-				const containerRuntime = await ContainerRuntime.loadRuntime({
-					context: getMockContext({}, logger) as IContainerContext,
-					registryEntries: [],
-					existing: false,
 					runtimeOptions: {
 						flushMode: FlushMode.TurnBased,
 						enableRuntimeIdCompressor: true,
 					},
 					provideEntryPoint: mockProvideEntryPoint,
 				});
-
-				const mockPendingStateManager = new Proxy<PendingStateManager>({} as any, {
-					get: (_t, p: keyof PendingStateManager, _r) => {
-						switch (p) {
-							case "getLocalState":
-								return () => undefined;
-							case "pendingMessagesCount":
-								return 0;
-							default:
-								assert.fail(`unexpected access to pendingStateManager.${p}`);
-						}
-					},
-				});
-
-				(containerRuntime as any).pendingStateManager = mockPendingStateManager;
-
-				const state = containerRuntime.getPendingLocalState();
-				assert.strictEqual(state, undefined);
-			});
-			it("No Props. Some pending state", async () => {
-				const logger = new MockLogger();
-
-				const containerRuntime = await ContainerRuntime.loadRuntime({
-					context: getMockContext({}, logger) as IContainerContext,
-					registryEntries: [],
-					existing: false,
-					runtimeOptions: {
-						flushMode: FlushMode.TurnBased,
-						enableRuntimeIdCompressor: true,
-					},
-					provideEntryPoint: mockProvideEntryPoint,
-				});
-				const pendingStates = Array.from({ length: 5 }).map<IPendingMessage>((_, i) => ({
-					content: i.toString(),
-					type: "message",
-					referenceSequenceNumber: 0,
-					localOpMetadata: undefined,
-					opMetadata: undefined,
-				}));
-				const mockPendingStateManager = new Proxy<PendingStateManager>({} as any, {
-					get: (_t, p: keyof PendingStateManager, _r) => {
-						switch (p) {
-							case "getLocalState":
-								return (): IPendingLocalState => ({
-									pendingStates,
-								});
-							case "pendingMessagesCount":
-								return 5;
-							default:
-								assert.fail(`unexpected access to pendingStateManager.${p}`);
-						}
-					},
-				});
-
-				(containerRuntime as any).pendingStateManager = mockPendingStateManager;
-
-				const state =
-					containerRuntime.getPendingLocalState() as Partial<IPendingRuntimeState>;
-				assert.strictEqual(typeof state, "object");
-				assert.strictEqual(state.pending?.pendingStates, pendingStates);
-			});
-			it("notifyImminentClosure. Some pending state", async () => {
-				const logger = new MockLogger();
-
-				const containerRuntime = await ContainerRuntime.loadRuntime({
-					context: getMockContext({}, logger) as IContainerContext,
-					registryEntries: [],
-					existing: false,
->>>>>>> 10f69396
-					runtimeOptions: {
-						flushMode: FlushMode.TurnBased,
-						enableRuntimeIdCompressor: true,
-					},
-					provideEntryPoint: mockProvideEntryPoint,
-				});
-<<<<<<< HEAD
 
 				logger.clear();
 				const defaultDataStore =
@@ -2205,39 +2240,6 @@
 						return true;
 					},
 				);
-=======
-				const pendingStates = Array.from({ length: 5 }).map<IPendingMessage>((_, i) => ({
-					content: i.toString(),
-					type: "message",
-					referenceSequenceNumber: 0,
-					localOpMetadata: undefined,
-					opMetadata: undefined,
-				}));
-				const mockPendingStateManager = new Proxy<PendingStateManager>({} as any, {
-					get: (_t, p: keyof PendingStateManager, _r) => {
-						switch (p) {
-							case "getLocalState":
-								return (): IPendingLocalState => ({
-									pendingStates,
-								});
-							case "pendingMessagesCount":
-								return 5;
-							default:
-								assert.fail(`unexpected access to pendingStateManager.${p}`);
-						}
-					},
-				});
-
-				(containerRuntime as any).pendingStateManager = mockPendingStateManager;
-
-				const stateP = containerRuntime.getPendingLocalState({
-					notifyImminentClosure: true,
-				}) as PromiseLike<Partial<IPendingRuntimeState>>;
-				assert("then" in stateP, "should be a promise like");
-				const state = await stateP;
-				assert.strictEqual(typeof state, "object");
-				assert.strictEqual(state.pending?.pendingStates, pendingStates);
->>>>>>> 10f69396
 			});
 		});
 	});
