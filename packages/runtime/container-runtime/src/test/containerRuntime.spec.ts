--- conflicted
+++ resolved
@@ -2484,7 +2484,29 @@
 				assert(opsStart === 3, "first op processed should have seq number 3");
 			});
 		});
-<<<<<<< HEAD
+    
+		it("Only log legacy codepath once", async () => {
+			const mockLogger = new MockLogger();
+			const containerRuntime = await ContainerRuntime.loadRuntime({
+				context: getMockContext({}, mockLogger) as IContainerContext,
+				registryEntries: [],
+				existing: false,
+				provideEntryPoint: mockProvideEntryPoint,
+			});
+			const json = JSON.stringify({ hello: "world" });
+			const messageBase = { contents: json, clientId: "CLIENT_ID" };
+			containerRuntime.process(
+				{ ...messageBase, sequenceNumber: 1 } as unknown as ISequencedDocumentMessage,
+				false /* local */,
+			);
+			mockLogger.assertMatch([{ eventName: "LegacyMessageFormat" }]);
+			containerRuntime.process(
+				{ ...messageBase, sequenceNumber: 2 } as unknown as ISequencedDocumentMessage,
+				false /* local */,
+			);
+			assert.equal(mockLogger.events.length, 0, "Expected no more events logged");
+    });
+
 		describe("Signals", () => {
 			let containerRuntime: ContainerRuntime;
 			let logger: MockLogger;
@@ -2599,29 +2621,6 @@
 					"SignalLost and SignalOutOfOrder telemetry should not be logged when signals are processed in order",
 				);
 			});
-=======
-
-		it("Only log legacy codepath once", async () => {
-			const mockLogger = new MockLogger();
-			const containerRuntime = await ContainerRuntime.loadRuntime({
-				context: getMockContext({}, mockLogger) as IContainerContext,
-				registryEntries: [],
-				existing: false,
-				provideEntryPoint: mockProvideEntryPoint,
-			});
-			const json = JSON.stringify({ hello: "world" });
-			const messageBase = { contents: json, clientId: "CLIENT_ID" };
-			containerRuntime.process(
-				{ ...messageBase, sequenceNumber: 1 } as unknown as ISequencedDocumentMessage,
-				false /* local */,
-			);
-			mockLogger.assertMatch([{ eventName: "LegacyMessageFormat" }]);
-			containerRuntime.process(
-				{ ...messageBase, sequenceNumber: 2 } as unknown as ISequencedDocumentMessage,
-				false /* local */,
-			);
-			assert.equal(mockLogger.events.length, 0, "Expected no more events logged");
->>>>>>> 172406ea
 		});
 	});
 });