--- conflicted
+++ resolved
@@ -51,15 +51,11 @@
 			blobManagerLoadInfo: {},
 			stashedBlobs: undefined,
 			localBlobIdGenerator: undefined,
-<<<<<<< HEAD
-			createBlobPayloadPending: false,
-=======
 			storage: failProxy<IDocumentStorageService>(),
 			sendBlobAttachOp: () => {},
 			blobRequested: () => {},
 			isBlobDeleted: () => false,
-			createBlobPlaceholders: false,
->>>>>>> d2d3ca64
+			createBlobPayloadPending: false,
 
 			// overrides
 			...overrides,
