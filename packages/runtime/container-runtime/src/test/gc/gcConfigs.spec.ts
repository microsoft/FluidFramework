/*!
 * Copyright (c) Microsoft Corporation and contributors. All rights reserved.
 * Licensed under the MIT License.
 */

import { strict as assert } from "assert";
import { SinonFakeTimers, useFakeTimers } from "sinon";
import { ICriticalContainerError } from "@fluidframework/container-definitions";
import { IErrorBase } from "@fluidframework/core-interfaces";
import {
	IGarbageCollectionData,
	IGarbageCollectionDetailsBase,
} from "@fluidframework/runtime-definitions";
import {
	MockLogger,
	MonitoringContext,
	mixinMonitoringContext,
	createChildLogger,
} from "@fluidframework/telemetry-utils";
import { Timer } from "@fluidframework/core-utils";
import {
	GarbageCollector,
	GCNodeType,
	GCSummaryStateTracker,
	IGarbageCollectionRuntime,
	IGarbageCollectionState,
	IGarbageCollector,
	IGarbageCollectorConfigs,
	IGarbageCollectorCreateParams,
	IGCMetadata,
	IGCMetadata_Deprecated,
	IGCRuntimeOptions,
	defaultSessionExpiryDurationMs,
	oneDayMs,
	runGCKey,
	runSweepKey,
	defaultInactiveTimeoutMs,
	defaultSweepGracePeriodMs,
	gcTestModeKey,
	nextGCVersion,
	stableGCVersion,
	gcVersionUpgradeToV4Key,
	gcGenerationOptionName,
	throwOnTombstoneLoadOverrideKey,
	gcDisableDataStoreSweepOptionName,
	gcDisableThrowOnTombstoneLoadOptionName,
	GCVersion,
	runSessionExpiryKey,
	disableDatastoreSweepKey,
} from "../../gc";
import { ContainerRuntimeGCMessage } from "../../messageTypes";
import { IContainerRuntimeMetadata } from "../../summary";
import { pkgVersion } from "../../packageVersion";
import { createTestConfigProvider } from "./gcUnitTestHelpers";

type GcWithPrivates = IGarbageCollector & {
	readonly configs: IGarbageCollectorConfigs;
	readonly summaryStateTracker: Omit<GCSummaryStateTracker, "latestSummaryGCVersion"> & {
		latestSummaryGCVersion: GCVersion;
	};
	readonly sessionExpiryTimer: Omit<Timer, "defaultTimeout"> & { defaultTimeout: number };
};

describe("Garbage Collection configurations", () => {
	const testPkgPath = ["testPkg"];
	const configProvider = createTestConfigProvider();

	let mockLogger: MockLogger;
	let mc: MonitoringContext<MockLogger>;
	let clock: SinonFakeTimers;
	// The default GC data returned by `getGCData` on which GC is run. Update this to update the referenced graph.
	let defaultGCData: IGarbageCollectionData = { gcNodes: {} };

	const customSessionExpiryDurationMs = defaultSessionExpiryDurationMs + 1;
	const testOverrideInactiveTimeoutKey = "Fluid.GarbageCollection.TestOverride.InactiveTimeoutMs";
	const testOverrideTombstoneTimeoutKey =
		"Fluid.GarbageCollection.TestOverride.TombstoneTimeoutMs";
	const testOverrideSessionExpiryMsKey = "Fluid.GarbageCollection.TestOverride.SessionExpiryMs";

	let gc: GcWithPrivates | undefined;

	const createGcWithPrivateMembers = (
		gcMetadata?: IGCMetadata,
		gcOptions?: IGCRuntimeOptions,
		isSummarizerClient?: boolean,
	): GcWithPrivates => {
		const metadata: IContainerRuntimeMetadata | undefined = gcMetadata && {
			summaryFormatVersion: 1,
			message: undefined,
			...gcMetadata,
		};
		return createGarbageCollector(
			{ metadata, gcOptions },
			undefined /* gcBlobsMap */,
			undefined /* closeFn */,
			isSummarizerClient,
		) as GcWithPrivates;
	};

	function createGarbageCollector(
		createParams: Partial<IGarbageCollectorCreateParams> = {},
		gcBlobsMap: Map<
			string,
			IGarbageCollectionState | IGarbageCollectionDetailsBase | string[]
		> = new Map(),
		closeFn: (error?: ICriticalContainerError) => void = () => {},
		isSummarizerClient: boolean = true,
	) {
		const getNodeType = (nodePath: string) => {
			if (nodePath.split("/").length !== 2) {
				return GCNodeType.Other;
			}
			return GCNodeType.DataStore;
		};

		// The runtime to be passed to the garbage collector.
		const gcRuntime: IGarbageCollectionRuntime = {
			updateStateBeforeGC: async () => {},
			getGCData: async (fullGC?: boolean) => defaultGCData,
			updateUsedRoutes: (usedRoutes: string[]) => {
				return { totalNodeCount: 0, unusedNodeCount: 0 };
			},
			updateUnusedRoutes: (unusedRoutes: string[]) => {},
			deleteSweepReadyNodes: (sweepReadyRoutes: string[]): string[] => {
				return [];
			},
			updateTombstonedRoutes: (tombstoneRoutes: string[]) => {},
			getNodeType,
			getCurrentReferenceTimestampMs: () => Date.now(),
			closeFn,
		};

		return GarbageCollector.create({
			...createParams,
			runtime: gcRuntime,
			gcOptions: createParams.gcOptions ?? {},
			baseSnapshot: createParams.baseSnapshot,
			baseLogger: createChildLogger({ logger: mc.logger }),
			existing: createParams.metadata !== undefined /* existing */,
			metadata: createParams.metadata,
			createContainerMetadata: {
				createContainerRuntimeVersion: pkgVersion,
				createContainerTimestamp: Date.now(),
			},
			isSummarizerClient,
			readAndParseBlob: async <T>(id: string) => gcBlobsMap.get(id) as T,
			getNodePackagePath: async (nodeId: string) => testPkgPath,
			getLastSummaryTimestampMs: () => Date.now(),
			submitMessage: (message: ContainerRuntimeGCMessage) => {},
		});
	}

	before(() => {
		clock = useFakeTimers();
	});

	beforeEach(() => {
		gc = undefined;
		mockLogger = new MockLogger();
		// To ensure inactive timeout is less than tombstone timeout.
		configProvider.set(testOverrideInactiveTimeoutKey, 1);
		mc = mixinMonitoringContext(mockLogger, configProvider);
	});

	afterEach(() => {
		clock.reset();
		configProvider.clear();
		defaultGCData = { gcNodes: {} };
		gc?.dispose();
	});

	after(() => {
		clock.restore();
	});

	describe("Existing container", () => {
		it("No metadata", () => {
			gc = createGcWithPrivateMembers({});
			assert(!gc.configs.gcEnabled, "gcEnabled incorrect");
			assert(!gc.configs.shouldRunGC, "shouldRunGC incorrect");
			assert(gc.configs.sweepEnabled, "sweepEnabled incorrect");
			assert.equal(gc.configs.shouldRunSweep, "NO", "shouldRunSweep incorrect");
			assert(
				gc.configs.sessionExpiryTimeoutMs === undefined,
				"sessionExpiryTimeoutMs incorrect",
			);
			assert(gc.configs.tombstoneTimeoutMs === undefined, "tombstoneTimeoutMs incorrect");
			assert.equal(
				gc.summaryStateTracker.latestSummaryGCVersion,
				0,
				"latestSummaryGCVersion incorrect",
			);
		});
		it("gcFeature 0", () => {
			gc = createGcWithPrivateMembers({ gcFeature: 0 });
			assert(!gc.configs.gcEnabled, "gcEnabled incorrect");
			assert.equal(
				gc.summaryStateTracker.latestSummaryGCVersion,
				0,
				"latestSummaryGCVersion incorrect",
			);
		});
		it("gcFeature 0, Sweep enabled via gcGeneration", () => {
			gc = createGcWithPrivateMembers(
				{ gcFeature: 0, gcFeatureMatrix: { gcGeneration: 0 } },
				{ [gcGenerationOptionName]: 0 },
			);
			assert(!gc.configs.gcEnabled, "gcEnabled incorrect");
			assert(gc.configs.sweepEnabled, "sweepEnabled incorrect");
			assert.equal(
				gc.summaryStateTracker.latestSummaryGCVersion,
				0,
				"latestSummaryGCVersion incorrect",
			);
		});
		it("gcFeature 1", () => {
			gc = createGcWithPrivateMembers({ gcFeature: 1 });
			assert(gc.configs.gcEnabled, "gcEnabled incorrect");
			assert.equal(
				gc.summaryStateTracker.latestSummaryGCVersion,
				1,
				"latestSummaryGCVersion incorrect",
			);
		});
		it("sweepEnabled value ignored", () => {
			gc = createGcWithPrivateMembers(
				{ sweepEnabled: true },
				{ [gcGenerationOptionName]: 1 }, // No persisted value, so sweep should not be allowed
			);
			assert(!gc.configs.sweepEnabled, "sweepEnabled incorrect");
		});
		it("sessionExpiryTimeoutMs set (tombstoneTimeoutMs unset)", () => {
			gc = createGcWithPrivateMembers({
				sessionExpiryTimeoutMs: customSessionExpiryDurationMs,
			});
			assert.equal(
				gc.configs.sessionExpiryTimeoutMs,
				customSessionExpiryDurationMs,
				"sessionExpiryTimeoutMs incorrect",
			);
			assert.equal(
				gc.configs.tombstoneTimeoutMs,
				customSessionExpiryDurationMs + 6 * oneDayMs,
				"tombstoneTimeoutMs incorrect",
			);
		});
		it("tombstoneTimeoutMs set", () => {
			gc = createGcWithPrivateMembers({ tombstoneTimeoutMs: 123 });
			assert.equal(gc.configs.tombstoneTimeoutMs, 123, "tombstoneTimeoutMs incorrect");
		});
		it("Metadata Roundtrip", () => {
			const inputMetadata: IGCMetadata = {
				sweepEnabled: true, // ignored
				gcFeature: 1,
				sessionExpiryTimeoutMs: customSessionExpiryDurationMs,
				tombstoneTimeoutMs: 123,
				gcFeatureMatrix: { gcGeneration: 1 },
			};
			gc = createGcWithPrivateMembers(inputMetadata, {
				[gcGenerationOptionName]: 2, // 2 should not replace already-persisted value of 1
			});
			const outputMetadata = gc.getMetadata();
			const expectedOutputMetadata: IGCMetadata = {
				...inputMetadata,
				sweepEnabled: false, // Hardcoded, not used
				gcFeature: stableGCVersion,
			};
			assert.deepEqual(
				outputMetadata,
				expectedOutputMetadata,
				"getMetadata returned different metadata than loaded from",
			);
		});
		it("Metadata Roundtrip - old file with tombstoneGeneration", () => {
			const inputMetadata: IGCMetadata = {
				sweepEnabled: true, // ignored
				gcFeature: 1,
				sessionExpiryTimeoutMs: customSessionExpiryDurationMs,
				tombstoneTimeoutMs: 123,
				gcFeatureMatrix: { tombstoneGeneration: 1 }, // legacy file before gcGeneration
			};
			gc = createGcWithPrivateMembers(inputMetadata, {
				[gcGenerationOptionName]: 2, // Will not be persisted - legacy file will only ever be stamped with tombstoneGeneration
			});
			const outputMetadata = gc.getMetadata();
			const expectedOutputMetadata: IGCMetadata = {
				...inputMetadata,
				sweepEnabled: false, // Hardcoded, not used
				gcFeature: stableGCVersion,
			};
			assert.deepEqual(
				outputMetadata,
				expectedOutputMetadata,
				"getMetadata returned different metadata than loaded from",
			);
		});
		it("Metadata Roundtrip transition to gcGeneration from tombstoneGeneration", () => {
			const inputMetadata: IGCMetadata = {
				sweepEnabled: true, // ignored
				gcFeature: 1,
				sessionExpiryTimeoutMs: customSessionExpiryDurationMs,
				tombstoneTimeoutMs: 123,
				gcFeatureMatrix: { gcGeneration: 1 },
			};
			// An app may write both Generation options to ease the transition. Only gcGeneration will be persisted
			// (and previous to the change introducing gcGeneration, only tombstoneGeneration would have been persisted).
			gc = createGcWithPrivateMembers(inputMetadata, {
				[gcGenerationOptionName]: 1,
				gcTombstoneGeneration: 1, // Legacy - will not be persisted but is ok to pass in
			});
			const outputMetadata = gc.getMetadata();
			const expectedOutputMetadata: IGCMetadata = {
				...inputMetadata,
				sweepEnabled: false, // Hardcoded, not used
				gcFeature: stableGCVersion,
			};
			assert.deepEqual(
				outputMetadata,
				expectedOutputMetadata,
				"getMetadata returned different metadata than loaded from",
			);
		});
		it("Metadata Roundtrip with GC version upgrade to v4 enabled", () => {
			configProvider.set(gcVersionUpgradeToV4Key, true);
			const inputMetadata: IGCMetadata = {
				sweepEnabled: true, // ignored
				gcFeature: 1,
				sessionExpiryTimeoutMs: customSessionExpiryDurationMs,
				tombstoneTimeoutMs: 123,
				gcFeatureMatrix: { gcGeneration: 1 },
			};
			gc = createGcWithPrivateMembers(inputMetadata);
			const outputMetadata = gc.getMetadata();
			const expectedOutputMetadata: IGCMetadata = {
				...inputMetadata,
				sweepEnabled: false, // Hardcoded, not used
				gcFeature: nextGCVersion,
			};
			assert.deepEqual(
				outputMetadata,
				expectedOutputMetadata,
				"getMetadata returned different metadata than loaded from",
			);
		});
		it("Metadata Roundtrip with GC version upgrade to v4 disabled", () => {
			configProvider.set(gcVersionUpgradeToV4Key, false);
			const inputMetadata: IGCMetadata = {
				sweepEnabled: true, // ignored
				gcFeature: 1,
				sessionExpiryTimeoutMs: customSessionExpiryDurationMs,
				tombstoneTimeoutMs: 123,
				gcFeatureMatrix: { gcGeneration: 1 },
			};
			gc = createGcWithPrivateMembers(inputMetadata);
			const outputMetadata = gc.getMetadata();
			const expectedOutputMetadata: IGCMetadata = {
				...inputMetadata,
				sweepEnabled: false, // Hardcoded, not used
				gcFeature: stableGCVersion,
			};
			assert.deepEqual(
				outputMetadata,
				expectedOutputMetadata,
				"getMetadata returned different metadata than loaded from",
			);
		});
	});

	describe("New Container", () => {
		it("No options", () => {
			gc = createGcWithPrivateMembers(undefined /* metadata */, {});
			assert(gc.configs.gcEnabled, "gcEnabled incorrect");
			assert(gc.configs.shouldRunGC, "shouldRunGC incorrect");
			assert(gc.configs.sweepEnabled, "sweepEnabled incorrect"); // Sweep is always allowed for a new container
			assert.equal(gc.configs.shouldRunSweep, "NO", "shouldRunSweep incorrect");
			assert(
				gc.configs.sessionExpiryTimeoutMs !== undefined,
				"sessionExpiryTimeoutMs incorrect",
			);
			assert(gc.configs.tombstoneTimeoutMs !== undefined, "tombstoneTimeoutMs incorrect");
			assert.equal(
				gc.summaryStateTracker.latestSummaryGCVersion,
				stableGCVersion,
				"latestSummaryGCVersion incorrect",
			);
		});
		it("gcAllowed true", () => {
			gc = createGcWithPrivateMembers(undefined /* metadata */, { gcAllowed: true });
			assert(gc.configs.gcEnabled, "gcEnabled incorrect");
		});
		it("gcAllowed false", () => {
			gc = createGcWithPrivateMembers(undefined /* metadata */, { gcAllowed: false });
			assert(!gc.configs.gcEnabled, "gcEnabled incorrect");
		});
		it("Sweep enabled via gcGeneration, gcAllowed true", () => {
			gc = createGcWithPrivateMembers(undefined /* metadata */, {
				gcAllowed: true,
				[gcGenerationOptionName]: 1,
			});
			assert(gc.configs.gcEnabled, "gcEnabled incorrect");
			assert(gc.configs.sweepEnabled, "sweepEnabled incorrect");
			assert(gc.configs.tombstoneTimeoutMs !== undefined, "tombstoneTimeoutMs incorrect");
			assert(
				gc.configs.sessionExpiryTimeoutMs !== undefined,
				"sessionExpiryTimeoutMs incorrect",
			);
		});
		it("Sweep enabled via gcGeneration, gcAllowed true, sessionExpiry off", () => {
			configProvider.set(runSessionExpiryKey, false);
			gc = createGcWithPrivateMembers(undefined /* metadata */, {
				gcAllowed: true,
				[gcGenerationOptionName]: 1,
			});
			assert(gc.configs.gcEnabled, "gcEnabled incorrect");
			assert(gc.configs.sweepEnabled, "sweepEnabled incorrect");
			assert(
				gc.configs.sessionExpiryTimeoutMs === undefined,
				"sessionExpiryTimeoutMs incorrect",
			);
			assert(gc.configs.tombstoneTimeoutMs === undefined, "tombstoneTimeoutMs incorrect");
		});
		it("TestOverride.TombstoneTimeoutMs set, sessionExpiry on", () => {
			configProvider.set(testOverrideTombstoneTimeoutKey, 123);
			gc = createGcWithPrivateMembers(undefined /* metadata */, {});
			assert(gc.configs.sweepEnabled, "sweepEnabled incorrect");
			assert(
				gc.configs.sessionExpiryTimeoutMs === defaultSessionExpiryDurationMs,
				"sessionExpiryTimeoutMs incorrect",
			);
			assert(gc.configs.tombstoneTimeoutMs === 123, "tombstoneTimeoutMs incorrect");
		});
		it("TestOverride.TombstoneTimeoutMs set, sessionExpiry off", () => {
			configProvider.set(testOverrideTombstoneTimeoutKey, 123);
			configProvider.set(runSessionExpiryKey, false);
			gc = createGcWithPrivateMembers(undefined /* metadata */, {});
			assert(gc.configs.sweepEnabled, "sweepEnabled incorrect");
			assert(
				gc.configs.sessionExpiryTimeoutMs === undefined,
				"sessionExpiryTimeoutMs incorrect",
			);
			assert(gc.configs.tombstoneTimeoutMs === 123, "tombstoneTimeoutMs incorrect");
		});
		it("Metadata Roundtrip", () => {
			const expectedMetadata: IGCMetadata = {
				sweepEnabled: false, // hardcoded, not used
				gcFeature: stableGCVersion,
				sessionExpiryTimeoutMs: defaultSessionExpiryDurationMs,
				tombstoneTimeoutMs: defaultSessionExpiryDurationMs + 6 * oneDayMs,
				gcFeatureMatrix: { gcGeneration: 2 },
			};
			gc = createGcWithPrivateMembers(undefined /* metadata */, {
				[gcGenerationOptionName]: 2,
			});
			const outputMetadata = gc.getMetadata();
			assert.deepEqual(
				outputMetadata,
				expectedMetadata,
				"getMetadata returned different metadata than expected",
			);
		});
		it("Metadata Roundtrip with GC version upgrade to v4 enabled", () => {
			configProvider.set(gcVersionUpgradeToV4Key, true);
			const expectedMetadata: IGCMetadata = {
				sweepEnabled: false, // hardcoded, not used
				gcFeature: nextGCVersion,
				sessionExpiryTimeoutMs: defaultSessionExpiryDurationMs,
				tombstoneTimeoutMs: defaultSessionExpiryDurationMs + 6 * oneDayMs,
				gcFeatureMatrix: undefined,
			};
			gc = createGcWithPrivateMembers(undefined /* metadata */, {});
			const outputMetadata = gc.getMetadata();
			assert.deepEqual(
				outputMetadata,
				expectedMetadata,
				"getMetadata returned different metadata than expected",
			);
		});
		it("Metadata Roundtrip transition to gcGeneration from tombstoneGeneration", () => {
			const expectedMetadata: IGCMetadata = {
				sweepEnabled: false, // hardcoded, not used
				gcFeature: stableGCVersion,
				sessionExpiryTimeoutMs: defaultSessionExpiryDurationMs,
				tombstoneTimeoutMs: defaultSessionExpiryDurationMs + 6 * oneDayMs,
				gcFeatureMatrix: {
					gcGeneration: 2,
					// tombstoneGeneration will not be persisted
				},
			};
			// An app may write both Generation options to ease the transition. Only gcGeneration will be persisted
			// (and previous to the change introducing gcGeneration, only tombstoneGeneration would have been persisted).
			gc = createGcWithPrivateMembers(undefined /* metadata */, {
				[gcGenerationOptionName]: 2,
				gcTombstoneGeneration: 2, // Legacy - will not be persisted but is ok to pass in
			});
			const outputMetadata = gc.getMetadata();
			assert.deepEqual(
				outputMetadata,
				expectedMetadata,
				"getMetadata returned different metadata than expected",
			);
		});
	});

	describe("Session Expiry and Tombstone Timeout", () => {
		beforeEach(() => {
			configProvider.set("Fluid.GarbageCollection.TestOverride.InactiveTimeoutMs", 1); // To ensure it's less than tombstone timeout
		});

		// Config sources for Session Expiry:
		// 1. defaultSessionExpiryDurationMs in code
		// 2. IGCRuntimeOptions.sessionExpiryTimeoutMs
		// 3. IGCMetadata.sessionExpiryTimeoutMs
		// 4. "Fluid.GarbageCollection.TestOverride.SessionExpiryMs" setting
		// Config sources for Tombstone Timeout:
		// 1. IGCMetadata.tombstoneTimeoutMs
		// 2. IGCMetadata_Deprecated.sweepTimeoutMs (backfill from before two-stage sweep)
		// 3. Computed from Session Expiry, fixed upper bound for Snapshot Expiry and a fixed buffer (on create, or to backfill existing)
		// 4. "Fluid.GarbageCollection.TestOverride.TombstoneTimeoutMs" setting (only applicable on create)

		it("defaultSessionExpiryDurationMs", () => {
			gc = createGcWithPrivateMembers();
			assert.equal(
				gc.configs.sessionExpiryTimeoutMs,
				defaultSessionExpiryDurationMs,
				"sessionExpiryTimeoutMs incorrect",
			);
			assert.equal(
				gc.sessionExpiryTimer.defaultTimeout,
				defaultSessionExpiryDurationMs,
				"sessionExpiryTimer incorrect",
			);
			assert.equal(
				gc.configs.tombstoneTimeoutMs,
				defaultSessionExpiryDurationMs + 6 * oneDayMs,
				"tombstoneTimeoutMs incorrect",
			);
		});
		it("defaultSessionExpiryDurationMs, TestOverride.TombstoneTimeoutMs set", () => {
			configProvider.set(testOverrideTombstoneTimeoutKey, 7890);
			gc = createGcWithPrivateMembers();
			assert.equal(
				gc.configs.sessionExpiryTimeoutMs,
				defaultSessionExpiryDurationMs,
				"sessionExpiryTimeoutMs incorrect",
			);
			assert.equal(
				gc.sessionExpiryTimer.defaultTimeout,
				defaultSessionExpiryDurationMs,
				"sessionExpiryTimer incorrect",
			);
			assert.equal(gc.configs.tombstoneTimeoutMs, 7890, "tombstoneTimeoutMs incorrect");
		});
		it("gcAllowed off, session expiry off", () => {
			gc = gc = createGcWithPrivateMembers(undefined /* metadata */, {
				gcAllowed: false,
			});
			assert.equal(
				gc.configs.sessionExpiryTimeoutMs,
				undefined,
				"sessionExpiryTimeoutMs incorrect",
			);
			assert.equal(gc.sessionExpiryTimer, undefined, "sessionExpiryTimer incorrect");
			assert.equal(gc.configs.tombstoneTimeoutMs, undefined, "tombstoneTimeoutMs incorrect");
		});
		it("IGCRuntimeOptions.sessionExpiryTimeoutMs", () => {
			gc = createGcWithPrivateMembers(undefined /* metadata */, {
				sessionExpiryTimeoutMs: 123,
			});
			assert.equal(
				gc.configs.sessionExpiryTimeoutMs,
				123,
				"sessionExpiryTimeoutMs incorrect",
			);
			assert.equal(gc.sessionExpiryTimer.defaultTimeout, 123, "sessionExpiryTimer incorrect");
			assert.equal(
				gc.configs.tombstoneTimeoutMs,
				123 + 6 * oneDayMs,
				"tombstoneTimeoutMs incorrect",
			);
		});
		it("IGCMetadata.sessionExpiryTimeoutMs, backfill tombstoneTimeoutMs", () => {
			configProvider.set(testOverrideTombstoneTimeoutKey, 1337); // Should be ignored
			gc = createGcWithPrivateMembers({ sessionExpiryTimeoutMs: 456 } /* metadata */);
			assert.equal(
				gc.configs.sessionExpiryTimeoutMs,
				456,
				"sessionExpiryTimeoutMs incorrect",
			);
			assert.equal(gc.sessionExpiryTimer.defaultTimeout, 456, "sessionExpiryTimer incorrect");
			assert.equal(
				gc.configs.tombstoneTimeoutMs,
				456 + 6 * oneDayMs,
				"tombstoneTimeoutMs incorrect",
			);
		});
		it("IGCMetadata.sessionExpiryTimeoutMs and IGCMetadata.tombstoneTimeoutMs", () => {
			configProvider.set(testOverrideTombstoneTimeoutKey, 1337); // Should be ignored
			gc = createGcWithPrivateMembers(
				{ sessionExpiryTimeoutMs: 456, tombstoneTimeoutMs: 789 } /* metadata */,
			);
			assert.equal(
				gc.configs.sessionExpiryTimeoutMs,
				456,
				"sessionExpiryTimeoutMs incorrect",
			);
			assert.equal(gc.sessionExpiryTimer.defaultTimeout, 456, "sessionExpiryTimer incorrect");
			assert.equal(gc.configs.tombstoneTimeoutMs, 789, "tombstoneTimeoutMs incorrect");
		});
		it("IGCMetadata.tombstoneTimeoutMs only", () => {
			configProvider.set(testOverrideTombstoneTimeoutKey, 1337); // Should be ignored
			// This could happen if you used TestOverride.TombstoneTimeoutMs but had SessionExpiry disabled, then loaded that container.
			gc = createGcWithPrivateMembers({ tombstoneTimeoutMs: 789 } /* metadata */);
			assert.equal(
				gc.configs.sessionExpiryTimeoutMs,
				undefined,
				"sessionExpiryTimeoutMs incorrect",
			);
			assert.equal(gc.sessionExpiryTimer, undefined, "sessionExpiryTimer incorrect");
			assert.equal(gc.configs.tombstoneTimeoutMs, 789, "tombstoneTimeoutMs incorrect");
		});
		it("IGCMetadata.tombstoneTimeoutMs - backfill from sweepTimeoutMs", () => {
			configProvider.set(testOverrideTombstoneTimeoutKey, 1337); // Should be ignored
			const metadata: IGCMetadata & IGCMetadata_Deprecated = {
				sweepTimeoutMs: 789, // Snapshot was generated by code built before the rename
			};
			gc = createGcWithPrivateMembers(metadata);
			assert.equal(
				gc.configs.sessionExpiryTimeoutMs,
				undefined,
				"sessionExpiryTimeoutMs incorrect",
			);
			assert.equal(gc.sessionExpiryTimer, undefined, "sessionExpiryTimer incorrect");
			assert.equal(gc.configs.tombstoneTimeoutMs, 789, "tombstoneTimeoutMs incorrect");
		});
		it("RunSessionExpiry setting turned off", () => {
			configProvider.set(runSessionExpiryKey, false);
			configProvider.set(testOverrideSessionExpiryMsKey, 123); // This override should be ignored
			gc = createGcWithPrivateMembers();
			assert.equal(
				gc.configs.sessionExpiryTimeoutMs,
				undefined,
				"sessionExpiryTimeoutMs should be undefined if runSessionExpiryKey setting is false",
			);
			assert.equal(
				gc.sessionExpiryTimer,
				undefined,
				"sessionExpiryTimer should be undefined if it's disabled",
			);
			assert.equal(gc.configs.tombstoneTimeoutMs, undefined, "tombstoneTimeoutMs incorrect");
		});
		it("RunSessionExpiry setting turned off, TestOverride.TombstoneTimeoutMs set", () => {
			configProvider.set(runSessionExpiryKey, false);
			configProvider.set(testOverrideTombstoneTimeoutKey, 7890);
			configProvider.set(testOverrideSessionExpiryMsKey, 123); // This override should be ignored
			gc = createGcWithPrivateMembers();
			assert.equal(
				gc.configs.sessionExpiryTimeoutMs,
				undefined,
				"sessionExpiryTimeoutMs should be undefined if runSessionExpiryKey setting is false",
			);
			assert.equal(
				gc.sessionExpiryTimer,
				undefined,
				"sessionExpiryTimer should be undefined if it's disabled",
			);
			assert.equal(gc.configs.tombstoneTimeoutMs, 7890, "tombstoneTimeoutMs incorrect");
		});

		function testSessionExpiryMsOverride() {
			const expectedTombstoneTimeoutMs = defaultSessionExpiryDurationMs + 6 * oneDayMs;
			assert(!!gc, "PRECONDITION: gc must be set before calling this helper");
			assert.equal(
				gc.configs.sessionExpiryTimeoutMs,
				defaultSessionExpiryDurationMs,
				"sessionExpiryTimeoutMs incorrect",
			);
			assert.equal(
				gc.sessionExpiryTimer.defaultTimeout,
				789,
				"sessionExpiry used for timer should be the override value",
			);
			assert.equal(
				gc.configs.tombstoneTimeoutMs,
				expectedTombstoneTimeoutMs,
				"tombstoneTimeoutMs incorrect",
			);

			const expectedMetadata: IGCMetadata = {
				sweepEnabled: false,
				gcFeature: stableGCVersion,
				sessionExpiryTimeoutMs: defaultSessionExpiryDurationMs,
				tombstoneTimeoutMs: expectedTombstoneTimeoutMs,
				gcFeatureMatrix: undefined,
			};
			const outputMetadata = gc.getMetadata();
			assert.deepEqual(
				outputMetadata,
				expectedMetadata,
				"getMetadata returned different metadata than expected",
			);
		}
		it("TestOverride.SessionExpiryMs setting applied to timeout but not written to file - New Container", () => {
			configProvider.set(testOverrideSessionExpiryMsKey, 789);
			gc = createGcWithPrivateMembers();
			testSessionExpiryMsOverride();
		});
		it("TestOverride.SessionExpiryMs setting applied to timeout but not written to file - Existing Container", () => {
			configProvider.set(testOverrideSessionExpiryMsKey, 789);
			gc = createGcWithPrivateMembers(
				{
					sessionExpiryTimeoutMs: defaultSessionExpiryDurationMs,
					gcFeature: 1,
				} /* metadata */,
			);
			testSessionExpiryMsOverride();
		});
	});

	describe("Session Behavior (e.g. 'shouldRun' fields)", () => {
		beforeEach(() => {
			configProvider.set("Fluid.GarbageCollection.TestOverride.InactiveTimeoutMs", 1); // To ensure it's less than tombstone timeout
		});

		describe("shouldRunGC", () => {
			const testCases: {
				gcEnabled: boolean;
				disableGC?: boolean;
				runGC?: boolean;
				expectedResult: boolean;
			}[] = [
				{ gcEnabled: false, disableGC: true, runGC: true, expectedResult: true },
				{ gcEnabled: true, disableGC: false, runGC: false, expectedResult: false },
				{ gcEnabled: true, disableGC: true, expectedResult: false },
				{ gcEnabled: true, disableGC: false, expectedResult: true },
				{ gcEnabled: true, expectedResult: true },
				{ gcEnabled: false, expectedResult: false },
			];
			testCases.forEach((testCase) => {
				it(`Test Case ${JSON.stringify(testCase)}`, () => {
					configProvider.set(runGCKey, testCase.runGC);
					gc = createGcWithPrivateMembers(undefined /* metadata */, {
						gcAllowed: testCase.gcEnabled,
						disableGC: testCase.disableGC,
					});
					assert.equal(
						gc.configs.gcEnabled,
						testCase.gcEnabled,
						"PRECONDITION: gcEnabled set incorrectly",
					);
					assert.equal(
						gc.configs.shouldRunGC,
						testCase.expectedResult,
						"shouldRunGC not set as expected",
					);
				});
			});

			it("shouldRunGC should be true when gcVersionInEffect is newer than gcVersionInBaseSnapshot", () => {
				const gcVersionInBaseSnapshot = stableGCVersion - 1;
				gc = createGcWithPrivateMembers({ gcFeature: gcVersionInBaseSnapshot });
				assert.equal(gc.configs.gcEnabled, true, "PRECONDITION: gcEnabled set incorrectly");
				assert.equal(gc.configs.shouldRunGC, true, "shouldRunGC should be true");
				assert.equal(
					gc.configs.gcVersionInBaseSnapshot,
					gcVersionInBaseSnapshot,
					"gcVersionInBaseSnapshot set incorrectly",
				);
			});

			it("shouldRunGC should be false when gcVersionInEffect is older than gcVersionInBaseSnapshot", () => {
				const gcVersionInBaseSnapshot = nextGCVersion + 1;
				gc = createGcWithPrivateMembers({ gcFeature: gcVersionInBaseSnapshot });
				assert.equal(gc.configs.gcEnabled, true, "PRECONDITION: gcEnabled set incorrectly");
				assert.equal(gc.configs.shouldRunGC, false, "shouldRunGC should be false");
				assert.equal(
					gc.configs.gcVersionInBaseSnapshot,
					gcVersionInBaseSnapshot,
					"gcVersionInBaseSnapshot set incorrectly",
				);
			});
		});
		describe("shouldRunSweep", () => {
			const testCases: {
				shouldRunGC: boolean;
				sweepEnabled_doc: boolean;
				sweepEnabled_session: boolean;
				disableDataStoreSweep?: "viaGCOption" | "viaConfigProvider";
				shouldRunSweep?: boolean;
				expectedShouldRunSweep: IGarbageCollectorConfigs["shouldRunSweep"];
			}[] = [
				{
					shouldRunGC: false, // Veto
					sweepEnabled_doc: true,
					sweepEnabled_session: true,
					disableDataStoreSweep: "viaGCOption",
					shouldRunSweep: true,
					expectedShouldRunSweep: "NO",
				},
				{
					shouldRunGC: true,
					sweepEnabled_doc: false, // Veto
					sweepEnabled_session: true,
					disableDataStoreSweep: "viaGCOption",
					expectedShouldRunSweep: "NO",
				},
				{
					shouldRunGC: true,
					sweepEnabled_doc: true,
					sweepEnabled_session: false, // Veto
					disableDataStoreSweep: "viaGCOption",
					expectedShouldRunSweep: "NO",
				},
				{
					shouldRunGC: true,
					sweepEnabled_doc: true,
					sweepEnabled_session: true,
					shouldRunSweep: false, // Veto
					disableDataStoreSweep: "viaGCOption",
					expectedShouldRunSweep: "NO",
				},
				{
					shouldRunGC: true,
					sweepEnabled_doc: true,
					sweepEnabled_session: false, // Overriden by shouldRunSweep
					shouldRunSweep: true,
					expectedShouldRunSweep: "YES",
				},
				{
					shouldRunGC: true,
					sweepEnabled_doc: true,
					sweepEnabled_session: true,
					expectedShouldRunSweep: "YES",
				},
				{
					shouldRunGC: true,
					sweepEnabled_doc: true,
					sweepEnabled_session: true,
					disableDataStoreSweep: "viaGCOption",
					expectedShouldRunSweep: "ONLY_BLOBS",
				},
				{
					shouldRunGC: true,
					sweepEnabled_doc: true,
					sweepEnabled_session: true,
					disableDataStoreSweep: "viaConfigProvider",
					expectedShouldRunSweep: "ONLY_BLOBS",
				},
				{
					shouldRunGC: true,
					sweepEnabled_doc: true,
					sweepEnabled_session: true,
					shouldRunSweep: true,
					disableDataStoreSweep: "viaGCOption", // Applies after shouldRunSweep
					expectedShouldRunSweep: "ONLY_BLOBS",
				},
			];
			testCases.forEach((testCase, index) => {
				it(`Test Case ${JSON.stringify(testCase)}`, () => {
<<<<<<< HEAD
					configProvider.set(runGCKey, testCase.shouldRunGC);
					configProvider.set(runSweepKey, testCase.shouldRunSweep);
=======
					injectedSettings[runGCKey] = testCase.shouldRunGC;
					injectedSettings[runSweepKey] = testCase.shouldRunSweep;
					injectedSettings[disableDatastoreSweepKey] =
						testCase.disableDataStoreSweep === "viaConfigProvider";
>>>>>>> 89b39d30
					gc = createGcWithPrivateMembers(
						{
							gcFeatureMatrix: { gcGeneration: 1 },
							sessionExpiryTimeoutMs: defaultSessionExpiryDurationMs,
						} /* metadata */,
						{
							[gcDisableDataStoreSweepOptionName]:
								testCase.disableDataStoreSweep === "viaGCOption",
							enableGCSweep: testCase.sweepEnabled_session ? true : undefined,
							[gcGenerationOptionName]: testCase.sweepEnabled_doc ? 1 : 2,
						} /* gcOptions */,
					);
					assert.equal(
						gc.configs.shouldRunGC,
						testCase.shouldRunGC,
						"PRECONDITION: shouldRunGC set incorrectly",
					);
					assert.equal(
						gc.configs.sweepEnabled,
						testCase.sweepEnabled_doc,
						"PRECONDITION: sweepEnabled set incorrectly",
					);
					assert.equal(
						gc.configs.shouldRunSweep,
						testCase.expectedShouldRunSweep,
						`shouldRunSweep not set as expected`,
					);
				});
			});
		});
		describe("inactiveTimeoutMs", () => {
			beforeEach(() => {
				// Remove setting added in outer describe block
				configProvider.set(
					"Fluid.GarbageCollection.TestOverride.InactiveTimeoutMs",
					undefined,
				);
			});
			const testCases: {
				testOverride?: number;
				option?: number;
				expectedResult: number;
			}[] = [
				{ testOverride: 123, option: 456, expectedResult: 123 },
				{ option: 456, expectedResult: 456 },
				{ expectedResult: defaultInactiveTimeoutMs },
			];
			testCases.forEach((testCase) => {
				it(`Test Case ${JSON.stringify(testCase)}`, () => {
					configProvider.set(
						"Fluid.GarbageCollection.TestOverride.InactiveTimeoutMs",
						testCase.testOverride,
					);
					gc = createGcWithPrivateMembers(undefined /* metadata */, {
						inactiveTimeoutMs: testCase.option,
					});
					assert.equal(
						gc.configs.inactiveTimeoutMs,
						testCase.expectedResult,
						"inactiveTimeoutMs not set as expected",
					);
				});
			});
			it("inactiveTimeout must not be greater than tombstoneTimeout", () => {
				configProvider.set(
					"Fluid.GarbageCollection.TestOverride.InactiveTimeoutMs",
					Number.MAX_VALUE,
				);
				assert.throws(
					() => {
						gc = createGcWithPrivateMembers();
					},
					(e: IErrorBase) => e.errorType === "usageError",
					"inactiveTimeout must not be greater than tombstoneTimeout",
				);
			});
		});
		describe("sweepGracePeriodMs", () => {
			const testCases: {
				option: number | undefined;
				expectedResult: number;
			}[] = [
				{ option: 123, expectedResult: 123 },
				{ option: 0, expectedResult: 0 },
				{ option: undefined, expectedResult: defaultSweepGracePeriodMs },
			];
			testCases.forEach((testCase) => {
				it(`Test Case ${JSON.stringify(testCase)}`, () => {
					gc = createGcWithPrivateMembers(
						{} /* metadata */,
						{
							sweepGracePeriodMs: testCase.option,
						},
					);
					assert.equal(gc.configs.sweepGracePeriodMs, testCase.expectedResult);
				});
			});
			it("sweepGracePeriodMs must be non-negative", () => {
				assert.throws(
					() => {
						gc = createGcWithPrivateMembers(
							{} /* metadata */,
							{
								sweepGracePeriodMs: -1,
							},
						);
					},
					(e: IErrorBase) => e.errorType === "usageError",
					"sweepGracePeriodMs must be non-negative",
				);
			});
		});
		describe("testMode", () => {
			const testCases: {
				setting?: boolean;
				option?: boolean;
				expectedResult: boolean;
			}[] = [
				{ setting: true, option: false, expectedResult: true },
				{ setting: false, option: true, expectedResult: false },
				{ option: true, expectedResult: true },
				{ expectedResult: false },
			];
			testCases.forEach((testCase) => {
				it(`Test Case ${JSON.stringify(testCase)}`, () => {
					configProvider.set(gcTestModeKey, testCase.setting);
					gc = createGcWithPrivateMembers(undefined /* metadata */, {
						runGCInTestMode: testCase.option,
					});
					assert.equal(
						gc.configs.testMode,
						testCase.expectedResult,
						"testMode not set as expected",
					);
				});
			});
		});
	});

	describe("throwOnTombstoneLoad (using new container)", () => {
		beforeEach(() => {
			configProvider.set(testOverrideSessionExpiryMsKey, defaultSessionExpiryDurationMs); // Required for sweep to be enabled
		});
		it("gcDisableThrowOnTombstoneLoad true", () => {
			gc = createGcWithPrivateMembers(
				undefined /* metadata */,
				{ enableGCSweep: true, [gcDisableThrowOnTombstoneLoadOptionName]: true },
				false /* isSummarizerClient */,
			);
			assert.equal(gc.configs.throwOnTombstoneLoad, false, "throwOnTombstoneLoad incorrect");
		});
		it("gcDisableThrowOnTombstoneLoad false", () => {
			gc = createGcWithPrivateMembers(
				undefined /* metadata */,
				{ enableGCSweep: true, [gcDisableThrowOnTombstoneLoadOptionName]: false },
				false /* isSummarizerClient */,
			);
			assert.equal(gc.configs.throwOnTombstoneLoad, true, "throwOnTombstoneLoad incorrect");
		});
		it("gcDisableThrowOnTombstoneLoad undefined", () => {
			gc = createGcWithPrivateMembers(
				undefined /* metadata */,
				{
					enableGCSweep: true,
					[gcDisableThrowOnTombstoneLoadOptionName]: undefined,
				},
				false /* isSummarizerClient */,
			);
			assert.equal(gc.configs.throwOnTombstoneLoad, true, "throwOnTombstoneLoad incorrect");
		});
		it("gcDisableThrowOnTombstoneLoad undefined - Sweep Disabled does not interfere", () => {
			configProvider.set(runSweepKey, false); // Disable Sweep
			gc = createGcWithPrivateMembers(
				undefined /* metadata */,
				{ [gcDisableThrowOnTombstoneLoadOptionName]: undefined },
				false /* isSummarizerClient */,
			);
			assert.equal(gc.configs.throwOnTombstoneLoad, true, "throwOnTombstoneLoad incorrect");
		});
		it("Old 'enable' option false (ignored)", () => {
			const gcThrowOnTombstoneLoadOptionName_old = "gcThrowOnTombstoneLoad";
			gc = createGcWithPrivateMembers(
				undefined /* metadata */,
				{ enableGCSweep: true, [gcThrowOnTombstoneLoadOptionName_old]: false },
				false /* isSummarizerClient */,
			);
			assert.equal(gc.configs.throwOnTombstoneLoad, true, "throwOnTombstoneLoad incorrect");
		});
		it("throwOnTombstoneLoad enabled via override", () => {
			configProvider.set(throwOnTombstoneLoadOverrideKey, true);
			gc = createGcWithPrivateMembers(
				undefined /* metadata */,
				{ enableGCSweep: true, [gcDisableThrowOnTombstoneLoadOptionName]: true },
				false /* isSummarizerClient */,
			);
			assert.equal(gc.configs.throwOnTombstoneLoad, true, "throwOnTombstoneLoad incorrect");
		});
		it("throwOnTombstoneLoad disabled via override", () => {
			configProvider.set(throwOnTombstoneLoadOverrideKey, false);
			gc = createGcWithPrivateMembers(
				undefined /* metadata */,
				{ enableGCSweep: true, [gcDisableThrowOnTombstoneLoadOptionName]: false },
				false /* isSummarizerClient */,
			);
			assert.equal(gc.configs.throwOnTombstoneLoad, false, "throwOnTombstoneLoad incorrect");
		});
	});
});<|MERGE_RESOLUTION|>--- conflicted
+++ resolved
@@ -46,7 +46,6 @@
 	gcDisableThrowOnTombstoneLoadOptionName,
 	GCVersion,
 	runSessionExpiryKey,
-	disableDatastoreSweepKey,
 } from "../../gc";
 import { ContainerRuntimeGCMessage } from "../../messageTypes";
 import { IContainerRuntimeMetadata } from "../../summary";
@@ -856,15 +855,8 @@
 			];
 			testCases.forEach((testCase, index) => {
 				it(`Test Case ${JSON.stringify(testCase)}`, () => {
-<<<<<<< HEAD
 					configProvider.set(runGCKey, testCase.shouldRunGC);
 					configProvider.set(runSweepKey, testCase.shouldRunSweep);
-=======
-					injectedSettings[runGCKey] = testCase.shouldRunGC;
-					injectedSettings[runSweepKey] = testCase.shouldRunSweep;
-					injectedSettings[disableDatastoreSweepKey] =
-						testCase.disableDataStoreSweep === "viaConfigProvider";
->>>>>>> 89b39d30
 					gc = createGcWithPrivateMembers(
 						{
 							gcFeatureMatrix: { gcGeneration: 1 },
