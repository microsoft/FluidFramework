/*!
 * Copyright (c) Microsoft Corporation. All rights reserved.
 * Licensed under the MIT License.
 */

import { Deferred, TelemetryNullLogger } from "@microsoft/fluid-core-utils";
import {
    ISequencedDocumentMessage,
    ISummaryAck,
    ISummaryConfiguration,
    ISummaryProposal,
    MessageType,
} from "@microsoft/fluid-protocol-definitions";
import * as assert from "assert";
import * as sinon from "sinon";
import { RunningSummarizer } from "../summarizer";
import { SummaryCollection } from "../summaryCollection";

describe("Runtime", () => {
    describe("Container Runtime", () => {
        describe("RunningSummarizer", () => {
            describe("Summary Schedule", () => {
                let runCount: number;
                let clock: sinon.SinonFakeTimers;
                let summaryCollection: SummaryCollection;
                let summarizer: RunningSummarizer;
                const summarizerClientId = "test";
                const onBehalfOfClientId = "behalf";
                let lastRefSeq = 0;
                let lastClientSeq = -1000; // negative/decrement for test
                let lastSummarySeq = 0; // negative/decrement for test
                const summaryConfig: ISummaryConfiguration = {
                    idleTime: 5000, // 5 sec (idle)
                    maxTime: 5000 * 12, // 1 min (active)
                    maxOps: 1000, // 1k ops (active)
                    maxAckWaitTime: 600000, // 10 min
                };
                let shouldDeferGenerateSummary: boolean = false;
                let deferGenerateSummary: Deferred<void>;

                before(() => {
                    clock = sinon.useFakeTimers();
                });

                beforeEach(async () => {
                    shouldDeferGenerateSummary = false;
                    clock.reset();
                    runCount = 0;
                    lastRefSeq = 0;
                    summaryCollection = new SummaryCollection(0);
                    summarizer = await RunningSummarizer.start(
                        summarizerClientId,
                        onBehalfOfClientId,
                        new TelemetryNullLogger(),
                        summaryCollection.createWatcher(summarizerClientId),
                        summaryConfig,
                        async () => {
                            runCount++;

                            // immediate broadcast
                            emitBroadcast();

                            if (shouldDeferGenerateSummary) {
                                deferGenerateSummary = new Deferred<void>();
                                await deferGenerateSummary.promise;
                            }
                            return {
                                referenceSequenceNumber: lastRefSeq,
                                submitted: true,
                                summaryStats: {
                                    treeNodeCount: 0,
                                    blobNodeCount: 0,
                                    handleNodeCount: 0,
                                    totalBlobSize: 0,
                                },
                                handle: "test-handle",
                                clientSequenceNumber: lastClientSeq,
                            };
                        },
                        0,
                        { refSequenceNumber: 0, summaryTime: Date.now() },
                    );
                });

                after(() => {
                    clock.restore();
                });

                async function emitNextOp(increment: number = 1) {
                    await flushPromises();
                    lastRefSeq += increment;
                    const op: Partial<ISequencedDocumentMessage> = {
                        sequenceNumber: lastRefSeq,
                        timestamp: Date.now(),
                    };
                    summarizer.handleOp(undefined, op as ISequencedDocumentMessage);
                    await Promise.resolve();
                }

                function emitBroadcast() {
                    summaryCollection.handleOp({
                        type: MessageType.Summarize,
                        clientId: summarizerClientId,
                        referenceSequenceNumber: lastRefSeq,
                        clientSequenceNumber: --lastClientSeq,
                        sequenceNumber: --lastSummarySeq,
                        contents: {
                            handle: "test-broadcast-handle",
                        },
                    } as ISequencedDocumentMessage);
                }

                async function emitAck(type: MessageType = MessageType.SummaryAck) {
                    const summaryProposal: ISummaryProposal = {
                        summarySequenceNumber: lastSummarySeq,
                    };
                    const contents: ISummaryAck = {
                        handle: "test-ack-handle",
                        summaryProposal,
                    };
                    summaryCollection.handleOp({ contents, type } as ISequencedDocumentMessage);

<<<<<<< HEAD
=======
                    // wait for refresh base summary to complete
                    await refreshBaseSummaryDeferred.promise;
                    refreshBaseSummaryDeferred = new Deferred();

>>>>>>> 79978054
                    await flushPromises(); // let finally of summarize run
                }

                async function flushPromises(count: number = 1) {
                    for (let i = 0; i < count; i++) {
                        await Promise.resolve();
                    }
                }

                it("Should summarize after configured number of ops when not pending", async () => {
                    await emitNextOp();

                    // too early, should not run yet
                    await emitNextOp(summaryConfig.maxOps - 1);
                    assert.strictEqual(runCount, 0);

                    // now should run
                    await emitNextOp(1);
                    assert.strictEqual(runCount, 1);

                    // should not run, because our summary hasnt been acked/nacked yet
                    await emitNextOp(summaryConfig.maxOps + 1);
                    assert.strictEqual(runCount, 1);

                    // should run, because another op has come in, and our summary has been acked
                    await emitAck();
                    await emitNextOp();
                    assert.strictEqual(runCount, 2);
                });

                it("Should summarize after configured idle time when not pending", async () => {
                    await emitNextOp();

                    // too early, should not run yet
                    clock.tick(summaryConfig.idleTime - 1);
                    await flushPromises();
                    assert.strictEqual(runCount, 0);

                    // now should run
                    clock.tick(1);
                    await flushPromises();
                    assert.strictEqual(runCount, 1);

                    // should not run, because our summary hasnt been acked/nacked yet
                    await emitNextOp();
                    clock.tick(summaryConfig.idleTime);
                    await flushPromises();
                    assert.strictEqual(runCount, 1);

                    // should run, because another op has come in, and our summary has been acked
                    await emitAck();
                    await emitNextOp();
                    clock.tick(summaryConfig.idleTime);
                    assert.strictEqual(runCount, 2);
                });

                it("Should summarize after configured active time when not pending", async () => {
                    const idlesPerActive = Math.floor((summaryConfig.maxTime + 1) / (summaryConfig.idleTime - 1));
                    const remainingTime = (summaryConfig.maxTime + 1) % (summaryConfig.idleTime - 1);
                    await emitNextOp();

                    // too early should not run yet
                    for (let i = 0; i < idlesPerActive; i++) {
                        // prevent idle from triggering with periodic ops
                        clock.tick(summaryConfig.idleTime - 1);
                        await emitNextOp();
                    }
                    clock.tick(remainingTime - 1);
                    await emitNextOp();
                    assert.strictEqual(runCount, 0);

                    // now should run
                    clock.tick(1);
                    await emitNextOp();
                    assert.strictEqual(runCount, 1);

                    // should not run because our summary hasnt been acked/nacked yet
                    for (let i = 0; i < idlesPerActive; i++) {
                        // prevent idle from triggering with periodic ops
                        clock.tick(summaryConfig.idleTime - 1);
                        await emitNextOp();
                    }
                    clock.tick(remainingTime);
                    await emitNextOp();
                    assert.strictEqual(runCount, 1);

                    // should run, because another op has come in, and our summary has been acked
                    await emitAck();
                    await emitNextOp();
                    assert.strictEqual(runCount, 2);
                });

                it("Should summarize after pending timeout", async () => {
                    // first run to start pending
                    await emitNextOp(summaryConfig.maxOps + 1);
                    assert.strictEqual(runCount, 1);

                    // should not run because still pending
                    clock.tick(summaryConfig.maxAckWaitTime - 1);
                    await emitNextOp(summaryConfig.maxOps + 1);
                    assert.strictEqual(runCount, 1);

                    // should run because pending timeout
                    clock.tick(1);
                    await emitNextOp();
                    assert.strictEqual(runCount, 2);

                    // verify subsequent ack works
                    await emitNextOp(summaryConfig.maxOps + 1);
                    assert.strictEqual(runCount, 2);
                    await emitAck();
                    await emitNextOp();
                    assert.strictEqual(runCount, 3);
                });

                it("Should not cause pending ack timeouts using older summary time", async () => {
                    shouldDeferGenerateSummary = true;
                    await emitNextOp();

                    // should do first summary fine
                    await emitNextOp(summaryConfig.maxOps);
                    assert.strictEqual(runCount, 1);
                    deferGenerateSummary.resolve();
                    await emitAck();

                    // pass time that should not count towards the next max ack wait time
                    clock.tick(summaryConfig.maxAckWaitTime);

                    // subsequent summary should not cancel pending!
                    await emitNextOp(summaryConfig.maxOps + 1);
                    assert.strictEqual(runCount, 2);
                    await emitNextOp(); // fine
                    clock.tick(1); // next op will exceed maxAckWaitTime from first summary
                    await emitNextOp(); // not fine, nay cancel pending too soon
                    deferGenerateSummary.resolve();

                    // we should not generate another summary without previous ack
                    await emitNextOp(); // flush finish summarizing
                    await emitNextOp(summaryConfig.maxOps + 1);
                    assert.strictEqual(runCount, 2);
                    deferGenerateSummary.resolve();
                });
            });
        });
    });
});<|MERGE_RESOLUTION|>--- conflicted
+++ resolved
@@ -120,13 +120,6 @@
                     };
                     summaryCollection.handleOp({ contents, type } as ISequencedDocumentMessage);
 
-<<<<<<< HEAD
-=======
-                    // wait for refresh base summary to complete
-                    await refreshBaseSummaryDeferred.promise;
-                    refreshBaseSummaryDeferred = new Deferred();
-
->>>>>>> 79978054
                     await flushPromises(); // let finally of summarize run
                 }
 
