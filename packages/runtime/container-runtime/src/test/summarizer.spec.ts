/*!
 * Copyright (c) Microsoft Corporation and contributors. All rights reserved.
 * Licensed under the MIT License.
 */

import { strict as assert } from "assert";
import sinon from "sinon";
import { Deferred } from "@fluidframework/common-utils";
import {
    ISequencedDocumentMessage,
    ISummaryAck,
    ISummaryConfiguration,
    ISummaryProposal,
    MessageType,
} from "@fluidframework/protocol-definitions";
import { MockDeltaManager, MockLogger } from "@fluidframework/test-runtime-utils";
import { RunningSummarizer, SummarizerStopReason } from "../summarizer";
import { SummaryCollection } from "../summaryCollection";

describe("Runtime", () => {
    describe("Container Runtime", () => {
        describe("RunningSummarizer", () => {
            let runCount: number;
            let clock: sinon.SinonFakeTimers;
            let mockLogger: MockLogger;
            let mockDeltaManager: MockDeltaManager;
            let summaryCollection: SummaryCollection;
            let summarizer: RunningSummarizer;
            const summarizerClientId = "test";
            const onBehalfOfClientId = "behalf";
            let lastRefSeq = 0;
            let lastClientSeq = -1000; // negative/decrement for test
            let lastSummarySeq = 0; // negative/decrement for test
            const summaryConfig: ISummaryConfiguration = {
                idleTime: 5000, // 5 sec (idle)
                maxTime: 5000 * 12, // 1 min (active)
                maxOps: 1000, // 1k ops (active)
                maxAckWaitTime: 120000, // 2 min
            };
            let shouldDeferGenerateSummary: boolean = false;
            let deferGenerateSummary: Deferred<void>;

            const flushPromises = async () => new Promise((resolve) => process.nextTick(resolve));

            async function emitNextOp(increment: number = 1, timestamp: number = Date.now()) {
                lastRefSeq += increment;
                const op: Partial<ISequencedDocumentMessage> = {
                    sequenceNumber: lastRefSeq,
                    timestamp,
                };
                summarizer.handleOp(undefined, op as ISequencedDocumentMessage);
                mockDeltaManager.emit("op", op);
                await flushPromises();
            }

            function emitBroadcast(timestamp = Date.now()) {
                mockDeltaManager.emit("op",{
                    type: MessageType.Summarize,
                    clientId: summarizerClientId,
                    referenceSequenceNumber: lastRefSeq,
                    clientSequenceNumber: --lastClientSeq,
                    sequenceNumber: --lastSummarySeq,
                    contents: {
                        handle: "test-broadcast-handle",
                    },
                    timestamp,
                });
            }

            async function emitAck(type: MessageType = MessageType.SummaryAck) {
                const summaryProposal: ISummaryProposal = {
                    summarySequenceNumber: lastSummarySeq,
                };
                const contents: ISummaryAck = {
                    handle: "test-ack-handle",
                    summaryProposal,
                };
                mockDeltaManager.emit("op", { contents, type });

                await flushPromises(); // let summarize run
            }

            async function tickAndFlushPromises(ms: number) {
                clock.tick(ms);
                await flushPromises();
            }

            const startRunningSummarizer = async (): Promise<void> => {
                summarizer = await RunningSummarizer.start(
                    summarizerClientId,
                    onBehalfOfClientId,
                    mockLogger,
                    summaryCollection.createWatcher(summarizerClientId),
                    summaryConfig,
<<<<<<< HEAD
                    { generateSummary: async () => {
                        runCount++;

                        // immediate broadcast
                        emitBroadcast();

                        if (shouldDeferGenerateSummary) {
                            deferGenerateSummary = new Deferred<void>();
                            await deferGenerateSummary.promise;
                        }
                        return {
                            referenceSequenceNumber: lastRefSeq,
                            submitted: true,
                            summaryStats: {
                                treeNodeCount: 0,
                                blobNodeCount: 0,
                                handleNodeCount: 0,
                                totalBlobSize: 0,
                                totalDataStoreCount: 0,
                                unreferencedDataStoreCount: 0,
                                totalSummarizedDataStoreCount: 0,
                            },
                            handle: "test-handle",
                            clientSequenceNumber: lastClientSeq,
                        };
                    } },
=======
                    {
                        generateSummary: async () => {
                            runCount++;

                            // immediate broadcast
                            emitBroadcast();

                            if (shouldDeferGenerateSummary) {
                                deferGenerateSummary = new Deferred<void>();
                                await deferGenerateSummary.promise;
                            }
                            return {
                                referenceSequenceNumber: lastRefSeq,
                                submitted: true,
                                summaryStats: {
                                    treeNodeCount: 0,
                                    blobNodeCount: 0,
                                    handleNodeCount: 0,
                                    totalBlobSize: 0,
                                },
                                handle: "test-handle",
                                clientSequenceNumber: lastClientSeq,
                            };
                        },
                        stop(reason?: SummarizerStopReason) {
                            // do nothing
                        },
                    },
>>>>>>> ae21a76c
                    0,
                    { refSequenceNumber: 0, summaryTime: Date.now() },
                    () => { },
                    summaryCollection,
                );
            };

            before(() => {
                clock = sinon.useFakeTimers();
            });

            after(() => {
                clock.restore();
            });

            beforeEach(async () => {
                shouldDeferGenerateSummary = false;
                clock.reset();
                runCount = 0;
                lastRefSeq = 0;
                mockLogger = new MockLogger();
                mockDeltaManager = new MockDeltaManager();
                summaryCollection = new SummaryCollection(mockDeltaManager, mockLogger);
            });

            describe("Summary Schedule", () => {
                beforeEach(async () => {
                    await startRunningSummarizer();
                });

                it("Should summarize after configured number of ops when not pending", async () => {
                    await emitNextOp();

                    // too early, should not run yet
                    await emitNextOp(summaryConfig.maxOps - 1);
                    assert.strictEqual(runCount, 0);

                    // now should run
                    await emitNextOp(1);
                    assert.strictEqual(runCount, 1);
                    assert(mockLogger.matchEvents([
                        { eventName: "Running:GenerateSummary", summaryGenTag: runCount },
                        { eventName: "Running:SummaryOp", summaryGenTag: runCount },
                    ]), "unexpected log sequence");

                    // should not run, because our summary hasnt been acked/nacked yet
                    await emitNextOp(summaryConfig.maxOps + 1);
                    assert.strictEqual(runCount, 1);

                    // should run, because another op has come in, and our summary has been acked
                    await emitAck();
                    assert.strictEqual(runCount, 2);
                    assert(mockLogger.matchEvents([
                        { eventName: "Running:Summarize_end", summaryGenTag: (runCount - 1) }, // ack for previous run
                        { eventName: "Running:GenerateSummary", summaryGenTag: runCount },
                        { eventName: "Running:SummaryOp", summaryGenTag: runCount },
                    ]), "unexpected log sequence");

                    await emitNextOp();
                    assert.strictEqual(runCount, 2);
                    assert(!mockLogger.matchEvents([
                        { eventName: "Running:Summarize_end" },
                    ]), "No ack expected yet");
                });

                it("Should summarize after configured idle time when not pending", async () => {
                    await emitNextOp();

                    // too early, should not run yet
                    await tickAndFlushPromises(summaryConfig.idleTime - 1);
                    assert.strictEqual(runCount, 0);

                    // now should run
                    await tickAndFlushPromises(1);
                    assert.strictEqual(runCount, 1);

                    // should not run, because our summary hasnt been acked/nacked yet
                    await emitNextOp();
                    await tickAndFlushPromises(summaryConfig.idleTime);
                    assert.strictEqual(runCount, 1);

                    // should run, because another op has come in, and our summary has been acked
                    await emitAck();
                    await emitNextOp();
                    await tickAndFlushPromises(summaryConfig.idleTime);
                    assert.strictEqual(runCount, 2);
                });

                it("Should summarize after configured active time when not pending", async () => {
                    const idlesPerActive = Math.floor((summaryConfig.maxTime + 1) / (summaryConfig.idleTime - 1));
                    const remainingTime = (summaryConfig.maxTime + 1) % (summaryConfig.idleTime - 1);
                    await emitNextOp();

                    // too early should not run yet
                    for (let i = 0; i < idlesPerActive; i++) {
                        // prevent idle from triggering with periodic ops
                        await tickAndFlushPromises(summaryConfig.idleTime - 1);
                        await emitNextOp();
                    }
                    await tickAndFlushPromises(remainingTime - 1);
                    await emitNextOp();
                    assert.strictEqual(runCount, 0);

                    // now should run
                    await tickAndFlushPromises(1);
                    await emitNextOp();
                    assert.strictEqual(runCount, 1);

                    // should not run because our summary hasnt been acked/nacked yet
                    for (let i = 0; i < idlesPerActive; i++) {
                        // prevent idle from triggering with periodic ops
                        await tickAndFlushPromises(summaryConfig.idleTime - 1);
                        await emitNextOp();
                    }
                    await tickAndFlushPromises(remainingTime);
                    await emitNextOp();
                    assert.strictEqual(runCount, 1);

                    // should run, because another op has come in, and our summary has been acked
                    await emitAck();
                    await emitNextOp();
                    assert.strictEqual(runCount, 2);
                });

                it("Should summarize after pending timeout", async () => {
                    // first run to start pending
                    await emitNextOp(summaryConfig.maxOps + 1);
                    assert.strictEqual(runCount, 1);

                    // should not run because still pending
                    await tickAndFlushPromises(summaryConfig.maxAckWaitTime - 1);
                    await emitNextOp(summaryConfig.maxOps + 1);
                    assert.strictEqual(runCount, 1);

                    // should run because pending timeout
                    await tickAndFlushPromises(1);
                    await emitNextOp();
                    assert.strictEqual(runCount, 2);

                    // verify subsequent ack works
                    await emitNextOp(summaryConfig.maxOps + 1);
                    assert.strictEqual(runCount, 2);
                    await emitAck();
                    await emitNextOp();
                    assert.strictEqual(runCount, 3);
                });

                it("Should not cause pending ack timeouts using older summary time", async () => {
                    shouldDeferGenerateSummary = true;
                    await emitNextOp();

                    // should do first summary fine
                    await emitNextOp(summaryConfig.maxOps);
                    assert.strictEqual(runCount, 1);
                    deferGenerateSummary.resolve();
                    await emitAck();

                    // pass time that should not count towards the next max ack wait time
                    await tickAndFlushPromises(summaryConfig.maxAckWaitTime);

                    // subsequent summary should not cancel pending!
                    await emitNextOp(summaryConfig.maxOps + 1);
                    assert.strictEqual(runCount, 2);
                    await emitNextOp(); // fine
                    await tickAndFlushPromises(1); // next op will exceed maxAckWaitTime from first summary
                    await emitNextOp(); // not fine, nay cancel pending too soon
                    deferGenerateSummary.resolve();

                    // we should not generate another summary without previous ack
                    await emitNextOp(); // flush finish summarizing
                    await emitNextOp(summaryConfig.maxOps + 1);
                    assert.strictEqual(runCount, 2);
                    deferGenerateSummary.resolve();
                });
            });

            describe("Summary Start", () => {
                it("Should summarize immediately if summary ack is missing at startup", async () => {
                    assert.strictEqual(runCount, 0);
                    // Simulate as summary op was in opstream.
                    const summaryTimestamp = Date.now();
                    emitBroadcast(summaryTimestamp);

                    let startStatus: "starting" | "started" | "failed" = "starting";
                    startRunningSummarizer().then(() => startStatus = "started", () => startStatus = "failed");
                    await flushPromises();
                    assert.strictEqual(startStatus, "starting",
                        "RunningSummarizer should still be starting since outstanding summary op");

                    // Still should be waiting
                    await emitNextOp(1, summaryTimestamp + summaryConfig.maxAckWaitTime - 1);
                    assert.strictEqual(startStatus, "starting",
                        "RunningSummarizer should still be starting since timestamp is within maxAckWaitTime");

                    // Emit next op after maxAckWaitTime
                    // clock.tick(summaryConfig.maxAckWaitTime + 1000);
                    await emitNextOp(1, summaryTimestamp + summaryConfig.maxAckWaitTime);
                    assert(mockLogger.matchEvents([
                        { eventName: "Running:MissingSummaryAckFoundByOps" },
                    ]), "unexpected log sequence 1");

                    assert.strictEqual(startStatus, "started",
                        "RunningSummarizer should be started from the above op");

                    await emitNextOp(summaryConfig.maxOps + 1);
                    assert.strictEqual(runCount, 1, "Should run summarizer once");
                    assert(mockLogger.matchEvents([
                        { eventName: "Running:GenerateSummary", summaryGenTag: runCount },
                        { eventName: "Running:SummaryOp", summaryGenTag: runCount },
                    ]), "unexpected log sequence 2");

                    assert(!mockLogger.matchEvents([
                        { eventName: "Running:Summarize_end" },
                    ]), "No ack expected yet");

                    // Now emit ack
                    await emitAck();
                    assert(mockLogger.matchEvents([
                        { eventName: "Running:Summarize_end", summaryGenTag: runCount, reason: "maxOps" },
                    ]), "unexpected log sequence 3");
                });
            });
        });
    });
});<|MERGE_RESOLUTION|>--- conflicted
+++ resolved
@@ -92,34 +92,6 @@
                     mockLogger,
                     summaryCollection.createWatcher(summarizerClientId),
                     summaryConfig,
-<<<<<<< HEAD
-                    { generateSummary: async () => {
-                        runCount++;
-
-                        // immediate broadcast
-                        emitBroadcast();
-
-                        if (shouldDeferGenerateSummary) {
-                            deferGenerateSummary = new Deferred<void>();
-                            await deferGenerateSummary.promise;
-                        }
-                        return {
-                            referenceSequenceNumber: lastRefSeq,
-                            submitted: true,
-                            summaryStats: {
-                                treeNodeCount: 0,
-                                blobNodeCount: 0,
-                                handleNodeCount: 0,
-                                totalBlobSize: 0,
-                                totalDataStoreCount: 0,
-                                unreferencedDataStoreCount: 0,
-                                totalSummarizedDataStoreCount: 0,
-                            },
-                            handle: "test-handle",
-                            clientSequenceNumber: lastClientSeq,
-                        };
-                    } },
-=======
                     {
                         generateSummary: async () => {
                             runCount++;
@@ -139,6 +111,9 @@
                                     blobNodeCount: 0,
                                     handleNodeCount: 0,
                                     totalBlobSize: 0,
+                                    totalDataStoreCount: 0,
+                                    unreferencedDataStoreCount: 0,
+                                    totalSummarizedDataStoreCount: 0,
                                 },
                                 handle: "test-handle",
                                 clientSequenceNumber: lastClientSeq,
@@ -148,7 +123,6 @@
                             // do nothing
                         },
                     },
->>>>>>> ae21a76c
                     0,
                     { refSequenceNumber: 0, summaryTime: Date.now() },
                     () => { },
