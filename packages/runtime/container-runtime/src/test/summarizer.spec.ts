/*!
 * Copyright (c) Microsoft Corporation and contributors. All rights reserved.
 * Licensed under the MIT License.
 */

import { strict as assert } from "assert";
import sinon from "sinon";
import { Deferred } from "@fluidframework/common-utils";
import {
    ISequencedDocumentMessage,
    ISummaryAck,
    ISummaryConfiguration,
    ISummaryProposal,
    MessageType,
} from "@fluidframework/protocol-definitions";
import { MockDeltaManager, MockLogger } from "@fluidframework/test-runtime-utils";
import { RunningSummarizer, SummarizerStopReason } from "../summarizer";
import { SummaryCollection } from "../summaryCollection";

describe("Runtime", () => {
    describe("Container Runtime", () => {
        describe("RunningSummarizer", () => {
            let runCount: number;
            let clock: sinon.SinonFakeTimers;
            let mockLogger: MockLogger;
            let mockDeltaManager: MockDeltaManager;
            let summaryCollection: SummaryCollection;
            let summarizer: RunningSummarizer;
            const summarizerClientId = "test";
            const onBehalfOfClientId = "behalf";
            let lastRefSeq = 0;
            let lastClientSeq = -1000; // negative/decrement for test
            let lastSummarySeq = 0; // negative/decrement for test
            const summaryConfig: ISummaryConfiguration = {
                idleTime: 5000, // 5 sec (idle)
                maxTime: 5000 * 12, // 1 min (active)
                maxOps: 1000, // 1k ops (active)
                maxAckWaitTime: 120000, // 2 min
            };
            let shouldDeferGenerateSummary: boolean = false;
            let deferGenerateSummary: Deferred<void>;

            const flushPromises = async () => new Promise((resolve) => process.nextTick(resolve));

            async function emitNextOp(increment: number = 1, timestamp: number = Date.now()) {
                lastRefSeq += increment;
                const op: Partial<ISequencedDocumentMessage> = {
                    sequenceNumber: lastRefSeq,
                    timestamp,
                };
                summarizer.handleOp(undefined, op as ISequencedDocumentMessage);
                mockDeltaManager.emit("op", op);
                await flushPromises();
            }

            function emitBroadcast(timestamp = Date.now()) {
                mockDeltaManager.emit("op",{
                    type: MessageType.Summarize,
                    clientId: summarizerClientId,
                    referenceSequenceNumber: lastRefSeq,
                    clientSequenceNumber: --lastClientSeq,
                    sequenceNumber: --lastSummarySeq,
                    contents: {
                        handle: "test-broadcast-handle",
                    },
                    timestamp,
                });
            }

            async function emitAck(type: MessageType = MessageType.SummaryAck) {
                const summaryProposal: ISummaryProposal = {
                    summarySequenceNumber: lastSummarySeq,
                };
                const contents: ISummaryAck = {
                    handle: "test-ack-handle",
                    summaryProposal,
                };
                mockDeltaManager.emit("op", { contents, type });

                await flushPromises(); // let summarize run
            }

            async function tickAndFlushPromises(ms: number) {
                clock.tick(ms);
                await flushPromises();
            }

            const startRunningSummarizer = async (): Promise<void> => {
                summarizer = await RunningSummarizer.start(
                    summarizerClientId,
                    onBehalfOfClientId,
                    mockLogger,
                    summaryCollection.createWatcher(summarizerClientId),
                    summaryConfig,
                    {
                        generateSummary: async () => {
                            runCount++;

                            // immediate broadcast
                            emitBroadcast();

                            if (shouldDeferGenerateSummary) {
                                deferGenerateSummary = new Deferred<void>();
                                await deferGenerateSummary.promise;
                            }
                            return {
                                referenceSequenceNumber: lastRefSeq,
                                submitted: true,
                                summaryStats: {
                                    treeNodeCount: 0,
                                    blobNodeCount: 0,
                                    handleNodeCount: 0,
                                    totalBlobSize: 0,
<<<<<<< HEAD
                                    dataStoreCount: 0,
                                    summarizedDataStoreCount: 0,
=======
                                    unreferencedBlobSize: 0,
>>>>>>> 76058fe1
                                },
                                handle: "test-handle",
                                clientSequenceNumber: lastClientSeq,
                            };
                        },
                        stop(reason?: SummarizerStopReason) {
                            // do nothing
                        },
                    },
                    0,
                    { refSequenceNumber: 0, summaryTime: Date.now() },
                    () => { },
                    summaryCollection,
                );
            };

            before(() => {
                clock = sinon.useFakeTimers();
            });

            after(() => {
                clock.restore();
            });

            beforeEach(async () => {
                shouldDeferGenerateSummary = false;
                clock.reset();
                runCount = 0;
                lastRefSeq = 0;
                mockLogger = new MockLogger();
                mockDeltaManager = new MockDeltaManager();
                summaryCollection = new SummaryCollection(mockDeltaManager, mockLogger);
            });

            describe("Summary Schedule", () => {
                beforeEach(async () => {
                    await startRunningSummarizer();
                });

                it("Should summarize after configured number of ops when not pending", async () => {
                    await emitNextOp();

                    // too early, should not run yet
                    await emitNextOp(summaryConfig.maxOps - 1);
                    assert.strictEqual(runCount, 0);

                    // now should run
                    await emitNextOp(1);
                    assert.strictEqual(runCount, 1);
                    assert(mockLogger.matchEvents([
                        { eventName: "Running:GenerateSummary", summaryGenTag: runCount },
                        { eventName: "Running:SummaryOp", summaryGenTag: runCount },
                    ]), "unexpected log sequence");

                    // should not run, because our summary hasnt been acked/nacked yet
                    await emitNextOp(summaryConfig.maxOps + 1);
                    assert.strictEqual(runCount, 1);

                    // should run, because another op has come in, and our summary has been acked
                    await emitAck();
                    assert.strictEqual(runCount, 2);
                    assert(mockLogger.matchEvents([
                        { eventName: "Running:Summarize_end", summaryGenTag: (runCount - 1) }, // ack for previous run
                        { eventName: "Running:GenerateSummary", summaryGenTag: runCount },
                        { eventName: "Running:SummaryOp", summaryGenTag: runCount },
                    ]), "unexpected log sequence");

                    await emitNextOp();
                    assert.strictEqual(runCount, 2);
                    assert(!mockLogger.matchEvents([
                        { eventName: "Running:Summarize_end" },
                    ]), "No ack expected yet");
                });

                it("Should summarize after configured idle time when not pending", async () => {
                    await emitNextOp();

                    // too early, should not run yet
                    await tickAndFlushPromises(summaryConfig.idleTime - 1);
                    assert.strictEqual(runCount, 0);

                    // now should run
                    await tickAndFlushPromises(1);
                    assert.strictEqual(runCount, 1);

                    // should not run, because our summary hasnt been acked/nacked yet
                    await emitNextOp();
                    await tickAndFlushPromises(summaryConfig.idleTime);
                    assert.strictEqual(runCount, 1);

                    // should run, because another op has come in, and our summary has been acked
                    await emitAck();
                    await emitNextOp();
                    await tickAndFlushPromises(summaryConfig.idleTime);
                    assert.strictEqual(runCount, 2);
                });

                it("Should summarize after configured active time when not pending", async () => {
                    const idlesPerActive = Math.floor((summaryConfig.maxTime + 1) / (summaryConfig.idleTime - 1));
                    const remainingTime = (summaryConfig.maxTime + 1) % (summaryConfig.idleTime - 1);
                    await emitNextOp();

                    // too early should not run yet
                    for (let i = 0; i < idlesPerActive; i++) {
                        // prevent idle from triggering with periodic ops
                        await tickAndFlushPromises(summaryConfig.idleTime - 1);
                        await emitNextOp();
                    }
                    await tickAndFlushPromises(remainingTime - 1);
                    await emitNextOp();
                    assert.strictEqual(runCount, 0);

                    // now should run
                    await tickAndFlushPromises(1);
                    await emitNextOp();
                    assert.strictEqual(runCount, 1);

                    // should not run because our summary hasnt been acked/nacked yet
                    for (let i = 0; i < idlesPerActive; i++) {
                        // prevent idle from triggering with periodic ops
                        await tickAndFlushPromises(summaryConfig.idleTime - 1);
                        await emitNextOp();
                    }
                    await tickAndFlushPromises(remainingTime);
                    await emitNextOp();
                    assert.strictEqual(runCount, 1);

                    // should run, because another op has come in, and our summary has been acked
                    await emitAck();
                    await emitNextOp();
                    assert.strictEqual(runCount, 2);
                });

                it("Should summarize after pending timeout", async () => {
                    // first run to start pending
                    await emitNextOp(summaryConfig.maxOps + 1);
                    assert.strictEqual(runCount, 1);

                    // should not run because still pending
                    await tickAndFlushPromises(summaryConfig.maxAckWaitTime - 1);
                    await emitNextOp(summaryConfig.maxOps + 1);
                    assert.strictEqual(runCount, 1);

                    // should run because pending timeout
                    await tickAndFlushPromises(1);
                    await emitNextOp();
                    assert.strictEqual(runCount, 2);

                    // verify subsequent ack works
                    await emitNextOp(summaryConfig.maxOps + 1);
                    assert.strictEqual(runCount, 2);
                    await emitAck();
                    await emitNextOp();
                    assert.strictEqual(runCount, 3);
                });

                it("Should not cause pending ack timeouts using older summary time", async () => {
                    shouldDeferGenerateSummary = true;
                    await emitNextOp();

                    // should do first summary fine
                    await emitNextOp(summaryConfig.maxOps);
                    assert.strictEqual(runCount, 1);
                    deferGenerateSummary.resolve();
                    await emitAck();

                    // pass time that should not count towards the next max ack wait time
                    await tickAndFlushPromises(summaryConfig.maxAckWaitTime);

                    // subsequent summary should not cancel pending!
                    await emitNextOp(summaryConfig.maxOps + 1);
                    assert.strictEqual(runCount, 2);
                    await emitNextOp(); // fine
                    await tickAndFlushPromises(1); // next op will exceed maxAckWaitTime from first summary
                    await emitNextOp(); // not fine, nay cancel pending too soon
                    deferGenerateSummary.resolve();

                    // we should not generate another summary without previous ack
                    await emitNextOp(); // flush finish summarizing
                    await emitNextOp(summaryConfig.maxOps + 1);
                    assert.strictEqual(runCount, 2);
                    deferGenerateSummary.resolve();
                });
            });

            describe("Summary Start", () => {
                it("Should summarize immediately if summary ack is missing at startup", async () => {
                    assert.strictEqual(runCount, 0);
                    // Simulate as summary op was in opstream.
                    const summaryTimestamp = Date.now();
                    emitBroadcast(summaryTimestamp);

                    let startStatus: "starting" | "started" | "failed" = "starting";
                    startRunningSummarizer().then(() => startStatus = "started", () => startStatus = "failed");
                    await flushPromises();
                    assert.strictEqual(startStatus, "starting",
                        "RunningSummarizer should still be starting since outstanding summary op");

                    // Still should be waiting
                    await emitNextOp(1, summaryTimestamp + summaryConfig.maxAckWaitTime - 1);
                    assert.strictEqual(startStatus, "starting",
                        "RunningSummarizer should still be starting since timestamp is within maxAckWaitTime");

                    // Emit next op after maxAckWaitTime
                    // clock.tick(summaryConfig.maxAckWaitTime + 1000);
                    await emitNextOp(1, summaryTimestamp + summaryConfig.maxAckWaitTime);
                    assert(mockLogger.matchEvents([
                        { eventName: "Running:MissingSummaryAckFoundByOps" },
                    ]), "unexpected log sequence 1");

                    assert.strictEqual(startStatus, "started",
                        "RunningSummarizer should be started from the above op");

                    await emitNextOp(summaryConfig.maxOps + 1);
                    assert.strictEqual(runCount, 1, "Should run summarizer once");
                    assert(mockLogger.matchEvents([
                        { eventName: "Running:GenerateSummary", summaryGenTag: runCount },
                        { eventName: "Running:SummaryOp", summaryGenTag: runCount },
                    ]), "unexpected log sequence 2");

                    assert(!mockLogger.matchEvents([
                        { eventName: "Running:Summarize_end" },
                    ]), "No ack expected yet");

                    // Now emit ack
                    await emitAck();
                    assert(mockLogger.matchEvents([
                        { eventName: "Running:Summarize_end", summaryGenTag: runCount, reason: "maxOps" },
                    ]), "unexpected log sequence 3");
                });
            });
        });
    });
});<|MERGE_RESOLUTION|>--- conflicted
+++ resolved
@@ -111,12 +111,10 @@
                                     blobNodeCount: 0,
                                     handleNodeCount: 0,
                                     totalBlobSize: 0,
-<<<<<<< HEAD
                                     dataStoreCount: 0,
                                     summarizedDataStoreCount: 0,
-=======
                                     unreferencedBlobSize: 0,
->>>>>>> 76058fe1
+
                                 },
                                 handle: "test-handle",
                                 clientSequenceNumber: lastClientSeq,
