--- conflicted
+++ resolved
@@ -1055,13 +1055,8 @@
 		let scope: FluidObject;
 		let factory: IFluidDataStoreFactory;
 		const makeLocallyVisibleFn = () => {};
-<<<<<<< HEAD
 		const channelToDataStoreFn = (fluidDataStore: IFluidDataStoreChannel) =>
-			channelToDataStore(fluidDataStore, "id", dataStores, containerRuntime.logger);
-=======
-		const channelToDataStoreFn = (fluidDataStore: IFluidDataStoreChannel, id: string) =>
-			channelToDataStore(fluidDataStore, id, channelCollection, containerRuntime.logger);
->>>>>>> e291bad1
+			channelToDataStore(fluidDataStore, "id", channelCollection, containerRuntime.logger);
 		let containerRuntime: ContainerRuntime;
 		let channelCollection: ChannelCollection;
 		let provideDsRuntimeWithFailingEntrypoint = false;
