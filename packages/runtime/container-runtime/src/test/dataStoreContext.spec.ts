/*!
 * Copyright (c) Microsoft Corporation and contributors. All rights reserved.
 * Licensed under the MIT License.
 */

/* eslint-disable max-len */

import { strict as assert } from "assert";

import { ITaggedTelemetryPropertyType } from "@fluidframework/common-definitions";
<<<<<<< HEAD
import { LazyPromise, stringToBuffer } from "@fluidframework/common-utils";
import { AttachState, ContainerErrorType } from "@fluidframework/container-definitions";
import { FluidObject, IFluidHandleContext } from "@fluidframework/core-interfaces";
=======
import { stringToBuffer } from "@fluidframework/common-utils";
import { AttachState, ContainerErrorType } from "@fluidframework/container-definitions";
import { FluidObject } from "@fluidframework/core-interfaces";
>>>>>>> 2d251068
import { IDocumentStorageService } from "@fluidframework/driver-definitions";
import { BlobCacheStorageService } from "@fluidframework/driver-utils";
import {
    IBlob,
    ISnapshotTree,
    ISummaryBlob,
    SummaryType,
} from "@fluidframework/protocol-definitions";
import {
    IFluidDataStoreContext,
    IFluidDataStoreFactory,
    IFluidDataStoreRegistry,
    IGarbageCollectionData,
    IGarbageCollectionDetailsBase,
    SummarizeInternalFn,
    CreateChildSummarizerNodeFn,
    CreateSummarizerNodeSource,
    channelsTreeName,
} from "@fluidframework/runtime-definitions";
import { createRootSummarizerNodeWithGC, IRootSummarizerNodeWithGC } from "@fluidframework/runtime-utils";
import { isFluidError, TelemetryNullLogger } from "@fluidframework/telemetry-utils";
import { MockFluidDataStoreRuntime, validateAssertionError } from "@fluidframework/test-runtime-utils";

import { FluidObjectHandle } from "@fluidframework/datastore";
import {
    LocalDetachedFluidDataStoreContext,
    LocalFluidDataStoreContext,
    RemoteFluidDataStoreContext,
} from "../dataStoreContext";
import { ContainerRuntime } from "../containerRuntime";
import {
    dataStoreAttributesBlobName,
    ReadFluidDataStoreAttributes,
    WriteFluidDataStoreAttributes,
} from "../summaryFormat";

describe("Data Store Context Tests", () => {
    const dataStoreId = "Test1";
    const emptyGCData: IGarbageCollectionData = { gcNodes: {} };
    let createSummarizerNodeFn: CreateChildSummarizerNodeFn;

    describe("LocalFluidDataStoreContext", () => {
        let localDataStoreContext: LocalFluidDataStoreContext;
        let storage: IDocumentStorageService;
        let scope: FluidObject;
        const makeLocallyVisibleFn = () => {};
        let containerRuntime: ContainerRuntime;
        let summarizerNode: IRootSummarizerNodeWithGC;

        beforeEach(async () => {
            summarizerNode = createRootSummarizerNodeWithGC(
                new TelemetryNullLogger(),
                (() => undefined) as unknown as SummarizeInternalFn,
                0,
                0);
            summarizerNode.startSummary(0, new TelemetryNullLogger());

            createSummarizerNodeFn = (
                summarizeInternal: SummarizeInternalFn,
                getGCDataFn: () => Promise<IGarbageCollectionData>,
                getBaseGCDetailsFn: () => Promise<IGarbageCollectionDetailsBase>,
            ) => summarizerNode.createChild(
                summarizeInternal,
                dataStoreId,
                { type: CreateSummarizerNodeSource.Local },
                // DDS will not create failure summaries
                { throwOnFailure: true },
                getGCDataFn,
                getBaseGCDetailsFn,
            );

            const factory: IFluidDataStoreFactory = {
                type: "store-type",
                get IFluidDataStoreFactory() { return factory; },
                instantiateDataStore: async (context: IFluidDataStoreContext) => new MockFluidDataStoreRuntime(),
            };
            const registry: IFluidDataStoreRegistry = {
                get IFluidDataStoreRegistry() { return registry; },
                get: async (pkg) => (pkg === "BOGUS" ? undefined : factory),
            };
            // eslint-disable-next-line @typescript-eslint/consistent-type-assertions
            containerRuntime = {
                IFluidDataStoreRegistry: registry,
                on: (event, listener) => { },
                logger: new TelemetryNullLogger(),
            } as ContainerRuntime;
        });

        describe("Initialization", () => {
            it("rejects ids with forward slashes", async () => {
                const invalidId = "beforeSlash/afterSlash";
                const codeBlock = () => new LocalFluidDataStoreContext({
                    id: invalidId,
                    pkg: ["TestDataStore1"],
                    runtime: containerRuntime,
                    storage,
                    scope,
                    createSummarizerNodeFn,
                    makeLocallyVisibleFn,
                    snapshotTree: undefined,
                    isRootDataStore: true,
                });

                assert.throws(codeBlock,
                    (e: Error) => validateAssertionError(e, "Data store ID contains slash"));
            });

            it("Errors thrown during realize are wrapped as DataProcessingError", async () => {
                localDataStoreContext = new LocalFluidDataStoreContext({
                    id: dataStoreId,
                    pkg: ["BOGUS"], // This will cause an error when calling `realizeCore`
                    runtime: containerRuntime,
                    storage,
                    scope,
                    createSummarizerNodeFn,
                    makeLocallyVisibleFn,
                    snapshotTree: undefined,
                    isRootDataStore: true,
                });

                try {
                    await localDataStoreContext.realize();
                    assert.fail("realize should have thrown an error due to empty pkg array");
                } catch (e) {
                    assert(isFluidError(e), "Expected a valid Fluid Error to be thrown");
                    assert.equal(e.errorType, ContainerErrorType.dataProcessingError, "Error should be a DataProcessingError");
                    const props = e.getTelemetryProperties();
                    assert.equal((props.packageName as ITaggedTelemetryPropertyType)?.value, "BOGUS",
                        "The error should have the packageName in its telemetry properties");
                    assert.equal((props.fluidDataStoreId as ITaggedTelemetryPropertyType)?.value, "Test1",
                        "The error should have the fluidDataStoreId in its telemetry properties");
                }
            });

            it("can initialize correctly and generate attributes", async () => {
                localDataStoreContext = new LocalFluidDataStoreContext({
                    id: dataStoreId,
                    pkg: ["TestDataStore1"],
                    runtime: containerRuntime,
                    storage,
                    scope,
                    createSummarizerNodeFn,
                    makeLocallyVisibleFn,
                    snapshotTree: undefined,
                    isRootDataStore: true,
                });

                await localDataStoreContext.realize();
                const attachMessage = localDataStoreContext.generateAttachMessage();

                const attributesEntry = attachMessage.snapshot.entries.find(
                    (e) => e.path === dataStoreAttributesBlobName);
                assert(attributesEntry !== undefined, "There is no attributes blob in the summary tree");
                // Assume that it is in write format, will see errors if not.
                const contents = JSON.parse((attributesEntry.value as IBlob).contents) as WriteFluidDataStoreAttributes;
                const dataStoreAttributes: WriteFluidDataStoreAttributes = {
                    pkg: JSON.stringify(["TestDataStore1"]),
                    summaryFormatVersion: 2,
                    isRootDataStore: true,
                };

                assert.strictEqual(contents.pkg, dataStoreAttributes.pkg, "Local DataStore package does not match.");
                assert.strictEqual(
                    contents.summaryFormatVersion,
                    dataStoreAttributes.summaryFormatVersion,
                    "Local DataStore snapshot version does not match.");
                assert.strictEqual(
                    contents.isRootDataStore,
                    dataStoreAttributes.isRootDataStore,
                    "Local DataStore root state does not match");
                assert.strictEqual(attachMessage.type, "TestDataStore1", "Attach message type does not match.");
            });

            it("should generate exception when incorrectly created with array of packages", async () => {
                let exception = false;
                localDataStoreContext = new LocalFluidDataStoreContext({
                        id: dataStoreId,
                        pkg: ["TestComp", "SubComp"],
                        runtime: containerRuntime,
                        storage,
                        scope,
                        createSummarizerNodeFn,
                        makeLocallyVisibleFn,
                        snapshotTree: undefined,
                        isRootDataStore: false,
                    },
                );

                await localDataStoreContext.realize()
                    .catch((error) => {
                        exception = true;
                    });
                assert.strictEqual(exception, true, "Exception did not occur.");
            });

            it("can initialize and generate attributes when correctly created with array of packages", async () => {
                const registryWithSubRegistries: { [key: string]: any; } = {};
                registryWithSubRegistries.IFluidDataStoreFactory = registryWithSubRegistries;
                registryWithSubRegistries.IFluidDataStoreRegistry = registryWithSubRegistries;
                registryWithSubRegistries.get = async (pkg) => Promise.resolve(registryWithSubRegistries);
                registryWithSubRegistries.instantiateDataStore =
                    async (context: IFluidDataStoreContext) => new MockFluidDataStoreRuntime();

                // eslint-disable-next-line @typescript-eslint/consistent-type-assertions
                containerRuntime = {
                    IFluidDataStoreRegistry: registryWithSubRegistries,
                    on: (event, listener) => { },
                } as ContainerRuntime;
                localDataStoreContext = new LocalFluidDataStoreContext({
                    id: dataStoreId,
                    pkg: ["TestComp", "SubComp"],
                    runtime: containerRuntime,
                    storage,
                    scope,
                    createSummarizerNodeFn,
                    makeLocallyVisibleFn,
                    snapshotTree: undefined,
                    isRootDataStore: false,
                });

                await localDataStoreContext.realize();

                const attachMessage = localDataStoreContext.generateAttachMessage();
                const attributesEntry = attachMessage.snapshot.entries.find(
                    (e) => e.path === dataStoreAttributesBlobName);
                assert(attributesEntry !== undefined, "There is no attributes blob in the summary tree");
                const contents = JSON.parse((attributesEntry.value as IBlob).contents) as WriteFluidDataStoreAttributes;
                const dataStoreAttributes: WriteFluidDataStoreAttributes = {
                    pkg: JSON.stringify(["TestComp", "SubComp"]),
                    summaryFormatVersion: 2,
                    isRootDataStore: false,
                };

                assert.strictEqual(contents.pkg, dataStoreAttributes.pkg, "Local DataStore package does not match.");
                assert.strictEqual(
                    contents.summaryFormatVersion,
                    dataStoreAttributes.summaryFormatVersion,
                    "Local DataStore snapshot version does not match.");
                assert.strictEqual(
                    contents.isRootDataStore,
                    dataStoreAttributes.isRootDataStore,
                    "Local DataStore root state does not match");
                assert.strictEqual(attachMessage.type, "SubComp", "Attach message type does not match.");
            });

            it("can correctly initialize root context", async () => {
                localDataStoreContext = new LocalFluidDataStoreContext({
                    id: dataStoreId,
                    pkg: ["TestDataStore1"],
                    runtime: containerRuntime,
                    storage,
                    scope,
                    createSummarizerNodeFn,
                    makeLocallyVisibleFn,
                    snapshotTree: undefined,
                    isRootDataStore: true,
                });

                const isRootNode = await localDataStoreContext.isRoot();
                assert.strictEqual(isRootNode, true, "The data store should be root.");
            });

            it("can correctly initialize non-root context", async () => {
                localDataStoreContext = new LocalFluidDataStoreContext({
                    id: dataStoreId,
                    pkg: ["TestDataStore1"],
                    runtime: containerRuntime,
                    storage,
                    scope,
                    createSummarizerNodeFn,
                    makeLocallyVisibleFn,
                    snapshotTree: undefined,
                    isRootDataStore: false,
                });

                const isRootNode = await localDataStoreContext.isRoot();
                assert.strictEqual(isRootNode, false, "The data store should not be root.");
            });
        });

        describe("Garbage Collection", () => {
            it("can generate correct GC data", async () => {
                localDataStoreContext = new LocalFluidDataStoreContext({
                    id: dataStoreId,
                    pkg: ["TestDataStore1"],
                    runtime: containerRuntime,
                    storage,
                    scope,
                    createSummarizerNodeFn,
                    makeLocallyVisibleFn,
                    snapshotTree: undefined,
                    isRootDataStore: true,
                });

                const gcData = await localDataStoreContext.getGCData();
                assert.deepStrictEqual(gcData, emptyGCData, "GC data from getGCData should be empty.");
            });

            it("can successfully update referenced state", () => {
                localDataStoreContext = new LocalFluidDataStoreContext({
                    id: dataStoreId,
                    pkg: ["TestComp", "SubComp"],
                    runtime: containerRuntime,
                    storage,
                    scope,
                    createSummarizerNodeFn,
                    makeLocallyVisibleFn,
                    snapshotTree: undefined,
                    isRootDataStore: false,
                });

                // Get the summarizer node for this data store which tracks its referenced state.
                const dataStoreSummarizerNode = summarizerNode.getChild(dataStoreId);
                assert.strictEqual(
                    dataStoreSummarizerNode?.isReferenced(), true, "Data store should be referenced by default");

                // Update the used routes to not include route to the data store.
                localDataStoreContext.updateUsedRoutes([]);
                assert.strictEqual(
                    dataStoreSummarizerNode?.isReferenced(), false, "Data store should now be unreferenced");

                // Add the data store's route (empty string) to its used routes.
                localDataStoreContext.updateUsedRoutes([""]);
                assert.strictEqual(
                    dataStoreSummarizerNode?.isReferenced(), true, "Data store should now be referenced");
            });

            it("can tombstone a local datastore", async () => {
                localDataStoreContext = new LocalFluidDataStoreContext({
                    id: dataStoreId,
                    pkg: ["TestComp", "SubComp"],
                    runtime: containerRuntime,
                    storage,
                    scope,
                    createSummarizerNodeFn,
                    makeLocallyVisibleFn,
                    snapshotTree: undefined,
                    isRootDataStore: false,
                });

                assert.doesNotThrow(() => {
                    localDataStoreContext.tombstone();
                }, `Local dataStores should not throw on tombstone`);
            });
        });
    });

    describe("RemoteDataStoreContext", () => {
        let remoteDataStoreContext: RemoteFluidDataStoreContext;
        let dataStoreAttributes: ReadFluidDataStoreAttributes;
        const storage: Partial<IDocumentStorageService> = {};
        let scope: FluidObject;
        let summarizerNode: IRootSummarizerNodeWithGC;
        let containerRuntime: ContainerRuntime;

        beforeEach(async () => {
            summarizerNode = createRootSummarizerNodeWithGC(
                new TelemetryNullLogger(),
                (() => undefined) as unknown as SummarizeInternalFn,
                0,
                0);
            summarizerNode.startSummary(0, new TelemetryNullLogger());

            const factory: { [key: string]: any; } = {};
            factory.IFluidDataStoreFactory = factory;
            factory.instantiateDataStore =
                (context: IFluidDataStoreContext) => new MockFluidDataStoreRuntime();
            const registry: { [key: string]: any; } = {};
            registry.IFluidDataStoreRegistry = registry;
            registry.get = async (pkg) => Promise.resolve(factory);

            // eslint-disable-next-line @typescript-eslint/consistent-type-assertions
            containerRuntime = {
                IFluidDataStoreRegistry: registry,
                on: (event, listener) => { },
            } as ContainerRuntime;
        });

        describe("Initialization - can correctly initialize and generate attributes", () => {
            beforeEach(() => {
                createSummarizerNodeFn = (
                    summarizeInternal: SummarizeInternalFn,
                    getGCDataFn: () => Promise<IGarbageCollectionData>,
                    getBaseGCDetailsFn: () => Promise<IGarbageCollectionDetailsBase>,
                ) => summarizerNode.createChild(
                    summarizeInternal,
                    dataStoreId,
                    { type: CreateSummarizerNodeSource.FromSummary },
                    // Disable GC for initialization tests.
                    { gcDisabled: true },
                    getGCDataFn,
                    getBaseGCDetailsFn,
                );
            });
            const pkgName = "TestDataStore1";

            /**
             * Runs the initialization and generate datastore attributes tests with the given write-mode preferences
             * and expectations.
             * This runs the same test with various summary write and read preferences. Specifically each call of this
             * function will run the test 4 times, one for each possible summary format we could be reading from.
             * @param expected - the expected datastore attributes to be generated given the write preference
             */
            function testGenerateAttributes(expected: WriteFluidDataStoreAttributes) {
                /**
                 * This function is called for each possible base snapshot format version. We want to cover all
                 * summary format read/write combinations. We only write in latest or -1 version, but we can
                 * need to be able to read old summary format versions forever.
                 * @param hasIsolatedChannels - whether we expect to read a snapshot tree with isolated channels or not
                 * @param attributes - datastore attributes that are in the base snapshot we load from
                 */
                async function testGenerateAttributesCore(
                    attributes: ReadFluidDataStoreAttributes,
                ) {
                    const buffer = stringToBuffer(JSON.stringify(attributes), "utf8");
                    const blobCache = new Map<string, ArrayBufferLike>([["fluidDataStoreAttributes", buffer]]);
                    const snapshotTree: ISnapshotTree = {
                        blobs: { [dataStoreAttributesBlobName]: "fluidDataStoreAttributes" },
                        trees: {},
                    };
                    // If we are expecting to read isolated channels as intended by the test, then make sure
                    // it exists on the snapshot. Otherwise, make sure it doesn't to most closely resemble
                    // real loading use cases.
                    snapshotTree.trees[channelsTreeName] = {
                        blobs: {},
                        trees: {},
                    };

                    remoteDataStoreContext = new RemoteFluidDataStoreContext({
                        id: dataStoreId,
                        snapshotTree,
                        getBaseGCDetails: async () => undefined,
                        runtime: containerRuntime,
                        storage: new BlobCacheStorageService(storage as IDocumentStorageService, blobCache),
                        scope,
                        createSummarizerNodeFn,
                    });

                    const isRootNode = await remoteDataStoreContext.isRoot();
                    assert.strictEqual(isRootNode, true, "The data store should be root.");

                    const summarizeResult = await remoteDataStoreContext.summarize(true /* fullTree */);
                    assert(summarizeResult.summary.type === SummaryType.Tree,
                        "summarize should always return a tree when fullTree is true");
                    const blob = summarizeResult.summary.tree[dataStoreAttributesBlobName] as ISummaryBlob;

                    const contents = JSON.parse(blob.content as string) as WriteFluidDataStoreAttributes;

                    // Validate that generated attributes are as expected.
                    assert.deepStrictEqual(contents, expected, "Unexpected datastore attributes written");
                }

                it("can read from latest with isolated channels", async () => testGenerateAttributesCore({
                    pkg: JSON.stringify([pkgName]),
                    summaryFormatVersion: 2,
                    isRootDataStore: true,
                }));
            }

            it("rejects ids with forward slashes", async () => {
                const invalidId = "beforeSlash/afterSlash";
                const codeBlock = () => new RemoteFluidDataStoreContext({
                    id: invalidId,
                    pkg: ["TestDataStore1"],
                    runtime: containerRuntime,
                    storage: storage as IDocumentStorageService,
                    scope,
                    createSummarizerNodeFn,
                    snapshotTree: undefined,
                    getBaseGCDetails: async () => undefined as unknown as IGarbageCollectionDetailsBase,
                });

                assert.throws(codeBlock,
                    (e: Error) => validateAssertionError(e, "Data store ID contains slash"));
            });
            describe("writing with isolated channels enabled", () => testGenerateAttributes(
                {
                    pkg: JSON.stringify([pkgName]),
                    summaryFormatVersion: 2,
                    isRootDataStore: true,
                },
            ));
        });

        describe("Garbage Collection", () => {
            beforeEach(() => {
                createSummarizerNodeFn = (
                    summarizeInternal: SummarizeInternalFn,
                    getGCDataFn: () => Promise<IGarbageCollectionData>,
                    getBaseGCDetailsFn: () => Promise<IGarbageCollectionDetailsBase>,
                ) => summarizerNode.createChild(
                    summarizeInternal,
                    dataStoreId,
                    { type: CreateSummarizerNodeSource.FromSummary },
                    undefined,
                    getGCDataFn,
                    getBaseGCDetailsFn,
                );
            });

            it("can generate GC data without GC details in initial summary", async () => {
                dataStoreAttributes = {
                    pkg: "TestDataStore1",
                    summaryFormatVersion: undefined,
                };
                const buffer = stringToBuffer(JSON.stringify(dataStoreAttributes), "utf8");
                const blobCache = new Map<string, ArrayBufferLike>([["fluidDataStoreAttributes", buffer]]);
                const snapshotTree: ISnapshotTree = {
                    blobs: {
                        [dataStoreAttributesBlobName]: "fluidDataStoreAttributes",
                    },
                    trees: {},
                };

                remoteDataStoreContext = new RemoteFluidDataStoreContext({
                    id: dataStoreId,
                    snapshotTree,
                    getBaseGCDetails: async () => undefined,
                    runtime: containerRuntime,
                    storage: new BlobCacheStorageService(storage as IDocumentStorageService, blobCache),
                    scope,
                    createSummarizerNodeFn,
                });

                const gcData = await remoteDataStoreContext.getGCData();
                assert.deepStrictEqual(gcData, emptyGCData, "GC data from getGCData should be empty.");
            });

            it("can generate GC data with emtpy GC details in initial summary", async () => {
                dataStoreAttributes = {
                    pkg: "TestDataStore1",
                    summaryFormatVersion: undefined,
                };
                const attributesBuffer = stringToBuffer(JSON.stringify(dataStoreAttributes), "utf8");
                const blobCache = new Map<string, ArrayBufferLike>([
                    ["fluidDataStoreAttributes", attributesBuffer],
                ]);
                const snapshotTree: ISnapshotTree = {
                    blobs: {
                        [dataStoreAttributesBlobName]: "fluidDataStoreAttributes",
                    },
                    trees: {},
                };
                const gcDetails: IGarbageCollectionDetailsBase = {
                    usedRoutes: [],
                    gcData: emptyGCData,
                };

                remoteDataStoreContext = new RemoteFluidDataStoreContext({
                    id: dataStoreId,
                    snapshotTree,
                    getBaseGCDetails: async () => gcDetails,
                    runtime: containerRuntime,
                    storage: new BlobCacheStorageService(storage as IDocumentStorageService, blobCache),
                    scope,
                    createSummarizerNodeFn,
                });

                const gcData = await remoteDataStoreContext.getGCData();
                assert.deepStrictEqual(gcData, gcDetails.gcData, "GC data from getGCData is incorrect.");
            });

            it("can generate GC data with GC details in initial summary", async () => {
                dataStoreAttributes = {
                    pkg: "TestDataStore1",
                    summaryFormatVersion: undefined,
                };
                const attributesBuffer = stringToBuffer(JSON.stringify(dataStoreAttributes), "utf8");
                const blobCache = new Map<string, ArrayBufferLike>([
                    ["fluidDataStoreAttributes", attributesBuffer],
                ]);
                const snapshotTree: ISnapshotTree = {
                    blobs: {
                        [dataStoreAttributesBlobName]: "fluidDataStoreAttributes",
                    },
                    trees: {},
                };
                const gcDetails: IGarbageCollectionDetailsBase = {
                    usedRoutes: [],
                    gcData: {
                        gcNodes: {
                            "/": ["dds1", "dds2"],
                            "dds1": ["dds2", "/"],
                        },
                    },
                };

                remoteDataStoreContext = new RemoteFluidDataStoreContext({
                    id: dataStoreId,
                    snapshotTree,
                    getBaseGCDetails: async () => gcDetails,
                    runtime: containerRuntime,
                    storage: new BlobCacheStorageService(storage as IDocumentStorageService, blobCache),
                    scope,
                    createSummarizerNodeFn,
                });

                const gcData = await remoteDataStoreContext.getGCData();
                assert.deepStrictEqual(gcData, gcDetails.gcData, "GC data from getGCData is incorrect.");
            });

            it("should not reuse summary data when used state changed since last summary", async () => {
                dataStoreAttributes = {
                    pkg: "TestDataStore1",
                    summaryFormatVersion: undefined,
                };
                const attributesBuffer = stringToBuffer(JSON.stringify(dataStoreAttributes), "utf8");
                const blobCache = new Map<string, ArrayBufferLike>([
                    ["fluidDataStoreAttributes", attributesBuffer],
                ]);
                const snapshotTree: ISnapshotTree = {
                    id: "dummy",
                    blobs: {
                        [dataStoreAttributesBlobName]: "fluidDataStoreAttributes",
                    },
                    trees: {},
                };
                const gcDetails: IGarbageCollectionDetailsBase = {
                    usedRoutes: [""], // Set initial used routes to be same as the default used routes.
                };

                remoteDataStoreContext = new RemoteFluidDataStoreContext({
                    id: dataStoreId,
                    snapshotTree,
                    getBaseGCDetails: async () => gcDetails,
                    runtime: containerRuntime,
                    storage: new BlobCacheStorageService(storage as IDocumentStorageService, blobCache),
                    scope,
                    createSummarizerNodeFn,
                });

                // Since GC is enabled, GC must run before summarize. Get the GC data and update used routes to
                // emulate the GC process.
                const gcData = await remoteDataStoreContext.getGCData();
                assert.deepStrictEqual(gcData, emptyGCData, "GC data from getGCData should be empty.");
                // Update used routes to the same as in initial GC details. This will ensure that the used state
                // matches the initial used state.
                remoteDataStoreContext.updateUsedRoutes([""]);

                // The data in the store has not changed since last summary and the reference used routes (from initial
                // used routes) and current used routes (default) are both empty. So, summarize should return a handle.
                let summarizeResult = await remoteDataStoreContext.summarize(false /* fullTree */);
                assert(summarizeResult.summary.type === SummaryType.Handle,
                    "summarize should return a handle since nothing changed");

                // Update the used routes of the data store to a different value than current.
                remoteDataStoreContext.updateUsedRoutes([]);

                // Since the used state has changed, it should generate a full summary tree.
                summarizeResult = await remoteDataStoreContext.summarize(false /* fullTree */);
                assert(summarizeResult.summary.type === SummaryType.Tree,
                    "summarize should return a tree since used state changed");
            });

            function updateReferencedStateTest() {
                const buffer = stringToBuffer(JSON.stringify(dataStoreAttributes), "utf8");
                const blobCache = new Map<string, ArrayBufferLike>([["fluidDataStoreAttributes", buffer]]);
                const snapshotTree: ISnapshotTree = {
                    id: "dummy",
                    blobs: { [".component"]: "fluidDataStoreAttributes" },
                    trees: {},
                };

                remoteDataStoreContext = new RemoteFluidDataStoreContext({
                    id: dataStoreId,
                    snapshotTree,
                    getBaseGCDetails: async () => undefined,
                    runtime: containerRuntime,
                    storage: new BlobCacheStorageService(storage as IDocumentStorageService, blobCache),
                    scope,
                    createSummarizerNodeFn,
                });

                // Get the summarizer node for this data store which tracks its referenced state.
                const dataStoreSummarizerNode = summarizerNode.getChild(dataStoreId);
                assert.strictEqual(
                    dataStoreSummarizerNode?.isReferenced(), true, "Data store should be referenced by default");

                // Update the used routes to not include route to the data store.
                remoteDataStoreContext.updateUsedRoutes([]);
                assert.strictEqual(
                    dataStoreSummarizerNode?.isReferenced(), false, "Data store should now be unreferenced");

                // Add the data store's route (empty string) to its used routes.
                remoteDataStoreContext.updateUsedRoutes([""]);
                assert.strictEqual(
                    dataStoreSummarizerNode?.isReferenced(), true, "Data store should now be referenced");
            }

            it("can successfully update referenced state from format version 0", () => {
                dataStoreAttributes = {
                    pkg: "TestDataStore1",
                };
                updateReferencedStateTest();
            });

            it("can successfully update referenced state from format version 1", () => {
                dataStoreAttributes = {
                    pkg: "[\"TestDataStore1\"]",
                    snapshotFormatVersion: "0.1",
                };
                updateReferencedStateTest();
            });

            it("can successfully update referenced state from format version 2", () => {
                dataStoreAttributes = {
                    pkg: "[\"TestDataStore1\"]",
                    summaryFormatVersion: 2,
                };
                updateReferencedStateTest();
            });

            it("can successfully tombstone a remote datastore", async () => {
                dataStoreAttributes = {
                    pkg: JSON.stringify(["TestDataStore1"]),
                    isRootDataStore: false,
                };
                const buffer = stringToBuffer(JSON.stringify(dataStoreAttributes), "utf8");
                const blobCache = new Map<string, ArrayBufferLike>([["fluidDataStoreAttributes", buffer]]);
                const snapshotTree: ISnapshotTree = {
                    id: "dummy",
                    blobs: { [".component"]: "fluidDataStoreAttributes" },
                    trees: {},
                };

                remoteDataStoreContext = new RemoteFluidDataStoreContext({
                    id: dataStoreId,
                    snapshotTree,
                    getBaseGCDetails: async () => undefined,
                    runtime: containerRuntime,
                    storage: new BlobCacheStorageService(storage as IDocumentStorageService, blobCache),
                    scope,
                    createSummarizerNodeFn,
                });
                assert.doesNotThrow(() => {
                    remoteDataStoreContext.tombstone();
                }, `Should be able to tombstone a non-root remote datastore!`);
            });
        });
    });

    describe("LocalDetachedFluidDataStoreContext", () => {
        let localDataStoreContext: LocalDetachedFluidDataStoreContext;
        let storage: IDocumentStorageService;
        let scope: FluidObject;
        let factory: IFluidDataStoreFactory;
        const makeLocallyVisibleFn = () => {};
        let containerRuntime: ContainerRuntime;
<<<<<<< HEAD
        let provideDsRuntimeWithFailingEntrypoint = false;
=======
>>>>>>> 2d251068

        beforeEach(async () => {
            const summarizerNode: IRootSummarizerNodeWithGC = createRootSummarizerNodeWithGC(
                new TelemetryNullLogger(),
                (() => undefined) as unknown as SummarizeInternalFn,
                0,
                0);
            summarizerNode.startSummary(0, new TelemetryNullLogger());

            createSummarizerNodeFn = (
                summarizeInternal: SummarizeInternalFn,
                getGCDataFn: () => Promise<IGarbageCollectionData>,
                getBaseGCDetailsFn: () => Promise<IGarbageCollectionDetailsBase>,
            ) => summarizerNode.createChild(
                summarizeInternal,
                dataStoreId,
                { type: CreateSummarizerNodeSource.Local },
                // DDS will not create failure summaries
                { throwOnFailure: true },
                getGCDataFn,
                getBaseGCDetailsFn,
            );

<<<<<<< HEAD
            const failingEntryPoint = new FluidObjectHandle<FluidObject>(
                new LazyPromise(async () => {
                    throw new Error("Simulating failure when initializing EntryPoint");
                }),
                "",
                undefined as unknown as IFluidHandleContext,
            );

=======
>>>>>>> 2d251068
            factory = {
                type: "store-type",
                get IFluidDataStoreFactory() { return factory; },
                instantiateDataStore: async (context: IFluidDataStoreContext, existing: boolean) =>
<<<<<<< HEAD
                    provideDsRuntimeWithFailingEntrypoint
                        ? new MockFluidDataStoreRuntime({ entryPoint: failingEntryPoint })
                        : new MockFluidDataStoreRuntime(),
=======
                    new MockFluidDataStoreRuntime()
>>>>>>> 2d251068
            };
            const registry: IFluidDataStoreRegistry = {
                get IFluidDataStoreRegistry() { return registry; },
                get: async (pkg) => (pkg === factory.type ? factory : undefined),
            };
            // eslint-disable-next-line @typescript-eslint/consistent-type-assertions
            containerRuntime = {
                IFluidDataStoreRegistry: registry,
                on: (event, listener) => { },
                logger: new TelemetryNullLogger(),
            } as ContainerRuntime;
        });

        describe("Initialization", () => {
            it("rejects ids with forward slashes", async () => {
                const invalidId = "beforeSlash/afterSlash";
                const codeBlock = () => new LocalDetachedFluidDataStoreContext({
                    id: invalidId,
                    pkg: [factory.type],
                    runtime: containerRuntime,
                    storage,
                    scope,
                    createSummarizerNodeFn,
                    makeLocallyVisibleFn,
                    snapshotTree: undefined,
                    isRootDataStore: true,
                });

                assert.throws(codeBlock,
                    (e: Error) => validateAssertionError(e, "Data store ID contains slash"));
            });

<<<<<<< HEAD
            describe("should error on attach if data object cannot be constructed", () => {
=======
            describe("should error on attach if data store cannot be constructed/initialized", () => {
>>>>>>> 2d251068
                // Tests in this suite should be scenarios that lead to a data store which cannot be constructed for
                // some reason.

                it("because of package type for data store not present in registry", async () => {
                    let exceptionOccurred = false;
                    localDataStoreContext = new LocalDetachedFluidDataStoreContext({
                            id: dataStoreId,
                            pkg: ["some-datastore-type-not-present-in-registry"],
                            runtime: containerRuntime,
                            storage,
                            scope,
                            createSummarizerNodeFn,
                            makeLocallyVisibleFn,
                            snapshotTree: undefined,
                            isRootDataStore: false,
                        },
                    );

                    const dataStore = await factory.instantiateDataStore(localDataStoreContext, false);
                    await localDataStoreContext.attachRuntime(factory, dataStore)
                        .catch((error) => {
                            assert.strictEqual(
                                error.message,
                                "Registry does not contain entry for the package",
                                "Unexpected exception thrown");
                            exceptionOccurred = true;
                        });
                    assert.strictEqual(exceptionOccurred, true, "attachRuntime() call did not fail as expected.");
                    assert.strictEqual(localDataStoreContext.attachState, AttachState.Detached);
                });
<<<<<<< HEAD

                it("because of entryPoint that fails to initialize", async () => {
                    let exceptionOccurred = false;
                    provideDsRuntimeWithFailingEntrypoint = true;

                    localDataStoreContext = new LocalDetachedFluidDataStoreContext({
                            id: dataStoreId,
                            pkg: [factory.type],
                            runtime: containerRuntime,
                            storage,
                            scope,
                            createSummarizerNodeFn,
                            makeLocallyVisibleFn,
                            snapshotTree: undefined,
                            isRootDataStore: false,
                        },
                    );

                    const dataStore = await factory.instantiateDataStore(localDataStoreContext, false);
                    await localDataStoreContext.attachRuntime(factory, dataStore)
                        .catch((error) => {
                            assert.strictEqual(
                                error.message,
                                "Simulating failure when initializing EntryPoint",
                                "Unexpected exception thrown");
                            exceptionOccurred = true;
                        });
                    assert.strictEqual(exceptionOccurred, true, "attachRuntime() call did not fail as expected.");
                    assert.strictEqual(localDataStoreContext.attachState, AttachState.Detached);
                });
=======
>>>>>>> 2d251068
            });
        });
    });
});<|MERGE_RESOLUTION|>--- conflicted
+++ resolved
@@ -8,15 +8,9 @@
 import { strict as assert } from "assert";
 
 import { ITaggedTelemetryPropertyType } from "@fluidframework/common-definitions";
-<<<<<<< HEAD
 import { LazyPromise, stringToBuffer } from "@fluidframework/common-utils";
 import { AttachState, ContainerErrorType } from "@fluidframework/container-definitions";
 import { FluidObject, IFluidHandleContext } from "@fluidframework/core-interfaces";
-=======
-import { stringToBuffer } from "@fluidframework/common-utils";
-import { AttachState, ContainerErrorType } from "@fluidframework/container-definitions";
-import { FluidObject } from "@fluidframework/core-interfaces";
->>>>>>> 2d251068
 import { IDocumentStorageService } from "@fluidframework/driver-definitions";
 import { BlobCacheStorageService } from "@fluidframework/driver-utils";
 import {
@@ -765,10 +759,7 @@
         let factory: IFluidDataStoreFactory;
         const makeLocallyVisibleFn = () => {};
         let containerRuntime: ContainerRuntime;
-<<<<<<< HEAD
         let provideDsRuntimeWithFailingEntrypoint = false;
-=======
->>>>>>> 2d251068
 
         beforeEach(async () => {
             const summarizerNode: IRootSummarizerNodeWithGC = createRootSummarizerNodeWithGC(
@@ -792,7 +783,6 @@
                 getBaseGCDetailsFn,
             );
 
-<<<<<<< HEAD
             const failingEntryPoint = new FluidObjectHandle<FluidObject>(
                 new LazyPromise(async () => {
                     throw new Error("Simulating failure when initializing EntryPoint");
@@ -801,19 +791,13 @@
                 undefined as unknown as IFluidHandleContext,
             );
 
-=======
->>>>>>> 2d251068
             factory = {
                 type: "store-type",
                 get IFluidDataStoreFactory() { return factory; },
                 instantiateDataStore: async (context: IFluidDataStoreContext, existing: boolean) =>
-<<<<<<< HEAD
                     provideDsRuntimeWithFailingEntrypoint
                         ? new MockFluidDataStoreRuntime({ entryPoint: failingEntryPoint })
                         : new MockFluidDataStoreRuntime(),
-=======
-                    new MockFluidDataStoreRuntime()
->>>>>>> 2d251068
             };
             const registry: IFluidDataStoreRegistry = {
                 get IFluidDataStoreRegistry() { return registry; },
@@ -846,11 +830,7 @@
                     (e: Error) => validateAssertionError(e, "Data store ID contains slash"));
             });
 
-<<<<<<< HEAD
-            describe("should error on attach if data object cannot be constructed", () => {
-=======
             describe("should error on attach if data store cannot be constructed/initialized", () => {
->>>>>>> 2d251068
                 // Tests in this suite should be scenarios that lead to a data store which cannot be constructed for
                 // some reason.
 
@@ -881,7 +861,6 @@
                     assert.strictEqual(exceptionOccurred, true, "attachRuntime() call did not fail as expected.");
                     assert.strictEqual(localDataStoreContext.attachState, AttachState.Detached);
                 });
-<<<<<<< HEAD
 
                 it("because of entryPoint that fails to initialize", async () => {
                     let exceptionOccurred = false;
@@ -912,8 +891,6 @@
                     assert.strictEqual(exceptionOccurred, true, "attachRuntime() call did not fail as expected.");
                     assert.strictEqual(localDataStoreContext.attachState, AttachState.Detached);
                 });
-=======
->>>>>>> 2d251068
             });
         });
     });
