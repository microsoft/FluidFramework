/*!
 * Copyright (c) Microsoft Corporation and contributors. All rights reserved.
 * Licensed under the MIT License.
 */

import { strict as assert } from "assert";

import { stringToBuffer } from "@fluid-internal/client-utils";
import { LazyPromise } from "@fluidframework/core-utils";
import { AttachState, ContainerErrorTypes } from "@fluidframework/container-definitions";
import {
	FluidObject,
	IFluidHandleContext,
	Tagged,
	TelemetryBaseEventPropertyType,
	ITelemetryBaseLogger,
} from "@fluidframework/core-interfaces";
import { IDocumentStorageService } from "@fluidframework/driver-definitions";
import {
	IBlob,
	ISnapshotTree,
	ISummaryBlob,
	SummaryType,
} from "@fluidframework/protocol-definitions";
import {
	IFluidDataStoreContext,
	IFluidDataStoreFactory,
	IFluidDataStoreRegistry,
	IGarbageCollectionData,
	IGarbageCollectionDetailsBase,
	SummarizeInternalFn,
	CreateChildSummarizerNodeFn,
	CreateSummarizerNodeSource,
	channelsTreeName,
	IFluidDataStoreChannel,
	IFluidParentContext,
} from "@fluidframework/runtime-definitions";
import { GCDataBuilder, convertSummaryTreeToITree } from "@fluidframework/runtime-utils";
import {
	isFluidError,
	MockLogger,
	TelemetryDataTag,
	createChildLogger,
} from "@fluidframework/telemetry-utils";
import {
	MockFluidDataStoreRuntime,
	validateAssertionError,
} from "@fluidframework/test-runtime-utils";
import { DataStoreMessageType, FluidObjectHandle } from "@fluidframework/datastore";

import {
	LocalDetachedFluidDataStoreContext,
	LocalFluidDataStoreContext,
	RemoteFluidDataStoreContext,
} from "../dataStoreContext.js";
import { ContainerRuntime } from "../containerRuntime.js";
import { StorageServiceWithAttachBlobs } from "../storageServiceWithAttachBlobs.js";
import {
	createRootSummarizerNodeWithGC,
	dataStoreAttributesBlobName,
	IRootSummarizerNodeWithGC,
	ReadFluidDataStoreAttributes,
	WriteFluidDataStoreAttributes,
	summarizerClientType,
} from "../summary/index.js";
import { channelToDataStore } from "../dataStore.js";
import { DataStores, wrapContextForInnerChannel } from "../dataStores.js";

describe("Data Store Context Tests", () => {
	const dataStoreId = "Test1";
	const emptyGCData: IGarbageCollectionData = { gcNodes: {} };
	let createSummarizerNodeFn: CreateChildSummarizerNodeFn;

	describe("LocalFluidDataStoreContext", () => {
		let localDataStoreContext: LocalFluidDataStoreContext;
		let storage: IDocumentStorageService;
		let scope: FluidObject;
		const makeLocallyVisibleFn = () => {};
		let containerRuntime: ContainerRuntime;
		let summarizerNode: IRootSummarizerNodeWithGC;

		function createContainerRuntime(
			logger: ITelemetryBaseLogger = createChildLogger(),
			clientDetails = {},
			submitMessage = (type: string, contents: any, localOpMetadata: unknown) => {},
		): ContainerRuntime {
			const factory: IFluidDataStoreFactory = {
				type: "store-type",
				get IFluidDataStoreFactory() {
					return factory;
				},
				instantiateDataStore: async (context: IFluidDataStoreContext) =>
					new MockFluidDataStoreRuntime(),
			};
			const registry: IFluidDataStoreRegistry = {
				get IFluidDataStoreRegistry() {
					return registry;
				},
				get: async (pkg) => (pkg === "BOGUS" ? undefined : factory),
			};
			// eslint-disable-next-line @typescript-eslint/consistent-type-assertions
			return {
				IFluidDataStoreRegistry: registry,
				on: (event, listener) => {},
				logger,
				clientDetails,
				submitMessage,
			} as ContainerRuntime;
		}

		beforeEach(async () => {
			summarizerNode = createRootSummarizerNodeWithGC(
				createChildLogger(),
				(() => undefined) as unknown as SummarizeInternalFn,
				0,
				0,
			);
			summarizerNode.startSummary(0, createChildLogger(), 0);

			createSummarizerNodeFn = (
				summarizeInternal: SummarizeInternalFn,
				getGCDataFn: () => Promise<IGarbageCollectionData>,
			) =>
				summarizerNode.createChild(
					summarizeInternal,
					dataStoreId,
					{ type: CreateSummarizerNodeSource.Local },
					undefined,
					getGCDataFn,
				);
			containerRuntime = createContainerRuntime();
		});

		describe("Initialization", () => {
			it("rejects ids with forward slashes", async () => {
				const invalidId = "beforeSlash/afterSlash";
				const codeBlock = () =>
					new LocalFluidDataStoreContext({
						id: invalidId,
						pkg: ["TestDataStore1"],
						parentContext: wrapContextForInnerChannel(invalidId, containerRuntime),
						storage,
						scope,
						createSummarizerNodeFn,
						makeLocallyVisibleFn,
						snapshotTree: undefined,
						isRootDataStore: true,
					});

				assert.throws(codeBlock, (e: Error) =>
					validateAssertionError(e, "Data store ID contains slash"),
				);
			});

			it("Errors thrown during realize are wrapped as DataProcessingError", async () => {
				const fullPackageName = ["BOGUS1", "BOGUS2"];
				localDataStoreContext = new LocalFluidDataStoreContext({
					id: dataStoreId,
					pkg: fullPackageName, // This will cause an error when calling `realizeCore`
					parentContext: wrapContextForInnerChannel(dataStoreId, containerRuntime),
					storage,
					scope,
					createSummarizerNodeFn,
					makeLocallyVisibleFn,
					snapshotTree: undefined,
					isRootDataStore: true,
				});

				try {
					await localDataStoreContext.realize();
					assert.fail("realize should have thrown an error due to empty pkg array");
				} catch (e) {
					assert(isFluidError(e), "Expected a valid Fluid Error to be thrown");
					assert.equal(
						e.errorType,
						ContainerErrorTypes.dataProcessingError,
						"Error should be a DataProcessingError",
					);
					const props = e.getTelemetryProperties();
					assert.strictEqual(
						(props.fullPackageName as Tagged<TelemetryBaseEventPropertyType>)?.value,
						fullPackageName.join("/"),
						"The error should have the full package name in its telemetry properties",
					);
					assert.equal(
						(props.failedPkgPath as Tagged<TelemetryBaseEventPropertyType>)?.value,
						"BOGUS1",
						"The error should have the failed package path in its telemetry properties",
					);
					assert.equal(
						(props.fluidDataStoreId as Tagged<TelemetryBaseEventPropertyType>)?.value,
						"Test1",
						"The error should have the fluidDataStoreId in its telemetry properties",
					);
				}
			});

			it("can initialize correctly and generate attributes", async () => {
				localDataStoreContext = new LocalFluidDataStoreContext({
					id: dataStoreId,
					pkg: ["TestDataStore1"],
					parentContext: wrapContextForInnerChannel(dataStoreId, containerRuntime),
					storage,
					scope,
					createSummarizerNodeFn,
					makeLocallyVisibleFn,
					snapshotTree: undefined,
					isRootDataStore: true,
				});

				await localDataStoreContext.realize();
				const {
					attachSummary: { summary },
					type,
				} = localDataStoreContext.getAttachData(/* includeGCData: */ false);
				const snapshot = convertSummaryTreeToITree(summary);

				const attributesEntry = snapshot.entries.find(
					(e) => e.path === dataStoreAttributesBlobName,
				);
				assert(
					attributesEntry !== undefined,
					"There is no attributes blob in the summary tree",
				);
				// Assume that it is in write format, will see errors if not.
				const contents = JSON.parse(
					(attributesEntry.value as IBlob).contents,
				) as WriteFluidDataStoreAttributes;
				const dataStoreAttributes: WriteFluidDataStoreAttributes = {
					pkg: JSON.stringify(["TestDataStore1"]),
					summaryFormatVersion: 2,
					isRootDataStore: true,
				};

				assert.strictEqual(
					contents.pkg,
					dataStoreAttributes.pkg,
					"Local DataStore package does not match.",
				);
				assert.strictEqual(
					contents.summaryFormatVersion,
					dataStoreAttributes.summaryFormatVersion,
					"Local DataStore snapshot version does not match.",
				);
				assert.strictEqual(
					contents.isRootDataStore,
					dataStoreAttributes.isRootDataStore,
					"Local DataStore root state does not match",
				);
				assert.strictEqual(type, "TestDataStore1", "Attach message type does not match.");
			});

			it("should generate exception when incorrectly created with array of packages", async () => {
				let exception = false;
				localDataStoreContext = new LocalFluidDataStoreContext({
					id: dataStoreId,
					pkg: ["TestComp", "SubComp"],
					parentContext: wrapContextForInnerChannel(dataStoreId, containerRuntime),
					storage,
					scope,
					createSummarizerNodeFn,
					makeLocallyVisibleFn,
					snapshotTree: undefined,
					isRootDataStore: false,
				});

				await localDataStoreContext.realize().catch((error) => {
					exception = true;
				});
				assert.strictEqual(exception, true, "Exception did not occur.");
			});

			it("can initialize and generate attributes when correctly created with array of packages", async () => {
				const registryWithSubRegistries: { [key: string]: any } = {};
				registryWithSubRegistries.IFluidDataStoreFactory = registryWithSubRegistries;
				registryWithSubRegistries.IFluidDataStoreRegistry = registryWithSubRegistries;
				registryWithSubRegistries.get = async (pkg) =>
					Promise.resolve(registryWithSubRegistries);
				registryWithSubRegistries.instantiateDataStore = async (
					context: IFluidDataStoreContext,
				) => new MockFluidDataStoreRuntime();

				// eslint-disable-next-line @typescript-eslint/consistent-type-assertions
				containerRuntime = {
					IFluidDataStoreRegistry: registryWithSubRegistries,
					on: (event, listener) => {},
					clientDetails: {},
				} as ContainerRuntime;
				localDataStoreContext = new LocalFluidDataStoreContext({
					id: dataStoreId,
					pkg: ["TestComp", "SubComp"],
					parentContext: wrapContextForInnerChannel(dataStoreId, containerRuntime),
					storage,
					scope,
					createSummarizerNodeFn,
					makeLocallyVisibleFn,
					snapshotTree: undefined,
					isRootDataStore: false,
				});

				await localDataStoreContext.realize();

				const {
					attachSummary: { summary },
					type,
				} = localDataStoreContext.getAttachData(/* includeGCData: */ false);
				const snapshot = convertSummaryTreeToITree(summary);
				const attributesEntry = snapshot.entries.find(
					(e) => e.path === dataStoreAttributesBlobName,
				);
				assert(
					attributesEntry !== undefined,
					"There is no attributes blob in the summary tree",
				);
				const contents = JSON.parse(
					(attributesEntry.value as IBlob).contents,
				) as WriteFluidDataStoreAttributes;
				const dataStoreAttributes: WriteFluidDataStoreAttributes = {
					pkg: JSON.stringify(["TestComp", "SubComp"]),
					summaryFormatVersion: 2,
					isRootDataStore: false,
				};

				assert.strictEqual(
					contents.pkg,
					dataStoreAttributes.pkg,
					"Local DataStore package does not match.",
				);
				assert.strictEqual(
					contents.summaryFormatVersion,
					dataStoreAttributes.summaryFormatVersion,
					"Local DataStore snapshot version does not match.",
				);
				assert.strictEqual(
					contents.isRootDataStore,
					dataStoreAttributes.isRootDataStore,
					"Local DataStore root state does not match",
				);
				assert.strictEqual(type, "SubComp", "Attach message type does not match.");
			});

			it("can correctly initialize root context", async () => {
				localDataStoreContext = new LocalFluidDataStoreContext({
					id: dataStoreId,
					pkg: ["TestDataStore1"],
					parentContext: wrapContextForInnerChannel(dataStoreId, containerRuntime),
					storage,
					scope,
					createSummarizerNodeFn,
					makeLocallyVisibleFn,
					snapshotTree: undefined,
					isRootDataStore: true,
				});

				const isRootNode = await localDataStoreContext.isRoot();
				assert.strictEqual(isRootNode, true, "The data store should be root.");
			});

			it("can correctly initialize non-root context", async () => {
				localDataStoreContext = new LocalFluidDataStoreContext({
					id: dataStoreId,
					pkg: ["TestDataStore1"],
					parentContext: wrapContextForInnerChannel(dataStoreId, containerRuntime),
					storage,
					scope,
					createSummarizerNodeFn,
					makeLocallyVisibleFn,
					snapshotTree: undefined,
					isRootDataStore: false,
				});

				const isRootNode = await localDataStoreContext.isRoot();
				assert.strictEqual(isRootNode, false, "The data store should not be root.");
			});
		});

		describe("Local data stores in summarizer client", () => {
			let mockLogger: MockLogger;
			const packageName = ["TestDataStore1"];
			beforeEach(async () => {
				// Change the container runtime's logger to MockLogger and its type to be a summarizer client.
				mockLogger = new MockLogger();
				const clientDetails = {
					capabilities: {
						interactive: false,
					},
					type: summarizerClientType,
				};
				containerRuntime = createContainerRuntime(mockLogger, clientDetails);
			});

			it("logs when local data store is created in summarizer", async () => {
				localDataStoreContext = new LocalFluidDataStoreContext({
					id: dataStoreId,
					pkg: packageName,
					parentContext: wrapContextForInnerChannel(dataStoreId, containerRuntime),
					storage,
					scope,
					createSummarizerNodeFn,
					makeLocallyVisibleFn,
					snapshotTree: undefined,
					isRootDataStore: false,
				});

				const expectedEvents = [
					{
						eventName: "FluidDataStoreContext:DataStoreCreatedInSummarizer",
						fullPackageName: {
							tag: TelemetryDataTag.CodeArtifact,
							value: packageName.join("/"),
						},
						fluidDataStoreId: {
							tag: TelemetryDataTag.CodeArtifact,

							value: dataStoreId,
						},
					},
				];
				mockLogger.assertMatch(
					expectedEvents,
					"data store create event not generated as expected",
				);
			});

			it("logs when local data store sends op in summarizer", async () => {
				localDataStoreContext = new LocalFluidDataStoreContext({
					id: dataStoreId,
					pkg: packageName,
					parentContext: wrapContextForInnerChannel(dataStoreId, containerRuntime),
					storage,
					scope,
					createSummarizerNodeFn,
					makeLocallyVisibleFn,
					snapshotTree: undefined,
					isRootDataStore: false,
				});
				await localDataStoreContext.realize();

				localDataStoreContext.submitMessage(
					DataStoreMessageType.ChannelOp,
					"summarizer message",
					{},
				);

				const expectedEvents = [
					{
						eventName: "FluidDataStoreContext:DataStoreMessageSubmittedInSummarizer",
						type: DataStoreMessageType.ChannelOp,
						fluidDataStoreId: {
							tag: TelemetryDataTag.CodeArtifact,
							value: dataStoreId,
						},
						fullPackageName: {
							tag: TelemetryDataTag.CodeArtifact,
							value: packageName.join("/"),
						},
					},
				];
				mockLogger.assertMatch(
					expectedEvents,
					"data store message submitted event not generated as expected",
				);
			});

			it("logs maximum of 10 local summarizer events per data store", async () => {
				localDataStoreContext = new LocalFluidDataStoreContext({
					id: dataStoreId,
					pkg: packageName,
					parentContext: wrapContextForInnerChannel(dataStoreId, containerRuntime),
					storage,
					scope,
					createSummarizerNodeFn,
					makeLocallyVisibleFn,
					snapshotTree: undefined,
					isRootDataStore: false,
				});
				await localDataStoreContext.realize();

				let eventCount = 0;
				for (let i = 0; i < 15; i++) {
					localDataStoreContext.submitMessage(
						DataStoreMessageType.ChannelOp,
						`summarizer message ${i}`,
						{},
					);
				}
				for (const event of mockLogger.events) {
					if (
						event.eventName ===
							"FluidDataStoreContext:DataStoreMessageSubmittedInSummarizer" ||
						event.eventName === "FluidDataStoreContext:DataStoreCreatedInSummarizer"
					) {
						eventCount++;
					}
				}
				assert.strictEqual(eventCount, 10, "There should be only 10 events per data store");
			});
		});

		describe("Garbage Collection", () => {
			it("can generate correct GC data", async () => {
				localDataStoreContext = new LocalFluidDataStoreContext({
					id: dataStoreId,
					pkg: ["TestDataStore1"],
					parentContext: wrapContextForInnerChannel(dataStoreId, containerRuntime),
					storage,
					scope,
					createSummarizerNodeFn,
					makeLocallyVisibleFn,
					snapshotTree: undefined,
					isRootDataStore: true,
				});

				const gcData = await localDataStoreContext.getGCData();
				assert.deepStrictEqual(
					gcData,
					emptyGCData,
					"GC data from getGCData should be empty.",
				);
			});

			it("can successfully update referenced state", () => {
				localDataStoreContext = new LocalFluidDataStoreContext({
					id: dataStoreId,
					pkg: ["TestComp", "SubComp"],
					parentContext: wrapContextForInnerChannel(dataStoreId, containerRuntime),
					storage,
					scope,
					createSummarizerNodeFn,
					makeLocallyVisibleFn,
					snapshotTree: undefined,
					isRootDataStore: false,
				});

				// Get the summarizer node for this data store which tracks its referenced state.
				const dataStoreSummarizerNode = summarizerNode.getChild(dataStoreId);
				assert.strictEqual(
					dataStoreSummarizerNode?.isReferenced(),
					true,
					"Data store should be referenced by default",
				);

				// Update the used routes to not include route to the data store.
				localDataStoreContext.updateUsedRoutes([]);
				assert.strictEqual(
					dataStoreSummarizerNode?.isReferenced(),
					false,
					"Data store should now be unreferenced",
				);

				// Add the data store's route (empty string) to its used routes.
				localDataStoreContext.updateUsedRoutes([""]);
				assert.strictEqual(
					dataStoreSummarizerNode?.isReferenced(),
					true,
					"Data store should now be referenced",
				);
			});

			it("can tombstone a local datastore", async () => {
				localDataStoreContext = new LocalFluidDataStoreContext({
					id: dataStoreId,
					pkg: ["TestComp", "SubComp"],
					parentContext: wrapContextForInnerChannel(dataStoreId, containerRuntime),
					storage,
					scope,
					createSummarizerNodeFn,
					makeLocallyVisibleFn,
					snapshotTree: undefined,
					isRootDataStore: false,
				});

				localDataStoreContext.setTombstone(true);
				assert(localDataStoreContext.tombstoned, `Local data store should be tombstoned!`);
				localDataStoreContext.setTombstone(false);
				assert(
					!localDataStoreContext.tombstoned,
					`Local data store should not be tombstoned!`,
				);
			});
		});
	});

	describe("RemoteDataStoreContext", () => {
		let remoteDataStoreContext: RemoteFluidDataStoreContext;
		let dataStoreAttributes: ReadFluidDataStoreAttributes;
		const storage: Partial<IDocumentStorageService> = {};
		let scope: FluidObject;
		let summarizerNode: IRootSummarizerNodeWithGC;
		let containerRuntime: ContainerRuntime;

		beforeEach(async () => {
			const factory: { [key: string]: any } = {};
			factory.IFluidDataStoreFactory = factory;
			factory.instantiateDataStore = (context: IFluidDataStoreContext) =>
				new MockFluidDataStoreRuntime();
			const registry: { [key: string]: any } = {};
			registry.IFluidDataStoreRegistry = registry;
			registry.get = async (pkg) => Promise.resolve(factory);

			// eslint-disable-next-line @typescript-eslint/consistent-type-assertions
			containerRuntime = {
				IFluidDataStoreRegistry: registry,
				on: (event, listener) => {},
				clientDetails: {},
			} as ContainerRuntime;
		});

		describe("Initialization - can correctly initialize and generate attributes", () => {
			beforeEach(() => {
				summarizerNode = createRootSummarizerNodeWithGC(
					createChildLogger(),
					(() => undefined) as unknown as SummarizeInternalFn,
					0,
					0,
				);
				summarizerNode.startSummary(0, createChildLogger(), 0);

				createSummarizerNodeFn = (
					summarizeInternal: SummarizeInternalFn,
					getGCDataFn: () => Promise<IGarbageCollectionData>,
				) =>
					summarizerNode.createChild(
						summarizeInternal,
						dataStoreId,
						{ type: CreateSummarizerNodeSource.FromSummary },
						// Disable GC for initialization tests.
						{ gcDisabled: true },
						getGCDataFn,
					);
			});
			const pkgName = "TestDataStore1";

			/**
			 * Runs the initialization and generate datastore attributes tests with the given write-mode preferences
			 * and expectations.
			 * This runs the same test with various summary write and read preferences. Specifically each call of this
			 * function will run the test 4 times, one for each possible summary format we could be reading from.
			 * @param expected - the expected datastore attributes to be generated given the write preference
			 */
			function testGenerateAttributes(expected: WriteFluidDataStoreAttributes) {
				/**
				 * This function is called for each possible base snapshot format version. We want to cover all
				 * summary format read/write combinations. We only write in latest or -1 version, but we can
				 * need to be able to read old summary format versions forever.
				 * @param hasIsolatedChannels - whether we expect to read a snapshot tree with isolated channels or not
				 * @param attributes - datastore attributes that are in the base snapshot we load from
				 */
				async function testGenerateAttributesCore(
					attributes: ReadFluidDataStoreAttributes,
				) {
					const buffer = stringToBuffer(JSON.stringify(attributes), "utf8");
					const attachBlobs = new Map<string, ArrayBufferLike>([
						["fluidDataStoreAttributes", buffer],
					]);
					const snapshotTree: ISnapshotTree = {
						blobs: { [dataStoreAttributesBlobName]: "fluidDataStoreAttributes" },
						trees: {},
					};
					// If we are expecting to read isolated channels as intended by the test, then make sure
					// it exists on the snapshot. Otherwise, make sure it doesn't to most closely resemble
					// real loading use cases.
					snapshotTree.trees[channelsTreeName] = {
						blobs: {},
						trees: {},
					};

					remoteDataStoreContext = new RemoteFluidDataStoreContext({
						id: dataStoreId,
						snapshotTree,
						parentContext: wrapContextForInnerChannel(dataStoreId, containerRuntime),
						storage: new StorageServiceWithAttachBlobs(
							storage as IDocumentStorageService,
							attachBlobs,
						),
						scope,
						createSummarizerNodeFn,
					});

					const isRootNode = await remoteDataStoreContext.isRoot();
					assert.strictEqual(isRootNode, true, "The data store should be root.");

					const summarizeResult = await remoteDataStoreContext.summarize(
						true /* fullTree */,
					);
					assert(
						summarizeResult.summary.type === SummaryType.Tree,
						"summarize should always return a tree when fullTree is true",
					);
					const blob = summarizeResult.summary.tree[
						dataStoreAttributesBlobName
					] as ISummaryBlob;

					const contents = JSON.parse(
						blob.content as string,
					) as WriteFluidDataStoreAttributes;

					// Validate that generated attributes are as expected.
					assert.deepStrictEqual(
						contents,
						expected,
						"Unexpected datastore attributes written",
					);
				}

				it("can read from latest with isolated channels", async () =>
					testGenerateAttributesCore({
						pkg: JSON.stringify([pkgName]),
						summaryFormatVersion: 2,
						isRootDataStore: true,
					}));
			}

			it("rejects ids with forward slashes", async () => {
				const invalidId = "beforeSlash/afterSlash";
				const codeBlock = () =>
					new RemoteFluidDataStoreContext({
						id: invalidId,
						pkg: ["TestDataStore1"],
						parentContext: wrapContextForInnerChannel(invalidId, containerRuntime),
						storage: storage as IDocumentStorageService,
						scope,
						createSummarizerNodeFn,
						snapshotTree: undefined,
					});

				assert.throws(codeBlock, (e: Error) =>
					validateAssertionError(e, "Data store ID contains slash"),
				);
			});
			describe("writing with isolated channels enabled", () =>
				testGenerateAttributes({
					pkg: JSON.stringify([pkgName]),
					summaryFormatVersion: 2,
					isRootDataStore: true,
				}));
		});

		describe("Garbage Collection", () => {
			// The base GC details of the root summarizer node. The child base GC details from this is passed on to the
			// child summarizer node during its creation.
			let rootBaseGCDetails: IGarbageCollectionDetailsBase;
			const getRootBaseGCDetails = async (): Promise<IGarbageCollectionDetailsBase> =>
				rootBaseGCDetails;

			/**
			 * Given the GC data of a data store, build the GC data of the root (parent) node.
			 */
			function buildRootGCData(dataStoreGCData: IGarbageCollectionData, id: string) {
				const builder = new GCDataBuilder();
				builder.prefixAndAddNodes(id, dataStoreGCData.gcNodes);
				return builder.getGCData();
			}

			beforeEach(() => {
				summarizerNode = createRootSummarizerNodeWithGC(
					createChildLogger(),
					(() => undefined) as unknown as SummarizeInternalFn,
					0,
					0,
					undefined,
					undefined,
					getRootBaseGCDetails,
				);
				summarizerNode.startSummary(0, createChildLogger(), 0);

				createSummarizerNodeFn = (
					summarizeInternal: SummarizeInternalFn,
					getGCDataFn: () => Promise<IGarbageCollectionData>,
				) =>
					summarizerNode.createChild(
						summarizeInternal,
						dataStoreId,
						{ type: CreateSummarizerNodeSource.FromSummary },
						undefined,
						getGCDataFn,
					);
			});

			it("can generate GC data without base GC details in initial summary", async () => {
				dataStoreAttributes = {
					pkg: "TestDataStore1",
					summaryFormatVersion: undefined,
				};
				const buffer = stringToBuffer(JSON.stringify(dataStoreAttributes), "utf8");
				const attachBlobs = new Map<string, ArrayBufferLike>([
					["fluidDataStoreAttributes", buffer],
				]);
				const snapshotTree: ISnapshotTree = {
					blobs: {
						[dataStoreAttributesBlobName]: "fluidDataStoreAttributes",
					},
					trees: {},
				};

				remoteDataStoreContext = new RemoteFluidDataStoreContext({
					id: dataStoreId,
					snapshotTree,
					parentContext: wrapContextForInnerChannel(dataStoreId, containerRuntime),
					storage: new StorageServiceWithAttachBlobs(
						storage as IDocumentStorageService,
						attachBlobs,
					),
					scope,
					createSummarizerNodeFn,
				});

				const gcData = await remoteDataStoreContext.getGCData();
				assert.deepStrictEqual(
					gcData,
					emptyGCData,
					"GC data from getGCData should be empty.",
				);
			});

			it("can generate GC data with GC details in initial summary", async () => {
				dataStoreAttributes = {
					pkg: "TestDataStore1",
					summaryFormatVersion: undefined,
				};
				const attributesBuffer = stringToBuffer(
					JSON.stringify(dataStoreAttributes),
					"utf8",
				);
				const attachBlobs = new Map<string, ArrayBufferLike>([
					["fluidDataStoreAttributes", attributesBuffer],
				]);
				const snapshotTree: ISnapshotTree = {
					blobs: {
						[dataStoreAttributesBlobName]: "fluidDataStoreAttributes",
					},
					trees: {},
				};

				// The base GC data of the data store.
				const dataStoreGCData: IGarbageCollectionData = {
					gcNodes: {
						"/": ["/dds1", "/dds2"],
						"/dds1": ["/dds2", "/"],
					},
				};
				// Set the root base GC details to include the child node's base GC data.
				rootBaseGCDetails = {
					usedRoutes: [],
					gcData: buildRootGCData(dataStoreGCData, dataStoreId),
				};

				remoteDataStoreContext = new RemoteFluidDataStoreContext({
					id: dataStoreId,
					snapshotTree,
					parentContext: wrapContextForInnerChannel(dataStoreId, containerRuntime),
					storage: new StorageServiceWithAttachBlobs(
						storage as IDocumentStorageService,
						attachBlobs,
					),
					scope,
					createSummarizerNodeFn,
				});

				const gcData = await remoteDataStoreContext.getGCData();
				assert.deepStrictEqual(
					gcData,
					dataStoreGCData,
					"GC data from getGCData is incorrect.",
				);
			});

			it("should not reuse summary data when used state changed since last summary", async () => {
				dataStoreAttributes = {
					pkg: "TestDataStore1",
					summaryFormatVersion: undefined,
				};
				const attributesBuffer = stringToBuffer(
					JSON.stringify(dataStoreAttributes),
					"utf8",
				);
				const attachBlobs = new Map<string, ArrayBufferLike>([
					["fluidDataStoreAttributes", attributesBuffer],
				]);
				const snapshotTree: ISnapshotTree = {
					id: "dummy",
					blobs: {
						[dataStoreAttributesBlobName]: "fluidDataStoreAttributes",
					},
					trees: {},
				};

				// The base GC data of the data store.
				const dataStoreGCData: IGarbageCollectionData = {
					gcNodes: {
						"/": [],
					},
				};
				// Set the root base GC details to include the child node's base GC data.
				rootBaseGCDetails = {
					usedRoutes: [`/${dataStoreId}`],
					gcData: buildRootGCData(dataStoreGCData, dataStoreId),
				};

				remoteDataStoreContext = new RemoteFluidDataStoreContext({
					id: dataStoreId,
					snapshotTree,
					parentContext: wrapContextForInnerChannel(dataStoreId, containerRuntime),
					storage: new StorageServiceWithAttachBlobs(
						storage as IDocumentStorageService,
						attachBlobs,
					),
					scope,
					createSummarizerNodeFn,
				});

				// Since GC is enabled, GC must run before summarize. Get the GC data and update used routes to
				// emulate the GC process.
				const gcData = await remoteDataStoreContext.getGCData();
				assert.deepStrictEqual(
					gcData,
					dataStoreGCData,
					"GC data from getGCData should be empty.",
				);
				// Update used routes to the same as in initial GC details. This will ensure that the used state
				// matches the initial used state.
				remoteDataStoreContext.updateUsedRoutes([""]);

				// The data in the store has not changed since last summary and the reference used routes (from initial
				// used routes) and current used routes (default) are both empty. So, summarize should return a handle.
				let summarizeResult = await remoteDataStoreContext.summarize(false /* fullTree */);
				assert(
					summarizeResult.summary.type === SummaryType.Handle,
					"summarize should return a handle since nothing changed",
				);

				// Update the used routes of the data store to a different value than current.
				remoteDataStoreContext.updateUsedRoutes([]);

				// Since the used state has changed, it should generate a full summary tree.
				summarizeResult = await remoteDataStoreContext.summarize(false /* fullTree */);
				assert(
					summarizeResult.summary.type === SummaryType.Tree,
					"summarize should return a tree since used state changed",
				);
			});

			function updateReferencedStateTest() {
				const buffer = stringToBuffer(JSON.stringify(dataStoreAttributes), "utf8");
				const attachBlobs = new Map<string, ArrayBufferLike>([
					["fluidDataStoreAttributes", buffer],
				]);
				const snapshotTree: ISnapshotTree = {
					id: "dummy",
					blobs: { [".component"]: "fluidDataStoreAttributes" },
					trees: {},
				};

				remoteDataStoreContext = new RemoteFluidDataStoreContext({
					id: dataStoreId,
					snapshotTree,
					parentContext: wrapContextForInnerChannel(dataStoreId, containerRuntime),
					storage: new StorageServiceWithAttachBlobs(
						storage as IDocumentStorageService,
						attachBlobs,
					),
					scope,
					createSummarizerNodeFn,
				});

				// Get the summarizer node for this data store which tracks its referenced state.
				const dataStoreSummarizerNode = summarizerNode.getChild(dataStoreId);
				assert.strictEqual(
					dataStoreSummarizerNode?.isReferenced(),
					true,
					"Data store should be referenced by default",
				);

				// Update the used routes to not include route to the data store.
				remoteDataStoreContext.updateUsedRoutes([]);
				assert.strictEqual(
					dataStoreSummarizerNode?.isReferenced(),
					false,
					"Data store should now be unreferenced",
				);

				// Add the data store's route (empty string) to its used routes.
				remoteDataStoreContext.updateUsedRoutes([""]);
				assert.strictEqual(
					dataStoreSummarizerNode?.isReferenced(),
					true,
					"Data store should now be referenced",
				);
			}

			it("can successfully update referenced state from format version 0", () => {
				dataStoreAttributes = {
					pkg: "TestDataStore1",
				};
				updateReferencedStateTest();
			});

			it("can successfully update referenced state from format version 1", () => {
				dataStoreAttributes = {
					pkg: '["TestDataStore1"]',
					snapshotFormatVersion: "0.1",
				};
				updateReferencedStateTest();
			});

			it("can successfully update referenced state from format version 2", () => {
				dataStoreAttributes = {
					pkg: '["TestDataStore1"]',
					summaryFormatVersion: 2,
				};
				updateReferencedStateTest();
			});

			it("can successfully tombstone a remote datastore", async () => {
				dataStoreAttributes = {
					pkg: JSON.stringify(["TestDataStore1"]),
					isRootDataStore: false,
				};
				const buffer = stringToBuffer(JSON.stringify(dataStoreAttributes), "utf8");
				const attachBlobs = new Map<string, ArrayBufferLike>([
					["fluidDataStoreAttributes", buffer],
				]);
				const snapshotTree: ISnapshotTree = {
					id: "dummy",
					blobs: { [".component"]: "fluidDataStoreAttributes" },
					trees: {},
				};

				remoteDataStoreContext = new RemoteFluidDataStoreContext({
					id: dataStoreId,
					snapshotTree,
					parentContext: wrapContextForInnerChannel(dataStoreId, containerRuntime),
					storage: new StorageServiceWithAttachBlobs(
						storage as IDocumentStorageService,
						attachBlobs,
					),
					scope,
					createSummarizerNodeFn,
				});

				remoteDataStoreContext.setTombstone(true);
				assert(remoteDataStoreContext.tombstoned, `Local data store should be tombstoned!`);
				remoteDataStoreContext.setTombstone(false);
				assert(
					!remoteDataStoreContext.tombstoned,
					`Local data store should not be tombstoned!`,
				);
			});
		});
	});

	describe("LocalDetachedFluidDataStoreContext", () => {
		let localDataStoreContext: LocalDetachedFluidDataStoreContext;
		let storage: IDocumentStorageService;
		let scope: FluidObject;
		let factory: IFluidDataStoreFactory;
		const makeLocallyVisibleFn = () => {};
<<<<<<< HEAD
		const channelToDataStoreFn = (fluidDataStore: IFluidDataStoreChannel) =>
			channelToDataStore(
				fluidDataStore,
				containerRuntime,
				dataStores,
				containerRuntime.logger,
			);
=======
		const channelToDataStoreFn = (fluidDataStore: IFluidDataStoreChannel, id: string) =>
			channelToDataStore(fluidDataStore, id, dataStores, containerRuntime.logger);
>>>>>>> 0bcb7f69
		let containerRuntime: ContainerRuntime;
		let dataStores: DataStores;
		let provideDsRuntimeWithFailingEntrypoint = false;

		beforeEach(async () => {
			const summarizerNode: IRootSummarizerNodeWithGC = createRootSummarizerNodeWithGC(
				createChildLogger(),
				(() => undefined) as unknown as SummarizeInternalFn,
				0,
				0,
			);
			summarizerNode.startSummary(0, createChildLogger(), 0);

			createSummarizerNodeFn = (
				summarizeInternal: SummarizeInternalFn,
				getGCDataFn: () => Promise<IGarbageCollectionData>,
			) =>
				summarizerNode.createChild(
					summarizeInternal,
					dataStoreId,
					{ type: CreateSummarizerNodeSource.Local },
					undefined,
					getGCDataFn,
				);

			const failingEntryPoint = new FluidObjectHandle<FluidObject>(
				new LazyPromise(async () => {
					throw new Error("Simulating failure when initializing EntryPoint");
				}),
				"",
				undefined as unknown as IFluidHandleContext,
			);

			factory = {
				type: "store-type",
				get IFluidDataStoreFactory() {
					return factory;
				},
				instantiateDataStore: async (context: IFluidDataStoreContext, existing: boolean) =>
					provideDsRuntimeWithFailingEntrypoint
						? new MockFluidDataStoreRuntime({ entryPoint: failingEntryPoint })
						: new MockFluidDataStoreRuntime(),
			};
			const registry: IFluidDataStoreRegistry = {
				get IFluidDataStoreRegistry() {
					return registry;
				},
				get: async (pkg) => (pkg === factory.type ? factory : undefined),
			};
			// eslint-disable-next-line @typescript-eslint/consistent-type-assertions
			containerRuntime = {
				IFluidDataStoreRegistry: registry,
				on: (event, listener) => {},
				logger: createChildLogger(),
				clientDetails: {},
			} as ContainerRuntime;

			// eslint-disable-next-line @typescript-eslint/consistent-type-assertions
			dataStores = {
				parentContext: containerRuntime as IFluidParentContext,
			} as DataStores;
		});

		describe("Initialization", () => {
			it("rejects ids with forward slashes", async () => {
				const invalidId = "beforeSlash/afterSlash";
				const codeBlock = () =>
					new LocalDetachedFluidDataStoreContext({
						id: invalidId,
						pkg: [factory.type],
						parentContext: wrapContextForInnerChannel(invalidId, containerRuntime),
						storage,
						scope,
						createSummarizerNodeFn,
						makeLocallyVisibleFn,
						snapshotTree: undefined,
						isRootDataStore: true,
						channelToDataStoreFn,
					});

				assert.throws(codeBlock, (e: Error) =>
					validateAssertionError(e, "Data store ID contains slash"),
				);
			});

			describe("should error on attach if data store cannot be constructed/initialized", () => {
				// Tests in this suite should be scenarios that lead to a data store which cannot be constructed for
				// some reason.

				it("because of package type for data store not present in registry", async () => {
					let exceptionOccurred = false;
					localDataStoreContext = new LocalDetachedFluidDataStoreContext({
						id: dataStoreId,
						pkg: ["some-datastore-type-not-present-in-registry"],
						parentContext: wrapContextForInnerChannel(dataStoreId, containerRuntime),
						storage,
						scope,
						createSummarizerNodeFn,
						makeLocallyVisibleFn,
						snapshotTree: undefined,
						isRootDataStore: false,
						channelToDataStoreFn,
					});

					const dataStore = await factory.instantiateDataStore(
						localDataStoreContext,
						false,
					);
					await localDataStoreContext.attachRuntime(factory, dataStore).catch((error) => {
						assert.strictEqual(
							error.message,
							"Registry does not contain entry for the package",
							"Unexpected exception thrown",
						);
						exceptionOccurred = true;
					});
					assert.strictEqual(
						exceptionOccurred,
						true,
						"attachRuntime() call did not fail as expected.",
					);
					assert.strictEqual(localDataStoreContext.attachState, AttachState.Detached);
				});

				it("because of entryPoint that fails to initialize", async () => {
					let exceptionOccurred = false;
					provideDsRuntimeWithFailingEntrypoint = true;

					localDataStoreContext = new LocalDetachedFluidDataStoreContext({
						id: dataStoreId,
						pkg: [factory.type],
						parentContext: wrapContextForInnerChannel(dataStoreId, containerRuntime),
						storage,
						scope,
						createSummarizerNodeFn,
						makeLocallyVisibleFn,
						snapshotTree: undefined,
						isRootDataStore: false,
						channelToDataStoreFn,
					});

					const dataStore = await factory.instantiateDataStore(
						localDataStoreContext,
						false,
					);
					await localDataStoreContext.attachRuntime(factory, dataStore).catch((error) => {
						assert.strictEqual(
							error.message,
							"Simulating failure when initializing EntryPoint",
							"Unexpected exception thrown",
						);
						exceptionOccurred = true;
					});
					assert.strictEqual(
						exceptionOccurred,
						true,
						"attachRuntime() call did not fail as expected.",
					);
					assert.strictEqual(localDataStoreContext.attachState, AttachState.Detached);
				});
			});
		});
	});
});<|MERGE_RESOLUTION|>--- conflicted
+++ resolved
@@ -1055,18 +1055,8 @@
 		let scope: FluidObject;
 		let factory: IFluidDataStoreFactory;
 		const makeLocallyVisibleFn = () => {};
-<<<<<<< HEAD
 		const channelToDataStoreFn = (fluidDataStore: IFluidDataStoreChannel) =>
-			channelToDataStore(
-				fluidDataStore,
-				containerRuntime,
-				dataStores,
-				containerRuntime.logger,
-			);
-=======
-		const channelToDataStoreFn = (fluidDataStore: IFluidDataStoreChannel, id: string) =>
-			channelToDataStore(fluidDataStore, id, dataStores, containerRuntime.logger);
->>>>>>> 0bcb7f69
+			channelToDataStore(fluidDataStore, "id", dataStores, containerRuntime.logger);
 		let containerRuntime: ContainerRuntime;
 		let dataStores: DataStores;
 		let provideDsRuntimeWithFailingEntrypoint = false;
