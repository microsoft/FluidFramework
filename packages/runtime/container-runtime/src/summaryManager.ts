/*!
 * Copyright (c) Microsoft Corporation. All rights reserved.
 * Licensed under the MIT License.
 */

import { EventEmitter } from "events";
import { ITelemetryLogger, IDisposable } from "@microsoft/fluid-common-definitions";
import { IComponent, IComponentRunnable, IRequest } from "@microsoft/fluid-component-core-interfaces";
import { IContainerContext, LoaderHeader } from "@microsoft/fluid-container-definitions";
import { ChildLogger, Heap, IComparer, IHeapNode, PerformanceEvent, PromiseTimer } from "@microsoft/fluid-common-utils";
import { ISequencedClient } from "@microsoft/fluid-protocol-definitions";
import { ISummarizer, Summarizer } from "./summarizer";

interface ITrackedClient {
    clientId: string;
    sequenceNumber: number;
    isSummarizer: boolean;
}

class ClientComparer implements IComparer<ITrackedClient> {
    public readonly min: ITrackedClient = {
        clientId: "",
        sequenceNumber: -1,
        isSummarizer: false,
    };

    public compare(a: ITrackedClient, b: ITrackedClient): number {
        return a.sequenceNumber - b.sequenceNumber;
    }
}

class QuorumHeap {
    private readonly heap = new Heap<ITrackedClient>((new ClientComparer()));
    private readonly heapMembers = new Map<string, IHeapNode<ITrackedClient>>();
    private summarizerCount = 0;

    public addClient(clientId: string, client: ISequencedClient) {
        const isSummarizer = client.client.details.type === "summarizer";
        const heapNode = this.heap.add({ clientId, sequenceNumber: client.sequenceNumber, isSummarizer });
        this.heapMembers.set(clientId, heapNode);
        if (isSummarizer) {
            this.summarizerCount++;
        }
    }

    public removeClient(clientId: string) {
        const member = this.heapMembers.get(clientId);
        if (member) {
            this.heap.remove(member);
            this.heapMembers.delete(clientId);
            if (member.value.isSummarizer) {
                this.summarizerCount--;
            }
        }
    }

    public getFirstClientId(): string | undefined {
        return this.heap.count() > 0 ? this.heap.peek().value.clientId : undefined;
    }

    public getSummarizerCount(): number {
        return this.summarizerCount;
    }
}

enum SummaryManagerState {
    Off = 0,
    Starting = 1,
    Running = 2,
}

const defaultInitialDelayMs = 5000;
const opsToBypassInitialDelay = 4000;

const defaultThrottleMaxDelayMs = 30 * 1000;
const defaultThrottleDelayWindowMs = 60 * 1000;
const defaultThrottleDelayFunction = (n: number) => 20 * (Math.pow(2, n) - 1);

/**
 * Used to give increasing delay times for throttling a single functionality.
 * Delay is based on previous attempts within specified time window, ignoring actual delay time.
 * Default throttling function increases exponentially (0ms, 20ms, 60ms, 140ms, etc) up to max delay (default 30s)
 */
class Throttler {
    private startTimes: number[] = [];
    constructor(
        private readonly delayWindowMs,
        private readonly maxDelayMs,
        private readonly delayFunction,
    ) { }

    public get attempts() {
        return this.startTimes.length;
    }

    public getDelay() {
        const now = Date.now();
        this.startTimes = this.startTimes.filter((t) => now - t < this.delayWindowMs);
        const delayMs = Math.min(this.delayFunction(this.startTimes.length), this.maxDelayMs);
        this.startTimes.push(now);
        this.startTimes = this.startTimes.map((t) => t + delayMs); // account for delay time
        if (delayMs === this.maxDelayMs) {
            // we hit max delay so adding more won't affect anything
            // shift off oldest time to stop this array from growing forever
            this.startTimes.shift();
        }

        return delayMs;
    }
}

export class SummaryManager extends EventEmitter implements IDisposable {
    private readonly logger: ITelemetryLogger;
    private readonly quorumHeap = new QuorumHeap();
    private readonly initialDelayP: Promise<void>;
    private readonly initialDelayTimer?: PromiseTimer;
    private summarizerClientId?: string;
    private clientId?: string;
    private connected = false;
    private state = SummaryManagerState.Off;
    private runningSummarizer?: IComponentRunnable;
    private _disposed = false;
<<<<<<< HEAD
    private readonly startThrottler = new Throttler(
        defaultThrottleMaxDelayMs,
        defaultThrottleDelayWindowMs,
        defaultThrottleDelayFunction,
    );
=======
    private opsUntilFirstConnect = -1;
>>>>>>> b7c9e65c

    public get summarizer() {
        return this.summarizerClientId;
    }

    public get disposed() {
        return this._disposed;
    }

    private get shouldSummarize() {
        return this.connected && !this.disposed && this.clientId === this.summarizer;
    }

    constructor(
        private readonly context: IContainerContext,
        private readonly summariesEnabled: boolean,
        private readonly enableWorker: boolean,
        parentLogger: ITelemetryLogger,
        private readonly setNextSummarizer: (summarizer: Promise<Summarizer>) => void,
        private readonly nextSummarizerP?: Promise<Summarizer>,
        immediateSummary: boolean = false,
        initialDelayMs: number = defaultInitialDelayMs,
    ) {
        super();

        this.logger = ChildLogger.create(parentLogger, "SummaryManager");

        this.connected = context.connected;
        if (this.connected) {
            this.clientId = context.clientId;
        }

        const members = context.quorum.getMembers();
        for (const [clientId, client] of members) {
            this.quorumHeap.addClient(clientId, client);
        }

        context.quorum.on("addMember", (clientId: string, details: ISequencedClient) => {
            if (this.opsUntilFirstConnect === -1 && clientId === this.clientId) {
                this.opsUntilFirstConnect = details.sequenceNumber - this.context.deltaManager.initialSequenceNumber;
            }
            this.quorumHeap.addClient(clientId, details);
            this.refreshSummarizer();
        });

        context.quorum.on("removeMember", (clientId: string) => {
            this.quorumHeap.removeClient(clientId);
            this.refreshSummarizer();
        });

        this.initialDelayTimer = immediateSummary ? undefined : new PromiseTimer(initialDelayMs, () => { });
        this.initialDelayP = this.initialDelayTimer?.start().catch(() => { }) ?? Promise.resolve();

        this.refreshSummarizer();
    }

    public setConnected(clientId: string) {
        this.updateConnected(true, clientId);
    }

    public setDisconnected() {
        this.updateConnected(false);
    }

    public on(event: "summarizer", listener: (clientId: string) => void): this;
    public on(event: string | symbol, listener: (...args: any[]) => void): this {
        return super.on(event, listener);
    }

    private updateConnected(connected: boolean, clientId?: string) {
        if (this.connected === connected) {
            return;
        }

        this.connected = connected;
        this.clientId = connected ? clientId : undefined;
        this.refreshSummarizer();
    }

    private getStopReason(): string | undefined {
        if (!this.connected) {
            return "parentNotConnected";
        } else if (this.clientId !== this.summarizer) {
            return "parentShouldNotSummarize";
        } else if (this.disposed) {
            return "disposed";
        } else {
            return undefined;
        }
    }

    private refreshSummarizer() {
        // Compute summarizer
        const newSummarizerClientId = this.quorumHeap.getFirstClientId();
        if (newSummarizerClientId !== this.summarizerClientId) {
            this.summarizerClientId = newSummarizerClientId;
            this.emit("summarizer", newSummarizerClientId);
        }

        // Transition states depending on shouldSummarize, which is a calculated
        // property that is only true if this client is connected and has the
        // computed summarizer client id
        switch (this.state) {
            case SummaryManagerState.Off: {
                if (this.shouldSummarize) {
                    this.start();
                }
                return;
            }
            case SummaryManagerState.Starting: {
                // Cannot take any action until summarizer is created
                // state transition will occur after creation
                return;
            }
            case SummaryManagerState.Running: {
                if (!this.shouldSummarize) {
                    // Only need to check defined in case we are between
                    // finally and then states; stopping should trigger
                    // a change in states when the running summarizer closes

                    if (this.runningSummarizer) {
                        // eslint-disable-next-line @typescript-eslint/no-non-null-assertion
                        this.runningSummarizer.stop(this.getStopReason());
                    }
                }
                return;
            }
            default: {
                return;
            }
        }
    }

<<<<<<< HEAD
    private start() {
=======
    private start(attempt: number = 1) {
        if (this.quorumHeap.getSummarizerCount() > 0) {
            // Need to wait for any other existing summarizer clients to close,
            // because they can live longer than their parent container.
            return;
        }

        if (attempt > this.maxRestarts) {
            this.logger.sendErrorEvent({ eventName: "MaxRestarts", maxRestarts: this.maxRestarts });
            this.state = SummaryManagerState.Off;
            return;
        }

>>>>>>> b7c9e65c
        this.state = SummaryManagerState.Starting;

        // If we should never summarize, lock in starting state
        if (!this.summariesEnabled) {
            return;
        }

        if (this.context.clientDetails.type === "summarizer") {
            // Make sure that the summarizer client does not load another summarizer.
            return;
        }

        // throttle creation of new summarizer containers to prevent spamming the server with websocket connections
        const delayMs = this.startThrottler.getDelay();

        this.createSummarizer(delayMs).then((summarizer) => {
            if (summarizer === undefined) {
                if (this.shouldSummarize) {
                    this.start();
                } else {
                    this.state = SummaryManagerState.Off;
                }
            } else if (this.shouldSummarize) {
                this.setNextSummarizer(summarizer.setSummarizer());
                this.run(summarizer);
            } else {
                // eslint-disable-next-line @typescript-eslint/no-non-null-assertion
                summarizer.stop(this.getStopReason());
                this.state = SummaryManagerState.Off;
            }
        }, (error) => {
            this.logger.sendErrorEvent({
                eventName: "CreateSummarizerError",
                attempt: this.startThrottler.attempts,
            }, error);
            if (this.shouldSummarize) {
                this.start();
            } else {
                this.state = SummaryManagerState.Off;
            }
        });
    }

    private run(summarizer: IComponentRunnable) {
        this.state = SummaryManagerState.Running;

        const runningSummarizerEvent = PerformanceEvent.start(this.logger,
            { eventName: "RunningSummarizer", attempt: this.startThrottler.attempts });
        this.runningSummarizer = summarizer;
        // eslint-disable-next-line @typescript-eslint/no-floating-promises
        this.runningSummarizer.run(this.clientId).then(() => {
            runningSummarizerEvent.end();
        }, (error) => {
            runningSummarizerEvent.cancel({}, error);
        }).finally(() => {
            this.runningSummarizer = undefined;
            if (this.shouldSummarize) {
                this.start();
            } else {
                this.state = SummaryManagerState.Off;
            }
        });
    }

    private async createSummarizer(delayMs: number): Promise<ISummarizer | undefined> {
        await Promise.all([
            this.opsUntilFirstConnect >= opsToBypassInitialDelay ? Promise.resolve() : this.initialDelayP,
            delayMs > 0 ? new Promise((resolve) => setTimeout(resolve, delayMs)) : Promise.resolve(),
        ]);

        if (!this.shouldSummarize) {
            return undefined;
        }

        if (this.nextSummarizerP) {
            return this.nextSummarizerP;
        }

        // We have been elected the summarizer. Some day we may be able to summarize with a live document but for
        // now we play it safe and launch a second copy.
        this.logger.sendTelemetryEvent({ eventName: "CreatingSummarizer" });

        const loader = this.context.loader;

        // TODO eventually we may wish to spawn an execution context from which to run this
        const request: IRequest = {
            headers: {
                [LoaderHeader.cache]: false,
                [LoaderHeader.clientDetails]: {
                    capabilities: { interactive: false },
                    type: "summarizer",
                },
                [LoaderHeader.reconnect]: false,
                [LoaderHeader.sequenceNumber]: this.context.deltaManager.referenceSequenceNumber,
                [LoaderHeader.executionContext]: this.enableWorker ? "worker" : undefined,
            },
            url: "/_summarizer",
        };

        const response = await loader.request(request);

        if (response.status !== 200 || response.mimeType !== "fluid/component") {
            return Promise.reject<ISummarizer>("Invalid summarizer route");
        }

        const rawComponent = response.value as IComponent;
        const summarizer = rawComponent.ISummarizer;

        if (!summarizer) {
            return Promise.reject<ISummarizer>("Component does not implement ISummarizer");
        }

        return summarizer;
    }

    public dispose() {
        this.initialDelayTimer?.clear();
        this._disposed = true;
    }
}<|MERGE_RESOLUTION|>--- conflicted
+++ resolved
@@ -120,15 +120,12 @@
     private state = SummaryManagerState.Off;
     private runningSummarizer?: IComponentRunnable;
     private _disposed = false;
-<<<<<<< HEAD
     private readonly startThrottler = new Throttler(
         defaultThrottleMaxDelayMs,
         defaultThrottleDelayWindowMs,
         defaultThrottleDelayFunction,
     );
-=======
     private opsUntilFirstConnect = -1;
->>>>>>> b7c9e65c
 
     public get summarizer() {
         return this.summarizerClientId;
@@ -262,23 +259,13 @@
         }
     }
 
-<<<<<<< HEAD
     private start() {
-=======
-    private start(attempt: number = 1) {
         if (this.quorumHeap.getSummarizerCount() > 0) {
             // Need to wait for any other existing summarizer clients to close,
             // because they can live longer than their parent container.
             return;
         }
 
-        if (attempt > this.maxRestarts) {
-            this.logger.sendErrorEvent({ eventName: "MaxRestarts", maxRestarts: this.maxRestarts });
-            this.state = SummaryManagerState.Off;
-            return;
-        }
-
->>>>>>> b7c9e65c
         this.state = SummaryManagerState.Starting;
 
         // If we should never summarize, lock in starting state
