--- conflicted
+++ resolved
@@ -5,20 +5,14 @@
 
 import { EventEmitter } from "events";
 import { IDisposable, ITelemetryLogger } from "@fluidframework/common-definitions";
-<<<<<<< HEAD
-import { Heap, IComparer, IHeapNode,  PromiseTimer } from "@fluidframework/common-utils";
-import { ChildLogger, PerformanceEvent } from "@fluidframework/client-common-utils";
-=======
 import {
-    ChildLogger,
     Heap,
     IComparer,
     IHeapNode,
-    PerformanceEvent,
     PromiseTimer,
     IPromiseTimerResult,
 } from "@fluidframework/common-utils";
->>>>>>> 0f75ed0d
+import { ChildLogger, PerformanceEvent } from "@fluidframework/telemetry";
 import { IComponent, IRequest } from "@fluidframework/component-core-interfaces";
 import { IContainerContext, LoaderHeader, ISummarizingWarning } from "@fluidframework/container-definitions";
 import { ISequencedClient } from "@fluidframework/protocol-definitions";
