/*!
 * Copyright (c) Microsoft Corporation and contributors. All rights reserved.
 * Licensed under the MIT License.
 */

import { IDisposable, IEvent, IEventProvider, ITelemetryLogger } from "@fluidframework/common-definitions";
import { assert } from "@fluidframework/common-utils";
import { ChildLogger, PerformanceEvent } from "@fluidframework/telemetry-utils";
import { DriverErrorType } from "@fluidframework/driver-definitions";
import { ISummarizerClientElection } from "./summarizerClientElection";
import { IThrottler } from "./throttler";
import {
    ISummarizer,
    ISummarizerOptions,
    SummarizerStopReason,
} from "./summarizerTypes";
import { SummaryCollection } from "./summaryCollection";

const defaultInitialDelayMs = 5000;
const defaultOpsToBypassInitialDelay = 4000;

export enum SummaryManagerState {
    Off = 0,
    Starting = 1,
    Running = 2,
    Stopping = 3,
}

// Please note that all reasons in this list are not errors,
// and thus they are not raised today to parent container as error.
// If this needs to be changed in future, we should re-evaluate what and how we raise to summarizer
type StopReason = Extract<SummarizerStopReason, "parentNotConnected" | "parentShouldNotSummarize">;
type ShouldSummarizeState =
    | { shouldSummarize: true; }
    | { shouldSummarize: false; stopReason: StopReason; };

export interface IConnectedEvents extends IEvent {
    (event: "connected", listener: (clientId: string) => void);
    (event: "disconnected", listener: () => void);
}

/**
 * IConnectedState describes an object that SummaryManager can watch to observe connection/disconnection.
 *
 * Under current implementation, its role will be fulfilled by the ContainerRuntime, but this could be replaced
 * with anything else that fulfills the contract if we want to shift the layer that the SummaryManager lives at.
 */
export interface IConnectedState extends IEventProvider<IConnectedEvents> {
    readonly connected: boolean;

    /**
     * Under current implementation this is undefined if we've never connected, otherwise it's the clientId from our
     * latest connection (even if we've since disconnected!).  Although this happens to be the behavior we want in
     * SummaryManager, I suspect that globally we may eventually want to modify this behavior (e.g. make clientId
     * undefined while disconnected).  To protect against this, let's assume this field can't be trusted while
     * disconnected and instead separately track "latest clientId" in SummaryManager.
     */
    readonly clientId: string | undefined;
}

export interface ISummaryManagerConfig {
    initialDelayMs: number;
    opsToBypassInitialDelay: number;
}

/**
 * SummaryManager is created by parent container (i.e. interactive container with clientType !== "summarizer") only.
 * It observes changes in calculated summarizer and reacts to changes by either creating summarizer client or
 * stopping existing summarizer client.
 */
export class SummaryManager implements IDisposable {
    private readonly logger: ITelemetryLogger;
    private readonly opsToBypassInitialDelay: number;
    private readonly initialDelayMs: number;
    private latestClientId: string | undefined;
    private state = SummaryManagerState.Off;
    private summarizer?: ISummarizer;
    private _disposed = false;

    public get disposed() {
        return this._disposed;
    }

    public get currentState() { return this.state; }

    constructor(
        private readonly clientElection: ISummarizerClientElection,
        private readonly connectedState: IConnectedState,
        private readonly summaryCollection:
            Pick<SummaryCollection, "opsSinceLastAck" | "addOpListener" | "removeOpListener">,
        parentLogger: ITelemetryLogger,
        /** Creates summarizer by asking interactive container to spawn summarizing container and
         * get back its Summarizer instance. */
        private readonly requestSummarizerFn: () => Promise<ISummarizer>,
        private readonly startThrottler: IThrottler,
        {
            initialDelayMs = defaultInitialDelayMs,
            opsToBypassInitialDelay = defaultOpsToBypassInitialDelay,
        }: Readonly<Partial<ISummaryManagerConfig>> = {},
        private readonly summarizerOptions?: Readonly<Partial<ISummarizerOptions>>,
    ) {

        this.logger = ChildLogger.create(
            parentLogger,
            "SummaryManager",
            {all:{ clientId: () => this.latestClientId }});

        this.connectedState.on("connected", this.handleConnected);
        this.connectedState.on("disconnected", this.handleDisconnected);
        this.latestClientId = this.connectedState.clientId;

        this.opsToBypassInitialDelay = opsToBypassInitialDelay;
        this.initialDelayMs = initialDelayMs;
    }

    /**
     * Until start is called, the SummaryManager won't begin attempting to start summarization.  This ensures there's
     * a window between construction and starting where the caller can attach listeners.
     */
    public start(): void {
        this.clientElection.on("electedSummarizerChanged", this.refreshSummarizer);
        this.refreshSummarizer();
    }

    private readonly handleConnected = (clientId: string) => {
        this.latestClientId = clientId;
        // If we have a summarizer, it should have been either cancelled on disconnected by now.
        // But because of lastSummary process, it can still hang around, so there is not much we can
        // check or assert.
        this.refreshSummarizer();
    };

    private readonly handleDisconnected = () => {
        this.refreshSummarizer();
    };

    private static readonly isStartingOrRunning = (state: SummaryManagerState) =>
        state === SummaryManagerState.Starting || state === SummaryManagerState.Running;

    private getShouldSummarizeState(): ShouldSummarizeState {
        if (!this.connectedState.connected) {
            return { shouldSummarize: false, stopReason: "parentNotConnected" };
        } else if (this.connectedState.clientId !== this.clientElection.electedClientId) {
            return { shouldSummarize: false, stopReason: "parentShouldNotSummarize" };
        } else if (this.disposed) {
            assert(false, 0x260 /* "Disposed should mean disconnected!" */);
        } else {
            return { shouldSummarize: true };
        }
    }

    private readonly refreshSummarizer = () => {
        // Transition states depending on shouldSummarize, which is a calculated property
        // that is only true if this client is connected and is the elected summarizer.
        const shouldSummarizeState = this.getShouldSummarizeState();
        switch (this.state) {
            case SummaryManagerState.Off: {
                if (shouldSummarizeState.shouldSummarize) {
                    this.startSummarization();
                }
                return;
            }
            case SummaryManagerState.Starting: {
                // Cannot take any action until summarizer is created
                // state transition will occur after creation
                return;
            }
            case SummaryManagerState.Running: {
                if (shouldSummarizeState.shouldSummarize === false) {
                    this.stop(shouldSummarizeState.stopReason);
                }
                return;
            }
            case SummaryManagerState.Stopping: {
                // Cannot take any action until running summarizer finishes
                // state transition will occur after it stops
                return;
            }
            default: {
                return;
            }
        }
    };

    private startSummarization() {
        assert(this.state === SummaryManagerState.Off, 0x261 /* "Expected: off" */);
        this.state = SummaryManagerState.Starting;

        assert(this.summarizer === undefined, 0x262 /* "Old summarizer is still working!" */);

        let reason = "unknown";

        this.delayBeforeCreatingSummarizer().then(async (startWithInitialDelay: boolean) => {
            // Re-validate that it need to be running. Due to asynchrony, it may be not the case anymore
            // but only if creation was delayed. If it was not, then we want to ensure we always create
            // a summarizer to kick off lastSummary. Without that, we would not be able to summarize and get
            // document out of broken state if it has too many ops and ordering service keeps nacking main
            // container (and thus it goes into cycle of reconnects)
            if (startWithInitialDelay && this.getShouldSummarizeState().shouldSummarize === false) {
                return;
            }

            const summarizer = await this.requestSummarizerFn();

            // Re-validate that it need to be running. Due to asynchrony, it may be not the case anymore
            const shouldSummarizeState = this.getShouldSummarizeState();
            if (shouldSummarizeState.shouldSummarize === false) {
                summarizer.stop(shouldSummarizeState.stopReason);
                return;
            }

            assert(this.state === SummaryManagerState.Starting, 0x263 /* "Expected: starting" */);
            this.state = SummaryManagerState.Running;

            this.summarizer = summarizer;

            // eslint-disable-next-line @typescript-eslint/no-non-null-assertion
            const clientId = this.latestClientId!;

            reason = await PerformanceEvent.timedExecAsync(
                this.logger,
                { eventName: "RunningSummarizer", attempt: this.startThrottler.numAttempts },
                async () => summarizer.run(clientId, this.summarizerOptions),
            );
        }).catch((error) => {
            // Most of exceptions happen due to container being closed while loading it, due to
            // summarizer container loosing connection while load.
            // Not worth reporting such errors as errors. That said, we might miss some real errors if
            // we ignore blindly, so try to narrow signature we are looking for - skip logging
            // error only if this client should no longer be a summarizer (which in practice
            // means it also lost connection), and error happened on load (we do not have summarizer).
            // We could annotate the error raised in Container.load where the container closed during load with no error
            // and check for that case here, but that does not seem to be necessary.
            if (this.getShouldSummarizeState().shouldSummarize || this.summarizer !== undefined) {
                // Report any failure as an error unless it was due to cancellation (like "disconnected" error)
                // If failure happened on container load, we may not yet realized that socket disconnected, so check
                // offlineError.
                const category = error?.errorType === DriverErrorType.offlineError ? "generic" : "error";
                this.logger.sendTelemetryEvent(
                    {
                        eventName: "SummarizerException",
                        category,
                    },
                    error);

                // Note that summarizer may keep going (like doing last summary).
                // Ideally we await stopping process, but this code path is due to a bug
                // that needs to be fixed either way.
                if (SummaryManager.isStartingOrRunning(this.state)) {
                    this.stop("summarizerException");
                }
            }
        }).finally(() => {
            assert(this.state !== SummaryManagerState.Off, 0x264 /* "Expected: Not Off" */);
            this.state = SummaryManagerState.Off;

            this.summarizer = undefined;

            this.logger.sendTelemetryEvent({
                eventName: "EndingSummarizer",
                reason,
            });

            if (this.getShouldSummarizeState().shouldSummarize) {
                this.startSummarization();
            }
        });
    }

    private stop(reason: SummarizerStopReason) {
        if (!SummaryManager.isStartingOrRunning(this.state)) {
            return;
        }
        this.state = SummaryManagerState.Stopping;

        // Stopping the running summarizer client should trigger a change
        // in states when the running summarizer closes
        this.summarizer?.stop(reason);
    }

    /**
     * Implements initial delay before creating summarizer
     * @returns true, if creation is delayed due to heuristics (not many ops to summarize).
     *          False if summarizer should start immediately due to too many unsummarized ops.
     */
    private async delayBeforeCreatingSummarizer(): Promise<boolean> {
        // throttle creation of new summarizer containers to prevent spamming the server with websocket connections
        let delayMs = this.startThrottler.getDelay();
<<<<<<< HEAD
        if (delayMs > 0 && delayMs > this.startThrottler.maxDelayMs) {
            this.emit(
                "summarizerWarning",
                createSummarizingWarning("CreateSummarizer max throttle delay exceeded", false),
            );
        }
=======
>>>>>>> 6573661b

        // We have been elected the summarizer. Some day we may be able to summarize with a live document but for
        // now we play it safe and launch a second copy.
        this.logger.sendTelemetryEvent({
            eventName: "CreatingSummarizer",
            throttlerDelay: delayMs,
            initialDelay: this.initialDelayMs,
            startThrottlerMaxDelayMs: this.startThrottler.maxDelayMs,
            opsSinceLastAck: this.summaryCollection.opsSinceLastAck,
            opsToBypassInitialDelay: this.opsToBypassInitialDelay,
        });

        // This delay helps ensure that last summarizer that might be left from previous client
        // has enough time to complete its last summary and thus new summarizer not conflict with previous one.
        // If, however, there are too many unsummarized ops, try to resolve it as quickly as possible, with
        // understanding that we may see nacks because of such quick action.
        // A better design would be for summarizer election logic to always select current summarizer as
        // summarizing client (i.e. clientType === "summarizer" can be elected) to ensure that nobody else can
        // summarizer while it finishes its work and moves to exit.
        // It also helps with pure boot scenario (single client) to offset expensive work a bit out from
        // critical boot sequence.
        let startWithInitialDelay = false;
        if (this.summaryCollection.opsSinceLastAck < this.opsToBypassInitialDelay) {
            startWithInitialDelay = true;
            delayMs = Math.max(delayMs, this.initialDelayMs);
        }

        if (delayMs > 0) {
            let timer;
            let resolveOpPromiseFn;
            // Create a listener that will break the delay if we've exceeded the initial delay ops count.
            const opsListenerFn = () => {
                if (this.summaryCollection.opsSinceLastAck >= this.opsToBypassInitialDelay) {
                    clearTimeout(timer);
                    resolveOpPromiseFn();
                }
            };
            // Create a Promise that will resolve when the delay expires.
            const delayPromise = new Promise<void>((resolve) => {
                timer = setTimeout(() => resolve(), delayMs);
            });
            // Create a Promise that will resolve if the ops count passes the threshold.
            const opPromise = new Promise<void>((resolve) => { resolveOpPromiseFn = resolve; });
            this.summaryCollection.addOpListener(opsListenerFn);
            await Promise.race([ delayPromise, opPromise ]);
            this.summaryCollection.removeOpListener(opsListenerFn);
        }
        return startWithInitialDelay;
    }

    public readonly summarizeOnDemand: ISummarizer["summarizeOnDemand"] = (...args) => {
        if (this.summarizer === undefined) {
            throw Error("No running summarizer client");
            // TODO: could spawn a summarizer client temporarily.
        }
        return this.summarizer.summarizeOnDemand(...args);
    };

    public readonly enqueueSummarize: ISummarizer["enqueueSummarize"] = (...args) => {
        if (this.summarizer === undefined) {
            throw Error("No running summarizer client");
            // TODO: could spawn a summarizer client temporarily.
        }
        return this.summarizer.enqueueSummarize(...args);
    };

    public dispose() {
        this.clientElection.off("electedSummarizerChanged", this.refreshSummarizer);
        this.connectedState.off("connected", this.handleConnected);
        this.connectedState.off("disconnected", this.handleDisconnected);
        this._disposed = true;
    }
}<|MERGE_RESOLUTION|>--- conflicted
+++ resolved
@@ -286,15 +286,6 @@
     private async delayBeforeCreatingSummarizer(): Promise<boolean> {
         // throttle creation of new summarizer containers to prevent spamming the server with websocket connections
         let delayMs = this.startThrottler.getDelay();
-<<<<<<< HEAD
-        if (delayMs > 0 && delayMs > this.startThrottler.maxDelayMs) {
-            this.emit(
-                "summarizerWarning",
-                createSummarizingWarning("CreateSummarizer max throttle delay exceeded", false),
-            );
-        }
-=======
->>>>>>> 6573661b
 
         // We have been elected the summarizer. Some day we may be able to summarize with a live document but for
         // now we play it safe and launch a second copy.
