--- conflicted
+++ resolved
@@ -3,14 +3,9 @@
  * Licensed under the MIT License.
  */
 
-<<<<<<< HEAD
-import { Deferred, assert } from "@fluidframework/common-utils";
+import { assert, Deferred } from "@fluidframework/common-utils";
 import { ITelemetryLogger } from "@fluidframework/common-definitions";
 import { SummarizerStopReason, IConnectableRuntime, ICancellable } from "./summarizerTypes";
-=======
-import { Deferred } from "@fluidframework/common-utils";
-import { SummarizerStopReason } from "./summarizerTypes";
->>>>>>> d0724677
 
 /* Similar to AbortController, but using promise instead of events */
 export interface ICancellableSummarizerController extends ICancellable {
@@ -112,7 +107,6 @@
     /**
      * Stops running.
      */
-<<<<<<< HEAD
     public stop(reason: SummarizerStopReason): void {
         if (!this._cancelled) {
             this._cancelled = true;
@@ -124,9 +118,5 @@
 
             this.stopDeferred.resolve();
         }
-=======
-    public stop(reason?: SummarizerStopReason): void {
-        this.stopDeferred.resolve();
->>>>>>> d0724677
     }
 }