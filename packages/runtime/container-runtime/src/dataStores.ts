--- conflicted
+++ resolved
@@ -529,17 +529,10 @@
         return undefined;
     }
 
-<<<<<<< HEAD
-    if (snapshotFormatVersion !== undefined) {
-        const dataStoresSnapshot = snapshot.trees[channelsTreeName];
-        assert(!!dataStoresSnapshot, 0x168 /* `expected ${channelsTreeName} tree in snapshot` */);
-        return dataStoresSnapshot;
-=======
     if (rootHasIsolatedChannels(metadata)) {
         const datastoresSnapshot = snapshot.trees[channelsTreeName];
-        assert(!!datastoresSnapshot, `expected ${channelsTreeName} tree in snapshot`);
+        assert(!!datastoresSnapshot, 0x168 /* `expected ${channelsTreeName} tree in snapshot` */);
         return datastoresSnapshot;
->>>>>>> 4f984412
     } else {
         // back-compat: strip out all non-datastore paths before giving to DataStores object.
         const datastoresTrees: ISnapshotTree["trees"] = {};
