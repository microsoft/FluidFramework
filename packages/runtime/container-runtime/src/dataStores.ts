/*!
 * Copyright (c) Microsoft Corporation and contributors. All rights reserved.
 * Licensed under the MIT License.
 */

import { ITelemetryBaseLogger, IDisposable } from "@fluidframework/common-definitions";
import { DataCorruptionError, extractSafePropertiesFromMessage } from "@fluidframework/container-utils";
import { IFluidHandle } from "@fluidframework/core-interfaces";
import { FluidObjectHandle } from "@fluidframework/datastore";
import {
    ISequencedDocumentMessage,
    ISnapshotTree,
} from "@fluidframework/protocol-definitions";
import {
    AliasResult,
    channelsTreeName,
    CreateChildSummarizerNodeFn,
    CreateChildSummarizerNodeParam,
    CreateSummarizerNodeSource,
    IAttachMessage,
    IEnvelope,
    IFluidDataStoreContextDetached,
    IGarbageCollectionData,
    IGarbageCollectionDetailsBase,
    IInboundSignalMessage,
    InboundAttachMessage,
    ISummarizeResult,
    ISummaryTreeWithStats,
    ITelemetryContext,
} from "@fluidframework/runtime-definitions";
import {
    convertSnapshotTreeToSummaryTree,
    convertToSummaryTree,
    create404Response,
    createResponseError,
    responseToException,
    SummaryTreeBuilder,
} from "@fluidframework/runtime-utils";
import { ChildLogger, loggerToMonitoringContext, LoggingError, MonitoringContext, TelemetryDataTag } from "@fluidframework/telemetry-utils";
import { AttachState } from "@fluidframework/container-definitions";
import { BlobCacheStorageService, buildSnapshotTree } from "@fluidframework/driver-utils";
import { assert, Lazy, LazyPromise } from "@fluidframework/common-utils";
import { v4 as uuid } from "uuid";
import { GCDataBuilder, unpackChildNodesGCDetails, unpackChildNodesUsedRoutes } from "@fluidframework/garbage-collector";
import { DataStoreContexts } from "./dataStoreContexts";
import { ContainerRuntime, RuntimeHeaderData } from "./containerRuntime";
import {
    FluidDataStoreContext,
    RemoteFluidDataStoreContext,
    LocalFluidDataStoreContext,
    createAttributesBlob,
    LocalDetachedFluidDataStoreContext,
} from "./dataStoreContext";
import { IContainerRuntimeMetadata, nonDataStorePaths, rootHasIsolatedChannels } from "./summaryFormat";
import { IDataStoreAliasMessage, isDataStoreAliasMessage } from "./dataStore";
import { GCNodeType } from "./garbageCollection";
import { throwOnTombstoneLoadKey } from "./garbageCollectionConstants";
import { summarizerClientType } from "./summarizerClientElection";
import { sendGCTombstoneEvent } from "./garbageCollectionTombstoneUtils";

type PendingAliasResolve = (success: boolean) => void;

/**
 * This class encapsulates data store handling. Currently it is only used by the container runtime,
 * but eventually could be hosted on any channel once we formalize the channel api boundary.
 */
export class DataStores implements IDisposable {
    // Stores tracked by the Domain
    private readonly pendingAttach = new Map<string, IAttachMessage>();
    // 0.24 back-compat attachingBeforeSummary
    public readonly attachOpFiredForDataStore = new Set<string>();

    private readonly mc: MonitoringContext;

    private readonly disposeOnce = new Lazy<void>(() => this.contexts.dispose());

    public readonly containerLoadStats: {
        // number of dataStores during loadContainer
        readonly containerLoadDataStoreCount: number;
        // number of unreferenced dataStores during loadContainer
        readonly referencedDataStoreCount: number;
    };

    // Stores the ids of new data stores between two GC runs. This is used to notify the garbage collector of new
    // root data stores that are added.
    private dataStoresSinceLastGC: string[] = [];
    /** If true, throw an error when a tombstone data store is retrieved. */
    private readonly throwOnTombstoneLoad: boolean;
    // The handle to the container runtime. This is used mainly for GC purposes to represent outbound reference from
    // the container runtime to other nodes.
    private readonly containerRuntimeHandle: IFluidHandle;
    private readonly pendingAliasMap: Map<string, Promise<AliasResult>> = new Map<string, Promise<AliasResult>>();

    constructor(
        private readonly baseSnapshot: ISnapshotTree | undefined,
        private readonly runtime: ContainerRuntime,
        private readonly submitAttachFn: (attachContent: any) => void,
        private readonly getCreateChildSummarizerNodeFn:
            (id: string, createParam: CreateChildSummarizerNodeParam) => CreateChildSummarizerNodeFn,
        private readonly deleteChildSummarizerNodeFn: (id: string) => void,
        baseLogger: ITelemetryBaseLogger,
        getBaseGCDetails: () => Promise<IGarbageCollectionDetailsBase>,
        private readonly gcNodeUpdated: (
            nodePath: string, timestampMs: number, packagePath?: readonly string[]) => void,
        private readonly aliasMap: Map<string, string>,
        private readonly contexts: DataStoreContexts = new DataStoreContexts(baseLogger),
    ) {
        this.mc = loggerToMonitoringContext(ChildLogger.create(baseLogger));
        this.containerRuntimeHandle = new FluidObjectHandle(this.runtime, "/", this.runtime.IFluidHandleContext);

        const baseGCDetailsP = new LazyPromise(async () => {
            const baseGCDetails = await getBaseGCDetails();
            return unpackChildNodesGCDetails(baseGCDetails);
        });
        // Returns the base GC details for the data store with the given id.
        const dataStoreBaseGCDetails = async (dataStoreId: string) => {
            const baseGCDetails = await baseGCDetailsP;
            return baseGCDetails.get(dataStoreId);
        };
        // Tombstone should only throw when the feature flag is enabled and the client isn't a summarizer
        this.throwOnTombstoneLoad =
            this.mc.config.getBoolean(throwOnTombstoneLoadKey) === true &&
            this.runtime.clientDetails.type !== summarizerClientType;

        // Extract stores stored inside the snapshot
        const fluidDataStores = new Map<string, ISnapshotTree>();
        if (baseSnapshot) {
            for (const [key, value] of Object.entries(baseSnapshot.trees)) {
                fluidDataStores.set(key, value);
            }
        }

        let unreferencedDataStoreCount = 0;
        // Create a context for each of them
        for (const [key, value] of fluidDataStores) {
            let dataStoreContext: FluidDataStoreContext;

            // counting number of unreferenced data stores
            if (value.unreferenced) {
                unreferencedDataStoreCount++;
            }
            // If we have a detached container, then create local data store contexts.
            if (this.runtime.attachState !== AttachState.Detached) {
                dataStoreContext = new RemoteFluidDataStoreContext({
                    id: key,
                    snapshotTree: value,
                    getBaseGCDetails: async () => dataStoreBaseGCDetails(key),
                    runtime: this.runtime,
                    storage: this.runtime.storage,
                    scope: this.runtime.scope,
                    createSummarizerNodeFn: this.getCreateChildSummarizerNodeFn(
                        key,
                        { type: CreateSummarizerNodeSource.FromSummary },
                    ),
                });
            } else {
                if (typeof value !== "object") {
                    throw new LoggingError("Snapshot should be there to load from!!");
                }
                const snapshotTree = value;
                dataStoreContext = new LocalFluidDataStoreContext({
                    id: key,
                    pkg: undefined,
                    runtime: this.runtime,
                    storage: this.runtime.storage,
                    scope: this.runtime.scope,
                    createSummarizerNodeFn: this.getCreateChildSummarizerNodeFn(
                        key,
                        { type: CreateSummarizerNodeSource.FromSummary },
                    ),
                    makeLocallyVisibleFn: () => this.makeDataStoreLocallyVisible(key),
                    snapshotTree,
                    isRootDataStore: undefined,
                });
            }
            this.contexts.addBoundOrRemoted(dataStoreContext);
        }
        this.containerLoadStats = {
            containerLoadDataStoreCount: fluidDataStores.size,
            referencedDataStoreCount: fluidDataStores.size - unreferencedDataStoreCount,
        };
    }

    public get aliases(): ReadonlyMap<string, string> {
        return this.aliasMap;
    }

    public get pendingAliases(): Map<string, Promise<AliasResult>> {
        return this.pendingAliasMap;
    }

    public async waitIfPendingAlias(maybeAlias: string): Promise<AliasResult> {
        const pendingAliasPromise = this.pendingAliases.get(maybeAlias);
        return pendingAliasPromise === undefined ? "Success" : pendingAliasPromise;
    }

    public processAttachMessage(message: ISequencedDocumentMessage, local: boolean) {
        const attachMessage = message.contents as InboundAttachMessage;

        this.dataStoresSinceLastGC.push(attachMessage.id);

        // The local object has already been attached
        if (local) {
            assert(this.pendingAttach.has(attachMessage.id),
                0x15e /* "Local object does not have matching attach message id" */);
            this.contexts.get(attachMessage.id)?.emit("attached");
            this.pendingAttach.delete(attachMessage.id);
            return;
        }

        // If a non-local operation then go and create the object, otherwise mark it as officially attached.
        if (this.alreadyProcessed(attachMessage.id)) {
            // TODO: dataStoreId may require a different tag from PackageData #7488
            const error = new DataCorruptionError(
                // pre-0.58 error message: duplicateDataStoreCreatedWithExistingId
                "Duplicate DataStore created with existing id",
                {
                    ...extractSafePropertiesFromMessage(message),
                    dataStoreId: {
                        value: attachMessage.id,
                        tag: TelemetryDataTag.CodeArtifact,
                    },
                },
            );
            throw error;
        }

        const flatBlobs = new Map<string, ArrayBufferLike>();
        let snapshotTree: ISnapshotTree | undefined;
        if (attachMessage.snapshot) {
            snapshotTree = buildSnapshotTree(attachMessage.snapshot.entries, flatBlobs);
        }

        // Include the type of attach message which is the pkg of the store to be
        // used by RemoteFluidDataStoreContext in case it is not in the snapshot.
        const pkg = [attachMessage.type];
        const remoteFluidDataStoreContext = new RemoteFluidDataStoreContext({
            id: attachMessage.id,
            snapshotTree,
            // New data stores begin with empty GC details since GC hasn't run on them yet.
            getBaseGCDetails: async () => { return {}; },
            runtime: this.runtime,
            storage: new BlobCacheStorageService(this.runtime.storage, flatBlobs),
            scope: this.runtime.scope,
            createSummarizerNodeFn: this.getCreateChildSummarizerNodeFn(
                attachMessage.id,
                {
                    type: CreateSummarizerNodeSource.FromAttach,
                    sequenceNumber: message.sequenceNumber,
                    snapshot: attachMessage.snapshot ?? {
                        entries: [createAttributesBlob(
                            pkg,
                            true /* isRootDataStore */,
                        )],
                    },
                },
            ),
            pkg,
        });

        this.contexts.addBoundOrRemoted(remoteFluidDataStoreContext);
    }

    public processAliasMessage(
        message: ISequencedDocumentMessage,
        localOpMetadata: unknown,
        local: boolean,
    ): void {
        const aliasMessage = message.contents as IDataStoreAliasMessage;
        if (!isDataStoreAliasMessage(aliasMessage)) {
            throw new DataCorruptionError(
                "malformedDataStoreAliasMessage",
                {
                    ...extractSafePropertiesFromMessage(message),
                },
            );
        }

        const resolve = localOpMetadata as PendingAliasResolve;
        const aliasResult = this.processAliasMessageCore(aliasMessage);
        if (local) {
            resolve(aliasResult);
        }
    }

    public processAliasMessageCore(aliasMessage: IDataStoreAliasMessage): boolean {
        if (this.alreadyProcessed(aliasMessage.alias)) {
            return false;
        }

        const context = this.contexts.get(aliasMessage.internalId);
        if (context === undefined) {
            this.mc.logger.sendErrorEvent({
                eventName: "AliasFluidDataStoreNotFound",
                fluidDataStoreId: aliasMessage.internalId,
            });
            return false;
        }

        const handle = new FluidObjectHandle(
            context,
            aliasMessage.internalId,
            this.runtime.IFluidHandleContext,
        );
        this.runtime.addedGCOutboundReference(this.containerRuntimeHandle, handle);

        this.aliasMap.set(aliasMessage.alias, context.id);
        context.setInMemoryRoot();
        return true;
    }

    private alreadyProcessed(id: string): boolean {
        return this.aliasMap.get(id) !== undefined || this.contexts.get(id) !== undefined;
    }

    /**
     * Make the data stores locally visible in the container graph by moving the data store context from unbound to
     * bound list. This data store can now be reached from the root.
     * @param id - The id of the data store context to make visible.
     */
    private makeDataStoreLocallyVisible(id: string): void {
        const localContext = this.contexts.getUnbound(id);
        assert(!!localContext, 0x15f /* "Could not find unbound context to bind" */);

        /**
         * If the container is not detached, it is globally visible to all clients. This data store should also be
         * globally visible. Move it to attaching state and send an "attach" op for it.
         * If the container is detached, this data store will be part of the summary that makes the container attached.
         */
        if (this.runtime.attachState !== AttachState.Detached) {
            localContext.emit("attaching");
            const message = localContext.generateAttachMessage();

            this.pendingAttach.set(id, message);
            this.submitAttachFn(message);
            this.attachOpFiredForDataStore.add(id);
        }

        this.contexts.bind(id);
    }

    public createDetachedDataStoreCore(
        pkg: Readonly<string[]>,
        isRoot: boolean,
        id = uuid()): IFluidDataStoreContextDetached {
        assert(!id.includes("/"), 0x30c /* Id cannot contain slashes */);

        const context = new LocalDetachedFluidDataStoreContext({
            id,
            pkg,
            runtime: this.runtime,
            storage: this.runtime.storage,
            scope: this.runtime.scope,
            createSummarizerNodeFn: this.getCreateChildSummarizerNodeFn(
                id,
                { type: CreateSummarizerNodeSource.Local },
            ),
            makeLocallyVisibleFn: () => this.makeDataStoreLocallyVisible(id),
            snapshotTree: undefined,
            isRootDataStore: isRoot,
        });
        this.contexts.addUnbound(context);
        return context;
    }

    public _createFluidDataStoreContext(pkg: string[], id: string, props?: any) {
        assert(!id.includes("/"), 0x30d /* Id cannot contain slashes */);
        const context = new LocalFluidDataStoreContext({
            id,
            pkg,
            runtime: this.runtime,
            storage: this.runtime.storage,
            scope: this.runtime.scope,
            createSummarizerNodeFn: this.getCreateChildSummarizerNodeFn(
                id,
                { type: CreateSummarizerNodeSource.Local },
            ),
            makeLocallyVisibleFn: () => this.makeDataStoreLocallyVisible(id),
            snapshotTree: undefined,
            isRootDataStore: false,
            createProps: props,
        });
        this.contexts.addUnbound(context);
        return context;
    }

    public get disposed() { return this.disposeOnce.evaluated; }
    public readonly dispose = () => this.disposeOnce.value;

    public resubmitDataStoreOp(content: any, localOpMetadata: unknown) {
        const envelope = content as IEnvelope;
        const context = this.contexts.get(envelope.address);
        assert(!!context, 0x160 /* "There should be a store context for the op" */);
        context.reSubmit(envelope.contents, localOpMetadata);
    }

    public rollbackDataStoreOp(content: any, localOpMetadata: unknown) {
        const envelope = content as IEnvelope;
        const context = this.contexts.get(envelope.address);
        assert(!!context, 0x2e8 /* "There should be a store context for the op" */);
        context.rollback(envelope.contents, localOpMetadata);
    }

    public async applyStashedOp(content: any): Promise<unknown> {
        const envelope = content as IEnvelope;
        const context = this.contexts.get(envelope.address);
        assert(!!context, 0x161 /* "There should be a store context for the op" */);
        return context.applyStashedOp(envelope.contents);
    }

    public async applyStashedAttachOp(message: IAttachMessage) {
        this.pendingAttach.set(message.id, message);
        // eslint-disable-next-line @typescript-eslint/consistent-type-assertions
        this.processAttachMessage({ contents: message } as ISequencedDocumentMessage, false);
    }

    public processFluidDataStoreOp(message: ISequencedDocumentMessage, local: boolean, localMessageMetadata: unknown) {
        const envelope = message.contents as IEnvelope;
        const transformed = { ...message, contents: envelope.contents };
        const context = this.contexts.get(envelope.address);
        assert(!!context, 0x162 /* "There should be a store context for the op" */);
        context.process(transformed, local, localMessageMetadata);

        // Notify that a GC node for the data store changed. This is used to detect if a deleted data store is
        // being used.
        this.gcNodeUpdated(
            `/${envelope.address}`,
            message.timestamp,
            context.isLoaded ? context.packagePath : undefined,
        );
    }

    public async getDataStore(id: string, headerData: RuntimeHeaderData): Promise<FluidDataStoreContext> {
        const context = await this.contexts.getBoundOrRemoted(id, headerData.wait);
        const request = { url: id };
        if (context === undefined) {
            // The requested data store does not exits. Throw a 404 response exception.
            throw responseToException(create404Response(request), request);
        }

        if (context.tombstoned) {
            const shouldFail = this.throwOnTombstoneLoad && !headerData.allowTombstone;

            // The requested data store is removed by gc. Create a 404 gc response exception.
            const error = responseToException(createResponseError(404, "Datastore removed by gc", request), request);
<<<<<<< HEAD

            // Note: if a user writes a request to look like it's viaHandle,
            // it will be indistinguishable in telemetry from an actual handle
            sendGCTombstoneEvent(
                this.mc.logger,
                {
                    eventName: "GC_Tombstone_DataStore_Requested",
                    viaHandle: headerData.viaHandle,
                },
                shouldFail /* logAsError */,
                this.runtime.clientDetails.type === summarizerClientType,
                context.isLoaded ? context.packagePath : undefined,
                error,
            );

            if (shouldFail) {
=======
            sendGCTombstoneEvent(
                this.mc,
                {
                    eventName: "GC_Tombstone_DataStore_Requested",
                    category: this.throwOnTombstoneLoad ? "error" : "generic",
                    isSummarizerClient: this.runtime.clientDetails.type === summarizerClientType,
                    viaHandle,  // Note: A consumer could easily spoof this header and confuse our telemetry
                },
                context.isLoaded ? context.packagePath : undefined,
                error,
            );
            // Always log an error when tombstoned data store is used. However, throw an error only if
            // throwOnTombstoneLoad is set.
            if (this.throwOnTombstoneLoad) {
>>>>>>> 120435a4
                throw error;
            }
        }

        return context;
    }

    public processSignal(address: string, message: IInboundSignalMessage, local: boolean) {
        const context = this.contexts.get(address);
        if (!context) {
            // Attach message may not have been processed yet
            assert(!local, 0x163 /* "Missing datastore for local signal" */);
            this.mc.logger.sendTelemetryEvent({
                eventName: "SignalFluidDataStoreNotFound",
                fluidDataStoreId: {
                    value: address,
                    tag: TelemetryDataTag.CodeArtifact,
                },
            });
            return;
        }

        context.processSignal(message, local);
    }

    public setConnectionState(connected: boolean, clientId?: string) {
        for (const [fluidDataStore, context] of this.contexts) {
            try {
                context.setConnectionState(connected, clientId);
            } catch (error) {
                this.mc.logger.sendErrorEvent({
                    eventName: "SetConnectionStateError",
                    clientId,
                    fluidDataStore,
                }, error);
            }
        }
    }

    public setAttachState(attachState: AttachState.Attaching | AttachState.Attached): void {
        const eventName = attachState === AttachState.Attaching ? "attaching" : "attached";
        for (const [, context] of this.contexts) {
            // Fire only for bounded stores.
            if (!this.contexts.isNotBound(context.id)) {
                context.emit(eventName);
            }
        }
    }

    public get size(): number {
        return this.contexts.size;
    }

    public async summarize(
        fullTree: boolean,
        trackState: boolean,
        telemetryContext?: ITelemetryContext,
    ): Promise<ISummaryTreeWithStats> {
        const summaryBuilder = new SummaryTreeBuilder();

        // Iterate over each store and ask it to snapshot
        await Promise.all(Array.from(this.contexts)
            .filter(([_, context]) => {
                // Summarizer works only with clients with no local changes!
                assert(context.attachState !== AttachState.Attaching,
                    0x165 /* "Summarizer cannot work if client has local changes" */);
                return context.attachState === AttachState.Attached;
            }).map(async ([contextId, context]) => {
                const contextSummary = await context.summarize(fullTree, trackState, telemetryContext);
                summaryBuilder.addWithStats(contextId, contextSummary);
            }));

        return summaryBuilder.getSummaryTree();
    }

    public createSummary(telemetryContext?: ITelemetryContext): ISummaryTreeWithStats {
        const builder = new SummaryTreeBuilder();
        // Attaching graph of some stores can cause other stores to get bound too.
        // So keep taking summary until no new stores get bound.
        let notBoundContextsLength: number;
        do {
            const builderTree = builder.summary.tree;
            notBoundContextsLength = this.contexts.notBoundLength();
            // Iterate over each data store and ask it to snapshot
            Array.from(this.contexts)
                .filter(([key, _]) =>
                    // Take summary of bounded data stores only, make sure we haven't summarized them already
                    // and no attach op has been fired for that data store because for loader versions <= 0.24
                    // we set attach state as "attaching" before taking createNew summary.
                    !(this.contexts.isNotBound(key)
                        || builderTree[key]
                        || this.attachOpFiredForDataStore.has(key)),
                )
                .map(([key, value]) => {
                    let dataStoreSummary: ISummarizeResult;
                    if (value.isLoaded) {
                        const snapshot = value.generateAttachMessage().snapshot;
                        dataStoreSummary = convertToSummaryTree(snapshot, true);
                    } else {
                        // If this data store is not yet loaded, then there should be no changes in the snapshot from
                        // which it was created as it is detached container. So just use the previous snapshot.
                        assert(!!this.baseSnapshot,
                            0x166 /* "BaseSnapshot should be there as detached container loaded from snapshot" */);
                        dataStoreSummary = convertSnapshotTreeToSummaryTree(this.baseSnapshot.trees[key]);
                    }
                    builder.addWithStats(key, dataStoreSummary);
                });
        } while (notBoundContextsLength !== this.contexts.notBoundLength());

        return builder.getSummaryTree();
    }

    /**
     * Before GC runs, called by the garbage collector to update any pending GC state.
     * The garbage collector needs to know all outbound references that are added. Since root data stores are not
     * explicitly marked as referenced, notify GC of new root data stores that were added since the last GC run.
     */
    public async updateStateBeforeGC(): Promise<void> {
        for (const id of this.dataStoresSinceLastGC) {
            const context = this.contexts.get(id);
            assert(context !== undefined, 0x2b6 /* Missing data store context */);
            if (await context.isRoot()) {
                // A root data store is basically a reference from the container runtime to the data store.
                const handle = new FluidObjectHandle(context, id, this.runtime.IFluidHandleContext);
                this.runtime.addedGCOutboundReference(this.containerRuntimeHandle, handle);
            }
        }
        this.dataStoresSinceLastGC = [];
    }

    /**
     * Generates data used for garbage collection. It does the following:
     *
     * 1. Calls into each child data store context to get its GC data.
     *
     * 2. Prefixes the child context's id to the GC nodes in the child's GC data. This makes sure that the node can be
     * identified as belonging to the child.
     *
     * 3. Adds a GC node for this channel to the nodes received from the children. All these nodes together represent
     * the GC data of this channel.
     *
     * @param fullGC - true to bypass optimizations and force full generation of GC data.
     */
    public async getGCData(fullGC: boolean = false): Promise<IGarbageCollectionData> {
        const builder = new GCDataBuilder();
        // Iterate over each store and get their GC data.
        await Promise.all(Array.from(this.contexts)
            .filter(([_, context]) => {
                // Get GC data only for attached contexts. Detached contexts are not connected in the GC reference
                // graph so any references they might have won't be connected as well.
                return context.attachState === AttachState.Attached;
            }).map(async ([contextId, context]) => {
                const contextGCData = await context.getGCData(fullGC);
                // Prefix the child's id to the ids of its GC nodes so they can be identified as belonging to the child.
                // This also gradually builds the id of each node to be a path from the root.
                builder.prefixAndAddNodes(contextId, contextGCData.gcNodes);
            }));

        // Get the outbound routes and add a GC node for this channel.
        builder.addNode("/", await this.getOutboundRoutes());
        return builder.getGCData();
    }

    /**
     * After GC has run, called to notify this Container's data stores of routes that are used in it.
     * @param usedRoutes - The routes that are used in all data stores in this Container.
     */
    public updateUsedRoutes(usedRoutes: string[]) {
        // Get a map of data store ids to routes used in it.
        const usedDataStoreRoutes = unpackChildNodesUsedRoutes(usedRoutes);

        // Verify that the used routes are correct.
        for (const [id] of usedDataStoreRoutes) {
            assert(this.contexts.has(id), 0x167 /* "Used route does not belong to any known data store" */);
        }

        // Update the used routes in each data store. Used routes is empty for unused data stores.
        for (const [contextId, context] of this.contexts) {
            context.updateUsedRoutes(usedDataStoreRoutes.get(contextId) ?? []);
        }
    }

    /**
     * This is called to update objects whose routes are unused. The unused objects are deleted.
     * @param unusedRoutes - The routes that are unused in all data stores in this Container.
     */
    public updateUnusedRoutes(unusedRoutes: string[]) {
        for (const route of unusedRoutes) {
            const pathParts = route.split("/");
            // Delete data store only if its route (/datastoreId) is in unusedRoutes. We don't want to delete a data
            // store based on its DDS being unused.
            if (pathParts.length > 2) {
                continue;
            }
            const dataStoreId = pathParts[1];
            assert(this.contexts.has(dataStoreId), 0x2d7 /* No data store with specified id */);
            // Delete the contexts of unused data stores.
            this.contexts.delete(dataStoreId);
            // Delete the summarizer node of the unused data stores.
            this.deleteChildSummarizerNodeFn(dataStoreId);
        }
    }

    /**
     * This is called to update objects whose routes are tombstones. Tombstoned datastore contexts enable testing
     * scenarios with accessing deleted content without actually deleting content from summaries.
     * @param tombstonedRoutes - The routes that are tombstones in all data stores in this Container.
     */
    public updateTombstonedRoutes(tombstonedRoutes: string[]) {
        const tombstonedDataStoresSet: Set<string> = new Set();
        for (const route of tombstonedRoutes) {
            const pathParts = route.split("/");
            // Tombstone data store only if its route (/datastoreId) is directly in tombstoneRoutes.
            if (pathParts.length > 2) {
                continue;
            }
            const dataStoreId = pathParts[1];
            assert(this.contexts.has(dataStoreId), 0x510 /* No data store with specified id */);
            tombstonedDataStoresSet.add(dataStoreId);
        }

        // Update the used routes in each data store. Used routes is empty for unused data stores.
        for (const [contextId, context] of this.contexts) {
            context.setTombstone(tombstonedDataStoresSet.has(contextId));
        }
    }

    /**
     * Returns the outbound routes of this channel. Only root data stores are considered referenced and their paths are
     * part of outbound routes.
     */
    private async getOutboundRoutes(): Promise<string[]> {
        const outboundRoutes: string[] = [];
        for (const [contextId, context] of this.contexts) {
            const isRootDataStore = await context.isRoot();
            if (isRootDataStore) {
                outboundRoutes.push(`/${contextId}`);
            }
        }
        return outboundRoutes;
    }

    /**
     * Called by GC to retrieve the package path of a data store node with the given path.
     */
    public async getDataStorePackagePath(nodePath: string): Promise<readonly string[] | undefined> {
        // If the node belongs to a data store, return its package path. For DDSes, we return the package path of the
        // data store that contains it.
        const context = this.contexts.get(nodePath.split("/")[1]);
        return (await context?.getInitialSnapshotDetails())?.pkg;
    }

    /**
     * Called by GC to determine if a node is for a data store or for an object within a data store (for e.g. DDS).
     * @returns the GC node type if the node belongs to a data store or object within data store, undefined otherwise.
     */
    public getGCNodeType(nodePath: string): GCNodeType | undefined {
        const pathParts = nodePath.split("/");
        if (!this.contexts.has(pathParts[1])) {
            return undefined;
        }

        // Data stores paths are of the format "/dataStoreId".
        // Sub data store paths are of the format "/dataStoreId/subPath/...".
        if (pathParts.length === 2) {
            return GCNodeType.DataStore;
        }
        return GCNodeType.SubDataStore;
    }
}

export function getSummaryForDatastores(
    snapshot: ISnapshotTree | undefined,
    metadata?: IContainerRuntimeMetadata,
): ISnapshotTree | undefined {
    if (!snapshot) {
        return undefined;
    }

    if (rootHasIsolatedChannels(metadata)) {
        const datastoresSnapshot = snapshot.trees[channelsTreeName];
        assert(!!datastoresSnapshot, 0x168 /* Expected tree in snapshot not found */);
        return datastoresSnapshot;
    } else {
        // back-compat: strip out all non-datastore paths before giving to DataStores object.
        const datastoresTrees: ISnapshotTree["trees"] = {};
        for (const [key, value] of Object.entries(snapshot.trees)) {
            if (!nonDataStorePaths.includes(key)) {
                datastoresTrees[key] = value;
            }
        }
        return {
            ...snapshot,
            trees: datastoresTrees,
        };
    }
}<|MERGE_RESOLUTION|>--- conflicted
+++ resolved
@@ -443,7 +443,6 @@
 
             // The requested data store is removed by gc. Create a 404 gc response exception.
             const error = responseToException(createResponseError(404, "Datastore removed by gc", request), request);
-<<<<<<< HEAD
 
             // Note: if a user writes a request to look like it's viaHandle,
             // it will be indistinguishable in telemetry from an actual handle
@@ -460,22 +459,6 @@
             );
 
             if (shouldFail) {
-=======
-            sendGCTombstoneEvent(
-                this.mc,
-                {
-                    eventName: "GC_Tombstone_DataStore_Requested",
-                    category: this.throwOnTombstoneLoad ? "error" : "generic",
-                    isSummarizerClient: this.runtime.clientDetails.type === summarizerClientType,
-                    viaHandle,  // Note: A consumer could easily spoof this header and confuse our telemetry
-                },
-                context.isLoaded ? context.packagePath : undefined,
-                error,
-            );
-            // Always log an error when tombstoned data store is used. However, throw an error only if
-            // throwOnTombstoneLoad is set.
-            if (this.throwOnTombstoneLoad) {
->>>>>>> 120435a4
                 throw error;
             }
         }
