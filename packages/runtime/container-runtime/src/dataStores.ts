--- conflicted
+++ resolved
@@ -50,11 +50,7 @@
     LocalDetachedFluidDataStoreContext,
 } from "./dataStoreContext";
 import { IContainerRuntimeMetadata, nonDataStorePaths, rootHasIsolatedChannels } from "./summaryFormat";
-<<<<<<< HEAD
-import { IUsedStateStats } from "./garbageCollection";
 import { IDataStoreAliasMessage, isDataStoreAliasMessage } from "./dataStore";
-=======
->>>>>>> 343da859
 
 type PendingAliasResolve = (success: boolean) => void;
 
