/*!
 * Copyright (c) Microsoft Corporation and contributors. All rights reserved.
 * Licensed under the MIT License.
 */

import {
	ITelemetryBaseLogger,
	IDisposable,
	IFluidHandle,
	IRequest,
	FluidObject,
	IResponse,
} from "@fluidframework/core-interfaces";
import { FluidObjectHandle } from "@fluidframework/datastore";
import { ISequencedDocumentMessage, ISnapshotTree } from "@fluidframework/protocol-definitions";
import {
	AliasResult,
	channelsTreeName,
	CreateSummarizerNodeSource,
	IAttachMessage,
	IEnvelope,
	IFluidDataStoreChannel,
	IFluidDataStoreContextDetached,
	IGarbageCollectionData,
	IInboundSignalMessage,
	IFluidParentContext,
	InboundAttachMessage,
	ISummarizeResult,
	ISummaryTreeWithStats,
	ITelemetryContext,
	IFluidDataStoreFactory,
	IFluidDataStoreContext,
	NamedFluidDataStoreRegistryEntries,
	IFluidDataStoreRegistry,
} from "@fluidframework/runtime-definitions";
import {
	convertSnapshotTreeToSummaryTree,
	convertSummaryTreeToITree,
	create404Response,
	createResponseError,
	GCDataBuilder,
	isSerializedHandle,
	processAttachMessageGCData,
	responseToException,
	SummaryTreeBuilder,
	unpackChildNodesUsedRoutes,
<<<<<<< HEAD
	encodeCompactIdToString,
=======
	RequestParser,
>>>>>>> 0bcb7f69
} from "@fluidframework/runtime-utils";
import {
	createChildMonitoringContext,
	DataCorruptionError,
	DataProcessingError,
	extractSafePropertiesFromMessage,
	LoggingError,
	MonitoringContext,
	tagCodeArtifacts,
	createChildLogger,
} from "@fluidframework/telemetry-utils";
import { AttachState } from "@fluidframework/container-definitions";
import { buildSnapshotTree } from "@fluidframework/driver-utils";
<<<<<<< HEAD
import { assert, Lazy } from "@fluidframework/core-utils";
=======
import { assert, Lazy, LazyPromise } from "@fluidframework/core-utils";
import { v4 as uuid } from "uuid";
>>>>>>> 0bcb7f69
import { DataStoreContexts } from "./dataStoreContexts.js";
import { defaultRuntimeHeaderData, RuntimeHeaderData } from "./containerRuntime.js";
import {
	FluidDataStoreContext,
	RemoteFluidDataStoreContext,
	LocalFluidDataStoreContext,
	createAttributesBlob,
	LocalDetachedFluidDataStoreContext,
} from "./dataStoreContext.js";
import { StorageServiceWithAttachBlobs } from "./storageServiceWithAttachBlobs.js";
import {
	IDataStoreAliasMessage,
	channelToDataStore,
	isDataStoreAliasMessage,
} from "./dataStore.js";
import {
	GCNodeType,
	detectOutboundRoutesViaDDSKey,
	trimLeadingAndTrailingSlashes,
} from "./gc/index.js";
import {
	IContainerRuntimeMetadata,
	nonDataStorePaths,
	rootHasIsolatedChannels,
} from "./summary/index.js";
import { ContainerMessageType, LocalContainerRuntimeMessage } from "./messageTypes.js";
import { FluidDataStoreRegistry } from "./dataStoreRegistry.js";

/**
 * Accepted header keys for requests coming to the runtime.
 * @internal
 */
export enum RuntimeHeaders {
	/** True to wait for a data store to be created and loaded before returning it. */
	wait = "wait",
	/** True if the request is coming from an IFluidHandle. */
	viaHandle = "viaHandle",
}

/** True if a tombstoned object should be returned without erroring
 * @alpha
 */
export const AllowTombstoneRequestHeaderKey = "allowTombstone"; // Belongs in the enum above, but avoiding the breaking change
/**
 * [IRRELEVANT IF throwOnInactiveLoad OPTION NOT SET] True if an inactive object should be returned without erroring
 * @internal
 */
export const AllowInactiveRequestHeaderKey = "allowInactive"; // Belongs in the enum above, but avoiding the breaking change

type PendingAliasResolve = (success: boolean) => void;

interface FluidDataStoreMessage {
	content: any;
	type: string;
}

/**
 * Creates a shallow wrapper of {@link IFluidParentContext}. The wrapper can then have its methods overwritten as needed
 */
export function wrapContext(context: IFluidParentContext): IFluidParentContext {
	return {
		get IFluidDataStoreRegistry() {
			return context.IFluidDataStoreRegistry;
		},
		IFluidHandleContext: context.IFluidHandleContext,
		options: context.options,
		get clientId() {
			return context.clientId;
		},
		get connected() {
			return context.connected;
		},
		deltaManager: context.deltaManager,
		storage: context.storage,
		logger: context.logger,
		get clientDetails() {
			return context.clientDetails;
		},
		idCompressor: context.idCompressor,
		loadingGroupId: context.loadingGroupId,
		get attachState() {
			return context.attachState;
		},
		containerRuntime: context.containerRuntime,
		scope: context.scope,
		gcThrowOnTombstoneUsage: context.gcThrowOnTombstoneUsage,
		gcTombstoneEnforcementAllowed: context.gcTombstoneEnforcementAllowed,
		getAbsoluteUrl: async (...args) => {
			return context.getAbsoluteUrl(...args);
		},
		getQuorum: (...args) => {
			return context.getQuorum(...args);
		},
		getAudience: (...args) => {
			return context.getAudience(...args);
		},
		ensureNoDataModelChanges: (...args) => {
			return context.ensureNoDataModelChanges(...args);
		},
		submitMessage: (...args) => {
			return context.submitMessage(...args);
		},
		submitSignal: (...args) => {
			return context.submitSignal(...args);
		},
		makeLocallyVisible: (...args) => {
			return context.makeLocallyVisible(...args);
		},
		uploadBlob: async (...args) => {
			return context.uploadBlob(...args);
		},
		addedGCOutboundReference: (...args) => {
			return context.addedGCOutboundReference?.(...args);
		},
		getCreateChildSummarizerNodeFn: (...args) => {
			return context.getCreateChildSummarizerNodeFn?.(...args);
		},
		deleteChildSummarizerNode: (...args) => {
			return context.deleteChildSummarizerNode?.(...args);
		},
	};
}

/**
 * Creates a wrapper of a {@link IFluidParentContext} to be provided to the inner datastore channels.
 * The wrapper will have the submit methods overwritten with the appropriate id as the destination address.
 *
 * @param id - the id of the channel
 * @param parentContext - the {@link IFluidParentContext} to wrap
 * @returns A wrapped {@link IFluidParentContext}
 */
export function wrapContextForInnerChannel(
	id: string,
	parentContext: IFluidParentContext,
): IFluidParentContext {
	const context = wrapContext(parentContext);

	context.submitMessage = (type: string, content: any, localOpMetadata: unknown) => {
		const fluidDataStoreContent: FluidDataStoreMessage = {
			content,
			type,
		};
		const envelope: IEnvelope = {
			address: id,
			contents: fluidDataStoreContent,
		};
		parentContext.submitMessage(
			ContainerMessageType.FluidDataStoreOp,
			envelope,
			localOpMetadata,
		);
	};

	context.submitSignal = (type: string, contents: any, targetClientId?: string) => {
		const envelope: IEnvelope = {
			address: id,
			contents,
		};
		parentContext.submitSignal(type, envelope, targetClientId);
	};

	return context;
}

/**
 * This class encapsulates data store handling. Currently it is only used by the container runtime,
 * but eventually could be hosted on any channel once we formalize the channel api boundary.
 * @internal
 */
export class DataStores implements IFluidDataStoreChannel, IDisposable {
	// Stores tracked by the Domain
	private readonly pendingAttach = new Map<string, IAttachMessage>();
	// 0.24 back-compat attachingBeforeSummary
	public readonly attachOpFiredForDataStore = new Set<string>();

	private readonly mc: MonitoringContext;

	private readonly disposeOnce = new Lazy<void>(() => this.contexts.dispose());

	public readonly entryPoint: IFluidHandle<FluidObject>;

	public readonly containerLoadStats: {
		// number of dataStores during loadContainer
		readonly containerLoadDataStoreCount: number;
		// number of unreferenced dataStores during loadContainer
		readonly referencedDataStoreCount: number;
	};

	// Stores the ids of new data stores between two GC runs. This is used to notify the garbage collector of new
	// root data stores that are added.
	private dataStoresSinceLastGC: string[] = [];
	// The handle to the container runtime. This is used mainly for GC purposes to represent outbound reference from
	// the container runtime to other nodes.
	private readonly containerRuntimeHandle: IFluidHandle;
	private readonly pendingAliasMap: Map<string, Promise<AliasResult>> = new Map<
		string,
		Promise<AliasResult>
	>();

	private readonly contexts: DataStoreContexts;

	constructor(
		private readonly baseSnapshot: ISnapshotTree | undefined,
		public readonly parentContext: IFluidParentContext,
		baseLogger: ITelemetryBaseLogger,
		private readonly gcNodeUpdated: (
			nodePath: string,
			reason: "Loaded" | "Changed",
			timestampMs?: number,
			packagePath?: readonly string[],
			request?: IRequest,
			headerData?: RuntimeHeaderData,
		) => void,
		private readonly isDataStoreDeleted: (nodePath: string) => boolean,
		private readonly aliasMap: Map<string, string>,
		provideEntryPoint: (runtime: DataStores) => Promise<FluidObject>,
	) {
		this.mc = createChildMonitoringContext({ logger: baseLogger });
		this.contexts = new DataStoreContexts(baseLogger);
		this.containerRuntimeHandle = new FluidObjectHandle(
			this.parentContext,
			"/",
			this.parentContext.IFluidHandleContext,
		);
		this.entryPoint = new FluidObjectHandle<FluidObject>(
			new LazyPromise(async () => provideEntryPoint(this)),
			"",
			this.parentContext.IFluidHandleContext,
		);

		// Extract stores stored inside the snapshot
		const fluidDataStores = new Map<string, ISnapshotTree>();
		if (baseSnapshot) {
			for (const [key, value] of Object.entries(baseSnapshot.trees)) {
				fluidDataStores.set(key, value);
			}
		}

		let unreferencedDataStoreCount = 0;
		// Create a context for each of them
		for (const [key, value] of fluidDataStores) {
			let dataStoreContext: FluidDataStoreContext;

			// counting number of unreferenced data stores
			if (value.unreferenced) {
				unreferencedDataStoreCount++;
			}
			// If we have a detached container, then create local data store contexts.
			if (this.parentContext.attachState !== AttachState.Detached) {
				dataStoreContext = new RemoteFluidDataStoreContext({
					id: key,
					snapshotTree: value,
					parentContext: this.wrapContextForInnerChannel(key),
					storage: this.parentContext.storage,
					scope: this.parentContext.scope,
					createSummarizerNodeFn: this.parentContext.getCreateChildSummarizerNodeFn(key, {
						type: CreateSummarizerNodeSource.FromSummary,
					}),
					loadingGroupId: value.groupId,
				});
			} else {
				if (typeof value !== "object") {
					throw new LoggingError("Snapshot should be there to load from!!");
				}
				const snapshotTree = value;
				dataStoreContext = new LocalFluidDataStoreContext({
					id: key,
					pkg: undefined,
					parentContext: this.wrapContextForInnerChannel(key),
					storage: this.parentContext.storage,
					scope: this.parentContext.scope,
					createSummarizerNodeFn: this.parentContext.getCreateChildSummarizerNodeFn(key, {
						type: CreateSummarizerNodeSource.FromSummary,
					}),
					makeLocallyVisibleFn: () => this.makeDataStoreLocallyVisible(key),
					snapshotTree,
					isRootDataStore: undefined,
				});
			}
			this.contexts.addBoundOrRemoted(dataStoreContext);
		}
		this.containerLoadStats = {
			containerLoadDataStoreCount: fluidDataStores.size,
			referencedDataStoreCount: fluidDataStores.size - unreferencedDataStoreCount,
		};
	}

	public get aliases(): ReadonlyMap<string, string> {
		return this.aliasMap;
	}

	public get pendingAliases(): Map<string, Promise<AliasResult>> {
		return this.pendingAliasMap;
	}

	public async waitIfPendingAlias(maybeAlias: string): Promise<AliasResult> {
		const pendingAliasPromise = this.pendingAliases.get(maybeAlias);
		return pendingAliasPromise ?? "Success";
	}

	/** For sampling. Only log once per container */
	private shouldSendAttachLog = true;

	private wrapContextForInnerChannel(id: string): IFluidParentContext {
		return wrapContextForInnerChannel(id, this.parentContext);
	}

	/**
	 * IFluidDataStoreChannel.makeVisibleAndAttachGraph implementation
	 * Not clear when it would be called and what it should do.
	 * Currently this API is called by context only for root data stores.
	 */
	public makeVisibleAndAttachGraph() {
		this.parentContext.makeLocallyVisible();
	}

	private processAttachMessage(message: ISequencedDocumentMessage, local: boolean) {
		const attachMessage = message.contents as InboundAttachMessage;

		this.dataStoresSinceLastGC.push(attachMessage.id);

		// We need to process the GC Data for both local and remote attach messages
		const foundGCData = processAttachMessageGCData(attachMessage.snapshot, (nodeId, toPath) => {
			// nodeId is the relative path under the node being attached. Always starts with "/", but no trailing "/" after an id
			const fromPath = `/${attachMessage.id}${nodeId === "/" ? "" : nodeId}`;
			this.parentContext.addedGCOutboundReference?.(
				{ absolutePath: fromPath },
				{ absolutePath: toPath },
			);
		});

		// Only log once per container to avoid noise/cost.
		// Allows longitudinal tracking of various state (e.g. foundGCData), and some sampled details
		if (this.shouldSendAttachLog) {
			this.shouldSendAttachLog = false;
			this.mc.logger.sendTelemetryEvent({
				eventName: "dataStoreAttachMessage_sampled",
				...tagCodeArtifacts({ id: attachMessage.id, pkg: attachMessage.type }),
				details: {
					local,
					snapshot: !!attachMessage.snapshot,
					foundGCData,
				},
				...extractSafePropertiesFromMessage(message),
			});
		}

		// The local object has already been attached
		if (local) {
			assert(
				this.pendingAttach.has(attachMessage.id),
				0x15e /* "Local object does not have matching attach message id" */,
			);
			this.contexts.get(attachMessage.id)?.emit("attached");
			this.pendingAttach.delete(attachMessage.id);
			return;
		}

		// If a non-local operation then go and create the object, otherwise mark it as officially attached.
		if (this.alreadyProcessed(attachMessage.id)) {
			// TODO: dataStoreId may require a different tag from PackageData #7488
			const error = new DataCorruptionError(
				// pre-0.58 error message: duplicateDataStoreCreatedWithExistingId
				"Duplicate DataStore created with existing id",
				{
					...extractSafePropertiesFromMessage(message),
					...tagCodeArtifacts({ dataStoreId: attachMessage.id }),
				},
			);
			throw error;
		}

		const flatAttachBlobs = new Map<string, ArrayBufferLike>();
		let snapshotTree: ISnapshotTree | undefined;
		if (attachMessage.snapshot) {
			snapshotTree = buildSnapshotTree(attachMessage.snapshot.entries, flatAttachBlobs);
		}

		// Include the type of attach message which is the pkg of the store to be
		// used by RemoteFluidDataStoreContext in case it is not in the snapshot.
		const pkg = [attachMessage.type];
		const remoteFluidDataStoreContext = new RemoteFluidDataStoreContext({
			id: attachMessage.id,
			snapshotTree,
			parentContext: this.wrapContextForInnerChannel(attachMessage.id),
			storage: new StorageServiceWithAttachBlobs(this.parentContext.storage, flatAttachBlobs),
			scope: this.parentContext.scope,
			loadingGroupId: attachMessage.snapshot?.groupId,
			createSummarizerNodeFn: this.parentContext.getCreateChildSummarizerNodeFn(
				attachMessage.id,
				{
					type: CreateSummarizerNodeSource.FromAttach,
					sequenceNumber: message.sequenceNumber,
					snapshot: attachMessage.snapshot ?? {
						entries: [createAttributesBlob(pkg, true /* isRootDataStore */)],
					},
				},
			),
			pkg,
		});

		this.contexts.addBoundOrRemoted(remoteFluidDataStoreContext);
	}

	private processAliasMessage(
		message: ISequencedDocumentMessage,
		localOpMetadata: unknown,
		local: boolean,
	): void {
		const aliasMessage = message.contents as IDataStoreAliasMessage;
		if (!isDataStoreAliasMessage(aliasMessage)) {
			throw new DataCorruptionError("malformedDataStoreAliasMessage", {
				...extractSafePropertiesFromMessage(message),
			});
		}

		const resolve = localOpMetadata as PendingAliasResolve;
		const aliasResult = this.processAliasMessageCore(aliasMessage);
		if (local) {
			resolve(aliasResult);
		}
	}

	public processAliasMessageCore(aliasMessage: IDataStoreAliasMessage): boolean {
		if (this.alreadyProcessed(aliasMessage.alias)) {
			return false;
		}

		const context = this.contexts.get(aliasMessage.internalId);
		// If the data store has been deleted, log an error and ignore this message. This helps prevent document
		// corruption in case a deleted data store accidentally submitted a signal.
		if (
			this.checkAndLogIfDeleted(
				aliasMessage.internalId,
				context,
				"Changed",
				"processAliasMessageCore",
			)
		) {
			return false;
		}

		if (context === undefined) {
			this.mc.logger.sendErrorEvent({
				eventName: "AliasFluidDataStoreNotFound",
				fluidDataStoreId: aliasMessage.internalId,
			});
			return false;
		}

		const handle = new FluidObjectHandle(
			context,
			aliasMessage.internalId,
			this.parentContext.IFluidHandleContext,
		);
		this.parentContext.addedGCOutboundReference?.(this.containerRuntimeHandle, handle);

		this.aliasMap.set(aliasMessage.alias, context.id);
		context.setInMemoryRoot();
		return true;
	}

	private alreadyProcessed(id: string): boolean {
		return this.aliasMap.get(id) !== undefined || this.contexts.get(id) !== undefined;
	}

	/** Package up the context's attach summary etc into an IAttachMessage */
	private generateAttachMessage(localContext: LocalFluidDataStoreContext): IAttachMessage {
		const { attachSummary } = localContext.getAttachData(/* includeGCData: */ true);
		const type = localContext.packagePath[localContext.packagePath.length - 1];

		// Attach message needs the summary in ITree format. Convert the ISummaryTree into an ITree.
		const snapshot = convertSummaryTreeToITree(attachSummary.summary);

		return {
			id: localContext.id,
			snapshot,
			type,
		} satisfies IAttachMessage;
	}

	/**
	 * Make the data store locally visible in the container graph by moving the data store context from unbound to
	 * bound list and submitting the attach message. This data store can now be reached from the root.
	 * @param id - The id of the data store context to make visible.
	 */
	private makeDataStoreLocallyVisible(id: string): void {
		const localContext = this.contexts.getUnbound(id);
		assert(!!localContext, 0x15f /* "Could not find unbound context to bind" */);

		/**
		 * If the container is not detached, it is globally visible to all clients. This data store should also be
		 * globally visible. Move it to attaching state and send an "attach" op for it.
		 * If the container is detached, this data store will be part of the summary that makes the container attached.
		 */
		if (this.parentContext.attachState !== AttachState.Detached) {
			localContext.emit("attaching");
			const message = this.generateAttachMessage(localContext);

			this.pendingAttach.set(id, message);
			this.parentContext.submitMessage(ContainerMessageType.Attach, message, undefined);
			this.attachOpFiredForDataStore.add(id);
		}

		this.contexts.bind(id);
	}

	/**
	 * Generate compact internal DataStore ID.
	 *
	 * A note about namespace and name collisions:
	 * This code assumes that that's the only way to generate internal IDs, and that it's Ok for this namespace to overlap with
	 * user-provided alias names namespace.
	 * There are two scenarios where it could cause trouble:
	 * 1) Old files, where (already removed) CreateRoot*DataStore*() API was used, and thus internal name of data store
	 * was provided by user. Such files may experience name collision with future data stores that receive a name generated
	 * by this function.
	 * 2) Much less likely, but if it happen that internal ID (generated by this function) is exactly the same as alias name
	 * that user might use in the future, them ContainerRuntime.getAliasedDataStoreEntryPoint() or
	 * ContainerRuntime.getDataStoreFromRequest() could return a data store with internalID matching user request, even though
	 * user expected some other data store (that would receive alias later).
	 * Please note that above mentioned functions have the implementation they have (allowing #2) due to #1.
	 */
	protected createDataStoreId(): string {
		// We use three non-overlapping namespaces:
		// - detached state: even numbers
		// - attached state: odd numbers
		// - uuids
		// In first two cases we will encode result as strings in more compact form.
		if (this.runtime.attachState === AttachState.Detached) {
			// container is detached, only one client observes content,  no way to hit collisions with other clients.
			return encodeCompactIdToString(2 * this.contexts.size);
		}
		const id = this.runtime.generateDocumentUniqueId();
		if (typeof id === "number") {
			return encodeCompactIdToString(2 * id + 1);
		}
		return id;
	}

	public createDetachedDataStoreCore(
		pkg: Readonly<string[]>,
		loadingGroupId?: string,
	): IFluidDataStoreContextDetached {
		const id = this.createDataStoreId();

		const context = new LocalDetachedFluidDataStoreContext({
			id,
			pkg,
			parentContext: this.wrapContextForInnerChannel(id),
			storage: this.parentContext.storage,
			scope: this.parentContext.scope,
			createSummarizerNodeFn: this.parentContext.getCreateChildSummarizerNodeFn(id, {
				type: CreateSummarizerNodeSource.Local,
			}),
			makeLocallyVisibleFn: () => this.makeDataStoreLocallyVisible(id),
			snapshotTree: undefined,
			isRootDataStore: false,
			loadingGroupId,
<<<<<<< HEAD
			channelToDataStoreFn: (channel: IFluidDataStoreChannel) =>
				channelToDataStore(channel, this.runtime, this, this.runtime.logger),
=======
			channelToDataStoreFn: (channel: IFluidDataStoreChannel, channelId: string) =>
				channelToDataStore(
					channel,
					channelId,
					this,
					createChildLogger({ logger: this.parentContext.logger }),
				),
>>>>>>> 0bcb7f69
		});
		this.contexts.addUnbound(context);
		return context;
	}

	public _createFluidDataStoreContext(
		pkg: Readonly<string[]>,
		props?: any,
		loadingGroupId?: string,
	) {
		const id = this.createDataStoreId();
		const context = new LocalFluidDataStoreContext({
			id,
			pkg,
			parentContext: this.wrapContextForInnerChannel(id),
			storage: this.parentContext.storage,
			scope: this.parentContext.scope,
			createSummarizerNodeFn: this.parentContext.getCreateChildSummarizerNodeFn(id, {
				type: CreateSummarizerNodeSource.Local,
			}),
			makeLocallyVisibleFn: () => this.makeDataStoreLocallyVisible(id),
			snapshotTree: undefined,
			isRootDataStore: false,
			createProps: props,
			loadingGroupId,
		});
		this.contexts.addUnbound(context);
		return context;
	}

	public get disposed() {
		return this.disposeOnce.evaluated;
	}
	public readonly dispose = () => this.disposeOnce.value;

	public reSubmit(type: string, content: any, localOpMetadata: unknown) {
		switch (type) {
			case ContainerMessageType.Attach:
			case ContainerMessageType.Alias:
				this.parentContext.submitMessage(type, content, localOpMetadata);
				return;
			default:
		}

		assert(type === ContainerMessageType.FluidDataStoreOp, "type");
		const envelope = content as IEnvelope;
		const context = this.contexts.get(envelope.address);
		// If the data store has been deleted, log an error and throw an error. If there are local changes for a
		// deleted data store, it can otherwise lead to inconsistent state when compared to other clients.
		if (
			this.checkAndLogIfDeleted(envelope.address, context, "Changed", "resubmitDataStoreOp")
		) {
			throw new DataCorruptionError("Context is deleted!", {
				callSite: "resubmitDataStoreOp",
				...tagCodeArtifacts({ id: envelope.address }),
			});
		}
		assert(!!context, 0x160 /* "There should be a store context for the op" */);
		const innerContents = envelope.contents as FluidDataStoreMessage;
		context.reSubmit(innerContents.type, innerContents.content, localOpMetadata);
	}

	public rollback(type: string, content: any, localOpMetadata: unknown) {
		assert(type === ContainerMessageType.FluidDataStoreOp, "type");
		const envelope = content as IEnvelope;
		const context = this.contexts.get(envelope.address);
		// If the data store has been deleted, log an error and throw an error. If there are local changes for a
		// deleted data store, it can otherwise lead to inconsistent state when compared to other clients.
		if (
			this.checkAndLogIfDeleted(envelope.address, context, "Changed", "rollbackDataStoreOp")
		) {
			throw new DataCorruptionError("Context is deleted!", {
				callSite: "rollbackDataStoreOp",
				...tagCodeArtifacts({ id: envelope.address }),
			});
		}
		assert(!!context, 0x2e8 /* "There should be a store context for the op" */);
		const innerContents = envelope.contents as FluidDataStoreMessage;
		context.rollback(innerContents.type, innerContents.content, localOpMetadata);
	}

	public async applyStashedOp(content: unknown): Promise<unknown> {
		const opContents = content as LocalContainerRuntimeMessage;
		switch (opContents.type) {
			case ContainerMessageType.Attach:
				return this.applyStashedAttachOp(opContents.contents);
			case ContainerMessageType.Alias:
				return;
			default:
		}

		const envelope = opContents.contents as IEnvelope;
		const context = this.contexts.get(envelope.address);
		// If the data store has been deleted, log an error and ignore this message. This helps prevent document
		// corruption in case the data store that stashed the op is deleted.
		if (this.checkAndLogIfDeleted(envelope.address, context, "Changed", "applyStashedOp")) {
			return undefined;
		}
		assert(!!context, 0x161 /* "There should be a store context for the op" */);
		return context.applyStashedOp(envelope.contents);
	}

	private async applyStashedAttachOp(message: IAttachMessage) {
		this.pendingAttach.set(message.id, message);
		// eslint-disable-next-line @typescript-eslint/consistent-type-assertions
		this.processAttachMessage({ contents: message } as ISequencedDocumentMessage, false);
	}

	public process(
		message: ISequencedDocumentMessage,
		local: boolean,
		localMessageMetadata: unknown,
		addedOutboundReference?: (fromNodePath: string, toNodePath: string) => void,
	) {
		switch (message.type) {
			case ContainerMessageType.Attach:
				this.processAttachMessage(message, local);
				return;
			case ContainerMessageType.Alias:
				this.processAliasMessage(message, localMessageMetadata, local);
				return;
			case ContainerMessageType.FluidDataStoreOp:
				break;
			default:
				assert(false, "unreached");
		}

		const envelope = message.contents as IEnvelope;
		const innerContents = envelope.contents as FluidDataStoreMessage;
		const transformed = {
			...message,
			type: innerContents.type,
			contents: innerContents.content,
		};

		const context = this.contexts.get(envelope.address);

		// If the data store has been deleted, log an error and ignore this message. This helps prevent document
		// corruption in case a deleted data store accidentally submitted an op.
		if (
			this.checkAndLogIfDeleted(
				envelope.address,
				context,
				"Changed",
				"processFluidDataStoreOp",
			)
		) {
			return;
		}

		if (context === undefined) {
			// Former assert 0x162
			throw DataProcessingError.create(
				"No context for op",
				"processFluidDataStoreOp",
				message,
				{
					local,
					messageDetails: JSON.stringify({
						type: message.type,
						contentType: typeof message.contents,
					}),
					...tagCodeArtifacts({ address: envelope.address }),
				},
			);
		}

		context.process(transformed, local, localMessageMetadata);

		// By default, we use the new behavior of detecting outbound routes here.
		// If this setting is true, then DataStoreContext would be notifying GC instead.
		if (
			this.mc.config.getBoolean(detectOutboundRoutesViaDDSKey) !== true &&
			addedOutboundReference !== undefined
		) {
			// Notify GC of any outbound references that were added by this op.
			detectOutboundReferences(envelope, addedOutboundReference);
		}

		// Notify that a GC node for the data store changed. This is used to detect if a deleted data store is
		// being used.
		this.gcNodeUpdated(
			`/${envelope.address}`,
			"Changed",
			message.timestamp,
			context.isLoaded ? context.packagePath : undefined,
		);
	}

	public async getDataStore(
		id: string,
		requestHeaderData: RuntimeHeaderData,
	): Promise<FluidDataStoreContext> {
		const headerData = { ...defaultRuntimeHeaderData, ...requestHeaderData };
		if (
			this.checkAndLogIfDeleted(
				id,
				this.contexts.get(id),
				"Requested",
				"getDataStore",
				requestHeaderData,
			)
		) {
			// The requested data store has been deleted by gc. Create a 404 response exception.
			const request: IRequest = { url: id };
			throw responseToException(
				createResponseError(404, "DataStore was deleted", request),
				request,
			);
		}

		const context = await this.contexts.getBoundOrRemoted(id, headerData.wait);
		if (context === undefined) {
			// The requested data store does not exits. Throw a 404 response exception.
			const request: IRequest = { url: id };
			throw responseToException(create404Response(request), request);
		}
		return context;
	}

	/**
	 * Returns the data store requested with the given id if available. Otherwise, returns undefined.
	 */
	public async getDataStoreIfAvailable(
		id: string,
		requestHeaderData: RuntimeHeaderData,
	): Promise<FluidDataStoreContext | undefined> {
		// If the data store has been deleted, log an error and return undefined.
		if (
			this.checkAndLogIfDeleted(
				id,
				this.contexts.get(id),
				"Requested",
				"getDataStoreIfAvailable",
				requestHeaderData,
			)
		) {
			return undefined;
		}
		const headerData = { ...defaultRuntimeHeaderData, ...requestHeaderData };
		const context = await this.contexts.getBoundOrRemoted(id, headerData.wait);
		if (context === undefined) {
			return undefined;
		}
		return context;
	}

	/**
	 * Checks if the data store has been deleted by GC. If so, log an error.
	 * @param id - The data store's id.
	 * @param context - The data store context.
	 * @param callSite - The function name this is called from.
	 * @param requestHeaderData - The request header information to log if the data store is deleted.
	 * @returns true if the data store is deleted. Otherwise, returns false.
	 */
	private checkAndLogIfDeleted(
		id: string,
		context: FluidDataStoreContext | undefined,
		deletedLogSuffix: string,
		callSite: string,
		requestHeaderData?: RuntimeHeaderData,
	) {
		const dataStoreNodePath = `/${id}`;
		if (!this.isDataStoreDeleted(dataStoreNodePath)) {
			return false;
		}

		this.mc.logger.sendErrorEvent({
			eventName: `GC_Deleted_DataStore_${deletedLogSuffix}`,
			...tagCodeArtifacts({ id }),
			callSite,
			headers: JSON.stringify(requestHeaderData),
			exists: context !== undefined,
		});
		return true;
	}

	public processSignal(messageArg: IInboundSignalMessage, local: boolean) {
		const envelope = messageArg.content as IEnvelope;
		const fluidDataStoreId = envelope.address;
		const message = { ...messageArg, content: envelope.contents };
		const context = this.contexts.get(fluidDataStoreId);
		// If the data store has been deleted, log an error and ignore this message. This helps prevent document
		// corruption in case a deleted data store accidentally submitted a signal.
		if (this.checkAndLogIfDeleted(fluidDataStoreId, context, "Changed", "processSignal")) {
			return;
		}

		if (!context) {
			// Attach message may not have been processed yet
			assert(!local, 0x163 /* "Missing datastore for local signal" */);
			this.mc.logger.sendTelemetryEvent({
				eventName: "SignalFluidDataStoreNotFound",
				...tagCodeArtifacts({
					fluidDataStoreId,
				}),
			});
			return;
		}

		context.processSignal(message, local);
	}

	public setConnectionState(connected: boolean, clientId?: string) {
		for (const [fluidDataStoreId, context] of this.contexts) {
			try {
				context.setConnectionState(connected, clientId);
			} catch (error) {
				this.mc.logger.sendErrorEvent(
					{
						eventName: "SetConnectionStateError",
						clientId,
						...tagCodeArtifacts({
							fluidDataStoreId,
						}),
						details: JSON.stringify({
							runtimeConnected: this.parentContext.connected,
							connected,
						}),
					},
					error,
				);
			}
		}
	}

	public setAttachState(attachState: AttachState.Attaching | AttachState.Attached): void {
		const eventName = attachState === AttachState.Attaching ? "attaching" : "attached";
		for (const [, context] of this.contexts) {
			// Fire only for bounded stores.
			if (!this.contexts.isNotBound(context.id)) {
				context.emit(eventName);
			}
		}
	}

	public get size(): number {
		return this.contexts.size;
	}

	public async summarize(
		fullTree: boolean,
		trackState: boolean,
		telemetryContext?: ITelemetryContext,
	): Promise<ISummaryTreeWithStats> {
		const summaryBuilder = new SummaryTreeBuilder();

		// Iterate over each store and ask it to snapshot
		await Promise.all(
			Array.from(this.contexts)
				.filter(([_, context]) => {
					// Summarizer works only with clients with no local changes. A data store in attaching
					// state indicates an op was sent to attach a local data store, and the the attach op
					// had not yet round tripped back to the client.
					if (context.attachState === AttachState.Attaching) {
						// Formerly assert 0x588
						const error = DataProcessingError.create(
							"Local data store detected in attaching state during summarize",
							"summarize",
						);
						throw error;
					}
					return context.attachState === AttachState.Attached;
				})
				.map(async ([contextId, context]) => {
					const contextSummary = await context.summarize(
						fullTree,
						trackState,
						telemetryContext,
					);
					summaryBuilder.addWithStats(contextId, contextSummary);
				}),
		);

		return summaryBuilder.getSummaryTree();
	}

	/**
	 * Create a summary. Used when attaching or serializing a detached container.
	 */
	public getAttachSummary(telemetryContext?: ITelemetryContext): ISummaryTreeWithStats {
		const builder = new SummaryTreeBuilder();
		// Attaching graph of some stores can cause other stores to get bound too.
		// So keep taking summary until no new stores get bound.
		let notBoundContextsLength: number;
		do {
			const builderTree = builder.summary.tree;
			notBoundContextsLength = this.contexts.notBoundLength();
			// Iterate over each data store and ask it to snapshot
			Array.from(this.contexts)
				.filter(
					([key, _]) =>
						// Take summary of bounded data stores only, make sure we haven't summarized them already
						// and no attach op has been fired for that data store because for loader versions <= 0.24
						// we set attach state as "attaching" before taking createNew summary.
						!(
							this.contexts.isNotBound(key) ||
							builderTree[key] ||
							this.attachOpFiredForDataStore.has(key)
						),
				)
				.map(([key, value]) => {
					let dataStoreSummary: ISummarizeResult;
					if (value.isLoaded) {
						dataStoreSummary = value.getAttachData(
							/* includeGCCData: */ false,
							telemetryContext,
						).attachSummary;
					} else {
						// If this data store is not yet loaded, then there should be no changes in the snapshot from
						// which it was created as it is detached container. So just use the previous snapshot.
						assert(
							!!this.baseSnapshot,
							0x166 /* "BaseSnapshot should be there as detached container loaded from snapshot" */,
						);
						dataStoreSummary = convertSnapshotTreeToSummaryTree(
							this.baseSnapshot.trees[key],
						);
					}
					builder.addWithStats(key, dataStoreSummary);
				});
		} while (notBoundContextsLength !== this.contexts.notBoundLength());

		return builder.getSummaryTree();
	}

	/**
	 * Before GC runs, called by the garbage collector to update any pending GC state.
	 * The garbage collector needs to know all outbound references that are added. Since root data stores are not
	 * explicitly marked as referenced, notify GC of new root data stores that were added since the last GC run.
	 */
	public async updateStateBeforeGC(): Promise<void> {
		for (const id of this.dataStoresSinceLastGC) {
			const context = this.contexts.get(id);
			assert(context !== undefined, 0x2b6 /* Missing data store context */);
			if (await context.isRoot()) {
				// A root data store is basically a reference from the container runtime to the data store.
				const handle = new FluidObjectHandle(
					context,
					id,
					this.parentContext.IFluidHandleContext,
				);
				this.parentContext.addedGCOutboundReference?.(this.containerRuntimeHandle, handle);
			}
		}
		this.dataStoresSinceLastGC = [];
	}

	/**
	 * Generates data used for garbage collection. It does the following:
	 *
	 * 1. Calls into each child data store context to get its GC data.
	 *
	 * 2. Prefixes the child context's id to the GC nodes in the child's GC data. This makes sure that the node can be
	 * identified as belonging to the child.
	 *
	 * 3. Adds a GC node for this channel to the nodes received from the children. All these nodes together represent
	 * the GC data of this channel.
	 *
	 * @param fullGC - true to bypass optimizations and force full generation of GC data.
	 */
	public async getGCData(fullGC: boolean = false): Promise<IGarbageCollectionData> {
		const builder = new GCDataBuilder();
		// Iterate over each store and get their GC data.
		await Promise.all(
			Array.from(this.contexts)
				.filter(([_, context]) => {
					// Summarizer client and hence GC works only with clients with no local changes. A data store in
					// attaching state indicates an op was sent to attach a local data store, and the the attach op
					// had not yet round tripped back to the client.
					// Formerly assert 0x589
					if (context.attachState === AttachState.Attaching) {
						const error = DataProcessingError.create(
							"Local data store detected in attaching state while running GC",
							"getGCData",
						);
						throw error;
					}

					return context.attachState === AttachState.Attached;
				})
				.map(async ([contextId, context]) => {
					const contextGCData = await context.getGCData(fullGC);
					// Prefix the child's id to the ids of its GC nodes so they can be identified as belonging to the child.
					// This also gradually builds the id of each node to be a path from the root.
					builder.prefixAndAddNodes(contextId, contextGCData.gcNodes);
				}),
		);

		// Get the outbound routes and add a GC node for this channel.
		builder.addNode("/", await this.getOutboundRoutes());
		return builder.getGCData();
	}

	/**
	 * After GC has run, called to notify this Container's data stores of routes that are used in it.
	 * @param usedRoutes - The routes that are used in all data stores in this Container.
	 */
	public updateUsedRoutes(usedRoutes: readonly string[]) {
		// Get a map of data store ids to routes used in it.
		const usedDataStoreRoutes = unpackChildNodesUsedRoutes(usedRoutes);

		// Verify that the used routes are correct.
		for (const [id] of usedDataStoreRoutes) {
			assert(
				this.contexts.has(id),
				0x167 /* "Used route does not belong to any known data store" */,
			);
		}

		// Update the used routes in each data store. Used routes is empty for unused data stores.
		for (const [contextId, context] of this.contexts) {
			context.updateUsedRoutes(usedDataStoreRoutes.get(contextId) ?? []);
		}
	}

	/**
	 * This is called to update objects whose routes are unused. The unused objects are deleted.
	 * @param unusedRoutes - The routes that are unused in all data stores in this Container.
	 */
	public updateUnusedRoutes(unusedRoutes: readonly string[]) {
		for (const route of unusedRoutes) {
			const pathParts = route.split("/");
			// Delete data store only if its route (/datastoreId) is in unusedRoutes. We don't want to delete a data
			// store based on its DDS being unused.
			if (pathParts.length > 2) {
				continue;
			}
			const dataStoreId = pathParts[1];
			assert(this.contexts.has(dataStoreId), 0x2d7 /* No data store with specified id */);
			// Delete the contexts of unused data stores.
			this.contexts.delete(dataStoreId);
			// Delete the summarizer node of the unused data stores.
			this.parentContext.deleteChildSummarizerNode?.(dataStoreId);
		}
	}

	/**
	 * Delete data stores and its objects that are sweep ready.
	 * @param sweepReadyDataStoreRoutes - The routes of data stores and its objects that are sweep ready and should
	 * be deleted.
	 * @returns The routes of data stores and its objects that were deleted.
	 */
	public deleteSweepReadyNodes(sweepReadyDataStoreRoutes: readonly string[]): readonly string[] {
		for (const route of sweepReadyDataStoreRoutes) {
			const pathParts = route.split("/");
			const dataStoreId = pathParts[1];

			// Ignore sub-data store routes because a data store and its sub-routes are deleted together, so, we only
			// need to delete the data store.
			// These routes will still be returned below as among the deleted routes
			if (pathParts.length > 2) {
				continue;
			}

			const dataStoreContext = this.contexts.get(dataStoreId);
			if (dataStoreContext === undefined) {
				// If the data store hasn't already been deleted, log an error because this should never happen.
				// If the data store has already been deleted, log a telemetry event. This can happen because multiple GC
				// sweep ops can contain the same data store. It would be interesting to track how often this happens.
				const alreadyDeleted = this.isDataStoreDeleted(`/${dataStoreId}`);
				this.mc.logger.sendTelemetryEvent({
					eventName: "DeletedDataStoreNotFound",
					category: alreadyDeleted ? "generic" : "error",
					...tagCodeArtifacts({ id: dataStoreId }),
					details: { alreadyDeleted },
				});
				continue;
			}

			dataStoreContext.delete();

			// Delete the contexts of sweep ready data stores.
			this.contexts.delete(dataStoreId);
			// Delete the summarizer node of the sweep ready data stores.
			this.parentContext.deleteChildSummarizerNode?.(dataStoreId);
		}
		return Array.from(sweepReadyDataStoreRoutes);
	}

	/**
	 * This is called to update objects whose routes are tombstones.
	 *
	 * A Tombstoned object has been unreferenced long enough that GC knows it won't be referenced again.
	 * Tombstoned objects are eventually deleted by GC.
	 *
	 * @param tombstonedRoutes - The routes that are tombstones in all data stores in this Container.
	 */
	public updateTombstonedRoutes(tombstonedRoutes: readonly string[]) {
		const tombstonedDataStoresSet: Set<string> = new Set();
		for (const route of tombstonedRoutes) {
			const pathParts = route.split("/");
			// Tombstone data store only if its route (/datastoreId) is directly in tombstoneRoutes.
			if (pathParts.length > 2) {
				continue;
			}
			const dataStoreId = pathParts[1];
			assert(this.contexts.has(dataStoreId), 0x510 /* No data store with specified id */);
			tombstonedDataStoresSet.add(dataStoreId);
		}

		// Update the used routes in each data store. Used routes is empty for unused data stores.
		for (const [contextId, context] of this.contexts) {
			context.setTombstone(tombstonedDataStoresSet.has(contextId));
		}
	}

	/**
	 * Returns the outbound routes of this channel. Only root data stores are considered referenced and their paths are
	 * part of outbound routes.
	 */
	private async getOutboundRoutes(): Promise<string[]> {
		const outboundRoutes: string[] = [];
		for (const [contextId, context] of this.contexts) {
			const isRootDataStore = await context.isRoot();
			if (isRootDataStore) {
				outboundRoutes.push(`/${contextId}`);
			}
		}
		return outboundRoutes;
	}

	/**
	 * Called by GC to retrieve the package path of a data store node with the given path.
	 */
	public async getDataStorePackagePath(nodePath: string): Promise<readonly string[] | undefined> {
		// If the node belongs to a data store, return its package path. For DDSes, we return the package path of the
		// data store that contains it.
		const context = this.contexts.get(nodePath.split("/")[1]);
		return (await context?.getInitialSnapshotDetails())?.pkg;
	}

	/**
	 * Called by GC to determine if a node is for a data store or for an object within a data store (for e.g. DDS).
	 * @returns the GC node type if the node belongs to a data store or object within data store, undefined otherwise.
	 */
	public getGCNodeType(nodePath: string): GCNodeType | undefined {
		const pathParts = nodePath.split("/");
		if (!this.contexts.has(pathParts[1])) {
			return undefined;
		}

		// Data stores paths are of the format "/dataStoreId".
		// Sub data store paths are of the format "/dataStoreId/subPath/...".
		if (pathParts.length === 2) {
			return GCNodeType.DataStore;
		}
		return GCNodeType.SubDataStore;
	}

	public internalId(maybeAlias: string): string {
		return this.aliases.get(maybeAlias) ?? maybeAlias;
	}

	public async request(request: IRequest): Promise<IResponse> {
		const requestParser = RequestParser.create(request);
		const id = requestParser.pathParts[0];

		// Differentiate between requesting the dataStore directly, or one of its children
		const requestForChild = !requestParser.isLeaf(1);

		const headerData: RuntimeHeaderData = {};
		if (typeof request.headers?.[RuntimeHeaders.wait] === "boolean") {
			headerData.wait = request.headers[RuntimeHeaders.wait];
		}
		if (typeof request.headers?.[RuntimeHeaders.viaHandle] === "boolean") {
			headerData.viaHandle = request.headers[RuntimeHeaders.viaHandle];
		}
		if (typeof request.headers?.[AllowTombstoneRequestHeaderKey] === "boolean") {
			headerData.allowTombstone = request.headers[AllowTombstoneRequestHeaderKey];
		}
		if (typeof request.headers?.[AllowInactiveRequestHeaderKey] === "boolean") {
			headerData.allowInactive = request.headers[AllowInactiveRequestHeaderKey];
		}

		// We allow Tombstone requests for sub-DataStore objects
		if (requestForChild) {
			headerData.allowTombstone = true;
		}

		await this.waitIfPendingAlias(id);
		const internalId = this.internalId(id);
		const dataStoreContext = await this.getDataStore(internalId, headerData);

		// Remove query params, leading and trailing slashes from the url. This is done to make sure the format is
		// the same as GC nodes id.
		const urlWithoutQuery = trimLeadingAndTrailingSlashes(request.url.split("?")[0]);
		// Get the initial snapshot details which contain the data store package path.
		const details = await dataStoreContext.getInitialSnapshotDetails();

		// Note that this will throw if the data store is inactive or tombstoned and throwing on incorrect usage
		// is configured.
		this.gcNodeUpdated(
			`/${urlWithoutQuery}`,
			"Loaded",
			undefined /* timestampMs */,
			details.pkg,
			request,
			headerData,
		);
		const dataStore = await dataStoreContext.realize();

		const subRequest = requestParser.createSubRequest(1);
		// We always expect createSubRequest to include a leading slash, but asserting here to protect against
		// unintentionally modifying the url if that changes.
		assert(
			subRequest.url.startsWith("/"),
			0x126 /* "Expected createSubRequest url to include a leading slash" */,
		);

		return dataStore.request(subRequest);
	}
}

export function getSummaryForDatastores(
	snapshot: ISnapshotTree | undefined,
	metadata?: IContainerRuntimeMetadata,
): ISnapshotTree | undefined {
	if (!snapshot) {
		return undefined;
	}

	if (rootHasIsolatedChannels(metadata)) {
		const datastoresSnapshot = snapshot.trees[channelsTreeName];
		assert(!!datastoresSnapshot, 0x168 /* Expected tree in snapshot not found */);
		return datastoresSnapshot;
	} else {
		// back-compat: strip out all non-datastore paths before giving to DataStores object.
		const datastoresTrees: ISnapshotTree["trees"] = {};
		for (const [key, value] of Object.entries(snapshot.trees)) {
			if (!nonDataStorePaths.includes(key)) {
				datastoresTrees[key] = value;
			}
		}
		return {
			...snapshot,
			trees: datastoresTrees,
		};
	}
}

/**
 * Traverse this op's contents and detect any outbound routes that were added by this op.
 *
 * @internal
 */
export function detectOutboundReferences(
	envelope: IEnvelope,
	addedOutboundReference: (fromNodePath: string, toNodePath: string) => void,
): void {
	// These will be built up as we traverse the envelope contents
	const outboundPaths: string[] = [];
	let ddsAddress: string | undefined;

	function recursivelyFindHandles(obj: unknown) {
		if (typeof obj === "object" && obj !== null) {
			for (const [key, value] of Object.entries(obj)) {
				// If 'value' is a serialized IFluidHandle, it represents a new outbound route.
				if (isSerializedHandle(value)) {
					outboundPaths.push(value.url);
				}

				// NOTE: This is taking a hard dependency on the fact that in our DataStore implementation,
				// the address of the DDS is stored in a property called "address".  This is not ideal.
				// An alternative would be for the op envelope to include the absolute path (built up as it is submitted)
				if (key === "address" && ddsAddress === undefined) {
					ddsAddress = value;
				}

				recursivelyFindHandles(value);
			}
		}
	}

	recursivelyFindHandles(envelope.contents);

	// GC node paths are all absolute paths, hence the "" prefix.
	// e.g. this will yield "/dataStoreId/ddsId"
	const fromPath = ["", envelope.address, ddsAddress].join("/");
	outboundPaths.forEach((toPath) => addedOutboundReference(fromPath, toPath));
}

/** @internal */
export class DataStoresFactory implements IFluidDataStoreFactory {
	public readonly type = "DataStoresChannel";

	public IFluidDataStoreRegistry: IFluidDataStoreRegistry;

	constructor(
		registryEntries: NamedFluidDataStoreRegistryEntries,
		// ADO:7302 We need a better type here
		private readonly provideEntryPoint: (
			runtime: IFluidDataStoreChannel,
		) => Promise<FluidObject>,
	) {
		this.IFluidDataStoreRegistry = new FluidDataStoreRegistry(registryEntries);
	}

	public get IFluidDataStoreFactory() {
		return this;
	}

	public async instantiateDataStore(
		context: IFluidDataStoreContext,
		_existing: boolean,
	): Promise<IFluidDataStoreChannel> {
		const runtime = new DataStores(
			context.baseSnapshot,
			context, // parentContext
			context.logger,
			() => {}, // gcNodeUpdated
			(_nodePath: string) => false, // isDataStoreDeleted
			new Map(), // aliasMap
			this.provideEntryPoint,
		);

		return runtime;
	}
}<|MERGE_RESOLUTION|>--- conflicted
+++ resolved
@@ -44,11 +44,8 @@
 	responseToException,
 	SummaryTreeBuilder,
 	unpackChildNodesUsedRoutes,
-<<<<<<< HEAD
+	RequestParser,
 	encodeCompactIdToString,
-=======
-	RequestParser,
->>>>>>> 0bcb7f69
 } from "@fluidframework/runtime-utils";
 import {
 	createChildMonitoringContext,
@@ -62,12 +59,7 @@
 } from "@fluidframework/telemetry-utils";
 import { AttachState } from "@fluidframework/container-definitions";
 import { buildSnapshotTree } from "@fluidframework/driver-utils";
-<<<<<<< HEAD
-import { assert, Lazy } from "@fluidframework/core-utils";
-=======
 import { assert, Lazy, LazyPromise } from "@fluidframework/core-utils";
-import { v4 as uuid } from "uuid";
->>>>>>> 0bcb7f69
 import { DataStoreContexts } from "./dataStoreContexts.js";
 import { defaultRuntimeHeaderData, RuntimeHeaderData } from "./containerRuntime.js";
 import {
@@ -146,7 +138,9 @@
 		get clientDetails() {
 			return context.clientDetails;
 		},
-		idCompressor: context.idCompressor,
+		get idCompressor() {
+			return context.idCompressor;
+		},
 		loadingGroupId: context.loadingGroupId,
 		get attachState() {
 			return context.attachState;
@@ -597,11 +591,11 @@
 		// - attached state: odd numbers
 		// - uuids
 		// In first two cases we will encode result as strings in more compact form.
-		if (this.runtime.attachState === AttachState.Detached) {
+		if (this.parentContext.attachState === AttachState.Detached) {
 			// container is detached, only one client observes content,  no way to hit collisions with other clients.
 			return encodeCompactIdToString(2 * this.contexts.size);
 		}
-		const id = this.runtime.generateDocumentUniqueId();
+		const id = this.parentContext.containerRuntime.generateDocumentUniqueId();
 		if (typeof id === "number") {
 			return encodeCompactIdToString(2 * id + 1);
 		}
@@ -627,18 +621,13 @@
 			snapshotTree: undefined,
 			isRootDataStore: false,
 			loadingGroupId,
-<<<<<<< HEAD
 			channelToDataStoreFn: (channel: IFluidDataStoreChannel) =>
-				channelToDataStore(channel, this.runtime, this, this.runtime.logger),
-=======
-			channelToDataStoreFn: (channel: IFluidDataStoreChannel, channelId: string) =>
 				channelToDataStore(
 					channel,
-					channelId,
+					id,
 					this,
 					createChildLogger({ logger: this.parentContext.logger }),
 				),
->>>>>>> 0bcb7f69
 		});
 		this.contexts.addUnbound(context);
 		return context;
