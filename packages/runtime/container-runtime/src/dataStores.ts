/*!
 * Copyright (c) Microsoft Corporation and contributors. All rights reserved.
 * Licensed under the MIT License.
 */

import {
	ITelemetryBaseLogger,
	IDisposable,
	IFluidHandle,
	IRequest,
} from "@fluidframework/core-interfaces";
import { FluidObjectHandle } from "@fluidframework/datastore";
import { ISequencedDocumentMessage, ISnapshotTree } from "@fluidframework/protocol-definitions";
import {
	AliasResult,
	channelsTreeName,
	CreateChildSummarizerNodeFn,
	CreateChildSummarizerNodeParam,
	CreateSummarizerNodeSource,
	gcDataBlobKey,
	IAttachMessage,
	IEnvelope,
	IFluidDataStoreChannel,
	IFluidDataStoreContextDetached,
	IGarbageCollectionData,
	IInboundSignalMessage,
	InboundAttachMessage,
	ISummarizeResult,
	ISummaryTreeWithStats,
	ITelemetryContext,
} from "@fluidframework/runtime-definitions";
import {
	addBlobToSummary,
	convertSnapshotTreeToSummaryTree,
	convertSummaryTreeToITree,
	create404Response,
	createResponseError,
	GCDataBuilder,
	isSerializedHandle,
	processAttachMessageGCData,
	responseToException,
	SummaryTreeBuilder,
	unpackChildNodesUsedRoutes,
} from "@fluidframework/runtime-utils";
import {
	createChildMonitoringContext,
	DataCorruptionError,
	DataProcessingError,
	extractSafePropertiesFromMessage,
	LoggingError,
	MonitoringContext,
	tagCodeArtifacts,
} from "@fluidframework/telemetry-utils";
import { AttachState } from "@fluidframework/container-definitions";
import { buildSnapshotTree } from "@fluidframework/driver-utils";
import { assert, Lazy } from "@fluidframework/core-utils";
import { v4 as uuid } from "uuid";
import { DataStoreContexts } from "./dataStoreContexts";
import { ContainerRuntime, defaultRuntimeHeaderData, RuntimeHeaderData } from "./containerRuntime";
import {
	FluidDataStoreContext,
	RemoteFluidDataStoreContext,
	LocalFluidDataStoreContext,
	createAttributesBlob,
	LocalDetachedFluidDataStoreContext,
} from "./dataStoreContext";
import { StorageServiceWithAttachBlobs } from "./storageServiceWithAttachBlobs";
import { IDataStoreAliasMessage, channelToDataStore, isDataStoreAliasMessage } from "./dataStore";
import { GCNodeType, detectOutboundRoutesViaDDSKey } from "./gc";
import { IContainerRuntimeMetadata, nonDataStorePaths, rootHasIsolatedChannels } from "./summary";

type PendingAliasResolve = (success: boolean) => void;

/**
 * This class encapsulates data store handling. Currently it is only used by the container runtime,
 * but eventually could be hosted on any channel once we formalize the channel api boundary.
 */
export class DataStores implements IDisposable {
	// Stores tracked by the Domain
	private readonly pendingAttach = new Map<string, IAttachMessage>();
	// 0.24 back-compat attachingBeforeSummary
	public readonly attachOpFiredForDataStore = new Set<string>();

	private readonly mc: MonitoringContext;

	private readonly disposeOnce = new Lazy<void>(() => this.contexts.dispose());

	public readonly containerLoadStats: {
		// number of dataStores during loadContainer
		readonly containerLoadDataStoreCount: number;
		// number of unreferenced dataStores during loadContainer
		readonly referencedDataStoreCount: number;
	};

	// Stores the ids of new data stores between two GC runs. This is used to notify the garbage collector of new
	// root data stores that are added.
	private dataStoresSinceLastGC: string[] = [];
	// The handle to the container runtime. This is used mainly for GC purposes to represent outbound reference from
	// the container runtime to other nodes.
	private readonly containerRuntimeHandle: IFluidHandle;
	private readonly pendingAliasMap: Map<string, Promise<AliasResult>> = new Map<
		string,
		Promise<AliasResult>
	>();

	constructor(
		private readonly baseSnapshot: ISnapshotTree | undefined,
		private readonly runtime: ContainerRuntime,
		private readonly submitAttachFn: (attachContent: IAttachMessage) => void,
		private readonly getCreateChildSummarizerNodeFn: (
			id: string,
			createParam: CreateChildSummarizerNodeParam,
		) => CreateChildSummarizerNodeFn,
		private readonly deleteChildSummarizerNodeFn: (id: string) => void,
		baseLogger: ITelemetryBaseLogger,
		private readonly gcNodeUpdated: (
			nodePath: string,
			timestampMs: number,
			packagePath?: readonly string[],
		) => void,
		private readonly isDataStoreDeleted: (nodePath: string) => boolean,
		private readonly aliasMap: Map<string, string>,
		private readonly contexts: DataStoreContexts = new DataStoreContexts(baseLogger),
	) {
		this.mc = createChildMonitoringContext({ logger: baseLogger });
		this.containerRuntimeHandle = new FluidObjectHandle(
			this.runtime,
			"/",
			this.runtime.IFluidHandleContext,
		);

		// Extract stores stored inside the snapshot
		const fluidDataStores = new Map<string, ISnapshotTree>();
		if (baseSnapshot) {
			for (const [key, value] of Object.entries(baseSnapshot.trees)) {
				fluidDataStores.set(key, value);
			}
		}

		let unreferencedDataStoreCount = 0;
		// Create a context for each of them
		for (const [key, value] of fluidDataStores) {
			let dataStoreContext: FluidDataStoreContext;

			// counting number of unreferenced data stores
			if (value.unreferenced) {
				unreferencedDataStoreCount++;
			}
			// If we have a detached container, then create local data store contexts.
			if (this.runtime.attachState !== AttachState.Detached) {
				dataStoreContext = new RemoteFluidDataStoreContext({
					id: key,
					snapshotTree: value,
					runtime: this.runtime,
					storage: this.runtime.storage,
					scope: this.runtime.scope,
					createSummarizerNodeFn: this.getCreateChildSummarizerNodeFn(key, {
						type: CreateSummarizerNodeSource.FromSummary,
					}),
					loadingGroupId: value.groupId,
				});
			} else {
				if (typeof value !== "object") {
					throw new LoggingError("Snapshot should be there to load from!!");
				}
				const snapshotTree = value;
				dataStoreContext = new LocalFluidDataStoreContext({
					id: key,
					pkg: undefined,
					runtime: this.runtime,
					storage: this.runtime.storage,
					scope: this.runtime.scope,
					createSummarizerNodeFn: this.getCreateChildSummarizerNodeFn(key, {
						type: CreateSummarizerNodeSource.FromSummary,
					}),
					makeLocallyVisibleFn: () => this.makeDataStoreLocallyVisible(key),
					snapshotTree,
					isRootDataStore: undefined,
				});
			}
			this.contexts.addBoundOrRemoted(dataStoreContext);
		}
		this.containerLoadStats = {
			containerLoadDataStoreCount: fluidDataStores.size,
			referencedDataStoreCount: fluidDataStores.size - unreferencedDataStoreCount,
		};
	}

	public get aliases(): ReadonlyMap<string, string> {
		return this.aliasMap;
	}

	public get pendingAliases(): Map<string, Promise<AliasResult>> {
		return this.pendingAliasMap;
	}

	public async waitIfPendingAlias(maybeAlias: string): Promise<AliasResult> {
		const pendingAliasPromise = this.pendingAliases.get(maybeAlias);
		return pendingAliasPromise ?? "Success";
	}

	/** For sampling. Only log once per container */
	private shouldSendAttachLog = true;

	public processAttachMessage(message: ISequencedDocumentMessage, local: boolean) {
		const attachMessage = message.contents as InboundAttachMessage;

		this.dataStoresSinceLastGC.push(attachMessage.id);

		// We need to process the GC Data for both local and remote attach messages
		const foundGCData = processAttachMessageGCData(attachMessage.snapshot, (nodeId, toPath) => {
			// nodeId is the relative path under the node being attached. Always starts with "/", but no trailing "/" after an id
			const fromPath = `/${attachMessage.id}${nodeId === "/" ? "" : nodeId}`;
			this.runtime.addedGCOutboundReference(
				{ absolutePath: fromPath },
				{ absolutePath: toPath },
			);
		});

		// Only log once per container to avoid noise/cost.
		// Allows longitudinal tracking of various state (e.g. foundGCData), and some sampled details
		if (this.shouldSendAttachLog) {
			this.shouldSendAttachLog = false;
			this.mc.logger.sendTelemetryEvent({
				eventName: "dataStoreAttachMessage_sampled",
				...tagCodeArtifacts({ id: attachMessage.id, pkg: attachMessage.type }),
				details: {
					local,
					snapshot: !!attachMessage.snapshot,
					foundGCData,
				},
				...extractSafePropertiesFromMessage(message),
			});
		}

		// The local object has already been attached
		if (local) {
			assert(
				this.pendingAttach.has(attachMessage.id),
				0x15e /* "Local object does not have matching attach message id" */,
			);
			this.contexts.get(attachMessage.id)?.emit("attached");
			this.pendingAttach.delete(attachMessage.id);
			return;
		}

		// If a non-local operation then go and create the object, otherwise mark it as officially attached.
		if (this.alreadyProcessed(attachMessage.id)) {
			// TODO: dataStoreId may require a different tag from PackageData #7488
			const error = new DataCorruptionError(
				// pre-0.58 error message: duplicateDataStoreCreatedWithExistingId
				"Duplicate DataStore created with existing id",
				{
					...extractSafePropertiesFromMessage(message),
					...tagCodeArtifacts({ dataStoreId: attachMessage.id }),
				},
			);
			throw error;
		}

		const flatAttachBlobs = new Map<string, ArrayBufferLike>();
		let snapshotTree: ISnapshotTree | undefined;
		if (attachMessage.snapshot) {
			snapshotTree = buildSnapshotTree(attachMessage.snapshot.entries, flatAttachBlobs);
		}

		// Include the type of attach message which is the pkg of the store to be
		// used by RemoteFluidDataStoreContext in case it is not in the snapshot.
		const pkg = [attachMessage.type];
		const remoteFluidDataStoreContext = new RemoteFluidDataStoreContext({
			id: attachMessage.id,
			snapshotTree,
			runtime: this.runtime,
			storage: new StorageServiceWithAttachBlobs(this.runtime.storage, flatAttachBlobs),
			scope: this.runtime.scope,
<<<<<<< HEAD
			loadingGroupId: snapshotTree?.groupId,
=======
			groupId: attachMessage.snapshot?.groupId,
>>>>>>> 462edccc
			createSummarizerNodeFn: this.getCreateChildSummarizerNodeFn(attachMessage.id, {
				type: CreateSummarizerNodeSource.FromAttach,
				sequenceNumber: message.sequenceNumber,
				snapshot: attachMessage.snapshot ?? {
					entries: [createAttributesBlob(pkg, true /* isRootDataStore */)],
				},
			}),
			pkg,
		});

		this.contexts.addBoundOrRemoted(remoteFluidDataStoreContext);
	}

	public processAliasMessage(
		message: ISequencedDocumentMessage,
		localOpMetadata: unknown,
		local: boolean,
	): void {
		const aliasMessage = message.contents as IDataStoreAliasMessage;
		if (!isDataStoreAliasMessage(aliasMessage)) {
			throw new DataCorruptionError("malformedDataStoreAliasMessage", {
				...extractSafePropertiesFromMessage(message),
			});
		}

		const resolve = localOpMetadata as PendingAliasResolve;
		const aliasResult = this.processAliasMessageCore(aliasMessage);
		if (local) {
			resolve(aliasResult);
		}
	}

	public processAliasMessageCore(aliasMessage: IDataStoreAliasMessage): boolean {
		if (this.alreadyProcessed(aliasMessage.alias)) {
			return false;
		}

		const context = this.contexts.get(aliasMessage.internalId);
		// If the data store has been deleted, log an error and ignore this message. This helps prevent document
		// corruption in case a deleted data store accidentally submitted a signal.
		if (
			this.checkAndLogIfDeleted(
				aliasMessage.internalId,
				context,
				"Changed",
				"processAliasMessageCore",
			)
		) {
			return false;
		}

		if (context === undefined) {
			this.mc.logger.sendErrorEvent({
				eventName: "AliasFluidDataStoreNotFound",
				fluidDataStoreId: aliasMessage.internalId,
			});
			return false;
		}

		const handle = new FluidObjectHandle(
			context,
			aliasMessage.internalId,
			this.runtime.IFluidHandleContext,
		);
		this.runtime.addedGCOutboundReference(this.containerRuntimeHandle, handle);

		this.aliasMap.set(aliasMessage.alias, context.id);
		context.setInMemoryRoot();
		return true;
	}

	private alreadyProcessed(id: string): boolean {
		return this.aliasMap.get(id) !== undefined || this.contexts.get(id) !== undefined;
	}

	/** Package up the context's attach summary etc into an IAttachMessage */
	private generateAttachMessage(localContext: LocalFluidDataStoreContext): IAttachMessage {
		const { attachSummary, type, gcData } = localContext.getAttachData(
			/* includeGCData: */ true,
		);

		if (gcData !== undefined) {
			addBlobToSummary(attachSummary, gcDataBlobKey, JSON.stringify(gcData));
		}

		// Attach message needs the summary in ITree format. Convert the ISummaryTree into an ITree.
		const snapshot = convertSummaryTreeToITree(attachSummary.summary);

		return {
			id: localContext.id,
			snapshot,
			type,
		} satisfies IAttachMessage;
	}

	/**
	 * Make the data store locally visible in the container graph by moving the data store context from unbound to
	 * bound list and submitting the attach message. This data store can now be reached from the root.
	 * @param id - The id of the data store context to make visible.
	 */
	private makeDataStoreLocallyVisible(id: string): void {
		const localContext = this.contexts.getUnbound(id);
		assert(!!localContext, 0x15f /* "Could not find unbound context to bind" */);

		/**
		 * If the container is not detached, it is globally visible to all clients. This data store should also be
		 * globally visible. Move it to attaching state and send an "attach" op for it.
		 * If the container is detached, this data store will be part of the summary that makes the container attached.
		 */
		if (this.runtime.attachState !== AttachState.Detached) {
			localContext.emit("attaching");
			const message = this.generateAttachMessage(localContext);

			this.pendingAttach.set(id, message);
			this.submitAttachFn(message);
			this.attachOpFiredForDataStore.add(id);
		}

		this.contexts.bind(id);
	}

	public createDetachedDataStoreCore(
		pkg: Readonly<string[]>,
		isRoot: boolean,
		id = uuid(),
		loadingGroupId?: string,
	): IFluidDataStoreContextDetached {
		assert(!id.includes("/"), 0x30c /* Id cannot contain slashes */);

		const context = new LocalDetachedFluidDataStoreContext({
			id,
			pkg,
			runtime: this.runtime,
			storage: this.runtime.storage,
			scope: this.runtime.scope,
			createSummarizerNodeFn: this.getCreateChildSummarizerNodeFn(id, {
				type: CreateSummarizerNodeSource.Local,
			}),
			makeLocallyVisibleFn: () => this.makeDataStoreLocallyVisible(id),
			snapshotTree: undefined,
			isRootDataStore: isRoot,
			loadingGroupId,
			channelToDataStoreFn: (channel: IFluidDataStoreChannel, channelId: string) =>
				channelToDataStore(channel, channelId, this.runtime, this, this.runtime.logger),
		});
		this.contexts.addUnbound(context);
		return context;
	}

	public _createFluidDataStoreContext(
		pkg: string[],
		id: string,
		props?: any,
		loadingGroupId?: string,
	) {
		assert(!id.includes("/"), 0x30d /* Id cannot contain slashes */);
		const context = new LocalFluidDataStoreContext({
			id,
			pkg,
			runtime: this.runtime,
			storage: this.runtime.storage,
			scope: this.runtime.scope,
			createSummarizerNodeFn: this.getCreateChildSummarizerNodeFn(id, {
				type: CreateSummarizerNodeSource.Local,
			}),
			makeLocallyVisibleFn: () => this.makeDataStoreLocallyVisible(id),
			snapshotTree: undefined,
			isRootDataStore: false,
			createProps: props,
			loadingGroupId,
		});
		this.contexts.addUnbound(context);
		return context;
	}

	public get disposed() {
		return this.disposeOnce.evaluated;
	}
	public readonly dispose = () => this.disposeOnce.value;

	public resubmitDataStoreOp(envelope: IEnvelope, localOpMetadata: unknown) {
		const context = this.contexts.get(envelope.address);
		// If the data store has been deleted, log an error and throw an error. If there are local changes for a
		// deleted data store, it can otherwise lead to inconsistent state when compared to other clients.
		if (
			this.checkAndLogIfDeleted(envelope.address, context, "Changed", "resubmitDataStoreOp")
		) {
			throw new DataCorruptionError("Context is deleted!", {
				callSite: "resubmitDataStoreOp",
				...tagCodeArtifacts({ id: envelope.address }),
			});
		}
		assert(!!context, 0x160 /* "There should be a store context for the op" */);
		context.reSubmit(envelope.contents, localOpMetadata);
	}

	public rollbackDataStoreOp(envelope: IEnvelope, localOpMetadata: unknown) {
		const context = this.contexts.get(envelope.address);
		// If the data store has been deleted, log an error and throw an error. If there are local changes for a
		// deleted data store, it can otherwise lead to inconsistent state when compared to other clients.
		if (
			this.checkAndLogIfDeleted(envelope.address, context, "Changed", "rollbackDataStoreOp")
		) {
			throw new DataCorruptionError("Context is deleted!", {
				callSite: "rollbackDataStoreOp",
				...tagCodeArtifacts({ id: envelope.address }),
			});
		}
		assert(!!context, 0x2e8 /* "There should be a store context for the op" */);
		context.rollback(envelope.contents, localOpMetadata);
	}

	public async applyStashedOp(envelope: IEnvelope): Promise<unknown> {
		const context = this.contexts.get(envelope.address);
		// If the data store has been deleted, log an error and ignore this message. This helps prevent document
		// corruption in case the data store that stashed the op is deleted.
		if (this.checkAndLogIfDeleted(envelope.address, context, "Changed", "applyStashedOp")) {
			return undefined;
		}
		assert(!!context, 0x161 /* "There should be a store context for the op" */);
		return context.applyStashedOp(envelope.contents);
	}

	public async applyStashedAttachOp(message: IAttachMessage) {
		this.pendingAttach.set(message.id, message);
		// eslint-disable-next-line @typescript-eslint/consistent-type-assertions
		this.processAttachMessage({ contents: message } as ISequencedDocumentMessage, false);
	}

	public processFluidDataStoreOp(
		message: ISequencedDocumentMessage,
		local: boolean,
		localMessageMetadata: unknown,
		addedOutboundReference: (fromNodePath: string, toNodePath: string) => void,
	) {
		const envelope = message.contents as IEnvelope;
		const transformed = { ...message, contents: envelope.contents };
		const context = this.contexts.get(envelope.address);

		// If the data store has been deleted, log an error and ignore this message. This helps prevent document
		// corruption in case a deleted data store accidentally submitted an op.
		if (
			this.checkAndLogIfDeleted(
				envelope.address,
				context,
				"Changed",
				"processFluidDataStoreOp",
			)
		) {
			return;
		}

		if (context === undefined) {
			// Former assert 0x162
			throw DataProcessingError.create(
				"No context for op",
				"processFluidDataStoreOp",
				message,
				{
					local,
					messageDetails: JSON.stringify({
						type: message.type,
						contentType: typeof message.contents,
					}),
					...tagCodeArtifacts({ address: envelope.address }),
				},
			);
		}

		context.process(transformed, local, localMessageMetadata);

		// By default, we use the new behavior of detecting outbound routes here.
		// If this setting is true, then DataStoreContext would be notifying GC instead.
		if (this.mc.config.getBoolean(detectOutboundRoutesViaDDSKey) !== true) {
			// Notify GC of any outbound references that were added by this op.
			detectOutboundReferences(envelope, addedOutboundReference);
		}

		// Notify that a GC node for the data store changed. This is used to detect if a deleted data store is
		// being used.
		this.gcNodeUpdated(
			`/${envelope.address}`,
			message.timestamp,
			context.isLoaded ? context.packagePath : undefined,
		);
	}

	public async getDataStore(
		id: string,
		requestHeaderData: RuntimeHeaderData,
	): Promise<FluidDataStoreContext> {
		const headerData = { ...defaultRuntimeHeaderData, ...requestHeaderData };
		if (
			this.checkAndLogIfDeleted(
				id,
				this.contexts.get(id),
				"Requested",
				"getDataStore",
				requestHeaderData,
			)
		) {
			// The requested data store has been deleted by gc. Create a 404 response exception.
			const request: IRequest = { url: id };
			throw responseToException(
				createResponseError(404, "DataStore was deleted", request),
				request,
			);
		}

		const context = await this.contexts.getBoundOrRemoted(id, headerData.wait);
		if (context === undefined) {
			// The requested data store does not exits. Throw a 404 response exception.
			const request: IRequest = { url: id };
			throw responseToException(create404Response(request), request);
		}
		return context;
	}

	/**
	 * Returns the data store requested with the given id if available. Otherwise, returns undefined.
	 */
	public async getDataStoreIfAvailable(
		id: string,
		requestHeaderData: RuntimeHeaderData,
	): Promise<FluidDataStoreContext | undefined> {
		// If the data store has been deleted, log an error and return undefined.
		if (
			this.checkAndLogIfDeleted(
				id,
				this.contexts.get(id),
				"Requested",
				"getDataStoreIfAvailable",
				requestHeaderData,
			)
		) {
			return undefined;
		}
		const headerData = { ...defaultRuntimeHeaderData, ...requestHeaderData };
		const context = await this.contexts.getBoundOrRemoted(id, headerData.wait);
		if (context === undefined) {
			return undefined;
		}
		return context;
	}

	/**
	 * Checks if the data store has been deleted by GC. If so, log an error.
	 * @param id - The data store's id.
	 * @param context - The data store context.
	 * @param callSite - The function name this is called from.
	 * @param requestHeaderData - The request header information to log if the data store is deleted.
	 * @returns true if the data store is deleted. Otherwise, returns false.
	 */
	private checkAndLogIfDeleted(
		id: string,
		context: FluidDataStoreContext | undefined,
		deletedLogSuffix: string,
		callSite: string,
		requestHeaderData?: RuntimeHeaderData,
	) {
		const dataStoreNodePath = `/${id}`;
		if (!this.isDataStoreDeleted(dataStoreNodePath)) {
			return false;
		}

		this.mc.logger.sendErrorEvent({
			eventName: `GC_Deleted_DataStore_${deletedLogSuffix}`,
			...tagCodeArtifacts({ id }),
			callSite,
			headers: JSON.stringify(requestHeaderData),
			exists: context !== undefined,
		});
		return true;
	}

	public processSignal(fluidDataStoreId: string, message: IInboundSignalMessage, local: boolean) {
		const context = this.contexts.get(fluidDataStoreId);
		// If the data store has been deleted, log an error and ignore this message. This helps prevent document
		// corruption in case a deleted data store accidentally submitted a signal.
		if (this.checkAndLogIfDeleted(fluidDataStoreId, context, "Changed", "processSignal")) {
			return;
		}

		if (!context) {
			// Attach message may not have been processed yet
			assert(!local, 0x163 /* "Missing datastore for local signal" */);
			this.mc.logger.sendTelemetryEvent({
				eventName: "SignalFluidDataStoreNotFound",
				...tagCodeArtifacts({
					fluidDataStoreId,
				}),
			});
			return;
		}

		context.processSignal(message, local);
	}

	public setConnectionState(connected: boolean, clientId?: string) {
		for (const [fluidDataStoreId, context] of this.contexts) {
			try {
				context.setConnectionState(connected, clientId);
			} catch (error) {
				this.mc.logger.sendErrorEvent(
					{
						eventName: "SetConnectionStateError",
						clientId,
						...tagCodeArtifacts({
							fluidDataStoreId,
						}),
						details: JSON.stringify({
							runtimeConnected: this.runtime.connected,
							connected,
						}),
					},
					error,
				);
			}
		}
	}

	public setAttachState(attachState: AttachState.Attaching | AttachState.Attached): void {
		const eventName = attachState === AttachState.Attaching ? "attaching" : "attached";
		for (const [, context] of this.contexts) {
			// Fire only for bounded stores.
			if (!this.contexts.isNotBound(context.id)) {
				context.emit(eventName);
			}
		}
	}

	public get size(): number {
		return this.contexts.size;
	}

	public async summarize(
		fullTree: boolean,
		trackState: boolean,
		telemetryContext?: ITelemetryContext,
	): Promise<ISummaryTreeWithStats> {
		const summaryBuilder = new SummaryTreeBuilder();

		// Iterate over each store and ask it to snapshot
		await Promise.all(
			Array.from(this.contexts)
				.filter(([_, context]) => {
					// Summarizer works only with clients with no local changes. A data store in attaching
					// state indicates an op was sent to attach a local data store, and the the attach op
					// had not yet round tripped back to the client.
					if (context.attachState === AttachState.Attaching) {
						// Formerly assert 0x588
						const error = DataProcessingError.create(
							"Local data store detected in attaching state during summarize",
							"summarize",
						);
						throw error;
					}
					return context.attachState === AttachState.Attached;
				})
				.map(async ([contextId, context]) => {
					const contextSummary = await context.summarize(
						fullTree,
						trackState,
						telemetryContext,
					);
					summaryBuilder.addWithStats(contextId, contextSummary);
				}),
		);

		return summaryBuilder.getSummaryTree();
	}

	/**
	 * Create a summary. Used when attaching or serializing a detached container.
	 */
	public createSummary(telemetryContext?: ITelemetryContext): ISummaryTreeWithStats {
		const builder = new SummaryTreeBuilder();
		// Attaching graph of some stores can cause other stores to get bound too.
		// So keep taking summary until no new stores get bound.
		let notBoundContextsLength: number;
		do {
			const builderTree = builder.summary.tree;
			notBoundContextsLength = this.contexts.notBoundLength();
			// Iterate over each data store and ask it to snapshot
			Array.from(this.contexts)
				.filter(
					([key, _]) =>
						// Take summary of bounded data stores only, make sure we haven't summarized them already
						// and no attach op has been fired for that data store because for loader versions <= 0.24
						// we set attach state as "attaching" before taking createNew summary.
						!(
							this.contexts.isNotBound(key) ||
							builderTree[key] ||
							this.attachOpFiredForDataStore.has(key)
						),
				)
				.map(([key, value]) => {
					let dataStoreSummary: ISummarizeResult;
					if (value.isLoaded) {
						dataStoreSummary = value.getAttachData(
							/* includeGCCData: */ false,
							telemetryContext,
						).attachSummary;
					} else {
						// If this data store is not yet loaded, then there should be no changes in the snapshot from
						// which it was created as it is detached container. So just use the previous snapshot.
						assert(
							!!this.baseSnapshot,
							0x166 /* "BaseSnapshot should be there as detached container loaded from snapshot" */,
						);
						dataStoreSummary = convertSnapshotTreeToSummaryTree(
							this.baseSnapshot.trees[key],
						);
					}
					builder.addWithStats(key, dataStoreSummary);
				});
		} while (notBoundContextsLength !== this.contexts.notBoundLength());

		return builder.getSummaryTree();
	}

	/**
	 * Before GC runs, called by the garbage collector to update any pending GC state.
	 * The garbage collector needs to know all outbound references that are added. Since root data stores are not
	 * explicitly marked as referenced, notify GC of new root data stores that were added since the last GC run.
	 */
	public async updateStateBeforeGC(): Promise<void> {
		for (const id of this.dataStoresSinceLastGC) {
			const context = this.contexts.get(id);
			assert(context !== undefined, 0x2b6 /* Missing data store context */);
			if (await context.isRoot()) {
				// A root data store is basically a reference from the container runtime to the data store.
				const handle = new FluidObjectHandle(context, id, this.runtime.IFluidHandleContext);
				this.runtime.addedGCOutboundReference(this.containerRuntimeHandle, handle);
			}
		}
		this.dataStoresSinceLastGC = [];
	}

	/**
	 * Generates data used for garbage collection. It does the following:
	 *
	 * 1. Calls into each child data store context to get its GC data.
	 *
	 * 2. Prefixes the child context's id to the GC nodes in the child's GC data. This makes sure that the node can be
	 * identified as belonging to the child.
	 *
	 * 3. Adds a GC node for this channel to the nodes received from the children. All these nodes together represent
	 * the GC data of this channel.
	 *
	 * @param fullGC - true to bypass optimizations and force full generation of GC data.
	 */
	public async getGCData(fullGC: boolean = false): Promise<IGarbageCollectionData> {
		const builder = new GCDataBuilder();
		// Iterate over each store and get their GC data.
		await Promise.all(
			Array.from(this.contexts)
				.filter(([_, context]) => {
					// Summarizer client and hence GC works only with clients with no local changes. A data store in
					// attaching state indicates an op was sent to attach a local data store, and the the attach op
					// had not yet round tripped back to the client.
					// Formerly assert 0x589
					if (context.attachState === AttachState.Attaching) {
						const error = DataProcessingError.create(
							"Local data store detected in attaching state while running GC",
							"getGCData",
						);
						throw error;
					}

					return context.attachState === AttachState.Attached;
				})
				.map(async ([contextId, context]) => {
					const contextGCData = await context.getGCData(fullGC);
					// Prefix the child's id to the ids of its GC nodes so they can be identified as belonging to the child.
					// This also gradually builds the id of each node to be a path from the root.
					builder.prefixAndAddNodes(contextId, contextGCData.gcNodes);
				}),
		);

		// Get the outbound routes and add a GC node for this channel.
		builder.addNode("/", await this.getOutboundRoutes());
		return builder.getGCData();
	}

	/**
	 * After GC has run, called to notify this Container's data stores of routes that are used in it.
	 * @param usedRoutes - The routes that are used in all data stores in this Container.
	 */
	public updateUsedRoutes(usedRoutes: readonly string[]) {
		// Get a map of data store ids to routes used in it.
		const usedDataStoreRoutes = unpackChildNodesUsedRoutes(usedRoutes);

		// Verify that the used routes are correct.
		for (const [id] of usedDataStoreRoutes) {
			assert(
				this.contexts.has(id),
				0x167 /* "Used route does not belong to any known data store" */,
			);
		}

		// Update the used routes in each data store. Used routes is empty for unused data stores.
		for (const [contextId, context] of this.contexts) {
			context.updateUsedRoutes(usedDataStoreRoutes.get(contextId) ?? []);
		}
	}

	/**
	 * This is called to update objects whose routes are unused. The unused objects are deleted.
	 * @param unusedRoutes - The routes that are unused in all data stores in this Container.
	 */
	public updateUnusedRoutes(unusedRoutes: readonly string[]) {
		for (const route of unusedRoutes) {
			const pathParts = route.split("/");
			// Delete data store only if its route (/datastoreId) is in unusedRoutes. We don't want to delete a data
			// store based on its DDS being unused.
			if (pathParts.length > 2) {
				continue;
			}
			const dataStoreId = pathParts[1];
			assert(this.contexts.has(dataStoreId), 0x2d7 /* No data store with specified id */);
			// Delete the contexts of unused data stores.
			this.contexts.delete(dataStoreId);
			// Delete the summarizer node of the unused data stores.
			this.deleteChildSummarizerNodeFn(dataStoreId);
		}
	}

	/**
	 * Delete data stores and its objects that are sweep ready.
	 * @param sweepReadyDataStoreRoutes - The routes of data stores and its objects that are sweep ready and should
	 * be deleted.
	 * @returns The routes of data stores and its objects that were deleted.
	 */
	public deleteSweepReadyNodes(sweepReadyDataStoreRoutes: readonly string[]): readonly string[] {
		for (const route of sweepReadyDataStoreRoutes) {
			const pathParts = route.split("/");
			const dataStoreId = pathParts[1];

			// Ignore sub-data store routes because a data store and its sub-routes are deleted together, so, we only
			// need to delete the data store.
			// These routes will still be returned below as among the deleted routes
			if (pathParts.length > 2) {
				continue;
			}

			const dataStoreContext = this.contexts.get(dataStoreId);
			if (dataStoreContext === undefined) {
				// If the data store hasn't already been deleted, log an error because this should never happen.
				// If the data store has already been deleted, log a telemetry event. This can happen because multiple GC
				// sweep ops can contain the same data store. It would be interesting to track how often this happens.
				const alreadyDeleted = this.isDataStoreDeleted(`/${dataStoreId}`);
				this.mc.logger.sendTelemetryEvent({
					eventName: "DeletedDataStoreNotFound",
					category: alreadyDeleted ? "generic" : "error",
					...tagCodeArtifacts({ id: dataStoreId }),
					details: { alreadyDeleted },
				});
				continue;
			}

			dataStoreContext.delete();

			// Delete the contexts of sweep ready data stores.
			this.contexts.delete(dataStoreId);
			// Delete the summarizer node of the sweep ready data stores.
			this.deleteChildSummarizerNodeFn(dataStoreId);
		}
		return Array.from(sweepReadyDataStoreRoutes);
	}

	/**
	 * This is called to update objects whose routes are tombstones.
	 *
	 * A Tombstoned object has been unreferenced long enough that GC knows it won't be referenced again.
	 * Tombstoned objects are eventually deleted by GC.
	 *
	 * @param tombstonedRoutes - The routes that are tombstones in all data stores in this Container.
	 */
	public updateTombstonedRoutes(tombstonedRoutes: readonly string[]) {
		const tombstonedDataStoresSet: Set<string> = new Set();
		for (const route of tombstonedRoutes) {
			const pathParts = route.split("/");
			// Tombstone data store only if its route (/datastoreId) is directly in tombstoneRoutes.
			if (pathParts.length > 2) {
				continue;
			}
			const dataStoreId = pathParts[1];
			assert(this.contexts.has(dataStoreId), 0x510 /* No data store with specified id */);
			tombstonedDataStoresSet.add(dataStoreId);
		}

		// Update the used routes in each data store. Used routes is empty for unused data stores.
		for (const [contextId, context] of this.contexts) {
			context.setTombstone(tombstonedDataStoresSet.has(contextId));
		}
	}

	/**
	 * Returns the outbound routes of this channel. Only root data stores are considered referenced and their paths are
	 * part of outbound routes.
	 */
	private async getOutboundRoutes(): Promise<string[]> {
		const outboundRoutes: string[] = [];
		for (const [contextId, context] of this.contexts) {
			const isRootDataStore = await context.isRoot();
			if (isRootDataStore) {
				outboundRoutes.push(`/${contextId}`);
			}
		}
		return outboundRoutes;
	}

	/**
	 * Called by GC to retrieve the package path of a data store node with the given path.
	 */
	public async getDataStorePackagePath(nodePath: string): Promise<readonly string[] | undefined> {
		// If the node belongs to a data store, return its package path. For DDSes, we return the package path of the
		// data store that contains it.
		const context = this.contexts.get(nodePath.split("/")[1]);
		return (await context?.getInitialSnapshotDetails())?.pkg;
	}

	/**
	 * Called by GC to determine if a node is for a data store or for an object within a data store (for e.g. DDS).
	 * @returns the GC node type if the node belongs to a data store or object within data store, undefined otherwise.
	 */
	public getGCNodeType(nodePath: string): GCNodeType | undefined {
		const pathParts = nodePath.split("/");
		if (!this.contexts.has(pathParts[1])) {
			return undefined;
		}

		// Data stores paths are of the format "/dataStoreId".
		// Sub data store paths are of the format "/dataStoreId/subPath/...".
		if (pathParts.length === 2) {
			return GCNodeType.DataStore;
		}
		return GCNodeType.SubDataStore;
	}
}

export function getSummaryForDatastores(
	snapshot: ISnapshotTree | undefined,
	metadata?: IContainerRuntimeMetadata,
): ISnapshotTree | undefined {
	if (!snapshot) {
		return undefined;
	}

	if (rootHasIsolatedChannels(metadata)) {
		const datastoresSnapshot = snapshot.trees[channelsTreeName];
		assert(!!datastoresSnapshot, 0x168 /* Expected tree in snapshot not found */);
		return datastoresSnapshot;
	} else {
		// back-compat: strip out all non-datastore paths before giving to DataStores object.
		const datastoresTrees: ISnapshotTree["trees"] = {};
		for (const [key, value] of Object.entries(snapshot.trees)) {
			if (!nonDataStorePaths.includes(key)) {
				datastoresTrees[key] = value;
			}
		}
		return {
			...snapshot,
			trees: datastoresTrees,
		};
	}
}

/**
 * Traverse this op's contents and detect any outbound routes that were added by this op.
 *
 * @internal
 */
export function detectOutboundReferences(
	envelope: IEnvelope,
	addedOutboundReference: (fromNodePath: string, toNodePath: string) => void,
): void {
	// These will be built up as we traverse the envelope contents
	const outboundPaths: string[] = [];
	let ddsAddress: string | undefined;

	function recursivelyFindHandles(obj: unknown) {
		if (typeof obj === "object" && obj !== null) {
			for (const [key, value] of Object.entries(obj)) {
				// If 'value' is a serialized IFluidHandle, it represents a new outbound route.
				if (isSerializedHandle(value)) {
					outboundPaths.push(value.url);
				}

				// NOTE: This is taking a hard dependency on the fact that in our DataStore implementation,
				// the address of the DDS is stored in a property called "address".  This is not ideal.
				// An alternative would be for the op envelope to include the absolute path (built up as it is submitted)
				if (key === "address" && ddsAddress === undefined) {
					ddsAddress = value;
				}

				recursivelyFindHandles(value);
			}
		}
	}

	recursivelyFindHandles(envelope.contents);

	// GC node paths are all absolute paths, hence the "" prefix.
	// e.g. this will yield "/dataStoreId/ddsId"
	const fromPath = ["", envelope.address, ddsAddress].join("/");
	outboundPaths.forEach((toPath) => addedOutboundReference(fromPath, toPath));
}<|MERGE_RESOLUTION|>--- conflicted
+++ resolved
@@ -273,11 +273,7 @@
 			runtime: this.runtime,
 			storage: new StorageServiceWithAttachBlobs(this.runtime.storage, flatAttachBlobs),
 			scope: this.runtime.scope,
-<<<<<<< HEAD
-			loadingGroupId: snapshotTree?.groupId,
-=======
-			groupId: attachMessage.snapshot?.groupId,
->>>>>>> 462edccc
+			loadingGroupId: attachMessage.snapshot?.groupId,
 			createSummarizerNodeFn: this.getCreateChildSummarizerNodeFn(attachMessage.id, {
 				type: CreateSummarizerNodeSource.FromAttach,
 				sequenceNumber: message.sequenceNumber,
