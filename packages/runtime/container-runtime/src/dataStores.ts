/*!
 * Copyright (c) Microsoft Corporation and contributors. All rights reserved.
 * Licensed under the MIT License.
 */

import {
	ITelemetryBaseLogger,
	IDisposable,
	IFluidHandle,
	IRequest,
} from "@fluidframework/core-interfaces";
import { FluidObjectHandle } from "@fluidframework/datastore";
import { ISequencedDocumentMessage, ISnapshotTree } from "@fluidframework/protocol-definitions";
import {
	AliasResult,
	channelsTreeName,
	CreateChildSummarizerNodeFn,
	CreateChildSummarizerNodeParam,
	CreateSummarizerNodeSource,
	IAttachMessage,
	IEnvelope,
	IFluidDataStoreChannel,
	IFluidDataStoreContextDetached,
	IGarbageCollectionData,
	IInboundSignalMessage,
	InboundAttachMessage,
	ISummarizeResult,
	ISummaryTreeWithStats,
	ITelemetryContext,
} from "@fluidframework/runtime-definitions";
import {
	convertSnapshotTreeToSummaryTree,
	convertToSummaryTree,
	create404Response,
	createResponseError,
	GCDataBuilder,
	isSerializedHandle,
	responseToException,
	SummaryTreeBuilder,
	unpackChildNodesUsedRoutes,
} from "@fluidframework/runtime-utils";
import {
	createChildMonitoringContext,
	DataCorruptionError,
	DataProcessingError,
	extractSafePropertiesFromMessage,
	LoggingError,
	MonitoringContext,
	tagCodeArtifacts,
} from "@fluidframework/telemetry-utils";
import { AttachState } from "@fluidframework/container-definitions";
import { buildSnapshotTree } from "@fluidframework/driver-utils";
import { assert, Lazy } from "@fluidframework/core-utils";
import { v4 as uuid } from "uuid";
import { DataStoreContexts } from "./dataStoreContexts";
import { ContainerRuntime, defaultRuntimeHeaderData, RuntimeHeaderData } from "./containerRuntime";
import {
	FluidDataStoreContext,
	RemoteFluidDataStoreContext,
	LocalFluidDataStoreContext,
	createAttributesBlob,
	LocalDetachedFluidDataStoreContext,
} from "./dataStoreContext";
import { StorageServiceWithAttachBlobs } from "./storageServiceWithAttachBlobs";
import { IDataStoreAliasMessage, channelToDataStore, isDataStoreAliasMessage } from "./dataStore";
import { GCNodeType, detectOutboundRoutesViaDDSKey, disableDatastoreSweepKey } from "./gc";
import { IContainerRuntimeMetadata, nonDataStorePaths, rootHasIsolatedChannels } from "./summary";

type PendingAliasResolve = (success: boolean) => void;

/**
 * This class encapsulates data store handling. Currently it is only used by the container runtime,
 * but eventually could be hosted on any channel once we formalize the channel api boundary.
 */
export class DataStores implements IDisposable {
	// Stores tracked by the Domain
	private readonly pendingAttach = new Map<string, IAttachMessage>();
	// 0.24 back-compat attachingBeforeSummary
	public readonly attachOpFiredForDataStore = new Set<string>();

	private readonly mc: MonitoringContext;

	private readonly disposeOnce = new Lazy<void>(() => this.contexts.dispose());

	public readonly containerLoadStats: {
		// number of dataStores during loadContainer
		readonly containerLoadDataStoreCount: number;
		// number of unreferenced dataStores during loadContainer
		readonly referencedDataStoreCount: number;
	};

	// Stores the ids of new data stores between two GC runs. This is used to notify the garbage collector of new
	// root data stores that are added.
	private dataStoresSinceLastGC: string[] = [];
	// The handle to the container runtime. This is used mainly for GC purposes to represent outbound reference from
	// the container runtime to other nodes.
	private readonly containerRuntimeHandle: IFluidHandle;
	private readonly pendingAliasMap: Map<string, Promise<AliasResult>> = new Map<
		string,
		Promise<AliasResult>
	>();

	constructor(
		private readonly baseSnapshot: ISnapshotTree | undefined,
		private readonly runtime: ContainerRuntime,
		private readonly submitAttachFn: (attachContent: IAttachMessage) => void,
		private readonly getCreateChildSummarizerNodeFn: (
			id: string,
			createParam: CreateChildSummarizerNodeParam,
		) => CreateChildSummarizerNodeFn,
		private readonly deleteChildSummarizerNodeFn: (id: string) => void,
		baseLogger: ITelemetryBaseLogger,
		private readonly gcNodeUpdated: (
			nodePath: string,
			timestampMs: number,
			packagePath?: readonly string[],
		) => void,
		private readonly isDataStoreDeleted: (nodePath: string) => boolean,
		private readonly aliasMap: Map<string, string>,
		private readonly contexts: DataStoreContexts = new DataStoreContexts(baseLogger),
	) {
		this.mc = createChildMonitoringContext({ logger: baseLogger });
		this.containerRuntimeHandle = new FluidObjectHandle(
			this.runtime,
			"/",
			this.runtime.IFluidHandleContext,
		);

		// Extract stores stored inside the snapshot
		const fluidDataStores = new Map<string, ISnapshotTree>();
		if (baseSnapshot) {
			for (const [key, value] of Object.entries(baseSnapshot.trees)) {
				fluidDataStores.set(key, value);
			}
		}

		let unreferencedDataStoreCount = 0;
		// Create a context for each of them
		for (const [key, value] of fluidDataStores) {
			let dataStoreContext: FluidDataStoreContext;

			// counting number of unreferenced data stores
			if (value.unreferenced) {
				unreferencedDataStoreCount++;
			}
			// If we have a detached container, then create local data store contexts.
			if (this.runtime.attachState !== AttachState.Detached) {
				dataStoreContext = new RemoteFluidDataStoreContext({
					id: key,
					snapshotTree: value,
					runtime: this.runtime,
					storage: this.runtime.storage,
					scope: this.runtime.scope,
					createSummarizerNodeFn: this.getCreateChildSummarizerNodeFn(key, {
						type: CreateSummarizerNodeSource.FromSummary,
					}),
					groupId: value.groupId,
				});
			} else {
				if (typeof value !== "object") {
					throw new LoggingError("Snapshot should be there to load from!!");
				}
				const snapshotTree = value;
				dataStoreContext = new LocalFluidDataStoreContext({
					id: key,
					pkg: undefined,
					runtime: this.runtime,
					storage: this.runtime.storage,
					scope: this.runtime.scope,
					createSummarizerNodeFn: this.getCreateChildSummarizerNodeFn(key, {
						type: CreateSummarizerNodeSource.FromSummary,
					}),
					makeLocallyVisibleFn: () => this.makeDataStoreLocallyVisible(key),
					snapshotTree,
					isRootDataStore: undefined,
				});
			}
			this.contexts.addBoundOrRemoted(dataStoreContext);
		}
		this.containerLoadStats = {
			containerLoadDataStoreCount: fluidDataStores.size,
			referencedDataStoreCount: fluidDataStores.size - unreferencedDataStoreCount,
		};
	}

	public get aliases(): ReadonlyMap<string, string> {
		return this.aliasMap;
	}

	public get pendingAliases(): Map<string, Promise<AliasResult>> {
		return this.pendingAliasMap;
	}

	public async waitIfPendingAlias(maybeAlias: string): Promise<AliasResult> {
		const pendingAliasPromise = this.pendingAliases.get(maybeAlias);
		return pendingAliasPromise ?? "Success";
	}

	public processAttachMessage(message: ISequencedDocumentMessage, local: boolean) {
		const attachMessage = message.contents as InboundAttachMessage;

		this.dataStoresSinceLastGC.push(attachMessage.id);

		// The local object has already been attached
		if (local) {
			assert(
				this.pendingAttach.has(attachMessage.id),
				0x15e /* "Local object does not have matching attach message id" */,
			);
			this.contexts.get(attachMessage.id)?.emit("attached");
			this.pendingAttach.delete(attachMessage.id);
			return;
		}

		// If a non-local operation then go and create the object, otherwise mark it as officially attached.
		if (this.alreadyProcessed(attachMessage.id)) {
			// TODO: dataStoreId may require a different tag from PackageData #7488
			const error = new DataCorruptionError(
				// pre-0.58 error message: duplicateDataStoreCreatedWithExistingId
				"Duplicate DataStore created with existing id",
				{
					...extractSafePropertiesFromMessage(message),
					...tagCodeArtifacts({ dataStoreId: attachMessage.id }),
				},
			);
			throw error;
		}

		const flatAttachBlobs = new Map<string, ArrayBufferLike>();
		let snapshotTree: ISnapshotTree | undefined;
		if (attachMessage.snapshot) {
			snapshotTree = buildSnapshotTree(attachMessage.snapshot.entries, flatAttachBlobs);
		}

		// Include the type of attach message which is the pkg of the store to be
		// used by RemoteFluidDataStoreContext in case it is not in the snapshot.
		const pkg = [attachMessage.type];
		const remoteFluidDataStoreContext = new RemoteFluidDataStoreContext({
			id: attachMessage.id,
			snapshotTree,
			runtime: this.runtime,
			storage: new StorageServiceWithAttachBlobs(this.runtime.storage, flatAttachBlobs),
			scope: this.runtime.scope,
			groupId: snapshotTree?.groupId,
			createSummarizerNodeFn: this.getCreateChildSummarizerNodeFn(attachMessage.id, {
				type: CreateSummarizerNodeSource.FromAttach,
				sequenceNumber: message.sequenceNumber,
				snapshot: attachMessage.snapshot ?? {
					entries: [createAttributesBlob(pkg, true /* isRootDataStore */)],
				},
			}),
			pkg,
		});

		this.contexts.addBoundOrRemoted(remoteFluidDataStoreContext);
	}

	public processAliasMessage(
		message: ISequencedDocumentMessage,
		localOpMetadata: unknown,
		local: boolean,
	): void {
		const aliasMessage = message.contents as IDataStoreAliasMessage;
		if (!isDataStoreAliasMessage(aliasMessage)) {
			throw new DataCorruptionError("malformedDataStoreAliasMessage", {
				...extractSafePropertiesFromMessage(message),
			});
		}

		const resolve = localOpMetadata as PendingAliasResolve;
		const aliasResult = this.processAliasMessageCore(aliasMessage);
		if (local) {
			resolve(aliasResult);
		}
	}

	public processAliasMessageCore(aliasMessage: IDataStoreAliasMessage): boolean {
		if (this.alreadyProcessed(aliasMessage.alias)) {
			return false;
		}

		const context = this.contexts.get(aliasMessage.internalId);
		// If the data store has been deleted, log an error and ignore this message. This helps prevent document
		// corruption in case a deleted data store accidentally submitted a signal.
		if (
			this.checkAndLogIfDeleted(
				aliasMessage.internalId,
				context,
				"Changed",
				"processAliasMessageCore",
			)
		) {
			return false;
		}

		if (context === undefined) {
			this.mc.logger.sendErrorEvent({
				eventName: "AliasFluidDataStoreNotFound",
				fluidDataStoreId: aliasMessage.internalId,
			});
			return false;
		}

		const handle = new FluidObjectHandle(
			context,
			aliasMessage.internalId,
			this.runtime.IFluidHandleContext,
		);
		this.runtime.addedGCOutboundReference(this.containerRuntimeHandle, handle);

		this.aliasMap.set(aliasMessage.alias, context.id);
		context.setInMemoryRoot();
		return true;
	}

	private alreadyProcessed(id: string): boolean {
		return this.aliasMap.get(id) !== undefined || this.contexts.get(id) !== undefined;
	}

	/**
	 * Make the data stores locally visible in the container graph by moving the data store context from unbound to
	 * bound list. This data store can now be reached from the root.
	 * @param id - The id of the data store context to make visible.
	 */
	private makeDataStoreLocallyVisible(id: string): void {
		const localContext = this.contexts.getUnbound(id);
		assert(!!localContext, 0x15f /* "Could not find unbound context to bind" */);

		/**
		 * If the container is not detached, it is globally visible to all clients. This data store should also be
		 * globally visible. Move it to attaching state and send an "attach" op for it.
		 * If the container is detached, this data store will be part of the summary that makes the container attached.
		 */
		if (this.runtime.attachState !== AttachState.Detached) {
			localContext.emit("attaching");
			const message = localContext.generateAttachMessage();

			this.pendingAttach.set(id, message);
			this.submitAttachFn(message);
			this.attachOpFiredForDataStore.add(id);
		}

		this.contexts.bind(id);
	}

	public createDetachedDataStoreCore(
		pkg: Readonly<string[]>,
		isRoot: boolean,
		id = uuid(),
		groupId?: string,
	): IFluidDataStoreContextDetached {
		assert(!id.includes("/"), 0x30c /* Id cannot contain slashes */);

		const context = new LocalDetachedFluidDataStoreContext({
			id,
			pkg,
			runtime: this.runtime,
			storage: this.runtime.storage,
			scope: this.runtime.scope,
			createSummarizerNodeFn: this.getCreateChildSummarizerNodeFn(id, {
				type: CreateSummarizerNodeSource.Local,
			}),
			makeLocallyVisibleFn: () => this.makeDataStoreLocallyVisible(id),
			snapshotTree: undefined,
			isRootDataStore: isRoot,
<<<<<<< HEAD
			channelToDataStoreFn: (channel: IFluidDataStoreChannel, channelId: string) =>
				channelToDataStore(channel, channelId, this.runtime, this, this.runtime.logger),
=======
			groupId,
>>>>>>> fabe3b03
		});
		this.contexts.addUnbound(context);
		return context;
	}

	public _createFluidDataStoreContext(pkg: string[], id: string, props?: any, groupId?: string) {
		assert(!id.includes("/"), 0x30d /* Id cannot contain slashes */);
		const context = new LocalFluidDataStoreContext({
			id,
			pkg,
			runtime: this.runtime,
			storage: this.runtime.storage,
			scope: this.runtime.scope,
			createSummarizerNodeFn: this.getCreateChildSummarizerNodeFn(id, {
				type: CreateSummarizerNodeSource.Local,
			}),
			makeLocallyVisibleFn: () => this.makeDataStoreLocallyVisible(id),
			snapshotTree: undefined,
			isRootDataStore: false,
			createProps: props,
			groupId,
		});
		this.contexts.addUnbound(context);
		return context;
	}

	public get disposed() {
		return this.disposeOnce.evaluated;
	}
	public readonly dispose = () => this.disposeOnce.value;

	public resubmitDataStoreOp(envelope: IEnvelope, localOpMetadata: unknown) {
		const context = this.contexts.get(envelope.address);
		// If the data store has been deleted, log an error and throw an error. If there are local changes for a
		// deleted data store, it can otherwise lead to inconsistent state when compared to other clients.
		if (
			this.checkAndLogIfDeleted(envelope.address, context, "Changed", "resubmitDataStoreOp")
		) {
			throw new DataCorruptionError("Context is deleted!", {
				callSite: "resubmitDataStoreOp",
				...tagCodeArtifacts({ id: envelope.address }),
			});
		}
		assert(!!context, 0x160 /* "There should be a store context for the op" */);
		context.reSubmit(envelope.contents, localOpMetadata);
	}

	public rollbackDataStoreOp(envelope: IEnvelope, localOpMetadata: unknown) {
		const context = this.contexts.get(envelope.address);
		// If the data store has been deleted, log an error and throw an error. If there are local changes for a
		// deleted data store, it can otherwise lead to inconsistent state when compared to other clients.
		if (
			this.checkAndLogIfDeleted(envelope.address, context, "Changed", "rollbackDataStoreOp")
		) {
			throw new DataCorruptionError("Context is deleted!", {
				callSite: "rollbackDataStoreOp",
				...tagCodeArtifacts({ id: envelope.address }),
			});
		}
		assert(!!context, 0x2e8 /* "There should be a store context for the op" */);
		context.rollback(envelope.contents, localOpMetadata);
	}

	public async applyStashedOp(envelope: IEnvelope): Promise<unknown> {
		const context = this.contexts.get(envelope.address);
		// If the data store has been deleted, log an error and ignore this message. This helps prevent document
		// corruption in case the data store that stashed the op is deleted.
		if (this.checkAndLogIfDeleted(envelope.address, context, "Changed", "applyStashedOp")) {
			return undefined;
		}
		assert(!!context, 0x161 /* "There should be a store context for the op" */);
		return context.applyStashedOp(envelope.contents);
	}

	public async applyStashedAttachOp(message: IAttachMessage) {
		this.pendingAttach.set(message.id, message);
		// eslint-disable-next-line @typescript-eslint/consistent-type-assertions
		this.processAttachMessage({ contents: message } as ISequencedDocumentMessage, false);
	}

	public processFluidDataStoreOp(
		message: ISequencedDocumentMessage,
		local: boolean,
		localMessageMetadata: unknown,
		addedOutboundReference: (fromNodePath: string, toNodePath: string) => void,
	) {
		const envelope = message.contents as IEnvelope;
		const transformed = { ...message, contents: envelope.contents };
		const context = this.contexts.get(envelope.address);

		// If the data store has been deleted, log an error and ignore this message. This helps prevent document
		// corruption in case a deleted data store accidentally submitted an op.
		if (
			this.checkAndLogIfDeleted(
				envelope.address,
				context,
				"Changed",
				"processFluidDataStoreOp",
			)
		) {
			return;
		}

		assert(!!context, 0x162 /* "There should be a store context for the op" */);
		context.process(transformed, local, localMessageMetadata);

		// By default, we use the new behavior of detecting outbound routes here.
		// If this setting is true, then DataStoreContext would be notifying GC instead.
		if (this.mc.config.getBoolean(detectOutboundRoutesViaDDSKey) !== true) {
			// Notify GC of any outbound references that were added by this op.
			detectOutboundReferences(envelope, addedOutboundReference);
		}

		// Notify that a GC node for the data store changed. This is used to detect if a deleted data store is
		// being used.
		this.gcNodeUpdated(
			`/${envelope.address}`,
			message.timestamp,
			context.isLoaded ? context.packagePath : undefined,
		);
	}

	public async getDataStore(
		id: string,
		requestHeaderData: RuntimeHeaderData,
	): Promise<FluidDataStoreContext> {
		const headerData = { ...defaultRuntimeHeaderData, ...requestHeaderData };
		if (
			this.checkAndLogIfDeleted(
				id,
				this.contexts.get(id),
				"Requested",
				"getDataStore",
				requestHeaderData,
			)
		) {
			// The requested data store has been deleted by gc. Create a 404 response exception.
			const request: IRequest = { url: id };
			throw responseToException(
				createResponseError(404, "DataStore was deleted", request),
				request,
			);
		}

		const context = await this.contexts.getBoundOrRemoted(id, headerData.wait);
		if (context === undefined) {
			// The requested data store does not exits. Throw a 404 response exception.
			const request: IRequest = { url: id };
			throw responseToException(create404Response(request), request);
		}
		return context;
	}

	/**
	 * Returns the data store requested with the given id if available. Otherwise, returns undefined.
	 */
	public async getDataStoreIfAvailable(
		id: string,
		requestHeaderData: RuntimeHeaderData,
	): Promise<FluidDataStoreContext | undefined> {
		// If the data store has been deleted, log an error and return undefined.
		if (
			this.checkAndLogIfDeleted(
				id,
				this.contexts.get(id),
				"Requested",
				"getDataStoreIfAvailable",
				requestHeaderData,
			)
		) {
			return undefined;
		}
		const headerData = { ...defaultRuntimeHeaderData, ...requestHeaderData };
		const context = await this.contexts.getBoundOrRemoted(id, headerData.wait);
		if (context === undefined) {
			return undefined;
		}
		return context;
	}

	/**
	 * Checks if the data store has been deleted by GC. If so, log an error.
	 * @param id - The data store's id.
	 * @param context - The data store context.
	 * @param callSite - The function name this is called from.
	 * @param requestHeaderData - The request header information to log if the data store is deleted.
	 * @returns true if the data store is deleted. Otherwise, returns false.
	 */
	private checkAndLogIfDeleted(
		id: string,
		context: FluidDataStoreContext | undefined,
		deletedLogSuffix: string,
		callSite: string,
		requestHeaderData?: RuntimeHeaderData,
	) {
		const dataStoreNodePath = `/${id}`;
		if (!this.isDataStoreDeleted(dataStoreNodePath)) {
			return false;
		}

		this.mc.logger.sendErrorEvent({
			eventName: `GC_Deleted_DataStore_${deletedLogSuffix}`,
			...tagCodeArtifacts({ id }),
			callSite,
			headers: JSON.stringify(requestHeaderData),
			exists: context !== undefined,
		});
		return true;
	}

	public processSignal(fluidDataStoreId: string, message: IInboundSignalMessage, local: boolean) {
		const context = this.contexts.get(fluidDataStoreId);
		// If the data store has been deleted, log an error and ignore this message. This helps prevent document
		// corruption in case a deleted data store accidentally submitted a signal.
		if (this.checkAndLogIfDeleted(fluidDataStoreId, context, "Changed", "processSignal")) {
			return;
		}

		if (!context) {
			// Attach message may not have been processed yet
			assert(!local, 0x163 /* "Missing datastore for local signal" */);
			this.mc.logger.sendTelemetryEvent({
				eventName: "SignalFluidDataStoreNotFound",
				...tagCodeArtifacts({
					fluidDataStoreId,
				}),
			});
			return;
		}

		context.processSignal(message, local);
	}

	public setConnectionState(connected: boolean, clientId?: string) {
		for (const [fluidDataStoreId, context] of this.contexts) {
			try {
				context.setConnectionState(connected, clientId);
			} catch (error) {
				this.mc.logger.sendErrorEvent(
					{
						eventName: "SetConnectionStateError",
						clientId,
						...tagCodeArtifacts({
							fluidDataStoreId,
						}),
						details: JSON.stringify({
							runtimeConnected: this.runtime.connected,
							connected,
						}),
					},
					error,
				);
			}
		}
	}

	public setAttachState(attachState: AttachState.Attaching | AttachState.Attached): void {
		const eventName = attachState === AttachState.Attaching ? "attaching" : "attached";
		for (const [, context] of this.contexts) {
			// Fire only for bounded stores.
			if (!this.contexts.isNotBound(context.id)) {
				context.emit(eventName);
			}
		}
	}

	public get size(): number {
		return this.contexts.size;
	}

	public async summarize(
		fullTree: boolean,
		trackState: boolean,
		telemetryContext?: ITelemetryContext,
	): Promise<ISummaryTreeWithStats> {
		const summaryBuilder = new SummaryTreeBuilder();

		// Iterate over each store and ask it to snapshot
		await Promise.all(
			Array.from(this.contexts)
				.filter(([_, context]) => {
					// Summarizer works only with clients with no local changes. A data store in attaching
					// state indicates an op was sent to attach a local data store, and the the attach op
					// had not yet round tripped back to the client.
					if (context.attachState === AttachState.Attaching) {
						// Formerly assert 0x588
						const error = DataProcessingError.create(
							"Local data store detected in attaching state during summarize",
							"summarize",
						);
						throw error;
					}
					return context.attachState === AttachState.Attached;
				})
				.map(async ([contextId, context]) => {
					const contextSummary = await context.summarize(
						fullTree,
						trackState,
						telemetryContext,
					);
					summaryBuilder.addWithStats(contextId, contextSummary);
				}),
		);

		return summaryBuilder.getSummaryTree();
	}

	public createSummary(telemetryContext?: ITelemetryContext): ISummaryTreeWithStats {
		const builder = new SummaryTreeBuilder();
		// Attaching graph of some stores can cause other stores to get bound too.
		// So keep taking summary until no new stores get bound.
		let notBoundContextsLength: number;
		do {
			const builderTree = builder.summary.tree;
			notBoundContextsLength = this.contexts.notBoundLength();
			// Iterate over each data store and ask it to snapshot
			Array.from(this.contexts)
				.filter(
					([key, _]) =>
						// Take summary of bounded data stores only, make sure we haven't summarized them already
						// and no attach op has been fired for that data store because for loader versions <= 0.24
						// we set attach state as "attaching" before taking createNew summary.
						!(
							this.contexts.isNotBound(key) ||
							builderTree[key] ||
							this.attachOpFiredForDataStore.has(key)
						),
				)
				.map(([key, value]) => {
					let dataStoreSummary: ISummarizeResult;
					if (value.isLoaded) {
						const snapshot = value.generateAttachMessage().snapshot;
						dataStoreSummary = convertToSummaryTree(snapshot, true);
					} else {
						// If this data store is not yet loaded, then there should be no changes in the snapshot from
						// which it was created as it is detached container. So just use the previous snapshot.
						assert(
							!!this.baseSnapshot,
							0x166 /* "BaseSnapshot should be there as detached container loaded from snapshot" */,
						);
						dataStoreSummary = convertSnapshotTreeToSummaryTree(
							this.baseSnapshot.trees[key],
						);
					}
					builder.addWithStats(key, dataStoreSummary);
				});
		} while (notBoundContextsLength !== this.contexts.notBoundLength());

		return builder.getSummaryTree();
	}

	/**
	 * Before GC runs, called by the garbage collector to update any pending GC state.
	 * The garbage collector needs to know all outbound references that are added. Since root data stores are not
	 * explicitly marked as referenced, notify GC of new root data stores that were added since the last GC run.
	 */
	public async updateStateBeforeGC(): Promise<void> {
		for (const id of this.dataStoresSinceLastGC) {
			const context = this.contexts.get(id);
			assert(context !== undefined, 0x2b6 /* Missing data store context */);
			if (await context.isRoot()) {
				// A root data store is basically a reference from the container runtime to the data store.
				const handle = new FluidObjectHandle(context, id, this.runtime.IFluidHandleContext);
				this.runtime.addedGCOutboundReference(this.containerRuntimeHandle, handle);
			}
		}
		this.dataStoresSinceLastGC = [];
	}

	/**
	 * Generates data used for garbage collection. It does the following:
	 *
	 * 1. Calls into each child data store context to get its GC data.
	 *
	 * 2. Prefixes the child context's id to the GC nodes in the child's GC data. This makes sure that the node can be
	 * identified as belonging to the child.
	 *
	 * 3. Adds a GC node for this channel to the nodes received from the children. All these nodes together represent
	 * the GC data of this channel.
	 *
	 * @param fullGC - true to bypass optimizations and force full generation of GC data.
	 */
	public async getGCData(fullGC: boolean = false): Promise<IGarbageCollectionData> {
		const builder = new GCDataBuilder();
		// Iterate over each store and get their GC data.
		await Promise.all(
			Array.from(this.contexts)
				.filter(([_, context]) => {
					// Summarizer client and hence GC works only with clients with no local changes. A data store in
					// attaching state indicates an op was sent to attach a local data store, and the the attach op
					// had not yet round tripped back to the client.
					// Formerly assert 0x589
					if (context.attachState === AttachState.Attaching) {
						const error = DataProcessingError.create(
							"Local data store detected in attaching state while running GC",
							"getGCData",
						);
						throw error;
					}

					return context.attachState === AttachState.Attached;
				})
				.map(async ([contextId, context]) => {
					const contextGCData = await context.getGCData(fullGC);
					// Prefix the child's id to the ids of its GC nodes so they can be identified as belonging to the child.
					// This also gradually builds the id of each node to be a path from the root.
					builder.prefixAndAddNodes(contextId, contextGCData.gcNodes);
				}),
		);

		// Get the outbound routes and add a GC node for this channel.
		builder.addNode("/", await this.getOutboundRoutes());
		return builder.getGCData();
	}

	/**
	 * After GC has run, called to notify this Container's data stores of routes that are used in it.
	 * @param usedRoutes - The routes that are used in all data stores in this Container.
	 */
	public updateUsedRoutes(usedRoutes: readonly string[]) {
		// Get a map of data store ids to routes used in it.
		const usedDataStoreRoutes = unpackChildNodesUsedRoutes(usedRoutes);

		// Verify that the used routes are correct.
		for (const [id] of usedDataStoreRoutes) {
			assert(
				this.contexts.has(id),
				0x167 /* "Used route does not belong to any known data store" */,
			);
		}

		// Update the used routes in each data store. Used routes is empty for unused data stores.
		for (const [contextId, context] of this.contexts) {
			context.updateUsedRoutes(usedDataStoreRoutes.get(contextId) ?? []);
		}
	}

	/**
	 * This is called to update objects whose routes are unused. The unused objects are deleted.
	 * @param unusedRoutes - The routes that are unused in all data stores in this Container.
	 */
	public updateUnusedRoutes(unusedRoutes: readonly string[]) {
		for (const route of unusedRoutes) {
			const pathParts = route.split("/");
			// Delete data store only if its route (/datastoreId) is in unusedRoutes. We don't want to delete a data
			// store based on its DDS being unused.
			if (pathParts.length > 2) {
				continue;
			}
			const dataStoreId = pathParts[1];
			assert(this.contexts.has(dataStoreId), 0x2d7 /* No data store with specified id */);
			// Delete the contexts of unused data stores.
			this.contexts.delete(dataStoreId);
			// Delete the summarizer node of the unused data stores.
			this.deleteChildSummarizerNodeFn(dataStoreId);
		}
	}

	/**
	 * Delete data stores and its objects that are sweep ready.
	 * @param sweepReadyDataStoreRoutes - The routes of data stores and its objects that are sweep ready and should
	 * be deleted.
	 * @returns The routes of data stores and its objects that were deleted.
	 */
	public deleteSweepReadyNodes(sweepReadyDataStoreRoutes: readonly string[]): readonly string[] {
		// If sweep for data stores is not enabled, return empty list indicating nothing is deleted.
		if (this.mc.config.getBoolean(disableDatastoreSweepKey) === true) {
			return [];
		}
		for (const route of sweepReadyDataStoreRoutes) {
			const pathParts = route.split("/");
			const dataStoreId = pathParts[1];

			// Ignore sub-data store routes because a data store and its sub-routes are deleted together, so, we only
			// need to delete the data store.
			if (pathParts.length > 2) {
				continue;
			}

			const dataStoreContext = this.contexts.get(dataStoreId);
			if (dataStoreContext === undefined) {
				// If the data store hasn't already been deleted, log an error because this should never happen.
				// If the data store has already been deleted, log a telemetry event. This can happen because multiple GC
				// sweep ops can contain the same data store. It would be interesting to track how often this happens.
				const alreadyDeleted = this.isDataStoreDeleted(`/${dataStoreId}`);
				this.mc.logger.sendTelemetryEvent({
					eventName: "DeletedDataStoreNotFound",
					category: alreadyDeleted ? "generic" : "error",
					...tagCodeArtifacts({ id: dataStoreId }),
					details: { alreadyDeleted },
				});
				continue;
			}

			dataStoreContext.delete();

			// Delete the contexts of sweep ready data stores.
			this.contexts.delete(dataStoreId);
			// Delete the summarizer node of the sweep ready data stores.
			this.deleteChildSummarizerNodeFn(dataStoreId);
		}
		return Array.from(sweepReadyDataStoreRoutes);
	}

	/**
	 * This is called to update objects whose routes are tombstones.
	 *
	 * A Tombstoned object has been unreferenced long enough that GC knows it won't be referenced again.
	 * Tombstoned objects are eventually deleted by GC.
	 *
	 * @param tombstonedRoutes - The routes that are tombstones in all data stores in this Container.
	 */
	public updateTombstonedRoutes(tombstonedRoutes: readonly string[]) {
		const tombstonedDataStoresSet: Set<string> = new Set();
		for (const route of tombstonedRoutes) {
			const pathParts = route.split("/");
			// Tombstone data store only if its route (/datastoreId) is directly in tombstoneRoutes.
			if (pathParts.length > 2) {
				continue;
			}
			const dataStoreId = pathParts[1];
			assert(this.contexts.has(dataStoreId), 0x510 /* No data store with specified id */);
			tombstonedDataStoresSet.add(dataStoreId);
		}

		// Update the used routes in each data store. Used routes is empty for unused data stores.
		for (const [contextId, context] of this.contexts) {
			context.setTombstone(tombstonedDataStoresSet.has(contextId));
		}
	}

	/**
	 * Returns the outbound routes of this channel. Only root data stores are considered referenced and their paths are
	 * part of outbound routes.
	 */
	private async getOutboundRoutes(): Promise<string[]> {
		const outboundRoutes: string[] = [];
		for (const [contextId, context] of this.contexts) {
			const isRootDataStore = await context.isRoot();
			if (isRootDataStore) {
				outboundRoutes.push(`/${contextId}`);
			}
		}
		return outboundRoutes;
	}

	/**
	 * Called by GC to retrieve the package path of a data store node with the given path.
	 */
	public async getDataStorePackagePath(nodePath: string): Promise<readonly string[] | undefined> {
		// If the node belongs to a data store, return its package path. For DDSes, we return the package path of the
		// data store that contains it.
		const context = this.contexts.get(nodePath.split("/")[1]);
		return (await context?.getInitialSnapshotDetails())?.pkg;
	}

	/**
	 * Called by GC to determine if a node is for a data store or for an object within a data store (for e.g. DDS).
	 * @returns the GC node type if the node belongs to a data store or object within data store, undefined otherwise.
	 */
	public getGCNodeType(nodePath: string): GCNodeType | undefined {
		const pathParts = nodePath.split("/");
		if (!this.contexts.has(pathParts[1])) {
			return undefined;
		}

		// Data stores paths are of the format "/dataStoreId".
		// Sub data store paths are of the format "/dataStoreId/subPath/...".
		if (pathParts.length === 2) {
			return GCNodeType.DataStore;
		}
		return GCNodeType.SubDataStore;
	}
}

export function getSummaryForDatastores(
	snapshot: ISnapshotTree | undefined,
	metadata?: IContainerRuntimeMetadata,
): ISnapshotTree | undefined {
	if (!snapshot) {
		return undefined;
	}

	if (rootHasIsolatedChannels(metadata)) {
		const datastoresSnapshot = snapshot.trees[channelsTreeName];
		assert(!!datastoresSnapshot, 0x168 /* Expected tree in snapshot not found */);
		return datastoresSnapshot;
	} else {
		// back-compat: strip out all non-datastore paths before giving to DataStores object.
		const datastoresTrees: ISnapshotTree["trees"] = {};
		for (const [key, value] of Object.entries(snapshot.trees)) {
			if (!nonDataStorePaths.includes(key)) {
				datastoresTrees[key] = value;
			}
		}
		return {
			...snapshot,
			trees: datastoresTrees,
		};
	}
}

/**
 * Traverse this op's contents and detect any outbound routes that were added by this op.
 *
 * @internal
 */
export function detectOutboundReferences(
	envelope: IEnvelope,
	addedOutboundReference: (fromNodePath: string, toNodePath: string) => void,
): void {
	// These will be built up as we traverse the envelope contents
	const outboundPaths: string[] = [];
	let ddsAddress: string | undefined;

	function recursivelyFindHandles(obj: unknown) {
		if (typeof obj === "object" && obj !== null) {
			for (const [key, value] of Object.entries(obj)) {
				// If 'value' is a serialized IFluidHandle, it represents a new outbound route.
				if (isSerializedHandle(value)) {
					outboundPaths.push(value.url);
				}

				// NOTE: This is taking a hard dependency on the fact that in our DataStore implementation,
				// the address of the DDS is stored in a property called "address".  This is not ideal.
				// An alternative would be for the op envelope to include the absolute path (built up as it is submitted)
				if (key === "address" && ddsAddress === undefined) {
					ddsAddress = value;
				}

				recursivelyFindHandles(value);
			}
		}
	}

	recursivelyFindHandles(envelope.contents);

	// GC node paths are all absolute paths, hence the "" prefix.
	// e.g. this will yield "/dataStoreId/ddsId"
	const fromPath = ["", envelope.address, ddsAddress].join("/");
	outboundPaths.forEach((toPath) => addedOutboundReference(fromPath, toPath));
}<|MERGE_RESOLUTION|>--- conflicted
+++ resolved
@@ -363,12 +363,9 @@
 			makeLocallyVisibleFn: () => this.makeDataStoreLocallyVisible(id),
 			snapshotTree: undefined,
 			isRootDataStore: isRoot,
-<<<<<<< HEAD
+			groupId,
 			channelToDataStoreFn: (channel: IFluidDataStoreChannel, channelId: string) =>
 				channelToDataStore(channel, channelId, this.runtime, this, this.runtime.logger),
-=======
-			groupId,
->>>>>>> fabe3b03
 		});
 		this.contexts.addUnbound(context);
 		return context;
