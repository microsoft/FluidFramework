/*!
 * Copyright (c) Microsoft Corporation. All rights reserved.
 * Licensed under the MIT License.
 */

import { ITelemetryLogger, ITelemetryBaseLogger, IDisposable } from "@fluidframework/common-definitions";
import {
    ISequencedDocumentMessage,
    ISnapshotTree,
    ITreeEntry,
    SummaryType,
} from "@fluidframework/protocol-definitions";
import {
    CreateChildSummarizerNodeFn,
    CreateChildSummarizerNodeParam,
    CreateSummarizerNodeSource,
    IAttachMessage,
    IChannelSummarizeResult,
    IEnvelope,
    IFluidDataStoreChannel,
    IFluidDataStoreContextDetached,
    IGCData,
    IInboundSignalMessage,
    InboundAttachMessage,
    ISummarizeResult,
    ISummaryTreeWithStats,
} from "@fluidframework/runtime-definitions";
import {
     convertSnapshotTreeToSummaryTree,
     convertSummaryTreeToITree,
     convertToSummaryTree,
     SummaryTreeBuilder,
} from "@fluidframework/runtime-utils";
import { ChildLogger } from "@fluidframework/telemetry-utils";
import { AttachState } from "@fluidframework/container-definitions";
import { BlobCacheStorageService, buildSnapshotTree, readAndParseFromBlobs } from "@fluidframework/driver-utils";
import { assert, Lazy } from "@fluidframework/common-utils";
import { v4 as uuid } from "uuid";
import { TreeTreeEntry } from "@fluidframework/protocol-base";
<<<<<<< HEAD
import {
    nonDataStorePaths,
} from "@fluidframework/container-runtime-definitions";
import { normalizeAndPrefixGCNodeIds } from "@fluidframework/garbage-collector";
=======
import { GCDataBuilder } from "@fluidframework/garbage-collector";
>>>>>>> bce94e8c
import { DataStoreContexts } from "./dataStoreContexts";
import { ContainerRuntime } from "./containerRuntime";
import {
    attributesBlobKey,
    FluidDataStoreContext,
    RemotedFluidDataStoreContext,
    IFluidDataStoreAttributes,
    LocalFluidDataStoreContext,
    createAttributesBlob,
    LocalDetachedFluidDataStoreContext,
} from "./dataStoreContext";

export type BaseSnapshotType = "legacy" | "next";

 /**
  * This class encapsulates data store handling. Currently it is only used by the container runtime,
  * but eventually could be hosted on any channel once we formalize the channel api boundary.
  */
export class DataStores implements IDisposable {
    // Stores tracked by the Domain
    private readonly pendingAttach = new Map<string, IAttachMessage>();
    // 0.24 back-compat attachingBeforeSummary
    public readonly attachOpFiredForDataStore = new Set<string>();

    private readonly logger: ITelemetryLogger;

    private readonly disposeOnce = new Lazy<void>(()=>this.contexts.dispose());

    constructor(
        private readonly baseSnapshot: ISnapshotTree | undefined,
        baseSnapshotType: BaseSnapshotType,
        private readonly runtime: ContainerRuntime,
        private readonly submitAttachFn: (attachContent: any) => void,
        private readonly getCreateChildSummarizerNodeFn:
            (id: string, createParam: CreateChildSummarizerNodeParam)  => CreateChildSummarizerNodeFn,
        baseLogger: ITelemetryBaseLogger,
        private readonly contexts: DataStoreContexts = new DataStoreContexts(baseLogger),
    ) {
        this.logger = ChildLogger.create(baseLogger);
        // Extract stores stored inside the snapshot
        const fluidDataStores = new Map<string, ISnapshotTree>();

        const nonDataStorePathsToUse = baseSnapshotType === "legacy" ? nonDataStorePaths : [];
        if (baseSnapshot) {
            Object.keys(baseSnapshot.trees).forEach((value) => {
                if (!nonDataStorePathsToUse.includes(value)) {
                    const tree = baseSnapshot.trees[value];
                    fluidDataStores.set(value, tree);
                }
            });
        }

        // Create a context for each of them
        for (const [key, value] of fluidDataStores) {
            let dataStoreContext: FluidDataStoreContext;
            // If we have a detached container, then create local data store contexts.
            if (this.runtime.attachState !== AttachState.Detached) {
                dataStoreContext = new RemotedFluidDataStoreContext(
                    key,
                    value,
                    this.runtime,
                    this.runtime.storage,
                    this.runtime.scope,
                    this.getCreateChildSummarizerNodeFn(key, { type: CreateSummarizerNodeSource.FromSummary }));
            } else {
                let pkgFromSnapshot: string[];
                if (typeof value !== "object") {
                    throw new Error("Snapshot should be there to load from!!");
                }
                const snapshotTree = value;
                // Need to rip through snapshot.
                const attributes = readAndParseFromBlobs<IFluidDataStoreAttributes>(
                        snapshotTree.blobs,
                        snapshotTree.blobs[attributesBlobKey]);
                // Use the snapshotFormatVersion to determine how the pkg is encoded in the snapshot.
                // For snapshotFormatVersion = "0.1" or "0.2", pkg is jsonified, otherwise it is just a string.
                // However the feature of loading a detached container from snapshot, is added when the
<<<<<<< HEAD
                // snapshotFormatVersion is at least "0.1", so we don't expect it to be anything else.
                if (snapshotFormatVersion === "0.1"
                    || snapshotFormatVersion === "0.2") {
                    pkgFromSnapshot = JSON.parse(pkg) as string[];
=======
                // snapshotFormatVersion is "0.1", so we don't expect it to be anything else.
                if (attributes.snapshotFormatVersion === currentSnapshotFormatVersion) {
                    pkgFromSnapshot = JSON.parse(attributes.pkg) as string[];
>>>>>>> bce94e8c
                } else {
                    throw new Error(`Invalid snapshot format version ${attributes.snapshotFormatVersion}`);
                }

                dataStoreContext = new LocalFluidDataStoreContext(
                    key,
                    pkgFromSnapshot,
                    this.runtime,
                    this.runtime.storage,
                    this.runtime.scope,
                    this.getCreateChildSummarizerNodeFn(key, { type: CreateSummarizerNodeSource.FromSummary }),
                    (cr: IFluidDataStoreChannel) => this.bindFluidDataStore(cr),
                    snapshotTree,
                    // If there is no isRootDataStore in the attributes blob, set it to true. This ensures that data
                    // stores in older documents are not garbage collected incorrectly. This may lead to additional
                    // roots in the document but they won't break.
                    attributes.isRootDataStore ?? true);
            }
            this.contexts.addBoundOrRemoted(dataStoreContext);
        }
    }

    public processAttachMessage(message: ISequencedDocumentMessage, local: boolean) {
        const attachMessage = message.contents as InboundAttachMessage;
        // The local object has already been attached
        if (local) {
            assert(this.pendingAttach.has(attachMessage.id));
            this.contexts.get(attachMessage.id)?.emit("attached");
            this.pendingAttach.delete(attachMessage.id);
            return;
        }

         // If a non-local operation then go and create the object, otherwise mark it as officially attached.
        if (this.contexts.has(attachMessage.id)) {
            const error = new Error("DataCorruption: Duplicate data store created with existing ID");
            this.logger.sendErrorEvent({
                eventName: "DuplicateDataStoreId",
                sequenceNumber: message.sequenceNumber,
                clientId: message.clientId,
                referenceSequenceNumber: message.referenceSequenceNumber,
            }, error);
            throw error;
        }

        const flatBlobs = new Map<string, string>();
<<<<<<< HEAD
        let flatBlobsP = Promise.resolve(flatBlobs);
        let snapshotTreeP: Promise<ISnapshotTree> | undefined;
=======
        let snapshotTree: ISnapshotTree | null = null;
>>>>>>> bce94e8c
        if (attachMessage.snapshot) {
            snapshotTree = buildSnapshotTree(attachMessage.snapshot.entries, flatBlobs);
        }

        // Include the type of attach message which is the pkg of the store to be
        // used by RemotedFluidDataStoreContext in case it is not in the snapshot.
        const pkg = [attachMessage.type];
        const remotedFluidDataStoreContext = new RemotedFluidDataStoreContext(
            attachMessage.id,
            snapshotTree,
            this.runtime,
            new BlobCacheStorageService(this.runtime.storage, flatBlobs),
            this.runtime.scope,
            this.getCreateChildSummarizerNodeFn(
                attachMessage.id,
                {
                    type: CreateSummarizerNodeSource.FromAttach,
                    sequenceNumber: message.sequenceNumber,
                    snapshot: attachMessage.snapshot ?? {
                        id: null,
                        entries: [createAttributesBlob(pkg, true /* isRootDataStore */)],
                    },
                }),
            pkg);

        // Resolve pending gets and store off any new ones
       this.contexts.addBoundOrRemoted(remotedFluidDataStoreContext);

        // Equivalent of nextTick() - Prefetch once all current ops have completed
        // eslint-disable-next-line @typescript-eslint/no-floating-promises
        Promise.resolve().then(async () => remotedFluidDataStoreContext.realize());
    }

    public  bindFluidDataStore(fluidDataStoreRuntime: IFluidDataStoreChannel): void {
        const id = fluidDataStoreRuntime.id;
        const localContext = this.contexts.getUnbound(id);
        assert(!!localContext, "Could not find unbound context to bind");

        // If the container is detached, we don't need to send OP or add to pending attach because
        // we will summarize it while uploading the create new summary and make it known to other
        // clients.
        if (this.runtime.attachState !== AttachState.Detached) {
            localContext.emit("attaching");
            const message = localContext.generateAttachMessage();

            this.pendingAttach.set(id, message);
            this.submitAttachFn(message);
            this.attachOpFiredForDataStore.add(id);
        }

        this.contexts.bind(fluidDataStoreRuntime.id);
    }

    public createDetachedDataStoreCore(
        pkg: Readonly<string[]>,
        isRoot: boolean,
        id = uuid()): IFluidDataStoreContextDetached
    {
        const context = new LocalDetachedFluidDataStoreContext(
            id,
            pkg,
            this.runtime,
            this.runtime.storage,
            this.runtime.scope,
            this.getCreateChildSummarizerNodeFn(id, { type: CreateSummarizerNodeSource.Local }),
            (cr: IFluidDataStoreChannel) => this.bindFluidDataStore(cr),
            undefined,
            isRoot,
        );
        this.contexts.addUnbound(context);
        return context;
    }

    public _createFluidDataStoreContext(pkg: string[], id: string, isRoot: boolean, props?: any) {
        const context = new LocalFluidDataStoreContext(
            id,
            pkg,
            this.runtime,
            this.runtime.storage,
            this.runtime.scope,
            this.getCreateChildSummarizerNodeFn(id, { type: CreateSummarizerNodeSource.Local }),
            (cr: IFluidDataStoreChannel) => this.bindFluidDataStore(cr),
            undefined,
            isRoot,
            props,
        );
        this.contexts.addUnbound(context);
        return context;
    }

    public get disposed() {return this.disposeOnce.evaluated;}
    public readonly dispose = () => this.disposeOnce.value;

    public updateLeader() {
        for (const [, context] of this.contexts) {
            context.updateLeader(this.runtime.leader);
        }
    }

    public resubmitDataStoreOp(content: any, localOpMetadata: unknown) {
        const envelope = content as IEnvelope;
        const context = this.contexts.get(envelope.address);
        assert(!!context, "There should be a store context for the op");
        context.reSubmit(envelope.contents, localOpMetadata);
    }

    public processFluidDataStoreOp(message: ISequencedDocumentMessage, local: boolean, localMessageMetadata: unknown) {
        const envelope = message.contents as IEnvelope;
        const transformed = { ...message, contents: envelope.contents };
        const context = this.contexts.get(envelope.address);
        assert(!!context, "There should be a store context for the op");
        context.process(transformed, local, localMessageMetadata);
    }

    public async getDataStore(id: string, wait: boolean): Promise<IFluidDataStoreChannel> {
        const context = await this.contexts.getBoundOrRemoted(id, wait);

        if (context === undefined) {
            throw new Error(`DataStore ${id} does not yet exist or is not yet bound`);
        }

        return context.realize();
    }

    public processSignal(address: string, message: IInboundSignalMessage, local: boolean) {
        const context = this.contexts.get(address);
        if (!context) {
            // Attach message may not have been processed yet
            assert(!local, "Missing datastore for local signal");
            this.logger.sendTelemetryEvent({
                eventName: "SignalFluidDataStoreNotFound",
                fluidDataStoreId: address,
            });
            return;
        }

        context.processSignal(message, local);
    }

    public setConnectionState(connected: boolean, clientId?: string) {
        for (const [fluidDataStore, context] of this.contexts) {
            try {
                context.setConnectionState(connected, clientId);
            } catch (error) {
                this.logger.sendErrorEvent({
                    eventName: "SetConnectionStateError",
                    clientId,
                    fluidDataStore,
                }, error);
            }
        }
    }

    public setAttachState(attachState: AttachState.Attaching | AttachState.Attached): void {
        let eventName: "attaching" | "attached";
        if (attachState === AttachState.Attaching) {
            eventName = "attaching";
        } else {
            eventName = "attached";
        }
        for (const [,context] of this.contexts) {
            // Fire only for bounded stores.
            if (!this.contexts.isNotBound(context.id)) {
                context.emit(eventName);
            }
        }
    }

    /**
     * Notifies this object to take the snapshot of the container.
     * @deprecated - Use summarize to get summary of the container runtime.
     */
    public async snapshot(): Promise<ITreeEntry[]> {
        // Iterate over each store and ask it to snapshot
        const fluidDataStoreSnapshotsP = Array.from(this.contexts).map(async ([fluidDataStoreId, value]) => {
            const summaryTree = await value.summarize(true /* fullTree */, false /* trackState */);
            assert(
                summaryTree.summary.type === SummaryType.Tree,
                "summarize should always return a tree when fullTree is true");
            // back-compat summary - Remove this once snapshot is removed.
            const snapshot = convertSummaryTreeToITree(summaryTree.summary);

            // If ID exists then previous commit is still valid
            return {
                fluidDataStoreId,
                snapshot,
            };
        });

        const entries: ITreeEntry[] = [];

        // Add in module references to the store snapshots
        const fluidDataStoreSnapshots = await Promise.all(fluidDataStoreSnapshotsP);

        // Sort for better diffing of snapshots (in replay tool, used to find bugs in snapshotting logic)
        fluidDataStoreSnapshots.sort((a, b) => a?.fluidDataStoreId.localeCompare(b.fluidDataStoreId));

        for (const fluidDataStoreSnapshot of fluidDataStoreSnapshots) {
            entries.push(new TreeTreeEntry(
                fluidDataStoreSnapshot.fluidDataStoreId,
                fluidDataStoreSnapshot.snapshot,
            ));
        }
        return entries;
    }

    public async summarize(fullTree: boolean, trackState: boolean): Promise<IChannelSummarizeResult> {
        const gcDataBuilder = new GCDataBuilder();
        const summaryBuilder = new SummaryTreeBuilder();

        // Iterate over each store and ask it to snapshot
        await Promise.all(Array.from(this.contexts)
            .filter(([_, context]) => {
                // Summarizer works only with clients with no local changes!
                assert(context.attachState !== AttachState.Attaching);
                return context.attachState === AttachState.Attached;
            }).map(async ([contextId, context]) => {
                const contextSummary = await context.summarize(fullTree, trackState);
                summaryBuilder.addWithStats(contextId, contextSummary);

                // back-compat 0.31 - Older versions will not have GC data in summary.
                if (contextSummary.gcData !== undefined) {
                    // Prefix the child's id to the ids of its GC nodest. This gradually builds the id of each node to
                    // be a path from the root.
                    gcDataBuilder.prefixAndAddNodes(contextId, contextSummary.gcData.gcNodes);
                }
            }));

        // Get the outbound routes and add a GC node for this channel.
        gcDataBuilder.addNode("/", await this.getOutboundRoutes());
        return {
            ...summaryBuilder.getSummaryTree(),
            gcData: gcDataBuilder.getGCData(),
        };
    }

    public createSummary(): ISummaryTreeWithStats {
        const builder = new SummaryTreeBuilder();
        // Attaching graph of some stores can cause other stores to get bound too.
        // So keep taking summary until no new stores get bound.
        let notBoundContextsLength: number;
        do {
            const builderTree = builder.summary.tree;
            notBoundContextsLength = this.contexts.notBoundLength();
            // Iterate over each data store and ask it to snapshot
            Array.from(this.contexts)
                .filter(([key, _]) =>
                    // Take summary of bounded data stores only, make sure we haven't summarized them already
                    // and no attach op has been fired for that data store because for loader versions <= 0.24
                    // we set attach state as "attaching" before taking createNew summary.
                    !(this.contexts.isNotBound(key)
                        || builderTree[key]
                        || this.attachOpFiredForDataStore.has(key)),
                )
                .map(([key, value]) => {
                    let dataStoreSummary: ISummarizeResult;
                    if (value.isLoaded) {
                        const snapshot = value.generateAttachMessage().snapshot;
                        dataStoreSummary = convertToSummaryTree(snapshot, true);
                    } else {
                        // If this data store is not yet loaded, then there should be no changes in the snapshot from
                        // which it was created as it is detached container. So just use the previous snapshot.
                        assert(!!this.baseSnapshot,
                            "BaseSnapshot should be there as detached container loaded from snapshot");
                        dataStoreSummary = convertSnapshotTreeToSummaryTree(this.baseSnapshot.trees[key]);
                    }
                    builder.addWithStats(key, dataStoreSummary);
                });
        } while (notBoundContextsLength !== this.contexts.notBoundLength());

        return builder.getSummaryTree();
    }

    public async getGCData(): Promise<IGCData> {
        const builder = new GCDataBuilder();
        // Iterate over each store and get their GC data.
        await Promise.all(Array.from(this.contexts)
            .filter(([_, context]) => {
                // Get GC data only for attached contexts. Detached contexts are not connected in the GC reference
                // graph so any references they might have won't be connected as well.
                return context.attachState === AttachState.Attached;
            }).map(async ([contextId, context]) => {
                const contextGCData = await context.getGCData();
                // Prefix the child's id to the ids of GC nodes returned by it. This gradually builds the id of
                // each node to be a path from the root.
                builder.prefixAndAddNodes(contextId, contextGCData.gcNodes);
            }));

        // Get the outbound routes and add a GC node for this channel.
        builder.addNode("/", await this.getOutboundRoutes());
        return builder.getGCData();
    }

    /**
     * Returns the outbound routes of this channel. Only root data stores are considered referenced and their paths are
     * part of outbound routes.
     */
    private async getOutboundRoutes(): Promise<string[]> {
        const outboundRoutes: string[] = [];
        for (const [contextId, context] of this.contexts) {
            const isRootDataStore = await context.isRoot();
            if (isRootDataStore) {
                outboundRoutes.push(`/${contextId}`);
            }
        }
        return outboundRoutes;
    }
}<|MERGE_RESOLUTION|>--- conflicted
+++ resolved
@@ -37,18 +37,14 @@
 import { assert, Lazy } from "@fluidframework/common-utils";
 import { v4 as uuid } from "uuid";
 import { TreeTreeEntry } from "@fluidframework/protocol-base";
-<<<<<<< HEAD
 import {
+    dataStoreAttributesBlobName,
     nonDataStorePaths,
 } from "@fluidframework/container-runtime-definitions";
-import { normalizeAndPrefixGCNodeIds } from "@fluidframework/garbage-collector";
-=======
 import { GCDataBuilder } from "@fluidframework/garbage-collector";
->>>>>>> bce94e8c
 import { DataStoreContexts } from "./dataStoreContexts";
 import { ContainerRuntime } from "./containerRuntime";
 import {
-    attributesBlobKey,
     FluidDataStoreContext,
     RemotedFluidDataStoreContext,
     IFluidDataStoreAttributes,
@@ -118,20 +114,14 @@
                 // Need to rip through snapshot.
                 const attributes = readAndParseFromBlobs<IFluidDataStoreAttributes>(
                         snapshotTree.blobs,
-                        snapshotTree.blobs[attributesBlobKey]);
+                        snapshotTree.blobs[dataStoreAttributesBlobName]);
                 // Use the snapshotFormatVersion to determine how the pkg is encoded in the snapshot.
                 // For snapshotFormatVersion = "0.1" or "0.2", pkg is jsonified, otherwise it is just a string.
                 // However the feature of loading a detached container from snapshot, is added when the
-<<<<<<< HEAD
                 // snapshotFormatVersion is at least "0.1", so we don't expect it to be anything else.
-                if (snapshotFormatVersion === "0.1"
-                    || snapshotFormatVersion === "0.2") {
-                    pkgFromSnapshot = JSON.parse(pkg) as string[];
-=======
-                // snapshotFormatVersion is "0.1", so we don't expect it to be anything else.
-                if (attributes.snapshotFormatVersion === currentSnapshotFormatVersion) {
+                if (attributes.snapshotFormatVersion === "0.1"
+                    || attributes.snapshotFormatVersion === "0.2") {
                     pkgFromSnapshot = JSON.parse(attributes.pkg) as string[];
->>>>>>> bce94e8c
                 } else {
                     throw new Error(`Invalid snapshot format version ${attributes.snapshotFormatVersion}`);
                 }
@@ -177,12 +167,7 @@
         }
 
         const flatBlobs = new Map<string, string>();
-<<<<<<< HEAD
-        let flatBlobsP = Promise.resolve(flatBlobs);
-        let snapshotTreeP: Promise<ISnapshotTree> | undefined;
-=======
-        let snapshotTree: ISnapshotTree | null = null;
->>>>>>> bce94e8c
+        let snapshotTree: ISnapshotTree | undefined;
         if (attachMessage.snapshot) {
             snapshotTree = buildSnapshotTree(attachMessage.snapshot.entries, flatBlobs);
         }
