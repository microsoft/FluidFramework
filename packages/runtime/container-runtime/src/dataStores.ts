/*!
 * Copyright (c) Microsoft Corporation and contributors. All rights reserved.
 * Licensed under the MIT License.
 */

import { ITelemetryLogger, ITelemetryBaseLogger, IDisposable } from "@fluidframework/common-definitions";
import { DataCorruptionError, extractSafePropertiesFromMessage } from "@fluidframework/container-utils";
import { IFluidHandle } from "@fluidframework/core-interfaces";
import { FluidObjectHandle } from "@fluidframework/datastore";
import {
    ISequencedDocumentMessage,
    ISnapshotTree,
} from "@fluidframework/protocol-definitions";
import {
    AliasResult,
    channelsTreeName,
    CreateChildSummarizerNodeFn,
    CreateChildSummarizerNodeParam,
    CreateSummarizerNodeSource,
    IAttachMessage,
    IEnvelope,
    IFluidDataStoreContextDetached,
    IGarbageCollectionData,
    IGarbageCollectionDetailsBase,
    IInboundSignalMessage,
    InboundAttachMessage,
    ISummarizeResult,
    ISummaryTreeWithStats,
    ITelemetryContext,
} from "@fluidframework/runtime-definitions";
import {
    convertSnapshotTreeToSummaryTree,
    convertToSummaryTree,
    create404Response,
    responseToException,
    SummaryTreeBuilder,
} from "@fluidframework/runtime-utils";
import { ChildLogger, LoggingError, TelemetryDataTag } from "@fluidframework/telemetry-utils";
import { AttachState } from "@fluidframework/container-definitions";
import { BlobCacheStorageService, buildSnapshotTree } from "@fluidframework/driver-utils";
import { assert, Lazy, LazyPromise } from "@fluidframework/common-utils";
import { v4 as uuid } from "uuid";
import { GCDataBuilder, unpackChildNodesUsedRoutes } from "@fluidframework/garbage-collector";
import { DataStoreContexts } from "./dataStoreContexts";
import { ContainerRuntime } from "./containerRuntime";
import {
    FluidDataStoreContext,
    RemoteFluidDataStoreContext,
    LocalFluidDataStoreContext,
    createAttributesBlob,
    LocalDetachedFluidDataStoreContext,
} from "./dataStoreContext";
import { IContainerRuntimeMetadata, nonDataStorePaths, rootHasIsolatedChannels } from "./summaryFormat";
import { IDataStoreAliasMessage, isDataStoreAliasMessage } from "./dataStore";
import { GCNodeType } from "./garbageCollection";

type PendingAliasResolve = (success: boolean) => void;

/**
 * This class encapsulates data store handling. Currently it is only used by the container runtime,
 * but eventually could be hosted on any channel once we formalize the channel api boundary.
 */
export class DataStores implements IDisposable {
    // Stores tracked by the Domain
    private readonly pendingAttach = new Map<string, IAttachMessage>();
    // 0.24 back-compat attachingBeforeSummary
    public readonly attachOpFiredForDataStore = new Set<string>();

    private readonly logger: ITelemetryLogger;

    private readonly disposeOnce = new Lazy<void>(() => this.contexts.dispose());

    public readonly containerLoadStats: {
        // number of dataStores during loadContainer
        readonly containerLoadDataStoreCount: number;
        // number of unreferenced dataStores during loadContainer
        readonly referencedDataStoreCount: number;
    };

    // Stores the ids of new data stores between two GC runs. This is used to notify the garbage collector of new
    // root data stores that are added.
    private dataStoresSinceLastGC: string[] = [];
    // The handle to the container runtime. This is used mainly for GC purposes to represent outbound reference from
    // the container runtime to other nodes.
    private readonly containerRuntimeHandle: IFluidHandle;
    private readonly pendingAliasMap: Map<string, Promise<AliasResult>> = new Map<string, Promise<AliasResult>>();

    constructor(
        private readonly baseSnapshot: ISnapshotTree | undefined,
        private readonly runtime: ContainerRuntime,
        private readonly submitAttachFn: (attachContent: any) => void,
        private readonly getCreateChildSummarizerNodeFn:
            (id: string, createParam: CreateChildSummarizerNodeParam) => CreateChildSummarizerNodeFn,
        private readonly deleteChildSummarizerNodeFn: (id: string) => void,
        baseLogger: ITelemetryBaseLogger,
        getBaseGCDetails: () => Promise<Map<string, IGarbageCollectionDetailsBase>>,
        private readonly gcNodeUpdated: (
            nodePath: string, timestampMs: number, packagePath?: readonly string[]) => void,
        private readonly aliasMap: Map<string, string>,
        private readonly writeGCDataAtRoot: boolean,
        private readonly contexts: DataStoreContexts = new DataStoreContexts(baseLogger),
    ) {
        this.logger = ChildLogger.create(baseLogger);
        this.containerRuntimeHandle = new FluidObjectHandle(this.runtime, "/", this.runtime.IFluidHandleContext);

        const baseGCDetailsP = new LazyPromise(async () => {
            return getBaseGCDetails();
        });
        // Returns the base GC details for the data store with the given id.
        const dataStoreBaseGCDetails = async (dataStoreId: string) => {
            const baseGCDetails = await baseGCDetailsP;
            return baseGCDetails.get(dataStoreId);
        };

        // Extract stores stored inside the snapshot
        const fluidDataStores = new Map<string, ISnapshotTree>();
        if (baseSnapshot) {
            for (const [key, value] of Object.entries(baseSnapshot.trees)) {
                fluidDataStores.set(key, value);
            }
        }

        let unreferencedDataStoreCount = 0;
        // Create a context for each of them
        for (const [key, value] of fluidDataStores) {
            let dataStoreContext: FluidDataStoreContext;

            // counting number of unreferenced data stores
            if (value.unreferenced) {
                unreferencedDataStoreCount++;
            }
            // If we have a detached container, then create local data store contexts.
            if (this.runtime.attachState !== AttachState.Detached) {
                dataStoreContext = new RemoteFluidDataStoreContext({
                    id: key,
                    snapshotTree: value,
                    getBaseGCDetails: async () => dataStoreBaseGCDetails(key),
                    runtime: this.runtime,
                    storage: this.runtime.storage,
                    scope: this.runtime.scope,
                    createSummarizerNodeFn: this.getCreateChildSummarizerNodeFn(
                        key,
                        { type: CreateSummarizerNodeSource.FromSummary },
                    ),
                    writeGCDataAtRoot: this.writeGCDataAtRoot,
                    disableIsolatedChannels: this.runtime.disableIsolatedChannels,
                });
            } else {
                if (typeof value !== "object") {
                    throw new LoggingError("Snapshot should be there to load from!!");
                }
                const snapshotTree = value;
                dataStoreContext = new LocalFluidDataStoreContext({
                    id: key,
                    pkg: undefined,
                    runtime: this.runtime,
                    storage: this.runtime.storage,
                    scope: this.runtime.scope,
                    createSummarizerNodeFn: this.getCreateChildSummarizerNodeFn(
                        key,
                        { type: CreateSummarizerNodeSource.FromSummary },
                    ),
                    makeLocallyVisibleFn: () => this.makeDataStoreLocallyVisible(key),
                    snapshotTree,
                    isRootDataStore: undefined,
                    writeGCDataAtRoot: this.writeGCDataAtRoot,
                    disableIsolatedChannels: this.runtime.disableIsolatedChannels,
                });
            }
            this.contexts.addBoundOrRemoted(dataStoreContext);
        }
        this.containerLoadStats = {
            containerLoadDataStoreCount: fluidDataStores.size,
            referencedDataStoreCount: fluidDataStores.size - unreferencedDataStoreCount,
        };
    }

    public get aliases(): ReadonlyMap<string, string> {
        return this.aliasMap;
    }

    public get pendingAliases(): Map<string, Promise<AliasResult>> {
        return this.pendingAliasMap;
    }

    public async waitIfPendingAlias(maybeAlias: string): Promise<AliasResult> {
        const pendingAliasPromise = this.pendingAliases.get(maybeAlias);
        return pendingAliasPromise === undefined ? "Success" : pendingAliasPromise;
    }

    public processAttachMessage(message: ISequencedDocumentMessage, local: boolean) {
        const attachMessage = message.contents as InboundAttachMessage;

        this.dataStoresSinceLastGC.push(attachMessage.id);

        // The local object has already been attached
        if (local) {
            assert(this.pendingAttach.has(attachMessage.id),
                0x15e /* "Local object does not have matching attach message id" */);
            this.contexts.get(attachMessage.id)?.emit("attached");
            this.pendingAttach.delete(attachMessage.id);
            return;
        }

        // If a non-local operation then go and create the object, otherwise mark it as officially attached.
        if (this.alreadyProcessed(attachMessage.id)) {
            // TODO: dataStoreId may require a different tag from PackageData #7488
            const error = new DataCorruptionError(
                // pre-0.58 error message: duplicateDataStoreCreatedWithExistingId
                "Duplicate DataStore created with existing id",
                {
                    ...extractSafePropertiesFromMessage(message),
                    dataStoreId: {
                        value: attachMessage.id,
                        tag: TelemetryDataTag.CodeArtifact,
                    },
                },
            );
            throw error;
        }

        const flatBlobs = new Map<string, ArrayBufferLike>();
        let snapshotTree: ISnapshotTree | undefined;
        if (attachMessage.snapshot) {
            snapshotTree = buildSnapshotTree(attachMessage.snapshot.entries, flatBlobs);
        }

        // Include the type of attach message which is the pkg of the store to be
        // used by RemoteFluidDataStoreContext in case it is not in the snapshot.
        const pkg = [attachMessage.type];
        const remoteFluidDataStoreContext = new RemoteFluidDataStoreContext({
            id: attachMessage.id,
            snapshotTree,
            // New data stores begin with empty GC details since GC hasn't run on them yet.
            getBaseGCDetails: async () => { return {}; },
            runtime: this.runtime,
            storage: new BlobCacheStorageService(this.runtime.storage, flatBlobs),
            scope: this.runtime.scope,
            createSummarizerNodeFn: this.getCreateChildSummarizerNodeFn(
                attachMessage.id,
                {
                    type: CreateSummarizerNodeSource.FromAttach,
                    sequenceNumber: message.sequenceNumber,
                    snapshot: attachMessage.snapshot ?? {
                        entries: [createAttributesBlob(
                            pkg,
                            true /* isRootDataStore */,
                            this.runtime.disableIsolatedChannels,
                        )],
                    },
                },
            ),
            writeGCDataAtRoot: this.writeGCDataAtRoot,
            disableIsolatedChannels: this.runtime.disableIsolatedChannels,
            pkg,
        });

        this.contexts.addBoundOrRemoted(remoteFluidDataStoreContext);
    }

    public processAliasMessage(
        message: ISequencedDocumentMessage,
        localOpMetadata: unknown,
        local: boolean,
    ): void {
        const aliasMessage = message.contents as IDataStoreAliasMessage;
        if (!isDataStoreAliasMessage(aliasMessage)) {
            throw new DataCorruptionError(
                "malformedDataStoreAliasMessage",
                {
                    ...extractSafePropertiesFromMessage(message),
                },
            );
        }

        const resolve = localOpMetadata as PendingAliasResolve;
        const aliasResult = this.processAliasMessageCore(aliasMessage);
        if (local) {
            resolve(aliasResult);
        }
    }

    public processAliasMessageCore(aliasMessage: IDataStoreAliasMessage): boolean {
        if (this.alreadyProcessed(aliasMessage.alias)) {
            return false;
        }

        const context = this.contexts.get(aliasMessage.internalId);
        if (context === undefined) {
            this.logger.sendErrorEvent({
                eventName: "AliasFluidDataStoreNotFound",
                fluidDataStoreId: aliasMessage.internalId,
            });
            return false;
        }

        const handle = new FluidObjectHandle(
            context,
            aliasMessage.internalId,
            this.runtime.IFluidHandleContext,
        );
        this.runtime.addedGCOutboundReference(this.containerRuntimeHandle, handle);

        this.aliasMap.set(aliasMessage.alias, context.id);
        context.setInMemoryRoot();
        return true;
    }

    private alreadyProcessed(id: string): boolean {
        return this.aliasMap.get(id) !== undefined || this.contexts.get(id) !== undefined;
    }

    /**
     * Make the data stores locally visible in the container graph by moving the data store context from unbound to
     * bound list. This data store can now be reached from the root.
     * @param id - The id of the data store context to make visible.
     */
    private makeDataStoreLocallyVisible(id: string): void {
        const localContext = this.contexts.getUnbound(id);
        assert(!!localContext, 0x15f /* "Could not find unbound context to bind" */);

        /**
         * If the container is not detached, it is globally visible to all clients. This data store should also be
         * globally visible. Move it to attaching state and send an "attach" op for it.
         * If the container is detached, this data store will be part of the summary that makes the container attached.
         */
        if (this.runtime.attachState !== AttachState.Detached) {
            localContext.emit("attaching");
            const message = localContext.generateAttachMessage();

            this.pendingAttach.set(id, message);
            this.submitAttachFn(message);
            this.attachOpFiredForDataStore.add(id);
        }

        this.contexts.bind(id);
    }

    public createDetachedDataStoreCore(
        pkg: Readonly<string[]>,
        isRoot: boolean,
        id = uuid()): IFluidDataStoreContextDetached {
        assert(!id.includes("/"), 0x30c /* Id cannot contain slashes */);

        const context = new LocalDetachedFluidDataStoreContext({
            id,
            pkg,
            runtime: this.runtime,
            storage: this.runtime.storage,
            scope: this.runtime.scope,
            createSummarizerNodeFn: this.getCreateChildSummarizerNodeFn(
                id,
                { type: CreateSummarizerNodeSource.Local },
            ),
            makeLocallyVisibleFn: () => this.makeDataStoreLocallyVisible(id),
            snapshotTree: undefined,
            isRootDataStore: isRoot,
            writeGCDataAtRoot: this.writeGCDataAtRoot,
            disableIsolatedChannels: this.runtime.disableIsolatedChannels,
        });
        this.contexts.addUnbound(context);
        return context;
    }

    public _createFluidDataStoreContext(pkg: string[], id: string, props?: any) {
        assert(!id.includes("/"), 0x30d /* Id cannot contain slashes */);
        const context = new LocalFluidDataStoreContext({
            id,
            pkg,
            runtime: this.runtime,
            storage: this.runtime.storage,
            scope: this.runtime.scope,
            createSummarizerNodeFn: this.getCreateChildSummarizerNodeFn(
                id,
                { type: CreateSummarizerNodeSource.Local },
            ),
            makeLocallyVisibleFn: () => this.makeDataStoreLocallyVisible(id),
            snapshotTree: undefined,
            isRootDataStore: false,
            writeGCDataAtRoot: this.writeGCDataAtRoot,
            disableIsolatedChannels: this.runtime.disableIsolatedChannels,
            createProps: props,
        });
        this.contexts.addUnbound(context);
        return context;
    }

    public get disposed() { return this.disposeOnce.evaluated; }
    public readonly dispose = () => this.disposeOnce.value;

    public resubmitDataStoreOp(content: any, localOpMetadata: unknown) {
        const envelope = content as IEnvelope;
        const context = this.contexts.get(envelope.address);
        assert(!!context, 0x160 /* "There should be a store context for the op" */);
        context.reSubmit(envelope.contents, localOpMetadata);
    }

    public rollbackDataStoreOp(content: any, localOpMetadata: unknown) {
        const envelope = content as IEnvelope;
        const context = this.contexts.get(envelope.address);
        assert(!!context, 0x2e8 /* "There should be a store context for the op" */);
        context.rollback(envelope.contents, localOpMetadata);
    }

    public async applyStashedOp(content: any): Promise<unknown> {
        const envelope = content as IEnvelope;
        const context = this.contexts.get(envelope.address);
        assert(!!context, 0x161 /* "There should be a store context for the op" */);
        return context.applyStashedOp(envelope.contents);
    }

    public async applyStashedAttachOp(message: IAttachMessage) {
        this.pendingAttach.set(message.id, message);
        // eslint-disable-next-line @typescript-eslint/consistent-type-assertions
        this.processAttachMessage({ contents: message } as ISequencedDocumentMessage, false);
    }

    public processFluidDataStoreOp(message: ISequencedDocumentMessage, local: boolean, localMessageMetadata: unknown) {
        const envelope = message.contents as IEnvelope;
        const transformed = { ...message, contents: envelope.contents };
        const context = this.contexts.get(envelope.address);
        assert(!!context, 0x162 /* "There should be a store context for the op" */);
        context.process(transformed, local, localMessageMetadata);

        // Notify that a GC node for the data store changed. This is used to detect if a deleted data store is
        // being used.
        this.gcNodeUpdated(
            `/${envelope.address}`,
            message.timestamp,
            context.isLoaded ? context.packagePath : undefined,
        );
    }

    public async getDataStore(id: string, wait: boolean): Promise<FluidDataStoreContext> {
        const context = await this.contexts.getBoundOrRemoted(id, wait);
        if (context === undefined) {
            // The requested data store does not exits. Throw a 404 response exception.
            const request = { url: id };
            throw responseToException(create404Response(request), request);
        }

        return context;
    }

    public processSignal(address: string, message: IInboundSignalMessage, local: boolean) {
        const context = this.contexts.get(address);
        if (!context) {
            // Attach message may not have been processed yet
            assert(!local, 0x163 /* "Missing datastore for local signal" */);
            this.logger.sendTelemetryEvent({
                eventName: "SignalFluidDataStoreNotFound",
                fluidDataStoreId: {
                    value: address,
                    tag: TelemetryDataTag.CodeArtifact,
                },
            });
            return;
        }

        context.processSignal(message, local);
    }

    public setConnectionState(connected: boolean, clientId?: string) {
        for (const [fluidDataStore, context] of this.contexts) {
            try {
                context.setConnectionState(connected, clientId);
            } catch (error) {
                this.logger.sendErrorEvent({
                    eventName: "SetConnectionStateError",
                    clientId,
                    fluidDataStore,
                }, error);
            }
        }
    }

    public setAttachState(attachState: AttachState.Attaching | AttachState.Attached): void {
<<<<<<< HEAD
        const eventName = attachState === AttachState.Attaching ? "attaching" : "attached";
        for (const [,context] of this.contexts) {
=======
        let eventName: "attaching" | "attached";
        if (attachState === AttachState.Attaching) {
            eventName = "attaching";
        } else {
            eventName = "attached";
        }
        for (const [, context] of this.contexts) {
>>>>>>> 656efdac
            // Fire only for bounded stores.
            if (!this.contexts.isNotBound(context.id)) {
                context.emit(eventName);
            }
        }
    }

    public get size(): number {
        return this.contexts.size;
    }

    public async summarize(
        fullTree: boolean,
        trackState: boolean,
        telemetryContext?: ITelemetryContext,
    ): Promise<ISummaryTreeWithStats> {
        const summaryBuilder = new SummaryTreeBuilder();

        // Iterate over each store and ask it to snapshot
        await Promise.all(Array.from(this.contexts)
            .filter(([_, context]) => {
                // Summarizer works only with clients with no local changes!
                assert(context.attachState !== AttachState.Attaching,
                    0x165 /* "Summarizer cannot work if client has local changes" */);
                return context.attachState === AttachState.Attached;
            }).map(async ([contextId, context]) => {
                const contextSummary = await context.summarize(fullTree, trackState, telemetryContext);
                summaryBuilder.addWithStats(contextId, contextSummary);
            }));

        return summaryBuilder.getSummaryTree();
    }

    public createSummary(telemetryContext?: ITelemetryContext): ISummaryTreeWithStats {
        const builder = new SummaryTreeBuilder();
        // Attaching graph of some stores can cause other stores to get bound too.
        // So keep taking summary until no new stores get bound.
        let notBoundContextsLength: number;
        do {
            const builderTree = builder.summary.tree;
            notBoundContextsLength = this.contexts.notBoundLength();
            // Iterate over each data store and ask it to snapshot
            Array.from(this.contexts)
                .filter(([key, _]) =>
                    // Take summary of bounded data stores only, make sure we haven't summarized them already
                    // and no attach op has been fired for that data store because for loader versions <= 0.24
                    // we set attach state as "attaching" before taking createNew summary.
                    !(this.contexts.isNotBound(key)
                        || builderTree[key]
                        || this.attachOpFiredForDataStore.has(key)),
                )
                .map(([key, value]) => {
                    let dataStoreSummary: ISummarizeResult;
                    if (value.isLoaded) {
                        const snapshot = value.generateAttachMessage().snapshot;
                        dataStoreSummary = convertToSummaryTree(snapshot, true);
                    } else {
                        // If this data store is not yet loaded, then there should be no changes in the snapshot from
                        // which it was created as it is detached container. So just use the previous snapshot.
                        assert(!!this.baseSnapshot,
                            0x166 /* "BaseSnapshot should be there as detached container loaded from snapshot" */);
                        dataStoreSummary = convertSnapshotTreeToSummaryTree(this.baseSnapshot.trees[key]);
                    }
                    builder.addWithStats(key, dataStoreSummary);
                });
        } while (notBoundContextsLength !== this.contexts.notBoundLength());

        return builder.getSummaryTree();
    }

    /**
     * Before GC runs, called by the garbage collector to update any pending GC state.
     * The garbage collector needs to know all outbound references that are added. Since root data stores are not
     * explicitly marked as referenced, notify GC of new root data stores that were added since the last GC run.
     */
    public async updateStateBeforeGC(): Promise<void> {
        for (const id of this.dataStoresSinceLastGC) {
            const context = this.contexts.get(id);
            assert(context !== undefined, 0x2b6 /* Missing data store context */);
            if (await context.isRoot()) {
                // A root data store is basically a reference from the container runtime to the data store.
                const handle = new FluidObjectHandle(context, id, this.runtime.IFluidHandleContext);
                this.runtime.addedGCOutboundReference(this.containerRuntimeHandle, handle);
            }
        }
        this.dataStoresSinceLastGC = [];
    }

    /**
     * Generates data used for garbage collection. It does the following:
     * 1. Calls into each child data store context to get its GC data.
     * 2. Prefixes the child context's id to the GC nodes in the child's GC data. This makes sure that the node can be
     *    identified as belonging to the child.
     * 3. Adds a GC node for this channel to the nodes received from the children. All these nodes together represent
     *    the GC data of this channel.
     * @param fullGC - true to bypass optimizations and force full generation of GC data.
     */
    public async getGCData(fullGC: boolean = false): Promise<IGarbageCollectionData> {
        const builder = new GCDataBuilder();
        // Iterate over each store and get their GC data.
        await Promise.all(Array.from(this.contexts)
            .filter(([_, context]) => {
                // Get GC data only for attached contexts. Detached contexts are not connected in the GC reference
                // graph so any references they might have won't be connected as well.
                return context.attachState === AttachState.Attached;
            }).map(async ([contextId, context]) => {
                const contextGCData = await context.getGCData(fullGC);
                // Prefix the child's id to the ids of its GC nodes so they can be identified as belonging to the child.
                // This also gradually builds the id of each node to be a path from the root.
                builder.prefixAndAddNodes(contextId, contextGCData.gcNodes);
            }));

        // Get the outbound routes and add a GC node for this channel.
        builder.addNode("/", await this.getOutboundRoutes());
        return builder.getGCData();
    }

    /**
     * After GC has run, called to notify this Container's data stores of routes that are used in it.
     * @param usedRoutes - The routes that are used in all data stores in this Container.
     * @param gcTimestamp - The time when GC was run that generated these used routes. If any node node becomes
     * unreferenced as part of this GC run, this should be used to update the time when it happens.
     */
    public updateUsedRoutes(usedRoutes: string[], gcTimestamp?: number) {
        // Get a map of data store ids to routes used in it.
        const usedDataStoreRoutes = unpackChildNodesUsedRoutes(usedRoutes);

        // Verify that the used routes are correct.
        for (const [id] of usedDataStoreRoutes) {
            assert(this.contexts.has(id), 0x167 /* "Used route does not belong to any known data store" */);
        }

        // Update the used routes in each data store. Used routes is empty for unused data stores.
        for (const [contextId, context] of this.contexts) {
            context.updateUsedRoutes(usedDataStoreRoutes.get(contextId) ?? [], gcTimestamp);
        }
    }

    /**
     * When running GC in test mode, this is called to delete objects whose routes are unused. This enables testing
     * scenarios with accessing deleted content.
     * @param unusedRoutes - The routes that are unused in all data stores in this Container.
     */
    public deleteUnusedRoutes(unusedRoutes: string[]) {
        for (const route of unusedRoutes) {
            const pathParts = route.split("/");
            // Delete data store only if its route (/datastoreId) is in unusedRoutes. We don't want to delete a data
            // store based on its DDS being unused.
            if (pathParts.length > 2) {
                continue;
            }
            const dataStoreId = pathParts[1];
            assert(this.contexts.has(dataStoreId), 0x2d7 /* No data store with specified id */);
            // Delete the contexts of unused data stores.
            this.contexts.delete(dataStoreId);
            // Delete the summarizer node of the unused data stores.
            this.deleteChildSummarizerNodeFn(dataStoreId);
        }
    }

    /**
     * Returns the outbound routes of this channel. Only root data stores are considered referenced and their paths are
     * part of outbound routes.
     */
    private async getOutboundRoutes(): Promise<string[]> {
        const outboundRoutes: string[] = [];
        for (const [contextId, context] of this.contexts) {
            const isRootDataStore = await context.isRoot();
            if (isRootDataStore) {
                outboundRoutes.push(`/${contextId}`);
            }
        }
        return outboundRoutes;
    }

    /**
     * Called by GC to retrieve the package path of a data store node with the given path.
     */
    public async getDataStorePackagePath(nodePath: string): Promise<readonly string[] | undefined> {
        // If the node belongs to a data store, return its package path. For DDSes, we return the package path of the
        // data store that contains it.
        const context = this.contexts.get(nodePath.split("/")[1]);
        return (await context?.getInitialSnapshotDetails())?.pkg;
    }

    /**
     * Called by GC to determine if a node is for a data store or for an object within a data store (for e.g. DDS).
     * @returns the GC node type if the node belongs to a data store or object within data store, undefined otherwise.
     */
    public getGCNodeType(nodePath: string): GCNodeType | undefined {
        const pathParts = nodePath.split("/");
        if (!this.contexts.has(pathParts[1])) {
            return undefined;
        }

        // Data stores paths are of the format "/dataStoreId".
        // Sub data store paths are of the format "/dataStoreId/subPath/...".
        if (pathParts.length === 2) {
            return GCNodeType.DataStore;
        }
        return GCNodeType.SubDataStore;
    }
}

export function getSummaryForDatastores(
    snapshot: ISnapshotTree | undefined,
    metadata?: IContainerRuntimeMetadata,
): ISnapshotTree | undefined {
    if (!snapshot) {
        return undefined;
    }

    if (rootHasIsolatedChannels(metadata)) {
        const datastoresSnapshot = snapshot.trees[channelsTreeName];
        assert(!!datastoresSnapshot, 0x168 /* Expected tree in snapshot not found */);
        return datastoresSnapshot;
    } else {
        // back-compat: strip out all non-datastore paths before giving to DataStores object.
        const datastoresTrees: ISnapshotTree["trees"] = {};
        for (const [key, value] of Object.entries(snapshot.trees)) {
            if (!nonDataStorePaths.includes(key)) {
                datastoresTrees[key] = value;
            }
        }
        return {
            ...snapshot,
            trees: datastoresTrees,
        };
    }
}<|MERGE_RESOLUTION|>--- conflicted
+++ resolved
@@ -475,10 +475,6 @@
     }
 
     public setAttachState(attachState: AttachState.Attaching | AttachState.Attached): void {
-<<<<<<< HEAD
-        const eventName = attachState === AttachState.Attaching ? "attaching" : "attached";
-        for (const [,context] of this.contexts) {
-=======
         let eventName: "attaching" | "attached";
         if (attachState === AttachState.Attaching) {
             eventName = "attaching";
@@ -486,7 +482,6 @@
             eventName = "attached";
         }
         for (const [, context] of this.contexts) {
->>>>>>> 656efdac
             // Fire only for bounded stores.
             if (!this.contexts.isNotBound(context.id)) {
                 context.emit(eventName);
