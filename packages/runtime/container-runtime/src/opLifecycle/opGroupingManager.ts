/*!
 * Copyright (c) Microsoft Corporation and contributors. All rights reserved.
 * Licensed under the MIT License.
 */

import { assert } from "@fluidframework/common-utils";
import { ISequencedDocumentMessage } from "@fluidframework/protocol-definitions";
<<<<<<< HEAD
import { ContainerRuntimeMessage } from "..";
=======
import { ContainerMessageType } from "..";
>>>>>>> b6d8b192
import { IBatch } from "./definitions";

interface IGroupedMessage {
	contents?: unknown;
	metadata?: Record<string, unknown>;
	compression?: string;
}

export class OpGroupingManager {
	static groupedBatchOp = "groupedBatch";

	constructor(private readonly groupedBatchingEnabled: boolean) {}

	public groupBatch(batch: IBatch, disableGroupedBatching: boolean): IBatch {
		if (batch.content.length < 2 || !this.groupedBatchingEnabled || disableGroupedBatching) {
			return batch;
		}

		for (const message of batch.content) {
<<<<<<< HEAD
=======
			// Blob attaches cannot be grouped (grouped batching would hide metadata)
			if (message.type === ContainerMessageType.BlobAttach) {
				return batch;
			}
>>>>>>> b6d8b192
			if (message.metadata) {
				const keys = Object.keys(message.metadata);
				assert(keys.length < 2, 0x5dd /* cannot group ops with metadata */);
				assert(
					keys.length === 0 || keys[0] === "batch",
					0x5de /* unexpected op metadata */,
				);
			}
		}

		const serializedContent = JSON.stringify({
			type: OpGroupingManager.groupedBatchOp,
			contents: batch.content.map<IGroupedMessage>((message) => ({
				contents: message.contents === undefined ? undefined : JSON.parse(message.contents),
				metadata: message.metadata,
				compression: message.compression,
			})),
		});

		const groupedBatch: IBatch = {
			...batch,
			content: [
				{
					localOpMetadata: undefined,
					metadata: undefined,
					referenceSequenceNumber: batch.content[0].referenceSequenceNumber,
					contents: serializedContent,
					type: OpGroupingManager.groupedBatchOp as ContainerMessageType,
				},
			],
		};
		return groupedBatch;
	}

	public ungroupOp(op: ISequencedDocumentMessage): ISequencedDocumentMessage[] {
		if (op.contents?.type !== OpGroupingManager.groupedBatchOp) {
			return [op];
		}

		const messages = op.contents.contents as IGroupedMessage[];
		let fakeCsn = 1;
		return messages.map((subMessage) => ({
			...op,
			clientSequenceNumber: fakeCsn++,
			contents: subMessage.contents,
			metadata: subMessage.metadata,
			compression: subMessage.compression,
		}));
	}
}<|MERGE_RESOLUTION|>--- conflicted
+++ resolved
@@ -5,11 +5,7 @@
 
 import { assert } from "@fluidframework/common-utils";
 import { ISequencedDocumentMessage } from "@fluidframework/protocol-definitions";
-<<<<<<< HEAD
-import { ContainerRuntimeMessage } from "..";
-=======
 import { ContainerMessageType } from "..";
->>>>>>> b6d8b192
 import { IBatch } from "./definitions";
 
 interface IGroupedMessage {
@@ -29,13 +25,6 @@
 		}
 
 		for (const message of batch.content) {
-<<<<<<< HEAD
-=======
-			// Blob attaches cannot be grouped (grouped batching would hide metadata)
-			if (message.type === ContainerMessageType.BlobAttach) {
-				return batch;
-			}
->>>>>>> b6d8b192
 			if (message.metadata) {
 				const keys = Object.keys(message.metadata);
 				assert(keys.length < 2, 0x5dd /* cannot group ops with metadata */);
