--- conflicted
+++ resolved
@@ -134,13 +134,11 @@
 			0x516 /* Chunk size needs to be smaller than the max batch size */,
 		);
 
-<<<<<<< HEAD
-		// Non null asserting here because of the length assert above
-		// eslint-disable-next-line @typescript-eslint/no-non-null-assertion
-		const firstMessage = batch.content[0]!; // we expect this to be the large compressed op, which needs to be split
-=======
 		const firstMessage = batch.messages[0]; // we expect this to be the large compressed op, which needs to be split
->>>>>>> 15a9c2b8
+		assert(
+			firstMessage !== undefined,
+			0x9ab /* First message in the batch needs to be defined */,
+		);
 		assert(
 			(firstMessage.contents?.length ?? 0) >= this.chunkSizeInBytes,
 			0x518 /* First message in the batch needs to be chunkable */,
