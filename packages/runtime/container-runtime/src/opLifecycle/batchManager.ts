/*!
 * Copyright (c) Microsoft Corporation and contributors. All rights reserved.
 * Licensed under the MIT License.
 */

import { ICompressionRuntimeOptions } from "../containerRuntime.js";

import { BatchMessage, IBatch, IBatchCheckpoint } from "./definitions.js";

export interface IBatchManagerOptions {
	readonly hardLimit: number;
	readonly compressionOptions?: ICompressionRuntimeOptions;

	/**
	 * If true, the outbox is allowed to rebase the batch during flushing.
	 */
	readonly canRebase: boolean;
}

export interface BatchSequenceNumbers {
	referenceSequenceNumber?: number;
	clientSequenceNumber?: number;
}

/**
 * Estimated size of the stringification overhead for an op accumulated
 * from runtime to loader to the service.
 */
const opOverhead = 200;

/**
 * Helper class that manages partial batch & rollback.
 */
export class BatchManager {
	private pendingBatch: BatchMessage[] = [];
	private batchContentSize = 0;
	private hasReentrantOps = false;

	public get length() {
		return this.pendingBatch.length;
	}
	public get contentSizeInBytes() {
		return this.batchContentSize;
	}

	public get sequenceNumbers(): BatchSequenceNumbers {
		return {
			referenceSequenceNumber: this.referenceSequenceNumber,
			clientSequenceNumber: this.clientSequenceNumber,
		};
	}

	private get referenceSequenceNumber(): number | undefined {
		return this.pendingBatch.length === 0
			? undefined
			: // Non null asserting here since we are checking the length above
				// eslint-disable-next-line @typescript-eslint/no-non-null-assertion
				this.pendingBatch[this.pendingBatch.length - 1]!.referenceSequenceNumber;
	}

	/**
	 * The last-processed CSN when this batch started.
	 * This is used to ensure that while the batch is open, no incoming ops are processed.
	 */
	private clientSequenceNumber: number | undefined;

	constructor(public readonly options: IBatchManagerOptions) {}

	public push(
		message: BatchMessage,
		reentrant: boolean,
		currentClientSequenceNumber?: number,
	): boolean {
		const contentSize = this.batchContentSize + (message.contents?.length ?? 0);
		const opCount = this.pendingBatch.length;
		this.hasReentrantOps = this.hasReentrantOps || reentrant;

		// Attempt to estimate batch size, aka socket message size.
		// Each op has pretty large envelope, estimating to be 200 bytes.
		// Also content will be strigified, and that adds a lot of overhead due to a lot of escape characters.
		// Not taking it into account, as compression work should help there - compressed payload will be
		// initially stored as base64, and that requires only 2 extra escape characters.
		const socketMessageSize = contentSize + opOverhead * opCount;

		if (socketMessageSize >= this.options.hardLimit) {
			return false;
		}

		if (this.pendingBatch.length === 0) {
			this.clientSequenceNumber = currentClientSequenceNumber;
		}

		this.batchContentSize = contentSize;
		this.pendingBatch.push(message);
		return true;
	}

	public get empty() {
		return this.pendingBatch.length === 0;
	}

	public popBatch(): IBatch {
		const batch: IBatch = {
			messages: this.pendingBatch,
			contentSizeInBytes: this.batchContentSize,
			referenceSequenceNumber: this.referenceSequenceNumber,
			hasReentrantOps: this.hasReentrantOps,
		};

		this.pendingBatch = [];
		this.batchContentSize = 0;
		this.clientSequenceNumber = undefined;
		this.hasReentrantOps = false;

		return addBatchMetadata(batch);
	}

	/**
	 * Capture the pending state at this point
	 */
	public checkpoint(): IBatchCheckpoint {
		const startPoint = this.pendingBatch.length;
		return {
			rollback: (process: (message: BatchMessage) => void) => {
				for (let i = this.pendingBatch.length; i > startPoint; ) {
					i--;
					// Non null asserting here since we are iterating though pendingBatch
					// eslint-disable-next-line @typescript-eslint/no-non-null-assertion
					const message = this.pendingBatch[i]!;
					this.batchContentSize -= message.contents?.length ?? 0;
					process(message);
				}

				this.pendingBatch.length = startPoint;
			},
		};
	}
}

const addBatchMetadata = (batch: IBatch): IBatch => {
<<<<<<< HEAD
	if (batch.content.length > 1) {
		// Non null asserting here because of the length check above
		// eslint-disable-next-line @typescript-eslint/no-non-null-assertion
		batch.content[0]!.metadata = {
			// Non null asserting here because of the length check above
			// eslint-disable-next-line @typescript-eslint/no-non-null-assertion
			...batch.content[0]!.metadata,
			batch: true,
		};
		// Non null asserting here because of the length check above
		// eslint-disable-next-line @typescript-eslint/no-non-null-assertion
		batch.content[batch.content.length - 1]!.metadata = {
			// Non null asserting here because of the length check above
			// eslint-disable-next-line @typescript-eslint/no-non-null-assertion
			...batch.content[batch.content.length - 1]!.metadata,
=======
	if (batch.messages.length > 1) {
		batch.messages[0].metadata = {
			...batch.messages[0].metadata,
			batch: true,
		};
		batch.messages[batch.messages.length - 1].metadata = {
			...batch.messages[batch.messages.length - 1].metadata,
>>>>>>> 15a9c2b8
			batch: false,
		};
	}

	return batch;
};

/**
 * Estimates the real size in bytes on the socket for a given batch. It assumes that
 * the envelope size (and the size of an empty op) is 200 bytes, taking into account
 * extra overhead from stringification.
 *
 * @param batch - the batch to inspect
 * @returns An estimate of the payload size in bytes which will be produced when the batch is sent over the wire
 */
export const estimateSocketSize = (batch: IBatch): number => {
	return batch.contentSizeInBytes + opOverhead * batch.messages.length;
};

export const sequenceNumbersMatch = (
	seqNums: BatchSequenceNumbers,
	otherSeqNums: BatchSequenceNumbers,
): boolean => {
	return (
		(seqNums.referenceSequenceNumber === undefined ||
			otherSeqNums.referenceSequenceNumber === undefined ||
			seqNums.referenceSequenceNumber === otherSeqNums.referenceSequenceNumber) &&
		(seqNums.clientSequenceNumber === undefined ||
			otherSeqNums.clientSequenceNumber === undefined ||
			seqNums.clientSequenceNumber === otherSeqNums.clientSequenceNumber)
	);
};<|MERGE_RESOLUTION|>--- conflicted
+++ resolved
@@ -138,31 +138,21 @@
 }
 
 const addBatchMetadata = (batch: IBatch): IBatch => {
-<<<<<<< HEAD
-	if (batch.content.length > 1) {
+	if (batch.messages.length > 1) {
 		// Non null asserting here because of the length check above
 		// eslint-disable-next-line @typescript-eslint/no-non-null-assertion
-		batch.content[0]!.metadata = {
+		batch.messages[0]!.metadata = {
 			// Non null asserting here because of the length check above
 			// eslint-disable-next-line @typescript-eslint/no-non-null-assertion
-			...batch.content[0]!.metadata,
+			...batch.messages[0]!.metadata,
 			batch: true,
 		};
 		// Non null asserting here because of the length check above
 		// eslint-disable-next-line @typescript-eslint/no-non-null-assertion
-		batch.content[batch.content.length - 1]!.metadata = {
+		batch.messages[batch.messages.length - 1]!.metadata = {
 			// Non null asserting here because of the length check above
 			// eslint-disable-next-line @typescript-eslint/no-non-null-assertion
-			...batch.content[batch.content.length - 1]!.metadata,
-=======
-	if (batch.messages.length > 1) {
-		batch.messages[0].metadata = {
-			...batch.messages[0].metadata,
-			batch: true,
-		};
-		batch.messages[batch.messages.length - 1].metadata = {
-			...batch.messages[batch.messages.length - 1].metadata,
->>>>>>> 15a9c2b8
+			...batch.messages[batch.messages.length - 1]!.metadata,
 			batch: false,
 		};
 	}
