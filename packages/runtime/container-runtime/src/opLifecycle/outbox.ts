--- conflicted
+++ resolved
@@ -13,13 +13,8 @@
 import { IContainerContext, ICriticalContainerError } from "@fluidframework/container-definitions";
 import { GenericError, UsageError } from "@fluidframework/container-utils";
 import { MessageType } from "@fluidframework/protocol-definitions";
-<<<<<<< HEAD
 import { ContainerMessageType, ICompressionRuntimeOptions } from "../containerRuntime";
-import { PendingStateManager } from "../pendingStateManager";
-=======
-import { ICompressionRuntimeOptions } from "../containerRuntime";
 import { IPendingBatchMessage, PendingStateManager } from "../pendingStateManager";
->>>>>>> 05b0ba31
 import {
 	BatchManager,
 	BatchSequenceNumbers,
@@ -249,6 +244,7 @@
 		if (
 			!this.blobAttachBatch.push(
 				message,
+				this.isContextReentrant(),
 				this.params.getCurrentSequenceNumbers().clientSequenceNumber,
 			)
 		) {
@@ -269,20 +265,11 @@
 			this.blobAttachBatch.contentSizeInBytes >=
 			this.params.config.compressionOptions.minimumBatchSizeInBytes
 		) {
-			this.flushInternal(this.blobAttachBatch.popBatch());
+			this.flushInternal(this.blobAttachBatch);
 		}
 	}
 
 	public flush() {
-<<<<<<< HEAD
-		this.flushInternal(this.attachFlowBatch.popBatch());
-		this.flushInternal(this.blobAttachBatch.popBatch(), true /* disableGroupedBatching */);
-		this.flushInternal(this.mainBatch.popBatch());
-	}
-
-	private flushInternal(rawBatch: IBatch, disableGroupedBatching: boolean = false) {
-		const processedBatch = this.compressBatch(rawBatch, disableGroupedBatching);
-=======
 		if (this.isContextReentrant()) {
 			const error = new UsageError("Flushing is not supported inside DDS event handlers");
 			this.params.closeContainer(error);
@@ -294,10 +281,11 @@
 
 	private flushAll() {
 		this.flushInternal(this.attachFlowBatch);
+		this.flushInternal(this.blobAttachBatch, true /* disableGroupedBatching */);
 		this.flushInternal(this.mainBatch);
 	}
 
-	private flushInternal(batchManager: BatchManager) {
+	private flushInternal(batchManager: BatchManager, disableGroupedBatching: boolean = false) {
 		if (batchManager.empty) {
 			return;
 		}
@@ -312,16 +300,12 @@
 			return;
 		}
 
-		const processedBatch = this.compressBatch(rawBatch);
->>>>>>> 05b0ba31
+		const processedBatch = this.compressBatch(rawBatch, disableGroupedBatching);
 		this.sendBatch(processedBatch);
 
 		this.persistBatch(rawBatch.content);
 	}
 
-<<<<<<< HEAD
-	private compressBatch(batch: IBatch, disableGroupedBatching: boolean): IBatch {
-=======
 	/**
 	 * Rebases a batch. All the ops in the batch are resubmitted to the runtime and
 	 * they will end up back in the same batch manager they were flushed from and subsequently flushed.
@@ -361,8 +345,7 @@
 		return this.params.opReentrancy() && !this.rebasing;
 	}
 
-	private compressBatch(batch: IBatch): IBatch {
->>>>>>> 05b0ba31
+	private compressBatch(batch: IBatch, disableGroupedBatching: boolean): IBatch {
 		if (
 			batch.content.length === 0 ||
 			this.params.config.compressionOptions === undefined ||
