--- conflicted
+++ resolved
@@ -101,26 +101,18 @@
     }
 
     private processBatch(batch: IBatch): IBatch {
-        if (batch.content.length === 0 || this.options.compressionOptions === undefined) {
+        if (batch.content.length === 0
+            || this.options.compressionOptions === undefined
+            || this.options.compressionOptions.minimumBatchSizeInBytes >= batch.contentSizeInBytes) {
+            // Nothing to do if the batch is empty or if compression is disabled or if we don't need to compress
             return batch;
         }
 
-        if (this.options.compressionOptions !== undefined) {
-            // Compression is not enabled
-        }
-
-        let processedBatch = batch;
-        if (this.options.compressionOptions.minimumBatchSizeInBytes < batch.contentSizeInBytes) {
-            processedBatch = this.batchProcessors.compressor.processOutgoing(batch);
-        }
-
-<<<<<<< HEAD
-        if (processedBatch.contentSizeInBytes < this.options.maxBatchSizeInBytes) {
+        let processedBatch = this.batchProcessors.compressor.processOutgoing(batch);
+        if (processedBatch.contentSizeInBytes >= this.options.maxBatchSizeInBytes) {
             processedBatch = this.batchProcessors.splitter.processOutgoing(batch);
         }
 
-=======
->>>>>>> 709c596e
         return processedBatch;
     }
 
