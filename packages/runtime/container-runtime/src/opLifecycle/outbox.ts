/*!
 * Copyright (c) Microsoft Corporation and contributors. All rights reserved.
 * Licensed under the MIT License.
 */

import {
	createChildMonitoringContext,
	GenericError,
	MonitoringContext,
	UsageError,
} from "@fluidframework/telemetry-utils";
import { assert } from "@fluidframework/core-utils";
import { IBatchMessage, ICriticalContainerError } from "@fluidframework/container-definitions";
import { ITelemetryBaseLogger } from "@fluidframework/core-interfaces";
import { ICompressionRuntimeOptions } from "../containerRuntime.js";
import { IPendingBatchMessage, PendingStateManager } from "../pendingStateManager.js";
import { ContainerMessageType } from "../messageTypes.js";
import {
	BatchManager,
	BatchSequenceNumbers,
	estimateSocketSize,
	sequenceNumbersMatch,
} from "./batchManager.js";
import { BatchMessage, IBatch, IBatchCheckpoint } from "./definitions.js";
import { OpCompressor } from "./opCompressor.js";
import { OpGroupingManager } from "./opGroupingManager.js";
import { OpSplitter } from "./opSplitter.js";

export interface IOutboxConfig {
	readonly compressionOptions: ICompressionRuntimeOptions;
	// The maximum size of a batch that we can send over the wire.
	readonly maxBatchSizeInBytes: number;
	readonly disablePartialFlush: boolean;
}

export interface IOutboxParameters {
	readonly shouldSend: () => boolean;
	readonly pendingStateManager: PendingStateManager;
	readonly submitBatchFn:
		| ((batch: IBatchMessage[], referenceSequenceNumber?: number) => number)
		| undefined;
	readonly legacySendBatchFn: (batch: IBatch) => void;
	readonly config: IOutboxConfig;
	readonly compressor: OpCompressor;
	readonly splitter: OpSplitter;
	readonly logger: ITelemetryBaseLogger;
	readonly groupingManager: OpGroupingManager;
	readonly getCurrentSequenceNumbers: () => BatchSequenceNumbers;
	readonly reSubmit: (message: IPendingBatchMessage) => void;
	readonly opReentrancy: () => boolean;
	readonly closeContainer: (error?: ICriticalContainerError) => void;
}

/**
 * Temporarily increase the stack limit while executing the provided action.
 * If a negative value is provided for `length`, no stack frames will be collected.
 * If Infinity is provided, all frames will be collected.
 *
 * ADO:4663 - add this to the common packages.
 *
 * @param action - action which returns an error
 * @param length - number of stack frames to collect, 50 if unspecified.
 * @returns the result of the action provided
 */
export function getLongStack<T>(action: () => T, length: number = 50): T {
	const errorObj = Error as any;
	if (
		/* eslint-disable @typescript-eslint/prefer-nullish-coalescing */
		// ?? is not logically equivalent when the first clause returns false.
		(
			Object.getOwnPropertyDescriptor(errorObj, "stackTraceLimit") ||
			Object.getOwnPropertyDescriptor(Object.getPrototypeOf(errorObj), "stackTraceLimit")
		)?.writable !== true
		/* eslint-enable @typescript-eslint/prefer-nullish-coalescing */
	) {
		return action();
	}

	const originalStackTraceLimit = errorObj.stackTraceLimit;
	try {
		errorObj.stackTraceLimit = length;
		return action();
	} finally {
		errorObj.stackTraceLimit = originalStackTraceLimit;
	}
}

export class Outbox {
	private readonly mc: MonitoringContext;
	private readonly attachFlowBatch: BatchManager;
	private readonly mainBatch: BatchManager;
	private readonly blobAttachBatch: BatchManager;
	private readonly idAllocationBatch: BatchManager;
	private readonly defaultAttachFlowSoftLimitInBytes = 320 * 1024;
	private batchRebasesToReport = 5;
	private rebasing = false;

	/**
	 * Track the number of ops which were detected to have a mismatched
	 * reference sequence number, in order to self-throttle the telemetry events.
	 *
	 * This should be removed as part of ADO:2322
	 */
	private readonly maxMismatchedOpsToReport = 3;
	private mismatchedOpsReported = 0;

	constructor(private readonly params: IOutboxParameters) {
		this.mc = createChildMonitoringContext({ logger: params.logger, namespace: "Outbox" });
		const isCompressionEnabled =
			this.params.config.compressionOptions.minimumBatchSizeInBytes !==
			Number.POSITIVE_INFINITY;
		// We need to allow infinite size batches if we enable compression
		const hardLimit = isCompressionEnabled ? Infinity : this.params.config.maxBatchSizeInBytes;
		const softLimit = isCompressionEnabled ? Infinity : this.defaultAttachFlowSoftLimitInBytes;

		this.attachFlowBatch = new BatchManager({ hardLimit, softLimit });
		this.mainBatch = new BatchManager({ hardLimit });
		this.blobAttachBatch = new BatchManager({ hardLimit });
		this.idAllocationBatch = new BatchManager({ hardLimit });
	}

	public get messageCount(): number {
		return (
			this.attachFlowBatch.length +
			this.mainBatch.length +
			this.blobAttachBatch.length +
			this.idAllocationBatch.length
		);
	}

	public get isEmpty(): boolean {
		return this.messageCount === 0;
	}

	/**
	 * If we detect that the reference sequence number of the incoming message does not match
	 * what was already in the batch managers, this means that batching has been interrupted so
	 * we will flush the accumulated messages to account for that and create a new batch with the new
	 * message as the first message.
	 */
	private maybeFlushPartialBatch() {
		const mainBatchSeqNums = this.mainBatch.sequenceNumbers;
		const attachFlowBatchSeqNums = this.attachFlowBatch.sequenceNumbers;
		const blobAttachSeqNums = this.blobAttachBatch.sequenceNumbers;
		const idAllocSeqNums = this.idAllocationBatch.sequenceNumbers;
		assert(
			this.params.config.disablePartialFlush ||
				(sequenceNumbersMatch(mainBatchSeqNums, attachFlowBatchSeqNums) &&
					sequenceNumbersMatch(mainBatchSeqNums, blobAttachSeqNums) &&
					sequenceNumbersMatch(mainBatchSeqNums, idAllocSeqNums)),
			0x58d /* Reference sequence numbers from both batches must be in sync */,
		);

		const currentSequenceNumbers = this.params.getCurrentSequenceNumbers();

		if (
			sequenceNumbersMatch(mainBatchSeqNums, currentSequenceNumbers) &&
			sequenceNumbersMatch(attachFlowBatchSeqNums, currentSequenceNumbers) &&
			sequenceNumbersMatch(blobAttachSeqNums, currentSequenceNumbers) &&
			sequenceNumbersMatch(idAllocSeqNums, currentSequenceNumbers)
		) {
			// The reference sequence numbers are stable, there is nothing to do
			return;
		}

		if (++this.mismatchedOpsReported <= this.maxMismatchedOpsToReport) {
			this.mc.logger.sendTelemetryEvent(
				{
					category: this.params.config.disablePartialFlush ? "error" : "generic",
					eventName: "ReferenceSequenceNumberMismatch",
					mainReferenceSequenceNumber: mainBatchSeqNums.referenceSequenceNumber,
					mainClientSequenceNumber: mainBatchSeqNums.clientSequenceNumber,
					attachReferenceSequenceNumber: attachFlowBatchSeqNums.referenceSequenceNumber,
					attachClientSequenceNumber: attachFlowBatchSeqNums.clientSequenceNumber,
					blobAttachReferenceSequenceNumber: blobAttachSeqNums.referenceSequenceNumber,
					blobAttachClientSequenceNumber: blobAttachSeqNums.clientSequenceNumber,
					currentReferenceSequenceNumber: currentSequenceNumbers.referenceSequenceNumber,
					currentClientSequenceNumber: currentSequenceNumbers.clientSequenceNumber,
				},
				getLongStack(() => new UsageError("Submission of an out of order message")),
			);
		}

		if (!this.params.config.disablePartialFlush) {
			this.flushAll();
		}
	}

	public submit(message: BatchMessage) {
		assert(
			message.type !== ContainerMessageType.IdAllocation,
			0x8f8 /* Allocation message submitted to mainBatch. */,
		);
		this.maybeFlushPartialBatch();

		this.addMessageToBatchManager(this.mainBatch, message);
	}

	public submitAttach(message: BatchMessage) {
		assert(
			message.type === ContainerMessageType.Attach,
			0x8f9 /* Non attach message submitted to attachFlowBatch. */,
		);
		this.maybeFlushPartialBatch();

		if (
			!this.attachFlowBatch.push(
				message,
				this.isContextReentrant(),
				this.params.getCurrentSequenceNumbers().clientSequenceNumber,
			)
		) {
			// BatchManager has two limits - soft limit & hard limit. Soft limit is only engaged
			// when queue is not empty.
			// Flush queue & retry. Failure on retry would mean - single message is bigger than hard limit
			this.flushInternal(this.attachFlowBatch);

			this.addMessageToBatchManager(this.attachFlowBatch, message);
		}

		// If compression is enabled, we will always successfully receive
		// attach ops and compress then send them at the next JS turn, regardless
		// of the overall size of the accumulated ops in the batch.
		// However, it is more efficient to flush these ops faster, preferably
		// after they reach a size which would benefit from compression.
		if (
			this.attachFlowBatch.contentSizeInBytes >=
			this.params.config.compressionOptions.minimumBatchSizeInBytes
		) {
			this.flushInternal(this.attachFlowBatch);
		}
	}

	public submitBlobAttach(message: BatchMessage) {
		assert(
			message.type === ContainerMessageType.BlobAttach,
			0x8fa /* Non blobAttach message submitted to blobAttachBatch. */,
		);
		this.maybeFlushPartialBatch();

		this.addMessageToBatchManager(this.blobAttachBatch, message);

		// If compression is enabled, we will always successfully receive
		// blobAttach ops and compress then send them at the next JS turn, regardless
		// of the overall size of the accumulated ops in the batch.
		// However, it is more efficient to flush these ops faster, preferably
		// after they reach a size which would benefit from compression.
		if (
			this.blobAttachBatch.contentSizeInBytes >=
			this.params.config.compressionOptions.minimumBatchSizeInBytes
		) {
			this.flushInternal(this.blobAttachBatch);
		}
	}

	public submitIdAllocation(message: BatchMessage) {
		assert(
			message.type === ContainerMessageType.IdAllocation,
			0x8fb /* Non allocation message submitted to idAllocationBatch. */,
		);
		this.maybeFlushPartialBatch();

		if (
			!this.idAllocationBatch.push(
				message,
				this.isContextReentrant(),
				this.params.getCurrentSequenceNumbers().clientSequenceNumber,
			)
		) {
			// BatchManager has two limits - soft limit & hard limit. Soft limit is only engaged
			// when queue is not empty.
			// Flush queue & retry. Failure on retry would mean - single message is bigger than hard limit
			this.flushInternal(this.idAllocationBatch);

			this.addMessageToBatchManager(this.idAllocationBatch, message);
		}

		// If compression is enabled, we will always successfully receive
		// attach ops and compress then send them at the next JS turn, regardless
		// of the overall size of the accumulated ops in the batch.
		// However, it is more efficient to flush these ops faster, preferably
		// after they reach a size which would benefit from compression.
		if (
			this.idAllocationBatch.contentSizeInBytes >=
			this.params.config.compressionOptions.minimumBatchSizeInBytes
		) {
			this.flushInternal(this.idAllocationBatch);
		}
	}

	private addMessageToBatchManager(batchManager: BatchManager, message: BatchMessage) {
		if (
			!batchManager.push(
				message,
				this.isContextReentrant(),
				this.params.getCurrentSequenceNumbers().clientSequenceNumber,
			)
		) {
			throw new GenericError("BatchTooLarge", /* error */ undefined, {
				opSize: message.contents?.length ?? 0,
				batchSize: batchManager.contentSizeInBytes,
				count: batchManager.length,
				limit: batchManager.options.hardLimit,
			});
		}
	}

	public flush() {
		if (this.isContextReentrant()) {
			const error = new UsageError("Flushing is not supported inside DDS event handlers");
			this.params.closeContainer(error);
			throw error;
		}

		this.flushAll();
	}

	private flushAll() {
		this.flushInternal(this.idAllocationBatch);
		this.flushInternal(this.attachFlowBatch);
		this.flushInternal(this.blobAttachBatch, true /* disableGroupedBatching */);
		this.flushInternal(this.mainBatch);
	}

	private flushInternal(batchManager: BatchManager, disableGroupedBatching: boolean = false) {
		if (batchManager.empty) {
			return;
		}

		const rawBatch = batchManager.popBatch();
		const shouldGroup =
			!disableGroupedBatching && this.params.groupingManager.shouldGroup(rawBatch);
		if (rawBatch.hasReentrantOps === true && shouldGroup) {
			assert(!this.rebasing, 0x6fa /* A rebased batch should never have reentrant ops */);
			// If a batch contains reentrant ops (ops created as a result from processing another op)
			// it needs to be rebased so that we can ensure consistent reference sequence numbers
			// and eventual consistency at the DDS level.
			this.rebase(rawBatch, batchManager);
			return;
		}

<<<<<<< HEAD
		const processedBatch = this.compressBatch(
			shouldGroup ? rawBatch : this.params.groupingManager.groupBatch(rawBatch),
		);
		this.sendBatch(processedBatch);
=======
		// Did we disconnect?
		// If so, do nothing, as pending state manager will resubmit it correctly on reconnect.
		// Because flush() is a task that executes async (on clean stack), we can get here in disconnected state.
		if (this.params.shouldSend()) {
			const processedBatch = this.compressBatch(rawBatch, disableGroupedBatching);
			this.sendBatch(processedBatch);
		}
>>>>>>> 2278ddff

		this.persistBatch(rawBatch.content);
	}

	/**
	 * Rebases a batch. All the ops in the batch are resubmitted to the runtime and
	 * they will end up back in the same batch manager they were flushed from and subsequently flushed.
	 *
	 * @param rawBatch - the batch to be rebased
	 */
	private rebase(rawBatch: IBatch, batchManager: BatchManager) {
		assert(!this.rebasing, 0x6fb /* Reentrancy */);

		this.rebasing = true;
		for (const message of rawBatch.content) {
			this.params.reSubmit({
				// eslint-disable-next-line @typescript-eslint/no-non-null-assertion
				content: message.contents!,
				localOpMetadata: message.localOpMetadata,
				opMetadata: message.metadata,
			});
		}

		if (this.batchRebasesToReport > 0) {
			this.mc.logger.sendTelemetryEvent(
				{
					eventName: "BatchRebase",
					length: rawBatch.content.length,
					referenceSequenceNumber: rawBatch.referenceSequenceNumber,
				},
				new UsageError("BatchRebase"),
			);
			this.batchRebasesToReport--;
		}

		this.flushInternal(batchManager);
		this.rebasing = false;
	}

	private isContextReentrant(): boolean {
		return this.params.opReentrancy() && !this.rebasing;
	}

	private compressBatch(batch: IBatch): IBatch {
		if (
			batch.content.length === 0 ||
			this.params.config.compressionOptions === undefined ||
			this.params.config.compressionOptions.minimumBatchSizeInBytes >
				batch.contentSizeInBytes ||
			this.params.submitBatchFn === undefined
		) {
			// Nothing to do if the batch is empty or if compression is disabled or not supported, or if we don't need to compress
			return batch;
		}

		const compressedBatch = this.params.compressor.compressBatch(batch);

		if (this.params.splitter.isBatchChunkingEnabled) {
			return compressedBatch.contentSizeInBytes <= this.params.splitter.chunkSizeInBytes
				? compressedBatch
				: this.params.splitter.splitFirstBatchMessage(compressedBatch);
		}

		if (compressedBatch.contentSizeInBytes >= this.params.config.maxBatchSizeInBytes) {
			throw new GenericError("BatchTooLarge", /* error */ undefined, {
				batchSize: batch.contentSizeInBytes,
				compressedBatchSize: compressedBatch.contentSizeInBytes,
				count: compressedBatch.content.length,
				limit: this.params.config.maxBatchSizeInBytes,
				chunkingEnabled: this.params.splitter.isBatchChunkingEnabled,
				compressionOptions: JSON.stringify(this.params.config.compressionOptions),
				socketSize: estimateSocketSize(batch),
			});
		}

		return compressedBatch;
	}

	/**
	 * Sends the batch object to the container context to be sent over the wire.
	 *
	 * @param batch - batch to be sent
	 */
	private sendBatch(batch: IBatch) {
		const length = batch.content.length;
		if (length === 0) {
			return;
		}

		const socketSize = estimateSocketSize(batch);
		if (socketSize >= this.params.config.maxBatchSizeInBytes) {
			this.mc.logger.sendPerformanceEvent({
				eventName: "LargeBatch",
				length: batch.content.length,
				sizeInBytes: batch.contentSizeInBytes,
				socketSize,
			});
		}

		if (this.params.submitBatchFn === undefined) {
			// Legacy path - supporting old loader versions. Can be removed only when LTS moves above
			// version that has support for batches (submitBatchFn)
			assert(
				batch.content[0].compression === undefined,
				0x5a6 /* Compression should not have happened if the loader does not support it */,
			);

			this.params.legacySendBatchFn(batch);
		} else {
			assert(
				batch.referenceSequenceNumber !== undefined,
				0x58e /* Batch must not be empty */,
			);
			this.params.submitBatchFn(
				batch.content.map((message) => ({
					contents: message.contents,
					metadata: message.metadata,
					compression: message.compression,
					referenceSequenceNumber: message.referenceSequenceNumber,
				})),
				batch.referenceSequenceNumber,
			);
		}
	}

	private persistBatch(batch: BatchMessage[]) {
		// Let the PendingStateManager know that a message was submitted.
		// In future, need to shift toward keeping batch as a whole!
		for (const message of batch) {
			this.params.pendingStateManager.onSubmitMessage(
				// eslint-disable-next-line @typescript-eslint/no-non-null-assertion
				message.contents!,
				message.referenceSequenceNumber,
				message.localOpMetadata,
				message.metadata,
			);
		}
	}

	public checkpoint() {
		// This variable is declared with a specific type so that we have a standard import of the IBatchCheckpoint type.
		// When the type is inferred, the generated .d.ts uses a dynamic import which doesn't resolve.
		const mainBatch: IBatchCheckpoint = this.mainBatch.checkpoint();
		return {
			mainBatch,
			attachFlowBatch: this.attachFlowBatch.checkpoint(),
			blobAttachBatch: this.blobAttachBatch.checkpoint(),
		};
	}
}<|MERGE_RESOLUTION|>--- conflicted
+++ resolved
@@ -339,20 +339,15 @@
 			return;
 		}
 
-<<<<<<< HEAD
-		const processedBatch = this.compressBatch(
-			shouldGroup ? rawBatch : this.params.groupingManager.groupBatch(rawBatch),
-		);
-		this.sendBatch(processedBatch);
-=======
 		// Did we disconnect?
 		// If so, do nothing, as pending state manager will resubmit it correctly on reconnect.
 		// Because flush() is a task that executes async (on clean stack), we can get here in disconnected state.
 		if (this.params.shouldSend()) {
-			const processedBatch = this.compressBatch(rawBatch, disableGroupedBatching);
+			const processedBatch = this.compressBatch(
+				shouldGroup ? rawBatch : this.params.groupingManager.groupBatch(rawBatch),
+			);
 			this.sendBatch(processedBatch);
 		}
->>>>>>> 2278ddff
 
 		this.persistBatch(rawBatch.content);
 	}
