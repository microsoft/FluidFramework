--- conflicted
+++ resolved
@@ -8,17 +8,13 @@
 import { IContainerContext } from "@fluidframework/container-definitions";
 import { GenericError, UsageError } from "@fluidframework/container-utils";
 import { MessageType } from "@fluidframework/protocol-definitions";
-<<<<<<< HEAD
 import { IIdCompressor, IIdCompressorCore } from "@fluidframework/runtime-definitions";
-import { ContainerMessageType, ICompressionRuntimeOptions } from "../containerRuntime";
-=======
 import {
 	ChildLogger,
 	loggerToMonitoringContext,
 	MonitoringContext,
 } from "@fluidframework/telemetry-utils";
-import { ICompressionRuntimeOptions } from "../containerRuntime";
->>>>>>> d79849fc
+import { ContainerMessageType, ICompressionRuntimeOptions } from "../containerRuntime";
 import { PendingStateManager } from "../pendingStateManager";
 import { BatchManager } from "./batchManager";
 import { BatchMessage, IBatch } from "./definitions";
@@ -259,7 +255,8 @@
 		// In future, need to shift toward keeping batch as a whole!
 		for (const message of batch) {
 			if (message.deserializedContent.type === ContainerMessageType.IdAllocation) {
-				message.deserializedContent.contents.stashedState = this.params.idCompressor?.serialize(true);
+				message.deserializedContent.contents.stashedState =
+					this.params.idCompressor?.serialize(true);
 			}
 
 			this.params.pendingStateManager.onSubmitMessage(
