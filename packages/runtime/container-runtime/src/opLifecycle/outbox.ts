/*!
 * Copyright (c) Microsoft Corporation and contributors. All rights reserved.
 * Licensed under the MIT License.
 */

import { ICriticalContainerError } from "@fluidframework/container-definitions";
import { IBatchMessage } from "@fluidframework/container-definitions/internal";
import { ITelemetryBaseLogger } from "@fluidframework/core-interfaces";
import { assert, Lazy } from "@fluidframework/core-utils/internal";
import {
	DataProcessingError,
	GenericError,
	UsageError,
	createChildLogger,
	type ITelemetryLoggerExt,
} from "@fluidframework/telemetry-utils/internal";

import { ICompressionRuntimeOptions } from "../containerRuntime.js";
import { PendingMessageResubmitData, PendingStateManager } from "../pendingStateManager.js";

import {
	BatchManager,
	BatchSequenceNumbers,
	estimateSocketSize,
	sequenceNumbersMatch,
	type BatchId,
} from "./batchManager.js";
import {
	LocalBatchMessage,
	IBatch,
	IBatchCheckpoint,
	type OutboundBatchMessage,
	type OutboundSingletonBatch,
	type LocalBatch,
} from "./definitions.js";
import { OpCompressor } from "./opCompressor.js";
import { OpGroupingManager } from "./opGroupingManager.js";
import { OpSplitter } from "./opSplitter.js";

export interface IOutboxConfig {
	readonly compressionOptions: ICompressionRuntimeOptions;
	/**
	 * The maximum size of a batch that we can send over the wire.
	 */
	readonly maxBatchSizeInBytes: number;
	/**
	 * If true, maybeFlushPartialBatch will flush the batch if the reference sequence number changed
	 * since the batch started. Otherwise, it will throw in this case (apart from reentrancy which is handled elsewhere).
	 * Once the new throw-based flow is proved in a production environment, this option will be removed.
	 */
	readonly flushPartialBatches: boolean;
}

export interface IOutboxParameters {
	readonly shouldSend: () => boolean;
	readonly pendingStateManager: PendingStateManager;
	readonly submitBatchFn:
		| ((batch: IBatchMessage[], referenceSequenceNumber?: number) => number)
		| undefined;
	readonly legacySendBatchFn: (batch: IBatch<OutboundBatchMessage[]>) => number;
	readonly config: IOutboxConfig;
	readonly compressor: OpCompressor;
	readonly splitter: OpSplitter;
	readonly logger: ITelemetryBaseLogger;
	readonly groupingManager: OpGroupingManager;
	readonly getCurrentSequenceNumbers: () => BatchSequenceNumbers;
	readonly reSubmit: (message: PendingMessageResubmitData) => void;
	readonly opReentrancy: () => boolean;
	readonly closeContainer: (error?: ICriticalContainerError) => void;
}

/**
 * Temporarily increase the stack limit while executing the provided action.
 * If a negative value is provided for `length`, no stack frames will be collected.
 * If Infinity is provided, all frames will be collected.
 *
 * ADO:4663 - add this to the common packages.
 *
 * @param action - action which returns an error
 * @param length - number of stack frames to collect, 50 if unspecified.
 * @returns the result of the action provided
 */
export function getLongStack<T>(action: () => T, length: number = 50): T {
	// TODO: better typing here
	// eslint-disable-next-line @typescript-eslint/no-explicit-any, @typescript-eslint/no-unsafe-assignment
	const errorObj = Error as any;
	if (
		/* eslint-disable @typescript-eslint/prefer-nullish-coalescing */
		// ?? is not logically equivalent when the first clause returns false.
		(
			Object.getOwnPropertyDescriptor(errorObj, "stackTraceLimit") ||
			Object.getOwnPropertyDescriptor(Object.getPrototypeOf(errorObj), "stackTraceLimit")
		)?.writable !== true
		/* eslint-enable @typescript-eslint/prefer-nullish-coalescing */
	) {
		return action();
	}

	// eslint-disable-next-line @typescript-eslint/no-unsafe-member-access, @typescript-eslint/no-unsafe-assignment
	const originalStackTraceLimit = errorObj.stackTraceLimit;
	try {
		// eslint-disable-next-line @typescript-eslint/no-unsafe-member-access
		errorObj.stackTraceLimit = length;
		return action();
	} finally {
		// eslint-disable-next-line @typescript-eslint/no-unsafe-member-access, @typescript-eslint/no-unsafe-assignment
		errorObj.stackTraceLimit = originalStackTraceLimit;
	}
}

/**
 * The Outbox collects messages submitted by the ContainerRuntime into a batch,
 * and then flushes the batch when requested.
 *
 * @remarks There are actually multiple independent batches (some are for a specific message type),
 * to support slight variation in semantics for each batch (e.g. support for rebasing or grouping).
 */
export class Outbox {
	private readonly logger: ITelemetryLoggerExt;
	private readonly mainBatch: BatchManager;
	private readonly blobAttachBatch: BatchManager;
	private readonly idAllocationBatch: BatchManager;
	private batchRebasesToReport = 5;
	private rebasing = false;

	/**
	 * Track the number of ops which were detected to have a mismatched
	 * reference sequence number, in order to self-throttle the telemetry events.
	 *
	 * This should be removed as part of ADO:2322
	 */
	private readonly maxMismatchedOpsToReport = 3;
	private mismatchedOpsReported = 0;

	constructor(private readonly params: IOutboxParameters) {
		this.logger = createChildLogger({ logger: params.logger, namespace: "Outbox" });

		const isCompressionEnabled =
			this.params.config.compressionOptions.minimumBatchSizeInBytes !==
			Number.POSITIVE_INFINITY;
		// We need to allow infinite size batches if we enable compression
		const hardLimit = isCompressionEnabled
			? Number.POSITIVE_INFINITY
			: this.params.config.maxBatchSizeInBytes;

		this.mainBatch = new BatchManager({ hardLimit, canRebase: true });
		this.blobAttachBatch = new BatchManager({ hardLimit, canRebase: true });
		this.idAllocationBatch = new BatchManager({
			hardLimit,
			canRebase: false,
			ignoreBatchId: true,
		});
	}

	public get messageCount(): number {
		return this.mainBatch.length + this.blobAttachBatch.length + this.idAllocationBatch.length;
	}

	public get mainBatchMessageCount(): number {
		return this.mainBatch.length;
	}

	public get blobAttachBatchMessageCount(): number {
		return this.blobAttachBatch.length;
	}

	public get idAllocationBatchMessageCount(): number {
		return this.idAllocationBatch.length;
	}

	public get isEmpty(): boolean {
		return this.messageCount === 0;
	}

	/**
	 * Detect whether batching has been interrupted by an incoming message being processed. In this case,
	 * we will flush the accumulated messages to account for that (if allowed) and create a new batch with the new
	 * message as the first message. If flushing partial batch is not enabled, we will throw (except for reentrant ops).
	 * This would indicate we expected this case to be precluded by logic elsewhere.
	 *
	 * @remarks - To detect batch interruption, we compare both the reference sequence number
	 * (i.e. last message processed by DeltaManager) and the client sequence number of the
	 * last message processed by the ContainerRuntime. In the absence of op reentrancy, this
	 * pair will remain stable during a single JS turn during which the batch is being built up.
	 */
	private maybeFlushPartialBatch(): void {
		const mainBatchSeqNums = this.mainBatch.sequenceNumbers;
		const blobAttachSeqNums = this.blobAttachBatch.sequenceNumbers;
		const idAllocSeqNums = this.idAllocationBatch.sequenceNumbers;
		assert(
			sequenceNumbersMatch(mainBatchSeqNums, blobAttachSeqNums) &&
				sequenceNumbersMatch(mainBatchSeqNums, idAllocSeqNums),
			0x58d /* Reference sequence numbers from both batches must be in sync */,
		);

		const currentSequenceNumbers = this.params.getCurrentSequenceNumbers();

		if (
			sequenceNumbersMatch(mainBatchSeqNums, currentSequenceNumbers) &&
			sequenceNumbersMatch(blobAttachSeqNums, currentSequenceNumbers) &&
			sequenceNumbersMatch(idAllocSeqNums, currentSequenceNumbers)
		) {
			// The reference sequence numbers are stable, there is nothing to do
			return;
		}

		// Reference and/or Client sequence number will be advancing while processing this batch,
		// so we can't use this check to detect wrongdoing. But we will still log via telemetry.
		// This is rare, and the reentrancy will be handled during Flush.
		const expectedDueToReentrancy = this.isContextReentrant();

		const errorWrapper = new Lazy(() =>
			getLongStack(() =>
				DataProcessingError.create(
					"Sequence numbers advanced as if ops were processed while a batch is accumulating",
					"outboxSequenceNumberCoherencyCheck",
				),
			),
		);
		if (++this.mismatchedOpsReported <= this.maxMismatchedOpsToReport) {
			this.logger.sendTelemetryEvent(
				{
					// Only log error if this is truly unexpected
					category:
						expectedDueToReentrancy || this.params.config.flushPartialBatches
							? "generic"
							: "error",
					eventName: "ReferenceSequenceNumberMismatch",
					Data_details: {
						expectedDueToReentrancy,
						mainReferenceSequenceNumber: mainBatchSeqNums.referenceSequenceNumber,
						mainClientSequenceNumber: mainBatchSeqNums.clientSequenceNumber,
						blobAttachReferenceSequenceNumber: blobAttachSeqNums.referenceSequenceNumber,
						blobAttachClientSequenceNumber: blobAttachSeqNums.clientSequenceNumber,
						currentReferenceSequenceNumber: currentSequenceNumbers.referenceSequenceNumber,
						currentClientSequenceNumber: currentSequenceNumbers.clientSequenceNumber,
					},
				},
				errorWrapper.value,
			);
		}

		// If we're configured to flush partial batches, do that now and return (don't throw)
		if (this.params.config.flushPartialBatches) {
			this.flushAll();
			return;
		}

		// If we are in a reentrant context, we know this can happen without causing any harm.
		if (expectedDueToReentrancy) {
			return;
		}

		throw errorWrapper.value;
	}

	public submit(message: LocalBatchMessage): void {
		this.maybeFlushPartialBatch();

		this.addMessageToBatchManager(this.mainBatch, message);
	}

	public submitBlobAttach(message: LocalBatchMessage): void {
		this.maybeFlushPartialBatch();

		this.addMessageToBatchManager(this.blobAttachBatch, message);
	}

	public submitIdAllocation(message: LocalBatchMessage): void {
		this.maybeFlushPartialBatch();

		this.addMessageToBatchManager(this.idAllocationBatch, message);
	}

	private addMessageToBatchManager(
		batchManager: BatchManager,
		message: LocalBatchMessage,
	): void {
		if (
			!batchManager.push(
				message,
				this.isContextReentrant(),
				this.params.getCurrentSequenceNumbers().clientSequenceNumber,
			)
		) {
			throw new GenericError("BatchTooLarge", /* error */ undefined, {
				opSize: message.serializedOp?.length ?? 0,
				batchSize: batchManager.contentSizeInBytes,
				count: batchManager.length,
				limit: batchManager.options.hardLimit,
			});
		}
	}

	/**
	 * Flush all the batches to the ordering service.
	 * This method is expected to be called at the end of a batch.
	 * @param resubmittingBatchId - If defined, indicates this is a resubmission of a batch
	 * with the given Batch ID, which must be preserved
	 */
	public flush(resubmittingBatchId?: BatchId): void {
		if (this.isContextReentrant()) {
			const error = new UsageError("Flushing is not supported inside DDS event handlers");
			this.params.closeContainer(error);
			throw error;
		}

		this.flushAll(resubmittingBatchId);
	}

	private flushAll(resubmittingBatchId?: BatchId): void {
		const allBatchesEmpty =
			this.idAllocationBatch.empty && this.blobAttachBatch.empty && this.mainBatch.empty;
		if (allBatchesEmpty) {
			// If we're resubmitting and all batches are empty, we need to flush an empty batch.
			// Note that we currently resubmit one batch at a time, so on resubmit, 2 of the 3 batches will *always* be empty.
			// It's theoretically possible that we don't *need* to resubmit this empty batch, and in those cases, it'll safely be ignored
			// by the rest of the system, including remote clients.
			// In some cases we *must* resubmit the empty batch (to match up with a non-empty version tracked locally by a container fork), so we do it always.
			if (resubmittingBatchId) {
				this.flushEmptyBatch(resubmittingBatchId);
			}
			return;
		}

		// Don't use resubmittingBatchId for idAllocationBatch.
		// ID Allocation messages are not directly resubmitted so we don't want to reuse the batch ID.
		this.flushInternal(this.idAllocationBatch);
		this.flushInternal(
			this.blobAttachBatch,
			true /* disableGroupedBatching */,
			resubmittingBatchId,
		);
		this.flushInternal(
			this.mainBatch,
			false /* disableGroupedBatching */,
			resubmittingBatchId,
		);
	}

	private flushEmptyBatch(resubmittingBatchId: BatchId): void {
		const referenceSequenceNumber =
			this.params.getCurrentSequenceNumbers().referenceSequenceNumber;
		assert(
			referenceSequenceNumber !== undefined,
			0xa01 /* reference sequence number should be defined */,
		);
		const emptyGroupedBatch = this.params.groupingManager.createEmptyGroupedBatch(
			resubmittingBatchId,
			referenceSequenceNumber,
		);
		let clientSequenceNumber: number | undefined;
		if (this.params.shouldSend()) {
			clientSequenceNumber = this.sendBatch(emptyGroupedBatch);
		}
		this.params.pendingStateManager.onFlushBatch(
			emptyGroupedBatch.messages, // This is the single empty Grouped Batch message
			clientSequenceNumber,
		);
		return;
	}

	private flushInternal(
		batchManager: BatchManager,
		disableGroupedBatching: boolean = false,
		resubmittingBatchId?: BatchId,
	): void {
		if (batchManager.empty) {
			return;
		}

		const rawBatch = batchManager.popBatch(resubmittingBatchId);
		const groupingEnabled =
			!disableGroupedBatching && this.params.groupingManager.groupedBatchingEnabled();
		if (
			batchManager.options.canRebase &&
			rawBatch.hasReentrantOps === true &&
			// Rebase if the reentrant ops will be grouped together - this ensures the grouped batch has a singular referenceSequenceNumber.
			// Otherwise, no concerns about reentrant ops.
			groupingEnabled &&
			rawBatch.messages.length > 1
		) {
			assert(!this.rebasing, 0x6fa /* A rebased batch should never have reentrant ops */);
			// If a batch contains reentrant ops (ops created as a result from processing another op)
			// it needs to be rebased so that we can ensure consistent reference sequence numbers
			// and eventual consistency at the DDS level.
			this.rebase(rawBatch, batchManager);
			return;
		}

		let clientSequenceNumber: number | undefined;
		// Did we disconnect? (i.e. is shouldSend false?)
		// If so, do nothing, as pending state manager will resubmit it correctly on reconnect.
		// Because flush() is a task that executes async (on clean stack), we can get here in disconnected state.
		if (this.params.shouldSend()) {
<<<<<<< HEAD
			const processedBatch = disableGroupedBatching
				? rawBatch
				: this.compressAndChunkBatch(
						//* REVISIT: this used to accept empty batch, but wouldn't ever happen right? I updated the type to be singleton only
						shouldGroup
							? this.params.groupingManager.groupBatch(rawBatch)
							: (rawBatch as unknown as OutboundSingletonBatch), //* Fix up typing given grouping for compression
					);
			clientSequenceNumber = this.sendBatch(processedBatch);
=======
			const virtualizedBatch = this.virtualizeBatch(rawBatch, groupingEnabled);
			clientSequenceNumber = this.sendBatch(virtualizedBatch);
>>>>>>> 18b65493
			assert(
				clientSequenceNumber === undefined || clientSequenceNumber >= 0,
				0x9d2 /* unexpected negative clientSequenceNumber (empty batch should yield undefined) */,
			);
		}

		this.params.pendingStateManager.onFlushBatch(
			rawBatch.messages,
			clientSequenceNumber,
			batchManager.options.ignoreBatchId,
		);
	}

	/**
	 * Rebases a batch. All the ops in the batch are resubmitted to the runtime and
	 * they will end up back in the same batch manager they were flushed from and subsequently flushed.
	 *
	 * @param rawBatch - the batch to be rebased
	 */
	private rebase(rawBatch: LocalBatch, batchManager: BatchManager): void {
		assert(!this.rebasing, 0x6fb /* Reentrancy */);
		assert(batchManager.options.canRebase, 0x9a7 /* BatchManager does not support rebase */);

		this.rebasing = true;
		for (const message of rawBatch.messages) {
			this.params.reSubmit({
				content: message.serializedOp,
				localOpMetadata: message.localOpMetadata,
				opMetadata: message.metadata,
			});
		}

		if (this.batchRebasesToReport > 0) {
			this.logger.sendTelemetryEvent(
				{
					eventName: "BatchRebase",
					length: rawBatch.messages.length,
					referenceSequenceNumber: rawBatch.referenceSequenceNumber,
				},
				new UsageError("BatchRebase"),
			);
			this.batchRebasesToReport--;
		}

		this.flushInternal(batchManager);
		this.rebasing = false;
	}

	private isContextReentrant(): boolean {
		return this.params.opReentrancy() && !this.rebasing;
	}

	/**
	 * As necessary and enabled, groups / compresses / chunks the given batch.
	 *
	 * @remarks - If chunking happens, a side effect here is that 1 or more chunks are queued immediately for sending in next JS turn.
	 *
	 * @param singletonBatch - Raw or Grouped batch to consider for compression/chunking
	 * @param groupingEnabled - If true, Grouped batching is enabled.
	 * @returns One of the following:
	 * - (A) The original batch (Based on what's enabled)
	 * - (B) A grouped batch (it's a singleton batch)
	 * - (C) A compressed singleton batch
	 * - (D) A singleton batch containing the last chunk.
	 */
<<<<<<< HEAD
	private compressAndChunkBatch(batch: OutboundSingletonBatch): OutboundSingletonBatch {
=======
	private virtualizeBatch(localBatch: IBatch, groupingEnabled: boolean): IBatch {
		const originalOrGroupedBatch = groupingEnabled
			? this.params.groupingManager.groupBatch(localBatch)
			: localBatch;

		if (originalOrGroupedBatch.messages.length !== 1) {
			// Compression requires a single message, so return early otherwise.
			return originalOrGroupedBatch;
		}

		// Regardless of whether we grouped or not, we now have a batch with a single message.
		// Now proceed to compress/chunk it if necessary.
		const singletonBatch = originalOrGroupedBatch as IBatch<[BatchMessage]>;

>>>>>>> 18b65493
		if (
			this.params.config.compressionOptions === undefined ||
			this.params.config.compressionOptions.minimumBatchSizeInBytes >
				singletonBatch.contentSizeInBytes ||
			this.params.submitBatchFn === undefined
		) {
			// Nothing to do if compression is disabled, unnecessary or unsupported.
			return singletonBatch;
		}

		const compressedBatch = this.params.compressor.compressBatch(singletonBatch);

		if (this.params.splitter.isBatchChunkingEnabled) {
			return compressedBatch.contentSizeInBytes <= this.params.splitter.chunkSizeInBytes
				? compressedBatch
				: this.params.splitter.splitFirstBatchMessage(compressedBatch);
		}

		if (compressedBatch.contentSizeInBytes >= this.params.config.maxBatchSizeInBytes) {
			throw new GenericError("BatchTooLarge", /* error */ undefined, {
				batchSize: singletonBatch.contentSizeInBytes,
				compressedBatchSize: compressedBatch.contentSizeInBytes,
				count: compressedBatch.messages.length,
				limit: this.params.config.maxBatchSizeInBytes,
				chunkingEnabled: this.params.splitter.isBatchChunkingEnabled,
				compressionOptions: JSON.stringify(this.params.config.compressionOptions),
				socketSize: estimateSocketSize(singletonBatch),
			});
		}

		return compressedBatch;
	}

	/**
	 * Sends the batch object to the container context to be sent over the wire.
	 *
	 * @param batch - batch to be sent
	 * @returns the clientSequenceNumber of the start of the batch, or undefined if nothing was sent
	 */
	private sendBatch(batch: IBatch<OutboundBatchMessage[]>): number | undefined {
		const length = batch.messages.length;
		if (length === 0) {
			return undefined; // Nothing submitted
		}

		const socketSize = estimateSocketSize(batch);
		if (socketSize >= this.params.config.maxBatchSizeInBytes) {
			this.logger.sendPerformanceEvent({
				eventName: "LargeBatch",
				length: batch.messages.length,
				sizeInBytes: batch.contentSizeInBytes,
				socketSize,
			});
		}

		let clientSequenceNumber: number;
		if (this.params.submitBatchFn === undefined) {
			// Legacy path - supporting old loader versions. Can be removed only when LTS moves above
			// version that has support for batches (submitBatchFn)
			assert(
				batch.messages[0].compression === undefined,
				0x5a6 /* Compression should not have happened if the loader does not support it */,
			);

			clientSequenceNumber = this.params.legacySendBatchFn(batch);
		} else {
			assert(batch.referenceSequenceNumber !== undefined, 0x58e /* Batch must not be empty */);
			clientSequenceNumber = this.params.submitBatchFn(
				batch.messages.map<IBatchMessage>((message) => ({
					contents: message.contents,
					metadata: message.metadata,
					compression: message.compression,
					referenceSequenceNumber: message.referenceSequenceNumber,
				})),
				batch.referenceSequenceNumber,
			);
		}

		// Convert from clientSequenceNumber of last message in the batch to clientSequenceNumber of first message.
		clientSequenceNumber -= length - 1;
		assert(clientSequenceNumber >= 0, 0x3d0 /* clientSequenceNumber can't be negative */);
		return clientSequenceNumber;
	}

	/**
	 * Gets a checkpoint object per batch that facilitates iterating over the batch messages when rolling back.
	 */
	public getBatchCheckpoints(): {
		mainBatch: IBatchCheckpoint;
		idAllocationBatch: IBatchCheckpoint;
		blobAttachBatch: IBatchCheckpoint;
	} {
		// This variable is declared with a specific type so that we have a standard import of the IBatchCheckpoint type.
		// When the type is inferred, the generated .d.ts uses a dynamic import which doesn't resolve.
		const mainBatch: IBatchCheckpoint = this.mainBatch.checkpoint();
		return {
			mainBatch,
			idAllocationBatch: this.idAllocationBatch.checkpoint(),
			blobAttachBatch: this.blobAttachBatch.checkpoint(),
		};
	}
}<|MERGE_RESOLUTION|>--- conflicted
+++ resolved
@@ -393,20 +393,8 @@
 		// If so, do nothing, as pending state manager will resubmit it correctly on reconnect.
 		// Because flush() is a task that executes async (on clean stack), we can get here in disconnected state.
 		if (this.params.shouldSend()) {
-<<<<<<< HEAD
-			const processedBatch = disableGroupedBatching
-				? rawBatch
-				: this.compressAndChunkBatch(
-						//* REVISIT: this used to accept empty batch, but wouldn't ever happen right? I updated the type to be singleton only
-						shouldGroup
-							? this.params.groupingManager.groupBatch(rawBatch)
-							: (rawBatch as unknown as OutboundSingletonBatch), //* Fix up typing given grouping for compression
-					);
-			clientSequenceNumber = this.sendBatch(processedBatch);
-=======
 			const virtualizedBatch = this.virtualizeBatch(rawBatch, groupingEnabled);
 			clientSequenceNumber = this.sendBatch(virtualizedBatch);
->>>>>>> 18b65493
 			assert(
 				clientSequenceNumber === undefined || clientSequenceNumber >= 0,
 				0x9d2 /* unexpected negative clientSequenceNumber (empty batch should yield undefined) */,
@@ -472,14 +460,12 @@
 	 * - (C) A compressed singleton batch
 	 * - (D) A singleton batch containing the last chunk.
 	 */
-<<<<<<< HEAD
-	private compressAndChunkBatch(batch: OutboundSingletonBatch): OutboundSingletonBatch {
-=======
-	private virtualizeBatch(localBatch: IBatch, groupingEnabled: boolean): IBatch {
+	private virtualizeBatch(localBatch: LocalBatch, groupingEnabled: boolean): OutboundSingletonBatch {
 		const originalOrGroupedBatch = groupingEnabled
 			? this.params.groupingManager.groupBatch(localBatch)
 			: localBatch;
 
+		//* Figure out conversion from Local -> Outbound
 		if (originalOrGroupedBatch.messages.length !== 1) {
 			// Compression requires a single message, so return early otherwise.
 			return originalOrGroupedBatch;
@@ -487,9 +473,8 @@
 
 		// Regardless of whether we grouped or not, we now have a batch with a single message.
 		// Now proceed to compress/chunk it if necessary.
-		const singletonBatch = originalOrGroupedBatch as IBatch<[BatchMessage]>;
-
->>>>>>> 18b65493
+		const singletonBatch = originalOrGroupedBatch as OutboundSingletonBatch;
+
 		if (
 			this.params.config.compressionOptions === undefined ||
 			this.params.config.compressionOptions.minimumBatchSizeInBytes >
