/*!
 * Copyright (c) Microsoft Corporation and contributors. All rights reserved.
 * Licensed under the MIT License.
 */

import { ITelemetryLogger } from "@fluidframework/common-definitions";
import { assert } from "@fluidframework/common-utils";
import { IContainerContext } from "@fluidframework/container-definitions";
import { GenericError, UsageError } from "@fluidframework/container-utils";
import { MessageType } from "@fluidframework/protocol-definitions";
import { IIdCompressor, IIdCompressorCore } from "@fluidframework/runtime-definitions";
import {
	ChildLogger,
	loggerToMonitoringContext,
	MonitoringContext,
} from "@fluidframework/telemetry-utils";
import { ContainerMessageType, ICompressionRuntimeOptions } from "../containerRuntime";
import { PendingStateManager } from "../pendingStateManager";
import { BatchManager, estimateSocketSize } from "./batchManager";
import { BatchMessage, IBatch } from "./definitions";
import { OpCompressor } from "./opCompressor";
import { OpGroupingManager } from "./opGroupingManager";
import { OpSplitter } from "./opSplitter";

export interface IOutboxConfig {
	readonly compressionOptions: ICompressionRuntimeOptions;
	// The maximum size of a batch that we can send over the wire.
	readonly maxBatchSizeInBytes: number;
	readonly disablePartialFlush: boolean;
}

export interface IOutboxParameters {
	readonly shouldSend: () => boolean;
	readonly pendingStateManager: PendingStateManager;
	readonly containerContext: IContainerContext;
	readonly config: IOutboxConfig;
	readonly compressor: OpCompressor;
	readonly splitter: OpSplitter;
	readonly logger: ITelemetryLogger;
<<<<<<< HEAD
	readonly idCompressor?: IIdCompressorCore & IIdCompressor;
=======
	readonly groupingManager: OpGroupingManager;
>>>>>>> efe94d6f
}

export class Outbox {
	private readonly mc: MonitoringContext;
	private readonly attachFlowBatch: BatchManager;
	private readonly mainBatch: BatchManager;
	private readonly defaultAttachFlowSoftLimitInBytes = 320 * 1024;

	/**
	 * Track the number of ops which were detected to have a mismatched
	 * reference sequence number, in order to self-throttle the telemetry events.
	 *
	 * This should be removed as part of ADO:2322
	 */
	private readonly maxMismatchedOpsToReport = 3;
	private mismatchedOpsReported = 0;

	constructor(private readonly params: IOutboxParameters) {
		this.mc = loggerToMonitoringContext(ChildLogger.create(params.logger, "Outbox"));
		const isCompressionEnabled =
			this.params.config.compressionOptions.minimumBatchSizeInBytes !==
			Number.POSITIVE_INFINITY;
		// We need to allow infinite size batches if we enable compression
		const hardLimit = isCompressionEnabled ? Infinity : this.params.config.maxBatchSizeInBytes;
		const softLimit = isCompressionEnabled ? Infinity : this.defaultAttachFlowSoftLimitInBytes;

		this.attachFlowBatch = new BatchManager({ hardLimit, softLimit });
		this.mainBatch = new BatchManager({ hardLimit });
	}

	public get isEmpty(): boolean {
		return this.attachFlowBatch.length === 0 && this.mainBatch.length === 0;
	}

	/**
	 * If we detect that the reference sequence number of the incoming message does not match
	 * what was already in the batch managers, this means that batching has been interrupted so
	 * we will flush the accumulated messages to account for that and create a new batch with the new
	 * message as the first message.
	 *
	 * @param message - the incoming message
	 */
	private maybeFlushPartialBatch(message: BatchMessage) {
		const mainBatchReference = this.mainBatch.referenceSequenceNumber;
		const attachFlowBatchReference = this.attachFlowBatch.referenceSequenceNumber;
		assert(
			this.params.config.disablePartialFlush ||
				mainBatchReference === undefined ||
				attachFlowBatchReference === undefined ||
				mainBatchReference === attachFlowBatchReference,
			0x58d /* Reference sequence numbers from both batches must be in sync */,
		);

		if (
			(mainBatchReference === undefined ||
				mainBatchReference === message.referenceSequenceNumber) &&
			(attachFlowBatchReference === undefined ||
				attachFlowBatchReference === message.referenceSequenceNumber)
		) {
			// The reference sequence numbers are stable, there is nothing to do
			return;
		}

		if (++this.mismatchedOpsReported <= this.maxMismatchedOpsToReport) {
			this.mc.logger.sendErrorEvent(
				{
					eventName: "ReferenceSequenceNumberMismatch",
					mainReferenceSequenceNumber: mainBatchReference,
					attachReferenceSequenceNumber: attachFlowBatchReference,
					messageReferenceSequenceNumber: message.referenceSequenceNumber,
				},
				new UsageError("Submission of an out of order message"),
			);
		}

		if (!this.params.config.disablePartialFlush) {
			this.flush();
		}
	}

	public submit(message: BatchMessage) {
		this.maybeFlushPartialBatch(message);

		if (!this.mainBatch.push(message)) {
			throw new GenericError("BatchTooLarge", /* error */ undefined, {
				opSize: message.contents?.length ?? 0,
				batchSize: this.mainBatch.contentSizeInBytes,
				count: this.mainBatch.length,
				limit: this.mainBatch.options.hardLimit,
			});
		}
	}

	public submitAttach(message: BatchMessage) {
		this.maybeFlushPartialBatch(message);

		if (!this.attachFlowBatch.push(message)) {
			// BatchManager has two limits - soft limit & hard limit. Soft limit is only engaged
			// when queue is not empty.
			// Flush queue & retry. Failure on retry would mean - single message is bigger than hard limit
			this.flushInternal(this.attachFlowBatch.popBatch());
			if (!this.attachFlowBatch.push(message)) {
				throw new GenericError("BatchTooLarge", /* error */ undefined, {
					opSize: message.contents?.length ?? 0,
					batchSize: this.attachFlowBatch.contentSizeInBytes,
					count: this.attachFlowBatch.length,
					limit: this.attachFlowBatch.options.hardLimit,
				});
			}
		}

		// If compression is enabled, we will always successfully receive
		// attach ops and compress then send them at the next JS turn, regardless
		// of the overall size of the accumulated ops in the batch.
		// However, it is more efficient to flush these ops faster, preferably
		// after they reach a size which would benefit from compression.
		if (
			this.attachFlowBatch.contentSizeInBytes >=
			this.params.config.compressionOptions.minimumBatchSizeInBytes
		) {
			this.flushInternal(this.attachFlowBatch.popBatch());
		}
	}

	public flush() {
		this.flushInternal(this.attachFlowBatch.popBatch());
		this.flushInternal(this.mainBatch.popBatch());
	}

	private flushInternal(rawBatch: IBatch) {
		const processedBatch = this.compressBatch(rawBatch);
		this.sendBatch(processedBatch);

		this.persistBatch(rawBatch.content);
	}

	private compressBatch(batch: IBatch): IBatch {
		if (
			batch.content.length === 0 ||
			this.params.config.compressionOptions === undefined ||
			this.params.config.compressionOptions.minimumBatchSizeInBytes >
				batch.contentSizeInBytes ||
			this.params.containerContext.submitBatchFn === undefined
		) {
			// Nothing to do if the batch is empty or if compression is disabled or not supported, or if we don't need to compress
			return this.params.groupingManager.groupBatch(batch);
		}

		const compressedBatch = this.params.groupingManager.groupBatch(
			this.params.compressor.compressBatch(batch),
		);

		if (this.params.splitter.isBatchChunkingEnabled) {
			return compressedBatch.contentSizeInBytes <= this.params.splitter.chunkSizeInBytes
				? compressedBatch
				: this.params.splitter.splitCompressedBatch(compressedBatch);
		}

		if (compressedBatch.contentSizeInBytes >= this.params.config.maxBatchSizeInBytes) {
			throw new GenericError("BatchTooLarge", /* error */ undefined, {
				batchSize: batch.contentSizeInBytes,
				compressedBatchSize: compressedBatch.contentSizeInBytes,
				count: compressedBatch.content.length,
				limit: this.params.config.maxBatchSizeInBytes,
				chunkingEnabled: this.params.splitter.isBatchChunkingEnabled,
				compressionOptions: JSON.stringify(this.params.config.compressionOptions),
				socketSize: estimateSocketSize(batch),
			});
		}

		return compressedBatch;
	}

	/**
	 * Sends the batch object to the container context to be sent over the wire.
	 *
	 * @param batch - batch to be sent
	 */
	private sendBatch(batch: IBatch) {
		const length = batch.content.length;

		// Did we disconnect in the middle of turn-based batch?
		// If so, do nothing, as pending state manager will resubmit it correctly on reconnect.
		if (length === 0 || !this.params.shouldSend()) {
			return;
		}

		const socketSize = estimateSocketSize(batch);
		if (socketSize >= this.params.config.maxBatchSizeInBytes) {
			this.mc.logger.sendPerformanceEvent({
				eventName: "LargeBatch",
				length: batch.content.length,
				sizeInBytes: batch.contentSizeInBytes,
				socketSize,
			});
		}

		if (this.params.containerContext.submitBatchFn === undefined) {
			// Legacy path - supporting old loader versions. Can be removed only when LTS moves above
			// version that has support for batches (submitBatchFn)
			assert(
				batch.content[0].compression === undefined,
				0x5a6 /* Compression should not have happened if the loader does not support it */,
			);

			for (const message of batch.content) {
				this.params.containerContext.submitFn(
					MessageType.Operation,
					message.deserializedContent,
					true, // batch
					message.metadata,
				);
			}

			this.params.containerContext.deltaManager.flush();
		} else {
			assert(
				batch.referenceSequenceNumber !== undefined,
				0x58e /* Batch must not be empty */,
			);
			this.params.containerContext.submitBatchFn(
				batch.content.map((message) => ({
					contents: message.contents,
					metadata: message.metadata,
					compression: message.compression,
					referenceSequenceNumber: message.referenceSequenceNumber,
				})),
				batch.referenceSequenceNumber,
			);
		}
	}

	private persistBatch(batch: BatchMessage[]) {
		// Let the PendingStateManager know that a message was submitted.
		// In future, need to shift toward keeping batch as a whole!
		for (const message of batch) {
			if (message.deserializedContent.type === ContainerMessageType.IdAllocation) {
				message.deserializedContent.contents.stashedState =
					this.params.idCompressor?.serialize(true);
			}

			this.params.pendingStateManager.onSubmitMessage(
				message.deserializedContent.type,
				message.referenceSequenceNumber,
				message.deserializedContent.contents,
				message.localOpMetadata,
				message.metadata,
			);
		}
	}

	public checkpoint() {
		return {
			mainBatch: this.mainBatch.checkpoint(),
			attachFlowBatch: this.attachFlowBatch.checkpoint(),
		};
	}
}<|MERGE_RESOLUTION|>--- conflicted
+++ resolved
@@ -37,11 +37,8 @@
 	readonly compressor: OpCompressor;
 	readonly splitter: OpSplitter;
 	readonly logger: ITelemetryLogger;
-<<<<<<< HEAD
 	readonly idCompressor?: IIdCompressorCore & IIdCompressor;
-=======
 	readonly groupingManager: OpGroupingManager;
->>>>>>> efe94d6f
 }
 
 export class Outbox {
