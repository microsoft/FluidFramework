--- conflicted
+++ resolved
@@ -28,11 +28,8 @@
     readonly containerContext: IContainerContext,
     readonly config: IOutboxConfig,
     readonly compressor: OpCompressor;
-<<<<<<< HEAD
+    readonly splitter: OpSplitter;
     readonly logger: ITelemetryLogger;
-=======
-    readonly splitter: OpSplitter;
->>>>>>> dd91ae5f
 }
 
 export class Outbox {
