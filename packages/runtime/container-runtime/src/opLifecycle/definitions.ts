/*!
 * Copyright (c) Microsoft Corporation and contributors. All rights reserved.
 * Licensed under the MIT License.
 */

<<<<<<< HEAD
import { IBatchMessage } from "@fluidframework/container-definitions/internal";
import { MessageType } from "@fluidframework/protocol-definitions";
=======
import { IBatchMessage } from "@fluidframework/container-definitions";
>>>>>>> 9eaca128
import { CompressionAlgorithms } from "../containerRuntime.js";

/**
 * Batch message type used internally by the runtime
 */
export type BatchMessage = IBatchMessage & {
	localOpMetadata?: unknown;
	referenceSequenceNumber: number;
	compression?: CompressionAlgorithms;
};

/**
 * Batch interface used internally by the runtime.
 */
export interface IBatch {
	/**
	 * Sum of the in-memory content sizes of all messages in the batch.
	 * If the batch is compressed, this number reflects the post-compression size.
	 */
	readonly contentSizeInBytes: number;
	/**
	 * All the messages in the batch
	 */
	readonly content: BatchMessage[];
	/**
	 * The reference sequence number for the batch
	 */
	readonly referenceSequenceNumber: number | undefined;
	/**
	 * Wether or not the batch contains at least one op which was produced as the result
	 * of processing another op. This means that the batch must be rebased before
	 * submitted, to ensure that all ops have the same reference sequence numbers and a
	 * consistent view of the data model. This happens when the op is created within a
	 * 'changed' event handler of a DDS and will have a different reference sequence number
	 * than the rest of the ops in the batch, meaning that it has a different view of the
	 * state of the data model, therefore all ops must be resubmitted and rebased to the current
	 * reference sequence number to be in agreement about the data model state.
	 */
	readonly hasReentrantOps?: boolean;
}

export interface IBatchCheckpoint {
	rollback: (action: (message: BatchMessage) => void) => void;
}

/**
 * @internal
 */
export interface IChunkedOp {
	chunkId: number;
	totalChunks: number;
	contents: string;
	originalMetadata?: Record<string, unknown>;
	originalCompression?: string;
}

/**
 * The state of remote message processing:
 * `Processed` - the message can be considered processed
 * `Skipped` - the message was ignored by the processor
 * `Accepted` - the message was processed partially. Eventually, a message
 * will make the processor return `Processed`.
 */
export type ProcessingState = "Processed" | "Skipped" | "Accepted";<|MERGE_RESOLUTION|>--- conflicted
+++ resolved
@@ -3,12 +3,7 @@
  * Licensed under the MIT License.
  */
 
-<<<<<<< HEAD
 import { IBatchMessage } from "@fluidframework/container-definitions/internal";
-import { MessageType } from "@fluidframework/protocol-definitions";
-=======
-import { IBatchMessage } from "@fluidframework/container-definitions";
->>>>>>> 9eaca128
 import { CompressionAlgorithms } from "../containerRuntime.js";
 
 /**
