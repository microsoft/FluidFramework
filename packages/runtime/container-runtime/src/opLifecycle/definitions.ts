/*!
 * Copyright (c) Microsoft Corporation and contributors. All rights reserved.
 * Licensed under the MIT License.
 */

import type { IBatchMessage } from "@fluidframework/container-definitions/internal";

<<<<<<< HEAD
import { CompressionAlgorithms } from "../compressionDefinitions.js";
=======
import { CompressionAlgorithms } from "../containerRuntime.js";
import type { LocalContainerRuntimeMessage } from "../messageTypes.js";
>>>>>>> 7b3a0c98

/**
 * Local Batch message, before it is virtualized and sent to the ordering service
 */
export interface LocalBatchMessage {
	/**
	 * The original local op
	 */
	runtimeOp: LocalContainerRuntimeMessage;
	/**
	 * Optional metadata which is not to be serialized with the op, and is visible to the ordering service
	 */
	metadata?: Record<string, unknown>;
	/**
	 * Metadata used by this local client in flows such as rebase
	 */
	localOpMetadata?: unknown;
	/**
	 * Reference sequence number this op is based on
	 */
	referenceSequenceNumber: number;

	/**
	 * @deprecated Use serializedOp
	 */
	contents?: never; // To ensure we don't leave this one when converting from OutboundBatchMessage
}

/**
 * Placeholder for an empty batch, for tracking the pending local empty batch
 */
export interface LocalEmptyBatchPlaceholder {
	metadata?: Record<string, unknown>;
	localOpMetadata: { emptyBatch: true };
	referenceSequenceNumber: number;
}

/**
 * Virtualized Batch message, on its way out the door to the ordering service
 */
export type OutboundBatchMessage = IBatchMessage & {
	localOpMetadata?: unknown;
	referenceSequenceNumber: number;
	compression?: CompressionAlgorithms;

	/**
	 * @deprecated Use contents
	 */
	serializedOp?: never; // To ensure we don't leave this one when converting from LocalBatchMessage
};

/**
 * A batch of messages we have accumulated locally, but haven't sent to the ordering service yet.
 */
export type LocalBatch = IBatch<LocalBatchMessage[]>;

/**
 * A batch of messages that has been virtualized as needed (grouped, compressed, chunked)
 * and is ready to be sent to the ordering service.
 * At the very least, the op contents have been serialized to string.
 */
export interface OutboundBatch<
	TMessages extends OutboundBatchMessage[] = OutboundBatchMessage[],
> extends IBatch<TMessages> {
	/**
	 * Sum of the in-memory content sizes of all messages in the batch.
	 * If the batch is compressed, this number reflects the post-compression size.
	 */
	readonly contentSizeInBytes: number;
}

/**
 * An {@link OutboundBatch} with exactly one message
 * This type is helpful as Grouping yields this kind of batch, and Compression only operates on this type of batch.
 */
export type OutboundSingletonBatch = OutboundBatch<[OutboundBatchMessage]>;

/**
 * Base batch interface used internally by the runtime.
 * See {@link LocalBatch} and {@link OutboundBatch} for the concrete types.
 */
interface IBatch<TMessages extends LocalBatchMessage[] | OutboundBatchMessage[]> {
	/**
	 * All the messages in the batch
	 */
	readonly messages: TMessages;
	/**
	 * The reference sequence number for the batch
	 */
	readonly referenceSequenceNumber: number | undefined;
	/**
	 * Wether or not the batch contains at least one op which was produced as the result
	 * of processing another op. This means that the batch must be rebased before
	 * submitted, to ensure that all ops have the same reference sequence numbers and a
	 * consistent view of the data model. This happens when the op is created within a
	 * 'changed' event handler of a DDS and will have a different reference sequence number
	 * than the rest of the ops in the batch, meaning that it has a different view of the
	 * state of the data model, therefore all ops must be resubmitted and rebased to the current
	 * reference sequence number to be in agreement about the data model state.
	 */
	readonly hasReentrantOps?: boolean;
}

export interface IBatchCheckpoint {
	rollback: (action: (message: LocalBatchMessage) => void) => void;
}

/**
 * @internal
 */
export interface IChunkedOp {
	chunkId: number;
	totalChunks: number;
	contents: string;
	originalMetadata?: Record<string, unknown>;
	originalCompression?: string;
}

/**
 * The state of remote message processing:
 * `Processed` - the message can be considered processed
 * `Skipped` - the message was ignored by the processor
 * `Accepted` - the message was processed partially. Eventually, a message
 * will make the processor return `Processed`.
 */
export type ProcessingState = "Processed" | "Skipped" | "Accepted";<|MERGE_RESOLUTION|>--- conflicted
+++ resolved
@@ -5,12 +5,8 @@
 
 import type { IBatchMessage } from "@fluidframework/container-definitions/internal";
 
-<<<<<<< HEAD
 import { CompressionAlgorithms } from "../compressionDefinitions.js";
-=======
-import { CompressionAlgorithms } from "../containerRuntime.js";
 import type { LocalContainerRuntimeMessage } from "../messageTypes.js";
->>>>>>> 7b3a0c98
 
 /**
  * Local Batch message, before it is virtualized and sent to the ordering service
