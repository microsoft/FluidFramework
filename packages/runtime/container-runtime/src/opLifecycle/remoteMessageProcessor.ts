--- conflicted
+++ resolved
@@ -95,28 +95,15 @@
 	 * @returns all the unchunked, decompressed, ungrouped, unpacked InboundSequencedContainerRuntimeMessage from a single batch
 	 * or undefined if the batch is not yet complete.
 	 */
-<<<<<<< HEAD
-	public process(remoteMessageCopy: ISequencedDocumentMessage): IncomingBatch | undefined {
-		let message = remoteMessageCopy;
-
-		ensureContentsDeserialized(message);
-
-		assertHasClientId(message);
-		const clientId = message.clientId;
-
-=======
 	public process(
 		remoteMessageCopy: ISequencedDocumentMessage,
 		logLegacyCase: (codePath: string) => void,
-	):
-		| {
-				messages: InboundSequencedContainerRuntimeMessage[];
-				batchStartCsn: number;
-		  }
-		| undefined {
+	): IncomingBatch | undefined {
 		let message = remoteMessageCopy;
 
->>>>>>> 489cbded
+		assertHasClientId(message);
+		const clientId = message.clientId;
+
 		if (isChunkedMessage(message)) {
 			const chunkProcessingResult = this.opSplitter.processChunk(message);
 			// Only continue further if current chunk is the final chunk
@@ -142,19 +129,8 @@
 		//* TODO (DANIEL): Make sure Grouped Batches get batchId promoted to the top level
 		if (isGroupedBatch(message)) {
 			// We should be awaiting a new batch (batchStartCsn undefined)
-<<<<<<< HEAD
-			assert(this.batchInProgress === undefined, "Grouped batch interrupting another batch");
+			assert(this.batchInProgress === undefined, 0x9d3 /* Grouped batch interrupting another batch */,);
 			const batchId = asBatchMetadata(message.metadata)?.batchId;
-=======
-			assert(
-				this.batchStartCsn === undefined,
-				0x9d3 /* Grouped batch interrupting another batch */,
-			);
-			assert(
-				this.processorBatch.length === 0,
-				0x9d4 /* Processor batch should be empty on grouped batch */,
-			);
->>>>>>> 489cbded
 			return {
 				messages: this.opGroupingManager.ungroupOp(message).map(unpack),
 				batchStartCsn: message.clientSequenceNumber,
@@ -164,12 +140,7 @@
 		}
 
 		// Do a final unpack of runtime messages in case the message was not grouped, compressed, or chunked
-<<<<<<< HEAD
-		unpackRuntimeMessage(message);
-=======
 		unpackRuntimeMessage(message, logLegacyCase);
-		this.processorBatch.push(message as InboundSequencedContainerRuntimeMessage);
->>>>>>> 489cbded
 
 		const batchEnd = this.addMessageToBatch(
 			message as InboundSequencedContainerRuntimeMessage & { clientId: string },
@@ -221,19 +192,7 @@
 			};
 			return true;
 		}
-<<<<<<< HEAD
-		assert(batchMetadataFlag !== true, "Unexpected batch start marker");
-=======
-
-		// We are in the middle or end of an existing multi-message batch. Return the current batchStartCsn
-		const batchStartCsn = this.batchStartCsn;
-
 		assert(batchMetadataFlag !== true, 0x9d6 /* Unexpected batch start marker */);
-		if (batchMetadataFlag === false) {
-			// Batch end? Then get ready for the next batch to start
-			this.batchStartCsn = undefined;
-		}
->>>>>>> 489cbded
 
 		this.batchInProgress.messages.push(message);
 
