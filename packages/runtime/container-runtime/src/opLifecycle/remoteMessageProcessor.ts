/*!
 * Copyright (c) Microsoft Corporation and contributors. All rights reserved.
 * Licensed under the MIT License.
 */

import { assert } from "@fluidframework/core-utils/internal";
import {
	MessageType,
	ISequencedDocumentMessage,
} from "@fluidframework/driver-definitions/internal";

import {
	ContainerMessageType,
	type InboundContainerRuntimeMessage,
	type InboundSequencedContainerRuntimeMessage,
	type InboundSequencedRecentlyAddedContainerRuntimeMessage,
} from "../messageTypes.js";
import { asBatchMetadata } from "../metadata.js";

import { OpDecompressor } from "./opDecompressor.js";
import { OpGroupingManager, isGroupedBatch } from "./opGroupingManager.js";
import { OpSplitter, isChunkedMessage } from "./opSplitter.js";

/** Messages being received as a batch, with details needed to process the batch */
export interface InboundBatch {
	/** Messages in this batch */
	readonly messages: InboundSequencedContainerRuntimeMessage[];
	/** Batch ID, if present */
	readonly batchId: string | undefined;
	/** clientId that sent this batch. Used to compute Batch ID if needed */
	readonly clientId: string;
	/**
	 * Client Sequence Number of the first message in the batch.
	 * Used to compute Batch ID if needed
	 *
	 * @remarks For chunked batches, this is the CSN of the "representative" chunk (the final chunk).
	 * For grouped batches, clientSequenceNumber on messages is overwritten, so we track this original value here.
	 */
	readonly batchStartCsn: number;
	/** For an empty batch (with no messages), we need to remember the empty grouped batch's sequence number */
	readonly emptyBatchSequenceNumber?: number;
}

function assertHasClientId(
	message: ISequencedDocumentMessage,
): asserts message is ISequencedDocumentMessage & { clientId: string } {
	assert(
		message.clientId !== null,
		"Server-generated message should not reach RemoteMessageProcessor",
	);
}

/**
 * Stateful class for processing incoming remote messages as the virtualization measures are unwrapped,
 * potentially across numerous inbound ops.
 *
 * @internal
 */
export class RemoteMessageProcessor {
	/**
	 * The current batch being received, with details needed to process it.
	 *
	 * @remarks If undefined, we are expecting the next message to start a new batch.
	 */
	private batchInProgress: InboundBatch | undefined;

	constructor(
		private readonly opSplitter: OpSplitter,
		private readonly opDecompressor: OpDecompressor,
		private readonly opGroupingManager: OpGroupingManager,
	) {}

	public get partialMessages(): ReadonlyMap<string, string[]> {
		return this.opSplitter.chunks;
	}

	public clearPartialMessagesFor(clientId: string) {
		this.opSplitter.clearPartialChunks(clientId);
	}

	/**
	 * Ungroups and Unchunks the runtime ops of a batch received over the wire
	 * @param remoteMessageCopy - A shallow copy of a message from another client, possibly virtualized
	 * (grouped, compressed, and/or chunked).
	 * Being a shallow copy, it's considered mutable, meaning no other Container or other parallel procedure
	 * depends on this object instance.
	 * Note remoteMessageCopy.contents (and other object props) MUST not be modified,
	 * but may be overwritten (as is the case with contents).
	 *
	 * Incoming messages will always have compression, chunking, and grouped batching happen in a defined order and that order cannot be changed.
	 * When processing these messages, the order is:
	 * 1. If chunked, process the chunk and only continue if this is a final chunk
	 * 2. If compressed, decompress the message and store for further unrolling of the decompressed content
	 * 3. If grouped, ungroup the message
	 * For more details, see https://github.com/microsoft/FluidFramework/blob/main/packages/runtime/container-runtime/src/opLifecycle/README.md#inbound
	 *
	 * @returns all the unchunked, decompressed, ungrouped, unpacked InboundSequencedContainerRuntimeMessage from a single batch
	 * or undefined if the batch is not yet complete.
	 */
	public process(
		remoteMessageCopy: ISequencedDocumentMessage,
		logLegacyCase: (codePath: string) => void,
	): InboundBatch | undefined {
		let message = remoteMessageCopy;

		assertHasClientId(message);
		const clientId = message.clientId;

		if (isChunkedMessage(message)) {
			const chunkProcessingResult = this.opSplitter.processChunk(message);
			// Only continue further if current chunk is the final chunk
			if (!chunkProcessingResult.isFinalChunk) {
				return undefined;
			}
			// This message will always be compressed
			message = chunkProcessingResult.message;
		}

		if (this.opDecompressor.isCompressedMessage(message)) {
			this.opDecompressor.decompressAndStore(message);
		}

		if (this.opDecompressor.currentlyUnrolling) {
			message = this.opDecompressor.unroll(message);
			// Need to unpack after unrolling if not a groupedBatch
			if (!isGroupedBatch(message)) {
				unpack(message);
			}
		}

		if (isGroupedBatch(message)) {
			// We should be awaiting a new batch (batchStartCsn undefined)
			assert(
				this.batchInProgress === undefined,
				0x9d3 /* Grouped batch interrupting another batch */,
			);
<<<<<<< HEAD
			//* TODO: Double-check we promote batchId to grouped batch message on submit
=======
>>>>>>> 7f571213
			const batchId = asBatchMetadata(message.metadata)?.batchId;
			const groupedMessages = this.opGroupingManager.ungroupOp(message).map(unpack);
			return {
				messages: groupedMessages, // Will be [] for an empty batch
				batchStartCsn: message.clientSequenceNumber,
				clientId,
				batchId,
				// If the batch is empty, we need to return the sequence number aside
				emptyBatchSequenceNumber:
					groupedMessages.length === 0 ? message.sequenceNumber : undefined,
			};
		}

		// Do a final unpack of runtime messages in case the message was not grouped, compressed, or chunked
		unpackRuntimeMessage(message, logLegacyCase);

<<<<<<< HEAD
		const batchEnd = this.addMessageToBatch(
			message as InboundSequencedContainerRuntimeMessage & { clientId: string },
		);

		if (!batchEnd) {
=======
		const { batchEnded } = this.addMessageToBatch(
			message as InboundSequencedContainerRuntimeMessage & { clientId: string },
		);

		if (!batchEnded) {
>>>>>>> 7f571213
			// batch not yet complete
			return undefined;
		}

		const completedBatch = this.batchInProgress;
		this.batchInProgress = undefined;
		return completedBatch;
	}

	//* TODO: Review test coverage of batch metadata validation

	/**
	 * Add the given message to the current batch, and indicate whether the batch is now complete.
	 *
<<<<<<< HEAD
	 * @returns true if the batch is now complete, false if more messages are expected
	 */
	private addMessageToBatch(
		message: InboundSequencedContainerRuntimeMessage & { clientId: string },
	): boolean {
=======
	 * @returns batchEnded: true if the batch is now complete, batchEnded: false if more messages are expected
	 */
	private addMessageToBatch(
		message: InboundSequencedContainerRuntimeMessage & { clientId: string },
	): { batchEnded: boolean } {
>>>>>>> 7f571213
		const batchMetadataFlag = asBatchMetadata(message.metadata)?.batch;
		if (this.batchInProgress === undefined) {
			// We are waiting for a new batch
			assert(batchMetadataFlag !== false, 0x9d5 /* Unexpected batch end marker */);

			// Start of a new multi-message batch
			if (batchMetadataFlag === true) {
				this.batchInProgress = {
					messages: [message],
					batchId: asBatchMetadata(message.metadata)?.batchId,
					clientId: message.clientId,
					batchStartCsn: message.clientSequenceNumber,
				};

<<<<<<< HEAD
				return false;
=======
				return { batchEnded: false };
>>>>>>> 7f571213
			}

			// Single-message batch (Since metadata flag is undefined)
			this.batchInProgress = {
				messages: [message],
				batchStartCsn: message.clientSequenceNumber,
				clientId: message.clientId,
				batchId: asBatchMetadata(message.metadata)?.batchId,
			};
<<<<<<< HEAD
			return true;
=======
			return { batchEnded: true };
>>>>>>> 7f571213
		}
		assert(batchMetadataFlag !== true, 0x9d6 /* Unexpected batch start marker */);

		this.batchInProgress.messages.push(message);

<<<<<<< HEAD
		return batchMetadataFlag === false;
=======
		return { batchEnded: batchMetadataFlag === false };
>>>>>>> 7f571213
	}
}

/**
 * Takes an incoming message and if the contents is a string, JSON.parse's it in place
 * @param mutableMessage - op message received
 * @param hasModernRuntimeMessageEnvelope - false if the message does not contain the modern op envelop where message.type is MessageType.Operation
 * @param logLegacyCase - callback to log when legacy op is encountered
 */
export function ensureContentsDeserialized(
	mutableMessage: ISequencedDocumentMessage,
	hasModernRuntimeMessageEnvelope: boolean,
	logLegacyCase: (codePath: string) => void,
): void {
	// back-compat: ADO #1385: eventually should become unconditional, but only for runtime messages!
	// System message may have no contents, or in some cases (mostly for back-compat) they may have actual objects.
	// Old ops may contain empty string (I assume noops).
	let didParseJsonContents: boolean;
	if (typeof mutableMessage.contents === "string" && mutableMessage.contents !== "") {
		mutableMessage.contents = JSON.parse(mutableMessage.contents);
		didParseJsonContents = true;
	} else {
		didParseJsonContents = false;
	}

	// We expect Modern Runtime Messages to have JSON serialized contents,
	// and all other messages not to (system messages and legacy runtime messages without outer "op" type envelope)
	// Let's observe if we are wrong about this to learn about these cases.
	if (hasModernRuntimeMessageEnvelope !== didParseJsonContents) {
		logLegacyCase("ensureContentsDeserialized_unexpectedContentsType");
	}
}

/**
 * For a given message, it moves the nested InboundContainerRuntimeMessage props one level up.
 *
 * The return type illustrates the assumption that the message param
 * becomes a InboundSequencedContainerRuntimeMessage by the time the function returns
 * (but there is no runtime validation of the 'type' or 'compatDetails' values).
 */
function unpack(message: ISequencedDocumentMessage): InboundSequencedContainerRuntimeMessage {
	// We assume the contents is an InboundContainerRuntimeMessage (the message is "packed")
	const contents = message.contents as InboundContainerRuntimeMessage;

	// We're going to unpack message in-place (promoting those properties of contents up to message itself)
	const messageUnpacked = message as InboundSequencedContainerRuntimeMessage;

	messageUnpacked.type = contents.type;
	messageUnpacked.contents = contents.contents;
	if ("compatDetails" in contents) {
		(messageUnpacked as InboundSequencedRecentlyAddedContainerRuntimeMessage).compatDetails =
			contents.compatDetails;
	}
	return messageUnpacked;
}

/**
 * Unpacks runtime messages.
 *
 * @remarks This API makes no promises regarding backward-compatibility. This is internal API.
 * @param message - message (as it observed in storage / service)
 * @returns whether the given message was unpacked
 *
 * @internal
 */
export function unpackRuntimeMessage(
	message: ISequencedDocumentMessage,
	logLegacyCase: (codePath: string) => void = () => {},
): boolean {
	if (message.type !== MessageType.Operation) {
		// Legacy format, but it's already "unpacked",
		// i.e. message.type is actually ContainerMessageType.
		// Or it's non-runtime message.
		// Nothing to do in such case.
		return false;
	}

	// legacy op format?
	// TODO: Unsure if this is a real format we should be concerned with. There doesn't appear to be anything prepared to handle the address member.
	if (
		(message.contents as { address?: unknown }).address !== undefined &&
		(message.contents as { type?: unknown }).type === undefined
	) {
		message.type = ContainerMessageType.FluidDataStoreOp;
		logLegacyCase("unpackRuntimeMessage_contentsWithAddress");
	} else {
		// new format
		unpack(message);
	}

	return true;
}<|MERGE_RESOLUTION|>--- conflicted
+++ resolved
@@ -134,10 +134,6 @@
 				this.batchInProgress === undefined,
 				0x9d3 /* Grouped batch interrupting another batch */,
 			);
-<<<<<<< HEAD
-			//* TODO: Double-check we promote batchId to grouped batch message on submit
-=======
->>>>>>> 7f571213
 			const batchId = asBatchMetadata(message.metadata)?.batchId;
 			const groupedMessages = this.opGroupingManager.ungroupOp(message).map(unpack);
 			return {
@@ -154,19 +150,11 @@
 		// Do a final unpack of runtime messages in case the message was not grouped, compressed, or chunked
 		unpackRuntimeMessage(message, logLegacyCase);
 
-<<<<<<< HEAD
-		const batchEnd = this.addMessageToBatch(
-			message as InboundSequencedContainerRuntimeMessage & { clientId: string },
-		);
-
-		if (!batchEnd) {
-=======
 		const { batchEnded } = this.addMessageToBatch(
 			message as InboundSequencedContainerRuntimeMessage & { clientId: string },
 		);
 
 		if (!batchEnded) {
->>>>>>> 7f571213
 			// batch not yet complete
 			return undefined;
 		}
@@ -176,24 +164,14 @@
 		return completedBatch;
 	}
 
-	//* TODO: Review test coverage of batch metadata validation
-
 	/**
 	 * Add the given message to the current batch, and indicate whether the batch is now complete.
 	 *
-<<<<<<< HEAD
-	 * @returns true if the batch is now complete, false if more messages are expected
-	 */
-	private addMessageToBatch(
-		message: InboundSequencedContainerRuntimeMessage & { clientId: string },
-	): boolean {
-=======
 	 * @returns batchEnded: true if the batch is now complete, batchEnded: false if more messages are expected
 	 */
 	private addMessageToBatch(
 		message: InboundSequencedContainerRuntimeMessage & { clientId: string },
 	): { batchEnded: boolean } {
->>>>>>> 7f571213
 		const batchMetadataFlag = asBatchMetadata(message.metadata)?.batch;
 		if (this.batchInProgress === undefined) {
 			// We are waiting for a new batch
@@ -208,11 +186,7 @@
 					batchStartCsn: message.clientSequenceNumber,
 				};
 
-<<<<<<< HEAD
-				return false;
-=======
 				return { batchEnded: false };
->>>>>>> 7f571213
 			}
 
 			// Single-message batch (Since metadata flag is undefined)
@@ -222,21 +196,13 @@
 				clientId: message.clientId,
 				batchId: asBatchMetadata(message.metadata)?.batchId,
 			};
-<<<<<<< HEAD
-			return true;
-=======
 			return { batchEnded: true };
->>>>>>> 7f571213
 		}
 		assert(batchMetadataFlag !== true, 0x9d6 /* Unexpected batch start marker */);
 
 		this.batchInProgress.messages.push(message);
 
-<<<<<<< HEAD
-		return batchMetadataFlag === false;
-=======
 		return { batchEnded: batchMetadataFlag === false };
->>>>>>> 7f571213
 	}
 }
 
