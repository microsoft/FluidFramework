--- conflicted
+++ resolved
@@ -37,18 +37,12 @@
 	 * For grouped batches, clientSequenceNumber on messages is overwritten, so we track this original value here.
 	 */
 	readonly batchStartCsn: number;
-<<<<<<< HEAD
-	/** For an empty batch (with no messages), we need to remember the empty grouped batch's sequence number */
-	readonly emptyBatchSequenceNumber?: number;
-	//* TEMP: Once other PR merges, take that instead.
-=======
 	/**
 	 * The first message in the batch, or if the batch is empty, the empty grouped batch message
 	 * Used for accessing the sequence numbers for the (start of the) batch.
 	 *
 	 * @remarks Do not use clientSequenceNumber here, use batchStartCsn instead.
 	 */
->>>>>>> ce0a14ca
 	readonly keyMessage: ISequencedDocumentMessage;
 }
 
@@ -152,14 +146,7 @@
 				batchStartCsn: message.clientSequenceNumber,
 				clientId,
 				batchId,
-<<<<<<< HEAD
-				// If the batch is empty, we need to return the sequence number aside
-				emptyBatchSequenceNumber:
-					groupedMessages.length === 0 ? message.sequenceNumber : undefined,
-				keyMessage: groupedMessages[0] ?? message,
-=======
 				keyMessage: groupedMessages[0] ?? message, // For an empty batch, this is the empty grouped batch message. Needed for sequence numbers for this batch
->>>>>>> ce0a14ca
 			};
 		}
 
