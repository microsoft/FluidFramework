/*!
 * Copyright (c) Microsoft Corporation and contributors. All rights reserved.
 * Licensed under the MIT License.
 */

import { ITelemetryLogger, ITelemetryProperties } from "@fluidframework/common-definitions";
<<<<<<< HEAD
import { Deferred, IPromiseTimer, IPromiseTimerResult, Timer } from "@fluidframework/common-utils";
import { MessageType } from "@fluidframework/protocol-definitions";
import { PerformanceEvent } from "@fluidframework/telemetry-utils";
=======
import { assert, Deferred, IPromiseTimer, IPromiseTimerResult, Timer } from "@fluidframework/common-utils";
import { MessageType } from "@fluidframework/protocol-definitions";
import { PerformanceEvent, LoggingError } from "@fluidframework/telemetry-utils";
import { getRetryDelaySecondsFromError } from "@fluidframework/driver-utils";
>>>>>>> 538c370c
import {
    IAckNackSummaryResult,
    ISummarizeOptions,
    IBroadcastSummaryResult,
    ISummarizeResults,
    ISummarizeHeuristicData,
    ISummarizerInternalsProvider,
    SubmitSummaryResult,
    SummarizeResultPart,
} from "./summarizerTypes";
import { IClientSummaryWatcher } from "./summaryCollection";

/** Helper function to wait for a promise or PromiseTimer to elapse. */
export const raceTimer = async <T>(
    promise: Promise<T>,
    timer: Promise<IPromiseTimerResult>,
): Promise<{ result: "done"; value: T } | { result: IPromiseTimerResult["timerResult"] }> => Promise.race([
    promise.then((value) => ({ result: "done", value } as const)),
    timer.then(({ timerResult: result }) => ({ result } as const)),
]);

// Send some telemetry if generate summary takes too long
const maxSummarizeTimeoutTime = 20000; // 20 sec
const maxSummarizeTimeoutCount = 5; // Double and resend 5 times

export type SummarizeReason =
    /**
     * Attempt to summarize after idle timeout has elapsed.
     * Idle timer restarts whenever an op is received. So this
     * triggers only after some amount of time has passed with
     * no ops being received.
     */
    | "idle"
    /**
     * Attempt to summarize after a maximum time since last
     * successful summary has passed. This measures time since
     * last summary ack op was processed.
     */
    | "maxTime"
    /**
     * Attempt to summarize after a maximum number of ops have
     * passed since the last successful summary. This compares
     * op sequence numbers with the reference sequence number
     * of the summarize op corresponding to the last summary
     * ack op.
     */
    | "maxOps"
    /**
     * Special case to generate a summary in response to a Save op.
     * @deprecated - do not use save ops
     */
    | `save;${string}: ${string}`
    /**
     * Special case to attempt to summarize one last time before the
     * summarizer client closes itself. This is to prevent cases where
     * the summarizer client never gets a chance to summarize, because
     * there are too many outstanding ops and/or parent client cannot
     * stay connected long enough for summarizer client to catch up.
     */
    | "lastSummary"
    /** Previous summary attempt failed, and we are retrying. */
    | `retry${number}`
    /** On-demand summary requested with specified reason. */
    | `onDemand;${string}`
    /** Enqueue summarize attempt with specified reason. */
    | `enqueue;${string}`;

const summarizeErrors = {
    /**
     * Error encountered while generating the summary tree, uploading
     * it to storage, or submitting the op. It could be a result of
     * the client becoming disconnected while generating or an actual error.
     */
    submitSummaryFailure: "Error while generating, uploading, or submitting summary",
    /**
     * The summaryAckWaitTimeout time has elapsed before receiving the summarize op
     * sent by this summarize attempt. It is expected to be broadcast quickly.
     */
    summaryOpWaitTimeout: "Timeout while waiting for summarize op broadcast",
    /**
     * The summaryAckWaitTimeout time has elapsed before receiving either a
     * summaryAck or summaryNack op from the server in response to this
     * summarize attempt. It is expected that the server should respond.
     */
    summaryAckWaitTimeout: "Timeout while waiting for summaryAck/summaryNack op",
    /**
     * The server responded with a summaryNack op, thus rejecting this
     * summarize attempt.
     */
    summaryNack: "Server rejected summary via summaryNack op",

<<<<<<< HEAD
=======
    disconnect: "Summary cancelled due to summarizer or main client disconnect",
} as const;

>>>>>>> 538c370c
export class SummarizeResultBuilder {
    public readonly summarySubmitted = new Deferred<SummarizeResultPart<SubmitSummaryResult>>();
    public readonly summaryOpBroadcasted = new Deferred<SummarizeResultPart<IBroadcastSummaryResult>>();
    public readonly receivedSummaryAckOrNack = new Deferred<SummarizeResultPart<IAckNackSummaryResult>>();

    public fail(message: string, error: any, nackSummaryResult?: IAckNackSummaryResult, retryAfterSeconds?: number) {
        assert(!this.receivedSummaryAckOrNack.isCompleted,
            "no reason to call fail if all promises have been completed");

        const result: SummarizeResultPart<undefined> =
            { success: false, message, data: undefined, error, retryAfterSeconds } as const;
        this.summarySubmitted.resolve(result);
        this.summaryOpBroadcasted.resolve(result);
        this.receivedSummaryAckOrNack.resolve({ ...result, data: nackSummaryResult });
    }
    public build(): ISummarizeResults {
        return {
            summarySubmitted: this.summarySubmitted.promise,
            summaryOpBroadcasted: this.summaryOpBroadcasted.promise,
            receivedSummaryAckOrNack: this.receivedSummaryAckOrNack.promise,
        } as const;
    }
}

/**
 * This class generates and tracks a summary attempt.
 */
export class SummaryGenerator {
    private summarizing: Deferred<void> | undefined;
    public isSummarizing() { return this.summarizing !== undefined; }
    public async waitSummarizing() { await this.summarizing?.promise; }
    private summarizeCount = 0;
    public getSummarizeCount() { return this.summarizeCount; }
    private readonly summarizeTimer: Timer;
    constructor(
        private readonly pendingAckTimer: IPromiseTimer,
        private readonly heuristicData: ISummarizeHeuristicData,
        private readonly internalsProvider: Pick<ISummarizerInternalsProvider, "submitSummary">,
        private readonly raiseSummarizingError: (description: string) => void,
        private readonly summaryWatcher: Pick<IClientSummaryWatcher, "watchSummary">,
        private readonly logger: ITelemetryLogger,
    ) {
        this.summarizeTimer = new Timer(
            maxSummarizeTimeoutTime,
            () => this.summarizeTimerHandler(maxSummarizeTimeoutTime, 1),
        );
    }

    /**
     * Generates summary and listens for broadcast and ack/nack.
     * Returns true for ack, false for nack, and undefined for failure or timeout.
     * @param reason - reason for summarizing
     * @param options - refreshLatestAck to fetch summary ack info from server,
     * fullTree to generate tree without any summary handles even if unchanged
     */
    public summarize(
        reason: SummarizeReason,
        options: ISummarizeOptions,
        resultsBuilder = new SummarizeResultBuilder(),
    ): ISummarizeResults {
        ++this.summarizeCount;

        if (this.summarizing !== undefined) {
            // We do not expect this case. Log the error and let it try again anyway.
            this.logger.sendErrorEvent({ eventName: "ConcurrentSummarizeAttempt", reason });
            resultsBuilder.fail("ConcurrentSummarizeAttempt", undefined);
            return resultsBuilder.build();
        }

        // GenerateSummary could take some time
        // mark that we are currently summarizing to prevent concurrent summarizing
        this.summarizing = new Deferred<void>();

        this.summarizeCore(reason, options, resultsBuilder).finally(() => {
            this.summarizing?.resolve();
            this.summarizing = undefined;
        }).catch((error) => {
            const message = "UnexpectedSummarizeError";
            this.logger.sendErrorEvent({ eventName: message }, error);
            resultsBuilder.fail(message, error);
        });

        return resultsBuilder.build();
    }

    private async summarizeCore(
        reason: SummarizeReason,
        options: ISummarizeOptions,
        resultsBuilder: SummarizeResultBuilder,
    ): Promise<void> {
        const { refreshLatestAck, fullTree } = options;
        const summarizeEvent = PerformanceEvent.start(this.logger, {
            eventName: "Summarize",
            reason,
            refreshLatestAck,
            fullTree,
            timeSinceLastAttempt: Date.now() - this.heuristicData.lastAttempt.summaryTime,
            timeSinceLastSummary: Date.now() - this.heuristicData.lastSuccessfulSummary.summaryTime,
        });
        // Helper functions to report failures and return.
        const getFailMessage = (message: keyof typeof summarizeErrors) => `${message}: ${summarizeErrors[message]}`;
        const fail = (
            errorReason: keyof typeof summarizeErrors,
            error?: any,
            properties?: ITelemetryProperties,
            nackSummaryResult?: IAckNackSummaryResult,
        ) => {
            this.raiseSummarizingError(summarizeErrors[errorReason]);
            // UploadSummary may fail with 429 and retryAfter - respect that
            // Summary Nack also can have retryAfter, it's parsed below and comes as a property.
            const retryAfterSeconds = getRetryDelaySecondsFromError(error);

            // Report any failure as an error unless it was due to cancellation (like "disconnected" error)
            summarizeEvent.cancel({
                 ...properties,
                 reason: errorReason,
                 // TODO: this will change in future iterations to more solid check
                 category: error === "disconnect" ? "generic" : "error",
            }, error);
            resultsBuilder.fail(getFailMessage(errorReason), error, nackSummaryResult, retryAfterSeconds);
        };

        // Wait to generate and send summary
        this.summarizeTimer.start();
        // Use record type to prevent unexpected value types
        let summaryData: SubmitSummaryResult | undefined;
        try {
            summaryData = await this.internalsProvider.submitSummary({
                fullTree,
                refreshLatestAck,
                summaryLogger: this.logger,
            });

            // Cumulatively add telemetry properties based on how far generateSummary went.
            const { referenceSequenceNumber: refSequenceNumber } = summaryData;
            let generateTelemetryProps: Record<string, string | number | boolean | undefined> = {};
            generateTelemetryProps = {
                refSequenceNumber,
                opsSinceLastAttempt: refSequenceNumber - this.heuristicData.lastAttempt.refSequenceNumber,
                opsSinceLastSummary: refSequenceNumber - this.heuristicData.lastSuccessfulSummary.refSequenceNumber,
            };
            if (summaryData.stage !== "base") {
                generateTelemetryProps = {
                    ...generateTelemetryProps,
                    ...summaryData.summaryStats,
                    generateDuration: summaryData.generateDuration,
                };

                if (summaryData.stage !== "generate") {
                    generateTelemetryProps = {
                        ...generateTelemetryProps,
                        handle: summaryData.handle,
                        uploadDuration: summaryData.uploadDuration,
                    };

                    if (summaryData.stage !== "upload") {
                        generateTelemetryProps = {
                            ...generateTelemetryProps,
                            clientSequenceNumber: summaryData.clientSequenceNumber,
                            submitOpDuration: summaryData.submitOpDuration,
                        };
                    }
                }
            }

            this.logger.sendTelemetryEvent({ eventName: "GenerateSummary", ...generateTelemetryProps });
            if (summaryData.stage !== "submit") {
                return fail("submitSummaryFailure", summaryData.error, generateTelemetryProps);
            }

            resultsBuilder.summarySubmitted.resolve({ success: true, data: summaryData });
        } catch (error) {
            return fail("submitSummaryFailure", error);
        } finally {
            this.heuristicData.recordAttempt(summaryData?.referenceSequenceNumber);
            this.summarizeTimer.clear();
        }

        try {
            const pendingTimeoutP = this.pendingAckTimer.start();
            const summary = this.summaryWatcher.watchSummary(summaryData.clientSequenceNumber);

            // Wait for broadcast
            const waitBroadcastResult = await raceTimer(summary.waitBroadcast(), pendingTimeoutP);
            if (waitBroadcastResult.result !== "done") {
                return fail("summaryOpWaitTimeout");
            }
            const summarizeOp = waitBroadcastResult.value;

            const broadcastDuration = Date.now() - this.heuristicData.lastAttempt.summaryTime;
            resultsBuilder.summaryOpBroadcasted.resolve({
                success: true,
                data: { summarizeOp, broadcastDuration },
            });
            this.heuristicData.lastAttempt.summarySequenceNumber = summarizeOp.sequenceNumber;
            this.logger.sendTelemetryEvent({
                eventName: "SummaryOp",
                timeWaiting: broadcastDuration,
                refSequenceNumber: summarizeOp.referenceSequenceNumber,
                summarySequenceNumber: summarizeOp.sequenceNumber,
                handle: summarizeOp.contents.handle,
            });

            // Wait for ack/nack
            const waitAckNackResult = await raceTimer(summary.waitAckNack(), pendingTimeoutP);
            if (waitAckNackResult.result !== "done") {
                return fail("summaryAckWaitTimeout");
            }
            const ackNackOp = waitAckNackResult.value;
            this.pendingAckTimer.clear();

            // Update for success/failure
            const ackNackDuration = Date.now() - this.heuristicData.lastAttempt.summaryTime;
            const telemetryProps: Record<string, number> = {
                timeWaiting: ackNackDuration,
                sequenceNumber: ackNackOp.sequenceNumber,
                summarySequenceNumber: ackNackOp.contents.summaryProposal.summarySequenceNumber,
            };
            if (ackNackOp.type === MessageType.SummaryAck) {
                this.heuristicData.markLastAttemptAsSuccessful();
                summarizeEvent.end({ ...telemetryProps, handle: ackNackOp.contents.handle, message: "summaryAck" });
                resultsBuilder.receivedSummaryAckOrNack.resolve({ success: true, data: {
                    summaryAckNackOp: ackNackOp,
                    ackNackDuration,
                }});
            } else {
<<<<<<< HEAD
                resultsBuilder.receivedSummaryAckOrNack.resolve({
                    success: false,
                    data: { summaryAckNackOp: ackNackOp, ackNackDuration },
                    message: getFailMessage("summaryNack"),
                    error: undefined,
                });
                return fail(
                    "summaryNack",
                    (ackNackOp.contents as { message?: string }).message ?? ackNackOp.contents.errorMessage,
                    telemetryProps,
=======
                // Check for retryDelay in summaryNack response.
                // back-compat: cast needed until dep on protocol-definitions version bump
                const summaryNack = ackNackOp.type === MessageType.SummaryNack
                    ? ackNackOp.contents as { message?: string; retryAfter?: number; }
                    : undefined;
                const message = (ackNackOp.contents as { message?: string }).message ?? ackNackOp.contents.errorMessage;
                const retryAfterSeconds = summaryNack?.retryAfter;

                const error = new LoggingError(`summaryNack: ${message}`, { retryAfterSeconds });
                assert(getRetryDelaySecondsFromError(error) === retryAfterSeconds, "retryAfterSeconds");
                // This will only set resultsBuilder.receivedSummaryAckOrNack, as other promises are already set.
                return fail(
                    "summaryNack",
                    error,
                    { ...telemetryProps, nackRetryAfter: retryAfterSeconds },
                    { summaryAckNackOp: ackNackOp, ackNackDuration },
>>>>>>> 538c370c
                );
            }
        } finally {
            this.pendingAckTimer.clear();
        }
    }

    private summarizeTimerHandler(time: number, count: number) {
        this.logger.sendPerformanceEvent({
            eventName: "SummarizeTimeout",
            timeoutTime: time,
            timeoutCount: count,
        });
        if (count < maxSummarizeTimeoutCount) {
            // Double and start a new timer
            const nextTime = time * 2;
            this.summarizeTimer.start(nextTime, () => this.summarizeTimerHandler(nextTime, count + 1));
        }
    }

    public dispose() {
        this.summarizeTimer.clear();
    }
}<|MERGE_RESOLUTION|>--- conflicted
+++ resolved
@@ -4,16 +4,10 @@
  */
 
 import { ITelemetryLogger, ITelemetryProperties } from "@fluidframework/common-definitions";
-<<<<<<< HEAD
-import { Deferred, IPromiseTimer, IPromiseTimerResult, Timer } from "@fluidframework/common-utils";
-import { MessageType } from "@fluidframework/protocol-definitions";
-import { PerformanceEvent } from "@fluidframework/telemetry-utils";
-=======
 import { assert, Deferred, IPromiseTimer, IPromiseTimerResult, Timer } from "@fluidframework/common-utils";
 import { MessageType } from "@fluidframework/protocol-definitions";
 import { PerformanceEvent, LoggingError } from "@fluidframework/telemetry-utils";
 import { getRetryDelaySecondsFromError } from "@fluidframework/driver-utils";
->>>>>>> 538c370c
 import {
     IAckNackSummaryResult,
     ISummarizeOptions,
@@ -105,12 +99,9 @@
      */
     summaryNack: "Server rejected summary via summaryNack op",
 
-<<<<<<< HEAD
-=======
     disconnect: "Summary cancelled due to summarizer or main client disconnect",
 } as const;
 
->>>>>>> 538c370c
 export class SummarizeResultBuilder {
     public readonly summarySubmitted = new Deferred<SummarizeResultPart<SubmitSummaryResult>>();
     public readonly summaryOpBroadcasted = new Deferred<SummarizeResultPart<IBroadcastSummaryResult>>();
@@ -337,18 +328,6 @@
                     ackNackDuration,
                 }});
             } else {
-<<<<<<< HEAD
-                resultsBuilder.receivedSummaryAckOrNack.resolve({
-                    success: false,
-                    data: { summaryAckNackOp: ackNackOp, ackNackDuration },
-                    message: getFailMessage("summaryNack"),
-                    error: undefined,
-                });
-                return fail(
-                    "summaryNack",
-                    (ackNackOp.contents as { message?: string }).message ?? ackNackOp.contents.errorMessage,
-                    telemetryProps,
-=======
                 // Check for retryDelay in summaryNack response.
                 // back-compat: cast needed until dep on protocol-definitions version bump
                 const summaryNack = ackNackOp.type === MessageType.SummaryNack
@@ -365,7 +344,6 @@
                     error,
                     { ...telemetryProps, nackRetryAfter: retryAfterSeconds },
                     { summaryAckNackOp: ackNackOp, ackNackDuration },
->>>>>>> 538c370c
                 );
             }
         } finally {
