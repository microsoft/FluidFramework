/*!
 * Copyright (c) Microsoft Corporation and contributors. All rights reserved.
 * Licensed under the MIT License.
 */

import { ITelemetryLogger, ITelemetryProperties } from "@fluidframework/common-definitions";
import { Deferred, IPromiseTimer, IPromiseTimerResult, Timer } from "@fluidframework/common-utils";
import { MessageType } from "@fluidframework/protocol-definitions";
import { PerformanceEvent } from "@fluidframework/telemetry-utils";
import {
    IAckNackSummaryResult,
    IBroadcastSummaryResult,
    ISubmitSummaryOptions,
    ISummarizeResults,
    ISummarizeHeuristicData,
    ISummarizerInternalsProvider,
    SubmitSummaryResult,
    SummarizeResultPart,
} from "./summarizerTypes";
import { IClientSummaryWatcher } from "./summaryCollection";

export type RaceTimerResult<T> = {
    /**
     * Result will be "cancel" if it was canceled by a call to clear.
     * Result will be "timeout" if the timeout elapsed.
     */
    readonly result: IPromiseTimerResult["timerResult"];
    readonly error?: undefined;
} | {
    /**
     * Result will be "timeoutError" for unhandled timer error.
     * Result will be "error" for promise rejection.
     */
    readonly result: "timeoutError" | "error";
    readonly error: any;
} | {
    /**
     * Result will be done with the promise value if it succeeds
     * before the timer expires or is canceled.
     */
    readonly result: "done";
    readonly value: T;
};
/** Helper function to wait for a promise or PromiseTimer to elapse. */
export const raceTimer = async <T>(
    promise: Promise<T>,
    timer: Promise<IPromiseTimerResult>,
): Promise<RaceTimerResult<T>> => Promise.race([
    promise.then(
        (value) => ({ result: "done", value } as const),
        (error) => ({ result: "error", error } as const),
    ),
    timer.then(
        (result) => ({ result: result.timerResult } as const),
        (error) => ({ result: "timeoutError", error } as const),
    ),
]);

// Send some telemetry if generate summary takes too long
const maxSummarizeTimeoutTime = 20000; // 20 sec
const maxSummarizeTimeoutCount = 5; // Double and resend 5 times

export type SummarizeReason =
    /**
     * Attempt to summarize after idle timeout has elapsed.
     * Idle timer restarts whenever an op is received. So this
     * triggers only after some amount of time has passed with
     * no ops being received.
     */
    | "idle"
    /**
     * Attempt to summarize after a maximum time since last
     * successful summary has passed. This measures time since
     * last summary ack op was processed.
     */
    | "maxTime"
    /**
     * Attempt to summarize after a maximum number of ops have
     * passed since the last successful summary. This compares
     * op sequence numbers with the reference sequence number
     * of the summarize op corresponding to the last summary
     * ack op.
     */
    | "maxOps"
    /**
     * Special case to generate a summary in response to a Save op.
     * @deprecated - do not use save ops
     */
    | `save;${string}: ${string}`
    /**
     * Special case to attempt to summarize one last time before the
     * summarizer client closes itself. This is to prevent cases where
     * the summarizer client never gets a chance to summarize, because
     * there are too many outstanding ops and/or parent client cannot
     * stay connected long enough for summarizer client to catch up.
     */
    | "lastSummary"
    /** Previous summary attempt failed, and we are retrying. */
    | `retry${number}`
    /** On-demand summary requested with specified reason. */
    | `onDemand;${string}`;

const summarizeErrors = {
    /**
     * Error encountered while generating the summary tree, uploading
     * it to storage, or submitting the op. It could be a result of
     * the client becoming disconnected while generating or an actual error.
     */
    submitSummaryFailure: "Error while generating, uploading, or submitting summary",
    /**
     * The summaryAckWaitTimeout time has elapsed before receiving the summarize op
     * sent by this summarize attempt. It is expected to be broadcast quickly.
     */
    summaryOpWaitTimeout: "Timeout while waiting for summarize op broadcast",
    /**
     * An unexpected error was encountered while waiting for the summarize op
     * to be broadcast. This may be a promise rejection or timer cancellation.
     */
    summaryOpWaitFailure: "Unexpected error while waiting for summarize op broadcast",
    /**
     * The summaryAckWaitTimeout time has elapsed before receiving either a
     * summaryAck or summaryNack op from the server in response to this
     * summarize attempt. It is expected that the server should respond.
     */
    summaryAckWaitTimeout: "Timeout while waiting for summaryAck/summaryNack op",
    /**
     * An unexpected error was encountered while waiting for the summaryAck/summaryNack
     * op to be sent from the server. This may be a promise rejection or timer cancellation.
     */
    summaryAckWaitFailure: "Unexpected error while waiting for summaryAck/summaryNack op",
    /**
     * The server responded with a summaryNack op, thus rejecting this
     * summarize attempt.
     */
    summaryNack: "Server rejected summary via summaryNack op",
} as const;

class SummarizeResultBuilder {
    public readonly summarySubmitted = new Deferred<SummarizeResultPart<SubmitSummaryResult>>();
    public readonly summaryOpBroadcasted = new Deferred<SummarizeResultPart<IBroadcastSummaryResult>>();
    public readonly receivedSummaryAckOrNack = new Deferred<SummarizeResultPart<IAckNackSummaryResult>>();
    public fail(message: string, error: any) {
        const result = { success: false, message, data: undefined, error } as const;
        this.summarySubmitted.resolve(result);
        this.summaryOpBroadcasted.resolve(result);
        this.receivedSummaryAckOrNack.resolve(result);
    }
    public build(): ISummarizeResults {
        return {
            summarySubmitted: this.summarySubmitted.promise,
            summaryOpBroadcasted: this.summaryOpBroadcasted.promise,
            receivedSummaryAckOrNack: this.receivedSummaryAckOrNack.promise,
        } as const;
    }
}

/**
 * This class generates and tracks a summary attempt.
 */
export class SummaryGenerator {
    private summarizing: Deferred<void> | undefined;
    public isSummarizing() { return this.summarizing !== undefined; }
    public async waitSummarizing() { await this.summarizing?.promise; }
    private summarizeCount = 0;
    public getSummarizeCount() { return this.summarizeCount; }
    private readonly summarizeTimer: Timer;
    constructor(
        private readonly pendingAckTimer: IPromiseTimer,
        private readonly heuristicData: ISummarizeHeuristicData,
        private readonly internalsProvider: Pick<ISummarizerInternalsProvider, "submitSummary">,
        private readonly raiseSummarizingError: (description: string) => void,
        private readonly summaryWatcher: Pick<IClientSummaryWatcher, "watchSummary">,
        private readonly logger: ITelemetryLogger,
    ) {
        this.summarizeTimer = new Timer(
            maxSummarizeTimeoutTime,
            () => this.summarizeTimerHandler(maxSummarizeTimeoutTime, 1),
        );
    }

    /**
     * Generates summary and listens for broadcast and ack/nack.
     * Returns true for ack, false for nack, and undefined for failure or timeout.
     * @param reason - reason for summarizing
     * @param options - refreshLatestAck to fetch summary ack info from server,
     * fullTree to generate tree without any summary handles even if unchanged
     */
    public summarize(
        reason: SummarizeReason,
        options: Omit<ISubmitSummaryOptions, "summaryLogger">,
    ): ISummarizeResults {
        ++this.summarizeCount;
        const resultsBuilder = new SummarizeResultBuilder();

        if (this.summarizing !== undefined) {
            // We do not expect this case. Log the error and let it try again anyway.
            this.logger.sendErrorEvent({ eventName: "ConcurrentSummarizeAttempt", reason });
            resultsBuilder.fail("ConcurrentSummarizeAttempt", undefined);
            return resultsBuilder.build();
        }

        // GenerateSummary could take some time
        // mark that we are currently summarizing to prevent concurrent summarizing
        this.summarizing = new Deferred<void>();

        this.summarizeCore(reason, options, resultsBuilder).finally(() => {
            this.summarizing?.resolve();
            this.summarizing = undefined;
        }).catch((error) => {
            const message = "UnexpectedSummarizeError";
            this.logger.sendErrorEvent({ eventName: message }, error);
            resultsBuilder.fail(message, error);
        });

        return resultsBuilder.build();
    }

    private async summarizeCore(
        reason: SummarizeReason,
        options: Omit<ISubmitSummaryOptions, "summaryLogger">,
        resultsBuilder: SummarizeResultBuilder,
    ): Promise<void> {
        const { refreshLatestAck, fullTree } = options;
        const summarizeEvent = PerformanceEvent.start(this.logger, {
            eventName: "Summarize",
            reason,
            refreshLatestAck,
            fullTree,
            timeSinceLastAttempt: Date.now() - this.heuristicData.lastAttempt.summaryTime,
            timeSinceLastSummary: Date.now() - this.heuristicData.lastSuccessfulSummary.summaryTime,
        });
        // Helper functions to report failures and return.
        const getFailMessage = (message: keyof typeof summarizeErrors) => `${message}: ${summarizeErrors[message]}`;
        const fail = (
            message: keyof typeof summarizeErrors,
            error?: any,
            properties?: ITelemetryProperties,
        ) => {
            this.raiseSummarizingError(summarizeErrors[message]);
            summarizeEvent.cancel({ ...properties, message }, error);
            resultsBuilder.fail(getFailMessage(message), error);
        };

        // Wait to generate and send summary
        this.summarizeTimer.start();
        // Use record type to prevent unexpected value types
        let summaryData: SubmitSummaryResult | undefined;
        let generateTelemetryProps: Record<string, string | number | boolean | undefined> = {};
        try {
            summaryData = await this.internalsProvider.submitSummary({
                fullTree,
                refreshLatestAck,
                summaryLogger: this.logger,
            });

            resultsBuilder.summarySubmitted.resolve({ success: true, data: summaryData });

            // Cumulatively add telemetry properties based on how far generateSummary went.
            const { referenceSequenceNumber: refSequenceNumber } = summaryData;
            generateTelemetryProps = {
                refSequenceNumber,
                opsSinceLastAttempt: refSequenceNumber - this.heuristicData.lastAttempt.refSequenceNumber,
                opsSinceLastSummary: refSequenceNumber - this.heuristicData.lastSuccessfulSummary.refSequenceNumber,
            };
            if (summaryData.stage !== "base") {
                generateTelemetryProps = {
                    ...generateTelemetryProps,
                    ...summaryData.summaryStats,
                    generateDuration: summaryData.generateDuration,
                };

                if (summaryData.stage !== "generate") {
                    generateTelemetryProps = {
                        ...generateTelemetryProps,
                        handle: summaryData.handle,
                        uploadDuration: summaryData.uploadDuration,
                    };

                    if (summaryData.stage !== "upload") {
                        generateTelemetryProps = {
                            ...generateTelemetryProps,
                            clientSequenceNumber: summaryData.clientSequenceNumber,
                            submitOpDuration: summaryData.submitOpDuration,
                        };
                    }
                }
            }

            this.logger.sendTelemetryEvent({ eventName: "GenerateSummary", ...generateTelemetryProps });
            if (summaryData.stage !== "submit") {
                return fail("submitSummaryFailure", summaryData.error, generateTelemetryProps);
            }
        } catch (error) {
            return fail("submitSummaryFailure", error, generateTelemetryProps);
        } finally {
            this.heuristicData.recordAttempt(summaryData?.referenceSequenceNumber);
            this.summarizeTimer.clear();
        }

        try {
            const pendingTimeoutP = this.pendingAckTimer.start();
            const summary = this.summaryWatcher.watchSummary(summaryData.clientSequenceNumber);

            // Wait for broadcast
            const waitBroadcastResult = await raceTimer(summary.waitBroadcast(), pendingTimeoutP);
            if (waitBroadcastResult.result === "timeout") {
                return fail("summaryOpWaitTimeout");
            } else if (waitBroadcastResult.result !== "done") {
                return fail("summaryOpWaitFailure", waitBroadcastResult.error, { result: waitBroadcastResult.result });
            }
            const summarizeOp = waitBroadcastResult.value;

            const broadcastDuration = Date.now() - this.heuristicData.lastAttempt.summaryTime;
            resultsBuilder.summaryOpBroadcasted.resolve({
                success: true,
                data: { summarizeOp, broadcastDuration },
            });
            this.heuristicData.lastAttempt.summarySequenceNumber = summarizeOp.sequenceNumber;
            this.logger.sendTelemetryEvent({
                eventName: "SummaryOp",
                timeWaiting: broadcastDuration,
                refSequenceNumber: summarizeOp.referenceSequenceNumber,
                summarySequenceNumber: summarizeOp.sequenceNumber,
                handle: summarizeOp.contents.handle,
            });

            // Wait for ack/nack
            const waitAckNackResult = await raceTimer(summary.waitAckNack(), pendingTimeoutP);
            if (waitAckNackResult.result === "timeout") {
                return fail("summaryAckWaitTimeout");
            } else if (waitAckNackResult.result !== "done") {
                return fail("summaryAckWaitFailure", waitAckNackResult.error, { result: waitAckNackResult.result });
            }
            const ackNackOp = waitAckNackResult.value;
            this.pendingAckTimer.clear();

            // Update for success/failure
            const ackNackDuration = Date.now() - this.heuristicData.lastAttempt.summaryTime;
            const telemetryProps: Record<string, number> = {
                timeWaiting: ackNackDuration,
                sequenceNumber: ackNackOp.sequenceNumber,
                summarySequenceNumber: ackNackOp.contents.summaryProposal.summarySequenceNumber,
            };
<<<<<<< HEAD
            if (ackNackOp.type === MessageType.SummaryAck) {
                this.heuristics.ackLastSent();
                summarizeEvent.end({ ...telemetryProps, handle: ackNackOp.contents.handle, message: "summaryAck" });
                return { success: true };
            } else {
                // TODO: cast needed until dep on protocol-definitions version bump
                const summaryNack = ackNackOp.contents as ISummaryNack & Partial<{
                    message: string;
                    retryAfter: number;
                }>;
                return fail(
                    "summaryNack",
                    summaryNack.message ?? summaryNack.errorMessage,
=======
            if (ackNack.type === MessageType.SummaryAck) {
                this.heuristicData.markLastAttemptAsSuccessful();
                summarizeEvent.end({ ...telemetryProps, handle: ackNack.contents.handle, message: "summaryAck" });
                resultsBuilder.receivedSummaryAckOrNack.resolve({ success: true, data: {
                    summaryAckNackOp: ackNack,
                    ackNackDuration,
                }});
            } else {
                resultsBuilder.receivedSummaryAckOrNack.resolve({
                    success: false,
                    data: { summaryAckNackOp: ackNack, ackNackDuration },
                    message: getFailMessage("summaryNack"),
                    error: undefined,
                });
                return fail(
                    "summaryNack",
                    (ackNack.contents as { message?: string }).message ?? ackNack.contents.errorMessage,
>>>>>>> 5f09d1f7
                    telemetryProps,
                );
            }
        } finally {
            this.pendingAckTimer.clear();
        }
    }

    private summarizeTimerHandler(time: number, count: number) {
        this.logger.sendPerformanceEvent({
            eventName: "SummarizeTimeout",
            timeoutTime: time,
            timeoutCount: count,
        });
        if (count < maxSummarizeTimeoutCount) {
            // Double and start a new timer
            const nextTime = time * 2;
            this.summarizeTimer.start(nextTime, () => this.summarizeTimerHandler(nextTime, count + 1));
        }
    }

    public dispose() {
        this.summarizeTimer.clear();
    }
}<|MERGE_RESOLUTION|>--- conflicted
+++ resolved
@@ -341,39 +341,23 @@
                 sequenceNumber: ackNackOp.sequenceNumber,
                 summarySequenceNumber: ackNackOp.contents.summaryProposal.summarySequenceNumber,
             };
-<<<<<<< HEAD
             if (ackNackOp.type === MessageType.SummaryAck) {
-                this.heuristics.ackLastSent();
+                this.heuristicData.markLastAttemptAsSuccessful();
                 summarizeEvent.end({ ...telemetryProps, handle: ackNackOp.contents.handle, message: "summaryAck" });
-                return { success: true };
-            } else {
-                // TODO: cast needed until dep on protocol-definitions version bump
-                const summaryNack = ackNackOp.contents as ISummaryNack & Partial<{
-                    message: string;
-                    retryAfter: number;
-                }>;
-                return fail(
-                    "summaryNack",
-                    summaryNack.message ?? summaryNack.errorMessage,
-=======
-            if (ackNack.type === MessageType.SummaryAck) {
-                this.heuristicData.markLastAttemptAsSuccessful();
-                summarizeEvent.end({ ...telemetryProps, handle: ackNack.contents.handle, message: "summaryAck" });
                 resultsBuilder.receivedSummaryAckOrNack.resolve({ success: true, data: {
-                    summaryAckNackOp: ackNack,
+                    summaryAckNackOp: ackNackOp,
                     ackNackDuration,
                 }});
             } else {
                 resultsBuilder.receivedSummaryAckOrNack.resolve({
                     success: false,
-                    data: { summaryAckNackOp: ackNack, ackNackDuration },
+                    data: { summaryAckNackOp: ackNackOp, ackNackDuration },
                     message: getFailMessage("summaryNack"),
                     error: undefined,
                 });
                 return fail(
                     "summaryNack",
-                    (ackNack.contents as { message?: string }).message ?? ackNack.contents.errorMessage,
->>>>>>> 5f09d1f7
+                    (ackNackOp.contents as { message?: string }).message ?? ackNackOp.contents.errorMessage,
                     telemetryProps,
                 );
             }
