--- conflicted
+++ resolved
@@ -5,7 +5,7 @@
 
 import { ITelemetryLogger, ITelemetryProperties } from "@fluidframework/common-definitions";
 import { Deferred, IPromiseTimer, IPromiseTimerResult, Timer } from "@fluidframework/common-utils";
-import { ISummaryConfiguration, ISummaryNack, MessageType } from "@fluidframework/protocol-definitions";
+import { ISummaryConfiguration, MessageType } from "@fluidframework/protocol-definitions";
 import { PerformanceEvent } from "@fluidframework/telemetry-utils";
 import {
     GenerateSummaryResult,
@@ -251,39 +251,22 @@
     public summarize(
         reason: SummarizeReason,
         options: Omit<IGenerateSummaryOptions, "summaryLogger">,
-<<<<<<< HEAD
     ): ISummarizeResults {
-=======
-    ): Promise<{ success: true; } | { success: false; retryDelaySeconds?: number ;}> {
->>>>>>> 58e0c536
         ++this.summarizeCount;
         const resultsBuilder = new SummarizeResultBuilder();
 
         if (this.summarizing !== undefined) {
             // We do not expect this case. Log the error and let it try again anyway.
             this.logger.sendErrorEvent({ eventName: "ConcurrentSummarizeAttempt", reason });
-<<<<<<< HEAD
             resultsBuilder.fail("ConcurrentSummarizeAttempt", undefined);
             return resultsBuilder.build();
-=======
-            return { success: false };
->>>>>>> 58e0c536
         }
 
         // GenerateSummary could take some time
         // mark that we are currently summarizing to prevent concurrent summarizing
         this.summarizing = new Deferred<void>();
 
-<<<<<<< HEAD
         this.summarizeCore(reason, options, resultsBuilder).finally(() => {
-=======
-        try {
-            return this.summarizeCore(reason, options);
-        } catch (error) {
-            this.logger.sendErrorEvent({ eventName: "UnexpectedSummarizeError" }, error);
-            return { success: false };
-        } finally {
->>>>>>> 58e0c536
             this.summarizing?.resolve();
             this.summarizing = undefined;
         }).catch((error) => {
@@ -298,12 +281,8 @@
     private async summarizeCore(
         reason: SummarizeReason,
         options: Omit<IGenerateSummaryOptions, "summaryLogger">,
-<<<<<<< HEAD
         resultsBuilder: SummarizeResultBuilder,
     ): Promise<void> {
-=======
-    ): Promise<{ success: true; } | { success: false; retryDelaySeconds?: number ;}> {
->>>>>>> 58e0c536
         const { refreshLatestAck, fullTree } = options;
         const summarizeEvent = PerformanceEvent.start(this.logger, {
             eventName: "Summarize",
@@ -319,18 +298,10 @@
             message: keyof typeof summarizeErrors,
             error?: any,
             properties?: ITelemetryProperties,
-<<<<<<< HEAD
         ) => {
             this.raiseSummarizingError(summarizeErrors[message]);
             summarizeEvent.cancel({ ...properties, message }, error);
             resultsBuilder.fail(getFailMessage(message), error);
-=======
-            retryDelaySeconds?: number,
-        ) => {
-            this.raiseSummarizingError(summarizeErrors[message]);
-            summarizeEvent.cancel({ ...properties, message }, error);
-            return { success: false, retryDelaySeconds };
->>>>>>> 58e0c536
         };
 
         // Wait to generate and send summary
@@ -430,7 +401,6 @@
             if (ackNack.type === MessageType.SummaryAck) {
                 this.heuristics.ackLastSent();
                 summarizeEvent.end({ ...telemetryProps, handle: ackNack.contents.handle, message: "summaryAck" });
-<<<<<<< HEAD
                 resultsBuilder.receivedSummaryAckOrNack.resolve({ success: true, data: {
                     summaryAckNackOp: ackNack,
                     ackNackDuration,
@@ -442,22 +412,11 @@
                     message: getFailMessage("summaryNack"),
                     error: undefined,
                 });
-                return fail("summaryNack", ackNack.contents.errorMessage, telemetryProps);
-=======
-                return { success: true };
-            } else {
-                // TODO: cast needed until dep on protocol-definitions version bump
-                const summaryNack = ackNack.contents as ISummaryNack & Partial<{
-                    message: string;
-                    retryAfter: number;
-                }>;
                 return fail(
                     "summaryNack",
-                    summaryNack.message ?? ackNack.contents.errorMessage,
+                    (ackNack.contents as { message?: string }).message ?? ackNack.contents.errorMessage,
                     telemetryProps,
-                    summaryNack.retryAfter,
                 );
->>>>>>> 58e0c536
             }
         } finally {
             this.pendingAckTimer.clear();
