--- conflicted
+++ resolved
@@ -189,11 +189,7 @@
         // mark that we are currently summarizing to prevent concurrent summarizing
         this.summarizing = new Deferred<void>();
 
-<<<<<<< HEAD
-        this.summarizeCore(reason, options, resultsBuilder, cancellationToken).finally(() => {
-=======
-        this.summarizeCore(summarizeProps, options, resultsBuilder).finally(() => {
->>>>>>> 581f9751
+        this.summarizeCore(summarizeProps, options, resultsBuilder, cancellationToken).finally(() => {
             this.summarizing?.resolve();
             this.summarizing = undefined;
         }).catch((error) => {
@@ -250,12 +246,8 @@
             summaryData = await this.submitSummaryCallback({
                 fullTree,
                 refreshLatestAck,
-<<<<<<< HEAD
-                summaryLogger: this.logger,
+                summaryLogger: logger,
                 cancellationToken,
-=======
-                summaryLogger: logger,
->>>>>>> 581f9751
             });
 
             // Cumulatively add telemetry properties based on how far generateSummary went.
