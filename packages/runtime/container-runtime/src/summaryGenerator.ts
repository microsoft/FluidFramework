/*!
 * Copyright (c) Microsoft Corporation and contributors. All rights reserved.
 * Licensed under the MIT License.
 */

import { ITelemetryLogger, ITelemetryProperties } from "@fluidframework/common-definitions";
import { assert, Deferred, IPromiseTimer, IPromiseTimerResult, Timer } from "@fluidframework/common-utils";
import { MessageType } from "@fluidframework/protocol-definitions";
import { PerformanceEvent, LoggingError } from "@fluidframework/telemetry-utils";
import { getRetryDelaySecondsFromError } from "@fluidframework/driver-utils";
import {
    IAckNackSummaryResult,
    ISummarizeOptions,
    IBroadcastSummaryResult,
    ISummarizeResults,
    ISummarizeHeuristicData,
    ISummarizerInternalsProvider,
    SubmitSummaryResult,
    SummarizeResultPart,
} from "./summarizerTypes";
import { IClientSummaryWatcher } from "./summaryCollection";

/** Helper function to wait for a promise or PromiseTimer to elapse. */
export const raceTimer = async <T>(
    promise: Promise<T>,
    timer: Promise<IPromiseTimerResult>,
): Promise<{ result: "done"; value: T } | { result: IPromiseTimerResult["timerResult"] }> => Promise.race([
    promise.then((value) => ({ result: "done", value } as const)),
    timer.then(({ timerResult: result }) => ({ result } as const)),
]);

// Send some telemetry if generate summary takes too long
const maxSummarizeTimeoutTime = 20000; // 20 sec
const maxSummarizeTimeoutCount = 5; // Double and resend 5 times

export type SummarizeReason =
    /**
     * Attempt to summarize after idle timeout has elapsed.
     * Idle timer restarts whenever an op is received. So this
     * triggers only after some amount of time has passed with
     * no ops being received.
     */
    | "idle"
    /**
     * Attempt to summarize after a maximum time since last
     * successful summary has passed. This measures time since
     * last summary ack op was processed.
     */
    | "maxTime"
    /**
     * Attempt to summarize after a maximum number of ops have
     * passed since the last successful summary. This compares
     * op sequence numbers with the reference sequence number
     * of the summarize op corresponding to the last summary
     * ack op.
     */
    | "maxOps"
    /**
     * Special case to generate a summary in response to a Save op.
     * @deprecated - do not use save ops
     */
    | `save;${string}: ${string}`
    /**
     * Special case to attempt to summarize one last time before the
     * summarizer client closes itself. This is to prevent cases where
     * the summarizer client never gets a chance to summarize, because
     * there are too many outstanding ops and/or parent client cannot
     * stay connected long enough for summarizer client to catch up.
     */
    | "lastSummary"
    /** Previous summary attempt failed, and we are retrying. */
    | `retry${number}`
    /** On-demand summary requested with specified reason. */
    | `onDemand;${string}`
    /** Enqueue summarize attempt with specified reason. */
    | `enqueue;${string}`;

const summarizeErrors = {
    /**
     * Error encountered while generating the summary tree, uploading
     * it to storage, or submitting the op. It could be a result of
     * the client becoming disconnected while generating or an actual error.
     */
    submitSummaryFailure: "Error while generating, uploading, or submitting summary",
    /**
     * The summaryAckWaitTimeout time has elapsed before receiving the summarize op
     * sent by this summarize attempt. It is expected to be broadcast quickly.
     */
    summaryOpWaitTimeout: "Timeout while waiting for summarize op broadcast",
    /**
     * The summaryAckWaitTimeout time has elapsed before receiving either a
     * summaryAck or summaryNack op from the server in response to this
     * summarize attempt. It is expected that the server should respond.
     */
    summaryAckWaitTimeout: "Timeout while waiting for summaryAck/summaryNack op",
    /**
     * The server responded with a summaryNack op, thus rejecting this
     * summarize attempt.
     */
    summaryNack: "Server rejected summary via summaryNack op",

    disconnect: "Summary cancelled due to summarizer or main client disconnect",
} as const;

export class SummarizeResultBuilder {
    public readonly summarySubmitted = new Deferred<SummarizeResultPart<SubmitSummaryResult>>();
    public readonly summaryOpBroadcasted = new Deferred<SummarizeResultPart<IBroadcastSummaryResult>>();
    public readonly receivedSummaryAckOrNack = new Deferred<SummarizeResultPart<IAckNackSummaryResult>>();

    public fail(message: string, error: any, nackSummaryResult?: IAckNackSummaryResult, retryAfterSeconds?: number) {
        assert(!this.receivedSummaryAckOrNack.isCompleted,
            "no reason to call fail if all promises have been completed");

        const result: SummarizeResultPart<undefined> =
            { success: false, message, data: undefined, error, retryAfterSeconds } as const;
        this.summarySubmitted.resolve(result);
        this.summaryOpBroadcasted.resolve(result);
        this.receivedSummaryAckOrNack.resolve({ ...result, data: nackSummaryResult });
    }
    public build(): ISummarizeResults {
        return {
            summarySubmitted: this.summarySubmitted.promise,
            summaryOpBroadcasted: this.summaryOpBroadcasted.promise,
            receivedSummaryAckOrNack: this.receivedSummaryAckOrNack.promise,
        } as const;
    }
}

/**
 * This class generates and tracks a summary attempt.
 */
export class SummaryGenerator {
    private summarizing: Deferred<void> | undefined;
    public isSummarizing() { return this.summarizing !== undefined; }
    public async waitSummarizing() { await this.summarizing?.promise; }
    private summarizeCount = 0;
    public getSummarizeCount() { return this.summarizeCount; }
    private readonly summarizeTimer: Timer;
    constructor(
        private readonly pendingAckTimer: IPromiseTimer,
        private readonly heuristicData: ISummarizeHeuristicData,
        private readonly internalsProvider: Pick<ISummarizerInternalsProvider, "submitSummary">,
        private readonly raiseSummarizingError: (errorCode: string) => void,
        private readonly summaryWatcher: Pick<IClientSummaryWatcher, "watchSummary">,
        private readonly logger: ITelemetryLogger,
    ) {
        this.summarizeTimer = new Timer(
            maxSummarizeTimeoutTime,
            () => this.summarizeTimerHandler(maxSummarizeTimeoutTime, 1),
        );
    }

    /**
     * Generates summary and listens for broadcast and ack/nack.
     * Returns true for ack, false for nack, and undefined for failure or timeout.
     * @param reason - reason for summarizing
     * @param options - refreshLatestAck to fetch summary ack info from server,
     * fullTree to generate tree without any summary handles even if unchanged
     */
    public summarize(
        reason: SummarizeReason,
        options: ISummarizeOptions,
        resultsBuilder = new SummarizeResultBuilder(),
    ): ISummarizeResults {
        ++this.summarizeCount;

        if (this.summarizing !== undefined) {
            // We do not expect this case. Log the error and let it try again anyway.
            this.logger.sendErrorEvent({ eventName: "ConcurrentSummarizeAttempt", reason });
            resultsBuilder.fail("ConcurrentSummarizeAttempt", undefined);
            return resultsBuilder.build();
        }

        // GenerateSummary could take some time
        // mark that we are currently summarizing to prevent concurrent summarizing
        this.summarizing = new Deferred<void>();

        this.summarizeCore(reason, options, resultsBuilder).finally(() => {
            this.summarizing?.resolve();
            this.summarizing = undefined;
        }).catch((error) => {
            const message = "UnexpectedSummarizeError";
            this.logger.sendErrorEvent({ eventName: message }, error);
            resultsBuilder.fail(message, error);
        });

        return resultsBuilder.build();
    }

    private async summarizeCore(
        reason: SummarizeReason,
        options: ISummarizeOptions,
        resultsBuilder: SummarizeResultBuilder,
    ): Promise<void> {
        const { refreshLatestAck, fullTree } = options;
        const summarizeEvent = PerformanceEvent.start(this.logger, {
            eventName: "Summarize",
            reason,
            refreshLatestAck,
            fullTree,
            timeSinceLastAttempt: Date.now() - this.heuristicData.lastAttempt.summaryTime,
            timeSinceLastSummary: Date.now() - this.heuristicData.lastSuccessfulSummary.summaryTime,
        });
        // Helper functions to report failures and return.
        const getFailMessage =
            (errorCode: keyof typeof summarizeErrors) => `${errorCode}: ${summarizeErrors[errorCode]}`;
        const fail = (
<<<<<<< HEAD
            errorCode: keyof typeof summarizeErrors,
=======
            errorReason: keyof typeof summarizeErrors,
>>>>>>> 538c370c
            error?: any,
            properties?: ITelemetryProperties,
            nackSummaryResult?: IAckNackSummaryResult,
        ) => {
<<<<<<< HEAD
            this.raiseSummarizingError(errorCode);
            summarizeEvent.cancel({ ...properties, message: errorCode }, error);
            resultsBuilder.fail(getFailMessage(errorCode), error);
=======
            this.raiseSummarizingError(summarizeErrors[errorReason]);
            // UploadSummary may fail with 429 and retryAfter - respect that
            // Summary Nack also can have retryAfter, it's parsed below and comes as a property.
            const retryAfterSeconds = getRetryDelaySecondsFromError(error);

            // Report any failure as an error unless it was due to cancellation (like "disconnected" error)
            summarizeEvent.cancel({
                 ...properties,
                 reason: errorReason,
                 // TODO: this will change in future iterations to more solid check
                 category: error === "disconnect" ? "generic" : "error",
            }, error);
            resultsBuilder.fail(getFailMessage(errorReason), error, nackSummaryResult, retryAfterSeconds);
>>>>>>> 538c370c
        };

        // Wait to generate and send summary
        this.summarizeTimer.start();
        // Use record type to prevent unexpected value types
        let summaryData: SubmitSummaryResult | undefined;
        try {
            summaryData = await this.internalsProvider.submitSummary({
                fullTree,
                refreshLatestAck,
                summaryLogger: this.logger,
            });

            // Cumulatively add telemetry properties based on how far generateSummary went.
            const { referenceSequenceNumber: refSequenceNumber } = summaryData;
            let generateTelemetryProps: Record<string, string | number | boolean | undefined> = {};
            generateTelemetryProps = {
                refSequenceNumber,
                opsSinceLastAttempt: refSequenceNumber - this.heuristicData.lastAttempt.refSequenceNumber,
                opsSinceLastSummary: refSequenceNumber - this.heuristicData.lastSuccessfulSummary.refSequenceNumber,
            };
            if (summaryData.stage !== "base") {
                generateTelemetryProps = {
                    ...generateTelemetryProps,
                    ...summaryData.summaryStats,
                    generateDuration: summaryData.generateDuration,
                };

                if (summaryData.stage !== "generate") {
                    generateTelemetryProps = {
                        ...generateTelemetryProps,
                        handle: summaryData.handle,
                        uploadDuration: summaryData.uploadDuration,
                    };

                    if (summaryData.stage !== "upload") {
                        generateTelemetryProps = {
                            ...generateTelemetryProps,
                            clientSequenceNumber: summaryData.clientSequenceNumber,
                            submitOpDuration: summaryData.submitOpDuration,
                        };
                    }
                }
            }

            this.logger.sendTelemetryEvent({ eventName: "GenerateSummary", ...generateTelemetryProps });
            if (summaryData.stage !== "submit") {
                return fail("submitSummaryFailure", summaryData.error, generateTelemetryProps);
            }

            resultsBuilder.summarySubmitted.resolve({ success: true, data: summaryData });
        } catch (error) {
            return fail("submitSummaryFailure", error);
        } finally {
            this.heuristicData.recordAttempt(summaryData?.referenceSequenceNumber);
            this.summarizeTimer.clear();
        }

        try {
            const pendingTimeoutP = this.pendingAckTimer.start();
            const summary = this.summaryWatcher.watchSummary(summaryData.clientSequenceNumber);

            // Wait for broadcast
            const waitBroadcastResult = await raceTimer(summary.waitBroadcast(), pendingTimeoutP);
            if (waitBroadcastResult.result !== "done") {
                return fail("summaryOpWaitTimeout");
            }
            const summarizeOp = waitBroadcastResult.value;

            const broadcastDuration = Date.now() - this.heuristicData.lastAttempt.summaryTime;
            resultsBuilder.summaryOpBroadcasted.resolve({
                success: true,
                data: { summarizeOp, broadcastDuration },
            });
            this.heuristicData.lastAttempt.summarySequenceNumber = summarizeOp.sequenceNumber;
            this.logger.sendTelemetryEvent({
                eventName: "SummaryOp",
                timeWaiting: broadcastDuration,
                refSequenceNumber: summarizeOp.referenceSequenceNumber,
                summarySequenceNumber: summarizeOp.sequenceNumber,
                handle: summarizeOp.contents.handle,
            });

            // Wait for ack/nack
            const waitAckNackResult = await raceTimer(summary.waitAckNack(), pendingTimeoutP);
            if (waitAckNackResult.result !== "done") {
                return fail("summaryAckWaitTimeout");
            }
            const ackNackOp = waitAckNackResult.value;
            this.pendingAckTimer.clear();

            // Update for success/failure
            const ackNackDuration = Date.now() - this.heuristicData.lastAttempt.summaryTime;
            const telemetryProps: Record<string, number> = {
                timeWaiting: ackNackDuration,
                sequenceNumber: ackNackOp.sequenceNumber,
                summarySequenceNumber: ackNackOp.contents.summaryProposal.summarySequenceNumber,
            };
            if (ackNackOp.type === MessageType.SummaryAck) {
                this.heuristicData.markLastAttemptAsSuccessful();
                summarizeEvent.end({ ...telemetryProps, handle: ackNackOp.contents.handle, message: "summaryAck" });
                resultsBuilder.receivedSummaryAckOrNack.resolve({ success: true, data: {
                    summaryAckNackOp: ackNackOp,
                    ackNackDuration,
                }});
            } else {
                // Check for retryDelay in summaryNack response.
                // back-compat: cast needed until dep on protocol-definitions version bump
                const summaryNack = ackNackOp.type === MessageType.SummaryNack
                    ? ackNackOp.contents as { message?: string; retryAfter?: number; }
                    : undefined;
                const message = (ackNackOp.contents as { message?: string }).message ?? ackNackOp.contents.errorMessage;
                const retryAfterSeconds = summaryNack?.retryAfter;

                const error = new LoggingError(`summaryNack: ${message}`, { retryAfterSeconds });
                assert(getRetryDelaySecondsFromError(error) === retryAfterSeconds, "retryAfterSeconds");
                // This will only set resultsBuilder.receivedSummaryAckOrNack, as other promises are already set.
                return fail(
                    "summaryNack",
                    error,
                    { ...telemetryProps, nackRetryAfter: retryAfterSeconds },
                    { summaryAckNackOp: ackNackOp, ackNackDuration },
                );
            }
        } finally {
            this.pendingAckTimer.clear();
        }
    }

    private summarizeTimerHandler(time: number, count: number) {
        this.logger.sendPerformanceEvent({
            eventName: "SummarizeTimeout",
            timeoutTime: time,
            timeoutCount: count,
        });
        if (count < maxSummarizeTimeoutCount) {
            // Double and start a new timer
            const nextTime = time * 2;
            this.summarizeTimer.start(nextTime, () => this.summarizeTimerHandler(nextTime, count + 1));
        }
    }

    public dispose() {
        this.summarizeTimer.clear();
    }
}<|MERGE_RESOLUTION|>--- conflicted
+++ resolved
@@ -205,21 +205,12 @@
         const getFailMessage =
             (errorCode: keyof typeof summarizeErrors) => `${errorCode}: ${summarizeErrors[errorCode]}`;
         const fail = (
-<<<<<<< HEAD
             errorCode: keyof typeof summarizeErrors,
-=======
-            errorReason: keyof typeof summarizeErrors,
->>>>>>> 538c370c
             error?: any,
             properties?: ITelemetryProperties,
             nackSummaryResult?: IAckNackSummaryResult,
         ) => {
-<<<<<<< HEAD
-            this.raiseSummarizingError(errorCode);
-            summarizeEvent.cancel({ ...properties, message: errorCode }, error);
-            resultsBuilder.fail(getFailMessage(errorCode), error);
-=======
-            this.raiseSummarizingError(summarizeErrors[errorReason]);
+            this.raiseSummarizingError(summarizeErrors[errorCode]);
             // UploadSummary may fail with 429 and retryAfter - respect that
             // Summary Nack also can have retryAfter, it's parsed below and comes as a property.
             const retryAfterSeconds = getRetryDelaySecondsFromError(error);
@@ -227,12 +218,11 @@
             // Report any failure as an error unless it was due to cancellation (like "disconnected" error)
             summarizeEvent.cancel({
                  ...properties,
-                 reason: errorReason,
+                 reason: errorCode,
                  // TODO: this will change in future iterations to more solid check
                  category: error === "disconnect" ? "generic" : "error",
             }, error);
-            resultsBuilder.fail(getFailMessage(errorReason), error, nackSummaryResult, retryAfterSeconds);
->>>>>>> 538c370c
+            resultsBuilder.fail(getFailMessage(errorCode), error, nackSummaryResult, retryAfterSeconds);
         };
 
         // Wait to generate and send summary
