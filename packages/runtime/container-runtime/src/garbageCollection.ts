--- conflicted
+++ resolved
@@ -20,21 +20,18 @@
     IGarbageCollectionSummaryDetails,
     ISummaryTreeWithStats,
 } from "@fluidframework/runtime-definitions";
-<<<<<<< HEAD
-import { ReadAndParseBlob, RefreshSummaryResult } from "@fluidframework/runtime-utils";
-import {
-    MonitoringContext,
-    mixinChildLoggerWithMonitoringContext,
-    PerformanceEvent,
-} from "@fluidframework/telemetry-utils";
-=======
 import {
     ReadAndParseBlob,
     RefreshSummaryResult,
     SummaryTreeBuilder,
 } from "@fluidframework/runtime-utils";
-import { ChildLogger, PerformanceEvent } from "@fluidframework/telemetry-utils";
->>>>>>> 646a987e
+
+import {
+    MonitoringContext,
+    mixinChildLoggerWithMonitoringContext,
+    PerformanceEvent,
+    PerformanceEvent,
+ } from "@fluidframework/telemetry-utils";
 
 import { IGCRuntimeOptions } from "./containerRuntime";
 import { getSummaryForDatastores } from "./dataStores";
