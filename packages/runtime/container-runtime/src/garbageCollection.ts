--- conflicted
+++ resolved
@@ -74,15 +74,11 @@
 // Feature gate key to disable expiring session after a set period of time, even if expiry value is present
 export const disableSessionExpiryKey = "Fluid.GarbageCollection.DisableSessionExpiry";
 // Feature gate key to log error messages if GC reference validation fails.
-<<<<<<< HEAD
-const logUnknownOutboundReferencesKey = "Fluid.GarbageCollection.LogUnknownOutboundReferences";
+export const logUnknownOutboundReferencesKey = "Fluid.GarbageCollection.LogUnknownOutboundReferences";
 // Feature gate key to write the gc blob as a handle if the data is the same.
 export const trackGCBlobStateKey = "Fluid.GarbageCollection.TrackGCBlobState";
 // Feature gate key to limit which versions can write the gc blob as a handle if the data is the same.
 export const trackGCBlobStateMinimumVersionKey = "Fluid.GarbageCollection.TrackGCBlobState.MinVersion";
-=======
-export const logUnknownOutboundReferencesKey = "Fluid.GarbageCollection.LogUnknownOutboundReferences";
->>>>>>> cedb3200
 
 const defaultInactiveTimeoutMs = 7 * 24 * 60 * 60 * 1000; // 7 days
 export const defaultSessionExpiryDurationMs = 30 * 24 * 60 * 60 * 1000; // 30 days
