/*!
 * Copyright (c) Microsoft Corporation and contributors. All rights reserved.
 * Licensed under the MIT License.
 */

import { ITelemetryLogger, ITelemetryPerformanceEvent } from "@fluidframework/common-definitions";
import { assert, LazyPromise, Timer, setLongTimeout } from "@fluidframework/common-utils";
import { ICriticalContainerError } from "@fluidframework/container-definitions";
import { ClientSessionExpiredError, DataProcessingError, UsageError } from "@fluidframework/container-utils";
import { IRequestHeader } from "@fluidframework/core-interfaces";
import {
    cloneGCData,
    concatGarbageCollectionStates,
    concatGarbageCollectionData,
    IGCResult,
    runGarbageCollection,
    unpackChildNodesGCDetails,
} from "@fluidframework/garbage-collector";
import { ISnapshotTree, SummaryType } from "@fluidframework/protocol-definitions";
import {
    gcBlobKey,
    IGarbageCollectionData,
    IGarbageCollectionState,
    IGarbageCollectionDetailsBase,
    ISummarizeResult,
    ITelemetryContext,
    IGarbageCollectionNodeData,
} from "@fluidframework/runtime-definitions";
import {
    mergeStats,
    ReadAndParseBlob,
    RefreshSummaryResult,
    SummaryTreeBuilder,
} from "@fluidframework/runtime-utils";
import {
    ChildLogger,
    loggerToMonitoringContext,
    MonitoringContext,
    PerformanceEvent,
    TelemetryDataTag,
} from "@fluidframework/telemetry-utils";

import { IGCRuntimeOptions, RuntimeHeaders } from "./containerRuntime";
import { getSummaryForDatastores } from "./dataStores";
import {
    getGCVersion,
    GCVersion,
    IContainerRuntimeMetadata,
    metadataBlobName,
    ReadFluidDataStoreAttributes,
    dataStoreAttributesBlobName,
    IGCMetadata,
} from "./summaryFormat";

/** This is the current version of garbage collection. */
const GCVersion = 1;

// The key for the GC tree in summary.
export const gcTreeKey = "gc";
// They prefix for GC blobs in the GC tree in summary.
export const gcBlobPrefix = "__gc";

// Feature gate key to turn GC on / off.
const runGCKey = "Fluid.GarbageCollection.RunGC";
// Feature gate key to turn GC test mode on / off.
const gcTestModeKey = "Fluid.GarbageCollection.GCTestMode";
// Feature gate key to turn GC sweep on / off.
const runSweepKey = "Fluid.GarbageCollection.RunSweep";
// Feature gate key to write GC data at the root of the summary tree.
const writeAtRootKey = "Fluid.GarbageCollection.WriteDataAtRoot";
// Feature gate key to expire a session after a set period of time.
export const runSessionExpiryKey = "Fluid.GarbageCollection.RunSessionExpiry";
// Feature gate key to disable expiring session after a set period of time, even if expiry value is present
export const disableSessionExpiryKey = "Fluid.GarbageCollection.DisableSessionExpiry";
// Feature gate key to write the gc blob as a handle if the data is the same.
export const trackGCStateKey = "Fluid.GarbageCollection.TrackGCState";

const defaultInactiveTimeoutMs = 7 * 24 * 60 * 60 * 1000; // 7 days
export const defaultSessionExpiryDurationMs = 30 * 24 * 60 * 60 * 1000; // 30 days

/** The statistics of the system state after a garbage collection run. */
export interface IGCStats {
    /** The number of nodes in the container. */
    nodeCount: number;
    /** The number of data stores in the container. */
    dataStoreCount: number;
    /** The number of attachment blobs in the container. */
    attachmentBlobCount: number;
    /** The number of unreferenced nodes in the container. */
    unrefNodeCount: number;
    /** The number of unreferenced data stores in the container. */
    unrefDataStoreCount: number;
    /** The number of unreferenced attachment blobs in the container. */
    unrefAttachmentBlobCount: number;
    /** The number of nodes whose reference state updated since last GC run. */
    updatedNodeCount: number;
    /** The number of data stores whose reference state updated since last GC run. */
    updatedDataStoreCount: number;
    /** The number of attachment blobs whose reference state updated since last GC run. */
    updatedAttachmentBlobCount: number;
}

/** The types of GC nodes in the GC reference graph. */
export const GCNodeType = {
    // Nodes that are for data stores.
    DataStore: "DataStore",
    // Nodes that are within a data store. For example, DDS nodes.
    SubDataStore: "SubDataStore",
    // Nodes that are for attachment blobs, i.e., blobs uploaded via BlobManager.
    Blob: "Blob",
    // Nodes that are neither of the above. For example, root node.
    Other: "Other",
};
export type GCNodeType = typeof GCNodeType[keyof typeof GCNodeType];

/** The event that is logged when unreferenced node is used after a certain time. */
interface IUnreferencedEvent {
    eventName: string;
    id: string;
    type: GCNodeType;
    age: number;
    timeout: number;
    completedGCRuns: number;
    lastSummaryTime?: number;
    externalRequest?: boolean;
    viaHandle?: boolean;
}

/** Defines the APIs for the runtime object to be passed to the garbage collector. */
export interface IGarbageCollectionRuntime {
    /** Before GC runs, called to notify the runtime to update any pending GC state. */
    updateStateBeforeGC(): Promise<void>;
    /** Returns the garbage collection data of the runtime. */
    getGCData(fullGC?: boolean): Promise<IGarbageCollectionData>;
    /** After GC has run, called to notify the runtime of routes that are used in it. */
    updateUsedRoutes(usedRoutes: string[], gcTimestamp?: number): void;
    /** After GC has run, called to delete objects in the runtime whose routes are unused. */
    deleteUnusedRoutes(unusedRoutes: string[]): void;
    /** Returns a referenced timestamp to be used to track unreferenced nodes. */
    getCurrentReferenceTimestampMs(): number | undefined;
    /** Returns the type of the GC node. */
    getNodeType(nodePath: string): GCNodeType;
    /** Called when the runtime should close because of an error. */
    closeFn(error?: ICriticalContainerError): void;
}

/** Defines the contract for the garbage collector. */
export interface IGarbageCollector {
    /** Tells whether GC should run or not. */
    readonly shouldRunGC: boolean;
    /** Tells whether the GC state in summary needs to be reset in the next summary. */
    readonly summaryStateNeedsReset: boolean;
    /** Tells whether GC data should be written to the root of the summary tree. */
    readonly writeDataAtRoot: boolean;
    readonly trackGCState: boolean;
    /** Run garbage collection and update the reference / used state of the system. */
    collectGarbage(
        options: { logger?: ITelemetryLogger; runGC?: boolean; runSweep?: boolean; fullGC?: boolean; },
    ): Promise<IGCStats>;
    /** Summarizes the GC data and returns it as a summary tree. */
    summarize(
        fullTree: boolean,
        trackState: boolean,
        telemetryContext?: ITelemetryContext,
    ): ISummarizeResult | undefined;
    /** Returns the garbage collector specific metadata to be written into the summary. */
    getMetadata(): IGCMetadata;
    /** Returns a map of each node id to its base GC details in the base summary. */
    getBaseGCDetails(): Promise<Map<string, IGarbageCollectionDetailsBase>>;
    /** Called when the latest summary of the system has been refreshed. */
    latestSummaryStateRefreshed(result: RefreshSummaryResult, readAndParseBlob: ReadAndParseBlob): Promise<void>;
    /** Called when a node is updated. Used to detect and log when an inactive node is changed or loaded. */
    nodeUpdated(
        nodePath: string,
        reason: "Loaded" | "Changed",
        timestampMs?: number,
        packagePath?: readonly string[],
        requestHeaders?: IRequestHeader,
    ): void;
    /** Called when a reference is added to a node. Used to identify nodes that were referenced between summaries. */
    addedOutboundReference(fromNodePath: string, toNodePath: string): void;
    dispose(): void;
}

/** Parameters necessary for creating a GarbageCollector. */
export interface IGarbageCollectorCreateParams {
    readonly runtime: IGarbageCollectionRuntime;
    readonly gcOptions: IGCRuntimeOptions;
    readonly baseLogger: ITelemetryLogger;
    readonly existing: boolean;
    readonly metadata: IContainerRuntimeMetadata | undefined;
    readonly baseSnapshot: ISnapshotTree | undefined;
    readonly isSummarizerClient: boolean;
    readonly getNodePackagePath: (nodePath: string) => readonly string[] | undefined;
    readonly getLastSummaryTimestampMs: () => number | undefined;
    readonly readAndParseBlob: ReadAndParseBlob;
}

/**
 * Helper class that tracks the state of an unreferenced node such as the time it was unreferenced. It also sets
 * the node's state to inactive if it remains unreferenced for a given amount of time (inactiveTimeoutMs).
 */
class UnreferencedStateTracker {
    private _inactive: boolean = false;
    public get inactive(): boolean {
        return this._inactive;
    }

    private timer: Timer | undefined;

    constructor(
        public readonly unreferencedTimestampMs: number,
        private readonly inactiveTimeoutMs: number,
        currentReferenceTimestampMs?: number,
    ) {
        // If there is no current reference timestamp, don't track the node's inactive state. This will happen later
        // when updateTracking is called with a reference timestamp.
        if (currentReferenceTimestampMs !== undefined) {
            this.updateTracking(currentReferenceTimestampMs);
        }
    }

    /**
     * Updates the tracking state based on the provided timestamp.
     */
    public updateTracking(currentReferenceTimestampMs: number) {
        const unreferencedDurationMs = currentReferenceTimestampMs - this.unreferencedTimestampMs;
        // If the timeout has already expired, the node has become inactive.
        if (unreferencedDurationMs > this.inactiveTimeoutMs) {
            this._inactive = true;
            this.timer?.clear();
            return;
        }

        // The node isn't inactive yet. Restart a timer for the duration remaining for it to become inactive.
        const remainingDurationMs = this.inactiveTimeoutMs - unreferencedDurationMs;
        if (this.timer === undefined) {
            this.timer = new Timer(remainingDurationMs, () => { this._inactive = true; });
        }
        this.timer.restart(remainingDurationMs);
    }

    /**
     * Stop tracking this node. Reset the unreferenced timer, if any, and reset inactive state.
     */
    public stopTracking() {
        this.timer?.clear();
        this._inactive = false;
    }
}

/**
 * The garbage collector for the container runtime. It consolidates the garbage collection functionality and maintains
 * its state across summaries.
 *
 * Node - represented as nodeId, it's a node on the GC graph
 * Outbound Route - a path from one node to another node, think `nodeA` -\> `nodeB`
 * Graph - all nodes with their respective routes
 *             GC Graph
 *
 *               Node
 *        NodeId = "datastore1"
 *           /             \\
 *    OutboundRoute   OutboundRoute
 *         /                 \\
 *       Node               Node
 *  NodeId = "dds1"     NodeId = "dds2"
 */
export class GarbageCollector implements IGarbageCollector {
    public static create(createParams: IGarbageCollectorCreateParams): IGarbageCollector {
        return new GarbageCollector(createParams);
    }

    /**
     * The time in ms to expire a session for a client for gc.
     */
    private readonly sessionExpiryTimeoutMs: number | undefined;

    /**
     * Tells whether the GC state needs to be reset in the next summary. We need to do this if:
     * 1. GC was enabled and is now disabled. The GC state needs to be removed and everything becomes referenced.
     * 2. GC was disabled and is now enabled. The GC state needs to be regenerated and added to summary.
     * 3. The GC version in the latest summary is different from the current GC version. This can happen if:
     *    3.1. The summary this client loaded with has data from a different GC version.
     *    3.2. This client's latest summary was updated from a snapshot that has a different GC version.
     */
    public get summaryStateNeedsReset(): boolean {
        return this.initialStateNeedsReset ||
            (this.shouldRunGC && this.latestSummaryGCVersion !== this.currentGCVersion);
    }

    /**
     * Tracks if GC is enabled for this document. This is specified during document creation and doesn't change
     * throughout its lifetime.
     */
    private readonly gcEnabled: boolean;
    /**
     * Tracks if sweep phase is enabled for this document. This is specified during document creation and doesn't change
     * throughout its lifetime.
     */
    private readonly sweepEnabled: boolean;

    /**
     * Tracks if GC should run or not. Even if GC is enabled for a document (see gcEnabled), it can be explicitly
     * disabled via runtime options or feature flags.
     */
    public readonly shouldRunGC: boolean;
    /**
     * Tracks if sweep phase should run or not. Even if the sweep phase is enabled for a document (see sweepEnabled), it
     * can be explicitly disabled via feature flags. It also won't run if session expiry is not enabled.
     */
    private readonly shouldRunSweep: boolean;

    public readonly trackGCState: boolean;

    private readonly testMode: boolean;
    private readonly mc: MonitoringContext;

    /**
     * Tells whether the GC data should be written to the root of the summary tree.
     */
    private _writeDataAtRoot: boolean = true;
    public get writeDataAtRoot(): boolean {
        return this._writeDataAtRoot;
    }

    /**
     * Tells whether the initial GC state needs to be reset. This can happen under 2 conditions:
     * 1. The base snapshot contains GC state but GC is disabled. This will happen the first time GC is disabled after
     *    it was enabled before. GC state needs to be removed from summary and all nodes should be marked referenced.
     * 2. The base snapshot does not have GC state but GC is enabled. This will happen the very first time GC runs on
     *    a document and the first time GC is enabled after is was disabled before.
     *
     * Note that the state needs reset only for the very first time summary is generated by this client. After that, the
     * state will be up-to-date and this flag will be reset.
    */
    private initialStateNeedsReset: boolean = false;

    // The current GC version that this container is running.
    private readonly currentGCVersion = GCVersion;
    // This is the version of GC data in the latest summary being tracked.
    private latestSummaryGCVersion: GCVersion;

    // Keeps track of the GC state from the last run.
    private previousGCDataFromLastRun: IGarbageCollectionData | undefined;
    /**
     * Keeps track of the serialized GC blob from the latest summary successfully submitted to the server.
     */
    private latestSerializedSummaryState: string | undefined;
    /**
     * Keeps track of the serialized GC blob from the last GC run of the client.
     */
    private pendingSerializedSummaryState: string | undefined;
    // Keeps a list of references (edges in the GC graph) between GC runs. Each entry has a node id and a list of
    // outbound routes from that node.
    private readonly newReferencesSinceLastRun: Map<string, string[]> = new Map();

    // Promise when resolved initializes the base state of the nodes from the base summary state.
    private readonly initializeBaseStateP: Promise<void>;
    // The map of data store ids to their GC details in the base summary returned in getDataStoreGCDetails().
    private readonly baseGCDetailsP: Promise<Map<string, IGarbageCollectionDetailsBase>>;
    // The time after which an unreferenced node is inactive.
    private readonly inactiveTimeoutMs: number;
    // Map of node ids to their unreferenced state tracker.
    private readonly unreferencedNodesState: Map<string, UnreferencedStateTracker> = new Map();
    // The timeout responsible for closing the container when the session has expired
    private sessionExpiryTimer?: ReturnType<typeof setTimeout>;

    // Keeps track of unreferenced events that are logged for a node. This is used to limit the log generation to one
    // per event per node.
    private readonly loggedUnreferencedEvents: Set<string> = new Set();
    // Queue for unreferenced events that should be logged the next time GC runs.
    private readonly pendingEventsQueue: IUnreferencedEvent[] = [];

    // The number of times GC has successfully completed on this instance of GarbageCollector.
    private completedRuns = 0;

    private readonly runtime: IGarbageCollectionRuntime;
    private readonly gcOptions: IGCRuntimeOptions;
    private readonly isSummarizerClient: boolean;

    /** For a given node path, returns the node's package path. */
    private readonly getNodePackagePath: (nodePath: string) => readonly string[] | undefined;
    /** Returns the timestamp of the last summary generated for this container. */
    private readonly getLastSummaryTimestampMs: () => number | undefined;

    protected constructor(createParams: IGarbageCollectorCreateParams) {
        this.runtime = createParams.runtime;
        this.isSummarizerClient = createParams.isSummarizerClient;
        this.gcOptions = createParams.gcOptions;
        this.getNodePackagePath = createParams.getNodePackagePath;
        this.getLastSummaryTimestampMs = createParams.getLastSummaryTimestampMs;

        const baseSnapshot = createParams.baseSnapshot;
        const metadata = createParams.metadata;
        const readAndParseBlob = createParams.readAndParseBlob;

        this.mc = loggerToMonitoringContext(ChildLogger.create(
            createParams.baseLogger, "GarbageCollector", { all: { completedGCRuns: () => this.completedRuns } },
        ));

        let prevSummaryGCVersion: number | undefined;

        /**
         * The following GC state is enabled during container creation and cannot be changed throughout its lifetime:
         * 1. Whether running GC mark phase is allowed or not.
         * 2. Whether running GC sweep phase is allowed or not.
         * 3. Whether GC session expiry is enabled or not.
         * For existing containers, we get this information from the metadata blob of its summary.
         */
        if (createParams.existing) {
            prevSummaryGCVersion = getGCVersion(metadata);
            // Existing documents which did not have metadata blob or had GC disabled have version as 0. For all
            // other existing documents, GC is enabled.
            this.gcEnabled = prevSummaryGCVersion > 0;
            this.sweepEnabled = metadata?.sweepEnabled ?? false;
            this.sessionExpiryTimeoutMs = metadata?.sessionExpiryTimeoutMs;
        } else {
            // Sweep should not be enabled without enabling GC mark phase. We could silently disable sweep in this
            // scenario but explicitly failing makes it clearer and promotes correct usage.
            if (this.gcOptions.sweepAllowed && this.gcOptions.gcAllowed === false) {
                throw new UsageError("GC sweep phase cannot be enabled without enabling GC mark phase");
            }

            // For new documents, GC is enabled by default. It can be explicitly disabled by setting the gcAllowed
            // flag in GC options to false.
            this.gcEnabled = this.gcOptions.gcAllowed !== false;
            // The sweep phase has to be explicitly enabled by setting the sweepAllowed flag in GC options to true.
            this.sweepEnabled = this.gcOptions.sweepAllowed === true;

            // Set the Session Expiry only if the flag is enabled or the test option is set.
            if (this.mc.config.getBoolean(runSessionExpiryKey) && this.gcEnabled) {
                this.sessionExpiryTimeoutMs = defaultSessionExpiryDurationMs;
            }
        }

        // If session expiry is enabled, we need to close the container when the timeout expires
        if (this.sessionExpiryTimeoutMs !== undefined
            && this.mc.config.getBoolean(disableSessionExpiryKey) !== true) {
            // If Test Override config is set, override Session Expiry timeout
            const overrideSessionExpiryTimeoutMs =
                this.mc.config.getNumber("Fluid.GarbageCollection.TestOverride.SessionExpiryMs");
            if (overrideSessionExpiryTimeoutMs !== undefined) {
                this.sessionExpiryTimeoutMs = overrideSessionExpiryTimeoutMs;
            }

            const timeoutMs = this.sessionExpiryTimeoutMs;
            setLongTimeout(
                () => {
                    this.runtime.closeFn(new ClientSessionExpiredError(`Client session expired.`, timeoutMs));
                },
                timeoutMs,
                (timer) => {
                    this.sessionExpiryTimer = timer;
                });
        }

        // For existing document, the latest summary is the one that we loaded from. So, use its GC version as the
        // latest tracked GC version. For new documents, we will be writing the first summary with the current version.
        this.latestSummaryGCVersion = prevSummaryGCVersion ?? this.currentGCVersion;

        /**
         * Whether GC should run or not. The following conditions have to be met to run sweep:
         * 1. GC should be enabled for this container.
         * 2. GC should not be disabled via disableGC GC option.
         * These conditions can be overridden via runGCKey feature flag.
         */
        this.shouldRunGC = this.mc.config.getBoolean(runGCKey) ?? (
            // GC must be enabled for the document.
            this.gcEnabled
            // GC must not be disabled via GC options.
            && !this.gcOptions.disableGC
        );

        this.trackGCState = this.mc.config.getBoolean(trackGCStateKey) === true;

        /**
         * Whether sweep should run or not. The following conditions have to be met to run sweep:
         * 1. Overall GC or mark phase must be enabled (this.shouldRunGC).
         * 2. Session expiry and sweep should be enabled for this container. Without session expiry we cannot safely
         *    delete unreferenced objects. This condition (#2) can be overridden via runSweepKey feature flag.
         */
        this.shouldRunSweep = this.shouldRunGC && (
            this.mc.config.getBoolean(runSweepKey) ?? (this.sessionExpiryTimeoutMs !== undefined && this.sweepEnabled)
        );

        // Override inactive timeout if test config or gc options to override it is set.
        this.inactiveTimeoutMs =
            this.mc.config.getNumber("Fluid.GarbageCollection.TestOverride.InactiveTimeoutMs") ??
            this.gcOptions.inactiveTimeoutMs ??
            defaultInactiveTimeoutMs;

        // Whether we are running in test mode. In this mode, unreferenced nodes are immediately deleted.
        this.testMode = this.mc.config.getBoolean(gcTestModeKey) ?? this.gcOptions.runGCInTestMode === true;

        // GC state is written into root of the summary tree by default. Can be overridden via feature flag for now.
        this._writeDataAtRoot = this.mc.config.getBoolean(writeAtRootKey) ?? true;

        if (this._writeDataAtRoot) {
            // The GC state needs to be reset if the base snapshot contains GC tree and GC is disabled or it doesn't
            // contain GC tree and GC is enabled.
            const gcTreePresent = baseSnapshot?.trees[gcTreeKey] !== undefined;
            this.initialStateNeedsReset = gcTreePresent !== this.shouldRunGC;
        }

        // Get the GC state from the GC blob in the base snapshot. Use LazyPromise because we only want to do
        // this once since it involves fetching blobs from storage which is expensive.
        const baseSummaryStateP = new LazyPromise<IGarbageCollectionState | undefined>(async () => {
            if (baseSnapshot === undefined) {
                return undefined;
            }

            // For newer documents, GC data should be present in the GC tree in the root of the snapshot.
            const gcSnapshotTree = baseSnapshot.trees[gcTreeKey];
            if (gcSnapshotTree !== undefined) {
                // If the GC tree is written at root, we should also do the same.
                this._writeDataAtRoot = true;
                const baseGCState = await getGCStateFromSnapshot(
                    gcSnapshotTree,
                    readAndParseBlob,
                );
                if (this.trackGCState) {
                    this.latestSerializedSummaryState = JSON.stringify(generateSortedGCState(baseGCState));
                }
                return baseGCState;
            }

            // back-compat - Older documents will have the GC blobs in each data store's summary tree. Get them and
            // consolidate into IGarbageCollectionState format.
            // Add a node for the root node that is not present in older snapshot format.
            const gcState: IGarbageCollectionState = { gcNodes: { "/": { outboundRoutes: [] } } };
            const dataStoreSnapshotTree = getSummaryForDatastores(baseSnapshot, metadata);
            assert(dataStoreSnapshotTree !== undefined,
                0x2a8 /* "Expected data store snapshot tree in base snapshot" */);
            for (const [dsId, dsSnapshotTree] of Object.entries(dataStoreSnapshotTree.trees)) {
                const blobId = dsSnapshotTree.blobs[gcBlobKey];
                if (blobId === undefined) {
                    continue;
                }

                const gcSummaryDetails = await readAndParseBlob<IGarbageCollectionDetailsBase>(blobId);
                // If there are no nodes for this data store, skip it.
                if (gcSummaryDetails.gcData?.gcNodes === undefined) {
                    continue;
                }

                const dsRootId = `/${dsId}`;
                // Since we used to write GC data at data store level, we won't have an entry for the root ("/").
                // Construct that entry by adding root data store ids to its outbound routes.
                const initialSnapshotDetails = await readAndParseBlob<ReadFluidDataStoreAttributes>(
                    dsSnapshotTree.blobs[dataStoreAttributesBlobName],
                );
                if (initialSnapshotDetails.isRootDataStore) {
                    gcState.gcNodes["/"].outboundRoutes.push(dsRootId);
                }

                for (const [id, outboundRoutes] of Object.entries(gcSummaryDetails.gcData.gcNodes)) {
                    // Prefix the data store id to the GC node ids to make them relative to the root from being
                    // relative to the data store. Similar to how its done in DataStore::getGCData.
                    const rootId = id === "/" ? dsRootId : `${dsRootId}${id}`;
                    gcState.gcNodes[rootId] = { outboundRoutes: Array.from(outboundRoutes) };
                }
                assert(gcState.gcNodes[dsRootId] !== undefined,
                    0x2a9 /* GC nodes for data store not in GC blob */);
                gcState.gcNodes[dsRootId].unreferencedTimestampMs = gcSummaryDetails.unrefTimestamp;
            }

            // If there is only one node (root node just added above), either GC is disabled or we are loading from the
            // very first summary generated by detached container. In both cases, GC was not run - return undefined.
            return Object.keys(gcState.gcNodes).length === 1 ? undefined : gcState;
        });

        /**
         * Set up the initializer which initializes the base GC state from the base snapshot. Note that the reference
         * timestamp maybe from old ops which were not summarized and stored in the file. So, the unreferenced state
         * may be out of date. This is fine because the state is updated every time GC runs based on the time then.
         */
        this.initializeBaseStateP = new LazyPromise<void>(async () => {
            const currentReferenceTimestampMs = this.runtime.getCurrentReferenceTimestampMs();
            const baseState = await baseSummaryStateP;
            if (baseState === undefined) {
                return;
            }

            const gcNodes: { [id: string]: string[]; } = {};
            for (const [nodeId, nodeData] of Object.entries(baseState.gcNodes)) {
                if (nodeData.unreferencedTimestampMs !== undefined) {
                    this.unreferencedNodesState.set(
                        nodeId,
                        new UnreferencedStateTracker(
                            nodeData.unreferencedTimestampMs,
                            this.inactiveTimeoutMs,
                            currentReferenceTimestampMs,
                        ),
                    );
                }
                gcNodes[nodeId] = Array.from(nodeData.outboundRoutes);
            }
            this.previousGCDataFromLastRun = { gcNodes };
        });

        // Get the GC details for each node from the GC state in the base summary. This is returned in getBaseGCDetails
        // which the caller uses to initialize each node's GC state.
        this.baseGCDetailsP = new LazyPromise<Map<string, IGarbageCollectionDetailsBase>>(async () => {
            const baseState = await baseSummaryStateP;
            if (baseState === undefined) {
                return new Map();
            }

            const gcNodes: { [id: string]: string[]; } = {};
            for (const [nodeId, nodeData] of Object.entries(baseState.gcNodes)) {
                gcNodes[nodeId] = Array.from(nodeData.outboundRoutes);
            }
            // Run GC on the nodes in the base summary to get the routes used in each node in the container.
            // This is an optimization for space (vs performance) wherein we don't need to store the used routes of
            // each node in the summary.
            const usedRoutes = runGarbageCollection(gcNodes, ["/"]).referencedNodeIds;

            const baseGCDetailsMap = unpackChildNodesGCDetails({ gcData: { gcNodes }, usedRoutes });
            // Currently, the nodes may write the GC data. So, we need to update it's base GC details with the
            // unreferenced timestamp. Once we start writing the GC data here, we won't need to do this anymore.
            for (const [nodeId, nodeData] of Object.entries(baseState.gcNodes)) {
                if (nodeData.unreferencedTimestampMs !== undefined) {
                    const dataStoreGCDetails = baseGCDetailsMap.get(nodeId.slice(1));
                    if (dataStoreGCDetails !== undefined) {
                        dataStoreGCDetails.unrefTimestamp = nodeData.unreferencedTimestampMs;
                    }
                }
            }
            return baseGCDetailsMap;
        });

        // Log all the GC options and the state determined by the garbage collector. This is interesting only for the
        // summarizer client since it is the only one that runs GC. It also helps keep the telemetry less noisy.
        const gcConfigProps = JSON.stringify({
            gcEnabled: this.gcEnabled,
            sweepEnabled: this.sweepEnabled,
            runGC: this.shouldRunGC,
            runSweep: this.shouldRunSweep,
            writeAtRoot: this._writeDataAtRoot,
            testMode: this.testMode,
            sessionExpiry: this.sessionExpiryTimeoutMs,
            inactiveTimeout: this.inactiveTimeoutMs,
            existing: createParams.existing,
            ...this.gcOptions,
        });
        if (this.isSummarizerClient) {
            this.mc.logger.sendTelemetryEvent({
                eventName: "GarbageCollectorLoaded",
                gcConfigs: gcConfigProps,
            });
        }

        // Initialize the base state that is used to detect when inactive objects are used.
        if (this.shouldRunGC) {
            this.initializeBaseStateP.catch((error) => {
                const dpe = DataProcessingError.wrapIfUnrecognized(
                    error,
                    "FailedToInitializeGC",
                );
                dpe.addTelemetryProperties({ gcConfigs: gcConfigProps });
                throw dpe;
            });
        }
    }

    /**
     * Runs garbage collection and updates the reference / used state of the nodes in the container.
     * @returns the number of data stores that have been marked as unreferenced.
     */
    public async collectGarbage(
        options: {
            /** Logger to use for logging GC events */
            logger?: ITelemetryLogger;
            /** True to run GC sweep phase after the mark phase */
            runSweep?: boolean;
            /** True to generate full GC data */
            fullGC?: boolean;
        },
    ): Promise<IGCStats> {
        const {
            runSweep = this.shouldRunSweep,
            fullGC = this.gcOptions.runFullGC === true || this.summaryStateNeedsReset,
        } = options;

        const logger = options.logger
            ? ChildLogger.create(options.logger, undefined, { all: { completedGCRuns: () => this.completedRuns } })
            : this.mc.logger;

        return PerformanceEvent.timedExecAsync(logger, { eventName: "GarbageCollection" }, async (event) => {
            await this.initializeBaseStateP;

            // Let the runtime update its pending state before GC runs.
            await this.runtime.updateStateBeforeGC();

            // Get the runtime's GC data and run GC on the reference graph in it.
            const gcData = await this.runtime.getGCData(fullGC);
            const gcResult = runGarbageCollection(gcData.gcNodes, ["/"]);
            const gcStats = this.generateStatsAndLogEvents(gcResult, logger);

            // Update the state since the last GC run. There can be nodes that were referenced between the last and
            // the current run. We need to identify than and update their unreferenced state if needed.
            this.updateStateSinceLastRun(gcData, logger);

            // Update the current state of the system based on the GC run.
            const currentReferenceTimestampMs = this.runtime.getCurrentReferenceTimestampMs();
            this.updateCurrentState(gcData, gcResult, currentReferenceTimestampMs);

            this.runtime.updateUsedRoutes(gcResult.referencedNodeIds, currentReferenceTimestampMs);

            if (runSweep) {
                // Placeholder for running sweep logic.
            }

            // If we are running in GC test mode, delete objects for unused routes. This enables testing scenarios
            // involving access to deleted data.
            if (this.testMode) {
                this.runtime.deleteUnusedRoutes(gcResult.deletedNodeIds);
            }

            event.end({ ...gcStats });

            this.completedRuns++;

            return gcStats;
        }, { end: true, cancel: "error" });
    }

    /**
     * Summarizes the GC data and returns it as a summary tree.
     * We current write the entire GC state in a single blob. This can be modified later to write multiple
     * blobs. All the blob keys should start with `gcBlobPrefix`.
     */
    public summarize(
        fullTree: boolean,
        trackState: boolean,
        telemetryContext?: ITelemetryContext,
    ): ISummarizeResult | undefined {
        if (!this.shouldRunGC || this.previousGCDataFromLastRun === undefined) {
            return;
        }

        const gcState: IGarbageCollectionState = { gcNodes: {} };
        for (const [nodeId, outboundRoutes] of Object.entries(this.previousGCDataFromLastRun.gcNodes)) {
            gcState.gcNodes[nodeId] = {
                outboundRoutes,
                unreferencedTimestampMs: this.unreferencedNodesState.get(nodeId)?.unreferencedTimestampMs,
            };
        }

        const newSerializedSummaryState = JSON.stringify(generateSortedGCState(gcState));

        /**
         * As an optimization if the GC tree hasn't changed and we're tracking the gc state, return a tree handle
         * instead of returning the whole GC tree. If there are changes, then we want to return the whole tree.
         */
        if (this.trackGCState) {
            this.pendingSerializedSummaryState = newSerializedSummaryState;
            if (
                this.latestSerializedSummaryState !== undefined &&
                this.latestSerializedSummaryState === newSerializedSummaryState &&
                !fullTree &&
                trackState
            ) {
                const stats = mergeStats();
                stats.handleNodeCount++;
                return {
                    summary: {
                        type: SummaryType.Handle,
                        handle: `/${gcTreeKey}`,
                        handleType: SummaryType.Tree,
                    },
                    stats,
                };
            }
        }

        const builder = new SummaryTreeBuilder();
        builder.addBlob(`${gcBlobPrefix}_root`, newSerializedSummaryState);
        return builder.getSummaryTree();
    }

    public getMetadata(): IGCMetadata {
        return {
            /**
             * If GC is enabled, the GC data is written using the current GC version and that is the gcFeature that goes
             * into the metadata blob. If GC is disabled, the gcFeature is 0.
             */
            gcFeature: this.gcEnabled ? this.currentGCVersion : 0,
            sessionExpiryTimeoutMs: this.sessionExpiryTimeoutMs,
            sweepEnabled: this.sweepEnabled,
        };
    }

    /**
     * Returns a map of node ids to their base GC details generated from the base summary. This is used by the caller
     * to initialize the GC state of the nodes.
     */
    public async getBaseGCDetails(): Promise<Map<string, IGarbageCollectionDetailsBase>> {
        return this.baseGCDetailsP;
    }

    /**
     * Called when the latest summary of the system has been refreshed. This will be used to update the state of the
     * latest summary tracked.
     */
    public async latestSummaryStateRefreshed(
        result: RefreshSummaryResult,
        readAndParseBlob: ReadAndParseBlob,
    ): Promise<void> {
        if (!this.shouldRunGC || !result.latestSummaryUpdated) {
            return;
        }

        // If the summary was tracked by this client, it was the one that generated the summary in the first place.
        // Basically, it was written in the current GC version.
        if (result.wasSummaryTracked) {
            this.latestSummaryGCVersion = this.currentGCVersion;
            this.initialStateNeedsReset = false;
            if (this.trackGCState) {
                this.latestSerializedSummaryState = this.pendingSerializedSummaryState;
                this.pendingSerializedSummaryState = undefined;
            }
            return;
        }
        // If the summary was not tracked by this client, update latest GC version and blob from the snapshot in the
        // result as that is now the latest summary.
        const snapshot = result.snapshot;
        const metadataBlobId = snapshot.blobs[metadataBlobName];
        if (metadataBlobId) {
            const metadata = await readAndParseBlob<IContainerRuntimeMetadata>(metadataBlobId);
            this.latestSummaryGCVersion = getGCVersion(metadata);
        }

        const gcSnapshotTree = snapshot.trees[gcTreeKey];
        if (gcSnapshotTree !== undefined && this.trackGCState) {
            const latestGCState = await getGCStateFromSnapshot(
                gcSnapshotTree,
                readAndParseBlob,
            );
            this.latestSerializedSummaryState = JSON.stringify(generateSortedGCState(latestGCState));
        } else {
            this.latestSerializedSummaryState = undefined;
        }
        this.pendingSerializedSummaryState = undefined;
    }

    /**
     * Called when a node with the given id is updated. If the node is inactive, log an error.
     * @param nodePath - The id of the node that changed.
     * @param reason - Whether the node was loaded or changed.
     * @param timestampMs - The timestamp when the node changed.
     * @param packagePath - The package path of the node. This may not be available if the node hasn't been loaded yet.
     * @param requestHeaders - If the node was loaded via request path, the headers in the request.
     */
    public nodeUpdated(
        nodePath: string,
        reason: "Loaded" | "Changed",
        timestampMs?: number,
        packagePath?: readonly string[],
        requestHeaders?: IRequestHeader,
    ) {
        if (!this.shouldRunGC) {
            return;
        }

        this.logIfInactive(
            reason,
            nodePath,
            timestampMs,
            packagePath,
            requestHeaders,
        );
    }

    /**
     * Called when an outbound reference is added to a node. This is used to identify all nodes that have been
     * referenced between summaries so that their unreferenced timestamp can be reset.
     *
     * @param fromNodePath - The node from which the reference is added.
     * @param toNodePath - The node to which the reference is added.
     */
    public addedOutboundReference(fromNodePath: string, toNodePath: string) {
        if (!this.shouldRunGC) {
            return;
        }

        const outboundRoutes = this.newReferencesSinceLastRun.get(fromNodePath) ?? [];
        outboundRoutes.push(toNodePath);
        this.newReferencesSinceLastRun.set(fromNodePath, outboundRoutes);

        // If the node that got referenced is inactive, log an event as that may indicate use-after-delete.
        this.logIfInactive(
            "Revived",
            toNodePath,
        );
    }

    public dispose(): void {
        if (this.sessionExpiryTimer !== undefined) {
            clearTimeout(this.sessionExpiryTimer);
            this.sessionExpiryTimer = undefined;
        }
    }

    /**
     * Updates the state of the system as per the current GC run. It does the following:
     * 1. Sets up the current GC state as per the gcData.
     * 2. Starts tracking for nodes that have become unreferenced in this run.
     * 3. Clears tracking for nodes that were unreferenced but became referenced in this run.
     * @param gcData - The data representing the reference graph on which GC is run.
     * @param gcResult - The result of the GC run on the gcData.
     * @param currentReferenceTimestampMs - The timestamp to be used for unreferenced nodes' timestamp.
     */
    private updateCurrentState(
        gcData: IGarbageCollectionData,
        gcResult: IGCResult,
        currentReferenceTimestampMs?: number,
    ) {
        this.previousGCDataFromLastRun = cloneGCData(gcData);
        this.newReferencesSinceLastRun.clear();

        // Iterate through the referenced nodes and stop tracking if they were unreferenced before.
        for (const nodeId of gcResult.referencedNodeIds) {
            const nodeStateTracker = this.unreferencedNodesState.get(nodeId);
            if (nodeStateTracker !== undefined) {
                // Stop tracking so as to clear out any running timers.
                nodeStateTracker.stopTracking();
                // Delete the node as we don't need to track it any more.
                this.unreferencedNodesState.delete(nodeId);
            }
        }

        /**
         * If there is no current reference time, skip tracking when a node becomes unreferenced. This would happen
         * if no ops have been processed ever and we still try to run GC. If so, there is nothing interesting to track
         * anyway.
         */
        if (currentReferenceTimestampMs === undefined) {
            return;
        }

        /**
         * If a node became unreferenced in this run, start tracking it.
         * If a node was already unreferenced, update its tracking information. Since the current reference time is
         * from the ops seen, this will ensure that we keep updating the unreferenced state as time moves forward.
         */
        for (const nodeId of gcResult.deletedNodeIds) {
            const nodeStateTracker = this.unreferencedNodesState.get(nodeId);
            if (nodeStateTracker === undefined) {
                this.unreferencedNodesState.set(
                    nodeId,
                    new UnreferencedStateTracker(
                        currentReferenceTimestampMs,
                        this.inactiveTimeoutMs,
                        currentReferenceTimestampMs,
                    ),
                );
            } else {
                nodeStateTracker.updateTracking(currentReferenceTimestampMs);
            }
        }
    }

    /**
     * Since GC runs periodically, the GC data that is generated only tells us the state of the world at that point in
     * time. It's possible that nodes transition from `unreferenced -> referenced -> unreferenced` between two runs. The
     * unreferenced timestamp of such nodes needs to be reset as they may have been accessed when they were referenced.
     *
     * This function identifies nodes that were referenced since last run and removes their unreferenced state, if any.
     * If these nodes are currently unreferenced, they will be assigned new unreferenced state by the current run.
     */
    private updateStateSinceLastRun(currentGCData: IGarbageCollectionData, logger: ITelemetryLogger) {
        // If we haven't run GC before there is nothing to do.
        if (this.previousGCDataFromLastRun === undefined) {
            return;
        }

        // Find any references that haven't been identified correctly.
        const missingExplicitReferences = this.findMissingExplicitReferences(
            currentGCData,
            this.previousGCDataFromLastRun,
            this.newReferencesSinceLastRun,
        );

        if (this.writeDataAtRoot && missingExplicitReferences.length > 0) {
            missingExplicitReferences.forEach((missingExplicitReference) => {
                const event: ITelemetryPerformanceEvent = {
                    eventName: "gcUnknownOutboundReferences",
                    gcNodeId: missingExplicitReference[0],
                    gcRoutes: JSON.stringify(missingExplicitReference[1]),
                };
                logger.sendPerformanceEvent(event);
            });
        }

        // No references were added since the last run so we don't have to update reference states of any unreferenced
        // nodes
        if (this.newReferencesSinceLastRun.size === 0) {
            return;
        }

        /**
         * Generate a super set of the GC data that contains the nodes and edges from last run, plus any new node and
         * edges that have been added since then. To do this, combine the GC data from the last run and the current
         * run, and then add the references since last run.
         *
         * Note on why we need to combine the data from previous run, current run and all references in between -
         * 1. We need data from last run because some of its references may have been deleted since then. If those
         *    references added new outbound references before getting deleted, we need to detect them.
         * 2. We need new outbound references since last run because some of them may have been deleted later. If those
         *    references added new outbound references before getting deleted, we need to detect them.
         * 3. We need data from the current run because currently we may not detect when DDSs are referenced:
         *    - We don't require DDSs handles to be stored in a referenced DDS. For this, we need GC at DDS level
         *      which is tracked by https://github.com/microsoft/FluidFramework/issues/8470.
         *    - A new data store may have "root" DDSs already created and we don't detect them today.
         */
        const gcDataSuperSet = concatGarbageCollectionData(this.previousGCDataFromLastRun, currentGCData);
        this.newReferencesSinceLastRun.forEach((outboundRoutes: string[], sourceNodeId: string) => {
            if (gcDataSuperSet.gcNodes[sourceNodeId] === undefined) {
                gcDataSuperSet.gcNodes[sourceNodeId] = outboundRoutes;
            } else {
                gcDataSuperSet.gcNodes[sourceNodeId].push(...outboundRoutes);
            }
        });

        /**
         * Run GC on the above reference graph to find all nodes that are referenced. For each one, if they are
         * unreferenced, stop tracking them and remove from unreferenced list.
         * Some of these nodes may be unreferenced now and if so, the current run will add unreferenced state for them.
         */
        const gcResult = runGarbageCollection(gcDataSuperSet.gcNodes, ["/"]);
        for (const nodeId of gcResult.referencedNodeIds) {
            const nodeStateTracker = this.unreferencedNodesState.get(nodeId);
            if (nodeStateTracker !== undefined) {
                // Stop tracking so as to clear out any running timers.
                nodeStateTracker.stopTracking();
                // Delete the node as we don't need to track it any more.
                this.unreferencedNodesState.delete(nodeId);
            }
        }
    }

    /**
     * Finds all new references or outbound routes in the current graph that haven't been explicitly notified to GC.
     * The principle is that every new reference or outbound route must be notified to GC via the
     * addedOutboundReference method. It it hasn't, its a bug and we want to identify these scenarios.
     *
     * In more simple terms:
     * Missing Explicit References = Current References - Previous References - Explicitly Added References;
     *
     * @param currentGCData - The GC data (reference graph) from the current GC run.
     * @param previousGCData - The GC data (reference graph) from the previous GC run.
     * @param explicitReferences - New references added explicity between the previous and the current run.
     * @returns - a list of missing explicit references
     */
    private findMissingExplicitReferences(
        currentGCData: IGarbageCollectionData,
        previousGCData: IGarbageCollectionData,
        explicitReferences: Map<string, string[]>,
    ): [string, string[]][] {
        assert(
            previousGCData !== undefined,
            0x2b7, /* "Can't validate correctness without GC data from last run" */
        );

        const currentGraph = Object.entries(currentGCData.gcNodes);
        const missingExplicitReferences: [string, string[]][] = [];
        currentGraph.forEach(([nodeId, currentOutboundRoutes]) => {
            const previousRoutes = previousGCData.gcNodes[nodeId] ?? [];
            const explicitRoutes = explicitReferences.get(nodeId) ?? [];
            const missingExplicitRoutes: string[] = [];
            currentOutboundRoutes.forEach((route) => {
                const isBlobOrDataStoreRoute =
                    this.runtime.getNodeType(route) === GCNodeType.Blob ||
                    this.runtime.getNodeType(route) === GCNodeType.DataStore;
                // Ignore implicitly added DDS routes to their parent datastores
                const notRouteFromDDSToParentDataStore = !nodeId.startsWith(route);
                if (
                    isBlobOrDataStoreRoute &&
                    notRouteFromDDSToParentDataStore &&
                    (!previousRoutes.includes(route) && !explicitRoutes.includes(route))
                ) {
                    missingExplicitRoutes.push(route);
                }
            });
            if (missingExplicitRoutes.length > 0) {
                missingExplicitReferences.push([nodeId, missingExplicitRoutes]);
            }
        });

        // Ideally missingExplicitReferences should always have a size 0
        return missingExplicitReferences;
    }

    /**
     * Generates the stats of a garbage collection run from the given results of the run. Also, logs any pending events
     * in the pendingEventsQueue. This should be called before updating the current state because it generates stats
     * based on previous state of the system.
     * @param gcResult - The result of a GC run.
     * @returns the GC stats of the GC run.
     */
    private generateStatsAndLogEvents(gcResult: IGCResult, logger: ITelemetryLogger): IGCStats {
        // Log pending events for unreferenced nodes after GC has run. We should have the package data available for
        // them now since the GC run should have loaded these nodes.
        let event = this.pendingEventsQueue.shift();
        while (event !== undefined) {
            const pkg = this.getNodePackagePath(event.id);
            logger.sendErrorEvent({
                ...event,
                pkg: pkg ? { value: `/${pkg.join("/")}`, tag: TelemetryDataTag.PackageData } : undefined,
            });
            event = this.pendingEventsQueue.shift();
        }

        const gcStats: IGCStats = {
            nodeCount: 0,
            dataStoreCount: 0,
            attachmentBlobCount: 0,
            unrefNodeCount: 0,
            unrefDataStoreCount: 0,
            unrefAttachmentBlobCount: 0,
            updatedNodeCount: 0,
            updatedDataStoreCount: 0,
            updatedAttachmentBlobCount: 0,
        };

        const updateNodeStats = (nodeId: string, referenced: boolean) => {
            gcStats.nodeCount++;
            // If there is no previous GC data, every node's state is generated and is considered as updated.
            // Otherwise, find out if any node went from referenced to unreferenced or vice-versa.
            const stateUpdated = this.previousGCDataFromLastRun === undefined ||
                this.unreferencedNodesState.has(nodeId) === referenced;
            if (stateUpdated) {
                gcStats.updatedNodeCount++;
            }
            if (!referenced) {
                gcStats.unrefNodeCount++;
            }

            if (this.runtime.getNodeType(nodeId) === GCNodeType.DataStore) {
                gcStats.dataStoreCount++;
                if (stateUpdated) {
                    gcStats.updatedDataStoreCount++;
                }
                if (!referenced) {
                    gcStats.unrefDataStoreCount++;
                }
            }
            if (this.runtime.getNodeType(nodeId) === GCNodeType.Blob) {
                gcStats.attachmentBlobCount++;
                if (stateUpdated) {
                    gcStats.updatedAttachmentBlobCount++;
                }
                if (!referenced) {
                    gcStats.unrefAttachmentBlobCount++;
                }
            }
        };

        for (const nodeId of gcResult.referencedNodeIds) {
            updateNodeStats(nodeId, true /* referenced */);
        }

        for (const nodeId of gcResult.deletedNodeIds) {
            updateNodeStats(nodeId, false /* referenced */);
        }

        return gcStats;
    }

    /**
     * Logs an event if a node is inactive and is used.
     */
    private logIfInactive(
        eventType: "Changed" | "Loaded" | "Revived",
        nodeId: string,
        currentReferenceTimestampMs = this.runtime.getCurrentReferenceTimestampMs(),
        packagePath?: readonly string[],
        requestHeaders?: IRequestHeader,
    ) {
        // If there is no reference timestamp to work with, no ops have been processed after creation. If so, skip
        // logging as nothing interesting would have happened worth logging.
        if (currentReferenceTimestampMs === undefined) {
            return;
        }

        // We only care about data stores and attachment blobs for this telemetry since GC only marks these objects
        // as unreferenced. Also, if an inactive DDS is used, the corresponding data store store will also be used.
        const nodeType = this.runtime.getNodeType(nodeId);
        if (nodeType !== GCNodeType.DataStore && nodeType !== GCNodeType.Blob) {
            return;
        }

        // For non-summarizer clients, only log "Loaded" type events since these objects may not be loaded in the
        // summarizer clients if they are based off of user actions (such as scrolling to content for these objects).
        if (!this.isSummarizerClient && eventType !== "Loaded") {
            return;
        }

        const eventName = `inactiveObject_${eventType}`;
        // We log a particular event for a given node only once so that it is not too noisy.
        const uniqueEventId = `${nodeId}-${eventName}`;
        const nodeState = this.unreferencedNodesState.get(nodeId);
        if (nodeState?.inactive && !this.loggedUnreferencedEvents.has(uniqueEventId)) {
            this.loggedUnreferencedEvents.add(uniqueEventId);
            // Save all the properties at this point in time so that if we log this later, these values are preserved.
            const event: IUnreferencedEvent = {
                eventName,
                id: nodeId,
                type: nodeType,
                age: currentReferenceTimestampMs - nodeState.unreferencedTimestampMs,
                timeout: this.inactiveTimeoutMs,
                completedGCRuns: this.completedRuns,
                lastSummaryTime: this.getLastSummaryTimestampMs(),
                externalRequest: requestHeaders?.[RuntimeHeaders.externalRequest],
                viaHandle: requestHeaders?.[RuntimeHeaders.viaHandle],
            };

            // If the package data for the node exists, log immediately. Otherwise, queue it and it will be logged the
            // next time GC runs as the package data should be available then.
            const pkg = packagePath ?? this.getNodePackagePath(nodeId);
            if (pkg !== undefined) {
                this.mc.logger.sendErrorEvent({
                    ...event,
                    pkg: { value: pkg.join("/"), tag: TelemetryDataTag.PackageData },
                });
            } else {
                this.pendingEventsQueue.push(event);
            }
        }
    }
}

/**
 * Gets the garbage collection state from the given snapshot tree. The GC state may be written into multiple blobs.
 * Merge the GC state from all such blobs and return the merged GC state.
 */
async function getGCStateFromSnapshot(
    gcSnapshotTree: ISnapshotTree,
    readAndParseBlob: ReadAndParseBlob,
): Promise<IGarbageCollectionState> {
    let rootGCState: IGarbageCollectionState = { gcNodes: {} };
    for (const key of Object.keys(gcSnapshotTree.blobs)) {
        // Skip blobs that do not start with the GC prefix.
        if (!key.startsWith(gcBlobPrefix)) {
            continue;
        }

        const blobId = gcSnapshotTree.blobs[key];
        if (blobId === undefined) {
            continue;
        }
        const gcState = await readAndParseBlob<IGarbageCollectionState>(blobId);
        assert(gcState !== undefined, 0x2ad /* "GC blob missing from snapshot" */);
        // Merge the GC state of this blob into the root GC state.
        rootGCState = concatGarbageCollectionStates(rootGCState, gcState);
    }
    return rootGCState;
}

function generateSortedGCState(gcState: IGarbageCollectionState): IGarbageCollectionState {
    const sortableArray: [string, IGarbageCollectionNodeData][] = Object.entries(gcState.gcNodes);
    sortableArray.sort(([a], [b]) => a.localeCompare(b));
    const sortedGCState: IGarbageCollectionState = { gcNodes: {} };
    for (const [nodeId, nodeData] of sortableArray) {
        nodeData.outboundRoutes.sort();
        sortedGCState.gcNodes[nodeId] = nodeData;
    }
    return sortedGCState;
}

/**
<<<<<<< HEAD
 * meetsMinimumVersionRequirement is used determining if a feature version should be run. This is similar to feature
 * flags. The advantage of this is that if we ship a bug in version 0.1.1 and fix it in version 0.2.1. We can keep this
 * feature disabled for version 0.1.1 and enabled for 0.2.1. Older versions will run without the feature and new
 * versions will run with the feature.
 * @param currentVersion - the total time the timeout needs to last in ms
 * @param minimumVersion - the function to execute when the timer ends
 */
function meetsMinimumVersionRequirement(currentVersion: string, minimumVersion: string | undefined) {
    return minimumVersion === undefined || semverCompare(currentVersion, minimumVersion) >= 0;
}

/**
 * Compare semver versions.
 * @param currentVersion - assumed to be any valid semver version
 * @param minimumVersion - must be [major].[minor].[patch], where major, minor, and patch are all numbers
 *  as it complicates the algorithm if we allow comparisons against minimum pre-release versions.
 * @returns
 *  0 if the currentVersion equals the minimumVersion
 *  1 if the currentVersion is greater than the minimumVersion
 *  -1 if the minimumVersion is greater than the currentVersion
 */
export function semverCompare(currentVersion: string, minimumVersion: string): number {
    const minimumValues = minimumVersion.split(".").map((value): number => {
        assert(isNaN(+value) === false, 0x2fa /* Expected real numbers in minimum version! */);
        return Number.parseInt(value, 10);
    });
    assert(minimumValues.length === 3, 0x2fb /* Expected minimumVersion to be [major].[minor].[patch] */);
    const [minMajor, minMinor, minPatch] = minimumValues;

    const currentValuesString = currentVersion.split(/\W/);
    assert(currentValuesString.length >= 3, 0x2fc /* Expected version to match semver rules! */);
    const currentValues = currentValuesString.slice(0, 3).map((value) => {
        assert(isNaN(+value) === false, 0x2fd /* Expected real numbers in minimum version! */);
        return Number.parseInt(value, 10);
    });
    const [cMajor, cMinor, cPatch] = currentValues;

    if (cMajor > minMajor) {
        return 1;
    } else if (minMajor > cMajor) {
        return -1;
    }

    if (cMinor > minMinor) {
        return 1;
    } else if (minMinor > cMinor) {
        return -1;
    }

    if (cPatch > minPatch) {
        return 1;
    } else if (minPatch > cPatch) {
        return -1;
    }

    if (currentValuesString.length === 3) {
        return 0;
    }

    return -1;
=======
 * setLongTimeout is used for timeouts longer than setTimeout's ~24.8 day max
 * @param timeoutMs - the total time the timeout needs to last in ms
 * @param timeoutFn - the function to execute when the timer ends
 * @param setTimerFn - the function used to update your timer variable
 */
function setLongTimeout(
    timeoutMs: number,
    timeoutFn: () => void,
    setTimerFn: (timer: ReturnType<typeof setTimeout>) => void,
) {
    // The setTimeout max is 24.8 days before looping occurs.
    const maxTimeout = 2147483647;
    let timer: ReturnType<typeof setTimeout>;
    if (timeoutMs > maxTimeout) {
        const newTimeoutMs = timeoutMs - maxTimeout;
        timer = setTimeout(() => setLongTimeout(newTimeoutMs, timeoutFn, setTimerFn), maxTimeout);
    } else {
        timer = setTimeout(() => timeoutFn(), timeoutMs);
    }
    setTimerFn(timer);
>>>>>>> f7c80111
}<|MERGE_RESOLUTION|>--- conflicted
+++ resolved
@@ -1271,7 +1271,7 @@
 }
 
 /**
-<<<<<<< HEAD
+
  * meetsMinimumVersionRequirement is used determining if a feature version should be run. This is similar to feature
  * flags. The advantage of this is that if we ship a bug in version 0.1.1 and fix it in version 0.2.1. We can keep this
  * feature disabled for version 0.1.1 and enabled for 0.2.1. Older versions will run without the feature and new
@@ -1332,26 +1332,4 @@
     }
 
     return -1;
-=======
- * setLongTimeout is used for timeouts longer than setTimeout's ~24.8 day max
- * @param timeoutMs - the total time the timeout needs to last in ms
- * @param timeoutFn - the function to execute when the timer ends
- * @param setTimerFn - the function used to update your timer variable
- */
-function setLongTimeout(
-    timeoutMs: number,
-    timeoutFn: () => void,
-    setTimerFn: (timer: ReturnType<typeof setTimeout>) => void,
-) {
-    // The setTimeout max is 24.8 days before looping occurs.
-    const maxTimeout = 2147483647;
-    let timer: ReturnType<typeof setTimeout>;
-    if (timeoutMs > maxTimeout) {
-        const newTimeoutMs = timeoutMs - maxTimeout;
-        timer = setTimeout(() => setLongTimeout(newTimeoutMs, timeoutFn, setTimerFn), maxTimeout);
-    } else {
-        timer = setTimeout(() => timeoutFn(), timeoutMs);
-    }
-    setTimerFn(timer);
->>>>>>> f7c80111
 }