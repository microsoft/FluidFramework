/*!
 * Copyright (c) Microsoft Corporation and contributors. All rights reserved.
 * Licensed under the MIT License.
 */

import { ITelemetryLogger } from "@fluidframework/common-definitions";
import { assert, LazyPromise, Timer } from "@fluidframework/common-utils";
import { ICriticalContainerError } from "@fluidframework/container-definitions";
import { ClientSessionExpiredError, DataProcessingError, UsageError } from "@fluidframework/container-utils";
import { IRequestHeader } from "@fluidframework/core-interfaces";
import {
    cloneGCData,
    concatGarbageCollectionData,
    getGCDataFromSnapshot,
    IGCResult,
    runGarbageCollection,
    trimLeadingSlashes,
} from "@fluidframework/garbage-collector";
import { ISnapshotTree, SummaryType } from "@fluidframework/protocol-definitions";
import {
    gcTreeKey,
    gcBlobPrefix,
    gcTombstoneBlobKey,
    IGarbageCollectionData,
    IGarbageCollectionDetailsBase,
    IGarbageCollectionSnapshotData,
    IGarbageCollectionState,
    ISummarizeResult,
    ITelemetryContext,
    IGarbageCollectionNodeData,
    IGarbageCollectionSummaryDetailsLegacy,
    ISummaryTreeWithStats,
} from "@fluidframework/runtime-definitions";
import {
    mergeStats,
    packagePathToTelemetryProperty,
    ReadAndParseBlob,
    RefreshSummaryResult,
    SummaryTreeBuilder,
} from "@fluidframework/runtime-utils";
import {
    ChildLogger,
    generateStack,
    loggerToMonitoringContext,
    MonitoringContext,
    PerformanceEvent,
    TelemetryDataTag,
} from "@fluidframework/telemetry-utils";

import { IGCRuntimeOptions, RuntimeHeaders } from "./containerRuntime";
import { getSummaryForDatastores } from "./dataStores";
import {
    currentGCVersion,
    defaultInactiveTimeoutMs,
    defaultSessionExpiryDurationMs,
    disableSweepLogKey,
    disableTombstoneKey,
    gcVersionUpgradeToV2Key,
    gcTestModeKey,
    oneDayMs,
    runGCKey,
    runSessionExpiryKey,
    runSweepKey,
    stableGCVersion,
<<<<<<< HEAD
    throwOnTombstoneLoadKey,
    throwOnTombstoneUsageKey,
=======
>>>>>>> 120435a4
    trackGCStateKey
} from "./garbageCollectionConstants";
import { sendGCTombstoneEvent } from "./garbageCollectionTombstoneUtils";
import { SweepReadyUsageDetectionHandler } from "./gcSweepReadyUsageDetection";
import {
    getGCVersion,
    GCVersion,
    IContainerRuntimeMetadata,
    metadataBlobName,
    ReadFluidDataStoreAttributes,
    dataStoreAttributesBlobName,
    IGCMetadata,
    ICreateContainerMetadata,
} from "./summaryFormat";

/** The statistics of the system state after a garbage collection run. */
export interface IGCStats {
    /** The number of nodes in the container. */
    nodeCount: number;
    /** The number of data stores in the container. */
    dataStoreCount: number;
    /** The number of attachment blobs in the container. */
    attachmentBlobCount: number;
    /** The number of unreferenced nodes in the container. */
    unrefNodeCount: number;
    /** The number of unreferenced data stores in the container. */
    unrefDataStoreCount: number;
    /** The number of unreferenced attachment blobs in the container. */
    unrefAttachmentBlobCount: number;
    /** The number of nodes whose reference state updated since last GC run. */
    updatedNodeCount: number;
    /** The number of data stores whose reference state updated since last GC run. */
    updatedDataStoreCount: number;
    /** The number of attachment blobs whose reference state updated since last GC run. */
    updatedAttachmentBlobCount: number;
}

/** The types of GC nodes in the GC reference graph. */
export const GCNodeType = {
    // Nodes that are for data stores.
    DataStore: "DataStore",
    // Nodes that are within a data store. For example, DDS nodes.
    SubDataStore: "SubDataStore",
    // Nodes that are for attachment blobs, i.e., blobs uploaded via BlobManager.
    Blob: "Blob",
    // Nodes that are neither of the above. For example, root node.
    Other: "Other",
};
export type GCNodeType = typeof GCNodeType[keyof typeof GCNodeType];

/** Defines the APIs for the runtime object to be passed to the garbage collector. */
export interface IGarbageCollectionRuntime {
    /** Before GC runs, called to notify the runtime to update any pending GC state. */
    updateStateBeforeGC(): Promise<void>;
    /** Returns the garbage collection data of the runtime. */
    getGCData(fullGC?: boolean): Promise<IGarbageCollectionData>;
    /** After GC has run, called to notify the runtime of routes that are used in it. */
    updateUsedRoutes(usedRoutes: string[]): void;
    /** After GC has run, called to notify the runtime of routes that are unused in it. */
    updateUnusedRoutes(unusedRoutes: string[]): void;
    /** Called to notify the runtime of routes that are tombstones. */
    updateTombstonedRoutes(tombstoneRoutes: string[]): void;
    /** Returns a referenced timestamp to be used to track unreferenced nodes. */
    getCurrentReferenceTimestampMs(): number | undefined;
    /** Returns the type of the GC node. */
    getNodeType(nodePath: string): GCNodeType;
    /** Called when the runtime should close because of an error. */
    closeFn: (error?: ICriticalContainerError) => void;
}

/** Defines the contract for the garbage collector. */
export interface IGarbageCollector {
    /** Tells whether GC should run or not. */
    readonly shouldRunGC: boolean;
    /** Tells whether the GC state in summary needs to be reset in the next summary. */
    readonly summaryStateNeedsReset: boolean;
    readonly trackGCState: boolean;
    /** Initialize the state from the base snapshot after its creation. */
    initializeBaseState(): Promise<void>;
    /** Run garbage collection and update the reference / used state of the system. */
    collectGarbage(
        options: { logger?: ITelemetryLogger; runSweep?: boolean; fullGC?: boolean; },
    ): Promise<IGCStats | undefined>;
    /** Summarizes the GC data and returns it as a summary tree. */
    summarize(
        fullTree: boolean,
        trackState: boolean,
        telemetryContext?: ITelemetryContext,
    ): ISummarizeResult | undefined;
    /** Returns the garbage collector specific metadata to be written into the summary. */
    getMetadata(): IGCMetadata;
    /** Returns the GC details generated from the base snapshot. */
    getBaseGCDetails(): Promise<IGarbageCollectionDetailsBase>;
    /** Called when the latest summary of the system has been refreshed. */
    refreshLatestSummary(
        result: RefreshSummaryResult,
        proposalHandle: string | undefined,
        summaryRefSeq: number,
        readAndParseBlob: ReadAndParseBlob,
    ): Promise<void>;
    /** Called when a node is updated. Used to detect and log when an inactive node is changed or loaded. */
    nodeUpdated(
        nodePath: string,
        reason: "Loaded" | "Changed",
        timestampMs?: number,
        packagePath?: readonly string[],
        requestHeaders?: IRequestHeader,
    ): void;
    /** Called when a reference is added to a node. Used to identify nodes that were referenced between summaries. */
    addedOutboundReference(fromNodePath: string, toNodePath: string): void;
    setConnectionState(connected: boolean, clientId?: string): void;
    dispose(): void;
}

/** Parameters necessary for creating a GarbageCollector. */
export interface IGarbageCollectorCreateParams {
    readonly runtime: IGarbageCollectionRuntime;
    readonly gcOptions: IGCRuntimeOptions;
    readonly baseLogger: ITelemetryLogger;
    readonly existing: boolean;
    readonly metadata: IContainerRuntimeMetadata | undefined;
    readonly createContainerMetadata: ICreateContainerMetadata;
    readonly baseSnapshot: ISnapshotTree | undefined;
    readonly isSummarizerClient: boolean;
    readonly getNodePackagePath: (nodePath: string) => Promise<readonly string[] | undefined>;
    readonly getLastSummaryTimestampMs: () => number | undefined;
    readonly readAndParseBlob: ReadAndParseBlob;
    readonly activeConnection: () => boolean;
    readonly getContainerDiagnosticId: () => string;
}

/** The state of node that is unreferenced. */
export const UnreferencedState = {
    /** The node is active, i.e., it can become referenced again. */
    Active: "Active",
    /** The node is inactive, i.e., it should not become referenced. */
    Inactive: "Inactive",
    /** The node is ready to be deleted by the sweep phase. */
    SweepReady: "SweepReady",
} as const;
export type UnreferencedState = typeof UnreferencedState[keyof typeof UnreferencedState];

/** The event that is logged when unreferenced node is used after a certain time. */
interface IUnreferencedEventProps {
    usageType: "Changed" | "Loaded" | "Revived";
    state: UnreferencedState;
    id: string;
    type: GCNodeType;
    unrefTime: number;
    age: number;
    completedGCRuns: number;
    fromId?: string;
    timeout?: number;
    lastSummaryTime?: number;
    externalRequest?: boolean;
    viaHandle?: boolean;
}

/**
 * The GC data that is tracked for a summary that is submitted.
 */
interface IGCSummaryTrackingData {
    serializedGCState: string | undefined;
    serializedTombstones: string | undefined;
}

/**
 * Helper class that tracks the state of an unreferenced node such as the time it was unreferenced and if it can
 * be deleted by the sweep phase.
 */
export class UnreferencedStateTracker {
    private _state: UnreferencedState = UnreferencedState.Active;
    public get state(): UnreferencedState {
        return this._state;
    }

    /** Timer to indicate when an unreferenced object is considered Inactive */
    private readonly inactiveTimer: TimerWithNoDefaultTimeout;
    /** Timer to indicate when an unreferenced object is Sweep-Ready */
    private readonly sweepTimer: TimerWithNoDefaultTimeout;

    constructor(
        public readonly unreferencedTimestampMs: number,
        /** The time after which node transitions to Inactive state. */
        private readonly inactiveTimeoutMs: number,
        /** The current reference timestamp used to track how long this node has been unreferenced for. */
        currentReferenceTimestampMs: number,
        /** The time after which node transitions to SweepReady state; undefined if session expiry is disabled. */
        private readonly sweepTimeoutMs: number | undefined,
    ) {
        if (this.sweepTimeoutMs !== undefined) {
            assert(this.inactiveTimeoutMs <= this.sweepTimeoutMs,
                0x3b0 /* inactive timeout must not be greater than the sweep timeout */);
        }

        this.sweepTimer = new TimerWithNoDefaultTimeout(
            () => {
                this._state = UnreferencedState.SweepReady;
                assert(!this.inactiveTimer.hasTimer, 0x3b1 /* inactiveTimer still running after sweepTimer fired! */);
            },
        );

        this.inactiveTimer = new TimerWithNoDefaultTimeout(() => {
            this._state = UnreferencedState.Inactive;

            // After the node becomes inactive, start the sweep timer after which the node will be ready for sweep.
            if (this.sweepTimeoutMs !== undefined) {
                this.sweepTimer.restart(this.sweepTimeoutMs - this.inactiveTimeoutMs);
            }
        });
        this.updateTracking(currentReferenceTimestampMs);
    }

    /* Updates the unreferenced state based on the provided timestamp. */
    public updateTracking(currentReferenceTimestampMs: number) {
        const unreferencedDurationMs = currentReferenceTimestampMs - this.unreferencedTimestampMs;

        // If the node has been unreferenced for sweep timeout amount of time, update the state to SweepReady.
        if (this.sweepTimeoutMs !== undefined && unreferencedDurationMs >= this.sweepTimeoutMs) {
            this._state = UnreferencedState.SweepReady;
            this.clearTimers();
            return;
        }

        // If the node has been unreferenced for inactive timeoutMs amount of time, update the state to inactive.
        // Also, start a timer for the sweep timeout.
        if (unreferencedDurationMs >= this.inactiveTimeoutMs) {
            this._state = UnreferencedState.Inactive;
            this.inactiveTimer.clear();

            if (this.sweepTimeoutMs !== undefined) {
                this.sweepTimer.restart(this.sweepTimeoutMs - unreferencedDurationMs);
            }
            return;
        }

        // The node is still active. Ensure the inactive timer is running with the proper remaining duration.
        this.inactiveTimer.restart(this.inactiveTimeoutMs - unreferencedDurationMs);
    }

    private clearTimers() {
        this.inactiveTimer.clear();
        this.sweepTimer.clear();
    }

    /** Stop tracking this node. Reset the unreferenced timers and state, if any. */
    public stopTracking() {
        this.clearTimers();
        this._state = UnreferencedState.Active;
    }
}

/**
 * The garbage collector for the container runtime. It consolidates the garbage collection functionality and maintains
 * its state across summaries.
 *
 * Node - represented as nodeId, it's a node on the GC graph
 *
 * Outbound Route - a path from one node to another node, think `nodeA` -\> `nodeB`
 *
 * Graph - all nodes with their respective routes
 *
 * ```
 *             GC Graph
 *
 *               Node
 *        NodeId = "datastore1"
 *           /             \\
 *    OutboundRoute   OutboundRoute
 *         /                 \\
 *       Node               Node
 *  NodeId = "dds1"     NodeId = "dds2"
 * ```
 */
export class GarbageCollector implements IGarbageCollector {
    public static create(createParams: IGarbageCollectorCreateParams): IGarbageCollector {
        return new GarbageCollector(createParams);
    }

    /**
     * Tells whether the GC state needs to be reset in the next summary. We need to do this if:
     *
     * 1. GC was enabled and is now disabled. The GC state needs to be removed and everything becomes referenced.
     *
     * 2. GC was disabled and is now enabled. The GC state needs to be regenerated and added to summary.
     *
     * 3. GC is enabled and the latest summary state is refreshed from a snapshot that had GC disabled and vice-versa.
     *
     * 4. The GC version in the latest summary is different from the current GC version. This can happen if:
     *
     * 4.1. The summary this client loaded with has data from a different GC version.
     *
     * 4.2. This client's latest summary was updated from a snapshot that has a different GC version.
     */
    public get summaryStateNeedsReset(): boolean {
        return this.gcStateNeedsReset ||
            (this.shouldRunGC && this.latestSummaryGCVersion !== this.currentGCVersion);
    }

    /**
     * Tracks if GC is enabled for this document. This is specified during document creation and doesn't change
     * throughout its lifetime.
     */
    private readonly gcEnabled: boolean;
    /**
     * Tracks if sweep phase is enabled for this document. This is specified during document creation and doesn't change
     * throughout its lifetime.
     */
    private readonly sweepEnabled: boolean;

    /**
     * Tracks if GC should run or not. Even if GC is enabled for a document (see gcEnabled), it can be explicitly
     * disabled via runtime options or feature flags.
     */
    public readonly shouldRunGC: boolean;
    /**
     * Tracks if sweep phase should run or not. Even if the sweep phase is enabled for a document (see sweepEnabled), it
     * can be explicitly disabled via feature flags. It also won't run if session expiry is not enabled.
     */
    private readonly shouldRunSweep: boolean;

    public readonly trackGCState: boolean;

    private readonly testMode: boolean;
    private readonly tombstoneMode: boolean;
    private readonly mc: MonitoringContext;

    /**
     * Tells whether the GC state needs to be reset. This can happen under 3 conditions:
     *
     * 1. The base snapshot contains GC state but GC is disabled. This will happen the first time GC is disabled after
     * it was enabled before. GC state needs to be removed from summary and all nodes should be marked referenced.
     *
     * 2. The base snapshot does not have GC state but GC is enabled. This will happen the very first time GC runs on
     * a document and the first time GC is enabled after is was disabled before.
     *
     * 3. GC is enabled and the latest summary state is refreshed from a snapshot that had GC disabled and vice-versa.
     *
     * Note that the state will be reset only once for the first summary generated after this returns true. After that,
     * this will return false.
    */
    private get gcStateNeedsReset(): boolean {
        return this.wasGCRunInLatestSummary !== this.shouldRunGC;
    }
    // Tracks whether there was GC was run in latest summary being tracked.
    private wasGCRunInLatestSummary: boolean;

    // The current GC version that this container is running.
    private readonly currentGCVersion: GCVersion;
    // This is the version of GC data in the latest summary being tracked.
    private latestSummaryGCVersion: GCVersion;

    // Keeps track of the GC state from the last run.
    private gcDataFromLastRun: IGarbageCollectionData | undefined;
    // Keeps a list of references (edges in the GC graph) between GC runs. Each entry has a node id and a list of
    // outbound routes from that node.
    private readonly newReferencesSinceLastRun: Map<string, string[]> = new Map();
    private tombstones: string[] = [];

    /**
     * Keeps track of the GC data from the latest summary successfully submitted to and acked from the server.
     */
    private latestSummaryData: IGCSummaryTrackingData | undefined;
    /**
     * Keeps track of the GC data from the last summary submitted to the server but not yet acked.
     */
    private pendingSummaryData: IGCSummaryTrackingData | undefined;

    // Promise when resolved returns the GC data data in the base snapshot.
    private readonly baseSnapshotDataP: Promise<IGarbageCollectionSnapshotData | undefined>;
    // Promise when resolved initializes the GC state from the data in the base snapshot.
    private readonly initializeGCStateFromBaseSnapshotP: Promise<void>;
    // The GC details generated from the base snapshot.
    private readonly baseGCDetailsP: Promise<IGarbageCollectionDetailsBase>;
    // Map of node ids to their unreferenced state tracker.
    private readonly unreferencedNodesState: Map<string, UnreferencedStateTracker> = new Map();
    // The Timer responsible for closing the container when the session has expired
    private sessionExpiryTimer: Timer | undefined;

    // Keeps track of unreferenced events that are logged for a node. This is used to limit the log generation to one
    // per event per node.
    private readonly loggedUnreferencedEvents: Set<string> = new Set();
    // Queue for unreferenced events that should be logged the next time GC runs.
    private pendingEventsQueue: IUnreferencedEventProps[] = [];

    // The number of times GC has successfully completed on this instance of GarbageCollector.
    private completedRuns = 0;

    private readonly runtime: IGarbageCollectionRuntime;
    private readonly createContainerMetadata: ICreateContainerMetadata;
    private readonly gcOptions: IGCRuntimeOptions;
    private readonly isSummarizerClient: boolean;

    /** The time in ms to expire a session for a client for gc. */
    private readonly sessionExpiryTimeoutMs: number | undefined;
    /** The time after which an unreferenced node is inactive. */
    private readonly inactiveTimeoutMs: number;
    /** The time after which an unreferenced node is ready to be swept. */
    private readonly sweepTimeoutMs: number | undefined;

    /** For a given node path, returns the node's package path. */
    private readonly getNodePackagePath: (nodePath: string) => Promise<readonly string[] | undefined>;
    /** Returns the timestamp of the last summary generated for this container. */
    private readonly getLastSummaryTimestampMs: () => number | undefined;
    /** Returns true if connection is active, i.e. it's "write" connection and the runtime is connected. */
    private readonly activeConnection: () => boolean;

    /** Returns a list of all the configurations for garbage collection. */
    private get configs() {
        return {
            gcEnabled: this.gcEnabled,
            sweepEnabled: this.sweepEnabled,
            runGC: this.shouldRunGC,
            runSweep: this.shouldRunSweep,
            testMode: this.testMode,
            tombstoneMode: this.tombstoneMode,
            sessionExpiry: this.sessionExpiryTimeoutMs,
            sweepTimeout: this.sweepTimeoutMs,
            inactiveTimeout: this.inactiveTimeoutMs,
            trackGCState: this.trackGCState,
            ...this.gcOptions,
        };
    }

    /** Handler to respond to when a SweepReady object is used */
    private readonly sweepReadyUsageHandler: SweepReadyUsageDetectionHandler;

    protected constructor(createParams: IGarbageCollectorCreateParams) {
        this.runtime = createParams.runtime;
        this.isSummarizerClient = createParams.isSummarizerClient;
        this.gcOptions = createParams.gcOptions;
        this.createContainerMetadata = createParams.createContainerMetadata;
        this.getNodePackagePath = createParams.getNodePackagePath;
        this.getLastSummaryTimestampMs = createParams.getLastSummaryTimestampMs;
        this.activeConnection = createParams.activeConnection;

        const baseSnapshot = createParams.baseSnapshot;
        const metadata = createParams.metadata;
        const readAndParseBlob = createParams.readAndParseBlob;

        this.mc = loggerToMonitoringContext(ChildLogger.create(
            createParams.baseLogger, "GarbageCollector", { all: { completedGCRuns: () => this.completedRuns } },
        ));

        // If version upgrade is not enabled, fall back to the stable GC version.
        this.currentGCVersion =
            this.mc.config.getBoolean(gcVersionUpgradeToV2Key) === true ? currentGCVersion : stableGCVersion;

        this.sweepReadyUsageHandler = new SweepReadyUsageDetectionHandler(
            createParams.getContainerDiagnosticId(),
            this.mc,
            this.runtime.closeFn,
        );

        let prevSummaryGCVersion: number | undefined;

        /**
         * Sweep timeout is the time after which unreferenced content can be swept.
         * Sweep timeout = session expiry timeout + snapshot cache expiry timeout + one day buffer.
         *
         * The snapshot cache expiry timeout cannot be known precisely but the upper bound is 5 days.
         * The buffer is added to account for any clock skew or other edge cases.
         * We use server timestamps throughout so the skew should be minimal but make it 1 day to be safe.
         */
        function computeSweepTimeout(sessionExpiryTimeoutMs: number | undefined) {
            const maxSnapshotCacheExpiryMs = 5 * oneDayMs;
            const bufferMs = oneDayMs;
            return sessionExpiryTimeoutMs &&
                (sessionExpiryTimeoutMs + maxSnapshotCacheExpiryMs + bufferMs);
        }

        /**
         * The following GC state is enabled during container creation and cannot be changed throughout its lifetime:
         * 1. Whether running GC mark phase is allowed or not.
         * 2. Whether running GC sweep phase is allowed or not.
         * 3. Whether GC session expiry is enabled or not.
         * For existing containers, we get this information from the metadata blob of its summary.
         */
        if (createParams.existing) {
            prevSummaryGCVersion = getGCVersion(metadata);
            // Existing documents which did not have metadata blob or had GC disabled have version as 0. For all
            // other existing documents, GC is enabled.
            this.gcEnabled = prevSummaryGCVersion > 0;
            this.sweepEnabled = metadata?.sweepEnabled ?? false;
            this.sessionExpiryTimeoutMs = metadata?.sessionExpiryTimeoutMs;
            this.sweepTimeoutMs =
                metadata?.sweepTimeoutMs
                ?? computeSweepTimeout(this.sessionExpiryTimeoutMs); // Backfill old documents that didn't persist this
        } else {
            // Sweep should not be enabled without enabling GC mark phase. We could silently disable sweep in this
            // scenario but explicitly failing makes it clearer and promotes correct usage.
            if (this.gcOptions.sweepAllowed && this.gcOptions.gcAllowed === false) {
                throw new UsageError("GC sweep phase cannot be enabled without enabling GC mark phase");
            }

            // This Test Override only applies for new containers
            const testOverrideSweepTimeoutMs =
                this.mc.config.getNumber("Fluid.GarbageCollection.TestOverride.SweepTimeoutMs");

            // For new documents, GC is enabled by default. It can be explicitly disabled by setting the gcAllowed
            // flag in GC options to false.
            this.gcEnabled = this.gcOptions.gcAllowed !== false;
            // The sweep phase has to be explicitly enabled by setting the sweepAllowed flag in GC options to true.
            // ...unless we're using the TestOverride
            this.sweepEnabled = this.gcOptions.sweepAllowed === true || testOverrideSweepTimeoutMs !== undefined;

            // Set the Session Expiry only if the flag is enabled and GC is enabled.
            if (this.mc.config.getBoolean(runSessionExpiryKey) && this.gcEnabled) {
                this.sessionExpiryTimeoutMs = this.gcOptions.sessionExpiryTimeoutMs ?? defaultSessionExpiryDurationMs;
            }
            this.sweepTimeoutMs =
                testOverrideSweepTimeoutMs
                ?? computeSweepTimeout(this.sessionExpiryTimeoutMs);
        }

        // If session expiry is enabled, we need to close the container when the session expiry timeout expires.
        if (this.sessionExpiryTimeoutMs !== undefined) {
            // If Test Override config is set, override Session Expiry timeout.
            const overrideSessionExpiryTimeoutMs =
                this.mc.config.getNumber("Fluid.GarbageCollection.TestOverride.SessionExpiryMs");
            const timeoutMs = overrideSessionExpiryTimeoutMs ?? this.sessionExpiryTimeoutMs;

            this.sessionExpiryTimer = new Timer(
                timeoutMs,
                () => { this.runtime.closeFn(new ClientSessionExpiredError(`Client session expired.`, timeoutMs)); },
            );
            this.sessionExpiryTimer.start();
        }

        // For existing document, the latest summary is the one that we loaded from. So, use its GC version as the
        // latest tracked GC version. For new documents, we will be writing the first summary with the current version.
        this.latestSummaryGCVersion = prevSummaryGCVersion ?? this.currentGCVersion;

        /**
         * Whether GC should run or not. The following conditions have to be met to run sweep:
         *
         * 1. GC should be enabled for this container.
         *
         * 2. GC should not be disabled via disableGC GC option.
         *
         * These conditions can be overridden via runGCKey feature flag.
         */
        this.shouldRunGC = this.mc.config.getBoolean(runGCKey) ?? (
            // GC must be enabled for the document.
            this.gcEnabled
            // GC must not be disabled via GC options.
            && !this.gcOptions.disableGC
        );

        /**
         * Whether sweep should run or not. The following conditions have to be met to run sweep:
         *
         * 1. Overall GC or mark phase must be enabled (this.shouldRunGC).
         * 2. Sweep timeout should be available. Without this, we wouldn't know when an object should be deleted.
         * 3. The driver must implement the policy limiting the age of snapshots used for loading. Otherwise
         * the Sweep Timeout calculation is not valid. We use the persisted value to ensure consistency over time.
         * 4. Sweep should be enabled for this container (this.sweepEnabled). This can be overridden via runSweep
         * feature flag.
         */
        this.shouldRunSweep =
            this.shouldRunGC
            && this.sweepTimeoutMs !== undefined
            && (this.mc.config.getBoolean(runSweepKey) ?? this.sweepEnabled);

        this.trackGCState = this.mc.config.getBoolean(trackGCStateKey) === true;

        // Override inactive timeout if test config or gc options to override it is set.
        this.inactiveTimeoutMs = this.mc.config.getNumber("Fluid.GarbageCollection.TestOverride.InactiveTimeoutMs") ??
            this.gcOptions.inactiveTimeoutMs ??
            defaultInactiveTimeoutMs;

        // Inactive timeout must be greater than sweep timeout since a node goes from active -> inactive -> sweep ready.
        if (this.sweepTimeoutMs !== undefined && this.inactiveTimeoutMs > this.sweepTimeoutMs) {
            throw new UsageError("inactive timeout should not be greater than the sweep timeout");
        }

        // Whether we are running in test mode. In this mode, unreferenced nodes are immediately deleted.
        this.testMode = this.mc.config.getBoolean(gcTestModeKey) ?? this.gcOptions.runGCInTestMode === true;
        // Whether we are running in tombstone mode. This is true by default unless disabled via feature flags.
        this.tombstoneMode = this.mc.config.getBoolean(disableTombstoneKey) !== true;

        // If GC ran in the container that generated the base snapshot, it will have a GC tree.
        this.wasGCRunInLatestSummary = baseSnapshot?.trees[gcTreeKey] !== undefined;

        // Get the GC data from the base snapshot. Use LazyPromise because we only want to do this once since it
        // it involves fetching blobs from storage which is expensive.
        this.baseSnapshotDataP = new LazyPromise<IGarbageCollectionSnapshotData | undefined>(async () => {
            if (baseSnapshot === undefined) {
                return undefined;
            }

            try {
                // For newer documents, GC data should be present in the GC tree in the root of the snapshot.
                const gcSnapshotTree = baseSnapshot.trees[gcTreeKey];
                if (gcSnapshotTree !== undefined) {
                    return getGCDataFromSnapshot(
                        gcSnapshotTree,
                        readAndParseBlob,
                    );
                }

                // back-compat - Older documents will have the GC blobs in each data store's summary tree. Get them and
                // consolidate into IGarbageCollectionState format.
                // Add a node for the root node that is not present in older snapshot format.
                const gcState: IGarbageCollectionState = { gcNodes: { "/": { outboundRoutes: [] } } };
                const dataStoreSnapshotTree = getSummaryForDatastores(baseSnapshot, metadata);
                assert(dataStoreSnapshotTree !== undefined,
                    0x2a8 /* "Expected data store snapshot tree in base snapshot" */);
                for (const [dsId, dsSnapshotTree] of Object.entries(dataStoreSnapshotTree.trees)) {
                    const blobId = dsSnapshotTree.blobs[gcTreeKey];
                    if (blobId === undefined) {
                        continue;
                    }

                    const gcSummaryDetails = await readAndParseBlob<IGarbageCollectionSummaryDetailsLegacy>(blobId);
                    // If there are no nodes for this data store, skip it.
                    if (gcSummaryDetails.gcData?.gcNodes === undefined) {
                        continue;
                    }

                    const dsRootId = `/${dsId}`;
                    // Since we used to write GC data at data store level, we won't have an entry for the root ("/").
                    // Construct that entry by adding root data store ids to its outbound routes.
                    const initialSnapshotDetails = await readAndParseBlob<ReadFluidDataStoreAttributes>(
                        dsSnapshotTree.blobs[dataStoreAttributesBlobName],
                    );
                    if (initialSnapshotDetails.isRootDataStore) {
                        gcState.gcNodes["/"].outboundRoutes.push(dsRootId);
                    }

                    for (const [id, outboundRoutes] of Object.entries(gcSummaryDetails.gcData.gcNodes)) {
                        // Prefix the data store id to the GC node ids to make them relative to the root from being
                        // relative to the data store. Similar to how its done in DataStore::getGCData.
                        const rootId = id === "/" ? dsRootId : `${dsRootId}${id}`;
                        gcState.gcNodes[rootId] = { outboundRoutes: Array.from(outboundRoutes) };
                    }
                    assert(gcState.gcNodes[dsRootId] !== undefined,
                        0x2a9 /* GC nodes for data store not in GC blob */);
                    gcState.gcNodes[dsRootId].unreferencedTimestampMs = gcSummaryDetails.unrefTimestamp;
                }
                // If there is only one node (root node just added above), either GC is disabled or we are loading from
                // the first summary generated by detached container. In both cases, GC was not run - return undefined.
                return Object.keys(gcState.gcNodes).length === 1 ? undefined : { gcState, tombstones: undefined };
            } catch (error) {
                const dpe = DataProcessingError.wrapIfUnrecognized(
                    error,
                    "FailedToInitializeGC",
                );
                dpe.addTelemetryProperties({ gcConfigs: JSON.stringify(this.configs) });
                throw dpe;
            }
        });

        /**
         * Set up the initializer which initializes the GC state from the data in base snapshot. This is done when
         * connected in write mode or when GC runs the first time. It sets up all unreferenced nodes from the base
         * GC state and updates their inactive or sweep ready state.
         */
        this.initializeGCStateFromBaseSnapshotP = new LazyPromise<void>(async () => {
            /**
             * If there is no current reference timestamp, skip initialization. We need the current timestamp to track
             * how long objects have been unreferenced and if they can be deleted.
             *
             * Note that the only scenario where there is no reference timestamp is when no ops have ever been processed
             * for this container and it is in read mode. In this scenario, there is no point in running GC anyway
             * because references in the container do not change without any ops, i.e., there is nothing to collect.
             */
            const currentReferenceTimestampMs = this.runtime.getCurrentReferenceTimestampMs();
            if (currentReferenceTimestampMs === undefined) {
                // Log an event so we can evaluate how often we run into this scenario.
                this.mc.logger.sendErrorEvent({
                    eventName: "GarbageCollectorInitializedWithoutTimestamp",
                    gcConfigs: JSON.stringify(this.configs),
                });
                return;
            }
            /**
             * The base snapshot data will not be present if the container is loaded from:
             * 1. The first summary created by the detached container.
             * 2. A summary that was generated with GC disabled.
             * 3. A summary that was generated before GC even existed.
             */
            const baseSnapshotData = await this.baseSnapshotDataP;
            if (baseSnapshotData === undefined) {
                return;
            }
            this.updateStateFromSnapshotData(baseSnapshotData, currentReferenceTimestampMs);
        });

        // Get the GC details from the GC state in the base summary. This is returned in getBaseGCDetails which is
        // used to initialize the GC state of all the nodes in the container.
        this.baseGCDetailsP = new LazyPromise<IGarbageCollectionDetailsBase>(async () => {
            const baseSnapshotData = await this.baseSnapshotDataP;
            if (baseSnapshotData === undefined) {
                return {};
            }

            const gcNodes: { [id: string]: string[]; } = {};
            for (const [nodeId, nodeData] of Object.entries(baseSnapshotData.gcState.gcNodes)) {
                gcNodes[nodeId] = Array.from(nodeData.outboundRoutes);
            }
            // Run GC on the nodes in the base summary to get the routes used in each node in the container.
            // This is an optimization for space (vs performance) wherein we don't need to store the used routes of
            // each node in the summary.
            const usedRoutes = runGarbageCollection(gcNodes, ["/"]).referencedNodeIds;

            return { gcData: { gcNodes }, usedRoutes };
        });

        // Log all the GC options and the state determined by the garbage collector. This is interesting only for the
        // summarizer client since it is the only one that runs GC. It also helps keep the telemetry less noisy.
        if (this.isSummarizerClient) {
            this.mc.logger.sendTelemetryEvent({
                eventName: "GarbageCollectorLoaded",
                gcConfigs: JSON.stringify(this.configs),
            });
        }
    }

    /**
     * Called during container initialization. Initialize the tombstone state so that object are marked as tombstones
     * before they are loaded or used. This is important to get accurate information of whether tombstoned object are
     * in use or not.
     */
    public async initializeBaseState(): Promise<void> {
        const baseSnapshotData = await this.baseSnapshotDataP;
        /**
         * The base snapshot data or tombstone state will not be present if the container is loaded from:
         * 1. The first summary created by the detached container.
         * 2. A summary that was generated with GC disabled.
         * 3. A summary that was generated before GC even existed.
         * 4. A summary that was generated with tombstone feature disabled.
         */
        if (!this.tombstoneMode || baseSnapshotData?.tombstones === undefined) {
            return;
        }
        this.tombstones = Array.from(baseSnapshotData.tombstones);
        this.runtime.updateTombstonedRoutes(this.tombstones);
    }

    /**
     * Update state from the given snapshot data. This is done during load and during refreshing state from a snapshot.
     * All current tracking is reset and updated from the data in the snapshot.
     * @param snapshotData - The snapshot data to update state from. If this is undefined, all GC state and tracking
     * is reset.
     * @param currentReferenceTimestampMs - The current reference timestamp for marking unreferenced nodes' unreferenced
     * timestamp.
     */
    private updateStateFromSnapshotData(
        snapshotData: IGarbageCollectionSnapshotData | undefined,
        currentReferenceTimestampMs: number,
    ) {
        /**
         * Note: "newReferencesSinceLastRun" is not reset here. This is done because there may be references since the
         * snapshot that we are updating state from. For example, this client may have processed ops till seq#1000 and
         * its refreshing state from a summary that happened at seq#900. In this case, there may be references between
         * seq#901 and seq#1000 that we don't want to reset.
         * Unfortunately, there is no way to track the seq# of ops that add references, so we choose to not reset any
         * references here. This should be fine because, in the worst case, we may end up updating the unreferenced
         * timestamp of a node which will delay its deletion. Although not ideal, this will only happen in rare
         * scenarios, so it should be okay.
         */

        // Clear all existing unreferenced state tracking.
        for (const [, nodeStateTracker] of this.unreferencedNodesState) {
            nodeStateTracker.stopTracking();
        };
        this.unreferencedNodesState.clear();

        // If tombstone mode is enabled, update tombstone information and also update all tombstoned nodes in the
        // container as per the state in the snapshot data.
        if (this.tombstoneMode) {
            this.tombstones = snapshotData?.tombstones ? Array.from(snapshotData.tombstones) : [];
            this.runtime.updateTombstonedRoutes(this.tombstones);
        }

        // If there is no snapshot data, it means this snapshot was generated with GC disabled. Unset all GC state.
        if (snapshotData === undefined) {
            this.gcDataFromLastRun = undefined;
            this.latestSummaryData = undefined;
            return;
        }

        // Update unreferenced state tracking as per the GC state in the snapshot data and update gcDataFromLastRun
        // to the GC data from the snapshot data.
        const gcNodes: { [id: string]: string[]; } = {};
        for (const [nodeId, nodeData] of Object.entries(snapshotData.gcState.gcNodes)) {
            if (nodeData.unreferencedTimestampMs !== undefined) {
                this.unreferencedNodesState.set(
                    nodeId,
                    new UnreferencedStateTracker(
                        nodeData.unreferencedTimestampMs,
                        this.inactiveTimeoutMs,
                        currentReferenceTimestampMs,
                        this.sweepTimeoutMs,
                    ),
                );
            }
            gcNodes[nodeId] = Array.from(nodeData.outboundRoutes);
        }
        this.gcDataFromLastRun = { gcNodes };

        // If tracking state across summaries, update latest summary data from the snapshot's GC data.
        if (this.trackGCState) {
            this.latestSummaryData = {
                serializedGCState: JSON.stringify(generateSortedGCState(snapshotData.gcState)),
                serializedTombstones: JSON.stringify(snapshotData.tombstones),
            };
        }
    }

    /**
     * Called when the connection state of the runtime changes, i.e., it connects or disconnects. GC subscribes to this
     * to initialize the base state for non-summarizer clients so that they can track inactive / sweep ready nodes.
     * @param connected - Whether the runtime connected / disconnected.
     * @param clientId - The clientId of this runtime.
     */
    public setConnectionState(connected: boolean, clientId?: string | undefined): void {
        /**
         * For all clients, initialize the base state when the container becomes active, i.e., it transitions
         * to "write" mode. This will ensure that the container's own join op is processed and there is a recent
         * reference timestamp that will be used to update the state of unreferenced nodes. Also, all trailing ops which
         * could affect the GC state will have been processed.
         *
         * If GC is up-to-date for the client and the summarizing client, there will be an doubling of both
         * InactiveObject_Loaded and SweepReady_Loaded errors, as there will be one from the sending client and one from
         * the receiving summarizer client.
         *
         * Ideally, this initialization should only be done for summarizer client. However, we are currently rolling out
         * sweep in phases and we want to track when inactive and sweep ready objects are used in any client.
         */
        if (this.activeConnection() && this.shouldRunGC) {
            this.initializeGCStateFromBaseSnapshotP.catch((error) => {});
        }
    }

    /**
     * Runs garbage collection and updates the reference / used state of the nodes in the container.
     * @returns stats of the GC run or undefined if GC did not run.
     */
    public async collectGarbage(
        options: {
            /** Logger to use for logging GC events */
            logger?: ITelemetryLogger;
            /** True to run GC sweep phase after the mark phase */
            runSweep?: boolean;
            /** True to generate full GC data */
            fullGC?: boolean;
        },
    ): Promise<IGCStats | undefined> {
        const fullGC = options.fullGC ?? (this.gcOptions.runFullGC === true || this.summaryStateNeedsReset);
        const logger = options.logger
            ? ChildLogger.create(options.logger, undefined, { all: { completedGCRuns: () => this.completedRuns } })
            : this.mc.logger;

        /**
         * If there is no current reference timestamp, skip running GC. We need the current timestamp to track
         * how long objects have been unreferenced and if they should be deleted.
         *
         * Note that the only scenario where GC is called and there is no reference timestamp is when no ops have ever
         * been processed for this container and it is in read mode. In this scenario, there is no point in running GC
         * anyway because references in the container do not change without any ops, i.e., there is nothing to collect.
         */
        const currentReferenceTimestampMs = this.runtime.getCurrentReferenceTimestampMs();
        if (currentReferenceTimestampMs === undefined) {
            // Log an event so we can evaluate how often we run into this scenario.
            logger.sendErrorEvent({
                eventName: "CollectGarbageCalledWithoutTimestamp",
                gcConfigs: JSON.stringify(this.configs),
            });
            return undefined;
        }

        return PerformanceEvent.timedExecAsync(logger, { eventName: "GarbageCollection" }, async (event) => {
            await this.runPreGCSteps();

            // Get the runtime's GC data and run GC on the reference graph in it.
            const gcData = await this.runtime.getGCData(fullGC);
            const gcResult = runGarbageCollection(gcData.gcNodes, ["/"]);

            const gcStats = await this.runPostGCSteps(gcData, gcResult, logger, currentReferenceTimestampMs);
            event.end({ ...gcStats, timestamp: currentReferenceTimestampMs });
            this.completedRuns++;
            return gcStats;
        }, { end: true, cancel: "error" });
    }

    private async runPreGCSteps() {
        // Ensure that state has been initialized from the base snapshot data.
        await this.initializeGCStateFromBaseSnapshotP;
        // Let the runtime update its pending state before GC runs.
        await this.runtime.updateStateBeforeGC();
    }

    private async runPostGCSteps(
        gcData: IGarbageCollectionData,
        gcResult: IGCResult,
        logger: ITelemetryLogger,
        currentReferenceTimestampMs: number,
    ): Promise<IGCStats> {
        // Generate statistics from the current run. This is done before updating the current state because it
        // generates some of its data based on previous state of the system.
        const gcStats = this.generateStats(gcResult);

        // Update the state since the last GC run. There can be nodes that were referenced between the last and
        // the current run. We need to identify than and update their unreferenced state if needed.
        this.updateStateSinceLastRun(gcData, logger);

        // Update the current state and update the runtime of all routes or ids that used as per the GC run.
        this.updateCurrentState(gcData, gcResult, currentReferenceTimestampMs);
        this.runtime.updateUsedRoutes(gcResult.referencedNodeIds);

        // Log events for objects that are ready to be deleted by sweep. When we have sweep enabled, we will
        // delete these objects here instead.
        this.logSweepEvents(logger, currentReferenceTimestampMs);

        // If we are running in GC test mode, delete objects for unused routes. This enables testing scenarios
        // involving access to deleted data.
        if (this.testMode) {
            this.runtime.updateUnusedRoutes(gcResult.deletedNodeIds);
        } else if (this.tombstoneMode) {
            // If we are running in GC tombstone mode, update tombstoned routes. This enables testing scenarios
            // involving access to "deleted" data without actually deleting the data from summaries.
            // Note: we will not tombstone in test mode.
            this.runtime.updateTombstonedRoutes(this.tombstones);
        }

        // Log pending unreferenced events such as a node being used after inactive. This is done after GC runs and
        // updates its state so that we don't send false positives based on intermediate state. For example, we may get
        // reference to an unreferenced node from another unreferenced node which means the node wasn't revived.
        await this.logUnreferencedEvents(logger);

        return gcStats;
    }

    /**
     * Summarizes the GC data and returns it as a summary tree.
     * We current write the entire GC state in a single blob. This can be modified later to write multiple
     * blobs. All the blob keys should start with `gcBlobPrefix`.
     */
    public summarize(
        fullTree: boolean,
        trackState: boolean,
        telemetryContext?: ITelemetryContext,
    ): ISummarizeResult | undefined {
        if (!this.shouldRunGC || this.gcDataFromLastRun === undefined) {
            return;
        }

        const gcState: IGarbageCollectionState = { gcNodes: {} };
        for (const [nodeId, outboundRoutes] of Object.entries(this.gcDataFromLastRun.gcNodes)) {
            gcState.gcNodes[nodeId] = {
                outboundRoutes,
                unreferencedTimestampMs: this.unreferencedNodesState.get(nodeId)?.unreferencedTimestampMs,
            };
        }

        const serializedGCState = JSON.stringify(generateSortedGCState(gcState));
        const serializedTombstones = this.tombstoneMode
            ? (this.tombstones.length > 0 ? JSON.stringify(this.tombstones.sort()) : undefined)
            : undefined;

        /**
         * Incremental summary of GC data - If any of the GC state or tombstone state hasn't changed since the last
         * summary, send summary handles for them. Otherwise, send the data in summary blobs.
         */
        if (this.trackGCState) {
            this.pendingSummaryData = { serializedGCState, serializedTombstones };
            if (trackState && !fullTree && this.latestSummaryData !== undefined) {
                // If neither GC state or tombstone state changed, send a summary handle for the entire GC data.
                if (this.latestSummaryData.serializedGCState === serializedGCState
                    && this.latestSummaryData.serializedTombstones === serializedTombstones) {
                    const stats = mergeStats();
                    stats.handleNodeCount++;
                    return {
                        summary: {
                            type: SummaryType.Handle,
                            handle: `/${gcTreeKey}`,
                            handleType: SummaryType.Tree,
                        },
                        stats,
                    };
                }

                // If either or both of GC state or tombstone state changed, build a GC summary tree.
                return this.buildGCSummaryTree(serializedGCState, serializedTombstones, true /* trackState */);
            }
        }
        // If not tracking GC state, build a GC summary tree without any summary handles.
        return this.buildGCSummaryTree(serializedGCState, serializedTombstones, false /* trackState */);
    }

    /**
     * Builds the GC summary tree which contains GC state and tombstone state.
     * If trackState is false, both GC state and tombstone state are written as summary blobs.
     * If trackState is true, summary blob is written for GC state or tombstone state if they changed.
     * @param serializedGCState - The GC state serialized as string.
     * @param serializedTombstones - THe tombstone state serialized as string.
     * @param trackState - Whether we are tracking GC state across summaries.
     * @returns the GC summary tree.
     */
    private buildGCSummaryTree(
        serializedGCState: string,
        serializedTombstones: string | undefined,
        trackState: boolean,
    ): ISummaryTreeWithStats {
        const gcStateBlobKey = `${gcBlobPrefix}_root`;
        const builder = new SummaryTreeBuilder();

        // If the GC state hasn't changed, write a summary handle, else write a summary blob for it.
        if (this.latestSummaryData?.serializedGCState === serializedGCState && trackState) {
            builder.addHandle(gcStateBlobKey, SummaryType.Blob, `/${gcTreeKey}/${gcStateBlobKey}`);
        } else {
            builder.addBlob(gcStateBlobKey, serializedGCState);
        }

        // If there is no tombstone data, return only the GC state.
        if (serializedTombstones === undefined) {
            return builder.getSummaryTree();
        }

        // If the tombstone state hasn't changed, write a summary handle, else write a summary blob for it.
        if (this.latestSummaryData?.serializedTombstones === serializedTombstones && trackState) {
            builder.addHandle(gcTombstoneBlobKey, SummaryType.Blob, `/${gcTreeKey}/${gcTombstoneBlobKey}`);
        } else {
            builder.addBlob(gcTombstoneBlobKey, serializedTombstones);
        }
        return builder.getSummaryTree();
    }

    public getMetadata(): IGCMetadata {
        return {
            /**
             * If GC is enabled, the GC data is written using the current GC version and that is the gcFeature that goes
             * into the metadata blob. If GC is disabled, the gcFeature is 0.
             */
            gcFeature: this.gcEnabled ? this.currentGCVersion : 0,
            sessionExpiryTimeoutMs: this.sessionExpiryTimeoutMs,
            sweepEnabled: this.sweepEnabled,
            sweepTimeoutMs: this.sweepTimeoutMs,
        };
    }

    /**
     * Returns a the GC details generated from the base summary. This is used to initialize the GC state of the nodes
     * in the container.
     */
    public async getBaseGCDetails(): Promise<IGarbageCollectionDetailsBase> {
        return this.baseGCDetailsP;
    }

    /**
     * Called to refresh the latest summary state. This happens when either a pending summary is acked or a snapshot
     * is downloaded and should be used to update the state.
     */
    public async refreshLatestSummary(
        result: RefreshSummaryResult,
        proposalHandle: string | undefined,
        summaryRefSeq: number,
        readAndParseBlob: ReadAndParseBlob,
    ): Promise<void> {
        // If the latest summary was updated and the summary was tracked, this client is the one that generated this
        // summary. So, update wasGCRunInLatestSummary.
        // Note that this has to be updated if GC did not run too. Otherwise, `gcStateNeedsReset` will always return
        // true in scenarios where GC is disabled but enabled in the snapshot we loaded from.
        if (result.latestSummaryUpdated && result.wasSummaryTracked) {
            this.wasGCRunInLatestSummary = this.shouldRunGC;
        }

        if (!result.latestSummaryUpdated || !this.shouldRunGC) {
            return;
        }

        // If the summary was tracked by this client, it was the one that generated the summary in the first place.
        // Update latest state from pending.
        if (result.wasSummaryTracked) {
            this.latestSummaryGCVersion = this.currentGCVersion;
            if (this.trackGCState) {
                this.latestSummaryData = this.pendingSummaryData;
                this.pendingSummaryData = undefined;
            }
            return;
        }

        // If the summary was not tracked by this client, the state should be updated from the downloaded snapshot.
        const snapshot = result.snapshot;
        const metadataBlobId = snapshot.blobs[metadataBlobName];
        if (metadataBlobId) {
            const metadata = await readAndParseBlob<IContainerRuntimeMetadata>(metadataBlobId);
            this.latestSummaryGCVersion = getGCVersion(metadata);
        }

        // The current reference timestamp should be available if we are refreshing state from a snapshot. There has
        // to be at least one op (summary op / ack, if nothing else) if a snapshot was taken.
        const currentReferenceTimestampMs = this.runtime.getCurrentReferenceTimestampMs();
        if (currentReferenceTimestampMs === undefined) {
            throw DataProcessingError.create(
                "No reference timestamp when updating GC state from snapshot",
                "refreshLatestSummary",
                undefined,
                { proposalHandle, summaryRefSeq, details: JSON.stringify(this.configs) },
            );
        }
        const gcSnapshotTree = snapshot.trees[gcTreeKey];
        // If GC ran in the container that generated this snapshot, it will have a GC tree.
        this.wasGCRunInLatestSummary = gcSnapshotTree !== undefined;
        let latestGCData: IGarbageCollectionSnapshotData | undefined;
        if (gcSnapshotTree !== undefined) {
            latestGCData = await getGCDataFromSnapshot(
                gcSnapshotTree,
                readAndParseBlob,
            );
        }
        this.updateStateFromSnapshotData(latestGCData, currentReferenceTimestampMs);
        this.pendingSummaryData = undefined;
    }

    /**
     * Called when a node with the given id is updated. If the node is inactive, log an error.
     * @param nodePath - The id of the node that changed.
     * @param reason - Whether the node was loaded or changed.
     * @param timestampMs - The timestamp when the node changed.
     * @param packagePath - The package path of the node. This may not be available if the node hasn't been loaded yet.
     * @param requestHeaders - If the node was loaded via request path, the headers in the request.
     */
    public nodeUpdated(
        nodePath: string,
        reason: "Loaded" | "Changed",
        timestampMs?: number,
        packagePath?: readonly string[],
        requestHeaders?: IRequestHeader,
    ) {
        if (!this.shouldRunGC) {
            return;
        }

        const nodeStateTracker = this.unreferencedNodesState.get(nodePath);
        if (nodeStateTracker && nodeStateTracker.state !== UnreferencedState.Active) {
            this.inactiveNodeUsed(
                reason,
                nodePath,
                nodeStateTracker,
                undefined /* fromNodeId */,
                packagePath,
                timestampMs,
                requestHeaders,
            );
        }
    }

    /**
     * Called when an outbound reference is added to a node. This is used to identify all nodes that have been
     * referenced between summaries so that their unreferenced timestamp can be reset.
     *
     * @param fromNodePath - The node from which the reference is added.
     * @param toNodePath - The node to which the reference is added.
     */
    public addedOutboundReference(fromNodePath: string, toNodePath: string) {
        if (!this.shouldRunGC) {
            return;
        }

        const outboundRoutes = this.newReferencesSinceLastRun.get(fromNodePath) ?? [];
        outboundRoutes.push(toNodePath);
        this.newReferencesSinceLastRun.set(fromNodePath, outboundRoutes);

        const nodeStateTracker = this.unreferencedNodesState.get(toNodePath);
        if (nodeStateTracker && nodeStateTracker.state !== UnreferencedState.Active) {
            this.inactiveNodeUsed("Revived", toNodePath, nodeStateTracker, fromNodePath);
        }

        if (this.tombstones.includes(toNodePath)) {
            const nodeType = this.runtime.getNodeType(toNodePath)

            let eventName = "GC_Tombstone_SubDatastore_Revived";
            if (nodeType === GCNodeType.DataStore) {
                eventName = "GC_Tombstone_Datastore_Revived";
            } else if (nodeType === GCNodeType.Blob) {
                eventName = "GC_Tombstone_Blob_Revived";
            }

<<<<<<< HEAD
            this.mc.logger.sendTelemetryEvent({
                eventName,
                isSummarizerClient: this.isSummarizerClient,
                url: trimLeadingSlashes(toNodePath),
                nodeType,
                throwOnTombstoneLoad: this.mc.config.getBoolean(throwOnTombstoneLoadKey) ?? false,
                throwOnTombstoneUsage: this.mc.config.getBoolean(throwOnTombstoneUsageKey) ?? false,
            });
=======
            sendGCTombstoneEvent(
                this.mc,
                {
                    eventName,
                    category: "generic",
                    isSummarizerClient: this.isSummarizerClient,
                    url: trimLeadingSlashes(toNodePath),
                    nodeType,
                 },
                undefined /* packagePath */,
            );
>>>>>>> 120435a4
        }
    }

    public dispose(): void {
        this.sessionExpiryTimer?.clear();
        this.sessionExpiryTimer = undefined;
    }

    /**
     * Updates the state of the system as per the current GC run. It does the following:
     * 1. Sets up the current GC state as per the gcData.
     * 2. Starts tracking for nodes that have become unreferenced in this run.
     * 3. Clears tracking for nodes that were unreferenced but became referenced in this run.
     * @param gcData - The data representing the reference graph on which GC is run.
     * @param gcResult - The result of the GC run on the gcData.
     * @param currentReferenceTimestampMs - The timestamp to be used for unreferenced nodes' timestamp.
     */
    private updateCurrentState(
        gcData: IGarbageCollectionData,
        gcResult: IGCResult,
        currentReferenceTimestampMs: number,
    ) {
        this.gcDataFromLastRun = cloneGCData(gcData);
        this.tombstones = [];
        this.newReferencesSinceLastRun.clear();

        // Iterate through the referenced nodes and stop tracking if they were unreferenced before.
        for (const nodeId of gcResult.referencedNodeIds) {
            const nodeStateTracker = this.unreferencedNodesState.get(nodeId);
            if (nodeStateTracker !== undefined) {
                // Stop tracking so as to clear out any running timers.
                nodeStateTracker.stopTracking();
                // Delete the node as we don't need to track it any more.
                this.unreferencedNodesState.delete(nodeId);
            }
        }

        /**
         * If a node became unreferenced in this run, start tracking it.
         * If a node was already unreferenced, update its tracking information. Since the current reference time is
         * from the ops seen, this will ensure that we keep updating the unreferenced state as time moves forward.
         */
        for (const nodeId of gcResult.deletedNodeIds) {
            const nodeStateTracker = this.unreferencedNodesState.get(nodeId);
            if (nodeStateTracker === undefined) {
                this.unreferencedNodesState.set(
                    nodeId,
                    new UnreferencedStateTracker(
                        currentReferenceTimestampMs,
                        this.inactiveTimeoutMs,
                        currentReferenceTimestampMs,
                        this.sweepTimeoutMs,
                    ),
                );
            } else {
                nodeStateTracker.updateTracking(currentReferenceTimestampMs);
                if (this.tombstoneMode && nodeStateTracker.state === UnreferencedState.SweepReady) {
                    const nodeType = this.runtime.getNodeType(nodeId);
                    if (nodeType === GCNodeType.DataStore || nodeType === GCNodeType.Blob) {
                        this.tombstones.push(nodeId);
                    }
                }
            }
        }
    }

    /**
     * Since GC runs periodically, the GC data that is generated only tells us the state of the world at that point in
     * time. There can be nodes that were referenced in between two runs and their unreferenced state needs to be
     * updated. For example, in the following scenarios not updating the unreferenced timestamp can lead to deletion of
     * these objects while there can be in-memory referenced to it:
     * 1. A node transitions from `unreferenced -> referenced -> unreferenced` between two runs. When the reference is
     * added, the object may have been accessed and in-memory reference to it added.
     * 2. A reference is added from one unreferenced node to one or more unreferenced nodes. Even though the node[s] were
     * unreferenced, they could have been accessed and in-memory reference to them added.
     *
     * This function identifies nodes that were referenced since last run and removes their unreferenced state, if any.
     * If these nodes are currently unreferenced, they will be assigned new unreferenced state by the current run.
     */
    private updateStateSinceLastRun(currentGCData: IGarbageCollectionData, logger: ITelemetryLogger) {
        // If we haven't run GC before there is nothing to do.
        if (this.gcDataFromLastRun === undefined) {
            return;
        }

        // Find any references that haven't been identified correctly.
        const missingExplicitReferences = this.findMissingExplicitReferences(
            currentGCData,
            this.gcDataFromLastRun,
            this.newReferencesSinceLastRun,
        );

        if (missingExplicitReferences.length > 0) {
            missingExplicitReferences.forEach((missingExplicitReference) => {
                logger.sendErrorEvent({
                    eventName: "gcUnknownOutboundReferences",
                    gcNodeId: missingExplicitReference[0],
                    gcRoutes: JSON.stringify(missingExplicitReference[1]),
                });
            });
        }

        // No references were added since the last run so we don't have to update reference states of any unreferenced
        // nodes
        if (this.newReferencesSinceLastRun.size === 0) {
            return;
        }

        /**
         * Generate a super set of the GC data that contains the nodes and edges from last run, plus any new node and
         * edges that have been added since then. To do this, combine the GC data from the last run and the current
         * run, and then add the references since last run.
         *
         * Note on why we need to combine the data from previous run, current run and all references in between -
         * 1. We need data from last run because some of its references may have been deleted since then. If those
         * references added new outbound references before they were deleted, we need to detect them.
         *
         * 2. We need new outbound references since last run because some of them may have been deleted later. If those
         * references added new outbound references before they were deleted, we need to detect them.
         *
         * 3. We need data from the current run because currently we may not detect when DDSes are referenced:
         * - We don't require DDSes handles to be stored in a referenced DDS.
         * - A new data store may have "root" DDSes already created and we don't detect them today.
         */
        const gcDataSuperSet = concatGarbageCollectionData(this.gcDataFromLastRun, currentGCData);
        const newOutboundRoutesSinceLastRun: string[] = [];
        this.newReferencesSinceLastRun.forEach((outboundRoutes: string[], sourceNodeId: string) => {
            if (gcDataSuperSet.gcNodes[sourceNodeId] === undefined) {
                gcDataSuperSet.gcNodes[sourceNodeId] = outboundRoutes;
            } else {
                gcDataSuperSet.gcNodes[sourceNodeId].push(...outboundRoutes);
            }
            newOutboundRoutesSinceLastRun.push(...outboundRoutes);
        });

        /**
         * Run GC on the above reference graph starting with root and all new outbound routes. This will generate a
         * list of all nodes that could have been referenced since the last run. If any of these nodes are unreferenced,
         * unreferenced, stop tracking them and remove from unreferenced list.
         * Note that some of these nodes may be unreferenced now and if so, the current run will mark them as
         * unreferenced and add unreferenced state.
         */
        const gcResult = runGarbageCollection(gcDataSuperSet.gcNodes, ["/", ...newOutboundRoutesSinceLastRun]);
        for (const nodeId of gcResult.referencedNodeIds) {
            const nodeStateTracker = this.unreferencedNodesState.get(nodeId);
            if (nodeStateTracker !== undefined) {
                // Stop tracking so as to clear out any running timers.
                nodeStateTracker.stopTracking();
                // Delete the unreferenced state as we don't need to track it any more.
                this.unreferencedNodesState.delete(nodeId);
            }
        }
    }

    /**
     * Finds all new references or outbound routes in the current graph that haven't been explicitly notified to GC.
     * The principle is that every new reference or outbound route must be notified to GC via the
     * addedOutboundReference method. It it hasn't, its a bug and we want to identify these scenarios.
     *
     * In more simple terms:
     * Missing Explicit References = Current References - Previous References - Explicitly Added References;
     *
     * @param currentGCData - The GC data (reference graph) from the current GC run.
     * @param previousGCData - The GC data (reference graph) from the previous GC run.
     * @param explicitReferences - New references added explicity between the previous and the current run.
     * @returns - a list of missing explicit references
     */
    private findMissingExplicitReferences(
        currentGCData: IGarbageCollectionData,
        previousGCData: IGarbageCollectionData,
        explicitReferences: Map<string, string[]>,
    ): [string, string[]][] {
        assert(
            previousGCData !== undefined,
            0x2b7, /* "Can't validate correctness without GC data from last run" */
        );

        const currentGraph = Object.entries(currentGCData.gcNodes);
        const missingExplicitReferences: [string, string[]][] = [];
        currentGraph.forEach(([nodeId, currentOutboundRoutes]) => {
            const previousRoutes = previousGCData.gcNodes[nodeId] ?? [];
            const explicitRoutes = explicitReferences.get(nodeId) ?? [];
            const missingExplicitRoutes: string[] = [];

            /**
             * 1. For routes in the current GC data, routes that were not present in previous GC data and did not have
             * explicit references should be added to missing explicit routes list.
             * 2. Only include data store and blob routes since GC only works for these two.
             * Note: Due to a bug with de-duped blobs, only adding data store routes for now.
             * 3. Ignore DDS routes to their parent datastores since those were added implicitly. So, there won't be
             * explicit routes to them.
             */
            currentOutboundRoutes.forEach((route) => {
                const nodeType = this.runtime.getNodeType(route);
                if ((nodeType === GCNodeType.DataStore || nodeType === GCNodeType.Blob)
                    && !nodeId.startsWith(route)
                    && (!previousRoutes.includes(route) && !explicitRoutes.includes(route))) {
                    missingExplicitRoutes.push(route);
                }
            });
            if (missingExplicitRoutes.length > 0) {
                missingExplicitReferences.push([nodeId, missingExplicitRoutes]);
            }
        });

        // Ideally missingExplicitReferences should always have a size 0
        return missingExplicitReferences;
    }

    /**
     * Generates the stats of a garbage collection run from the given results of the run.
     * @param gcResult - The result of a GC run.
     * @returns the GC stats of the GC run.
     */
    private generateStats(gcResult: IGCResult): IGCStats {
        const gcStats: IGCStats = {
            nodeCount: 0,
            dataStoreCount: 0,
            attachmentBlobCount: 0,
            unrefNodeCount: 0,
            unrefDataStoreCount: 0,
            unrefAttachmentBlobCount: 0,
            updatedNodeCount: 0,
            updatedDataStoreCount: 0,
            updatedAttachmentBlobCount: 0,
        };

        const updateNodeStats = (nodeId: string, referenced: boolean) => {
            gcStats.nodeCount++;
            // If there is no previous GC data, every node's state is generated and is considered as updated.
            // Otherwise, find out if any node went from referenced to unreferenced or vice-versa.
            const stateUpdated = this.gcDataFromLastRun === undefined ||
                this.unreferencedNodesState.has(nodeId) === referenced;
            if (stateUpdated) {
                gcStats.updatedNodeCount++;
            }
            if (!referenced) {
                gcStats.unrefNodeCount++;
            }

            if (this.runtime.getNodeType(nodeId) === GCNodeType.DataStore) {
                gcStats.dataStoreCount++;
                if (stateUpdated) {
                    gcStats.updatedDataStoreCount++;
                }
                if (!referenced) {
                    gcStats.unrefDataStoreCount++;
                }
            }
            if (this.runtime.getNodeType(nodeId) === GCNodeType.Blob) {
                gcStats.attachmentBlobCount++;
                if (stateUpdated) {
                    gcStats.updatedAttachmentBlobCount++;
                }
                if (!referenced) {
                    gcStats.unrefAttachmentBlobCount++;
                }
            }
        };

        for (const nodeId of gcResult.referencedNodeIds) {
            updateNodeStats(nodeId, true /* referenced */);
        }

        for (const nodeId of gcResult.deletedNodeIds) {
            updateNodeStats(nodeId, false /* referenced */);
        }

        return gcStats;
    }

    /**
     * For nodes that are ready to sweep, log an event for now. Until we start running sweep which deletes objects,
     * this will give us a view into how much deleted content a container has.
     */
    private logSweepEvents(logger: ITelemetryLogger, currentReferenceTimestampMs: number) {
        if (this.mc.config.getBoolean(disableSweepLogKey) === true || this.sweepTimeoutMs === undefined) {
            return;
        }

        this.unreferencedNodesState.forEach((nodeStateTracker, nodeId) => {
            if (nodeStateTracker.state !== UnreferencedState.SweepReady) {
                return;
            }

            const nodeType = this.runtime.getNodeType(nodeId);
            if (nodeType !== GCNodeType.DataStore && nodeType !== GCNodeType.Blob) {
                return;
            }

            // Log deleted event for each node only once to reduce noise in telemetry.
            const uniqueEventId = `Deleted-${nodeId}`;
            if (this.loggedUnreferencedEvents.has(uniqueEventId)) {
                return;
            }
            this.loggedUnreferencedEvents.add(uniqueEventId);
            logger.sendTelemetryEvent({
                eventName: "GCObjectDeleted",
                id: nodeId,
                type: nodeType,
                age: currentReferenceTimestampMs - nodeStateTracker.unreferencedTimestampMs,
                timeout: this.sweepTimeoutMs,
                completedGCRuns: this.completedRuns,
                lastSummaryTime: this.getLastSummaryTimestampMs(),
            });
        });
    }

    /**
     * Called when an inactive node is used after. Queue up an event that will be logged next time GC runs.
     */
    private inactiveNodeUsed(
        usageType: "Changed" | "Loaded" | "Revived",
        nodeId: string,
        nodeStateTracker: UnreferencedStateTracker,
        fromNodeId?: string,
        packagePath?: readonly string[],
        currentReferenceTimestampMs = this.runtime.getCurrentReferenceTimestampMs(),
        requestHeaders?: IRequestHeader,
    ) {
        // If there is no reference timestamp to work with, no ops have been processed after creation. If so, skip
        // logging as nothing interesting would have happened worth logging.
        // If the node is active, skip logging.
        if (currentReferenceTimestampMs === undefined || nodeStateTracker.state === UnreferencedState.Active) {
            return;
        }

        // We only care about data stores and attachment blobs for this telemetry since GC only marks these objects
        // as unreferenced. Also, if an inactive DDS is used, the corresponding data store store will also be used.
        const nodeType = this.runtime.getNodeType(nodeId);
        if (nodeType !== GCNodeType.DataStore && nodeType !== GCNodeType.Blob) {
            return;
        }

        const state = nodeStateTracker.state;
        const uniqueEventId = `${state}-${nodeId}-${usageType}`;
        if (this.loggedUnreferencedEvents.has(uniqueEventId)) {
            return;
        }
        this.loggedUnreferencedEvents.add(uniqueEventId);

        const propsToLog = {
            id: nodeId,
            type: nodeType,
            unrefTime: nodeStateTracker.unreferencedTimestampMs,
            age: currentReferenceTimestampMs - nodeStateTracker.unreferencedTimestampMs,
            timeout: nodeStateTracker.state === UnreferencedState.Inactive
                ? this.inactiveTimeoutMs
                : this.sweepTimeoutMs,
            completedGCRuns: this.completedRuns,
            lastSummaryTime: this.getLastSummaryTimestampMs(),
            ...this.createContainerMetadata,
            externalRequest: requestHeaders?.[RuntimeHeaders.externalRequest],
            viaHandle: requestHeaders?.[RuntimeHeaders.viaHandle],
            fromId: fromNodeId,
        };

        // For summarizer client, queue the event so it is logged the next time GC runs if the event is still valid.
        // For non-summarizer client, log the event now since GC won't run on it. This may result in false positives
        // but it's a good signal nonetheless and we can consume it with a grain of salt.
        // Inactive errors are usages of Objects that are unreferenced for at least a period of 7 days.
        // SweepReady errors are usages of Objects that will be deleted by GC Sweep!
        if (this.isSummarizerClient) {
            this.pendingEventsQueue.push({ ...propsToLog, usageType, state });
        } else {
            // For non-summarizer clients, only log "Loaded" type events since these objects may not be loaded in the
            // summarizer clients if they are based off of user actions (such as scrolling to content for these objects)
            // Events generated:
            // InactiveObject_Loaded, SweepReadyObject_Loaded
            if (usageType === "Loaded") {
                const event = {
                    ...propsToLog,
                    eventName: `${state}Object_${usageType}`,
                    pkg: packagePathToTelemetryProperty(packagePath),
                    stack: generateStack(),
                };

                // Do not log the inactive object x events as error events as they are not the best signal for
                // detecting something wrong with GC either from the partner or from the runtime itself.
                if (state === UnreferencedState.Inactive) {
                    this.mc.logger.sendTelemetryEvent(event);
                } else {
                    this.mc.logger.sendErrorEvent(event);
                }
            }

            // If SweepReady Usage Detection is enabed, the handler may close the interactive container.
            // Once Sweep is fully implemented, this will be removed since the objects will be gone
            // and errors will arise elsewhere in the runtime
            if (state === UnreferencedState.SweepReady) {
                this.sweepReadyUsageHandler.usageDetectedInInteractiveClient({ ...propsToLog, usageType });
            }
        }
    }

    private async logUnreferencedEvents(logger: ITelemetryLogger) {
        // Events sent come only from the summarizer client. In between summaries, events are pushed to a queue and at
        // summary time they are then logged.
        // Events generated:
        // InactiveObject_Loaded, InactiveObject_Changed, InactiveObject_Revived
        // SweepReadyObject_Loaded, SweepReadyObject_Changed, SweepReadyObject_Revived
        for (const eventProps of this.pendingEventsQueue) {
            const { usageType, state, ...propsToLog } = eventProps;
            /**
             * Revived event is logged only if the node is active. If the node is not active, the reference to it was
             * from another unreferenced node and this scenario is not interesting to log.
             * Loaded and Changed events are logged only if the node is not active. If the node is active, it was
             * revived and a Revived event will be logged for it.
             */
            const nodeStateTracker = this.unreferencedNodesState.get(eventProps.id);
            const active = nodeStateTracker === undefined || nodeStateTracker.state === UnreferencedState.Active;
            if ((usageType === "Revived") === active) {
                const pkg = await this.getNodePackagePath(eventProps.id);
                const fromPkg = eventProps.fromId ? await this.getNodePackagePath(eventProps.fromId) : undefined;
                const event = {
                    ...propsToLog,
                    eventName: `${state}Object_${usageType}`,
                    pkg: pkg ? { value: pkg.join("/"), tag: TelemetryDataTag.CodeArtifact } : undefined,
                    fromPkg: fromPkg ? { value: fromPkg.join("/"), tag: TelemetryDataTag.CodeArtifact } : undefined,
                }

                if (state === UnreferencedState.Inactive) {
                    logger.sendTelemetryEvent(event);
                } else {
                    logger.sendErrorEvent(event);
                }
            }
        }
        this.pendingEventsQueue = [];
    }
}

function generateSortedGCState(gcState: IGarbageCollectionState): IGarbageCollectionState {
    const sortableArray: [string, IGarbageCollectionNodeData][] = Object.entries(gcState.gcNodes);
    sortableArray.sort(([a], [b]) => a.localeCompare(b));
    const sortedGCState: IGarbageCollectionState = { gcNodes: {} };
    for (const [nodeId, nodeData] of sortableArray) {
        nodeData.outboundRoutes.sort();
        sortedGCState.gcNodes[nodeId] = nodeData;
    }
    return sortedGCState;
}

/** A wrapper around common-utils Timer that requires the timeout when calling start/restart */
class TimerWithNoDefaultTimeout extends Timer {
    constructor(
        private readonly callback: () => void,
    ) {
        // The default timeout/handlers will never be used since start/restart pass overrides below
        super(0, () => { throw new Error("DefaultHandler should not be used"); });
    }

    start(timeoutMs: number) {
        super.start(timeoutMs, this.callback);
    }

    restart(timeoutMs: number): void {
        super.restart(timeoutMs, this.callback);
    }
}<|MERGE_RESOLUTION|>--- conflicted
+++ resolved
@@ -62,11 +62,8 @@
     runSessionExpiryKey,
     runSweepKey,
     stableGCVersion,
-<<<<<<< HEAD
     throwOnTombstoneLoadKey,
     throwOnTombstoneUsageKey,
-=======
->>>>>>> 120435a4
     trackGCStateKey
 } from "./garbageCollectionConstants";
 import { sendGCTombstoneEvent } from "./garbageCollectionTombstoneUtils";
@@ -1248,7 +1245,6 @@
                 eventName = "GC_Tombstone_Blob_Revived";
             }
 
-<<<<<<< HEAD
             this.mc.logger.sendTelemetryEvent({
                 eventName,
                 isSummarizerClient: this.isSummarizerClient,
@@ -1257,19 +1253,6 @@
                 throwOnTombstoneLoad: this.mc.config.getBoolean(throwOnTombstoneLoadKey) ?? false,
                 throwOnTombstoneUsage: this.mc.config.getBoolean(throwOnTombstoneUsageKey) ?? false,
             });
-=======
-            sendGCTombstoneEvent(
-                this.mc,
-                {
-                    eventName,
-                    category: "generic",
-                    isSummarizerClient: this.isSummarizerClient,
-                    url: trimLeadingSlashes(toNodePath),
-                    nodeType,
-                 },
-                undefined /* packagePath */,
-            );
->>>>>>> 120435a4
         }
     }
 
