--- conflicted
+++ resolved
@@ -1232,11 +1232,7 @@
             if (pkg !== undefined) {
                 this.mc.logger.sendErrorEvent({
                     ...event,
-<<<<<<< HEAD
-                    pkg: { value: `/${pkg.join("/")}`, tag: TelemetryDataTag.CodeArtifact },
-=======
-                    pkg: { value: pkg.join("/"), tag: TelemetryDataTag.PackageData },
->>>>>>> c93041ef
+                    pkg: { value: pkg.join("/"), tag: TelemetryDataTag.CodeArtifact },
                 });
             } else {
                 this.pendingEventsQueue.push(event);
