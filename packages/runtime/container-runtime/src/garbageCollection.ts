/*!
 * Copyright (c) Microsoft Corporation and contributors. All rights reserved.
 * Licensed under the MIT License.
 */

import { ITelemetryLogger } from "@fluidframework/common-definitions";
import { assert, LazyPromise, Timer } from "@fluidframework/common-utils";
import { ICriticalContainerError } from "@fluidframework/container-definitions";
import { ClientSessionExpiredError } from "@fluidframework/container-utils";
import {
    cloneGCData,
    concatGarbageCollectionStates,
    concatGarbageCollectionData,
    IGCResult,
    runGarbageCollection,
    unpackChildNodesGCDetails,
} from "@fluidframework/garbage-collector";
import { ISnapshotTree } from "@fluidframework/protocol-definitions";
import {
    gcBlobKey,
    IGarbageCollectionData,
    IGarbageCollectionState,
    IGarbageCollectionDetailsBase,
    ISummaryTreeWithStats,
} from "@fluidframework/runtime-definitions";
import {
    ReadAndParseBlob,
    RefreshSummaryResult,
    SummaryTreeBuilder,
} from "@fluidframework/runtime-utils";
import {
    ChildLogger,
    loggerToMonitoringContext,
    MonitoringContext,
    PerformanceEvent,
 } from "@fluidframework/telemetry-utils";

import { IGCRuntimeOptions } from "./containerRuntime";
import { getSummaryForDatastores } from "./dataStores";
import {
    getGCVersion,
    GCVersion,
    IContainerRuntimeMetadata,
    metadataBlobName,
    ReadFluidDataStoreAttributes,
    dataStoreAttributesBlobName,
} from "./summaryFormat";

/** This is the current version of garbage collection. */
const GCVersion = 1;

// The key for the GC tree in summary.
export const gcTreeKey = "gc";
// They prefix for GC blobs in the GC tree in summary.
export const gcBlobPrefix = "__gc";

// Feature gate key to turn GC on / off.
const runGCKey = "Fluid.GarbageCollection.RunGC";
// Feature gate key to turn GC test mode on / off.
const gcTestModeKey = "Fluid.GarbageCollection.GCTestMode";
// Feature gate key to turn GC sweep on / off.
const runSweepKey = "Fluid.GarbageCollection.RunSweep";
// Feature gate key to write GC data at the root of the summary tree.
const writeAtRootKey = "Fluid.GarbageCollection.WriteDataAtRoot";
// Feature gate key to expire a session after a set period of time.
const runSessionExpiry = "Fluid.GarbageCollection.RunSessionExpiry";

const defaultDeleteTimeoutMs = 7 * 24 * 60 * 60 * 1000; // 7 days
const defaultSessionExpiryDurationMs = 30 * 24 * 60 * 60 * 1000; //30 days

/** The statistics of the system state after a garbage collection run. */
export interface IGCStats {
    /** The number of nodes in the container. */
    nodeCount: number;
    /** The number of data stores in the container. */
    dataStoreCount: number;
    /** The number of unreferenced nodes in the container. */
    unrefNodeCount: number;
    /** The number of unreferenced data stores in the container. */
    unrefDataStoreCount: number;
    /** The number of nodes whose reference state updated since last GC run. */
    updatedNodeCount: number;
    /** The number of data stores whose reference state updated since last GC run. */
    updatedDataStoreCount: number;
}

/** Defines the APIs for the runtime object to be passed to the garbage collector. */
export interface IGarbageCollectionRuntime {
    /** Before GC runs, called to notify the runtime to update any pending GC state. */
    updateStateBeforeGC(): Promise<void>;
    /** Returns the garbage collection data of the runtime. */
    getGCData(fullGC?: boolean): Promise<IGarbageCollectionData>;
    /** After GC has run, called to notify the runtime of routes that are used in it. */
    updateUsedRoutes(usedRoutes: string[], gcTimestamp?: number): void;
}

/** Defines the contract for the garbage collector. */
export interface IGarbageCollector {
    /** Tells whether GC should run or not. */
    readonly shouldRunGC: boolean;
    /** The time in ms to expire a session for a client for gc. */
    readonly sessionExpiryTimeoutMs: number | undefined;
    /**
     * This tracks two things:
     * 1. Whether GC is enabled - If this is 0, GC is disabled. If this is greater than 0, GC is enabled.
     * 2. If GC is enabled, the version of GC used to generate the GC data written in a summary.
     */
    readonly gcSummaryFeatureVersion: number;
    /** Tells whether the GC state in summary needs to be reset in the next summary. */
    readonly summaryStateNeedsReset: boolean;
    /** Tells whether GC data should be written to the root of the summary tree. */
    readonly writeDataAtRoot: boolean;
    /** Run garbage collection and update the reference / used state of the system. */
    collectGarbage(
        options: { logger?: ITelemetryLogger, runGC?: boolean, runSweep?: boolean, fullGC?: boolean },
    ): Promise<IGCStats>;
    /** Summarizes the GC data and returns it as a summary tree. */
    summarize(): ISummaryTreeWithStats | undefined;
    /** Returns a map of each data store id to its GC details in the base summary. */
    getDataStoreBaseGCDetails(): Promise<Map<string, IGarbageCollectionDetailsBase>>;
    /** Called when the latest summary of the system has been refreshed. */
    latestSummaryStateRefreshed(result: RefreshSummaryResult, readAndParseBlob: ReadAndParseBlob): Promise<void>;
    /** Called when a node is changed. Used to detect and log when an inactive node is changed. */
    nodeChanged(id: string): void;
    /** Called when a reference is added to a node. Used to identify nodes that were referenced between summaries. */
    addedOutboundReference(fromNodeId: string, toNodeId: string): void;
    dispose(): void;
}

/**
 * Helper class that tracks the state of an unreferenced node such as the time it was unreferenced. It also sets
 * the node's state to inactive if it remains unreferenced for a given amount of time (inactiveTimeoutMs).
 */
class UnreferencedStateTracker {
    private inactive: boolean = false;
    // Keeps track of all inactive events that are logged. This is used to limit the log generation for each event to 1
    // so that it is not noisy.
    private readonly inactiveEventsLogged: Set<string> = new Set();
    private readonly timer: Timer | undefined;

    constructor(
        public readonly unreferencedTimestampMs: number,
        inactiveTimeoutMs: number,
    ) {
        // If the timeout has already expired, the node should become inactive immediately. Otherwise, start a timer of
        // inactiveTimeoutMs after which the node will become inactive.
        if (inactiveTimeoutMs <= 0) {
            this.inactive = true;
        } else {
            this.timer = new Timer(inactiveTimeoutMs, () => { this.inactive = true; });
            this.timer.start();
        }
    }

    /** Stop tracking this node. Reset the unreferenced timer, if any, and reset inactive state. */
    public stopTracking() {
        this.timer?.clear();
        this.inactive = false;
    }

    /** Logs an error with the given properties if the node  is inactive. */
    public logIfInactive(
        logger: ITelemetryLogger,
        eventName: string,
        currentTimestampMs: number,
        deleteTimeoutMs: number,
        inactiveNodeId: string,
    ) {
        if (this.inactive && !this.inactiveEventsLogged.has(eventName)) {
            logger.sendErrorEvent({
                eventName,
                age: currentTimestampMs - this.unreferencedTimestampMs,
                timeout: deleteTimeoutMs,
                id: inactiveNodeId,
            });
            this.inactiveEventsLogged.add(eventName);
        }
    }
}

/**
 * The garbage collector for the container runtime. It consolidates the garbage collection functionality and maintains
 * its state across summaries.
 */
export class GarbageCollector implements IGarbageCollector {
    public static create(
        provider: IGarbageCollectionRuntime,
        gcOptions: IGCRuntimeOptions,
        deleteUnusedRoutes: (unusedRoutes: string[]) => void,
        getCurrentTimestampMs: () => number,
        closeFn: (error?: ICriticalContainerError) => void,
        baseSnapshot: ISnapshotTree | undefined,
        readAndParseBlob: ReadAndParseBlob,
        baseLogger: ITelemetryLogger,
        existing: boolean,
        metadata?: IContainerRuntimeMetadata,
    ): IGarbageCollector {
        return new GarbageCollector(
            provider,
            gcOptions,
            deleteUnusedRoutes,
            getCurrentTimestampMs,
            closeFn,
            baseSnapshot,
            readAndParseBlob,
            baseLogger,
            existing,
            metadata,
        );
    }

    /**
     * Tells whether GC should be run based on the GC options and local storage flags.
     */
    public readonly shouldRunGC: boolean;

    /**
     * The time in ms to expire a session for a client for gc.
     */
    public readonly sessionExpiryTimeoutMs: number | undefined;

    /**
     * This tracks two things:
     * 1. Whether GC is enabled - If this is 0, GC is disabled. If this is greater than 0, GC is enabled.
     * 2. If GC is enabled, the version of GC used to generate the GC data written in a summary.
     */
    public get gcSummaryFeatureVersion(): number {
        return this.gcEnabled ? this.currentGCVersion : 0;
    }

    /**
     * Tells whether the GC state needs to be reset in the next summary. We need to do this if:
     * 1. GC was enabled and is now disabled. The GC state needs to be removed and everything becomes referenced.
     * 2. GC was disabled and is now enabled. The GC state needs to be regenerated and added to summary.
     * 3. The GC version in the latest summary is different from the current GC version. This can happen if:
     *    3.1. The summary this client loaded with has data from a different GC version.
     *    3.2. This client's latest summary was updated from a snapshot that has a different GC version.
     */
    public get summaryStateNeedsReset(): boolean {
        return this.initialStateNeedsReset ||
            (this.shouldRunGC && this.latestSummaryGCVersion !== this.currentGCVersion);
    }

    /**
     * Tracks if GC is enabled for this document. This is specified during document creation and doesn't change
     * throughout its lifetime.
     */
    private readonly gcEnabled: boolean;
    private readonly shouldRunSweep: boolean;
    private readonly testMode: boolean;
    private readonly mc: MonitoringContext;

    /**
     * Tells whether the GC data should be written to the root of the summary tree.
     */
    private _writeDataAtRoot: boolean = false;
    public get writeDataAtRoot(): boolean {
        return this._writeDataAtRoot;
     }

    /**
     * Tells whether the initial GC state needs to be reset. This can happen under 2 conditions:
     * 1. The base snapshot contains GC state but GC is disabled. This will happen the first time GC is disabled after
     *    it was enabled before. GC state needs to be removed from summary and all nodes should be marked referenced.
     * 2. The base snapshot does not have GC state but GC is enabled. This will happen the very first time GC runs on
     *    a document and the first time GC is enabled after is was disabled before.
     *
     * Note that the state needs reset only for the very first time summary is generated by this client. After that, the
     * state will be up-to-date and this flag will be reset.
    */
    private initialStateNeedsReset: boolean = false;

    // The current GC version that this container is running.
    private readonly currentGCVersion = GCVersion;
    // This is the version of GC data in the latest summary being tracked.
    private latestSummaryGCVersion: GCVersion;

    // Keeps track of the GC state from the last run.
    private gcDataFromLastRun: IGarbageCollectionData | undefined;
    // Keeps a list of references (edges in the GC graph) between GC runs. Each entry has a node id and a list of
    // outbound routes from that node.
    private readonly referencesSinceLastRun: Map<string, string[]> = new Map();

    // Promise when resolved initializes the base state of the nodes from the base summary state.
    private readonly initializeBaseStateP: Promise<void>;
    // The map of data store ids to their GC details in the base summary returned in getDataStoreGCDetails().
    private readonly dataStoreGCDetailsP: Promise<Map<string, IGarbageCollectionDetailsBase>>;
    // The time after which an unreferenced node can be deleted. Currently, we only set the node's state to expired.
    private readonly deleteTimeoutMs: number;
    // Map of node ids to their unreferenced state tracker.
    private readonly unreferencedNodesState: Map<string, UnreferencedStateTracker> = new Map();
    // The timeout responsible for closing the container when the session has expired
    private sessionExpiryTimer?: ReturnType<typeof setTimeout>;

    protected constructor(
        private readonly provider: IGarbageCollectionRuntime,
        private readonly gcOptions: IGCRuntimeOptions,
        /** After GC has run, called to delete objects in the runtime whose routes are unused. */
        private readonly deleteUnusedRoutes: (unusedRoutes: string[]) => void,
        /** Returns the current timestamp to be assigned to nodes that become unreferenced. */
        private readonly getCurrentTimestampMs: () => number,
        private readonly closeFn: (error?: ICriticalContainerError) => void,
        baseSnapshot: ISnapshotTree | undefined,
        readAndParseBlob: ReadAndParseBlob,
        baseLogger: ITelemetryLogger,
        existing: boolean,
        metadata?: IContainerRuntimeMetadata,
    ) {
        this.mc = loggerToMonitoringContext(
            ChildLogger.create(baseLogger, "GarbageCollector"));

        this.deleteTimeoutMs = this.gcOptions.deleteTimeoutMs ?? defaultDeleteTimeoutMs;

        let prevSummaryGCVersion: number | undefined;

        // GC can only be enabled during creation. After that, it can never be enabled again. So, for existing
        // documents, we get this information from the metadata blob. Similarly the session timeout should be
        // consistent across all clients, thus we grab it as well from the metadata blob, and set it once on creation.
        if (existing) {
            prevSummaryGCVersion = getGCVersion(metadata);
            // Existing documents which did not have metadata blob or had GC disabled have version as 0. For all
            // other exsiting documents, GC is enabled.
            this.gcEnabled = prevSummaryGCVersion > 0;
            this.sessionExpiryTimeoutMs = metadata?.sessionExpiryTimeoutMs;
        } else {
            // For new documents, GC has to be exlicitly enabled via the gcAllowed flag in GC options.
            this.gcEnabled = gcOptions.gcAllowed === true;
            // Set the Session Expiry only if the flag is enabled or the test option is set.
            if (this.mc.config.getBoolean(runSessionExpiry) && this.gcEnabled) {
                this.sessionExpiryTimeoutMs = defaultSessionExpiryDurationMs;
            }
        }

        // If session expiry is enabled, we need to close the container when the timeout expires
        if (this.sessionExpiryTimeoutMs !== undefined) {
            const timeoutMs = this.sessionExpiryTimeoutMs;
            setLongTimeout(timeoutMs, 
                () => {
                    this.closeFn(new ClientSessionExpiredError(`Client session expired.`, timeoutMs));
                },
                (timer) => {
                    this.sessionExpiryTimer = timer;
                });
        }

        // For existing document, the latest summary is the one that we loaded from. So, use its GC version as the
        // latest tracked GC version. For new documents, we will be writing the first summary with the current version.
        this.latestSummaryGCVersion = prevSummaryGCVersion ?? this.currentGCVersion;

        // Whether GC should run or not. Can override with localStorage flag.
        this.shouldRunGC = this.mc.config.getBoolean(runGCKey) ?? (
            // GC must be enabled for the document.
            this.gcEnabled
            // GC must not be disabled via GC options.
            && !gcOptions.disableGC
        );

        // Whether GC sweep phase should run or not. If this is false, only GC mark phase is run. Can override with
        // localStorage flag.
        this.shouldRunSweep = this.shouldRunGC &&
            (this.mc.config.getBoolean(runSweepKey) ?? gcOptions.runSweep === true)
            && this.sessionExpiryTimer !== undefined;

        // Whether we are running in test mode. In this mode, unreferenced nodes are immediately deleted.
        this.testMode = this.mc.config.getBoolean(gcTestModeKey) ?? gcOptions.runGCInTestMode === true;

        /**
         * Enable resetting initial state once the following issue is resolved:
         * https://github.com/microsoft/FluidFramework/issues/8878.
         * Currently, the GC tree is not written at root, so we don't know if the base snapshot contains GC tree or not.
         */
        // The GC state needs to be reset if the base snapshot contains GC tree and GC is disabled or it doesn't contain
        // GC tree and GC is enabled.
        // const gcTreePresent = baseSnapshot?.trees[gcTreeKey] !== undefined;
        // this.initialStateNeedsReset = gcTreePresent ? !this.shouldRunGC : this.shouldRunGC;

        // If `writeDataAtRoot` setting is true, write the GC data into the root of the summary tree. We do this so that
        // the roll out can be staged. Once its rolled out everywhere, we will start writing at root by default.
        this._writeDataAtRoot = this.mc.config.getBoolean(writeAtRootKey) ?? this.gcOptions.writeDataAtRoot === true;

        // Get the GC state from the GC blob in the base snapshot. Use LazyPromise because we only want to do
        // this once since it involves fetching blobs from storage which is expensive.
        const baseSummaryStateP = new LazyPromise<IGarbageCollectionState | undefined>(async () => {
            if (baseSnapshot === undefined) {
                return undefined;
            }

            // For newer documents, GC data should be present in the GC tree in the root of the snapshot.
            const gcSnapshotTree = baseSnapshot.trees[gcTreeKey];
            if (gcSnapshotTree !== undefined) {
                // If the GC tree is written at root, we should also do the same.
                this._writeDataAtRoot = true;
                return getGCStateFromSnapshot(gcSnapshotTree, readAndParseBlob);
            }

            // back-compat - Older documents will have the GC blobs in each data store's summary tree. Get them and
            // consolidate into IGarbageCollectionState format.
            // Add a node for the root node that is not present in older snapshot format.
            const gcState: IGarbageCollectionState = { gcNodes: { "/": { outboundRoutes: [] } } };
            const dataStoreSnaphotTree = getSummaryForDatastores(baseSnapshot, metadata);
            assert(dataStoreSnaphotTree !== undefined,
                0x2a8 /* "Expected data store snapshot tree in base snapshot" */);
            for (const [dsId, dsSnapshotTree] of Object.entries(dataStoreSnaphotTree.trees)) {
                const blobId = dsSnapshotTree.blobs[gcBlobKey];
                if (blobId === undefined) {
                    continue;
                }

                const gcSummaryDetails = await readAndParseBlob<IGarbageCollectionDetailsBase>(blobId);
                // If there are no nodes for this data store, skip it.
                if (gcSummaryDetails.gcData?.gcNodes === undefined) {
                    continue;
                }

                const dsRootId = `/${dsId}`;
                // Since we used to write GC data at data store level, we won't have an entry for the root ("/").
                // Construct that entry by adding root data store ids to its outbound routes.
                const initialSnapshotDetails = await readAndParseBlob<ReadFluidDataStoreAttributes>(
                    dsSnapshotTree.blobs[dataStoreAttributesBlobName],
                );
                if (initialSnapshotDetails.isRootDataStore) {
                    gcState.gcNodes["/"].outboundRoutes.push(dsRootId);
                }

                for (const [id, outboundRoutes] of Object.entries(gcSummaryDetails.gcData.gcNodes)) {
                    // Prefix the data store id to the GC node ids to make them relative to the root from being
                    // relative to the data store. Similar to how its done in DataStore::getGCData.
                    const rootId = id === "/" ? dsRootId : `${dsRootId}${id}`;
                    gcState.gcNodes[rootId] = { outboundRoutes: Array.from(outboundRoutes) };
                }
                assert(gcState.gcNodes[dsRootId] !== undefined,
                    0x2a9 /* `GC nodes for data store ${dsId} not in GC blob` */);
                gcState.gcNodes[dsRootId].unreferencedTimestampMs = gcSummaryDetails.unrefTimestamp;
            }

            // If there is only one node (root node just added above), either GC is disabled or we are loading from the
            // very first summary generated by detached container. In both cases, GC was not run - return undefined.
            return Object.keys(gcState.gcNodes).length === 1 ? undefined : gcState;
        });

        // Set up the initializer which initializes the base GC state from the base snapshot. Use lazy promise because
        // we only do this once - the very first time we run GC.
        this.initializeBaseStateP = new LazyPromise<void>(async () => {
            const currentTimestampMs = this.getCurrentTimestampMs();
            const baseState = await baseSummaryStateP;
            if (baseState === undefined) {
                return;
            }

            const gcNodes: { [ id: string ]: string[] } = {};
            for (const [nodeId, nodeData] of Object.entries(baseState.gcNodes)) {
                const unreferencedTimestampMs = nodeData.unreferencedTimestampMs;
                if (unreferencedTimestampMs !== undefined) {
                    // Get how long it has been since the node was unreferenced. Start a timeout for the remaining time
                    // left for it to be eligible for deletion.
                    const unreferencedDurationMs = currentTimestampMs - unreferencedTimestampMs;
                    this.unreferencedNodesState.set(
                        nodeId,
                        new UnreferencedStateTracker(
                            unreferencedTimestampMs,
                            this.deleteTimeoutMs - unreferencedDurationMs,
                        ),
                    );
                }
                gcNodes[nodeId] = Array.from(nodeData.outboundRoutes);
            }
            this.gcDataFromLastRun = { gcNodes };
        });

        // Get the GC details for each data store from the GC state in the base summary. This is returned in
        // getDataStoreBaseGCDetails and is used to initialize each data store's GC state.
        this.dataStoreGCDetailsP = new LazyPromise<Map<string, IGarbageCollectionDetailsBase>>(async () => {
            const baseState = await baseSummaryStateP;
            if (baseState === undefined) {
                return new Map();
            }

            const gcNodes: { [ id: string ]: string[] } = {};
            for (const [nodeId, nodeData] of Object.entries(baseState.gcNodes)) {
                gcNodes[nodeId] = Array.from(nodeData.outboundRoutes);
            }
            // Run GC on the nodes in the base summary to get the routes used in each node in the container.
            // This is an optimization for space (vs performance) wherein we don't need to store the used routes of
            // each node in the summary.
            const usedRoutes = runGarbageCollection(
                gcNodes,
                [ "/" ],
                this.mc.logger,
            ).referencedNodeIds;

            const dataStoreGCDetailsMap = unpackChildNodesGCDetails({ gcData: { gcNodes }, usedRoutes });
            // Currently, the data stores write the GC data. So, we need to update it's base GC details with the
            // unreferenced timestamp. Once we start writing the GC data here, we won't need to do this anymore.
            for (const [nodeId, nodeData] of Object.entries(baseState.gcNodes)) {
                if (nodeData.unreferencedTimestampMs !== undefined) {
                    const dataStoreGCDetails = dataStoreGCDetailsMap.get(nodeId.slice(1));
                    if (dataStoreGCDetails !== undefined) {
                        dataStoreGCDetails.unrefTimestamp = nodeData.unreferencedTimestampMs;
                    }
                }
            }
            return dataStoreGCDetailsMap;
        });
    }

    /**
     * Runs garbage collection and udpates the reference / used state of the nodes in the container.
     * @returns the number of data stores that have been marked as unreferenced.
     */
    public async collectGarbage(
        options: {
            /** Logger to use for logging GC events */
            logger?: ITelemetryLogger,
            /** True to run GC sweep phase after the mark phase */
            runSweep?: boolean,
            /** True to generate full GC data */
            fullGC?: boolean,
        },
    ): Promise<IGCStats> {
        const {
            logger = this.mc.logger,
            runSweep = this.shouldRunSweep,
            fullGC = this.gcOptions.runFullGC === true || this.summaryStateNeedsReset,
        } = options;

        return PerformanceEvent.timedExecAsync(logger, { eventName: "GarbageCollection" }, async (event) => {
            await this.initializeBaseStateP;

            // Let the runtime update its pending state before GC runs.
            await this.provider.updateStateBeforeGC();

            // Get the runtime's GC data and run GC on the reference graph in it.
            const gcData = await this.provider.getGCData(fullGC);
            const gcResult = runGarbageCollection(
                gcData.gcNodes,
                [ "/" ],
                logger,
            );
            const gcStats = this.getGCStats(gcResult);

            this.updateStateSinceLatestRun(gcData);

            const currentTimestampMs = this.getCurrentTimestampMs();
            // Update the current state of the system based on the GC run.
            this.updateCurrentState(gcData, gcResult, currentTimestampMs);

            this.provider.updateUsedRoutes(gcResult.referencedNodeIds, currentTimestampMs);

            if (runSweep) {
                // Placeholder for running sweep logic.
            }

            // If we are running in GC test mode, delete objects for unused routes. This enables testing scenarios
            // involving access to deleted data.
            if (this.testMode) {
                this.deleteUnusedRoutes(gcResult.deletedNodeIds);
            }
            event.end({ ...gcStats });
            return gcStats;
        },
        { end: true, cancel: "error" });
    }

    /**
     * Summarizes the GC data and returns it as a summary tree.
     * We current write the entire GC state in a single blob. This can be modified later to write multiple
     * blobs. All the blob keys should start with `gcBlobPrefix`.
     */
    public summarize(): ISummaryTreeWithStats | undefined {
        if (!this.shouldRunGC || this.gcDataFromLastRun === undefined) {
            return;
        }

        const gcState: IGarbageCollectionState = { gcNodes: {} };
        for (const [nodeId, outboundRoutes] of Object.entries(this.gcDataFromLastRun.gcNodes)) {
            gcState.gcNodes[nodeId] = {
                outboundRoutes,
                unreferencedTimestampMs: this.unreferencedNodesState.get(nodeId)?.unreferencedTimestampMs,
            };
        }

        const builder = new SummaryTreeBuilder();
        builder.addBlob(`${gcBlobPrefix}_root`, JSON.stringify(gcState));
        return builder.getSummaryTree();
    }

    /**
     * Returns a map of data store ids to their base GC details generated from the base summary.This is used to
     * initialize the GC state of data stores.
     */
    public async getDataStoreBaseGCDetails(): Promise<Map<string, IGarbageCollectionDetailsBase>> {
        return this.dataStoreGCDetailsP;
    }

    /**
     * Called when the latest summary of the system has been refreshed. This will be used to update the state of the
     * latest summary tracked.
     */
    public async latestSummaryStateRefreshed(
        result: RefreshSummaryResult,
        readAndParseBlob: ReadAndParseBlob,
    ): Promise<void> {
        // After a summary is successfully submitted and ack'd by this client, the GC state should have been reset in
        // the summary and doesn't need to be reset anymore.
        this.initialStateNeedsReset = false;

        if (!this.shouldRunGC || !result.latestSummaryUpdated) {
            return;
        }

        // If the summary was tracked by this client, it was the one that generated the summary in the first place.
        // Basically, it was written in the current GC version.
        if (result.wasSummaryTracked) {
            this.latestSummaryGCVersion = this.currentGCVersion;
            return;
        }
        // If the summary was not tracked by this client, update latest GC version from the snapshot in the result as
        // that is now the latest summary.
        await this.updateSummaryGCVersionFromSnapshot(result.snapshot, readAndParseBlob);
    }

    /**
     * Called when a node with the given id is changed. If the node is inactive, log an error.
     */
    public nodeChanged(id: string) {
        // Prefix "/" if needed to make it relative to the root.
        const nodeId = id.startsWith("/") ? id : `/${id}`;
        this.unreferencedNodesState.get(nodeId)?.logIfInactive(
            this.mc.logger,
            "inactiveObjectChanged",
            this.getCurrentTimestampMs(),
            this.deleteTimeoutMs,
            nodeId,
        );
    }

    public dispose(): void {
        if (this.sessionExpiryTimer !== undefined) {
            clearTimeout(this.sessionExpiryTimer);
            this.sessionExpiryTimer = undefined;
        }
    }

    /**
     * Called when an outbound reference is added to a node. This is used to identify all nodes that have been
     * referenced between summaries so that their unreferenced timestamp can be reset.
     *
     * @param fromNodeId - The node from which the reference is added.
     * @param toNodeId - The node to which the reference is added.
     */
    public addedOutboundReference(fromNodeId: string, toNodeId: string) {
        const outboundRoutes = this.referencesSinceLastRun.get(fromNodeId) ?? [];
        outboundRoutes.push(toNodeId);
        this.referencesSinceLastRun.set(fromNodeId, outboundRoutes);
    }

    /**
     * Update the latest summary GC version from the metadata blob in the given snapshot.
     */
    private async updateSummaryGCVersionFromSnapshot(snapshot: ISnapshotTree, readAndParseBlob: ReadAndParseBlob) {
        const metadataBlobId = snapshot.blobs[metadataBlobName];
        if (metadataBlobId) {
            const metadata = await readAndParseBlob<IContainerRuntimeMetadata>(metadataBlobId);
            this.latestSummaryGCVersion = getGCVersion(metadata);
        }
    }

    /**
     * Updates the state of the system as per the current GC run. It does the following:
     * 1. Sets up the current GC state as per the gcData.
     * 2. Starts tracking for nodes that have become unreferenced in this run.
     * 3. Clears tracking for nodes that were unreferenced but became referenced in this run.
     * @param gcData - The data representing the reference graph on which GC is run.
     * @param gcResult - The result of the GC run on the gcData.
     * @param currentTimestampMs - The current timestamp to be used for unreferenced nodes' timestamp.
     */
    private updateCurrentState(gcData: IGarbageCollectionData, gcResult: IGCResult, currentTimestampMs: number) {
        this.gcDataFromLastRun = cloneGCData(gcData);
        this.referencesSinceLastRun.clear();

        // Iterate through the deleted nodes and start tracking if they became unreferenced in this run.
        for (const nodeId of gcResult.deletedNodeIds) {
            // The time when the node became unreferenced. This is added to the current GC state.
            let unreferencedTimestampMs: number = currentTimestampMs;
            const nodeStateTracker = this.unreferencedNodesState.get(nodeId);
            if (nodeStateTracker !== undefined) {
                unreferencedTimestampMs = nodeStateTracker.unreferencedTimestampMs;
            } else {
                // Start tracking this node as it became unreferenced in this run.
                this.unreferencedNodesState.set(
                    nodeId,
                    new UnreferencedStateTracker(unreferencedTimestampMs, this.deleteTimeoutMs),
                );
            }
        }

        // Iterate through the referenced nodes and stop tracking if they were unreferenced before.
        for (const nodeId of gcResult.referencedNodeIds) {
            const nodeStateTracker = this.unreferencedNodesState.get(nodeId);
            if (nodeStateTracker !== undefined) {
                // If this node has been unreferenced for longer than deleteTimeoutMs and is being referenced,
                // log an error as this may mean the deleteTimeoutMs is not long enough.
                nodeStateTracker.logIfInactive(
                    this.mc.logger,
                    "inactiveObjectRevived",
                    currentTimestampMs,
                    this.deleteTimeoutMs,
                    nodeId,
                );
                // Stop tracking so as to clear out any running timers.
                nodeStateTracker.stopTracking();
                // Delete the node as we don't need to track it any more.
                this.unreferencedNodesState.delete(nodeId);
            }
        }
    }

    /**
     * Since GC runs periodically, the GC data that is generated only tells us the state of the world at that point in
     * time. It's possible that nodes transition from `unreferenced -> referenced -> unreferenced` between two runs. The
     * unreferenced timestamp of such nodes needs to be reset as they may have been accessed when they were referenced.
     *
     * This function identifies nodes that were referenced since last run and removes their unreferenced state, if any.
     * If these nodes are currently unreferenced, they will be assigned new unreferenced state by the current run.
     */
    private updateStateSinceLatestRun(currentGCData: IGarbageCollectionData) {
        // If we haven't run GC before or no references were added since the last run, there is nothing to do.
        if (this.gcDataFromLastRun === undefined || this.referencesSinceLastRun.size === 0) {
            return;
        }

        // Validate that we have identified all references correctly.
        this.validateReferenceCorrectness(currentGCData);

        /**
         * Generate a super set of the GC data that contains the nodes and edges from last run, plus any new node and
         * edges that have been added since then. To do this, combine the GC data from the last run and the current
         * run, and then add the references since last run.
         *
         * Note on why we need to combine the data from previous run, current run and all references in between -
         * 1. We need data from last run because some of its references may have been deleted since then. If those
         *    references added new outbound references before getting deleted, we need to detect them.
         * 2. We need new outbound references since last run because some of them may have been deleted later. If those
         *    references added new outbound references before getting deleted, we need to detect them.
         * 3. We need data from the current run because currently we may not detect when DDSs are referenced:
         *    - We don't require DDSs handles to be stored in a referenced DDS. For this, we need GC at DDS level
         *      which is tracked by https://github.com/microsoft/FluidFramework/issues/8470.
         *    - A new data store may have "root" DDSs already created and we don't detect them today.
         */
        const gcDataSuperSet = concatGarbageCollectionData(this.gcDataFromLastRun, currentGCData);
        this.referencesSinceLastRun.forEach((outboundRoutes: string[], sourceNodeId: string) => {
            if (gcDataSuperSet.gcNodes[sourceNodeId] === undefined) {
                gcDataSuperSet.gcNodes[sourceNodeId] = outboundRoutes;
            } else {
                gcDataSuperSet.gcNodes[sourceNodeId].push(...outboundRoutes);
            }
        });

        /**
         * Run GC on the above reference graph to find all nodes that are referenced. For each one, if they are
         * unreferenced, stop tracking them and remove from unreferenced list.
         * Some of these nodes may be unreferenced now and if so, the current run will add unreferenced state for them.
         */
        const gcResult = runGarbageCollection(gcDataSuperSet.gcNodes, ["/"], this.mc.logger);
        for (const nodeId of gcResult.referencedNodeIds) {
            const nodeStateTracker = this.unreferencedNodesState.get(nodeId);
            if (nodeStateTracker !== undefined) {
                // Stop tracking so as to clear out any running timers.
                nodeStateTracker.stopTracking();
                // Delete the node as we don't need to track it any more.
                this.unreferencedNodesState.delete(nodeId);
            }
        }
    }

    /**
     * Validates that all new references are correctly identified and processed. The basic principle for validation is
     * that we should not have new references in the reference graph (GC data) that have not been notified to the
     * garbage collector via `referenceAdded`.
     * We validate that the references in the current reference graph should be a subset of the references in the last
     * run's reference graph + references since the last run.
     * @param currentGCData - The GC data (reference graph) from the current GC run.
     */
    private validateReferenceCorrectness(currentGCData: IGarbageCollectionData) {
        assert(this.gcDataFromLastRun !== undefined, 0x2b7
            /* "Can't validate correctness without GC data from last run" */);

        // Get a list of all the outbound routes (or references) in the current GC data.
        const currentReferences: string[] = [];
        for (const [nodeId, outboundRoutes] of Object.entries(currentGCData.gcNodes)) {
            /**
             * Remove routes from a child node to its parent which is added implicitly by the runtime. For instance,
             * each adds its data store as an outbound route to mark it as referenced if the DDS is referenced.
             * We won't get any explicit notification for these references so they must be removed before validation.
             */
            const explicitRoutes = outboundRoutes.filter((route) => !nodeId.startsWith(route));
            currentReferences.push(...explicitRoutes);
        }

        // Get a list of outbound routes (or references) from the last run's GC data plus references added since the
        // last run that were notified via `referenceAdded`.
        const explicitReferences: string[] = [];
        for (const [, outboundRoutes] of Object.entries(this.gcDataFromLastRun.gcNodes)) {
            explicitReferences.push(...outboundRoutes);
        }
        this.referencesSinceLastRun.forEach((outboundRoutes: string[]) => {
            explicitReferences.push(...outboundRoutes);
        });

        // Validate that the current reference graph doesn't have references that we are not already aware of. If this
        // happens, it might indicate data corruption since we may delete objects prematurely.
        currentReferences.forEach((route: string) => {
            // Validate references for data stores only. Currently, layers below data stores don't have GC implemented
            // so there is no guarantee their references will be notified.
            if (isDataStoreNode(route) && !explicitReferences.includes(route)) {
                /**
                 * The following log will be enabled once this issue is resolved:
                 * https://github.com/microsoft/FluidFramework/issues/8878.
                 */
                // We should ideally throw a data corruption error here. However, send an error for now until we have
                // implemented sweep and have reasonable confidence in the sweep process.
                // this.mc.logger.sendErrorEvent({
                //     eventName: "gcUnknownOutboundRoute",
                //     route,
                // });
            }
        });
    }

    /**
     * Generates the stats of a garbage collection run from the given results of the run.
     * @param gcResult - The result of a GC run.
     * @returns the GC stats of the GC run.
     */
    private getGCStats(gcResult: IGCResult): IGCStats {
        const gcStats: IGCStats = {
            nodeCount: 0,
            dataStoreCount: 0,
            unrefNodeCount: 0,
            unrefDataStoreCount: 0,
            updatedNodeCount: 0,
            updatedDataStoreCount: 0,
        };

        for (const nodeId of gcResult.referencedNodeIds) {
            gcStats.nodeCount++;
            const isDataStore = isDataStoreNode(nodeId);
            if (isDataStore) {
                gcStats.dataStoreCount++;
            }
            // If a referenced node has an entry in `unreferencedNodesState`, it was previously unreferenced. So, its
            // reference state updated from the last GC run.
            if (this.unreferencedNodesState.has(nodeId)) {
                gcStats.updatedNodeCount++;
                if (isDataStore) {
                    gcStats.updatedDataStoreCount++;
                }
            }
        }

        for (const nodeId of gcResult.deletedNodeIds) {
            gcStats.nodeCount++;
            gcStats.unrefNodeCount++;
            const isDataStore = isDataStoreNode(nodeId);
            if (isDataStore) {
                gcStats.dataStoreCount++;
                gcStats.unrefDataStoreCount++;
            }
            // If an unreferenced node doesn't an entry in `unreferencedNodesState`, it was previously referenced. So,
            // its reference state updated from the last GC run.
            if (!this.unreferencedNodesState.has(nodeId)) {
                gcStats.updatedNodeCount++;
                if (isDataStore) {
                    gcStats.updatedDataStoreCount++;
                }
            }
        }

        return gcStats;
    }
}

/**
 * Gets the garbage collection state from the given snapshot tree. The GC state may be written into multiple blobs.
 * Merge the GC state from all such blobs and return the merged GC state.
 */
async function getGCStateFromSnapshot(
    gcSnapshotTree: ISnapshotTree,
    readAndParseBlob: ReadAndParseBlob,
): Promise<IGarbageCollectionState> {
    let rootGCState: IGarbageCollectionState = { gcNodes: {} };
    for (const key of Object.keys(gcSnapshotTree.blobs)) {
        // Skip blobs that do not stsart with the GC prefix.
        if (!key.startsWith(gcBlobPrefix)) {
            continue;
        }

        const blobId = gcSnapshotTree.blobs[key];
        if (blobId === undefined) {
            continue;
        }
        const gcState = await readAndParseBlob<IGarbageCollectionState>(blobId);
        assert(gcState !== undefined, 0x2ad /* "GC blob missing from snapshot" */);
        // Merge the GC state of this blob into the root GC state.
        rootGCState = concatGarbageCollectionStates(rootGCState, gcState);
    }
    return rootGCState;
}

/**
<<<<<<< HEAD
 * setLongTimeout is used for timeouts longer than setTimeout's ~24.8 day max
 * @param timeoutMs - the total time the timeout needs to last in ms
 * @param timeoutFn - the function to execute when the timer ends
 * @param setTimerFn - the function used to update your timer variable
 */
function setLongTimeout(
    timeoutMs: number, 
    timeoutFn: () => void, 
    setTimerFn: (timer: ReturnType<typeof setTimeout>) => void,
) {
    // The setTimeout max is 24.8 days before looping occurs.
    const maxTimeout = 2147483647;
    let timer: ReturnType<typeof setTimeout>;
    if (timeoutMs > maxTimeout) {
        const newTimeoutMs = timeoutMs - maxTimeout;
        timer = setTimeout(() => setLongTimeout(newTimeoutMs, timeoutFn, setTimerFn), maxTimeout);
    } else {
        timer = setTimeout(() => timeoutFn(), timeoutMs);
    }
    setTimerFn(timer);
=======
 * Given a GC nodeId, tells whether it belongs to a data store or not.
 */
function isDataStoreNode(nodeId: string): boolean {
    const pathParts = nodeId.split("/");
    // Data store ids are in the format "/dataStoreId".
    return pathParts.length === 2 && pathParts[1] !== "" ? true : false;
>>>>>>> 0271ff4c
}<|MERGE_RESOLUTION|>--- conflicted
+++ resolved
@@ -908,7 +908,6 @@
 }
 
 /**
-<<<<<<< HEAD
  * setLongTimeout is used for timeouts longer than setTimeout's ~24.8 day max
  * @param timeoutMs - the total time the timeout needs to last in ms
  * @param timeoutFn - the function to execute when the timer ends
@@ -929,12 +928,13 @@
         timer = setTimeout(() => timeoutFn(), timeoutMs);
     }
     setTimerFn(timer);
-=======
+}
+
+/**
  * Given a GC nodeId, tells whether it belongs to a data store or not.
  */
 function isDataStoreNode(nodeId: string): boolean {
     const pathParts = nodeId.split("/");
     // Data store ids are in the format "/dataStoreId".
     return pathParts.length === 2 && pathParts[1] !== "" ? true : false;
->>>>>>> 0271ff4c
 }