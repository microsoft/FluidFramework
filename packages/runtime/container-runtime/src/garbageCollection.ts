/*!
 * Copyright (c) Microsoft Corporation and contributors. All rights reserved.
 * Licensed under the MIT License.
 */

import { ITelemetryLogger } from "@fluidframework/common-definitions";
import { assert, LazyPromise, Timer } from "@fluidframework/common-utils";
import { ICriticalContainerError } from "@fluidframework/container-definitions";
import {
    cloneGCData,
    concatGarbageCollectionStates,
    concatGarbageCollectionData,
    IGCResult,
    runGarbageCollection,
    unpackChildNodesGCDetails,
} from "@fluidframework/garbage-collector";
import { ISnapshotTree } from "@fluidframework/protocol-definitions";
import {
    gcBlobKey,
    IGarbageCollectionData,
    IGarbageCollectionState,
    IGarbageCollectionSummaryDetails,
    ISummaryTreeWithStats,
} from "@fluidframework/runtime-definitions";
import {
    ReadAndParseBlob,
    RefreshSummaryResult,
    SummaryTreeBuilder,
} from "@fluidframework/runtime-utils";
import { ChildLogger, PerformanceEvent } from "@fluidframework/telemetry-utils";

import { IGCRuntimeOptions } from "./containerRuntime";
import { getSummaryForDatastores } from "./dataStores";
import { getLocalStorageFeatureGate } from "./localStorageFeatureGates";
import {
    getGCVersion,
    GCVersion,
    IContainerRuntimeMetadata,
    metadataBlobName,
    ReadFluidDataStoreAttributes,
    dataStoreAttributesBlobName,
} from "./summaryFormat";

/** This is the current version of garbage collection. */
const GCVersion = 1;

// The key for the GC tree in summary.
export const gcTreeKey = "gc";
// They prefix for GC blobs in the GC tree in summary.
export const gcBlobPrefix = "__gc";

// Local storage key to turn GC on / off.
const runGCKey = "FluidRunGC";
// Local storage key to turn GC test mode on / off.
const gcTestModeKey = "FluidGCTestMode";
// Local storage key to turn GC sweep on / off.
const runSweepKey = "FluidRunSweep";

const defaultDeleteTimeoutMs = 7 * 24 * 60 * 60 * 1000; // 7 days

/** The used state statistics of a node. */
export interface IUsedStateStats {
    totalNodeCount: number;
    unusedNodeCount: number;
}

/** The statistics of the system state after a garbage collection run. */
export interface IGCStats {
    totalNodes: number;
    deletedNodes: number;
    totalDataStores: number;
    deletedDataStores: number;
}

/** Defines the APIs for the runtime object to be passed to the garbage collector. */
export interface IGarbageCollectionRuntime {
    /** Returns the garbage collection data of the runtime. */
    getGCData(fullGC?: boolean): Promise<IGarbageCollectionData>;
    /** After GC has run, called to notify the runtime of routes that are used in it. */
    updateUsedRoutes(usedRoutes: string[], gcTimestamp?: number): IUsedStateStats;
}

/** Defines the contract for the garbage collector. */
export interface IGarbageCollector {
    /** Tells whether GC should run or not. */
    readonly shouldRunGC: boolean;
    /** The time in ms to expire a session for a client for gc. */
    readonly sessionExpiryTimeoutMs: number | undefined;
    /**
     * This tracks two things:
     * 1. Whether GC is enabled - If this is 0, GC is disabled. If this is greater than 0, GC is enabled.
     * 2. If GC is enabled, the version of GC used to generate the GC data written in a summary.
     */
    readonly gcSummaryFeatureVersion: number;
    /** Tells whether the GC version has changed compared to the version in the latest summary. */
    readonly hasGCVersionChanged: boolean;
    /** Tells whether GC data should be written to the root of the summary tree. */
    readonly writeDataAtRoot: boolean;
    /** Run garbage collection and update the reference / used state of the system. */
    collectGarbage(
        options: { logger?: ITelemetryLogger, runGC?: boolean, runSweep?: boolean, fullGC?: boolean },
    ): Promise<IGCStats>;
    /** Summarizes the GC data and returns it as a summary tree. */
    summarize(): ISummaryTreeWithStats | undefined;
    /** Returns a map of each data store id to its GC details in the base summary. */
    getDataStoreBaseGCDetails(): Promise<Map<string, IGarbageCollectionSummaryDetails>>;
    /** Called when the latest summary of the system has been refreshed. */
    latestSummaryStateRefreshed(result: RefreshSummaryResult, readAndParseBlob: ReadAndParseBlob): Promise<void>;
    /** Called when a node is changed. Used to detect and log when an inactive node is changed. */
    nodeChanged(id: string): void;
<<<<<<< HEAD
    dispose(): void;
=======
    /** Called when a reference is added to a node. Used to identify nodes that were referenced between summaries. */
    addedOutboundReference(fromNodeId: string, toNodeId: string): void;
>>>>>>> 32759beb
}

/**
 * Helper class that tracks the state of an unreferenced node such as the time it was unreferenced. It also sets
 * the node's state to inactive if it remains unreferenced for a given amount of time (inactiveTimeoutMs).
 */
class UnreferencedStateTracker {
    private inactive: boolean = false;
    // Keeps track of all inactive events that are logged. This is used to limit the log generation for each event to 1
    // so that it is not noisy.
    private readonly inactiveEventsLogged: Set<string> = new Set();
    private readonly timer: Timer | undefined;

    constructor(
        public readonly unreferencedTimestampMs: number,
        inactiveTimeoutMs: number,
    ) {
        // If the timeout has already expired, the node should become inactive immediately. Otherwise, start a timer of
        // inactiveTimeoutMs after which the node will become inactive.
        if (inactiveTimeoutMs <= 0) {
            this.inactive = true;
        } else {
            this.timer = new Timer(inactiveTimeoutMs, () => { this.inactive = true; });
            this.timer.start();
        }
    }

    /** Stop tracking this node. Reset the unreferenced timer, if any, and reset inactive state. */
    public stopTracking() {
        this.timer?.clear();
        this.inactive = false;
    }

    /** Logs an error with the given properties if the node  is inactive. */
    public logIfInactive(
        logger: ITelemetryLogger,
        eventName: string,
        currentTimestampMs: number,
        deleteTimeoutMs: number,
        inactiveNodeId: string,
    ) {
        if (this.inactive && !this.inactiveEventsLogged.has(eventName)) {
            logger.sendErrorEvent({
                eventName,
                age: currentTimestampMs - this.unreferencedTimestampMs,
                timeout: deleteTimeoutMs,
                id: inactiveNodeId,
            });
            this.inactiveEventsLogged.add(eventName);
        }
    }
}

/**
 * This sets the default session expiry. We have session expiry for GC purposes. Once the session expiry is
 * set, we should not be able to change this value. Please look at TODO: link to GC readme.
 */
 export const defaultSessionExpiryMs = 30 * 24 * 60 * 60 * 1000; // 30 days

/**
 * The garbage collector for the container runtime. It consolidates the garbage collection functionality and maintains
 * its state across summaries.
 */
export class GarbageCollector implements IGarbageCollector {
    public static create(
        provider: IGarbageCollectionRuntime,
        gcOptions: IGCRuntimeOptions,
        deleteUnusedRoutes: (unusedRoutes: string[]) => void,
        getCurrentTimestampMs: () => number,
        closeFn: (error?: ICriticalContainerError) => void,
        baseSnapshot: ISnapshotTree | undefined,
        readAndParseBlob: ReadAndParseBlob,
        baseLogger: ITelemetryLogger,
        existing: boolean,
        metadata?: IContainerRuntimeMetadata,
    ): IGarbageCollector {
        return new GarbageCollector(
            provider,
            gcOptions,
            deleteUnusedRoutes,
            getCurrentTimestampMs,
            closeFn,
            baseSnapshot,
            readAndParseBlob,
            baseLogger,
            existing,
            metadata,
        );
    }

    /**
     * Tells whether GC should be run based on the GC options and local storage flags.
     */
    public readonly shouldRunGC: boolean;

    /**
     * The time in ms to expire a session for a client for gc.
     */
    public readonly sessionExpiryTimeoutMs: number | undefined;

    /**
     * This tracks two things:
     * 1. Whether GC is enabled - If this is 0, GC is disabled. If this is greater than 0, GC is enabled.
     * 2. If GC is enabled, the version of GC used to generate the GC data written in a summary.
     */
    public get gcSummaryFeatureVersion(): number {
        return this.gcEnabled ? this.currentGCVersion : 0;
    }

    /**
     * Tells whether the GC version has changed compared to the version in the latest summary.
     */
    public get hasGCVersionChanged(): boolean {
        // The current version can differ from the latest summary version in two cases:
        // 1. The summary this client loaded with has data from a different GC version.
        // 2. This client's latest summary was updated from a snapshot that has a different GC version.
        return this.shouldRunGC && this.latestSummaryGCVersion !== this.currentGCVersion;
    }

    /**
     * Tracks if GC is enabled for this document. This is specified during document creation and doesn't change
     * throughout its lifetime.
     */
    private readonly gcEnabled: boolean;
    private readonly shouldRunSweep: boolean;
    private readonly testMode: boolean;
    private readonly logger: ITelemetryLogger;

    /**
     * Tells whether the GC data should be written to the root of the summary tree. We do this under 2 conditions:
     * 1. If `writeDataAtRoot` GC option is enabled.
     * 2. If the base summary has the GC data written at the root. This is to support forward compatibility where when
     *    we start writing the GC data at root, older versions can detect that and write at root too.
     */
    private _writeDataAtRoot: boolean = false;
    public get writeDataAtRoot(): boolean {
        return this._writeDataAtRoot;
    }

    // The current GC version that this container is running.
    private readonly currentGCVersion = GCVersion;
    // This is the version of GC data in the latest summary being tracked.
    private latestSummaryGCVersion: GCVersion;

    // Keeps track of the GC state from the last run.
    private gcDataFromLastRun: IGarbageCollectionData | undefined;
    // Keeps a list of references (edges in the GC graph) between GC runs. Each entry has a node id and a list of
    // outbound routes from that node.
    private readonly referencesSinceLastRun: Map<string, string[]> = new Map();

    // Promise when resolved initializes the base state of the nodes from the base summary state.
    private readonly initializeBaseStateP: Promise<void>;
    // The map of data store ids to their GC details in the base summary returned in getDataStoreGCDetails().
    private readonly dataStoreGCDetailsP: Promise<Map<string, IGarbageCollectionSummaryDetails>>;
    // The time after which an unreferenced node can be deleted. Currently, we only set the node's state to expired.
    private readonly deleteTimeoutMs: number;
    // Map of node ids to their unreferenced state tracker.
    private readonly unreferencedNodesState: Map<string, UnreferencedStateTracker> = new Map();
    // The timeout responsible for closing the container when the session has expired
    private sessionExpiryTimer?: ReturnType<typeof setTimeout>;

    protected constructor(
        private readonly provider: IGarbageCollectionRuntime,
        private readonly gcOptions: IGCRuntimeOptions,
        /** After GC has run, called to delete objects in the runtime whose routes are unused. */
        private readonly deleteUnusedRoutes: (unusedRoutes: string[]) => void,
        /** Returns the current timestamp to be assigned to nodes that become unreferenced. */
        private readonly getCurrentTimestampMs: () => number,
        private readonly closeFn: (error?: ICriticalContainerError) => void,
        baseSnapshot: ISnapshotTree | undefined,
        readAndParseBlob: ReadAndParseBlob,
        baseLogger: ITelemetryLogger,
        existing: boolean,
        metadata?: IContainerRuntimeMetadata,
    ) {
        this.logger = ChildLogger.create(baseLogger, "GarbageCollector");

        this.deleteTimeoutMs = this.gcOptions.deleteTimeoutMs ?? defaultDeleteTimeoutMs;

        let prevSummaryGCVersion: number | undefined;

        // GC can only be enabled during creation. After that, it can never be enabled again. So, for existing
        // documents, we get this information from the metadata blob. Similarly the session timeout should be
        // consistent across all clients, thus we grab it as well from the metadata blob, and set it once on creation.
        if (existing) {
            prevSummaryGCVersion = getGCVersion(metadata);
            // Existing documents which did not have metadata blob or had GC disabled have version as 0. For all
            // other exsiting documents, GC is enabled.
            this.gcEnabled = prevSummaryGCVersion > 0;
            this.sessionExpiryTimeoutMs = metadata?.sessionExpiryTimeoutMs;
        } else {
            // For new documents, GC has to be exlicitly enabled via the gcAllowed flag in GC options.
            this.gcEnabled = gcOptions.gcAllowed === true;
            this.sessionExpiryTimeoutMs = this.gcOptions.gcTestSessionTimeoutMs;
        }

        // if session expiry is enabled, we need to close the container when the timeout expires
        if (this.sessionExpiryTimeoutMs !== undefined) {
            // TODO: Change to ClientSessionExpiredError, issue https://github.com/microsoft/FluidFramework/issues/8605
            // this.sessionExpiryTimer = setTimeout(() => this.closeFn(
            //     new ClientSessionExpiredError(`Client expired, it has lasted ${this.sessionExpiryTimeoutMs} ms.`,
            //     this.sessionExpiryTimeoutMs)),
            //     this.sessionExpiryTimeoutMs);
            this.sessionExpiryTimer = setTimeout(() => this.closeFn({
                errorType: "clientSessionExpired",
                message: `The client has reached the expiry time of ${this.sessionExpiryTimeoutMs} ms.`,
            }), this.sessionExpiryTimeoutMs);
        }

        // For existing document, the latest summary is the one that we loaded from. So, use its GC version as the
        // latest tracked GC version. For new documents, we will be writing the first summary with the current version.
        this.latestSummaryGCVersion = prevSummaryGCVersion ?? this.currentGCVersion;

        // Whether GC should run or not. Can override with localStorage flag.
        this.shouldRunGC = getLocalStorageFeatureGate(runGCKey) ?? (
            // GC must be enabled for the document.
            this.gcEnabled
            // GC must not be disabled via GC options.
            && !gcOptions.disableGC
        );

        // Whether GC sweep phase should run or not. If this is false, only GC mark phase is run. Can override with
        // localStorage flag.
        this.shouldRunSweep = this.shouldRunGC &&
            (getLocalStorageFeatureGate(runSweepKey) ?? gcOptions.runSweep === true)
            && this.sessionExpiryTimer !== undefined;

        // Whether we are running in test mode. In this mode, unreferenced nodes are immediately deleted.
        this.testMode = getLocalStorageFeatureGate(gcTestModeKey) ?? gcOptions.runGCInTestMode === true;

        // If `writeDataAtRoot` GC option is true, we should write the GC data into the root of the summary tree. This
        // GC option is used for testing only. It will be removed once we start writing GC data into root by default.
        this._writeDataAtRoot = this.gcOptions.writeDataAtRoot === true;

        // Get the GC state from the GC blob in the base snapshot. Use LazyPromise because we only want to do
        // this once since it involves fetching blobs from storage which is expensive.
        const baseSummaryStateP = new LazyPromise<IGarbageCollectionState | undefined>(async () => {
            if (baseSnapshot === undefined) {
                return undefined;
            }

            // For newer documents, GC data should be present in the GC tree in the root of the snapshot.
            const gcSnapshotTree = baseSnapshot.trees[gcTreeKey];
            if (gcSnapshotTree !== undefined) {
                // forward-compat - If a newer version has written the GC tree at root, we should also do the same.
                this._writeDataAtRoot = true;
                return getGCStateFromSnapshot(gcSnapshotTree, readAndParseBlob);
            }

            // back-compat - Older documents will have the GC blobs in each data store's summary tree. Get them and
            // consolidate into IGarbageCollectionState format.
            // Add a node for the root node that is not present in older snapshot format.
            const gcState: IGarbageCollectionState = { gcNodes: { "/": { outboundRoutes: [] } } };
            const dataStoreSnaphotTree = getSummaryForDatastores(baseSnapshot, metadata);
            assert(dataStoreSnaphotTree !== undefined,
                0x2a8 /* "Expected data store snapshot tree in base snapshot" */);
            for (const [dsId, dsSnapshotTree] of Object.entries(dataStoreSnaphotTree.trees)) {
                const blobId = dsSnapshotTree.blobs[gcBlobKey];
                if (blobId === undefined) {
                    continue;
                }

                const gcSummaryDetails = await readAndParseBlob<IGarbageCollectionSummaryDetails>(blobId);
                // If there are no nodes for this data store, skip it.
                if (gcSummaryDetails.gcData?.gcNodes === undefined) {
                    continue;
                }

                const dsRootId = `/${dsId}`;
                // Since we used to write GC data at data store level, we won't have an entry for the root ("/").
                // Construct that entry by adding root data store ids to its outbound routes.
                const initialSnapshotDetails = await readAndParseBlob<ReadFluidDataStoreAttributes>(
                    dsSnapshotTree.blobs[dataStoreAttributesBlobName],
                );
                if (initialSnapshotDetails.isRootDataStore) {
                    gcState.gcNodes["/"].outboundRoutes.push(dsRootId);
                }

                for (const [id, outboundRoutes] of Object.entries(gcSummaryDetails.gcData.gcNodes)) {
                    // Prefix the data store id to the GC node ids to make them relative to the root from being
                    // relative to the data store. Similar to how its done in DataStore::getGCData.
                    const rootId = id === "/" ? dsRootId : `${dsRootId}${id}`;
                    gcState.gcNodes[rootId] = { outboundRoutes: Array.from(outboundRoutes) };
                }
                assert(gcState.gcNodes[dsRootId] !== undefined,
                    0x2a9 /* `GC nodes for data store ${dsId} not in GC blob` */);
                gcState.gcNodes[dsRootId].unreferencedTimestampMs = gcSummaryDetails.unrefTimestamp;
            }

            // If there is only one node (root node just added above), either GC is disabled or we are loading from the
            // very first summary generated by detached container. In both cases, GC was not run - return undefined.
            return Object.keys(gcState.gcNodes).length === 1 ? undefined : gcState;
        });

        // Set up the initializer which initializes the base GC state from the base snapshot. Use lazy promise because
        // we only do this once - the very first time we run GC.
        this.initializeBaseStateP = new LazyPromise<void>(async () => {
            const currentTimestampMs = this.getCurrentTimestampMs();
            const baseState =  await baseSummaryStateP;
            if (baseState === undefined) {
                return;
            }

            const gcNodes: { [ id: string ]: string[] } = {};
            for (const [nodeId, nodeData] of Object.entries(baseState.gcNodes)) {
                const unreferencedTimestampMs = nodeData.unreferencedTimestampMs;
                if (unreferencedTimestampMs !== undefined) {
                    // Get how long it has been since the node was unreferenced. Start a timeout for the remaining time
                    // left for it to be eligible for deletion.
                    const unreferencedDurationMs = currentTimestampMs - unreferencedTimestampMs;
                    this.unreferencedNodesState.set(
                        nodeId,
                        new UnreferencedStateTracker(
                            unreferencedTimestampMs,
                            this.deleteTimeoutMs - unreferencedDurationMs,
                        ),
                    );
                }
                gcNodes[nodeId] = Array.from(nodeData.outboundRoutes);
            }
            this.gcDataFromLastRun = { gcNodes };
        });

        // Get the GC details for each data store from the GC state in the base summary. This is returned in
        // getDataStoreBaseGCDetails and is used to initialize each data store's base GC details.
        this.dataStoreGCDetailsP = new LazyPromise<Map<string, IGarbageCollectionSummaryDetails>>(async () => {
            const baseState = await baseSummaryStateP;
            if (baseState === undefined) {
                return new Map();
            }

            const gcNodes: { [ id: string ]: string[] } = {};
            for (const [nodeId, nodeData] of Object.entries(baseState.gcNodes)) {
                gcNodes[nodeId] = Array.from(nodeData.outboundRoutes);
            }
            // Run GC on the nodes in the base summary to get the routes used in each node in the container.
            // This is an optimization for space (vs performance) wherein we don't need to store the used routes of
            // each node in the summary.
            const usedRoutes = runGarbageCollection(
                gcNodes,
                [ "/" ],
                this.logger,
            ).referencedNodeIds;

            const dataStoreGCDetailsMap = unpackChildNodesGCDetails({ gcData: { gcNodes }, usedRoutes });
            // Currently, the data stores write the GC data. So, we need to update it's base GC details with the
            // unreferenced timestamp. Once we start writing the GC data here, we won't need to do this anymore.
            for (const [nodeId, nodeData] of Object.entries(baseState.gcNodes)) {
                if (nodeData.unreferencedTimestampMs !== undefined) {
                    const dataStoreGCDetails = dataStoreGCDetailsMap.get(nodeId.slice(1));
                    if (dataStoreGCDetails !== undefined) {
                        dataStoreGCDetails.unrefTimestamp = nodeData.unreferencedTimestampMs;
                    }
                }
            }
            return dataStoreGCDetailsMap;
        });
    }

    /**
     * Runs garbage collection and udpates the reference / used state of the nodes in the container.
     * @returns the number of data stores that have been marked as unreferenced.
     */
    public async collectGarbage(
        options: {
            /** Logger to use for logging GC events */
            logger?: ITelemetryLogger,
            /** True to run GC sweep phase after the mark phase */
            runSweep?: boolean,
            /** True to generate full GC data */
            fullGC?: boolean,
        },
    ): Promise<IGCStats> {
        const {
            logger = this.logger,
            runSweep = this.shouldRunSweep,
            fullGC = this.gcOptions.runFullGC === true || this.hasGCVersionChanged,
        } = options;

        return PerformanceEvent.timedExecAsync(logger, { eventName: "GarbageCollection" }, async (event) => {
            await this.initializeBaseStateP;

            const gcStats: {
                deletedNodes?: number,
                totalNodes?: number,
                deletedDataStores?: number,
                totalDataStores?: number,
            } = {};

            // Get the runtime's GC data and run GC on the reference graph in it.
            const gcData = await this.provider.getGCData(fullGC);

            this.updateStateSinceLatestRun(gcData);

            const gcResult = runGarbageCollection(
                gcData.gcNodes,
                [ "/" ],
                logger,
            );

            const currentTimestampMs = this.getCurrentTimestampMs();
            // Update the current state of the system based on the GC run.
            this.updateCurrentState(gcData, gcResult, currentTimestampMs);

            const dataStoreUsedStateStats =
                this.provider.updateUsedRoutes(gcResult.referencedNodeIds, currentTimestampMs);

            if (runSweep) {
                // Placeholder for running sweep logic.
            }

            // Update stats to be reported in the peformance event.
            gcStats.deletedNodes = gcResult.deletedNodeIds.length;
            gcStats.totalNodes = gcResult.referencedNodeIds.length + gcResult.deletedNodeIds.length;
            gcStats.deletedDataStores = dataStoreUsedStateStats.unusedNodeCount;
            gcStats.totalDataStores = dataStoreUsedStateStats.totalNodeCount;

            // If we are running in GC test mode, delete objects for unused routes. This enables testing scenarios
            // involving access to deleted data.
            if (this.testMode) {
                this.deleteUnusedRoutes(gcResult.deletedNodeIds);
            }
            event.end(gcStats);
            return gcStats as IGCStats;
        },
        { end: true, cancel: "error" });
    }

    /**
     * Summarizes the GC data and returns it as a summary tree.
     * We current write the entire GC state in a single blob. This can be modified later to write multiple
     * blobs. All the blob keys should start with `gcBlobPrefix`.
     */
    public summarize(): ISummaryTreeWithStats | undefined {
        if (!this.shouldRunGC || this.gcDataFromLastRun === undefined) {
            return;
        }

        const gcState: IGarbageCollectionState = { gcNodes: {} };
        for (const [nodeId, outboundRoutes] of Object.entries(this.gcDataFromLastRun.gcNodes)) {
            gcState.gcNodes[nodeId] = {
                outboundRoutes,
                unreferencedTimestampMs: this.unreferencedNodesState.get(nodeId)?.unreferencedTimestampMs,
            };
        }

        const builder = new SummaryTreeBuilder();
        builder.addBlob(`${gcBlobPrefix}_root`, JSON.stringify(gcState));
        return builder.getSummaryTree();
    }

    /**
     * Returns a map of data store ids to their base GC details generated from the base summary.This is used to
     * initialize the data stores with their base GC state.
     */
    public async getDataStoreBaseGCDetails(): Promise<Map<string, IGarbageCollectionSummaryDetails>> {
        return this.dataStoreGCDetailsP;
    }

    /**
     * Called when the latest summary of the system has been refreshed. This will be used to update the state of the
     * latest summary tracked.
     */
    public async latestSummaryStateRefreshed(
        result: RefreshSummaryResult,
        readAndParseBlob: ReadAndParseBlob,
    ): Promise<void> {
        if (!this.shouldRunGC || !result.latestSummaryUpdated) {
            return;
        }

        // If the summary was tracked by this client, it was the one that generated the summary in the first place.
        // Basically, it was written in the current GC version.
        if (result.wasSummaryTracked) {
            this.latestSummaryGCVersion = this.currentGCVersion;
            return;
        }
        // If the summary was not tracked by this client, update latest GC version from the snapshot in the result as
        // that is now the latest summary.
        await this.updateSummaryGCVersionFromSnapshot(result.snapshot, readAndParseBlob);
    }

    /**
     * Called when a node with the given id is changed. If the node is inactive, log an error.
     */
    public nodeChanged(id: string) {
        // Prefix "/" if needed to make it relative to the root.
        const nodeId = id.startsWith("/") ? id : `/${id}`;
        this.unreferencedNodesState.get(nodeId)?.logIfInactive(
            this.logger,
            "inactiveObjectChanged",
            this.getCurrentTimestampMs(),
            this.deleteTimeoutMs,
            nodeId,
        );
    }

    public dispose(): void {
        if (this.sessionExpiryTimer !== undefined) {
            clearTimeout(this.sessionExpiryTimer);
            this.sessionExpiryTimer = undefined;
        }
    }

    /**
     * Called when an outbound reference is added to a node. This is used to identify all nodes that have been
     * referenced between summaries so that their unreferenced timestamp can be reset.
     *
     * @param fromNodeId - The node from which the reference is added.
     * @param toNodeId - The node to which the reference is added.
     */
    public addedOutboundReference(fromNodeId: string, toNodeId: string) {
        const outboundRoutes = this.referencesSinceLastRun.get(fromNodeId) ?? [];
        outboundRoutes.push(toNodeId);
        this.referencesSinceLastRun.set(fromNodeId, outboundRoutes);
    }

    /**
     * Update the latest summary GC version from the metadata blob in the given snapshot.
     */
    private async updateSummaryGCVersionFromSnapshot(snapshot: ISnapshotTree, readAndParseBlob: ReadAndParseBlob) {
        const metadataBlobId = snapshot.blobs[metadataBlobName];
        if (metadataBlobId) {
            const metadata = await readAndParseBlob<IContainerRuntimeMetadata>(metadataBlobId);
            this.latestSummaryGCVersion = getGCVersion(metadata);
        }
    }

    /**
     * Updates the state of the system as per the current GC run. It does the following:
     * 1. Sets up the current GC state as per the gcData.
     * 2. Starts tracking for nodes that have become unreferenced in this run.
     * 3. Clears tracking for nodes that were unreferenced but became referenced in this run.
     * @param gcData - The data representing the reference graph on which GC is run.
     * @param gcResult - The result of the GC run on the gcData.
     * @param currentTimestampMs - The current timestamp to be used for unreferenced nodes' timestamp.
     */
    private updateCurrentState(gcData: IGarbageCollectionData, gcResult: IGCResult, currentTimestampMs: number) {
        this.gcDataFromLastRun = cloneGCData(gcData);
        this.referencesSinceLastRun.clear();

        // Iterate through the deleted nodes and start tracking if they became unreferenced in this run.
        for (const nodeId of gcResult.deletedNodeIds) {
            // The time when the node became unreferenced. This is added to the current GC state.
            let unreferencedTimestampMs: number = currentTimestampMs;
            const nodeStateTracker = this.unreferencedNodesState.get(nodeId);
            if (nodeStateTracker !== undefined) {
                unreferencedTimestampMs = nodeStateTracker.unreferencedTimestampMs;
            } else {
                // Start tracking this node as it became unreferenced in this run.
                this.unreferencedNodesState.set(
                    nodeId,
                    new UnreferencedStateTracker(unreferencedTimestampMs, this.deleteTimeoutMs),
                );
            }
        }

        // Iterate through the referenced nodes and stop tracking if they were unreferenced before.
        for (const nodeId of gcResult.referencedNodeIds) {
            const nodeStateTracker = this.unreferencedNodesState.get(nodeId);
            if (nodeStateTracker !== undefined) {
                // If this node has been unreferenced for longer than deleteTimeoutMs and is being referenced,
                // log an error as this may mean the deleteTimeoutMs is not long enough.
                nodeStateTracker.logIfInactive(
                    this.logger,
                    "inactiveObjectRevived",
                    currentTimestampMs,
                    this.deleteTimeoutMs,
                    nodeId,
                );
                // Stop tracking so as to clear out any running timers.
                nodeStateTracker.stopTracking();
                // Delete the node as we don't need to track it any more.
                this.unreferencedNodesState.delete(nodeId);
            }
        }
    }

    /**
     * Since GC runs periodically, the GC data that is generated only tells us the state of the world at that point in
     * time. It's possible that nodes transition from `unreferenced -> referenced -> unreferenced` between two runs. The
     * unreferenced timestamp of such nodes needs to be reset as they may have been accessed when they were referenced.
     *
     * This function identifies nodes that were referenced since last run and removes their unreferenced state, if any.
     * If these nodes are currently unreferenced, they will be assigned new unreferenced state by the current run.
     */
    private updateStateSinceLatestRun(currentGCData: IGarbageCollectionData) {
        // If we haven't run GC before or no references were added since the last run, there is nothing to do.
        if (this.gcDataFromLastRun === undefined || this.referencesSinceLastRun.size === 0) {
            return;
        }

        /**
         * Generate a super set of the GC data that contains the nodes and edges from last run, plus any new node and
         * edges that have been added since then. To do this, combine the GC data from the last run and the current
         * run, and then add the references since last run.
         *
         * Note on why we need to combine the data from previous run, current run and all references in between -
         * 1. We need data from last run because some of its references may have been deleted since then. If those
         *    references added new outbound references before getting deleted, we need to detect them.
         * 2. We need new outbound references since last run because some of them may have been deleted later. If those
         *    references added new outbound references before getting deleted, we need to detect them.
         * 3. We need data from the current run because currently we may not detect when DDSs are referenced:
         *    - We don't require DDSs handles to be stored in a referenced DDS. For this, we need GC at DDS level
         *      which is tracked by https://github.com/microsoft/FluidFramework/issues/8470.
         *    - A new data store may have "root" DDSs already created and we don't detect them today.
         */
        const gcDataSuperSet = concatGarbageCollectionData(this.gcDataFromLastRun, currentGCData);
        this.referencesSinceLastRun.forEach((outboundRoutes: string[], sourceNodeId: string) => {
            if (gcDataSuperSet.gcNodes[sourceNodeId] === undefined) {
                gcDataSuperSet.gcNodes[sourceNodeId] = outboundRoutes;
            } else {
                gcDataSuperSet.gcNodes[sourceNodeId].push(...outboundRoutes);
            }
        });

        /**
         * Run GC on the above reference graph to find all nodes that are referenced. For each one, if they are
         * unreferenced, stop tracking them and remove from unreferenced list.
         * Some of these nodes may be unreferenced now and if so, the current run will add unreferenced state for them.
         */
        const gcResult = runGarbageCollection(gcDataSuperSet.gcNodes, ["/"], this.logger);
        for (const nodeId of gcResult.referencedNodeIds) {
            const nodeStateTracker = this.unreferencedNodesState.get(nodeId);
            if (nodeStateTracker !== undefined) {
                // Stop tracking so as to clear out any running timers.
                nodeStateTracker.stopTracking();
                // Delete the node as we don't need to track it any more.
                this.unreferencedNodesState.delete(nodeId);
            }
        }
    }
}

/**
 * Gets the garbage collection state from the given snapshot tree. The GC state may be written into multiple blobs.
 * Merge the GC state from all such blobs and return the merged GC state.
*/
async function getGCStateFromSnapshot(
    gcSnapshotTree: ISnapshotTree,
    readAndParseBlob: ReadAndParseBlob,
): Promise<IGarbageCollectionState> {
    let rootGCState: IGarbageCollectionState = { gcNodes: {} };
    for (const key of Object.keys(gcSnapshotTree.blobs)) {
        // Skip blobs that do not stsart with the GC prefix.
        if (!key.startsWith(gcBlobPrefix)) {
            continue;
        }

        const blobId = gcSnapshotTree.blobs[key];
        if (blobId === undefined) {
            continue;
        }
        const gcState = await readAndParseBlob<IGarbageCollectionState>(blobId);
        assert(gcState !== undefined, 0x2ad /* "GC blob missing from snapshot" */);
        // Merge the GC state of this blob into the root GC state.
        rootGCState = concatGarbageCollectionStates(rootGCState, gcState);
    }
    return rootGCState;
}<|MERGE_RESOLUTION|>--- conflicted
+++ resolved
@@ -108,12 +108,9 @@
     latestSummaryStateRefreshed(result: RefreshSummaryResult, readAndParseBlob: ReadAndParseBlob): Promise<void>;
     /** Called when a node is changed. Used to detect and log when an inactive node is changed. */
     nodeChanged(id: string): void;
-<<<<<<< HEAD
     dispose(): void;
-=======
     /** Called when a reference is added to a node. Used to identify nodes that were referenced between summaries. */
     addedOutboundReference(fromNodeId: string, toNodeId: string): void;
->>>>>>> 32759beb
 }
 
 /**
