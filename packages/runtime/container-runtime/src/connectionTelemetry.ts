--- conflicted
+++ resolved
@@ -304,14 +304,9 @@
 					this.deltaManager.lastSequenceNumber - this.deltaManager.minimumSequenceNumber,
 				...latencyData.opPerfData,
 			});
-<<<<<<< HEAD
 			this.latencyStatistics.delete(message.clientSequenceNumber);
 			// this.opPerfData = {};
-=======
-			this.clientSequenceNumberForLatencyStatistics = undefined;
-			this.opPerfData = {};
-			this.opProcessingTimes = {};
->>>>>>> b6d8b192
+			// this.opProcessingTimes = {};
 		}
 	}
 }
