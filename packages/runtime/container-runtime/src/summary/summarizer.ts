/*!
 * Copyright (c) Microsoft Corporation and contributors. All rights reserved.
 * Licensed under the MIT License.
 */

import { Deferred } from "@fluidframework/core-utils";
import { TypedEventEmitter } from "@fluid-internal/client-utils";
import {
	ITelemetryLoggerExt,
	createChildLogger,
	IFluidErrorBase,
	LoggingError,
	UsageError,
	wrapErrorAndLog,
} from "@fluidframework/telemetry-utils";
import { IFluidHandleContext } from "@fluidframework/core-interfaces";
import { ISummaryConfiguration } from "../containerRuntime";
import { ICancellableSummarizerController } from "./runWhileConnectedCoordinator";
import { SummaryCollection } from "./summaryCollection";
import { RunningSummarizer } from "./runningSummarizer";
import {
	IConnectableRuntime,
	ISummarizer,
	ISummarizeHeuristicData,
	ISummarizerInternalsProvider,
	ISummarizerRuntime,
	ISummarizingWarning,
	SummarizerStopReason,
	IOnDemandSummarizeOptions,
	ISummarizeResults,
	IEnqueueSummarizeOptions,
	EnqueueSummarizeResult,
	ISummarizerEvents,
	ISummarizeEventProps,
} from "./summarizerTypes";
import { SummarizeHeuristicData } from "./summarizerHeuristics";
import { SummarizeResultBuilder } from "./summaryGenerator";

const summarizingError = "summarizingError";

export class SummarizingWarning
	extends LoggingError
	implements ISummarizingWarning, IFluidErrorBase
{
	readonly errorType = summarizingError;
	readonly canRetry = true;

	constructor(
		errorMessage: string,
		readonly logged: boolean = false,
	) {
		super(errorMessage);
	}

	static wrap(error: any, logged: boolean = false, logger: ITelemetryLoggerExt) {
		const newErrorFn = (errMsg: string) => new SummarizingWarning(errMsg, logged);
		return wrapErrorAndLog<SummarizingWarning>(error, newErrorFn, logger);
	}
}

export const createSummarizingWarning = (errorMessage: string, logged: boolean) =>
	new SummarizingWarning(errorMessage, logged);

/**
 * Summarizer is responsible for coordinating when to generate and send summaries.
 * It is the main entry point for summary work.
 * It is created only by summarizing container (i.e. one with clientType === "summarizer")
 * @public
 */
export class Summarizer extends TypedEventEmitter<ISummarizerEvents> implements ISummarizer {
	public get ISummarizer() {
		return this;
	}

	private readonly logger: ITelemetryLoggerExt;
	private runningSummarizer?: RunningSummarizer;
	private _disposed: boolean = false;
	private starting: boolean = false;

	private readonly stopDeferred = new Deferred<SummarizerStopReason>();

	constructor(
		/** Reference to runtime that created this object.
		 * i.e. runtime with clientType === "summarizer"
		 */
		private readonly runtime: ISummarizerRuntime,
		private readonly configurationGetter: () => ISummaryConfiguration,
		/** Represents an object that can generate summary.
		 * In practical terms, it's same runtime (this.runtime) with clientType === "summarizer".
		 */
		private readonly internalsProvider: ISummarizerInternalsProvider,
		handleContext: IFluidHandleContext,
		public readonly summaryCollection: SummaryCollection,
		private readonly runCoordinatorCreateFn: (
			runtime: IConnectableRuntime,
		) => Promise<ICancellableSummarizerController>,
	) {
		super();
		this.logger = createChildLogger({ logger: this.runtime.logger, namespace: "Summarizer" });
	}

<<<<<<< HEAD
	/**
	 * Creates a Summarizer and its underlying client.
	 * Note that different implementations of ILoader will handle the URL differently.
	 * ILoader provided by a ContainerRuntime is a RelativeLoader, which will treat URL's
	 * starting with "/" as relative to the Container. The general ILoader
	 * interface will expect an absolute URL and will not handle "/".
	 * @param loader - the loader that resolves the request
	 * @param url - the URL used to resolve the container
	 * @deprecated Creating a summarizer is not a publicly supported API. Please remove all usage of this static method.
	 */
	public static async create(loader: ILoader, url: string): Promise<ISummarizer> {
		const request: IRequest = {
			headers: {
				[LoaderHeader.cache]: false,
				[LoaderHeader.clientDetails]: {
					capabilities: { interactive: false },
					type: summarizerClientType,
				},
				[DriverHeader.summarizingClient]: true,
				[LoaderHeader.reconnect]: false,
			},
			url,
		};

		const resolvedContainer = await loader.resolve(request);
		let fluidObject: FluidObject<ISummarizer> | undefined;

		// Older containers may not have the "getEntryPoint" API
		// ! This check will need to stay until LTS of loader moves past 2.0.0-internal.7.0.0
		if (resolvedContainer.getEntryPoint !== undefined) {
			fluidObject = await resolvedContainer.getEntryPoint();
		} else {
			const response = await (resolvedContainer as any).request({ url: "_summarizer" });
			if (response.status !== 200 || response.mimeType !== "fluid/object") {
				throw responseToException(response, request);
			}
			fluidObject = response.value;
		}

		if (fluidObject?.ISummarizer === undefined) {
			throw new UsageError("Fluid object does not implement ISummarizer");
		}
		return fluidObject.ISummarizer;
	}

=======
>>>>>>> 630ad851
	public async run(onBehalfOf: string): Promise<SummarizerStopReason> {
		try {
			return await this.runCore(onBehalfOf);
		} catch (error) {
			this.stop("summarizerException");
			throw SummarizingWarning.wrap(error, false /* logged */, this.logger);
		} finally {
			this.close();
		}
	}

	/**
	 * Stops the summarizer from running.  This will complete
	 * the run promise, and also close the container.
	 * @param reason - reason code for stopping
	 */
	public stop(reason: SummarizerStopReason) {
		this.stopDeferred.resolve(reason);
	}

	public close() {
		// This will result in "summarizerClientDisconnected" stop reason recorded in telemetry,
		// unless stop() was called earlier
		this.dispose();
		this.runtime.disposeFn();
	}

	private async runCore(onBehalfOf: string): Promise<SummarizerStopReason> {
		const runCoordinator: ICancellableSummarizerController = await this.runCoordinatorCreateFn(
			this.runtime,
		);

		// Wait for either external signal to cancel, or loss of connectivity.
		const stopP = Promise.race([runCoordinator.waitCancelled, this.stopDeferred.promise]);
		void stopP.then((reason) => {
			this.logger.sendTelemetryEvent({
				eventName: "StoppingSummarizer",
				onBehalfOf,
				reason,
			});
		});

		if (runCoordinator.cancelled) {
			return runCoordinator.waitCancelled;
		}

		const runningSummarizer = await this.start(onBehalfOf, runCoordinator);

		// Wait for either external signal to cancel, or loss of connectivity.
		const stopReason = await stopP;

		// There are two possible approaches here:
		// 1. Propagate cancellation from this.stopDeferred to runCoordinator. This will ensure that we move to the exit
		//    faster, including breaking out of the RunningSummarizer.trySummarize() faster.
		//    We could create new coordinator and pass it to waitStop() -> trySummarizeOnce("lastSummary") flow.
		//    The con of this approach is that we might cancel active summary, and lastSummary will fail because it
		//    did not wait for ack/nack from previous summary. Plus we disregard any 429 kind of info from service
		//    that way (i.e. trySummarize() loop might have been waiting for 5 min because storage told us so).
		//    In general, it's more wasted resources.
		// 2. We can not do it and make waitStop() do last summary only if there was no active summary. This ensures
		//    that client behaves properly (from server POV) and we do not waste resources. But, it may mean we wait
		//    substantially longer for trySummarize() retries to play out and thus this summary loop may run into
		//    conflict with new summarizer client starting on different client.
		// As of now, #2 is implemented. It's more forward looking, as issue #7279 suggests changing design for new
		// summarizer client to not be created until current summarizer fully moves to exit, and that would reduce
		// cons of #2 substantially.

		// Cleanup after running
		await runningSummarizer.waitStop(
			!runCoordinator.cancelled && Summarizer.stopReasonCanRunLastSummary(stopReason),
		);

		// Propagate reason and ensure that if someone is waiting for cancellation token, they are moving to exit
		runCoordinator.stop(stopReason);

		return stopReason;
	}

	/**
	 * Should we try to run a last summary for the given stop reason?
	 * Currently only allows "parentNotConnected"
	 * @param stopReason - SummarizerStopReason
	 * @returns `true` if the stop reason can run a last summary, otherwise `false`.
	 */
	public static stopReasonCanRunLastSummary(stopReason: SummarizerStopReason): boolean {
		return stopReason === "parentNotConnected";
	}

	private _heuristicData: ISummarizeHeuristicData | undefined;

	/**
	 * Put the summarizer in a started state, including creating and initializing the RunningSummarizer.
	 * The start request can come either from the SummaryManager (in the auto-summarize case) or from the user
	 * (in the on-demand case).
	 * @param onBehalfOf - ID of the client that requested that the summarizer start
	 * @param runCoordinator - cancellation token
	 * @param newConfig - Summary configuration to override the existing config when invoking the RunningSummarizer.
	 * @returns A promise that is fulfilled when the RunningSummarizer is ready.
	 */
	private async start(
		onBehalfOf: string,
		runCoordinator: ICancellableSummarizerController,
	): Promise<RunningSummarizer> {
		if (this.runningSummarizer) {
			if (this.runningSummarizer.disposed) {
				throw new UsageError("Starting a disposed summarizer");
			}
			return this.runningSummarizer;
		}
		if (this.starting) {
			throw new UsageError("Attempting to start a summarizer that is already starting");
		}
		this.starting = true;
		// Initialize values and first ack (time is not exact)
		this.logger.sendTelemetryEvent({
			eventName: "RunningSummarizer",
			onBehalfOf,
			initSummarySeqNumber: this.runtime.deltaManager.initialSequenceNumber,
			config: JSON.stringify(this.configurationGetter()),
		});

		// Summarizing container ID (with clientType === "summarizer")
		const clientId = this.runtime.clientId;
		if (clientId === undefined) {
			throw new UsageError("clientId should be defined if connected.");
		}

		this._heuristicData = new SummarizeHeuristicData(
			this.runtime.deltaManager.lastSequenceNumber,
			{
				/** summary attempt baseline for heuristics */
				refSequenceNumber: this.runtime.deltaManager.initialSequenceNumber,
				summaryTime: Date.now(),
			} as const,
		);

		const runningSummarizer = await RunningSummarizer.start(
			this.logger,
			this.summaryCollection.createWatcher(clientId),
			this.configurationGetter(),
			async (...args) => this.internalsProvider.submitSummary(...args), // submitSummaryCallback
			async (...args) => this.internalsProvider.refreshLatestSummaryAck(...args), // refreshLatestSummaryCallback
			this._heuristicData,
			this.summaryCollection,
			runCoordinator /* cancellationToken */,
			(reason) => runCoordinator.stop(reason) /* stopSummarizerCallback */,
			this.runtime,
		);
		this.runningSummarizer = runningSummarizer;
		this.runningSummarizer.on("summarize", this.handleSummarizeEvent);
		this.starting = false;
		return runningSummarizer;
	}

	private readonly handleSummarizeEvent = (eventProps: ISummarizeEventProps) => {
		this.emit("summarize", eventProps);
	};

	/**
	 * Disposes of resources after running.  This cleanup will
	 * clear any outstanding timers and reset some of the state
	 * properties.
	 * Called by ContainerRuntime when it is disposed, as well as at the end the run().
	 */
	public dispose() {
		// Given that the call can come from own ContainerRuntime, ensure that we stop all the processes.
		this.stop("summarizerClientDisconnected");

		this._disposed = true;
		if (this.runningSummarizer) {
			this.runningSummarizer.off("summarize", this.handleSummarizeEvent);
			this.runningSummarizer.dispose();
			this.runningSummarizer = undefined;
		}
	}

	public summarizeOnDemand(options: IOnDemandSummarizeOptions): ISummarizeResults {
		try {
			if (this._disposed || this.runningSummarizer?.disposed) {
				throw new UsageError("Summarizer is already disposed.");
			}
			if (
				this.runtime.summarizerClientId !== undefined &&
				this.runtime.summarizerClientId !== this.runtime.clientId
			) {
				// If there is an elected summarizer, and it's not this one, don't allow on-demand summary.
				// This is to prevent the on-demand summary and heuristic-based summary from stepping on
				// each other.
				throw new UsageError(
					"On-demand summary attempted while an elected summarizer is present",
				);
			}
			const builder = new SummarizeResultBuilder();
			if (this.runningSummarizer) {
				// Summarizer is already running. Go ahead and start.
				return this.runningSummarizer.summarizeOnDemand(options, builder);
			}

			// Summarizer isn't running, so we need to start it, which is an async operation.
			// Manage the promise related to creating the cancellation token here.
			// The promises related to starting, summarizing,
			// and submitting are communicated to the caller through the results builder.
			const coordinatorCreateP = this.runCoordinatorCreateFn(this.runtime);

			coordinatorCreateP
				.then((runCoordinator) => {
					// Successfully created the cancellation token. Start the summarizer.
					// eslint-disable-next-line @typescript-eslint/no-non-null-assertion
					const startP = this.start(this.runtime.clientId!, runCoordinator);
					startP
						.then(async (runningSummarizer) => {
							// Successfully started the summarizer. Run it.
							runningSummarizer.summarizeOnDemand(options, builder);
							// Wait for a command to stop or loss of connectivity before tearing down the summarizer and client.
							const stopReason = await Promise.race([
								this.stopDeferred.promise,
								runCoordinator.waitCancelled,
							]);
							await runningSummarizer.waitStop(false);
							runCoordinator.stop(stopReason);
							this.close();
						})
						.catch((reason) => {
							builder.fail("Failed to start summarizer", reason);
						});
				})
				.catch((reason) => {
					builder.fail("Failed to create cancellation token", reason);
				});

			return builder.build();
		} catch (error) {
			throw SummarizingWarning.wrap(error, false /* logged */, this.logger);
		}
	}

	public enqueueSummarize(options: IEnqueueSummarizeOptions): EnqueueSummarizeResult {
		if (
			this._disposed ||
			this.runningSummarizer === undefined ||
			this.runningSummarizer.disposed
		) {
			throw new UsageError("Summarizer is not running or already disposed.");
		}
		return this.runningSummarizer.enqueueSummarize(options);
	}

	public recordSummaryAttempt?(summaryRefSeqNum?: number) {
		this._heuristicData?.recordAttempt(summaryRefSeqNum);
	}
}<|MERGE_RESOLUTION|>--- conflicted
+++ resolved
@@ -99,54 +99,6 @@
 		this.logger = createChildLogger({ logger: this.runtime.logger, namespace: "Summarizer" });
 	}
 
-<<<<<<< HEAD
-	/**
-	 * Creates a Summarizer and its underlying client.
-	 * Note that different implementations of ILoader will handle the URL differently.
-	 * ILoader provided by a ContainerRuntime is a RelativeLoader, which will treat URL's
-	 * starting with "/" as relative to the Container. The general ILoader
-	 * interface will expect an absolute URL and will not handle "/".
-	 * @param loader - the loader that resolves the request
-	 * @param url - the URL used to resolve the container
-	 * @deprecated Creating a summarizer is not a publicly supported API. Please remove all usage of this static method.
-	 */
-	public static async create(loader: ILoader, url: string): Promise<ISummarizer> {
-		const request: IRequest = {
-			headers: {
-				[LoaderHeader.cache]: false,
-				[LoaderHeader.clientDetails]: {
-					capabilities: { interactive: false },
-					type: summarizerClientType,
-				},
-				[DriverHeader.summarizingClient]: true,
-				[LoaderHeader.reconnect]: false,
-			},
-			url,
-		};
-
-		const resolvedContainer = await loader.resolve(request);
-		let fluidObject: FluidObject<ISummarizer> | undefined;
-
-		// Older containers may not have the "getEntryPoint" API
-		// ! This check will need to stay until LTS of loader moves past 2.0.0-internal.7.0.0
-		if (resolvedContainer.getEntryPoint !== undefined) {
-			fluidObject = await resolvedContainer.getEntryPoint();
-		} else {
-			const response = await (resolvedContainer as any).request({ url: "_summarizer" });
-			if (response.status !== 200 || response.mimeType !== "fluid/object") {
-				throw responseToException(response, request);
-			}
-			fluidObject = response.value;
-		}
-
-		if (fluidObject?.ISummarizer === undefined) {
-			throw new UsageError("Fluid object does not implement ISummarizer");
-		}
-		return fluidObject.ISummarizer;
-	}
-
-=======
->>>>>>> 630ad851
 	public async run(onBehalfOf: string): Promise<SummarizerStopReason> {
 		try {
 			return await this.runCore(onBehalfOf);
