--- conflicted
+++ resolved
@@ -79,13 +79,7 @@
  * Summarizer is responsible for coordinating when to generate and send summaries.
  * It is the main entry point for summary work.
  * It is created only by summarizing container (i.e. one with clientType === "summarizer")
-<<<<<<< HEAD
  * @internal
-=======
- * @legacy
- * @alpha
- * @deprecated This type will be moved to internal in 2.30. External usage is not necessary or supported.
->>>>>>> 3da5b427
  */
 export class Summarizer extends TypedEventEmitter<ISummarizerEvents> implements ISummarizer {
 	public get ISummarizer(): this {
