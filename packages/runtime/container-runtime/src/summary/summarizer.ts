/*!
 * Copyright (c) Microsoft Corporation and contributors. All rights reserved.
 * Licensed under the MIT License.
 */

import { TypedEventEmitter } from "@fluid-internal/client-utils";
import type {
	ISummarizerEvents,
	SummarizerStopReason,
} from "@fluidframework/container-runtime-definitions/internal";
import { IFluidHandleContext } from "@fluidframework/core-interfaces/internal";
import { Deferred } from "@fluidframework/core-utils/internal";
import {
	IFluidErrorBase,
	ITelemetryLoggerExt,
	LoggingError,
	UsageError,
	createChildLogger,
	wrapErrorAndLog,
} from "@fluidframework/telemetry-utils/internal";

import { ISummaryConfiguration } from "../containerRuntime.js";

// eslint-disable-next-line import/no-deprecated
import { ICancellableSummarizerController } from "./runWhileConnectedCoordinator.js";
import { RunningSummarizer } from "./runningSummarizer.js";
import { SummarizeHeuristicData } from "./summarizerHeuristics.js";
import {
	// eslint-disable-next-line import/no-deprecated
	EnqueueSummarizeResult,
	// eslint-disable-next-line import/no-deprecated
	IConnectableRuntime,
	// eslint-disable-next-line import/no-deprecated
	IEnqueueSummarizeOptions,
	// eslint-disable-next-line import/no-deprecated
	IOnDemandSummarizeOptions,
	ISummarizeHeuristicData,
	// eslint-disable-next-line import/no-deprecated
	ISummarizeResults,
	// eslint-disable-next-line import/no-deprecated
	ISummarizer,
	// eslint-disable-next-line import/no-deprecated
	ISummarizerInternalsProvider,
	// eslint-disable-next-line import/no-deprecated
	ISummarizerRuntime,
	ISummarizingWarning,
} from "./summarizerTypes.js";
// eslint-disable-next-line import/no-deprecated
import { SummaryCollection } from "./summaryCollection.js";
import { SummarizeResultBuilder } from "./summaryGenerator.js";

const summarizingError = "summarizingError";

export class SummarizingWarning
	extends LoggingError
	implements ISummarizingWarning, IFluidErrorBase
{
	readonly errorType = summarizingError;
	readonly canRetry = true;

	constructor(
		errorMessage: string,
		readonly logged: boolean = false,
	) {
		super(errorMessage);
	}

	static wrap(
		error: unknown,
		logged: boolean = false,
		logger: ITelemetryLoggerExt,
	): SummarizingWarning {
		const newErrorFn = (errMsg: string) => new SummarizingWarning(errMsg, logged);
		return wrapErrorAndLog<SummarizingWarning>(error, newErrorFn, logger);
	}
}

export const createSummarizingWarning = (
	errorMessage: string,
	logged: boolean,
): SummarizingWarning => new SummarizingWarning(errorMessage, logged);

/**
 * Summarizer is responsible for coordinating when to generate and send summaries.
 * It is the main entry point for summary work.
 * It is created only by summarizing container (i.e. one with clientType === "summarizer")
 * @legacy
 * @internal
 * @deprecated - This type will be moved to internal in 2.30. External usage is not necessary or supported.
 */
// eslint-disable-next-line import/no-deprecated
export class Summarizer extends TypedEventEmitter<ISummarizerEvents> implements ISummarizer {
<<<<<<< HEAD
	// eslint-disable-next-line import/no-deprecated
	public get ISummarizer() {
=======
	public get ISummarizer(): this {
>>>>>>> ee7d253d
		return this;
	}

	private readonly logger: ITelemetryLoggerExt;

	private runningSummarizer?: RunningSummarizer;
	private _disposed: boolean = false;
	private starting: boolean = false;

	private readonly stopDeferred = new Deferred<SummarizerStopReason>();

	constructor(
		/**
		 * Reference to runtime that created this object.
		 * i.e. runtime with clientType === "summarizer"
		 */

		// eslint-disable-next-line import/no-deprecated
		private readonly runtime: ISummarizerRuntime,
		private readonly configurationGetter: () => ISummaryConfiguration,
		/**
		 * Represents an object that can generate summary.
		 * In practical terms, it's same runtime (this.runtime) with clientType === "summarizer".
		 */

		// eslint-disable-next-line import/no-deprecated
		private readonly internalsProvider: ISummarizerInternalsProvider,
		handleContext: IFluidHandleContext,
		// eslint-disable-next-line import/no-deprecated
		public readonly summaryCollection: SummaryCollection,
		private readonly runCoordinatorCreateFn: (
			// eslint-disable-next-line import/no-deprecated
			runtime: IConnectableRuntime,
			// eslint-disable-next-line import/no-deprecated
		) => Promise<ICancellableSummarizerController>,
	) {
		super();
		this.logger = createChildLogger({
			logger: this.runtime.baseLogger,

			namespace: "Summarizer",
		});
	}

	public async run(onBehalfOf: string): Promise<SummarizerStopReason> {
		try {
			const stopReason = await this.runCore(onBehalfOf);

			this.emit("summarizerStop", {
				stopReason,
				numUnsummarizedRuntimeOps: this._heuristicData?.numRuntimeOps,
				numUnsummarizedNonRuntimeOps: this._heuristicData?.numNonRuntimeOps,
			});
			return stopReason;
		} catch (error) {
			this.stop("summarizerException");

			this.emit("summarizerStop", {
				stopReason: "summarizerException",
				error,
				numUnsummarizedRuntimeOps: this._heuristicData?.numRuntimeOps,
				numUnsummarizedNonRuntimeOps: this._heuristicData?.numNonRuntimeOps,
			});
			throw SummarizingWarning.wrap(error, false /* logged */, this.logger);
		} finally {
			this.close();
		}
	}

	/**
	 * Stops the summarizer from running.  This will complete
	 * the run promise, and also close the container.
	 * @param reason - reason code for stopping
	 */
<<<<<<< HEAD

	public stop(reason: SummarizerStopReason) {
=======
	public stop(reason: SummarizerStopReason): void {
>>>>>>> ee7d253d
		this.stopDeferred.resolve(reason);
	}

	public close(): void {
		// This will result in "summarizerClientDisconnected" stop reason recorded in telemetry,
		// unless stop() was called earlier
		this.dispose();
		this.runtime.disposeFn();
	}

	private async runCore(onBehalfOf: string): Promise<SummarizerStopReason> {
		// eslint-disable-next-line import/no-deprecated
		const runCoordinator: ICancellableSummarizerController = await this.runCoordinatorCreateFn(
			this.runtime,
		);

		// Wait for either external signal to cancel, or loss of connectivity.
		const stopP = Promise.race([runCoordinator.waitCancelled, this.stopDeferred.promise]);
		void stopP.then((reason) => {
			this.logger.sendTelemetryEvent({
				eventName: "StoppingSummarizer",
				onBehalfOf,
				reason,
			});
		});

		if (runCoordinator.cancelled) {
			this.emit("summarizerStartupFailed", {
				reason: await runCoordinator.waitCancelled,
				numUnsummarizedRuntimeOps: this._heuristicData?.numRuntimeOps,
				numUnsummarizedNonRuntimeOps: this._heuristicData?.numNonRuntimeOps,
			});
			return runCoordinator.waitCancelled;
		}

		this.emit("summarizerStart", {
			onBehalfOf,
			numUnsummarizedRuntimeOps: this._heuristicData?.numRuntimeOps,
			numUnsummarizedNonRuntimeOps: this._heuristicData?.numNonRuntimeOps,
		});

		const runningSummarizer = await this.start(onBehalfOf, runCoordinator);

		// Wait for either external signal to cancel, or loss of connectivity.
		const stopReason = await stopP;

		// There are two possible approaches here:
		// 1. Propagate cancellation from this.stopDeferred to runCoordinator. This will ensure that we move to the exit

		//    faster, including breaking out of the RunningSummarizer.trySummarize() faster.
		//    We could create new coordinator and pass it to waitStop() -> trySummarizeOnce("lastSummary") flow.
		//    The con of this approach is that we might cancel active summary, and lastSummary will fail because it
		//    did not wait for ack/nack from previous summary. Plus we disregard any 429 kind of info from service
		//    that way (i.e. trySummarize() loop might have been waiting for 5 min because storage told us so).
		//    In general, it's more wasted resources.
		// 2. We can not do it and make waitStop() do last summary only if there was no active summary. This ensures
		//    that client behaves properly (from server POV) and we do not waste resources. But, it may mean we wait
		//    substantially longer for trySummarize() retries to play out and thus this summary loop may run into

		//    conflict with new summarizer client starting on different client.
		// As of now, #2 is implemented. It's more forward looking, as issue #7279 suggests changing design for new

		// summarizer client to not be created until current summarizer fully moves to exit, and that would reduce
		// cons of #2 substantially.

		// Cleanup after running

		await runningSummarizer.waitStop(
			!runCoordinator.cancelled && Summarizer.stopReasonCanRunLastSummary(stopReason),
		);

		// Propagate reason and ensure that if someone is waiting for cancellation token, they are moving to exit
		runCoordinator.stop(stopReason);

		return stopReason;
	}

	/**
	 * Should we try to run a last summary for the given stop reason?
	 * Currently only allows "parentNotConnected"
	 * @param stopReason - SummarizerStopReason
	 * @returns `true` if the stop reason can run a last summary, otherwise `false`.
	 */

	public static stopReasonCanRunLastSummary(stopReason: SummarizerStopReason): boolean {
		return stopReason === "parentNotConnected";
	}

	private _heuristicData: ISummarizeHeuristicData | undefined;

	/**
	 * Put the summarizer in a started state, including creating and initializing the RunningSummarizer.
	 * The start request can come either from the SummaryManager (in the auto-summarize case) or from the user
	 * (in the on-demand case).
	 * @param onBehalfOf - ID of the client that requested that the summarizer start
	 * @param runCoordinator - cancellation token
	 * @param newConfig - Summary configuration to override the existing config when invoking the RunningSummarizer.
	 * @returns A promise that is fulfilled when the RunningSummarizer is ready.
	 */
	private async start(
		onBehalfOf: string,
		// eslint-disable-next-line import/no-deprecated
		runCoordinator: ICancellableSummarizerController,
	): Promise<RunningSummarizer> {
		if (this.runningSummarizer) {
			if (this.runningSummarizer.disposed) {
				throw new UsageError("Starting a disposed summarizer");
			}

			return this.runningSummarizer;
		}
		if (this.starting) {
			throw new UsageError("Attempting to start a summarizer that is already starting");
		}
		this.starting = true;
		// Initialize values and first ack (time is not exact)
		this.logger.sendTelemetryEvent({
			eventName: "RunningSummarizer",
			onBehalfOf,
			initSummarySeqNumber: this.runtime.deltaManager.initialSequenceNumber,
			config: JSON.stringify(this.configurationGetter()),
		});

		// Summarizing container ID (with clientType === "summarizer")
		const clientId = this.runtime.clientId;
		if (clientId === undefined) {
			throw new UsageError("clientId should be defined if connected.");
		}

		this._heuristicData = new SummarizeHeuristicData(
			this.runtime.deltaManager.lastSequenceNumber,
			{
				/**
				 * summary attempt baseline for heuristics
				 */
				refSequenceNumber: this.runtime.deltaManager.initialSequenceNumber,
				summaryTime: Date.now(),
			} as const,
		);

		const runningSummarizer = await RunningSummarizer.start(
			this.logger,

			this.summaryCollection.createWatcher(clientId),
			this.configurationGetter(),
			async (...args) => this.internalsProvider.submitSummary(...args), // submitSummaryCallback
			async (...args) => this.internalsProvider.refreshLatestSummaryAck(...args), // refreshLatestSummaryAckCallback
			this._heuristicData,

			this.summaryCollection,
			runCoordinator /* cancellationToken */,

			(reason) => runCoordinator.stop(reason) /* stopSummarizerCallback */,
			this.runtime,
		);

		this.runningSummarizer = runningSummarizer;
		this.setupForwardedEvents();
		this.starting = false;

		return runningSummarizer;
	}

	/**
	 * Disposes of resources after running.  This cleanup will
	 * clear any outstanding timers and reset some of the state
	 * properties.
	 * Called by ContainerRuntime when it is disposed, as well as at the end the run().
	 */
	public dispose(): void {
		// Given that the call can come from own ContainerRuntime, ensure that we stop all the processes.

		this.stop("summarizerClientDisconnected");

		this._disposed = true;

		if (this.runningSummarizer) {
			this.cleanupForwardedEvents();

			this.runningSummarizer.dispose();

			this.runningSummarizer = undefined;
		}
	}

	// eslint-disable-next-line import/no-deprecated
	public summarizeOnDemand(options: IOnDemandSummarizeOptions): ISummarizeResults {
		try {
			if (this._disposed || this.runningSummarizer?.disposed) {
				throw new UsageError("Summarizer is already disposed.");
			}
			if (
				this.runtime.summarizerClientId !== undefined &&
				this.runtime.summarizerClientId !== this.runtime.clientId
			) {
				// If there is an elected summarizer, and it's not this one, don't allow on-demand summary.
				// This is to prevent the on-demand summary and heuristic-based summary from stepping on
				// each other.
				throw new UsageError(
					"On-demand summary attempted while an elected summarizer is present",
				);
			}

			const builder = new SummarizeResultBuilder();

			if (this.runningSummarizer) {
				// Summarizer is already running. Go ahead and start.

				return this.runningSummarizer.summarizeOnDemand(options, builder);
			}

			// Summarizer isn't running, so we need to start it, which is an async operation.
			// Manage the promise related to creating the cancellation token here.
			// The promises related to starting, summarizing,
			// and submitting are communicated to the caller through the results builder.
			const coordinatorCreateP = this.runCoordinatorCreateFn(this.runtime);

			coordinatorCreateP
				.then((runCoordinator) => {
					// Successfully created the cancellation token. Start the summarizer.
					// eslint-disable-next-line @typescript-eslint/no-non-null-assertion
					const startP = this.start(this.runtime.clientId!, runCoordinator);
					startP

						.then(async (runningSummarizer) => {
							// Successfully started the summarizer. Run it.

							runningSummarizer.summarizeOnDemand(options, builder);

							// Wait for a command to stop or loss of connectivity before tearing down the summarizer and client.
							const stopReason = await Promise.race([
								this.stopDeferred.promise,
								runCoordinator.waitCancelled,
							]);

							await runningSummarizer.waitStop(false);
							runCoordinator.stop(stopReason);
							this.close();
						})
						.catch((reason) => {
							builder.fail("Failed to start summarizer", reason);
						});
				})
				.catch((reason) => {
					builder.fail("Failed to create cancellation token", reason);
				});

			return builder.build();
		} catch (error) {
			throw SummarizingWarning.wrap(error, false /* logged */, this.logger);
		}
	}

	// eslint-disable-next-line import/no-deprecated
	public enqueueSummarize(options: IEnqueueSummarizeOptions): EnqueueSummarizeResult {
		if (
			this._disposed ||
			this.runningSummarizer === undefined ||
			this.runningSummarizer.disposed
		) {
			throw new UsageError("Summarizer is not running or already disposed.");
		}

		return this.runningSummarizer.enqueueSummarize(options);
	}

	public recordSummaryAttempt?(summaryRefSeqNum?: number): void {
		this._heuristicData?.recordAttempt(summaryRefSeqNum);
	}

	private readonly forwardedEvents = new Map<string, () => void>();

	private setupForwardedEvents() {
		["summarize", "summarizeAllAttemptsFailed"].forEach((event) => {
			const listener = (...args: any[]) => {
				this.emit(event, ...args);
			};
			// TODO: better typing here
			// eslint-disable-next-line @typescript-eslint/no-explicit-any
			this.runningSummarizer?.on(event as any, listener);
			this.forwardedEvents.set(event, listener);
		});
	}

	private cleanupForwardedEvents() {
		this.forwardedEvents.forEach((listener, event) =>
			this.runningSummarizer?.off(event, listener),
		);
		this.forwardedEvents.clear();
	}
}<|MERGE_RESOLUTION|>--- conflicted
+++ resolved
@@ -45,7 +45,6 @@
 	ISummarizerRuntime,
 	ISummarizingWarning,
 } from "./summarizerTypes.js";
-// eslint-disable-next-line import/no-deprecated
 import { SummaryCollection } from "./summaryCollection.js";
 import { SummarizeResultBuilder } from "./summaryGenerator.js";
 
@@ -90,12 +89,8 @@
  */
 // eslint-disable-next-line import/no-deprecated
 export class Summarizer extends TypedEventEmitter<ISummarizerEvents> implements ISummarizer {
-<<<<<<< HEAD
-	// eslint-disable-next-line import/no-deprecated
-	public get ISummarizer() {
-=======
+	// eslint-disable-next-line import/no-deprecated
 	public get ISummarizer(): this {
->>>>>>> ee7d253d
 		return this;
 	}
 
@@ -124,7 +119,7 @@
 		// eslint-disable-next-line import/no-deprecated
 		private readonly internalsProvider: ISummarizerInternalsProvider,
 		handleContext: IFluidHandleContext,
-		// eslint-disable-next-line import/no-deprecated
+
 		public readonly summaryCollection: SummaryCollection,
 		private readonly runCoordinatorCreateFn: (
 			// eslint-disable-next-line import/no-deprecated
@@ -170,12 +165,7 @@
 	 * the run promise, and also close the container.
 	 * @param reason - reason code for stopping
 	 */
-<<<<<<< HEAD
-
-	public stop(reason: SummarizerStopReason) {
-=======
 	public stop(reason: SummarizerStopReason): void {
->>>>>>> ee7d253d
 		this.stopDeferred.resolve(reason);
 	}
 
