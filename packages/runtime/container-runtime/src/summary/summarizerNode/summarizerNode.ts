/*!
 * Copyright (c) Microsoft Corporation and contributors. All rights reserved.
 * Licensed under the MIT License.
 */

import { ITelemetryBaseLogger } from "@fluidframework/core-interfaces";
import { assert, unreachableCase } from "@fluidframework/core-utils/internal";
import { SummaryType } from "@fluidframework/driver-definitions";
import {
	ISnapshotTree,
	ISequencedDocumentMessage,
} from "@fluidframework/driver-definitions/internal";
import {
	IExperimentalIncrementalSummaryContext,
	ITelemetryContext,
	CreateChildSummarizerNodeParam,
	CreateSummarizerNodeSource,
	ISummarizeResult,
	ISummarizerNode,
	ISummarizerNodeConfig,
	SummarizeInternalFn,
} from "@fluidframework/runtime-definitions/internal";
import { mergeStats } from "@fluidframework/runtime-utils/internal";
import { type ITelemetryErrorEventExt } from "@fluidframework/telemetry-utils/internal";
import {
	ITelemetryLoggerExt,
	LoggingError,
	PerformanceEvent,
	TelemetryDataTag,
	createChildLogger,
	tagCodeArtifacts,
} from "@fluidframework/telemetry-utils/internal";

import {
	EscapedPath,
	ICreateChildDetails,
	IRefreshSummaryResult,
	IStartSummaryResult,
	ISummarizerNodeRootContract,
	ValidateSummaryResult,
	PendingSummaryInfo,
} from "./summarizerNodeUtils.js";

export interface IRootSummarizerNode extends ISummarizerNode, ISummarizerNodeRootContract {}

/**
 * Encapsulates the summarizing work and state of an individual tree node in the
 * summary tree. It tracks changes and allows for optimizations when unchanged, or
 * can allow for fallback summaries to be generated when an error is encountered.
 * Usage is for the root node to call startSummary first to begin tracking a WIP
 * (work in progress) summary. Then all nodes will call summarize to summaries their
 * individual parts. Once completed and uploaded to storage, the root node will call
 * completeSummary or clearSummary to clear the WIP summary tracking state if something
 * went wrong. The SummarizerNodes will track all pending summaries that have been
 * recorded by the completeSummary call. When one of them is acked, the root node should
 * call refreshLatestSummary to inform the tree of SummarizerNodes of the new baseline
 * latest successful summary.
 */

export class SummarizerNode implements IRootSummarizerNode {
	/**
	 * The reference sequence number of the most recent acked summary.
	 * Returns 0 if there is not yet an acked summary.
	 */
	public get referenceSequenceNumber(): number {
		return this._lastSummaryReferenceSequenceNumber ?? 0;
	}

	/**
	 * returns the handle of the last successful summary of this summarizerNode in string format
	 * (this getter is primarily only used in the test code)
	 */
	public get summaryHandleId(): string {
		return this._summaryHandleId.toString();
	}

	protected readonly children = new Map<string, SummarizerNode>();
	/**
	 * Key value pair of summaries submitted by this client which are not yet acked.
	 * Key is the proposalHandle and value is the summary op's referece sequence number.
	 */
	protected readonly pendingSummaries = new Map<string, PendingSummaryInfo>();
	protected wipReferenceSequenceNumber: number | undefined;
	/**
	 * True if the current node was summarized during the current summary process
	 * This flag is used to identify scenarios where summarize was not called on a node.
	 * For example, this node was created after its parent was already summarized due to out-of-order realization via application code.
	 */
	private wipSummarizeCalled: boolean = false;
	private wipSkipRecursion = false;

	protected readonly logger: ITelemetryLoggerExt;

	/**
	 * Do not call constructor directly.
	 * Use createRootSummarizerNode to create root node, or createChild to create child nodes.
	 */
	public constructor(
		baseLogger: ITelemetryBaseLogger,
		private readonly summarizeInternalFn: SummarizeInternalFn,

		config: ISummarizerNodeConfig,
		/**
		 * Encoded handle or path to the node
		 */
		private readonly _summaryHandleId: EscapedPath,
		private _changeSequenceNumber: number,
		/**
		 * Summary reference sequence number, i.e. last sequence number seen when last successful summary was created
		 */
		private _lastSummaryReferenceSequenceNumber?: number,
		protected wipSummaryLogger?: ITelemetryBaseLogger,
		/**
		 * A unique id of this node to be logged when sending telemetry.
		 */
		protected telemetryNodeId?: string,
	) {
		this.canReuseHandle = config.canReuseHandle ?? true;

		// All logs posted by the summarizer node should include the telemetryNodeId.
		this.logger = createChildLogger({
			logger: baseLogger,
			properties: {
				all: tagCodeArtifacts({ id: this.telemetryNodeId }),
			},
		});
	}

	/**
	 * In order to produce a summary with a summarizer node, the summarizer node system must be notified a summary has
	 * started. This is done by calling startSummary. This will track the reference sequence number of the summary and
	 * run some validation checks to ensure the summary is correct.
	 * @param referenceSequenceNumber - the number of ops processed up to this point
	 * @param summaryLogger - the logger to use for the summary
	 * @param latestSummaryRefSeqNum - the reference sequence number of the latest summary. Another way to think about
	 * it is the reference sequence number of the previous summary.
	 * @returns the number of nodes in the tree, the number of nodes that are invalid, and the different types of
	 * sequence number mismatches
	 */
	public startSummary(
		referenceSequenceNumber: number,
		summaryLogger: ITelemetryBaseLogger,
		latestSummaryRefSeqNum: number,
	): IStartSummaryResult {
		assert(
			this.wipSummaryLogger === undefined,
			0x19f /* "wipSummaryLogger should not be set yet in startSummary" */,
		);
		assert(
			this.wipReferenceSequenceNumber === undefined,
			0x1a0 /* "Already tracking a summary" */,
		);

		let nodes = 1; // number of summarizerNodes at the start of the summary
		let invalidNodes = 0;
		const sequenceNumberMismatchKeySet = new Set<string>();
		const nodeLatestSummaryRefSeqNum = this._lastSummaryReferenceSequenceNumber;
		if (
			nodeLatestSummaryRefSeqNum !== undefined &&
			latestSummaryRefSeqNum !== nodeLatestSummaryRefSeqNum
		) {
			invalidNodes++;
			sequenceNumberMismatchKeySet.add(
				`${latestSummaryRefSeqNum}-${nodeLatestSummaryRefSeqNum}`,
			);
		}

		this.wipSummaryLogger = summaryLogger;

		for (const child of this.children.values()) {
			const childStartSummaryResult = child.startSummary(
				referenceSequenceNumber,
				this.wipSummaryLogger,
				latestSummaryRefSeqNum,
			);
			nodes += childStartSummaryResult.nodes;
			invalidNodes += childStartSummaryResult.invalidNodes;
			for (const invalidSequenceNumber of childStartSummaryResult.mismatchNumbers) {
				sequenceNumberMismatchKeySet.add(invalidSequenceNumber);
			}
		}
		this.wipReferenceSequenceNumber = referenceSequenceNumber;
		return {
			nodes,
			invalidNodes,
			mismatchNumbers: sequenceNumberMismatchKeySet,
		};
	}

	public async summarize(
		fullTree: boolean,
		trackState: boolean = true,
		telemetryContext?: ITelemetryContext,
	): Promise<ISummarizeResult> {
		// If trackState is false, call summarize internal directly and don't track any state.
		if (!trackState) {
			return this.summarizeInternalFn(fullTree, trackState, telemetryContext);
		}

		// Set to wipSummarizeCalled true to represent that current node was included in the summary process.
		this.wipSummarizeCalled = true;

		// Try to reuse the tree if unchanged
		if (this.canReuseHandle && !fullTree && !this.hasChanged()) {
			if (this._lastSummaryReferenceSequenceNumber !== undefined) {
				this.wipSkipRecursion = true;
				const stats = mergeStats();
				stats.handleNodeCount++;
				return {
					summary: {
						type: SummaryType.Handle,
						handle: this.summaryHandleId,
						handleType: SummaryType.Tree,
					},
					stats,
				};
			}
		}

		let incrementalSummaryContext: IExperimentalIncrementalSummaryContext | undefined;
		if (!fullTree) {
			assert(
				this.wipReferenceSequenceNumber !== undefined,
				0x5df /* Summarize should not be called when not tracking the summary */,
			);
			incrementalSummaryContext =
				this._lastSummaryReferenceSequenceNumber !== undefined
					? {
							summarySequenceNumber: this.wipReferenceSequenceNumber,
							latestSummarySequenceNumber: this._lastSummaryReferenceSequenceNumber,
							// TODO: remove summaryPath.
							summaryPath: this.summaryHandleId,
						}
					: undefined;
		}

		const result = await this.summarizeInternalFn(
			fullTree,
			trackState,
			telemetryContext,
			incrementalSummaryContext,
		);

		return { summary: result.summary, stats: result.stats };
	}

	/**
	 * Validates that the in-progress summary is correct, i.e., summarize should have run for all non-skipped
	 * nodes. This will only be called for the root summarizer node and is called by it recursively on all child nodes.
	 *
	 * @returns ValidateSummaryResult which contains a boolean success indicating whether the validation was successful.
	 * In case of failure, additional information is returned indicating type of failure and where it was.
	 */
	public validateSummary(): ValidateSummaryResult {
		return this.validateSummaryCore(false /* parentSkipRecursion */);
	}

	/**
	 * Validates that the in-progress summary is correct for all nodes, i.e., summarize should have run for all
	 * non-skipped nodes.
	 * @param parentSkipRecursion - true if the parent of this node skipped recursing the child nodes when summarizing.
	 * In that case, the children will not have work-in-progress state.
	 *
	 * @returns ValidateSummaryResult which contains a boolean success indicating whether the validation was successful.
	 * In case of failure, additional information is returned indicating type of failure and where it was.
	 */
	protected validateSummaryCore(parentSkipRecursion: boolean): ValidateSummaryResult {
		if (this.wasSummarizeMissed(parentSkipRecursion)) {
			return {
				success: false,
				reason: "NodeDidNotSummarize",
				id: {
					tag: TelemetryDataTag.CodeArtifact,
					value: this.telemetryNodeId,
				},
				// These errors are usually transient and should go away when summarize is retried.
				retryAfterSeconds: 1,
			};
		}
		if (parentSkipRecursion) {
			return { success: true };
		}

		for (const child of this.children.values()) {
			const result = child.validateSummaryCore(this.wipSkipRecursion || parentSkipRecursion);
			// If any child fails, return the failure.
			if (!result.success) {
				return result;
			}
		}
		return { success: true };
	}

	private wasSummarizeMissed(parentSkipRecursion: boolean): boolean {
		assert(
			this.wipSummaryLogger !== undefined,
			0x6fc /* wipSummaryLogger should have been set in startSummary or ctor */,
		);
		assert(this.wipReferenceSequenceNumber !== undefined, 0x6fd /* Not tracking a summary */);

		// If the parent node skipped recursion, it did not call summarize on this node. So, summarize was not missed
		// but was intentionally not called.
		// Otherwise, summarize should have been called on this node and wipSummarizeCalled must be set.
		if (parentSkipRecursion || this.wipSummarizeCalled) {
			return false;
		}

		/**
		 * The absence of wip local path indicates that summarize was not called for this node. Return failure.
		 * This can happen if:
		 * 1. A child node was created after summarize was already called on the parent. For example, a data store
		 * is realized (loaded) after summarize was called on it creating summarizer nodes for its DDSes. In this case,
		 * parentSkipRecursion will be true and the if block above would handle it.
		 * 2. A new node was created but summarize was never called on it. This can mean that the summary that is
		 * generated may not have the data from this node. We should not continue, log and throw an error. This
		 * will help us identify these cases and take appropriate action.
		 *
		 * This happens due to scenarios such as data store created during summarize. Such errors should go away when
		 * summarize is attempted again.
		 */
		return true;
	}

	/**
	 * Called after summary has been uploaded to the server. Add the work-in-progress state to the pending summary
	 * queue. We track this until we get an ack from the server for this summary.
	 * @param proposalHandle - The handle of the summary that was uploaded to the server.
	 */
	public completeSummary(proposalHandle: string): void {
		this.completeSummaryCore(proposalHandle, false /* parentSkipRecursion */);
	}

	/**
	 * Recursive implementation for completeSummary, with additional internal-only parameters.
	 * @param proposalHandle - The handle of the summary that was uploaded to the server.
	 * @param parentPath - The path of the parent node which is used to build the path of this node.
	 * @param parentSkipRecursion - true if the parent of this node skipped recursing the child nodes when summarizing.
	 * In that case, the children will not have work-in-progress state.
	 * @param validate - true to validate that the in-progress summary is correct for all nodes.
	 */
	protected completeSummaryCore(proposalHandle: string, parentSkipRecursion: boolean): void {
		assert(
			this.wipReferenceSequenceNumber !== undefined,
			0x1a4 /* "Not tracking a summary" */,
		);
		if (parentSkipRecursion) {
			if (this._lastSummaryReferenceSequenceNumber === undefined) {
				// This case the child is added after the latest non-failure summary.
				// This node and all children should consider themselves as still not
				// having a successful summary yet.
				// We cannot "reuse" this node if unchanged since that summary, because
				// handles will be unable to point to that node. It never made it to the
				// tree itself, and only exists as an attach op in the _outstandingOps.
				this.clearSummary();
				return;
			}
		}

		for (const child of this.children.values()) {
			child.completeSummaryCore(proposalHandle, this.wipSkipRecursion || parentSkipRecursion);
		}
		// Note that this overwrites existing pending summary with
		// the same proposalHandle. If proposalHandle is something like
		// a hash or unique identifier, this should be fine. If storage
		// can return the same proposalHandle for a different summary,
		// this should still be okay, because we should be proposing the
		// newer one later which would have to overwrite the previous one.
		this.pendingSummaries.set(proposalHandle, {
			referenceSequenceNumber: this.wipReferenceSequenceNumber,
		});
		this.clearSummary();
	}

	public clearSummary(): void {
		this.wipReferenceSequenceNumber = undefined;
		this.wipSummarizeCalled = false;
		this.wipSkipRecursion = false;
		this.wipSummaryLogger = undefined;
		for (const child of this.children.values()) {
			child.clearSummary();
		}
	}

	/**
	 * Refreshes the latest summary tracked by this node. If we have a pending summary for the given proposal handle,
	 * it becomes the latest summary. If the current summary is already ahead, we skip the update.
	 * If the current summary is behind, then we do not refresh.
	 * @param proposalHandle - Handle of the generated / uploaded summary.
	 * @param summaryRefSeq - Reference sequence of the acked summary
	 * @returns true if the summary is tracked by this node, false otherwise.
	 */
	public async refreshLatestSummary(
		proposalHandle: string,
		summaryRefSeq: number,
	): Promise<IRefreshSummaryResult> {
		const eventProps: {
			proposalHandle: string | undefined;
			summaryRefSeq: number;
			referenceSequenceNumber: number;
			isSummaryTracked?: boolean;
			pendingSummaryFound?: boolean;
		} = {
			proposalHandle,
			summaryRefSeq,
			referenceSequenceNumber: this.referenceSequenceNumber,
		};
		return PerformanceEvent.timedExecAsync(
			this.logger,
			{
				eventName: "refreshLatestSummary",
				...eventProps,
			},
			async (event) => {
				// Refresh latest summary should not happen while a summary is in progress. If it does, it can result
				// in inconsistent state, so, we should not continue;
				if (this.isSummaryInProgress()) {
					throw new LoggingError("UnexpectedRefreshDuringSummarize", {
						inProgressSummaryRefSeq: this.wipReferenceSequenceNumber,
					});
				}

				let isSummaryTracked = false;
				let isSummaryNewer = false;

				if (summaryRefSeq > this.referenceSequenceNumber) {
					isSummaryNewer = true;
				}

				// If the acked summary is found in the pendingSummaries, it means the summary was created and tracked by the current client
				// so set the isSummaryTracked to true.
				const pendingSummary = this.pendingSummaries.get(proposalHandle);
				if (pendingSummary?.referenceSequenceNumber !== undefined) {
					isSummaryTracked = true;

					// update the pendingSummariesMap for the root and all child summarizerNodes
					this.refreshLatestSummaryFromPending(
						proposalHandle,
						pendingSummary.referenceSequenceNumber,
					);
				}
				event.end({ ...eventProps, isSummaryNewer, pendingSummaryFound: isSummaryTracked });
				return { isSummaryTracked, isSummaryNewer };
			},
			{ start: true, end: true, cancel: "error" },
		);
	}
	/**
	 * Called when we get an ack from the server for a summary we've just sent. Updates the reference state of this node
	 * from the state in the pending summary queue.
	 * @param proposalHandle - Handle for the current proposal.
	 * @param referenceSequenceNumber - Reference sequence number of sent summary.
	 */
	protected refreshLatestSummaryFromPending(
		proposalHandle: string,
		referenceSequenceNumber: number,
	): void {
		const pendingSummary = this.pendingSummaries.get(proposalHandle);
		if (pendingSummary === undefined) {
			// This should only happen if parent skipped recursion AND no prior summary existed.
			assert(
				this._lastSummaryReferenceSequenceNumber === undefined,
				0x1a6 /* "Not found pending summary, but this node has previously completed a summary" */,
			);
			return;
		} else {
			assert(
				referenceSequenceNumber === pendingSummary.referenceSequenceNumber,
				0x1a7 /* Pending summary reference sequence number should be consistent */,
			);

			// Clear earlier pending summaries
			this.pendingSummaries.delete(proposalHandle);
		}

		// Delete all summaries whose reference sequence number is smaller than the one just acked.
		for (const [key, summary] of this.pendingSummaries) {
			if (summary.referenceSequenceNumber < referenceSequenceNumber) {
				this.pendingSummaries.delete(key);
			}
		}
		// Update the latest successful summary reference number
		this._lastSummaryReferenceSequenceNumber = pendingSummary.referenceSequenceNumber;
		// Propagate update to all child nodes
		for (const child of this.children.values()) {
			child.refreshLatestSummaryFromPending(proposalHandle, referenceSequenceNumber);
		}
	}

	public updateBaseSummaryState(snapshot: ISnapshotTree): void {
		// Function deprecated. Empty declaration is kept around to compat failures.
	}

	public recordChange(op: ISequencedDocumentMessage): void {
		this.invalidate(op.sequenceNumber);
	}

	public invalidate(sequenceNumber: number): void {
		if (sequenceNumber > this._changeSequenceNumber) {
			this._changeSequenceNumber = sequenceNumber;
		}
	}

	/**
	 * True if a change has been recorded with sequence number exceeding
	 * the latest successfully acked summary reference sequence number.
	 * False implies that the previous summary can be reused.
	 */
	protected hasChanged(): boolean {
		return this._changeSequenceNumber > this.referenceSequenceNumber;
	}

	protected readonly canReuseHandle: boolean;

	public createChild(
		/**
		 * Summarize function
		 */
		summarizeInternalFn: SummarizeInternalFn,
		/**
		 * Initial id or path part of this node
		 */
		id: string,
		/**
		 * Information needed to create the node.
		 * If it is from a base summary, it will assert that a summary has been seen.
		 * Attach information if it is created from an attach op.
		 */

		createParam: CreateChildSummarizerNodeParam,

		config: ISummarizerNodeConfig = {},
	): ISummarizerNode {
		assert(!this.children.has(id), 0x1ab /* "Create SummarizerNode child already exists" */);

		const createDetails: ICreateChildDetails = this.getCreateDetailsForChild(id, createParam);

		const child = new SummarizerNode(
			this.logger,
			summarizeInternalFn,
			config,
			createDetails.summaryHandleId,
			createDetails.changeSequenceNumber,
			createDetails.lastSummaryReferenceSequenceNumber,
			this.wipSummaryLogger,
			createDetails.telemetryNodeId,
		);

		// There may be additional state that has to be updated in this child. For example, if a summary is being
		// tracked, the child's summary tracking state needs to be updated too. Same goes for pendingSummaries we might
		// have outstanding on the parent in case we realize nodes in between Summary Op and Summary Ack.
		this.maybeUpdateChildState(child, id);

		this.children.set(id, child);
		return child;
	}

	public getChild(id: string): ISummarizerNode | undefined {
		return this.children.get(id);
	}

	/**
	 * Returns the details needed to create a child node.
	 * @param id - Initial id or path part of the child node.
	 * @param createParam - Information needed to create the node.
	 * @returns the details needed to create the child node.
	 */
	protected getCreateDetailsForChild(
		id: string,

		createParam: CreateChildSummarizerNodeParam,
	): ICreateChildDetails {
		let childLastSummaryReferenceSequenceNumber: number | undefined;
		let changeSequenceNumber: number;

		const parentLastSummaryReferenceSequenceNumber = this._lastSummaryReferenceSequenceNumber;
		switch (createParam.type) {
			case CreateSummarizerNodeSource.FromAttach: {
				if (
					parentLastSummaryReferenceSequenceNumber !== undefined &&
					createParam.sequenceNumber <= parentLastSummaryReferenceSequenceNumber
				) {
					// Prioritize latest summary if it was after this node was attached.
					childLastSummaryReferenceSequenceNumber = parentLastSummaryReferenceSequenceNumber;
				}
				changeSequenceNumber = createParam.sequenceNumber;
				break;
			}

			case CreateSummarizerNodeSource.FromSummary:

			case CreateSummarizerNodeSource.Local: {
				childLastSummaryReferenceSequenceNumber = parentLastSummaryReferenceSequenceNumber;
				changeSequenceNumber = parentLastSummaryReferenceSequenceNumber ?? -1;
				break;
			}
			default: {
				const type = (createParam as unknown as CreateChildSummarizerNodeParam).type;

				unreachableCase(createParam, `Unexpected CreateSummarizerNodeSource: ${type}`);
			}
		}

		const childTelemetryNodeId = `${this.telemetryNodeId ?? ""}/${id}`;
		const childSummaryHandleId = this._summaryHandleId.createChildPath(EscapedPath.create(id));

		return {
			changeSequenceNumber,
			telemetryNodeId: childTelemetryNodeId,
			summaryHandleId: childSummaryHandleId,
			lastSummaryReferenceSequenceNumber: childLastSummaryReferenceSequenceNumber,
		};
	}

	/**
	 * Updates the state of the child if required. For example, if a summary is currently being  tracked, the child's
	 * summary tracking state needs to be updated too.
	 * Also, in case a child node gets realized in between Summary Op and Summary Ack, let's initialize the child's
	 * pending summary as well.
	 * @param child - The child node whose state is to be updated.
	 * @param id - Initial id or path part of this node
	 *
	 */
<<<<<<< HEAD

	protected maybeUpdateChildState(child: SummarizerNode, id: string) {
=======
	protected maybeUpdateChildState(child: SummarizerNode, id: string): void {
>>>>>>> ee7d253d
		// If a summary is in progress, this child was created after the summary started. So, we need to update the
		// child's summary state as well.
		if (this.isSummaryInProgress()) {
			child.wipReferenceSequenceNumber = this.wipReferenceSequenceNumber;
		}
		// In case we have pending summaries on the parent, let's initialize it on the child.
		if (child._lastSummaryReferenceSequenceNumber !== undefined) {
			this.pendingSummaries.forEach((pendingSummaryInfo, proposedHandle) => {
				child.addPendingSummary(proposedHandle, pendingSummaryInfo);
			});
		}
	}

	protected addPendingSummary(key: string, pendingSummaryInfo: PendingSummaryInfo): void {
		this.pendingSummaries.set(key, pendingSummaryInfo);
	}

	/**
	 * Tells whether summary tracking is in progress. True if "startSummary" API is called before summarize.
	 */
	public isSummaryInProgress(): boolean {
		return this.wipReferenceSequenceNumber !== undefined;
	}

	/**
	 * Creates and throws an error due to unexpected conditions.
	 */
	protected throwUnexpectedError(eventProps: ITelemetryErrorEventExt): never {
		const error = new LoggingError(eventProps.eventName, {
			...eventProps,
			referenceSequenceNumber: this.wipReferenceSequenceNumber,
			...tagCodeArtifacts({
				id: this.telemetryNodeId,
			}),
		});
		this.logger.sendErrorEvent(eventProps, error);
		throw error;
	}
}

/**
 * Creates a root summarizer node.
 * @param logger - Logger to use within SummarizerNode
 * @param summarizeInternalFn - Function to generate summary
 * @param changeSequenceNumber - Sequence number of latest change to new node/subtree
 * @param referenceSequenceNumber - Reference sequence number of last acked summary,
 * or undefined if not loaded from summary
 * @param config - Configure behavior of summarizer node
 */

export const createRootSummarizerNode = (
	logger: ITelemetryLoggerExt,
	summarizeInternalFn: SummarizeInternalFn,
	changeSequenceNumber: number,
	referenceSequenceNumber: number | undefined,

	config: ISummarizerNodeConfig = {},
): IRootSummarizerNode =>
	new SummarizerNode(
		logger,
		summarizeInternalFn,
		config,
		EscapedPath.create("") /* summaryHandleId */,
		changeSequenceNumber,
		referenceSequenceNumber,
		undefined /* wipSummaryLogger */,
		"" /* telemetryNodeId */,
	);<|MERGE_RESOLUTION|>--- conflicted
+++ resolved
@@ -620,12 +620,8 @@
 	 * @param id - Initial id or path part of this node
 	 *
 	 */
-<<<<<<< HEAD
-
-	protected maybeUpdateChildState(child: SummarizerNode, id: string) {
-=======
+
 	protected maybeUpdateChildState(child: SummarizerNode, id: string): void {
->>>>>>> ee7d253d
 		// If a summary is in progress, this child was created after the summary started. So, we need to update the
 		// child's summary state as well.
 		if (this.isSummaryInProgress()) {
