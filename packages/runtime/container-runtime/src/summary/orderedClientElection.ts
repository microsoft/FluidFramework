/*!
 * Copyright (c) Microsoft Corporation and contributors. All rights reserved.
 * Licensed under the MIT License.
 */

/* eslint-disable @rushstack/no-new-null */

import { TypedEventEmitter } from "@fluid-internal/client-utils";
import type { IDeltaManager } from "@fluidframework/container-definitions/internal";
import type {
	IEvent,
	IEventProvider,
	ITelemetryBaseLogger,
} from "@fluidframework/core-interfaces";
import { assert } from "@fluidframework/core-utils/internal";
import type {
	IClient,
	IQuorumClients,
	ISequencedClient,
} from "@fluidframework/driver-definitions";
import {
	type ITelemetryLoggerExt,
	UsageError,
	createChildLogger,
} from "@fluidframework/telemetry-utils/internal";

import { summarizerClientType } from "./summarizerTypes.js";

// helper types for recursive readonly.
<<<<<<< HEAD
// eslint-disable-next-line @typescript-eslint/no-unsafe-function-type
=======
// eslint-disable-next-line @typescript-eslint/no-unsafe-function-type, @typescript-eslint/ban-types
>>>>>>> ac042dd0
export type ImmutablePrimitives = undefined | null | boolean | string | number | Function;
export type Immutable<T> = T extends ImmutablePrimitives
	? T
	: T extends (infer A)[]
		? readonly Immutable<A>[]
		: T extends Map<infer K, infer V>
			? ReadonlyMap<Immutable<K>, Immutable<V>>
			: T extends Set<infer V>
				? ReadonlySet<Immutable<V>>
				: { readonly [K in keyof T]: Immutable<T[K]> };

/**
 * Minimum information for a client tracked for election consideration.
 */
export interface ITrackedClient {
	readonly clientId: string;
	readonly sequenceNumber: number;
	readonly client: Immutable<IClient>;
}

/**
 * Common contract for link nodes within an OrderedClientCollection.
 */
export interface ILinkNode {
	readonly sequenceNumber: number;
	youngerClient: ILinkedClient | undefined;
}

/**
 * Placeholder root node within an OrderedClientCollection; does not represent a client.
 */
export interface IRootLinkNode extends ILinkNode {
	readonly sequenceNumber: -1;
	readonly olderClient: undefined;
}

/**
 * Additional information required to keep track of the client within the doubly-linked list.
 */
export interface ILinkedClient extends ILinkNode, ITrackedClient {
	olderClient: LinkNode;
}

/**
 * Any link node within OrderedClientCollection including the placeholder root node.
 */
export type LinkNode = IRootLinkNode | ILinkedClient;

/**
 * Events raised by an OrderedClientCollection.
 */
export interface IOrderedClientCollectionEvents extends IEvent {
	/**
	 * Event fires when client is being added.
	 */
	(
		event: "addClient" | "removeClient",
		listener: (client: ILinkedClient, sequenceNumber: number) => void,
	);
}

/**
 * Contract for a sorted collection of all clients in the quorum.
 */
export interface IOrderedClientCollection
	extends IEventProvider<IOrderedClientCollectionEvents> {
	/**
	 * Count of clients in the collection.
	 */
	readonly count: number;
	/**
	 * Pointer to the oldest client in the collection.
	 */
	readonly oldestClient: ILinkedClient | undefined;
	/**
	 * Returns a sorted array of all the clients in the collection.
	 */
	getAllClients(): ILinkedClient[];
}

/**
 * Tracks clients in the Quorum. It maintains their order using their join op
 * sequence numbers.
 * Internally, the collection of clients is maintained in a doubly-linked list,
 * with pointers to both the first and last nodes.
 * The first (root) node is a placeholder to simplify logic and reduce null checking.
 */
export class OrderedClientCollection
	extends TypedEventEmitter<IOrderedClientCollectionEvents>
	implements IOrderedClientCollection
{
	/**
	 * Collection of ALL clients currently in the quorum, with client ids as keys.
	 */
	private readonly clientMap = new Map<string, ILinkedClient>();
	/**
	 * Placeholder head node of linked list, for simplified null checking.
	 */
	private readonly rootNode: IRootLinkNode = {
		sequenceNumber: -1,
		olderClient: undefined,
		youngerClient: undefined,
	};
	/**
	 * Pointer to end of linked list, for optimized client adds.
	 */
	private _youngestClient: LinkNode = this.rootNode;
	private readonly logger: ITelemetryLoggerExt;

	public get count(): number {
		return this.clientMap.size;
	}
	public get oldestClient(): ILinkedClient | undefined {
		return this.rootNode.youngerClient;
	}

	constructor(
		logger: ITelemetryBaseLogger,
		deltaManager: Pick<IDeltaManager<unknown, unknown>, "lastSequenceNumber">,
		quorum: Pick<IQuorumClients, "getMembers" | "on">,
	) {
		super();
		this.logger = createChildLogger({ logger, namespace: "OrderedClientCollection" });
		const members = quorum.getMembers();
		for (const [clientId, client] of members) {
			this.addClient(clientId, client);
		}

		quorum.on("addMember", (clientId, client) => {
			const newClient = this.addClient(clientId, client);
			this.emit("addClient", newClient, deltaManager.lastSequenceNumber);
		});
		quorum.on("removeMember", (clientId) => {
			const sequenceNumber = deltaManager.lastSequenceNumber;
			const removeClient = this.removeClient(clientId);
			if (removeClient === undefined) {
				this.logger.sendErrorEvent({
					eventName: "ClientNotFound",
					clientId,
					sequenceNumber,
				});
			} else {
				this.emit("removeClient", removeClient, sequenceNumber);
			}
		});
	}

	private addClient(clientId: string, client: ISequencedClient): ITrackedClient {
		// Normal case is adding the latest client, which will bypass loop.
		// Find where it belongs otherwise (maybe possible during initial load?).
		assert(
			client.sequenceNumber > -1,
			0x1f6 /* "Negative client sequence number not allowed" */,
		);
		let currClient = this._youngestClient;
		while (currClient.sequenceNumber > client.sequenceNumber) {
			assert(
				currClient.olderClient !== undefined,
				0x1f7 /* "Previous client should always be defined" */,
			);
			// Note: If adding a client older than the elected client, it will not be automatically elected.
			currClient = currClient.olderClient;
		}

		// Now currClient is the node right before where the new client node should be.
		const newClient: ILinkedClient = {
			clientId,
			sequenceNumber: client.sequenceNumber,
			client: { ...client.client }, // shallow clone
			olderClient: currClient,
			youngerClient: currClient.youngerClient,
		};

		// Update prev node to point to this new node.
		newClient.olderClient.youngerClient = newClient;

		if (newClient.youngerClient === undefined) {
			// Update linked list end pointer to youngest client.
			this._youngestClient = newClient;
		} else {
			// Update next node to point back to this new node.
			newClient.youngerClient.olderClient = newClient;
		}

		this.clientMap.set(clientId, newClient);
		return newClient;
	}

	private removeClient(clientId: string): ITrackedClient | undefined {
		const removeClient = this.clientMap.get(clientId);
		if (removeClient === undefined) {
			return;
		}

		// Update prev node to point to next node.
		removeClient.olderClient.youngerClient = removeClient.youngerClient;

		if (removeClient.youngerClient === undefined) {
			// Update linked list end pointer to youngest client.
			this._youngestClient = removeClient.olderClient;
		} else {
			// Update next node to point back to previous node.
			removeClient.youngerClient.olderClient = removeClient.olderClient;
		}

		this.clientMap.delete(clientId);
		return removeClient;
	}

	/**
	 * Returns an array of all clients being tracked in order from oldest to newest.
	 */
	public getAllClients(): ILinkedClient[] {
		const result: ILinkedClient[] = [];
		let currClient: LinkNode = this.rootNode;
		while (currClient.youngerClient !== undefined) {
			result.push(currClient.youngerClient);
			currClient = currClient.youngerClient;
		}
		return result;
	}
}

/**
 * Events raised by an OrderedClientElection.
 */
export interface IOrderedClientElectionEvents extends IEvent {
	/**
	 * Event fires when the currently elected client changes.
	 */
	(
		event: "election",
		listener: (
			/**
			 * Newly elected client.
			 */
			client: ITrackedClient | undefined,
			/**
			 * Sequence number where election took place.
			 */
			sequenceNumber: number,
			/**
			 * Previously elected client.
			 */
			prevClient: ITrackedClient | undefined,
		) => void,
	);
}

/**
 * Serialized state of IOrderedClientElection.
 * @internal
 */
export interface ISerializedElection {
	/**
	 * Sequence number at the time of the latest election.
	 */
	readonly electionSequenceNumber: number;

	/**
	 * Most recently elected client id. This is either:
	 *
	 * 1. the interactive elected parent client, in which case electedClientId === electedParentId,
	 * and the SummaryManager on the elected client will spawn a summarizer client, or
	 *
	 * 2. the non-interactive summarizer client itself.
	 */
	readonly electedClientId: string | undefined;

	/**
	 * Most recently elected parent client id. This is always an interactive client.
	 */
	readonly electedParentId: string | undefined;
}

/**
 * Contract for maintaining a deterministic client election based on eligibility.
 */
export interface IOrderedClientElection extends IEventProvider<IOrderedClientElectionEvents> {
	/**
	 * Count of eligible clients in the collection.
	 */
	readonly eligibleCount: number;

	/**
	 * Currently elected client. This is either:
	 *
	 * 1. the interactive elected parent client, in which case electedClientId === electedParentId,
	 * and the SummaryManager on the elected client will spawn a summarizer client, or
	 *
	 * 2. the non-interactive summarizer client itself.
	 */
	readonly electedClient: ITrackedClient | undefined;
	/**
	 * Currently elected parent client. This is always an interactive client.
	 */
	readonly electedParent: ITrackedClient | undefined;
	/**
	 * Sequence number of most recent election.
	 */
	readonly electionSequenceNumber: number;
	/**
	 * Resets the currently elected client back to the oldest eligible client.
	 */
	resetElectedClient(sequenceNumber: number): void;
	/**
	 * Peeks at what the next elected client would be if incrementElectedClient were called.
	 */
	peekNextElectedClient(): ITrackedClient | undefined;
	/**
	 * Returns a sorted array of all the eligible clients in the collection.
	 */
	getAllEligibleClients(): ITrackedClient[];
	/**
	 * Serialize election data
	 */
	serialize(): ISerializedElection;
}

/**
 * Adapter for OrderedClientCollection, with the purpose of deterministically maintaining
 * a currently elected client, excluding ineligible clients, in a distributed fashion.
 * This can be true as long as incrementElectedClient and resetElectedClient calls
 * are called under the same conditions for all clients.
 */
export class OrderedClientElection
	extends TypedEventEmitter<IOrderedClientElectionEvents>
	implements IOrderedClientElection
{
	private _eligibleCount: number = 0;
	private _electedClient: ILinkedClient | undefined;
	private _electedParent: ILinkedClient | undefined;
	private _electionSequenceNumber: number;

	public get eligibleCount(): number {
		return this._eligibleCount;
	}
	public get electionSequenceNumber(): number {
		return this._electionSequenceNumber;
	}

	/**
	 * OrderedClientCollection tracks electedClient and electedParent separately. This allows us to handle the case
	 * where a new interactive parent client has been elected, but the summarizer is still doing work, so
	 * a new summarizer should not yet be spawned. In this case, changing electedParent will cause SummaryManager
	 * to stop the current summarizer, but a new summarizer will not be spawned until the old summarizer client has
	 * left the quorum.
	 *
	 * Details:
	 *
	 * electedParent is the interactive client that has been elected to spawn a summarizer. It is typically the oldest
	 * eligible interactive client in the quorum. Only the electedParent is permitted to spawn a summarizer.
	 * Once elected, this client will remain the electedParent until it leaves the quorum or the summarizer that
	 * it spawned stops producing summaries, at which point a new electedParent will be chosen.
	 *
	 * electedClient is the non-interactive summarizer client if one exists. If not, then electedClient is equal to
	 * electedParent. If electedParent === electedClient, this is the signal for electedParent to spawn a new
	 * electedClient. Once a summarizer client becomes electedClient, a new summarizer will not be spawned until
	 * electedClient leaves the quorum.
	 *
	 * A typical sequence looks like this:
	 *
	 * i. Begin by electing A. electedParent === A, electedClient === A.
	 *
	 * ii. SummaryManager running on A spawns a summarizer client, A'. electedParent === A, electedClient === A'
	 *
	 * iii. A' stops producing summaries. A new parent client, B, is elected. electedParent === B, electedClient === A'
	 *
	 * iv. SummaryManager running on A detects the change to electedParent and tells the summarizer to stop, but A'
	 * is in mid-summarization. No new summarizer is spawned, as electedParent !== electedClient.
	 *
	 * v. A' completes its summary, and the summarizer and backing client are torn down.
	 *
	 * vi. A' leaves the quorum, and B takes its place as electedClient. electedParent === B, electedClient === B
	 *
	 * vii. SummaryManager running on B spawns a summarizer client, B'. electedParent === B, electedClient === B'
	 */
	public get electedClient(): ILinkedClient | undefined {
		return this._electedClient;
	}
	public get electedParent(): ILinkedClient | undefined {
		return this._electedParent;
	}

	constructor(
		private readonly logger: ITelemetryLoggerExt,
		private readonly orderedClientCollection: IOrderedClientCollection,
		/**
		 * Serialized state from summary or current sequence number at time of load if new.
		 */
		initialState: ISerializedElection | number,
		private readonly isEligibleFn: (c: ITrackedClient) => boolean,
		private readonly recordPerformanceEvents: boolean = false,
	) {
		super();
		let initialClient: ILinkedClient | undefined;
		let initialParent: ILinkedClient | undefined;
		for (const client of orderedClientCollection.getAllClients()) {
			this.addClient(client, 0);
			if (typeof initialState !== "number") {
				if (client.clientId === initialState.electedClientId) {
					initialClient = client;
					if (
						initialState.electedParentId === undefined &&
						client.client.details.type !== summarizerClientType
					) {
						// If there was no elected parent in the serialized data, use this one.
						initialParent = client;
					}
				}
				if (client.clientId === initialState.electedParentId) {
					initialParent = client;
				}
			}
		}
		orderedClientCollection.on("addClient", (client, seq) => this.addClient(client, seq));
		orderedClientCollection.on("removeClient", (client, seq) =>
			this.removeClient(client, seq),
		);

		if (typeof initialState === "number") {
			this._electionSequenceNumber = initialState;
		} else {
			// Override the initially elected client with the initial state.
			if (initialClient?.clientId !== initialState.electedClientId) {
				// Cannot find initially elected client, so elect undefined.
				this.logger.sendErrorEvent({
					eventName: "InitialElectedClientNotFound",
					electionSequenceNumber: initialState.electionSequenceNumber,
					expectedClientId: initialState.electedClientId,
					electedClientId: initialClient?.clientId,
					clientCount: orderedClientCollection.count,
				});
			} else if (initialClient !== undefined && !isEligibleFn(initialClient)) {
				// Initially elected client is ineligible, so elect next eligible client.
				initialClient = initialParent = this.findFirstEligibleParent(initialParent);
				this.logger.sendErrorEvent({
					eventName: "InitialElectedClientIneligible",
					electionSequenceNumber: initialState.electionSequenceNumber,
					expectedClientId: initialState.electedClientId,
					electedClientId: initialClient?.clientId,
				});
			}
			this._electedParent = initialParent;
			this._electedClient = initialClient;
			this._electionSequenceNumber = initialState.electionSequenceNumber;
		}
	}

	/**
	 * Tries changing the elected client, raising an event if it is different.
	 * Note that this function does no eligibility or suitability checks. If we get here, then
	 * we will set _electedClient, and we will set _electedParent if this is an interactive client.
	 */
	private tryElectingClient(
		client: ILinkedClient | undefined,
		sequenceNumber: number,
		reason: string,
	): void {
		this.sendPerformanceEvent(
			"TryElectingClient",
			client,
			sequenceNumber,
			false /* forceSend */,
			reason,
		);
		let change = false;
		const isSummarizerClient = client?.client.details.type === summarizerClientType;
		const prevClient = this._electedClient;
		if (this._electedClient !== client) {
			this.sendPerformanceEvent(
				"ClientElected",
				client,
				sequenceNumber,
				true /* forceSend */,
				reason,
			);
			// Changing the elected client. Record the sequence number and note that we have to fire an event.
			this._electionSequenceNumber = sequenceNumber;
			this._electedClient = client;
			change = true;
		}
		if (this._electedParent !== client && !isSummarizerClient) {
			this.sendPerformanceEvent(
				"InteractiveClientElected",
				client,
				sequenceNumber,
				true /* forceSend */,
				reason,
			);
			// Changing the elected parent as well.
			this._electedParent = client;
			change = true;
		}
		if (change) {
			this.emit("election", client, sequenceNumber, prevClient);
		}
	}

	private tryElectingParent(
		client: ILinkedClient | undefined,
		sequenceNumber: number,
		reason: string,
	): void {
		this.sendPerformanceEvent(
			"TryElectingParent",
			client,
			sequenceNumber,
			false /* forceSend */,
			reason,
		);
		if (this._electedParent !== client) {
			this.sendPerformanceEvent(
				"ParentElected",
				client,
				sequenceNumber,
				true /* forceSend */,
				reason,
			);
			this._electedParent = client;
			this.emit("election", this._electedClient, sequenceNumber, this._electedClient);
		}
	}

	/**
	 * Helper function to find the first eligible parent client starting with the passed in client,
	 * or undefined if none are eligible.
	 * @param client - client to start checking
	 * @returns oldest eligible client starting with passed in client or undefined if none.
	 */
	private findFirstEligibleParent(
		client: ILinkedClient | undefined,
	): ILinkedClient | undefined {
		let candidateClient = client;
		while (
			candidateClient !== undefined &&
			(!this.isEligibleFn(candidateClient) ||
				candidateClient.client.details.type === summarizerClientType)
		) {
			candidateClient = candidateClient.youngerClient;
		}
		return candidateClient;
	}

	/**
	 * Updates tracking for when a new client is added to the collection.
	 * Will automatically elect that new client if none is elected currently.
	 * @param client - client added to the collection
	 * @param sequenceNumber - sequence number when client was added
	 */
	private addClient(client: ILinkedClient, sequenceNumber: number): void {
		this.sendPerformanceEvent("AddClient", client, sequenceNumber);
		if (this.isEligibleFn(client)) {
			this._eligibleCount++;
			const newClientIsSummarizer = client.client.details.type === summarizerClientType;
			const electedClientIsSummarizer =
				this._electedClient?.client.details.type === summarizerClientType;
			// Note that we allow a summarizer client to supersede an interactive client as elected client.
			if (
				this._electedClient === undefined ||
				(!electedClientIsSummarizer && newClientIsSummarizer)
			) {
				this.tryElectingClient(client, sequenceNumber, "AddClient");
			} else if (this._electedParent === undefined && !newClientIsSummarizer) {
				// This is an odd case. If the _electedClient is set, the _electedParent should be as well.
				this.tryElectingParent(client, sequenceNumber, "AddClient");
			}
		}
	}

	/**
	 * Updates tracking for when an existing client is removed from the collection.
	 * Will automatically elect next oldest client if currently elected is removed.
	 * @param client - client removed from the collection
	 * @param sequenceNumber - sequence number when client was removed
	 */
	private removeClient(client: ILinkedClient, sequenceNumber: number): void {
		this.sendPerformanceEvent("RemoveClient", client, sequenceNumber);
		if (this.isEligibleFn(client)) {
			this._eligibleCount--;
			if (this._electedClient === client) {
				// Removing the _electedClient. There are 2 possible cases:
				if (this._electedParent === client) {
					// 1. The _electedClient is an interactive client that has left the quorum.
					// Automatically shift to next oldest client.
					const nextClient =
						this.findFirstEligibleParent(this._electedParent?.youngerClient) ??
						this.findFirstEligibleParent(this.orderedClientCollection.oldestClient);
					this.tryElectingClient(nextClient, sequenceNumber, "RemoveClient");
				} else {
					// 2. The _electedClient is a summarizer that we've been allowing to finish its work.
					// Let the _electedParent become the _electedClient so that it can start its own summarizer.
					if (this._electedClient.client.details.type !== summarizerClientType) {
						throw new UsageError("Elected client should be a summarizer client 1");
					}
					this.tryElectingClient(
						this._electedParent,
						sequenceNumber,
						"RemoveSummarizerClient",
					);
				}
			} else if (this._electedParent === client) {
				// Removing the _electedParent (but not _electedClient).
				// Shift to the next oldest parent, but do not replace the _electedClient,
				// which is a summarizer that is still doing work.
				if (this._electedClient?.client.details.type !== summarizerClientType) {
					throw new UsageError("Elected client should be a summarizer client 2");
				}
				const nextParent =
					this.findFirstEligibleParent(this._electedParent?.youngerClient) ??
					this.findFirstEligibleParent(this.orderedClientCollection.oldestClient);
				this.tryElectingParent(nextParent, sequenceNumber, "RemoveClient");
			}
		}
	}

	public getAllEligibleClients(): ITrackedClient[] {
		return this.orderedClientCollection
			.getAllClients()
			.filter((client) => this.isEligibleFn(client));
	}

	/**
	 * (Re-)start election with the oldest client in the quorum. This is called if we need to summarize
	 * and no client has been elected.
	 */
	public resetElectedClient(sequenceNumber: number): void {
		const firstClient = this.findFirstEligibleParent(
			this.orderedClientCollection.oldestClient,
		);
		if (this._electedClient === undefined || this._electedClient === this._electedParent) {
			this.tryElectingClient(firstClient, sequenceNumber, "ResetElectedClient");
		} else {
			// The _electedClient is a summarizer and should not be replaced until it leaves the quorum.
			// Changing the _electedParent will stop the summarizer.
			this.tryElectingParent(firstClient, sequenceNumber, "ResetElectedClient");
		}
	}

	public peekNextElectedClient(): ITrackedClient | undefined {
		return (
			this.findFirstEligibleParent(this._electedParent?.youngerClient) ??
			this.findFirstEligibleParent(this.orderedClientCollection.oldestClient)
		);
	}

	public serialize(): ISerializedElection {
		return {
			electionSequenceNumber: this.electionSequenceNumber,
			electedClientId: this.electedClient?.clientId,
			electedParentId: this.electedParent?.clientId,
		};
	}

	private sendPerformanceEvent(
		eventName: string,
		client: ILinkedClient | undefined,
		sequenceNumber: number,
		forceSend: boolean = false,
		reason?: string,
	): void {
		if (this.recordPerformanceEvents || forceSend) {
			this.logger.sendPerformanceEvent({
				eventName,
				clientId: client?.clientId,
				sequenceNumber,
				electedClientId: this.electedClient?.clientId,
				electedParentId: this.electedParent?.clientId,
				isEligible: client === undefined ? false : this.isEligibleFn(client),
				isSummarizerClient: client?.client.details.type === summarizerClientType,
				reason,
			});
		}
	}
}<|MERGE_RESOLUTION|>--- conflicted
+++ resolved
@@ -27,11 +27,7 @@
 import { summarizerClientType } from "./summarizerTypes.js";
 
 // helper types for recursive readonly.
-<<<<<<< HEAD
-// eslint-disable-next-line @typescript-eslint/no-unsafe-function-type
-=======
 // eslint-disable-next-line @typescript-eslint/no-unsafe-function-type, @typescript-eslint/ban-types
->>>>>>> ac042dd0
 export type ImmutablePrimitives = undefined | null | boolean | string | number | Function;
 export type Immutable<T> = T extends ImmutablePrimitives
 	? T
