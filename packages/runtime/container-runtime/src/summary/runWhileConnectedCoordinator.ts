--- conflicted
+++ resolved
@@ -11,13 +11,7 @@
 
 /**
  * Similar to AbortController, but using promise instead of events
-<<<<<<< HEAD
  * @internal
-=======
- * @legacy
- * @alpha
- * @deprecated This type will be moved to internal in 2.30. External usage is not necessary or supported.
->>>>>>> 3da5b427
  */
 // eslint-disable-next-line import/no-deprecated
 export interface ICancellableSummarizerController extends ISummaryCancellationToken {
