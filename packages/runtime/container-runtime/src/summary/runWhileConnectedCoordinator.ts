/*!
 * Copyright (c) Microsoft Corporation and contributors. All rights reserved.
 * Licensed under the MIT License.
 */

import type { SummarizerStopReason } from "@fluidframework/container-runtime-definitions/internal";
import { assert, Deferred } from "@fluidframework/core-utils/internal";

// eslint-disable-next-line import/no-deprecated
import { IConnectableRuntime, ISummaryCancellationToken } from "./summarizerTypes.js";

/**
 * Similar to AbortController, but using promise instead of events
 * @legacy
 * @internal
 * @deprecated - This type will be moved to internal in 2.30. External usage is not necessary or supported.
 */
// eslint-disable-next-line import/no-deprecated
export interface ICancellableSummarizerController extends ISummaryCancellationToken {
	stop(reason: SummarizerStopReason): void;
}

/**
 * Can be useful in testing as well as in places where caller does not use cancellation.
 * This object implements ISummaryCancellationToken interface but cancellation is never leveraged.
 * @internal
 */
// eslint-disable-next-line import/no-deprecated
export const neverCancelledSummaryToken: ISummaryCancellationToken = {
	cancelled: false,
	waitCancelled: new Promise(() => {}),
};

/**
 * Helper class to coordinate something that needs to run only while connected.
 * This provides promises that resolve as it starts or stops.  Stopping happens
 * when disconnected or if stop() is called.
 */

export class RunWhileConnectedCoordinator implements ICancellableSummarizerController {
	private _cancelled = false;

	private readonly stopDeferred = new Deferred<SummarizerStopReason>();

	public get cancelled(): boolean {
		if (!this._cancelled) {
			assert(this.active(), 0x25d /* "We should never connect as 'read'" */);

			// This check can't be enabled in current design due to lastSummary flow, where

			// summarizer for closed container stays around and can produce one more summary.

			// Currently we solve the problem of overlapping summarizer by doing wait in

			// SummaryManager.createSummarizer()
			// Better solution would involve these steps:

			// 1. Summarizer selection logic should chose summarizing client (with clientType === "summarizer")
			// if such client exists.

			// 2. Summarizer should be updated about such changes (to update onBehalfOfClientId)
			//

			// assert(this.runtime.summarizerClientId === this.onBehalfOfClientId ||

			//    this.runtime.summarizerClientId === this.runtime.clientId, "onBehalfOfClientId");
		}

		return this._cancelled;
	}

	/**
	 * Returns a promise that resolves once stopped either externally or by disconnect.
	 */

	public get waitCancelled(): Promise<SummarizerStopReason> {
		return this.stopDeferred.promise;
	}

<<<<<<< HEAD
	// eslint-disable-next-line import/no-deprecated
	public static async create(runtime: IConnectableRuntime, active: () => boolean) {
=======
	public static async create(
		runtime: IConnectableRuntime,
		active: () => boolean,
	): Promise<RunWhileConnectedCoordinator> {
>>>>>>> ee7d253d
		const obj = new RunWhileConnectedCoordinator(runtime, active);
		await obj.waitStart();
		return obj;
	}

	protected constructor(
		// eslint-disable-next-line import/no-deprecated
		private readonly runtime: IConnectableRuntime,
		private readonly active: () => boolean,
	) {}

	/**
	 * Starts and waits for a promise which resolves when connected.
	 * The promise will also resolve if stopped either externally or by disconnect.
	 *
	 * We only listen on disconnected event for clientType === "summarizer" container!
	 * And only do it here - no other place should check it! That way we have only one place
	 * that controls policy and it's easy to change policy in the future if we want to!
	 * We do not listen for "main" (aka interactive) container disconnect here, as it's
	 * responsibility of SummaryManager to decide if that's material or not. There are cases
	 * like "lastSummary", or main client experiencing nacks / disconnects due to hitting limit
	 * of non-summarized ops, where can make determination to continue with summary even if main
	 * client is disconnected.
	 */
	protected async waitStart(): Promise<void> {
		if (this.runtime.disposed) {
			this.stop("summarizerClientDisconnected");
			return;
		}

		this.runtime.once("dispose", () => this.stop("summarizerClientDisconnected"));

		if (!this.runtime.connected) {
			const waitConnected = new Promise<void>((resolve) =>
				this.runtime.once("connected", resolve),
			);
			await Promise.race([waitConnected, this.waitCancelled]);
		}

		this.runtime.once("disconnected", () => this.stop("summarizerClientDisconnected"));
	}

	/**
	 * Stops running.
	 */

	public stop(reason: SummarizerStopReason): void {
		if (!this._cancelled) {
			this._cancelled = true;
			this.stopDeferred.resolve(reason);
		}
	}
}<|MERGE_RESOLUTION|>--- conflicted
+++ resolved
@@ -77,15 +77,11 @@
 		return this.stopDeferred.promise;
 	}
 
-<<<<<<< HEAD
-	// eslint-disable-next-line import/no-deprecated
-	public static async create(runtime: IConnectableRuntime, active: () => boolean) {
-=======
 	public static async create(
+		// eslint-disable-next-line import/no-deprecated
 		runtime: IConnectableRuntime,
 		active: () => boolean,
 	): Promise<RunWhileConnectedCoordinator> {
->>>>>>> ee7d253d
 		const obj = new RunWhileConnectedCoordinator(runtime, active);
 		await obj.waitStart();
 		return obj;
