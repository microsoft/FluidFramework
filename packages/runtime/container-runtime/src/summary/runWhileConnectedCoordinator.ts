--- conflicted
+++ resolved
@@ -10,13 +10,7 @@
 
 /**
  * Similar to AbortController, but using promise instead of events
-<<<<<<< HEAD
  * @internal
-=======
- * @legacy
- * @alpha
- * @deprecated This type will be moved to internal in 2.30. External usage is not necessary or supported.
->>>>>>> 8be9540b
  */
 export interface ICancellableSummarizerController extends ISummaryCancellationToken {
 	stop(reason: SummarizerStopReason): void;
