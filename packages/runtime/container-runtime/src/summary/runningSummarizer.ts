--- conflicted
+++ resolved
@@ -677,42 +677,18 @@
 				this.beforeSummaryAction();
 			},
 			async () => {
-<<<<<<< HEAD
 				if (this.mc.config.getBoolean("Fluid.Summarizer.TryDynamicRetries")) {
 					return this.trySummarizeWithRetries(reason, cancellationToken);
 				}
 
-				const attempts: (ISummarizeOptions & { delaySeconds?: number })[] = [
-=======
 				const attempts: ISummarizeOptions[] = [
->>>>>>> 3676fce7
 					{ refreshLatestAck: false, fullTree: false },
 					{ refreshLatestAck: true, fullTree: false },
 				];
-				let overrideDelaySeconds: number | undefined;
 				let summaryAttempts = 0;
 				let summaryAttemptsPerPhase = 0;
-<<<<<<< HEAD
-				// Reducing the default number of attempts to defaultNumberSummarizationAttempts.
-				let totalAttempts =
-					this.mc.config.getNumber("Fluid.Summarizer.Attempts") ??
-					defaultNumberSummarizationAttempts;
-
-				if (totalAttempts > attempts.length) {
-					this.mc.logger.sendTelemetryEvent({
-						eventName: "InvalidSummarizerAttempts",
-						attempts: totalAttempts,
-					});
-					totalAttempts = defaultNumberSummarizationAttempts;
-				} else if (totalAttempts < 1) {
-					throw new UsageError("Invalid number of attempts.");
-				}
-
-				for (let summaryAttemptPhase = 0; summaryAttemptPhase < totalAttempts; ) {
-=======
 				let summaryAttemptPhase = 0;
 				while (summaryAttemptPhase < attempts.length) {
->>>>>>> 3676fce7
 					if (this.cancellationToken.cancelled) {
 						return;
 					}
@@ -747,27 +723,16 @@
 
 					// Check for retryDelay that can come from summaryNack, upload summary or submit summary flows.
 					// Retry the same step only once per retryAfter response.
-<<<<<<< HEAD
 					const submitResult = await resultSummarize.summarySubmitted;
-					overrideDelaySeconds = !submitResult.success
+					const delaySeconds = !submitResult.success
 						? submitResult.data?.retryAfterSeconds
 						: ackNackResult.data?.retryAfterSeconds;
-
-					if (overrideDelaySeconds === undefined || summaryAttemptsPerPhase > 1) {
-=======
-					const delaySeconds = result.retryAfterSeconds;
 					if (delaySeconds === undefined || summaryAttemptsPerPhase > 1) {
->>>>>>> 3676fce7
 						summaryAttemptPhase++;
 						summaryAttemptsPerPhase = 0;
 					}
 
-<<<<<<< HEAD
-					const delaySeconds = overrideDelaySeconds ?? regularDelaySeconds;
-					if (delaySeconds > 0) {
-=======
 					if (delaySeconds !== undefined) {
->>>>>>> 3676fce7
 						this.mc.logger.sendPerformanceEvent({
 							eventName: "SummarizeAttemptDelay",
 							duration: delaySeconds,
