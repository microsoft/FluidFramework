--- conflicted
+++ resolved
@@ -39,13 +39,7 @@
 /**
  * Similar to AbortSignal, but using promise instead of events
  * @param T - cancellation reason type
-<<<<<<< HEAD
  * @internal
-=======
- * @legacy
- * @alpha
- * @deprecated This type will be moved to internal in 2.30. External usage is not necessary or supported.
->>>>>>> 8be9540b
  */
 export interface ICancellationToken<T> {
 	/**
@@ -61,25 +55,13 @@
 
 /**
  * Similar to AbortSignal, but using promise instead of events
-<<<<<<< HEAD
  * @internal
-=======
- * @legacy
- * @alpha
- * @deprecated This type will be moved to internal in 2.30. External usage is not necessary or supported.
->>>>>>> 8be9540b
  */
 export type ISummaryCancellationToken = ICancellationToken<SummarizerStopReason>;
 
 /**
  * Data required to update internal tracking state after receiving a Summary Ack.
-<<<<<<< HEAD
  * @internal
-=======
- * @legacy
- * @alpha
- * @deprecated This type will be moved to internal in 2.30. External usage is not necessary or supported.
->>>>>>> 8be9540b
  */
 export interface IRefreshSummaryAckOptions {
 	/**
@@ -101,13 +83,7 @@
 }
 
 /**
-<<<<<<< HEAD
  * @internal
-=======
- * @legacy
- * @alpha
- * @deprecated This type will be moved to internal in 2.30. External usage is not necessary or supported.
->>>>>>> 8be9540b
  */
 export interface ISummarizerInternalsProvider {
 	/**
@@ -130,13 +106,7 @@
 }
 
 /**
-<<<<<<< HEAD
  * @internal
-=======
- * @legacy
- * @alpha
- * @deprecated This type will be moved to internal in 2.30. External usage is not necessary or supported.
->>>>>>> 8be9540b
  */
 export interface IConnectableRuntime {
 	readonly disposed: boolean;
@@ -146,13 +116,7 @@
 }
 
 /**
-<<<<<<< HEAD
  * @internal
-=======
- * @legacy
- * @alpha
- * @deprecated This type will be moved to internal in 2.30. External usage is not necessary or supported.
->>>>>>> 8be9540b
  */
 export interface ISummarizerRuntime extends IConnectableRuntime {
 	readonly baseLogger: ITelemetryBaseLogger;
@@ -186,13 +150,7 @@
 }
 
 /**
-<<<<<<< HEAD
  * @internal
-=======
- * @legacy
- * @alpha
- * @deprecated This type will be moved to internal in 2.30. External usage is not necessary or supported.
->>>>>>> 8be9540b
  */
 export interface ISubmitSummaryOptions extends ISummarizeOptions {
 	/**
