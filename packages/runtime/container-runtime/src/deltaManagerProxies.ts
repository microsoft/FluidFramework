/*!
 * Copyright (c) Microsoft Corporation and contributors. All rights reserved.
 * Licensed under the MIT License.
 */

import { TypedEventEmitter } from "@fluid-internal/client-utils";
import type {
	IConnectionDetails,
	IDeltaManagerEvents,
	IDeltaManagerFull,
	IDeltaQueue,
	IDeltaSender,
	ReadOnlyInfo,
} from "@fluidframework/container-definitions/internal";
import type { IErrorBase } from "@fluidframework/core-interfaces";
import { IClientDetails } from "@fluidframework/driver-definitions";
import type { IAnyDriverError } from "@fluidframework/driver-definitions/internal";
import {
	IClientConfiguration,
	IDocumentMessage,
	ISequencedDocumentMessage,
	ISignalMessage,
} from "@fluidframework/driver-definitions/internal";

import type { PendingStateManager } from "./pendingStateManager.js";
import { summarizerClientType } from "./summary/index.js";

/**
 * Interface defining event handlers for the BaseDeltaManagerProxy.
 * These handlers allow customization of behavior for various DeltaManager events.
 */
export interface BaseDeltaManagerProxyEventHandlers {
	/**
	 * Event handler triggered when the readonly state changes.
	 * @param readonly - Indicates if the connection is readonly.
	 * @param readonlyConnectionReason - Optional reason and error details for the readonly state.
	 */
	onReadonly: (
		readonly: boolean,
		readonlyConnectionReason?: { reason: string; error?: IErrorBase },
	) => void;

	/**
	 * Event handler triggered before sending a message.
	 * @param messageBuffer - The buffer of messages to be sent.
	 */
	onPrepareSend: (messageBuffer: unknown[]) => void;

	/**
	 * Event handler triggered when an operation is submitted.
	 * @param message - The document message being submitted.
	 */
	onSubmitOp: (message: IDocumentMessage) => void;

	/**
	 * Event handler triggered when an operation is received.
	 * @param message - The sequenced document message received.
	 * @param processingTime - The time taken to process the message.
	 */
	onOp: (message: ISequencedDocumentMessage, processingTime: number) => void;

	/**
	 * Event handler triggered when a pong response is received.
	 * @param latency - The latency of the pong response.
	 */
	onPong: (latency: number) => void;

	/**
	 * Event handler triggered when a connection is established.
	 * @param details - The connection details.
	 * @param opsBehind - Optional number of operations behind the latest state.
	 */
	onConnect: (details: IConnectionDetails, opsBehind?: number) => void;

	/**
	 * Event handler triggered when a disconnection occurs.
	 * @param reason - The reason for the disconnection.
	 * @param error - Optional error details for the disconnection.
	 */
	onDisconnect: (reason: string, error?: IAnyDriverError) => void;
}

/**
 * Base class for DeltaManager proxy that proxy's access to the real DeltaManager.
 *
 * This class allows us to build proxy functionality without actually having to implement all the methods
 * of the DeltaManager.
 */
export abstract class BaseDeltaManagerProxy
	extends TypedEventEmitter<IDeltaManagerEvents>
	implements IDeltaManagerFull
{
	public get IDeltaSender(): IDeltaSender {
		return this;
	}

	public get inbound(): IDeltaQueue<ISequencedDocumentMessage> {
		return this.deltaManager.inbound;
	}

	public get outbound(): IDeltaQueue<IDocumentMessage[]> {
		return this.deltaManager.outbound;
	}

	public get inboundSignal(): IDeltaQueue<ISignalMessage> {
		return this.deltaManager.inboundSignal;
	}

	public get minimumSequenceNumber(): number {
		return this.deltaManager.minimumSequenceNumber;
	}

	public get lastSequenceNumber(): number {
		return this.deltaManager.lastSequenceNumber;
	}

	public get lastMessage(): ISequencedDocumentMessage | undefined {
		return this.deltaManager.lastMessage;
	}

	public get lastKnownSeqNumber(): number {
		return this.deltaManager.lastKnownSeqNumber;
	}

	public get initialSequenceNumber(): number {
		return this.deltaManager.initialSequenceNumber;
	}

	public get hasCheckpointSequenceNumber(): boolean {
		return this.deltaManager.hasCheckpointSequenceNumber;
	}

	public get clientDetails(): IClientDetails {
		return this.deltaManager.clientDetails;
	}

	public get version(): string {
		return this.deltaManager.version;
	}

	public get maxMessageSize(): number {
		return this.deltaManager.maxMessageSize;
	}

	public get serviceConfiguration(): IClientConfiguration | undefined {
		return this.deltaManager.serviceConfiguration;
	}

	public get active(): boolean {
		return this.deltaManager.active;
	}

	public get readOnlyInfo(): ReadOnlyInfo {
		return this.deltaManager.readOnlyInfo;
	}

<<<<<<< HEAD
	constructor(
		protected readonly deltaManager: IDeltaManagerFull,
		overrides?: {
			onReadonly?: (
				readonly: boolean,
				readonlyConnectionReason?: { reason: string; error?: IErrorBase },
			) => void;
		},
=======
	private readonly eventHandlers: BaseDeltaManagerProxyEventHandlers;

	constructor(
		protected readonly deltaManager: IDeltaManagerFull,
		overrides?: Partial<BaseDeltaManagerProxyEventHandlers>,
>>>>>>> d9972f94
	) {
		super();

		this.eventHandlers = {
			onPrepareSend: (messageBuffer: unknown[]): void => {
				this.emit("prepareSend", messageBuffer);
			},
			onSubmitOp: (message: IDocumentMessage): void => {
				this.emit("submitOp", message);
			},
			onOp: (message: ISequencedDocumentMessage, processingTime: number): void => {
				this.emit("op", message, processingTime);
			},
			onPong: (latency: number): void => {
				this.emit("pong", latency);
			},
			onConnect: (details: IConnectionDetails, opsBehind?: number): void => {
				this.emit("connect", details, opsBehind);
			},
			onDisconnect: (reason: string, error?: IAnyDriverError): void => {
				this.emit("disconnect", reason, error);
			},
			onReadonly: (
				readonly: boolean,
				readonlyConnectionReason?: { reason: string; error?: IErrorBase },
			): void => {
				this.emit("readonly", readonly, readonlyConnectionReason);
			},

			...overrides,
		};

		// We are expecting this class to have many listeners, so we suppress noisy "MaxListenersExceededWarning" logging.
		super.setMaxListeners(0);

<<<<<<< HEAD
		this.deltaManager.on("prepareSend", this.onPrepareSend);
		this.deltaManager.on("submitOp", this.onSubmitOp);
		this.deltaManager.on("op", this.onOp);
		this.deltaManager.on("pong", this.onPong);
		this.deltaManager.on("connect", this.onConnect);
		this.deltaManager.on("disconnect", this.onDisconnect);
		if (overrides?.onReadonly !== undefined) {
			this.onReadonly = overrides.onReadonly;
		}
		this.deltaManager.on("readonly", this.onReadonly);
=======
		this.deltaManager.on("prepareSend", this.eventHandlers.onPrepareSend);
		this.deltaManager.on("submitOp", this.eventHandlers.onSubmitOp);
		this.deltaManager.on("op", this.eventHandlers.onOp);
		this.deltaManager.on("pong", this.eventHandlers.onPong);
		this.deltaManager.on("connect", this.eventHandlers.onConnect);
		this.deltaManager.on("disconnect", this.eventHandlers.onDisconnect);
		this.deltaManager.on("readonly", this.eventHandlers.onReadonly);
>>>>>>> d9972f94
	}

	public dispose(): void {
		this.deltaManager.off("prepareSend", this.eventHandlers.onPrepareSend);
		this.deltaManager.off("submitOp", this.eventHandlers.onSubmitOp);
		this.deltaManager.off("op", this.eventHandlers.onOp);
		this.deltaManager.off("pong", this.eventHandlers.onPong);
		this.deltaManager.off("connect", this.eventHandlers.onConnect);
		this.deltaManager.off("disconnect", this.eventHandlers.onDisconnect);
		this.deltaManager.off("readonly", this.eventHandlers.onReadonly);
	}

	public submitSignal(content: string, targetClientId?: string): void {
		return this.deltaManager.submitSignal(content, targetClientId);
	}

	public flush(): void {
		return this.deltaManager.flush();
	}
}

/**
 * Proxy to the real IDeltaManager for restricting certain access to layers below container runtime in summarizer clients:
 * - Summarizer client should be read-only to layers below the container runtime to restrict local changes.
 * - Summarizer client should not be active to layers below the container runtime to restrict local changes.
 */
export class DeltaManagerSummarizerProxy extends BaseDeltaManagerProxy {
	public static wrapIfSummarizer(deltaManager: IDeltaManagerFull): IDeltaManagerFull {
		if (deltaManager.clientDetails.type === summarizerClientType) {
			return new DeltaManagerSummarizerProxy(deltaManager);
		}
		return deltaManager;
	}

	// eslint-disable-next-line @typescript-eslint/class-literal-property-style
	public get active(): boolean {
		// Summarize clients should not be active. There shouldn't be any local changes (writes) in the summarizer
		// except for the SummarizeOp which is generated by the runtime.
		return false;
	}

	public get readOnlyInfo(): ReadOnlyInfo {
		// Summarizer clients should be read-only as far as the runtime and layers below are concerned. There shouldn't
		// be any local changes (writes) in the summarizer except for the summarize op which is generated by the runtime.

		return {
			readonly: true,
			forced: false,
			permissions: undefined,
			storageOnly: false,
		};
	}

	constructor(protected readonly deltaManager: IDeltaManagerFull) {
		super(deltaManager, { onReadonly: () => {} });
	}
}

export class DeltaManagerPendingOpsProxy extends BaseDeltaManagerProxy {
	public get minimumSequenceNumber(): number {
		const minPendingSeqNum = this.pendingStateManager.minimumPendingMessageSequenceNumber;
		/**
		 * The reason why the minimum pending sequence number can be less than the delta manager's minimum sequence
		 * number (DM's msn) is that when we are processing messages in the container runtime/delta manager, the delta
		 * manager's msn can be updated to continually increase. In the meantime, the pending state manager's op which
		 * hasn't been sent can still have a lower sequence number than the DM's msn (think about a disconnected
		 * scenario). To successfully resubmit that pending op it has to be rebased first by the DDS. The DDS still
		 * needs to keep the local data for that op that has a reference sequence number lower than the DM's msn. To
		 * achieve this, the msn passed to the DDS needs to be the minimum of the DM's msn and the minimum pending
		 * sequence number, so that it can keep the relevant local data to generate the right data for the new op
		 * during resubmission.
		 */
		if (
			minPendingSeqNum !== undefined &&
			minPendingSeqNum < this.deltaManager.minimumSequenceNumber
		) {
			return minPendingSeqNum;
		}
		return this.deltaManager.minimumSequenceNumber;
	}

	public get lastMessage(): ISequencedDocumentMessage | undefined {
		if (this.deltaManager.lastMessage === undefined) {
			return this.deltaManager.lastMessage;
		}
		return {
			...this.deltaManager.lastMessage,
			minimumSequenceNumber: this.minimumSequenceNumber,
		};
	}

	constructor(
		protected readonly deltaManager: IDeltaManagerFull,
		private readonly pendingStateManager: Pick<
			PendingStateManager,
			"minimumPendingMessageSequenceNumber"
		>,
	) {
		super(deltaManager, {
			onOp: (message: ISequencedDocumentMessage, processingTime: number): void => {
				const messageIntercept = {
					...message,
					minimumSequenceNumber: this.minimumSequenceNumber,
				};
				this.emit("op", messageIntercept, processingTime);
			},
		});
	}
}<|MERGE_RESOLUTION|>--- conflicted
+++ resolved
@@ -154,22 +154,11 @@
 		return this.deltaManager.readOnlyInfo;
 	}
 
-<<<<<<< HEAD
-	constructor(
-		protected readonly deltaManager: IDeltaManagerFull,
-		overrides?: {
-			onReadonly?: (
-				readonly: boolean,
-				readonlyConnectionReason?: { reason: string; error?: IErrorBase },
-			) => void;
-		},
-=======
 	private readonly eventHandlers: BaseDeltaManagerProxyEventHandlers;
 
 	constructor(
 		protected readonly deltaManager: IDeltaManagerFull,
 		overrides?: Partial<BaseDeltaManagerProxyEventHandlers>,
->>>>>>> d9972f94
 	) {
 		super();
 
@@ -205,18 +194,6 @@
 		// We are expecting this class to have many listeners, so we suppress noisy "MaxListenersExceededWarning" logging.
 		super.setMaxListeners(0);
 
-<<<<<<< HEAD
-		this.deltaManager.on("prepareSend", this.onPrepareSend);
-		this.deltaManager.on("submitOp", this.onSubmitOp);
-		this.deltaManager.on("op", this.onOp);
-		this.deltaManager.on("pong", this.onPong);
-		this.deltaManager.on("connect", this.onConnect);
-		this.deltaManager.on("disconnect", this.onDisconnect);
-		if (overrides?.onReadonly !== undefined) {
-			this.onReadonly = overrides.onReadonly;
-		}
-		this.deltaManager.on("readonly", this.onReadonly);
-=======
 		this.deltaManager.on("prepareSend", this.eventHandlers.onPrepareSend);
 		this.deltaManager.on("submitOp", this.eventHandlers.onSubmitOp);
 		this.deltaManager.on("op", this.eventHandlers.onOp);
@@ -224,7 +201,6 @@
 		this.deltaManager.on("connect", this.eventHandlers.onConnect);
 		this.deltaManager.on("disconnect", this.eventHandlers.onDisconnect);
 		this.deltaManager.on("readonly", this.eventHandlers.onReadonly);
->>>>>>> d9972f94
 	}
 
 	public dispose(): void {
