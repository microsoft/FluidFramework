--- conflicted
+++ resolved
@@ -183,21 +183,12 @@
 	for (const key of Object.keys(configMap)) {
 		const config = configMap[key as keyof T];
 		// Sort the versions in ascending order so we can short circuit the loop.
-<<<<<<< HEAD
-		const versions = Object.keys(config).sort((a, b) => (semverGte(b, a) ? -1 : 1));
+		const versions = Object.keys(config).sort(compare);
 		// For each config, we iterate over the keys and check if minVersionForCollab is greater than or equal to the version.
-=======
-		const versions = Object.keys(config).sort(compare);
-		// For each config, we iterate over the keys and check if compatibilityVersion is greater than or equal to the version.
->>>>>>> 4b4dbb47
 		// If so, we set it as the default value for the option. At the end of the loop we should have the most recent default
 		// value that is compatible with the version specified as the minVersionForCollab.
 		for (const version of versions) {
-<<<<<<< HEAD
-			if (semverGte(minVersionForCollab, version)) {
-=======
-			if (gte(compatibilityVersion, version)) {
->>>>>>> 4b4dbb47
+			if (gte(minVersionForCollab, version)) {
 				defaultConfigs[key] = config[version as MinimumMinorSemanticVersion];
 			} else {
 				// If the minVersionForCollab is less than the version, we break out of the loop since we don't need to check
@@ -215,16 +206,10 @@
  */
 export function isValidMinVersionForCollab(minVersionForCollab: SemanticVersion): boolean {
 	return (
-<<<<<<< HEAD
 		minVersionForCollab !== undefined &&
-		semverValid(minVersionForCollab) !== null &&
+		valid(minVersionForCollab) !== null &&
 		// Note: We use semverGte/semverLte instead of a semver range because semver ranges don't include pre-releases.
-		semverGte(minVersionForCollab, lowestMinVersionForCollab) &&
-		semverLte(minVersionForCollab, pkgVersion)
-=======
-		compatibilityVersion !== undefined &&
-		valid(compatibilityVersion) !== null &&
-		lte(compatibilityVersion, pkgVersion)
->>>>>>> 4b4dbb47
+		gte(minVersionForCollab, lowestMinVersionForCollab) &&
+		lte(minVersionForCollab, pkgVersion)
 	);
 }