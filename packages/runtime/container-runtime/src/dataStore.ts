--- conflicted
+++ resolved
@@ -43,17 +43,10 @@
 
 export const channelToDataStore = (
 	fluidDataStoreChannel: IFluidDataStoreChannel,
-<<<<<<< HEAD
-	runtime: ContainerRuntime,
-	datastores: DataStores,
-	logger: ITelemetryLoggerExt,
-): IDataStore => new DataStore(fluidDataStoreChannel, runtime, datastores, logger);
-=======
 	internalId: string,
 	datastores: DataStores,
 	logger: ITelemetryLoggerExt,
 ): IDataStore => new DataStore(fluidDataStoreChannel, internalId, datastores, logger);
->>>>>>> 0bcb7f69
 
 enum AliasState {
 	Aliased = "Aliased",
@@ -116,7 +109,7 @@
 
 	async trySetAliasInternal(alias: string): Promise<AliasResult> {
 		const message: IDataStoreAliasMessage = {
-			internalId: this.fluidDataStoreChannel.id,
+			internalId: this.internalId,
 			alias,
 		};
 		this.fluidDataStoreChannel.makeVisibleAndAttachGraph();
@@ -141,7 +134,7 @@
 							tag: TelemetryDataTag.UserData,
 						},
 						internalId: {
-							value: this.fluidDataStoreChannel.id,
+							value: this.internalId,
 							tag: TelemetryDataTag.CodeArtifact,
 						},
 					},
@@ -174,11 +167,7 @@
 
 	constructor(
 		private readonly fluidDataStoreChannel: IFluidDataStoreChannel,
-<<<<<<< HEAD
-		private readonly runtime: ContainerRuntime,
-=======
 		private readonly internalId: string,
->>>>>>> 0bcb7f69
 		private readonly datastores: DataStores,
 		private readonly logger: ITelemetryLoggerExt,
 		private readonly parentContext = datastores.parentContext,
