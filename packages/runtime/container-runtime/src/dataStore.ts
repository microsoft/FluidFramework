/*!
 * Copyright (c) Microsoft Corporation and contributors. All rights reserved.
 * Licensed under the MIT License.
 */

import { AttachState } from "@fluidframework/container-definitions";
<<<<<<< HEAD
import { FluidObject, type IFluidHandleInternal } from "@fluidframework/core-interfaces";
import { assert, unreachableCase } from "@fluidframework/core-utils";
=======
import { FluidObject, IFluidHandle } from "@fluidframework/core-interfaces";
import { assert, unreachableCase } from "@fluidframework/core-utils/internal";
>>>>>>> f0974b8c
import {
	AliasResult,
	IDataStore,
	IFluidDataStoreChannel,
} from "@fluidframework/runtime-definitions/internal";
import { ITelemetryLoggerExt } from "@fluidframework/telemetry-utils";
import { TelemetryDataTag, UsageError } from "@fluidframework/telemetry-utils/internal";

import { ChannelCollection } from "./channelCollection.js";
import { ContainerMessageType } from "./messageTypes.js";

/**
 * Interface for an op to be used for assigning an
 * alias to a datastore
 */
export interface IDataStoreAliasMessage {
	/** The internal id of the datastore */
	readonly internalId: string;
	/** The alias name to be assigned to the datastore */
	readonly alias: string;
}

/**
 * Type guard that returns true if the given alias message is actually an instance of
 * a class which implements {@link IDataStoreAliasMessage}
 * @param maybeDataStoreAliasMessage - message object to be validated
 * @returns True if the {@link IDataStoreAliasMessage} is fully implemented, false otherwise
 */
export const isDataStoreAliasMessage = (
	maybeDataStoreAliasMessage: any,
): maybeDataStoreAliasMessage is IDataStoreAliasMessage => {
	return (
		typeof maybeDataStoreAliasMessage?.internalId === "string" &&
		typeof maybeDataStoreAliasMessage?.alias === "string"
	);
};

export const channelToDataStore = (
	fluidDataStoreChannel: IFluidDataStoreChannel,
	internalId: string,
	channelCollection: ChannelCollection,
	logger: ITelemetryLoggerExt,
): IDataStore => new DataStore(fluidDataStoreChannel, internalId, channelCollection, logger);

enum AliasState {
	Aliased = "Aliased",
	Aliasing = "Aliasing",
	None = "None",
}

class DataStore implements IDataStore {
	private aliasState: AliasState = AliasState.None;
	private alias: string | undefined;
	private readonly pendingAliases: Map<string, Promise<AliasResult>>;
	private aliasResult: Promise<AliasResult> | undefined;

	/**
	 * {@inheritDoc @fluidframework/runtime-definitions#IDataStore.trySetAlias}
	 */
	async trySetAlias(alias: string): Promise<AliasResult> {
		if (alias.includes("/")) {
			throw new UsageError(`The alias cannot contain slashes: '${alias}'`);
		}

		switch (this.aliasState) {
			// If we're already aliasing, check if it's for the same value and return
			// the stored promise, otherwise return 'AlreadyAliased'
			case AliasState.Aliasing:
				assert(
					this.aliasResult !== undefined,
					0x316 /* There should be a cached promise of in-progress aliasing */,
				);
				await this.aliasResult;
				return this.alias === alias ? "Success" : "AlreadyAliased";

			// If this datastore is already aliased, return true only if this
			// is a repeated call for the same alias
			case AliasState.Aliased:
				return this.alias === alias ? "Success" : "AlreadyAliased";

			case AliasState.None: {
				const existingAlias = this.pendingAliases.get(alias);
				if (existingAlias !== undefined) {
					// There is already another datastore which will be aliased
					// to the same name
					return "Conflict";
				}

				// There is no current or past alias operation for this datastore,
				// or for this alias, so it is safe to continue execution
				break;
			}

			default:
				unreachableCase(this.aliasState);
		}

		this.aliasState = AliasState.Aliasing;
		this.aliasResult = this.trySetAliasInternal(alias);
		this.pendingAliases.set(alias, this.aliasResult);
		return this.aliasResult;
	}

	async trySetAliasInternal(alias: string): Promise<AliasResult> {
		const message: IDataStoreAliasMessage = {
			internalId: this.internalId,
			alias,
		};
		this.fluidDataStoreChannel.makeVisibleAndAttachGraph();

		if (this.parentContext.attachState === AttachState.Detached) {
			const localResult = this.channelCollection.processAliasMessageCore(
				this.internalId,
				alias,
			);
			// Explicitly lock-out future attempts of aliasing,
			// regardless of result
			this.aliasState = AliasState.Aliased;
			return localResult ? "Success" : "Conflict";
		}

		const aliased = await this.ackBasedPromise<boolean>((resolve) => {
			this.parentContext.submitMessage(ContainerMessageType.Alias, message, resolve);
		})
			.catch((error) => {
				this.logger.sendErrorEvent(
					{
						eventName: "AliasingException",
						alias: {
							value: alias,
							tag: TelemetryDataTag.UserData,
						},
						internalId: {
							value: this.internalId,
							tag: TelemetryDataTag.CodeArtifact,
						},
					},
					error,
				);

				return false;
			})
			.finally(() => {
				this.pendingAliases.delete(alias);
			});

		if (!aliased) {
			this.aliasState = AliasState.None;
			this.aliasResult = undefined;
			return "Conflict";
		}

		this.alias = alias;
		this.aliasState = AliasState.Aliased;
		return "Success";
	}

	/**
	 * {@inheritDoc @fluidframework/runtime-definitions#IDataStore.entryPoint}
	 */
	get entryPoint(): IFluidHandleInternal<FluidObject> {
		return this.fluidDataStoreChannel.entryPoint;
	}

	constructor(
		private readonly fluidDataStoreChannel: IFluidDataStoreChannel,
		private readonly internalId: string,
		private readonly channelCollection: ChannelCollection,
		private readonly logger: ITelemetryLoggerExt,
		private readonly parentContext = channelCollection.parentContext,
	) {
		this.pendingAliases = channelCollection.pendingAliases;
	}

	private async ackBasedPromise<T>(
		executor: (
			resolve: (value: T | PromiseLike<T>) => void,
			reject: (reason?: any) => void,
		) => void,
	): Promise<T> {
		let rejectBecauseDispose: () => void;
		return new Promise<T>((resolve, reject) => {
			rejectBecauseDispose = () =>
				reject(
					new Error("ContainerRuntime disposed while this ack-based Promise was pending"),
				);

			if (this.parentContext.containerRuntime.disposed) {
				rejectBecauseDispose();
				return;
			}

			this.parentContext.containerRuntime.on("dispose", rejectBecauseDispose);
			executor(resolve, reject);
		}).finally(() => {
			this.parentContext.containerRuntime.off("dispose", rejectBecauseDispose);
		});
	}
}<|MERGE_RESOLUTION|>--- conflicted
+++ resolved
@@ -4,13 +4,8 @@
  */
 
 import { AttachState } from "@fluidframework/container-definitions";
-<<<<<<< HEAD
 import { FluidObject, type IFluidHandleInternal } from "@fluidframework/core-interfaces";
-import { assert, unreachableCase } from "@fluidframework/core-utils";
-=======
-import { FluidObject, IFluidHandle } from "@fluidframework/core-interfaces";
 import { assert, unreachableCase } from "@fluidframework/core-utils/internal";
->>>>>>> f0974b8c
 import {
 	AliasResult,
 	IDataStore,
