/*!
 * Copyright (c) Microsoft Corporation and contributors. All rights reserved.
 * Licensed under the MIT License.
 */

import { assert, LazyPromise, Timer } from "@fluidframework/core-utils";
import { IRequest } from "@fluidframework/core-interfaces";
import {
	gcTreeKey,
	IGarbageCollectionData,
	IGarbageCollectionDetailsBase,
	ISummarizeResult,
	ITelemetryContext,
} from "@fluidframework/runtime-definitions";
import { createResponseError, responseToException } from "@fluidframework/runtime-utils";
import {
	createChildLogger,
	createChildMonitoringContext,
	DataProcessingError,
	ITelemetryLoggerExt,
	MonitoringContext,
	PerformanceEvent,
} from "@fluidframework/telemetry-utils";
import {
	InactiveResponseHeaderKey,
	RuntimeHeaderData,
	TombstoneResponseHeaderKey,
} from "../containerRuntime";
import { ClientSessionExpiredError } from "../error";
import { ContainerMessageType, ContainerRuntimeGCMessage } from "../messageTypes";
import { IRefreshSummaryResult } from "../summary";
import { generateGCConfigs } from "./gcConfigs";
import {
	GCNodeType,
	IGarbageCollector,
	IGarbageCollectorCreateParams,
	IGarbageCollectionRuntime,
	IGCResult,
	IGCStats,
	UnreferencedState,
	IGCMetadata,
	IGarbageCollectorConfigs,
	IMarkPhaseStats,
	ISweepPhaseStats,
	GarbageCollectionMessage,
	GarbageCollectionMessageType,
} from "./gcDefinitions";
import {
	cloneGCData,
	compatBehaviorAllowsGCMessageType,
	concatGarbageCollectionData,
	getGCDataFromSnapshot,
} from "./gcHelpers";
import { runGarbageCollection } from "./gcReferenceGraphAlgorithm";
import { IGarbageCollectionSnapshotData, IGarbageCollectionState } from "./gcSummaryDefinitions";
import { GCSummaryStateTracker } from "./gcSummaryStateTracker";
import { UnreferencedStateTracker } from "./gcUnreferencedStateTracker";
import { GCTelemetryTracker } from "./gcTelemetry";

/**
 * The garbage collector for the container runtime. It consolidates the garbage collection functionality and maintains
 * its state across summaries.
 *
 * Node - represented as nodeId, it's a node on the GC graph
 *
 * Outbound Route - a path from one node to another node, think `nodeA` -\> `nodeB`
 *
 * Graph - all nodes with their respective routes
 *
 * ```
 *			 GC Graph
 *
 *			   Node
 *		NodeId = "datastore1"
 *		   /			 \\
 *	OutboundRoute   OutboundRoute
 *		 /				 \\
 *	   Node			   Node
 *  NodeId = "dds1"	 NodeId = "dds2"
 * ```
 */
export class GarbageCollector implements IGarbageCollector {
	public static create(createParams: IGarbageCollectorCreateParams): IGarbageCollector {
		return new GarbageCollector(createParams);
	}

	private readonly mc: MonitoringContext;

	private readonly configs: IGarbageCollectorConfigs;

	public get shouldRunGC(): boolean {
		return this.configs.shouldRunGC;
	}

	// Keeps track of the GC state from the last run.
	private gcDataFromLastRun: IGarbageCollectionData | undefined;
	// Keeps a list of references (edges in the GC graph) between GC runs. Each entry has a node id and a list of
	// outbound routes from that node.
	private readonly newReferencesSinceLastRun: Map<string, string[]> = new Map();
	// A list of nodes that have been tombstoned.
	private tombstones: string[] = [];
	// A list of nodes that have been deleted during sweep phase.
	private deletedNodes: Set<string> = new Set();

	// Promise when resolved returns the GC data data in the base snapshot.
	private readonly baseSnapshotDataP: Promise<IGarbageCollectionSnapshotData | undefined>;
	// Promise when resolved initializes the GC state from the data in the base snapshot.
	private readonly initializeGCStateFromBaseSnapshotP: Promise<void>;
	// The GC details generated from the base snapshot.
	private readonly baseGCDetailsP: Promise<IGarbageCollectionDetailsBase>;
	// Map of node ids to their unreferenced state tracker.
	private readonly unreferencedNodesState: Map<string, UnreferencedStateTracker> = new Map();
	// The Timer responsible for closing the container when the session has expired
	private sessionExpiryTimer: Timer | undefined;

	// The number of times GC has successfully completed on this instance of GarbageCollector.
	private completedRuns = 0;

	private readonly runtime: IGarbageCollectionRuntime;
	private readonly isSummarizerClient: boolean;

	private readonly summaryStateTracker: GCSummaryStateTracker;
	private readonly telemetryTracker: GCTelemetryTracker;

	/** If false, loading or using a Tombstoned object should merely log, not fail */
	public get tombstoneEnforcementAllowed(): boolean {
		return this.configs.sweepEnabled;
	}
	/** If true, throw an error when a tombstone data store is retrieved */
	public get throwOnTombstoneLoad(): boolean {
		return this.configs.throwOnTombstoneLoad;
	}
	/** If true, throw an error when a tombstone data store is used */
	public get throwOnTombstoneUsage(): boolean {
		return this.configs.throwOnTombstoneUsage;
	}

	/** For a given node path, returns the node's package path. */
	private readonly getNodePackagePath: (
		nodePath: string,
	) => Promise<readonly string[] | undefined>;
	/** Returns the timestamp of the last summary generated for this container. */
	private readonly getLastSummaryTimestampMs: () => number | undefined;

	private readonly submitMessage: (message: ContainerRuntimeGCMessage) => void;

	public get summaryStateNeedsReset(): boolean {
		return this.summaryStateTracker.doesSummaryStateNeedReset;
	}

	/** Returns the count of data stores whose GC state updated since the last summary. */
	public get updatedDSCountSinceLastSummary(): number {
		return this.summaryStateTracker.updatedDSCountSinceLastSummary;
	}

	protected constructor(createParams: IGarbageCollectorCreateParams) {
		this.runtime = createParams.runtime;
		this.isSummarizerClient = createParams.isSummarizerClient;
		this.getNodePackagePath = createParams.getNodePackagePath;
		this.getLastSummaryTimestampMs = createParams.getLastSummaryTimestampMs;
		this.submitMessage = createParams.submitMessage;

		const baseSnapshot = createParams.baseSnapshot;
		const readAndParseBlob = createParams.readAndParseBlob;

		this.mc = createChildMonitoringContext({
			logger: createParams.baseLogger,
			namespace: "GarbageCollector",
			properties: {
				all: { completedGCRuns: () => this.completedRuns },
			},
		});

		this.configs = generateGCConfigs(this.mc, createParams);

		// If session expiry is enabled, we need to close the container when the session expiry timeout expires.
		if (this.configs.sessionExpiryTimeoutMs !== undefined) {
			// If Test Override config is set, override Session Expiry timeout.
			const overrideSessionExpiryTimeoutMs = this.mc.config.getNumber(
				"Fluid.GarbageCollection.TestOverride.SessionExpiryMs",
			);
			const timeoutMs = overrideSessionExpiryTimeoutMs ?? this.configs.sessionExpiryTimeoutMs;

			this.sessionExpiryTimer = new Timer(timeoutMs, () => {
				this.runtime.closeFn(
					new ClientSessionExpiredError(`Client session expired.`, timeoutMs),
				);
			});
			this.sessionExpiryTimer.start();
		}

		this.summaryStateTracker = new GCSummaryStateTracker(
			this.configs,
			baseSnapshot?.trees[gcTreeKey] !== undefined /* wasGCRunInBaseSnapshot */,
		);

		this.telemetryTracker = new GCTelemetryTracker(
			this.mc,
			this.configs,
			this.isSummarizerClient,
			createParams.createContainerMetadata,
			(nodeId: string) => this.runtime.getNodeType(nodeId),
			(nodeId: string) => this.unreferencedNodesState.get(nodeId),
			this.getNodePackagePath,
		);

		// Get the GC data from the base snapshot. Use LazyPromise because we only want to do this once since it
		// it involves fetching blobs from storage which is expensive.
		this.baseSnapshotDataP = new LazyPromise<IGarbageCollectionSnapshotData | undefined>(
			async () => {
				if (baseSnapshot === undefined) {
					return undefined;
				}

				try {
					// For newer documents, GC data should be present in the GC tree in the root of the snapshot.
					const gcSnapshotTree = baseSnapshot.trees[gcTreeKey];
					if (gcSnapshotTree === undefined) {
						// back-compat - Older documents get their gc data reset for simplicity as there are few of them
						// incremental gc summary will not work with older gc data as well
						return undefined;
					}

					const snapshotData = await getGCDataFromSnapshot(
						gcSnapshotTree,
						readAndParseBlob,
					);

					// If the GC version in base snapshot does not match the GC version currently in effect, the GC data
					// in the snapshot cannot be interpreted correctly. Set everything to undefined except for
					// deletedNodes because irrespective of GC versions, these nodes have been deleted and cannot be
					// brought back. The deletedNodes info is needed to identify when these nodes are used.
					if (this.configs.gcVersionInEffect !== this.configs.gcVersionInBaseSnapshot) {
						return {
							gcState: undefined,
							tombstones: undefined,
							deletedNodes: snapshotData.deletedNodes,
						};
					}
					return snapshotData;
				} catch (error) {
					const dpe = DataProcessingError.wrapIfUnrecognized(
						error,
						"FailedToInitializeGC",
					);
					dpe.addTelemetryProperties({
						gcConfigs: JSON.stringify(this.configs),
					});
					throw dpe;
				}
			},
		);

		/**
		 * Set up the initializer which initializes the GC state from the data in base snapshot. It sets up GC data
		 * from the base GC state and starts tracking the state of unreferenced nodes.
		 *
		 * Must only be called if there is a current reference timestamp.
		 */
		this.initializeGCStateFromBaseSnapshotP = new LazyPromise<void>(async () => {
			const currentReferenceTimestampMs = this.runtime.getCurrentReferenceTimestampMs();
			assert(
				currentReferenceTimestampMs !== undefined,
				"Trying to initialize GC state without current timestamp",
			);

			/**
			 * The base snapshot data will not be present if the container is loaded from:
			 * 1. The first summary created by the detached container.
			 * 2. A summary that was generated with GC disabled.
			 * 3. A summary that was generated before GC even existed.
			 */
			const baseSnapshotData = await this.baseSnapshotDataP;
			this.summaryStateTracker.initializeBaseState(baseSnapshotData);

			if (baseSnapshotData?.gcState === undefined) {
				return;
			}

			// Update unreferenced state tracking as per the GC state in the snapshot data and update gcDataFromLastRun
			// to the GC data from the snapshot data.
			const gcNodes: { [id: string]: string[] } = {};
			for (const [nodeId, nodeData] of Object.entries(baseSnapshotData.gcState.gcNodes)) {
				if (nodeData.unreferencedTimestampMs !== undefined) {
					this.unreferencedNodesState.set(
						nodeId,
						new UnreferencedStateTracker(
							nodeData.unreferencedTimestampMs,
							this.configs.inactiveTimeoutMs,
							currentReferenceTimestampMs,
							this.configs.sweepTimeoutMs,
							this.configs.sweepGracePeriodMs,
						),
					);
				}
				gcNodes[nodeId] = Array.from(nodeData.outboundRoutes);
			}
			this.gcDataFromLastRun = { gcNodes };
		});

		// Get the GC details from the GC state in the base summary. This is returned in getBaseGCDetails which is
		// used to initialize the GC state of all the nodes in the container.
		this.baseGCDetailsP = new LazyPromise<IGarbageCollectionDetailsBase>(async () => {
			const baseSnapshotData = await this.baseSnapshotDataP;
			if (baseSnapshotData?.gcState === undefined) {
				return {};
			}

			const gcNodes: { [id: string]: string[] } = {};
			for (const [nodeId, nodeData] of Object.entries(baseSnapshotData.gcState.gcNodes)) {
				gcNodes[nodeId] = Array.from(nodeData.outboundRoutes);
			}
			// Run GC on the nodes in the base summary to get the routes used in each node in the container.
			// This is an optimization for space (vs performance) wherein we don't need to store the used routes of
			// each node in the summary.
			const usedRoutes = runGarbageCollection(gcNodes, ["/"]).referencedNodeIds;

			return { gcData: { gcNodes }, usedRoutes };
		});

		// Log all the GC options and the state determined by the garbage collector.
		// This is useful even for interactive clients since they track unreferenced nodes and log errors.
		this.mc.logger.sendTelemetryEvent({
			eventName: "GarbageCollectorLoaded",
			gcConfigs: JSON.stringify(this.configs),
			gcOptions: JSON.stringify(createParams.gcOptions),
			...createParams.createContainerMetadata,
		});
	}

	/**
	 * Called during container initialization. Initializes the tombstone and deleted nodes state from the base snapshot.
	 * Also, initializes the GC state including unreferenced nodes tracking if a current reference timestamp exists.
	 * Note that if there is any GC state in the base snapshot, then there will definitely be a reference timestamp
	 * to work with - The GC state would have been generated using a timestamp which is part of the snapshot.
	 */
	public async initializeBaseState(): Promise<void> {
		const baseSnapshotData = await this.baseSnapshotDataP;
		/**
		 * The base snapshot data will not be present if the container is loaded from:
		 * 1. The first summary created by the detached container.
		 * 2. A summary that was generated with GC disabled.
		 * 3. A summary that was generated before GC even existed.
		 */
		if (baseSnapshotData === undefined) {
			return;
		}

		// Initialize the deleted nodes from the snapshot. This is done irrespective of whether sweep is enabled or not
		// to identify deleted nodes' usage.
		if (baseSnapshotData.deletedNodes !== undefined) {
			this.deletedNodes = new Set(baseSnapshotData.deletedNodes);
		}

		// If running in tombstone mode, initialize the tombstone state from the snapshot. Also, notify the runtime of
		// tombstone routes.
		if (this.configs.tombstoneMode && baseSnapshotData.tombstones !== undefined) {
			// Create a copy since we are writing from a source we don't control
			this.tombstones = Array.from(baseSnapshotData.tombstones);
			this.runtime.updateTombstonedRoutes(this.tombstones);
		}

		await this.initializeOrUpdateGCState();
	}

	/**
	 * Initialize the GC state if not already initialized. If GC state is already initialized, update the unreferenced
	 * state tracking as per the current reference timestamp.
	 */
	private async initializeOrUpdateGCState() {
		const currentReferenceTimestampMs = this.runtime.getCurrentReferenceTimestampMs();
		if (currentReferenceTimestampMs === undefined) {
			return;
		}

		// If the GC state hasn't been initialized yet, initialize it and return.
		if (this.gcDataFromLastRun === undefined) {
			await this.initializeGCStateFromBaseSnapshotP;
			return;
		}

<<<<<<< HEAD
		// Update unreferenced state tracking as per the GC state in the snapshot data and update gcDataFromLastRun
		// to the GC data from the snapshot data.
		const gcNodes: { [id: string]: string[] } = {};
		for (const [nodeId, nodeData] of Object.entries(snapshotData.gcState.gcNodes)) {
			if (nodeData.unreferencedTimestampMs !== undefined) {
				this.unreferencedNodesState.set(
					nodeId,
					new UnreferencedStateTracker(
						nodeData.unreferencedTimestampMs,
						this.configs.inactiveTimeoutMs,
						currentReferenceTimestampMs,
						this.configs.tombstoneTimeoutMs,
						this.configs.sweepGracePeriodMs,
					),
				);
			}
			gcNodes[nodeId] = Array.from(nodeData.outboundRoutes);
=======
		// If the GC state has been initialized, update the tracking of unreferenced nodes as per the current
		// reference timestamp.
		for (const [, nodeStateTracker] of this.unreferencedNodesState) {
			nodeStateTracker.updateTracking(currentReferenceTimestampMs);
>>>>>>> 59526c7f
		}
	}

	/**
	 * Called when the connection state of the runtime changes, i.e., it connects or disconnects. GC subscribes to this
	 * to initialize or update the unreference state tracking.
	 * @param connected - Whether the runtime connected / disconnected.
	 * @param clientId - The clientId of this runtime.
	 */
	public setConnectionState(connected: boolean, clientId?: string | undefined): void {
		/**
		 * When the client connects (or reconnects), attempt to initialize or update the GC state. This will keep
		 * the unreferenced state tracking updated as per the reference timestamp at the time of connection.
		 *
		 * During GC initialization and during connections in read mode, it is possible that either no ops are
		 * processed or only trailing ops are processed. This means that the GC state is not initialized or initialized
		 * with an older reference timestamp. So, doing this on every connection will keep the unreferenced state
		 * tracking up-to-date.
		 */
		if (connected && this.configs.shouldRunGC) {
			this.initializeOrUpdateGCState().catch((error) => {
				this.mc.logger.sendErrorEvent(
					{
						eventName: "GCInitializationOrUpdateFailed",
						gcConfigs: JSON.stringify(this.configs),
					},
					error,
				);
			});
		}
	}

	/**
	 * Returns a the GC details generated from the base summary. This is used to initialize the GC state of the nodes
	 * in the container.
	 */
	public async getBaseGCDetails(): Promise<IGarbageCollectionDetailsBase> {
		return this.baseGCDetailsP;
	}

	/**
	 * Runs garbage collection and updates the reference / used state of the nodes in the container.
	 * @returns stats of the GC run or undefined if GC did not run.
	 */
	public async collectGarbage(
		options: {
			/** Logger to use for logging GC events */
			logger?: ITelemetryLoggerExt;
			/** True to run GC sweep phase after the mark phase */
			runSweep?: boolean;
			/** True to generate full GC data */
			fullGC?: boolean;
		},
		telemetryContext?: ITelemetryContext,
	): Promise<IGCStats | undefined> {
		const fullGC =
			options.fullGC ??
			(this.configs.runFullGC === true || this.summaryStateTracker.doesSummaryStateNeedReset);

		// Add the options that are used to run GC to the telemetry context.
		telemetryContext?.setMultiple("fluid_GC", "Options", {
			fullGC,
			runSweep: options.runSweep,
		});

		const logger = options.logger
			? createChildLogger({
					logger: options.logger,
					properties: {
						all: { completedGCRuns: () => this.completedRuns },
					},
			  })
			: this.mc.logger;

		/**
		 * If there is no current reference timestamp, skip running GC. We need the current timestamp to track
		 * how long objects have been unreferenced and if they should be deleted.
		 *
		 * Note that the only scenario where GC is called and there is no reference timestamp is when no ops have ever
		 * been processed for this container and it is in read mode. In this scenario, there is no point in running GC
		 * anyway because references in the container do not change without any ops, i.e., there is nothing to collect.
		 */
		const currentReferenceTimestampMs = this.runtime.getCurrentReferenceTimestampMs();
		if (currentReferenceTimestampMs === undefined) {
			// Log an event so we can evaluate how often we run into this scenario.
			logger.sendErrorEvent({
				eventName: "CollectGarbageCalledWithoutTimestamp",
				gcConfigs: JSON.stringify(this.configs),
			});
			return undefined;
		}

		return PerformanceEvent.timedExecAsync(
			logger,
			{ eventName: "GarbageCollection" },
			async (event) => {
				/** Pre-GC steps */
				// Ensure that state has been initialized from the base snapshot data.
				await this.initializeGCStateFromBaseSnapshotP;
				// Let the runtime update its pending state before GC runs.
				await this.runtime.updateStateBeforeGC();

				/** GC step */
				const gcStats = await this.runGC(fullGC, currentReferenceTimestampMs, logger);
				event.end({
					...gcStats,
					timestamp: currentReferenceTimestampMs,
					sweep: this.configs.shouldRunSweep,
				});

				/** Post-GC steps */
				// Log pending unreferenced events such as a node being used after inactive. This is done after GC runs and
				// updates its state so that we don't send false positives based on intermediate state. For example, we may get
				// reference to an unreferenced node from another unreferenced node which means the node wasn't revived.
				await this.telemetryTracker.logPendingEvents(logger);
				// Update the state of summary state tracker from this run's stats.
				this.summaryStateTracker.updateStateFromGCRunStats(gcStats);
				this.newReferencesSinceLastRun.clear();
				this.completedRuns++;

				return gcStats;
			},
			{ end: true, cancel: "error" },
		);
	}

	/**
	 * Runs garbage collection. It does the following:
	 *
	 * 1. It generates / analyzes the runtime's reference graph.
	 *
	 * 2. Generates mark phase stats.
	 *
	 * 3. Runs Mark phase.
	 *
	 * 4. Runs Sweep phase.
	 *
	 * 5. Generates sweep phase stats.
	 */
	private async runGC(
		fullGC: boolean,
		currentReferenceTimestampMs: number,
		logger: ITelemetryLoggerExt,
	): Promise<IGCStats> {
		// 1. Generate / analyze the runtime's reference graph.
		// Get the reference graph (gcData) and run GC algorithm to get referenced / unreferenced nodes.
		const gcData = await this.runtime.getGCData(fullGC);
		const gcResult = runGarbageCollection(gcData.gcNodes, ["/"]);
		// Get all referenced nodes - References in this run + references between the previous and current runs.
		const allReferencedNodeIds =
			this.findAllNodesReferencedBetweenGCs(gcData, this.gcDataFromLastRun, logger) ??
			gcResult.referencedNodeIds;

		// 2. Get the mark phase stats based on the previous / current GC state.
		// This is done before running mark phase because we need the previous GC state before it is updated.
		const markPhaseStats = this.getMarkPhaseStats(gcResult);

		// 3. Run the Mark phase.
		// It will mark nodes as referenced / unreferenced and return lists of tombstone-ready and sweep-ready nodes.
		const { tombstoneReadyNodeIds, sweepReadyNodeIds } = this.runMarkPhase(
			gcResult,
			allReferencedNodeIds,
			currentReferenceTimestampMs,
		);

		// 4. Run the Sweep phase.
		// It will tombstone any tombstone-ready nodes, and initiate the deletion of sweep-ready nodes by sending a
		// sweep op. All clients, including this one, will delete these nodes once it processes the op.
		this.runSweepPhase(gcResult, tombstoneReadyNodeIds, sweepReadyNodeIds);

		this.gcDataFromLastRun = cloneGCData(gcData);

		// 5. Get the sweep phase stats.
		const sweepPhaseStats = this.getSweepPhaseStats(
			this.deletedNodes,
			sweepReadyNodeIds,
			markPhaseStats,
		);

		return { ...markPhaseStats, ...sweepPhaseStats };
	}

	/**
	 * Runs the GC Mark phase. It does the following:
	 *
	 * 1. Marks all referenced nodes in this run by clearing tracking for them.
	 *
	 * 2. Marks unreferenced nodes in this run by starting tracking for them.
	 *
	 * 3. Calls the runtime to update nodes that were marked referenced.
	 *
	 * @param gcResult - The result of the GC run on the gcData.
	 * @param allReferencedNodeIds - Nodes referenced in this GC run + referenced between previous and current GC run.
	 * @param currentReferenceTimestampMs - The timestamp to be used for unreferenced nodes' timestamp.
	 * @returns The sets of tombstone-ready and sweep-ready nodes, i.e., nodes that ready to be tombstoned or deleted.
	 */
	private runMarkPhase(
		gcResult: IGCResult,
		allReferencedNodeIds: string[],
		currentReferenceTimestampMs: number,
	): { tombstoneReadyNodeIds: Set<string>; sweepReadyNodeIds: Set<string> } {
		// 1. Marks all referenced nodes by clearing their unreferenced tracker, if any.
		for (const nodeId of allReferencedNodeIds) {
			const nodeStateTracker = this.unreferencedNodesState.get(nodeId);
			if (nodeStateTracker !== undefined) {
				// Stop tracking so as to clear out any running timers.
				nodeStateTracker.stopTracking();
				// Delete the node as we don't need to track it any more.
				this.unreferencedNodesState.delete(nodeId);
			}
		}

		// 2. Mark unreferenced nodes in this run by starting unreferenced tracking for them.
		const tombstoneReadyNodeIds: Set<string> = new Set();
		const sweepReadyNodeIds: Set<string> = new Set();
		for (const nodeId of gcResult.deletedNodeIds) {
			const nodeStateTracker = this.unreferencedNodesState.get(nodeId);
			if (nodeStateTracker === undefined) {
				this.unreferencedNodesState.set(
					nodeId,
					new UnreferencedStateTracker(
						currentReferenceTimestampMs,
						this.configs.inactiveTimeoutMs,
						currentReferenceTimestampMs,
						this.configs.tombstoneTimeoutMs,
						this.configs.sweepGracePeriodMs,
					),
				);
			} else {
				// If a node was already unreferenced, update its tracking information. Since the current reference time
				// is from the ops seen, this will ensure that we keep updating unreferenced state as time moves forward.
				nodeStateTracker.updateTracking(currentReferenceTimestampMs);

				// If a node is tombstone or sweep-ready, store it so it can be returned.
				if (nodeStateTracker.state === UnreferencedState.TombstoneReady) {
					tombstoneReadyNodeIds.add(nodeId);
				}
				if (nodeStateTracker.state === UnreferencedState.SweepReady) {
					sweepReadyNodeIds.add(nodeId);
				}
			}
		}

		// 3. Call the runtime to update referenced nodes in this run.
		this.runtime.updateUsedRoutes(gcResult.referencedNodeIds);

		return { tombstoneReadyNodeIds, sweepReadyNodeIds };
	}

	/**
	 * Runs the GC Sweep phase. It does the following:
	 *
	 * 1. Marks tombstone-ready nodes as tombstones.
	 *
	 * 2. Sends a sweep op to delete nodes that are sweep-ready. Once the op is ack'd, these nodes will be deleted.
	 *
	 * @param gcResult - The result of the GC run on the gcData.
	 * @param tombstoneReadyNodes - List of nodes that are tombstone-ready.
	 * @param sweepReadyNodes - List of nodes that are sweep-ready.
	 */
	private runSweepPhase(
		gcResult: IGCResult,
		tombstoneReadyNodes: Set<string>,
		sweepReadyNodes: Set<string>,
	) {
		/**
		 * Under "Test Mode", unreferenced nodes are immediately deleted without waiting for them to be sweep-ready.
		 *
		 * Otherwise, depending on how long it's been since the node was unreferenced, it will either be
		 * marked as Tombstone, or deleted by Sweep.
		 */

		if (this.configs.testMode) {
			// If we are running in GC test mode, unreferenced nodes (gcResult.deletedNodeIds) are deleted.
			this.runtime.updateUnusedRoutes(gcResult.deletedNodeIds);
			return;
		}

		// If sweep is disabled, we'll tombstone both tombstone-ready and sweep-ready nodes.
		// This is important because a container may never load during a node's Sweep Grace Period,
		// so that node would directly become sweep-ready skipping over tombstone-ready state,
		// but should be Tombstoned since Sweep is disabled.
		const { nodesToTombstone, nodesToDelete } = this.configs.shouldRunSweep
			? {
					nodesToTombstone: [...tombstoneReadyNodes],
					nodesToDelete: [...sweepReadyNodes],
			  }
			: {
					nodesToTombstone: [...tombstoneReadyNodes, ...sweepReadyNodes],
					nodesToDelete: [],
			  };

		if (this.configs.tombstoneMode) {
			this.tombstones = nodesToTombstone;
			// If we are running in GC tombstone mode, update tombstoned routes.
			this.runtime.updateTombstonedRoutes(this.tombstones);
		}

		if (this.configs.shouldRunSweep && nodesToDelete.length > 0) {
			// Do not send DDS node ids in the GC op. This is an optimization to reduce its size. Since GC applies to
			// to data store only, all its DDSes are deleted along with it. The DDS ids will be retrieved from the
			// local state when processing the op.
			const sweepReadyDSAndBlobs = nodesToDelete.filter((nodeId) => {
				const nodeType = this.runtime.getNodeType(nodeId);
				return nodeType === GCNodeType.DataStore || nodeType === GCNodeType.Blob;
			});
			const contents: GarbageCollectionMessage = {
				type: GarbageCollectionMessageType.Sweep,
				deletedNodeIds: sweepReadyDSAndBlobs,
			};

			// Its fine for older clients to ignore this op because it doesn't have any functional impact. This op
			// is an optimization to ensure that all clients are in sync when it comes to deleted nodes to prevent their
			// accidental usage. The clients will sync without the delete op too but it may take longer.
			const containerGCMessage: ContainerRuntimeGCMessage = {
				type: ContainerMessageType.GC,
				contents,
				compatDetails: { behavior: "Ignore" },
			};
			this.submitMessage(containerGCMessage);
			return;
		}
	}

	/**
	 * Since GC runs periodically, the GC data that is generated only tells us the state of the world at that point in
	 * time. There can be nodes that were referenced in between two runs and their unreferenced state needs to be
	 * updated. For example, in the following scenarios not updating the unreferenced timestamp can lead to deletion of
	 * these objects while there can be in-memory referenced to it:
	 * 1. A node transitions from `unreferenced -> referenced -> unreferenced` between two runs. When the reference is
	 * added, the object may have been accessed and in-memory reference to it added.
	 * 2. A reference is added from one unreferenced node to one or more unreferenced nodes. Even though the node[s] were
	 * unreferenced, they could have been accessed and in-memory reference to them added.
	 *
	 * This function identifies nodes that were referenced since the last run.
	 * If these nodes are currently unreferenced, they will be assigned new unreferenced state by the current run.
	 *
	 * @returns A list of all nodes referenced from the last local summary until now.
	 */
	private findAllNodesReferencedBetweenGCs(
		currentGCData: IGarbageCollectionData,
		previousGCData: IGarbageCollectionData | undefined,
		logger: ITelemetryLoggerExt,
	): string[] | undefined {
		// If we haven't run GC before there is nothing to do.
		// No previousGCData, means nothing is unreferenced, and there are no reference state trackers to clear
		if (previousGCData === undefined) {
			return undefined;
		}

		/**
		 * If there are references that were not explicitly notified to GC, log an error because this should never happen.
		 * If it does, this may result in the unreferenced timestamps of these nodes not updated when they were referenced.
		 */
		this.telemetryTracker.logIfMissingExplicitReferences(
			currentGCData,
			previousGCData,
			this.newReferencesSinceLastRun,
			logger,
		);

		// No references were added since the last run so we don't have to update reference states of any unreferenced
		// nodes. There is no in between state at this point.
		if (this.newReferencesSinceLastRun.size === 0) {
			return undefined;
		}

		/**
		 * Generate a super set of the GC data that contains the nodes and edges from last run, plus any new node and
		 * edges that have been added since then. To do this, combine the GC data from the last run and the current
		 * run, and then add the references since last run.
		 *
		 * Note on why we need to combine the data from previous run, current run and all references in between -
		 * 1. We need data from last run because some of its references may have been deleted since then. If those
		 * references added new outbound references before they were deleted, we need to detect them.
		 *
		 * 2. We need new outbound references since last run because some of them may have been deleted later. If those
		 * references added new outbound references before they were deleted, we need to detect them.
		 *
		 * 3. We need data from the current run because currently we may not detect when DDSes are referenced:
		 * - We don't require DDSes handles to be stored in a referenced DDS.
		 * - A new data store may have "root" DDSes already created and we don't detect them today.
		 */
		const gcDataSuperSet = concatGarbageCollectionData(previousGCData, currentGCData);
		const newOutboundRoutesSinceLastRun: string[] = [];
		this.newReferencesSinceLastRun.forEach((outboundRoutes: string[], sourceNodeId: string) => {
			if (gcDataSuperSet.gcNodes[sourceNodeId] === undefined) {
				gcDataSuperSet.gcNodes[sourceNodeId] = outboundRoutes;
			} else {
				gcDataSuperSet.gcNodes[sourceNodeId].push(...outboundRoutes);
			}
			newOutboundRoutesSinceLastRun.push(...outboundRoutes);
		});

		/**
		 * Run GC on the above reference graph starting with root and all new outbound routes. This will generate a
		 * list of all nodes that could have been referenced since the last run. If any of these nodes are unreferenced,
		 * unreferenced, stop tracking them and remove from unreferenced list.
		 * Note that some of these nodes may be unreferenced now and if so, the current run will mark them as
		 * unreferenced and add unreferenced state.
		 */
		const gcResult = runGarbageCollection(gcDataSuperSet.gcNodes, [
			"/",
			...newOutboundRoutesSinceLastRun,
		]);
		return gcResult.referencedNodeIds;
	}

	/**
	 * Summarizes the GC data and returns it as a summary tree.
	 * We current write the entire GC state in a single blob. This can be modified later to write multiple
	 * blobs. All the blob keys should start with `gcBlobPrefix`.
	 */
	public summarize(
		fullTree: boolean,
		trackState: boolean,
		telemetryContext?: ITelemetryContext,
	): ISummarizeResult | undefined {
		if (!this.configs.shouldRunGC || this.gcDataFromLastRun === undefined) {
			return;
		}

		const gcState: IGarbageCollectionState = { gcNodes: {} };
		for (const [nodeId, outboundRoutes] of Object.entries(this.gcDataFromLastRun.gcNodes)) {
			gcState.gcNodes[nodeId] = {
				outboundRoutes,
				unreferencedTimestampMs:
					this.unreferencedNodesState.get(nodeId)?.unreferencedTimestampMs,
			};
		}

		return this.summaryStateTracker.summarize(
			fullTree,
			trackState,
			gcState,
			this.deletedNodes,
			this.tombstones,
		);
	}

	public getMetadata(): IGCMetadata {
		return {
			/**
			 * If GC is enabled, the GC data is written using the GC version in effect and that is the gcFeature that goes
			 * into the metadata blob. If GC is disabled, the gcFeature is 0.
			 */
			gcFeature: this.configs.gcEnabled ? this.configs.gcVersionInEffect : 0,
			gcFeatureMatrix: this.configs.persistedGcFeatureMatrix,
			sessionExpiryTimeoutMs: this.configs.sessionExpiryTimeoutMs,
			sweepEnabled: false, // DEPRECATED - to be removed
			sweepTimeoutMs: this.configs.tombstoneTimeoutMs, // Named as "sweep timeout" for legacy reasons
		};
	}

	/**
	 * Called to refresh the latest summary state. This happens when either a pending summary is acked.
	 */
	public async refreshLatestSummary(result: IRefreshSummaryResult): Promise<void> {
		return this.summaryStateTracker.refreshLatestSummary(result);
	}

	/**
	 * Process a GC message.
	 * @param message - The GC message from the container runtime.
	 * @param local - Whether it was send by this client.
	 */
	public processMessage(message: ContainerRuntimeGCMessage, local: boolean) {
		switch (message.contents.type) {
			case "Sweep": {
				// Delete the nodes whose ids are present in the contents.
				this.deleteSweepReadyNodes(message.contents.deletedNodeIds);
				break;
			}
			default: {
				if (
					!compatBehaviorAllowsGCMessageType(
						message.contents.type,
						message.compatDetails?.behavior,
					)
				) {
					const error = DataProcessingError.create(
						`Garbage collection message of unknown type ${message.contents.type}`,
						"processMessage",
					);
					throw error;
				}
				break;
			}
		}
	}

	/**
	 * Delete nodes that are sweep-ready. Call the runtime to delete these nodes and clear the unreferenced state
	 * tracking for nodes that are actually deleted by the runtime.
	 * @param sweepReadyNodeIds - The ids of nodes that are ready to be deleted.
	 */
	private deleteSweepReadyNodes(sweepReadyNodeIds: readonly string[]) {
		// Use a set for lookup because its much faster than array or map.
		const sweepReadyNodesSet: Set<string> = new Set(sweepReadyNodeIds);

		// The ids in the sweep-ready nodes do not contain DDS node ids. This is an optimization to reduce the size
		// of the GC op. Since GC applies to data store only, all its DDSes are deleted along with it. So, get the
		// DDS nodes ID from the unreferenced nodes state.
		const allSweepReadyNodeIds = Array.from(sweepReadyNodeIds);
		for (const [id] of this.unreferencedNodesState) {
			// Ignore data store nodes since they would already be in the list.
			const pathParts = id.split("/");
			if (pathParts.length <= 2) {
				continue;
			}

			// Get the data store id part. Note that this may include blobs but that's okay since the part would just
			// be "_blobs" and it won't be found.
			const dsId = `/${pathParts[1]}`;
			if (sweepReadyNodesSet.has(dsId)) {
				allSweepReadyNodeIds.push(id);
			}
		}
		const deletedNodeIds = this.runtime.deleteSweepReadyNodes(allSweepReadyNodeIds);

		// Clear unreferenced state tracking for deleted nodes.
		for (const nodeId of deletedNodeIds) {
			const nodeStateTracker = this.unreferencedNodesState.get(nodeId);
			if (nodeStateTracker !== undefined) {
				// Stop tracking so as to clear out any running timers.
				nodeStateTracker.stopTracking();
				// Delete the node as we don't need to track it any more.
				this.unreferencedNodesState.delete(nodeId);
			}
			this.deletedNodes.add(nodeId);
		}
	}

	/**
	 * Called when a node with the given id is updated. If the node is inactive or tombstoned, this will log an error
	 * or throw an error if failing on incorrect usage is configured.
	 * @param nodePath - The path of the node that changed.
	 * @param reason - Whether the node was loaded or changed.
	 * @param timestampMs - The timestamp when the node changed.
	 * @param packagePath - The package path of the node. This may not be available if the node hasn't been loaded yet.
	 * @param request - The original request for loads to preserve it in telemetry.
	 * @param requestHeaders - If the node was loaded via request path, the headers in the request.
	 */
	public nodeUpdated(
		nodePath: string,
		reason: "Loaded" | "Changed",
		timestampMs?: number,
		packagePath?: readonly string[],
		request?: IRequest,
		headerData?: RuntimeHeaderData,
	) {
		if (!this.configs.shouldRunGC) {
			return;
		}

		const isTombstoned = this.tombstones.includes(nodePath);

		// This will log if appropriate
		this.telemetryTracker.nodeUsed({
			id: nodePath,
			usageType: reason,
			currentReferenceTimestampMs:
				timestampMs ?? this.runtime.getCurrentReferenceTimestampMs(),
			packagePath,
			completedGCRuns: this.completedRuns,
			isTombstoned,
			lastSummaryTime: this.getLastSummaryTimestampMs(),
			headers: headerData,
		});

		const nodeType = this.runtime.getNodeType(nodePath);

		// Unless this is a Loaded event for a Blob or DataStore, we're done after telemetry tracking
		if (reason !== "Loaded" || ![GCNodeType.Blob, GCNodeType.DataStore].includes(nodeType)) {
			return;
		}

		const errorRequest: IRequest = request ?? { url: nodePath };
		// If the object is tombstoned and tombstone enforcement is configured, throw an error.
		if (isTombstoned && this.throwOnTombstoneLoad && headerData?.allowTombstone !== true) {
			// The requested data store is removed by gc. Create a 404 gc response exception.
			throw responseToException(
				createResponseError(404, `${nodeType} was tombstoned`, errorRequest, {
					[TombstoneResponseHeaderKey]: true,
				}),
				errorRequest,
			);
		}

		// If the object is inactive and inactive enforcement is configured, throw an error.
		if (this.unreferencedNodesState.get(nodePath)?.state === "Inactive") {
			const shouldThrowOnInactiveLoad =
				!this.isSummarizerClient &&
				this.configs.throwOnInactiveLoad === true &&
				headerData?.allowInactive !== true;
			if (shouldThrowOnInactiveLoad) {
				throw responseToException(
					createResponseError(404, `${nodeType} is inactive`, errorRequest, {
						[InactiveResponseHeaderKey]: true,
					}),
					errorRequest,
				);
			}
		}
	}

	/**
	 * Called when an outbound reference is added to a node. This is used to identify all nodes that have been
	 * referenced between summaries so that their unreferenced timestamp can be reset.
	 *
	 * @param fromNodePath - The node from which the reference is added.
	 * @param toNodePath - The node to which the reference is added.
	 */
	public addedOutboundReference(fromNodePath: string, toNodePath: string) {
		if (!this.configs.shouldRunGC) {
			return;
		}

		const outboundRoutes = this.newReferencesSinceLastRun.get(fromNodePath) ?? [];
		outboundRoutes.push(toNodePath);
		this.newReferencesSinceLastRun.set(fromNodePath, outboundRoutes);

		this.telemetryTracker.nodeUsed({
			id: toNodePath,
			usageType: "Revived",
			currentReferenceTimestampMs: this.runtime.getCurrentReferenceTimestampMs(),
			packagePath: undefined,
			completedGCRuns: this.completedRuns,
			isTombstoned: this.tombstones.includes(toNodePath),
			lastSummaryTime: this.getLastSummaryTimestampMs(),
			fromId: fromNodePath,
		});
	}

	/**
	 * Returns whether a node with the given path has been deleted or not. This can be used by the runtime to identify
	 * cases where objects are used after they are deleted and throw / log errors accordingly.
	 */
	public isNodeDeleted(nodePath: string): boolean {
		return this.deletedNodes.has(nodePath);
	}

	public dispose(): void {
		this.sessionExpiryTimer?.clear();
		this.sessionExpiryTimer = undefined;
	}

	/**
	 * Generates the stats of a garbage collection mark phase run.
	 * @param gcResult - The result of the current GC run.
	 * @returns the stats of the mark phase run.
	 */
	private getMarkPhaseStats(gcResult: IGCResult): IMarkPhaseStats {
		const markPhaseStats: IMarkPhaseStats = {
			nodeCount: 0,
			dataStoreCount: 0,
			attachmentBlobCount: 0,
			unrefNodeCount: 0,
			unrefDataStoreCount: 0,
			unrefAttachmentBlobCount: 0,
			updatedNodeCount: 0,
			updatedDataStoreCount: 0,
			updatedAttachmentBlobCount: 0,
		};

		const updateNodeStats = (nodeId: string, referenced: boolean) => {
			markPhaseStats.nodeCount++;
			// If there is no previous GC data, every node's state is generated and is considered as updated.
			// Otherwise, find out if any node went from referenced to unreferenced or vice-versa.
			const stateUpdated =
				this.gcDataFromLastRun === undefined ||
				this.unreferencedNodesState.has(nodeId) === referenced;
			if (stateUpdated) {
				markPhaseStats.updatedNodeCount++;
			}
			if (!referenced) {
				markPhaseStats.unrefNodeCount++;
			}

			if (this.runtime.getNodeType(nodeId) === GCNodeType.DataStore) {
				markPhaseStats.dataStoreCount++;
				if (stateUpdated) {
					markPhaseStats.updatedDataStoreCount++;
				}
				if (!referenced) {
					markPhaseStats.unrefDataStoreCount++;
				}
			}
			if (this.runtime.getNodeType(nodeId) === GCNodeType.Blob) {
				markPhaseStats.attachmentBlobCount++;
				if (stateUpdated) {
					markPhaseStats.updatedAttachmentBlobCount++;
				}
				if (!referenced) {
					markPhaseStats.unrefAttachmentBlobCount++;
				}
			}
		};

		for (const nodeId of gcResult.referencedNodeIds) {
			updateNodeStats(nodeId, true /* referenced */);
		}

		for (const nodeId of gcResult.deletedNodeIds) {
			updateNodeStats(nodeId, false /* referenced */);
		}

		return markPhaseStats;
	}

	/**
	 * Generates the stats of a garbage collection sweep phase run.
	 * @param deletedNodes - The nodes that have been deleted until this run.
	 * @param sweepReadyNodes - The nodes that are sweep-ready in this GC run.
	 * @param markPhaseStats - The stats of the mark phase run.
	 * @returns the stats of the sweep phase run.
	 */
	private getSweepPhaseStats(
		deletedNodes: Set<string>,
		sweepReadyNodes: Set<string>,
		markPhaseStats: IMarkPhaseStats,
	): ISweepPhaseStats {
		// Initialize the life time node counts to the mark phase node counts. If sweep is not enabled,
		// these will be the life time node count for this container.
		const sweepPhaseStats: ISweepPhaseStats = {
			lifetimeNodeCount: markPhaseStats.nodeCount,
			lifetimeDataStoreCount: markPhaseStats.dataStoreCount,
			lifetimeAttachmentBlobCount: markPhaseStats.attachmentBlobCount,
			deletedNodeCount: 0,
			deletedDataStoreCount: 0,
			deletedAttachmentBlobCount: 0,
		};

		for (const nodeId of deletedNodes) {
			sweepPhaseStats.deletedNodeCount++;
			const nodeType = this.runtime.getNodeType(nodeId);
			if (nodeType === GCNodeType.DataStore) {
				sweepPhaseStats.deletedDataStoreCount++;
			} else if (nodeType === GCNodeType.Blob) {
				sweepPhaseStats.deletedAttachmentBlobCount++;
			}
		}

		// If sweep is enabled, the counts from the mark phase stats do not include nodes that have been
		// deleted in previous runs. So, add the deleted node counts to life time stats.
		sweepPhaseStats.lifetimeNodeCount += sweepPhaseStats.deletedNodeCount;
		sweepPhaseStats.lifetimeDataStoreCount += sweepPhaseStats.deletedDataStoreCount;
		sweepPhaseStats.lifetimeAttachmentBlobCount += sweepPhaseStats.deletedAttachmentBlobCount;

		if (this.configs.shouldRunSweep) {
			return sweepPhaseStats;
		}

		// If sweep is not enabled, the current sweep-ready node stats should be added to deleted stats since this
		// is the final state the node will be in.
		// If sweep is enabled, this will happen in the run after the GC op round trips back.
		for (const nodeId of sweepReadyNodes) {
			sweepPhaseStats.deletedNodeCount++;
			const nodeType = this.runtime.getNodeType(nodeId);
			if (nodeType === GCNodeType.DataStore) {
				sweepPhaseStats.deletedDataStoreCount++;
			} else if (nodeType === GCNodeType.Blob) {
				sweepPhaseStats.deletedAttachmentBlobCount++;
			}
		}
		return sweepPhaseStats;
	}
}<|MERGE_RESOLUTION|>--- conflicted
+++ resolved
@@ -288,7 +288,7 @@
 							nodeData.unreferencedTimestampMs,
 							this.configs.inactiveTimeoutMs,
 							currentReferenceTimestampMs,
-							this.configs.sweepTimeoutMs,
+							this.configs.tombstoneTimeoutMs,
 							this.configs.sweepGracePeriodMs,
 						),
 					);
@@ -379,30 +379,10 @@
 			return;
 		}
 
-<<<<<<< HEAD
-		// Update unreferenced state tracking as per the GC state in the snapshot data and update gcDataFromLastRun
-		// to the GC data from the snapshot data.
-		const gcNodes: { [id: string]: string[] } = {};
-		for (const [nodeId, nodeData] of Object.entries(snapshotData.gcState.gcNodes)) {
-			if (nodeData.unreferencedTimestampMs !== undefined) {
-				this.unreferencedNodesState.set(
-					nodeId,
-					new UnreferencedStateTracker(
-						nodeData.unreferencedTimestampMs,
-						this.configs.inactiveTimeoutMs,
-						currentReferenceTimestampMs,
-						this.configs.tombstoneTimeoutMs,
-						this.configs.sweepGracePeriodMs,
-					),
-				);
-			}
-			gcNodes[nodeId] = Array.from(nodeData.outboundRoutes);
-=======
 		// If the GC state has been initialized, update the tracking of unreferenced nodes as per the current
 		// reference timestamp.
 		for (const [, nodeStateTracker] of this.unreferencedNodesState) {
 			nodeStateTracker.updateTracking(currentReferenceTimestampMs);
->>>>>>> 59526c7f
 		}
 	}
 
