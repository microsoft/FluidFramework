/*!
 * Copyright (c) Microsoft Corporation and contributors. All rights reserved.
 * Licensed under the MIT License.
 */

import { ITelemetryLogger } from "@fluidframework/common-definitions";
import { LazyPromise, Timer } from "@fluidframework/common-utils";
import { ClientSessionExpiredError, DataProcessingError } from "@fluidframework/container-utils";
import { IRequestHeader } from "@fluidframework/core-interfaces";
import {
	gcTreeKey,
	IGarbageCollectionData,
	IGarbageCollectionDetailsBase,
	ISummarizeResult,
	ITelemetryContext,
} from "@fluidframework/runtime-definitions";
import { ReadAndParseBlob } from "@fluidframework/runtime-utils";
import {
	ChildLogger,
	loggerToMonitoringContext,
	MonitoringContext,
	PerformanceEvent,
} from "@fluidframework/telemetry-utils";

import { RuntimeHeaders } from "../containerRuntime";
import { RefreshSummaryResult } from "../summary";
import { generateGCConfigs } from "./gcConfigs";
import {
	GCNodeType,
	IGarbageCollector,
	IGarbageCollectorCreateParams,
	IGarbageCollectionRuntime,
	IGCResult,
	IGCStats,
	UnreferencedState,
	IGCMetadata,
	IGarbageCollectorConfigs,
} from "./gcDefinitions";
import { cloneGCData, concatGarbageCollectionData, getGCDataFromSnapshot } from "./gcHelpers";
import { runGarbageCollection } from "./gcReferenceGraphAlgorithm";
import { IGarbageCollectionSnapshotData, IGarbageCollectionState } from "./gcSummaryDefinitions";
import { GCSummaryStateTracker } from "./gcSummaryStateTracker";
import { UnreferencedStateTracker } from "./gcUnreferencedStateTracker";
import { GCTelemetryTracker } from "./gcTelemetry";

/**
 * The garbage collector for the container runtime. It consolidates the garbage collection functionality and maintains
 * its state across summaries.
 *
 * Node - represented as nodeId, it's a node on the GC graph
 *
 * Outbound Route - a path from one node to another node, think `nodeA` -\> `nodeB`
 *
 * Graph - all nodes with their respective routes
 *
 * ```
 *			 GC Graph
 *
 *			   Node
 *		NodeId = "datastore1"
 *		   /			 \\
 *	OutboundRoute   OutboundRoute
 *		 /				 \\
 *	   Node			   Node
 *  NodeId = "dds1"	 NodeId = "dds2"
 * ```
 */
export class GarbageCollector implements IGarbageCollector {
	public static create(createParams: IGarbageCollectorCreateParams): IGarbageCollector {
		return new GarbageCollector(createParams);
	}

	private readonly mc: MonitoringContext;

	private readonly configs: IGarbageCollectorConfigs;

	public get shouldRunGC(): boolean {
		return this.configs.shouldRunGC;
	}

	// Keeps track of the GC state from the last run.
	private gcDataFromLastRun: IGarbageCollectionData | undefined;
	// Keeps a list of references (edges in the GC graph) between GC runs. Each entry has a node id and a list of
	// outbound routes from that node.
	private readonly newReferencesSinceLastRun: Map<string, string[]> = new Map();
	// A list of nodes that have been tombstoned.
	private tombstones: string[] = [];
	// A list of nodes that have been deleted during sweep phase.
	private deletedNodes: Set<string> = new Set();

	// Promise when resolved returns the GC data data in the base snapshot.
	private readonly baseSnapshotDataP: Promise<IGarbageCollectionSnapshotData | undefined>;
	// Promise when resolved initializes the GC state from the data in the base snapshot.
	private readonly initializeGCStateFromBaseSnapshotP: Promise<void>;
	// The GC details generated from the base snapshot.
	private readonly baseGCDetailsP: Promise<IGarbageCollectionDetailsBase>;
	// Map of node ids to their unreferenced state tracker.
	private readonly unreferencedNodesState: Map<string, UnreferencedStateTracker> = new Map();
	// The Timer responsible for closing the container when the session has expired
	private sessionExpiryTimer: Timer | undefined;

	// The number of times GC has successfully completed on this instance of GarbageCollector.
	private completedRuns = 0;

	private readonly runtime: IGarbageCollectionRuntime;
	private readonly isSummarizerClient: boolean;

	private readonly summaryStateTracker: GCSummaryStateTracker;
	private readonly telemetryTracker: GCTelemetryTracker;

	/** For a given node path, returns the node's package path. */
	private readonly getNodePackagePath: (
		nodePath: string,
	) => Promise<readonly string[] | undefined>;
	/** Returns the timestamp of the last summary generated for this container. */
	private readonly getLastSummaryTimestampMs: () => number | undefined;
	/** Returns true if connection is active, i.e. it's "write" connection and the runtime is connected. */
	private readonly activeConnection: () => boolean;

	public get summaryStateNeedsReset(): boolean {
		return this.summaryStateTracker.doesSummaryStateNeedReset;
	}

	/** Returns the count of data stores whose GC state updated since the last summary. */
	public get updatedDSCountSinceLastSummary(): number {
		return this.summaryStateTracker.updatedDSCountSinceLastSummary;
	}

	protected constructor(createParams: IGarbageCollectorCreateParams) {
		this.runtime = createParams.runtime;
		this.isSummarizerClient = createParams.isSummarizerClient;
		this.getNodePackagePath = createParams.getNodePackagePath;
		this.getLastSummaryTimestampMs = createParams.getLastSummaryTimestampMs;
		this.activeConnection = createParams.activeConnection;

		const baseSnapshot = createParams.baseSnapshot;
		const readAndParseBlob = createParams.readAndParseBlob;

		this.mc = loggerToMonitoringContext(
			ChildLogger.create(createParams.baseLogger, "GarbageCollector", {
				all: { completedGCRuns: () => this.completedRuns },
			}),
		);

		this.configs = generateGCConfigs(this.mc, createParams);

		// If session expiry is enabled, we need to close the container when the session expiry timeout expires.
		if (this.configs.sessionExpiryTimeoutMs !== undefined) {
			// If Test Override config is set, override Session Expiry timeout.
			const overrideSessionExpiryTimeoutMs = this.mc.config.getNumber(
				"Fluid.GarbageCollection.TestOverride.SessionExpiryMs",
			);
			const timeoutMs = overrideSessionExpiryTimeoutMs ?? this.configs.sessionExpiryTimeoutMs;
			assert(
				timeoutMs <= this.configs.sessionExpiryTimeoutMs,
				"Cannot extend sessionExpiry via TestOverride setting",
			);

			this.sessionExpiryTimer = new Timer(timeoutMs, () => {
				this.runtime.closeFn(
					new ClientSessionExpiredError(`Client session expired.`, timeoutMs),
				);
			});
			this.sessionExpiryTimer.start();
		}

		this.summaryStateTracker = new GCSummaryStateTracker(
			this.configs,
			baseSnapshot?.trees[gcTreeKey] !== undefined /* wasGCRunInBaseSnapshot */,
		);

		this.telemetryTracker = new GCTelemetryTracker(
			this.mc,
			this.configs,
			this.isSummarizerClient,
			this.runtime.gcTombstoneEnforcementAllowed,
			createParams.createContainerMetadata,
			(nodeId: string) => this.runtime.getNodeType(nodeId),
			(nodeId: string) => this.unreferencedNodesState.get(nodeId),
			this.getNodePackagePath,
		);

		// Get the GC data from the base snapshot. Use LazyPromise because we only want to do this once since it
		// it involves fetching blobs from storage which is expensive.
		this.baseSnapshotDataP = new LazyPromise<IGarbageCollectionSnapshotData | undefined>(
			async () => {
				if (baseSnapshot === undefined) {
					return undefined;
				}

				try {
					// For newer documents, GC data should be present in the GC tree in the root of the snapshot.
					const gcSnapshotTree = baseSnapshot.trees[gcTreeKey];
					if (gcSnapshotTree === undefined) {
						// back-compat - Older documents get their gc data reset for simplicity as there are few of them
						// incremental gc summary will not work with older gc data as well
						return undefined;
					}

					const snapshotData = await getGCDataFromSnapshot(
						gcSnapshotTree,
						readAndParseBlob,
					);

					// If the GC version in base snapshot does not match the GC version currently in effect, the GC data
					// in the snapshot cannot be interpreted correctly. Set everything to undefined except for
					// deletedNodes because irrespective of GC versions, these nodes have been deleted and cannot be
					// brought back. The deletedNodes info is needed to identify when these nodes are used.
					if (
						this.configs.gcVersionInBaseSnapshot !==
						this.summaryStateTracker.currentGCVersion
					) {
						return {
							gcState: undefined,
							tombstones: undefined,
							deletedNodes: snapshotData.deletedNodes,
						};
					}
					return snapshotData;
				} catch (error) {
					const dpe = DataProcessingError.wrapIfUnrecognized(
						error,
						"FailedToInitializeGC",
					);
					dpe.addTelemetryProperties({
						gcConfigs: JSON.stringify(this.configs),
					});
					throw dpe;
				}
			},
		);

		/**
		 * Set up the initializer which initializes the GC state from the data in base snapshot. This is done when
		 * connected in write mode or when GC runs the first time. It sets up all unreferenced nodes from the base
		 * GC state and updates their inactive or sweep ready state.
		 */
		this.initializeGCStateFromBaseSnapshotP = new LazyPromise<void>(async () => {
			/**
			 * If there is no current reference timestamp, skip initialization. We need the current timestamp to track
			 * how long objects have been unreferenced and if they can be deleted.
			 *
			 * Note that the only scenario where there is no reference timestamp is when no ops have ever been processed
			 * for this container and it is in read mode. In this scenario, there is no point in running GC anyway
			 * because references in the container do not change without any ops, i.e., there is nothing to collect.
			 */
			const currentReferenceTimestampMs = this.runtime.getCurrentReferenceTimestampMs();
			if (currentReferenceTimestampMs === undefined) {
				// Log an event so we can evaluate how often we run into this scenario.
				this.mc.logger.sendErrorEvent({
					eventName: "GarbageCollectorInitializedWithoutTimestamp",
					gcConfigs: JSON.stringify(this.configs),
				});
				return;
			}
			/**
			 * The base snapshot data will not be present if the container is loaded from:
			 * 1. The first summary created by the detached container.
			 * 2. A summary that was generated with GC disabled.
			 * 3. A summary that was generated before GC even existed.
			 */
			const baseSnapshotData = await this.baseSnapshotDataP;
			if (baseSnapshotData === undefined) {
				return;
			}
			this.updateStateFromSnapshotData(baseSnapshotData, currentReferenceTimestampMs);
			this.summaryStateTracker.initializeBaseState(baseSnapshotData);
		});

		// Get the GC details from the GC state in the base summary. This is returned in getBaseGCDetails which is
		// used to initialize the GC state of all the nodes in the container.
		this.baseGCDetailsP = new LazyPromise<IGarbageCollectionDetailsBase>(async () => {
			const baseSnapshotData = await this.baseSnapshotDataP;
			if (baseSnapshotData?.gcState === undefined) {
				return {};
			}

			const gcNodes: { [id: string]: string[] } = {};
			for (const [nodeId, nodeData] of Object.entries(baseSnapshotData.gcState.gcNodes)) {
				gcNodes[nodeId] = Array.from(nodeData.outboundRoutes);
			}
			// Run GC on the nodes in the base summary to get the routes used in each node in the container.
			// This is an optimization for space (vs performance) wherein we don't need to store the used routes of
			// each node in the summary.
			const usedRoutes = runGarbageCollection(gcNodes, ["/"]).referencedNodeIds;

			return { gcData: { gcNodes }, usedRoutes };
		});

		// Log all the GC options and the state determined by the garbage collector. This is interesting only for the
		// summarizer client since it is the only one that runs GC. It also helps keep the telemetry less noisy.
		if (this.isSummarizerClient) {
			this.mc.logger.sendTelemetryEvent({
				eventName: "GarbageCollectorLoaded",
				gcConfigs: JSON.stringify(this.configs),
				gcOptions: JSON.stringify(createParams.gcOptions),
			});
		}
	}

	/**
	 * Called during container initialization. Initialize from the tombstone state in the base snapshot. This is done
	 * during initialization so that deleted or tombstoned objects are marked as such before they are loaded or used.
	 */
	public async initializeBaseState(): Promise<void> {
		const baseSnapshotData = await this.baseSnapshotDataP;
		/**
		 * The base snapshot data will not be present if the container is loaded from:
		 * 1. The first summary created by the detached container.
		 * 2. A summary that was generated with GC disabled.
		 * 3. A summary that was generated before GC even existed.
		 */
		if (baseSnapshotData === undefined) {
			return;
		}

		// Initialize the deleted nodes from the snapshot. This is done irrespective of whether sweep is enabled or not
		// to identify deleted nodes' usage.
		if (baseSnapshotData.deletedNodes !== undefined) {
			this.deletedNodes = new Set(baseSnapshotData.deletedNodes);
		}

		// If running in tombstone mode, initialize the tombstone state from the snapshot. Also, notify the runtime of
		// tombstone routes.
		if (this.configs.tombstoneMode && baseSnapshotData.tombstones !== undefined) {
			// Create a copy since we are writing from a source we don't control
			this.tombstones = Array.from(baseSnapshotData.tombstones);
			this.runtime.updateTombstonedRoutes(this.tombstones);
		}
	}

	/**
	 * Update state from the given snapshot data. This is done during load and during refreshing state from a snapshot.
	 * All current tracking is reset and updated from the data in the snapshot.
	 * @param snapshotData - The snapshot data to update state from. If this is undefined, all GC state and tracking
	 * is reset.
	 * @param currentReferenceTimestampMs - The current reference timestamp for marking unreferenced nodes' unreferenced
	 * timestamp.
	 */
	private updateStateFromSnapshotData(
		snapshotData: IGarbageCollectionSnapshotData | undefined,
		currentReferenceTimestampMs: number,
	) {
		/**
		 * Note: "newReferencesSinceLastRun" is not reset here. This is done because there may be references since the
		 * snapshot that we are updating state from. For example, this client may have processed ops till seq#1000 and
		 * its refreshing state from a summary that happened at seq#900. In this case, there may be references between
		 * seq#901 and seq#1000 that we don't want to reset.
		 * Unfortunately, there is no way to track the seq# of ops that add references, so we choose to not reset any
		 * references here. This should be fine because, in the worst case, we may end up updating the unreferenced
		 * timestamp of a node which will delay its deletion. Although not ideal, this will only happen in rare
		 * scenarios, so it should be okay.
		 */

		// Clear all existing unreferenced state tracking.
		for (const [, nodeStateTracker] of this.unreferencedNodesState) {
			nodeStateTracker.stopTracking();
		}
		this.unreferencedNodesState.clear();

		// If running sweep, the tombstone state represents the list of nodes that have been deleted during sweep.
		// If running in tombstone mode, the tombstone state represents the list of nodes that have been marked as
		// tombstones.
		// If this call is because we are refreshing from a snapshot due to an ack, it is likely that the GC state
		// in the snapshot is newer than this client's. And so, the deleted / tombstone nodes need to be updated.
		if (this.configs.shouldRunSweep) {
			const snapshotDeletedNodes = snapshotData?.deletedNodes
				? new Set(snapshotData.deletedNodes)
				: undefined;
			// If the snapshot contains deleted nodes that are not yet deleted by this client, ask the runtime to
			// delete them.
			if (snapshotDeletedNodes !== undefined) {
				const newDeletedNodes: string[] = [];
				for (const nodeId of snapshotDeletedNodes) {
					if (!this.deletedNodes.has(nodeId)) {
						newDeletedNodes.push(nodeId);
					}
				}
				if (newDeletedNodes.length > 0) {
					// Call container runtime to delete these nodes and add deleted nodes to this.deletedNodes.
				}
			}
		} else if (this.configs.tombstoneMode) {
			// The snapshot may contain more or fewer tombstone nodes than this client. Update tombstone state and
			// notify the runtime to update its state as well.
			this.tombstones = snapshotData?.tombstones ? Array.from(snapshotData.tombstones) : [];
			this.runtime.updateTombstonedRoutes(this.tombstones);
		}

		// If there is no snapshot data, it means this snapshot was generated with GC disabled. Unset all GC state.
		if (snapshotData?.gcState === undefined) {
			this.gcDataFromLastRun = undefined;
			return;
		}

		// Update unreferenced state tracking as per the GC state in the snapshot data and update gcDataFromLastRun
		// to the GC data from the snapshot data.
		const gcNodes: { [id: string]: string[] } = {};
		for (const [nodeId, nodeData] of Object.entries(snapshotData.gcState.gcNodes)) {
			if (nodeData.unreferencedTimestampMs !== undefined) {
				this.unreferencedNodesState.set(
					nodeId,
					new UnreferencedStateTracker(
						nodeData.unreferencedTimestampMs,
						this.configs.inactiveTimeoutMs,
						currentReferenceTimestampMs,
						this.configs.sweepTimeoutMs,
					),
				);
			}
			gcNodes[nodeId] = Array.from(nodeData.outboundRoutes);
		}
		this.gcDataFromLastRun = { gcNodes };
	}

	/**
	 * Called when the connection state of the runtime changes, i.e., it connects or disconnects. GC subscribes to this
	 * to initialize the base state for non-summarizer clients so that they can track inactive / sweep ready nodes.
	 * @param connected - Whether the runtime connected / disconnected.
	 * @param clientId - The clientId of this runtime.
	 */
	public setConnectionState(connected: boolean, clientId?: string | undefined): void {
		/**
		 * For all clients, initialize the base state when the container becomes active, i.e., it transitions
		 * to "write" mode. This will ensure that the container's own join op is processed and there is a recent
		 * reference timestamp that will be used to update the state of unreferenced nodes. Also, all trailing ops which
		 * could affect the GC state will have been processed.
		 *
		 * If GC is up-to-date for the client and the summarizing client, there will be an doubling of both
		 * InactiveObject_Loaded and SweepReady_Loaded errors, as there will be one from the sending client and one from
		 * the receiving summarizer client.
		 *
		 * Ideally, this initialization should only be done for summarizer client. However, we are currently rolling out
		 * sweep in phases and we want to track when inactive and sweep ready objects are used in any client.
		 */
		if (this.activeConnection() && this.configs.shouldRunGC) {
			this.initializeGCStateFromBaseSnapshotP.catch((error) => {});
		}
	}

	/**
	 * Returns a the GC details generated from the base summary. This is used to initialize the GC state of the nodes
	 * in the container.
	 */
	public async getBaseGCDetails(): Promise<IGarbageCollectionDetailsBase> {
		return this.baseGCDetailsP;
	}

	/**
	 * Runs garbage collection and updates the reference / used state of the nodes in the container.
	 * @returns stats of the GC run or undefined if GC did not run.
	 */
	public async collectGarbage(
		options: {
			/** Logger to use for logging GC events */
			logger?: ITelemetryLogger;
			/** True to run GC sweep phase after the mark phase */
			runSweep?: boolean;
			/** True to generate full GC data */
			fullGC?: boolean;
		},
		telemetryContext?: ITelemetryContext,
	): Promise<IGCStats | undefined> {
		const fullGC =
			options.fullGC ??
			(this.configs.runFullGC === true || this.summaryStateTracker.doesSummaryStateNeedReset);

		// Add the options that are used to run GC to the telemetry context.
		telemetryContext?.setMultiple("fluid_GC", "Options", {
			fullGC,
			runSweep: options.runSweep,
		});

		const logger = options.logger
			? ChildLogger.create(options.logger, undefined, {
					all: { completedGCRuns: () => this.completedRuns },
			  })
			: this.mc.logger;

		/**
		 * If there is no current reference timestamp, skip running GC. We need the current timestamp to track
		 * how long objects have been unreferenced and if they should be deleted.
		 *
		 * Note that the only scenario where GC is called and there is no reference timestamp is when no ops have ever
		 * been processed for this container and it is in read mode. In this scenario, there is no point in running GC
		 * anyway because references in the container do not change without any ops, i.e., there is nothing to collect.
		 */
		const currentReferenceTimestampMs = this.runtime.getCurrentReferenceTimestampMs();
		if (currentReferenceTimestampMs === undefined) {
			// Log an event so we can evaluate how often we run into this scenario.
			logger.sendErrorEvent({
				eventName: "CollectGarbageCalledWithoutTimestamp",
				gcConfigs: JSON.stringify(this.configs),
			});
			return undefined;
		}

		return PerformanceEvent.timedExecAsync(
			logger,
			{ eventName: "GarbageCollection" },
			async (event) => {
<<<<<<< HEAD
				await this.runPreGCSteps();

				// Get the runtime's GC data and run GC on the reference graph in it.
				const gcData = await this.runtime.getGCData(fullGC);
				const gcResult = runGarbageCollection(gcData.gcNodes, ["/"]);

				const gcStats = await this.runPostGCSteps(
					gcData,
					gcResult,
					logger,
					currentReferenceTimestampMs,
				);
				console.log(`................. GC: ${JSON.stringify(gcStats)}`);
=======
				/** Pre-GC steps */
				// Ensure that state has been initialized from the base snapshot data.
				await this.initializeGCStateFromBaseSnapshotP;
				// Let the runtime update its pending state before GC runs.
				await this.runtime.updateStateBeforeGC();

				/** GC step */
				const gcStats = await this.runGC(fullGC, currentReferenceTimestampMs, logger);
>>>>>>> 22b37314
				event.end({ ...gcStats, timestamp: currentReferenceTimestampMs });

				/** Post-GC steps */
				// Log pending unreferenced events such as a node being used after inactive. This is done after GC runs and
				// updates its state so that we don't send false positives based on intermediate state. For example, we may get
				// reference to an unreferenced node from another unreferenced node which means the node wasn't revived.
				await this.telemetryTracker.logPendingEvents(logger);
				// Update the state of summary state tracker from this run's stats.
				this.summaryStateTracker.updateStateFromGCRunStats(gcStats);
				this.newReferencesSinceLastRun.clear();
				this.completedRuns++;

				return gcStats;
			},
			{ end: true, cancel: "error" },
		);
	}

	/**
	 * Runs garbage collection. It does the following:
	 * 1. It generates / analyzes the runtime's reference graph.
	 * 2. Generates stats for the GC run based on previous / current GC state.
	 * 3. Runs Mark phase.
	 * 4. Runs Sweep phase.
	 */
	private async runGC(
		fullGC: boolean,
		currentReferenceTimestampMs: number,
		logger: ITelemetryLogger,
	): Promise<IGCStats> {
		// 1. Generate / analyze the runtime's reference graph.
		// Get the reference graph (gcData) and run GC algorithm to get referenced / unreferenced nodes.
		const gcData = await this.runtime.getGCData(fullGC);
		const gcResult = runGarbageCollection(gcData.gcNodes, ["/"]);
		// Get all referenced nodes - References in this run + references between the previous and current runs.
		const allReferencedNodeIds =
			this.findAllNodesReferencedBetweenGCs(gcData, this.gcDataFromLastRun, logger) ??
			gcResult.referencedNodeIds;

		// 2. Generate stats based on the previous / current GC state.
		// Must happen before running Mark / Sweep phase because previous GC state will be updated in these stages.
		const gcStats = this.generateStats(gcResult);

		// 3. Run the Mark phase.
		// It will mark nodes as referenced / unreferenced and return a list of node ids that are ready to be swept.
		const sweepReadyNodeIds = this.runMarkPhase(
			gcResult,
			allReferencedNodeIds,
			currentReferenceTimestampMs,
		);

		// 4. Run the Sweep phase.
		// It will delete sweep ready nodes and return a list of deleted node ids.
		const deletedNodeIds = this.runSweepPhase(
			gcResult,
			sweepReadyNodeIds,
			currentReferenceTimestampMs,
			logger,
		);

		this.gcDataFromLastRun = cloneGCData(
			gcData,
			(id: string) => deletedNodeIds.includes(id) /* filter out deleted nodes */,
		);
		return gcStats;
	}

	/**
	 * Runs the GC Mark phase. It does the following:
	 * 1. Marks all referenced nodes in this run by clearing tracking for them.
	 * 2. Marks unreferenced nodes in this run by starting tracking for them.
	 * 3. Calls the runtime to update nodes that were marked referenced.
	 *
	 * @param gcResult - The result of the GC run on the gcData.
	 * @param allReferencedNodeIds - Nodes referenced in this GC run + referenced between previous and current GC run.
	 * @param currentReferenceTimestampMs - The timestamp to be used for unreferenced nodes' timestamp.
	 * @returns - A list of sweep ready nodes, i.e., nodes that ready to be deleted.
	 */
	private runMarkPhase(
		gcResult: IGCResult,
		allReferencedNodeIds: string[],
		currentReferenceTimestampMs: number,
	): string[] {
		// 1. Marks all referenced nodes by clearing their unreferenced tracker, if any.
		for (const nodeId of allReferencedNodeIds) {
			const nodeStateTracker = this.unreferencedNodesState.get(nodeId);
			if (nodeStateTracker !== undefined) {
				// Stop tracking so as to clear out any running timers.
				nodeStateTracker.stopTracking();
				// Delete the node as we don't need to track it any more.
				this.unreferencedNodesState.delete(nodeId);
			}
		}

		// 2. Mark unreferenced nodes in this run by starting unreferenced tracking for them.
		const sweepReadyNodeIds: string[] = [];
		for (const nodeId of gcResult.deletedNodeIds) {
			const nodeStateTracker = this.unreferencedNodesState.get(nodeId);
			if (nodeStateTracker === undefined) {
				this.unreferencedNodesState.set(
					nodeId,
					new UnreferencedStateTracker(
						currentReferenceTimestampMs,
						this.configs.inactiveTimeoutMs,
						currentReferenceTimestampMs,
						this.configs.sweepTimeoutMs,
					),
				);
			} else {
				// If a node was already unreferenced, update its tracking information. Since the current reference time
				// is from the ops seen, this will ensure that we keep updating unreferenced state as time moves forward.
				nodeStateTracker.updateTracking(currentReferenceTimestampMs);

				// If a node is sweep ready, store it so it can be returned.
				if (nodeStateTracker.state === UnreferencedState.SweepReady) {
					sweepReadyNodeIds.push(nodeId);
				}
			}
		}

		// 3. Call the runtime to update referenced nodes in this run.
		this.runtime.updateUsedRoutes(gcResult.referencedNodeIds);

		return sweepReadyNodeIds;
	}

	/**
	 * Runs the GC Sweep phase. It does the following:
	 * 1. Calls the runtime to delete nodes that are sweep ready.
	 * 2. Clears tracking for deleted nodes.
	 *
	 * @param gcResult - The result of the GC run on the gcData.
	 * @param sweepReadyNodes - List of nodes that are sweep ready.
	 * @param currentReferenceTimestampMs - The timestamp to be used for unreferenced nodes' timestamp.
	 * @param logger - The logger to be used to log any telemetry.
	 * @returns - A list of nodes that have been deleted.
	 */
	private runSweepPhase(
		gcResult: IGCResult,
		sweepReadyNodes: string[],
		currentReferenceTimestampMs: number,
		logger: ITelemetryLogger,
	): string[] {
		// Log events for objects that are ready to be deleted by sweep. This will give us data on sweep when
		// its not enabled.
		this.telemetryTracker.logSweepEvents(
			logger,
			currentReferenceTimestampMs,
			this.unreferencedNodesState,
			this.completedRuns,
			this.getLastSummaryTimestampMs(),
		);

		/**
		 * Currently, there are 3 modes for sweep:
		 * Test mode - Unreferenced nodes are immediately deleted without waiting for them to be sweep ready.
		 * Tombstone mode - Sweep ready modes are marked as tombstones instead of being deleted.
		 * Sweep mode - Sweep ready modes are deleted.
		 *
		 * These modes serve as staging for applications that want to enable sweep by providing an incremental
		 * way to test and validate sweep works as expected.
		 */
		if (this.configs.testMode) {
			// If we are running in GC test mode, unreferenced nodes (gcResult.deletedNodeIds) are deleted.
			this.runtime.updateUnusedRoutes(gcResult.deletedNodeIds);
			return [];
		}

		if (this.configs.tombstoneMode) {
			this.tombstones = sweepReadyNodes;
			// If we are running in GC tombstone mode, update tombstoned routes. This enables testing scenarios
			// involving access to "deleted" data without actually deleting the data from summaries.
			this.runtime.updateTombstonedRoutes(this.tombstones);
			return [];
		}

		if (!this.configs.shouldRunSweep) {
			return [];
		}

		// 1. Call the runtime to delete sweep ready nodes. The runtime returns a list of nodes it deleted.
		// TODO: GC:Validation - validate that removed routes are not double delete and that the child routes of
		// removed routes are deleted as well.
		const deletedNodeIds = this.runtime.deleteSweepReadyNodes(sweepReadyNodes);

		// 2. Clear unreferenced state tracking for deleted nodes.
		for (const nodeId of deletedNodeIds) {
			const nodeStateTracker = this.unreferencedNodesState.get(nodeId);
			// TODO: GC:Validation - assert that the nodeStateTracker is defined
			if (nodeStateTracker !== undefined) {
				// Stop tracking so as to clear out any running timers.
				nodeStateTracker.stopTracking();
				// Delete the node as we don't need to track it any more.
				this.unreferencedNodesState.delete(nodeId);
			}
			// TODO: GC:Validation - assert that the deleted node is not a duplicate
			this.deletedNodes.add(nodeId);
		}
		return deletedNodeIds;
	}

	/**
	 * Since GC runs periodically, the GC data that is generated only tells us the state of the world at that point in
	 * time. There can be nodes that were referenced in between two runs and their unreferenced state needs to be
	 * updated. For example, in the following scenarios not updating the unreferenced timestamp can lead to deletion of
	 * these objects while there can be in-memory referenced to it:
	 * 1. A node transitions from `unreferenced -> referenced -> unreferenced` between two runs. When the reference is
	 * added, the object may have been accessed and in-memory reference to it added.
	 * 2. A reference is added from one unreferenced node to one or more unreferenced nodes. Even though the node[s] were
	 * unreferenced, they could have been accessed and in-memory reference to them added.
	 *
	 * This function identifies nodes that were referenced since the last run.
	 * If these nodes are currently unreferenced, they will be assigned new unreferenced state by the current run.
	 *
	 * @returns - a list of all nodes referenced from the last local summary until now.
	 */
	private findAllNodesReferencedBetweenGCs(
		currentGCData: IGarbageCollectionData,
		previousGCData: IGarbageCollectionData | undefined,
		logger: ITelemetryLogger,
	): string[] | undefined {
		// If we haven't run GC before there is nothing to do.
		// No previousGCData, means nothing is unreferenced, and there are no reference state trackers to clear
		if (previousGCData === undefined) {
			return undefined;
		}

		/**
		 * If there are references that were not explicitly notified to GC, log an error because this should never happen.
		 * If it does, this may result in the unreferenced timestamps of these nodes not updated when they were referenced.
		 */
		this.telemetryTracker.logIfMissingExplicitReferences(
			currentGCData,
			previousGCData,
			this.newReferencesSinceLastRun,
			logger,
		);

		// No references were added since the last run so we don't have to update reference states of any unreferenced
		// nodes. There is no in between state at this point.
		if (this.newReferencesSinceLastRun.size === 0) {
			return undefined;
		}

		/**
		 * Generate a super set of the GC data that contains the nodes and edges from last run, plus any new node and
		 * edges that have been added since then. To do this, combine the GC data from the last run and the current
		 * run, and then add the references since last run.
		 *
		 * Note on why we need to combine the data from previous run, current run and all references in between -
		 * 1. We need data from last run because some of its references may have been deleted since then. If those
		 * references added new outbound references before they were deleted, we need to detect them.
		 *
		 * 2. We need new outbound references since last run because some of them may have been deleted later. If those
		 * references added new outbound references before they were deleted, we need to detect them.
		 *
		 * 3. We need data from the current run because currently we may not detect when DDSes are referenced:
		 * - We don't require DDSes handles to be stored in a referenced DDS.
		 * - A new data store may have "root" DDSes already created and we don't detect them today.
		 */
		const gcDataSuperSet = concatGarbageCollectionData(previousGCData, currentGCData);
		const newOutboundRoutesSinceLastRun: string[] = [];
		this.newReferencesSinceLastRun.forEach((outboundRoutes: string[], sourceNodeId: string) => {
			if (gcDataSuperSet.gcNodes[sourceNodeId] === undefined) {
				gcDataSuperSet.gcNodes[sourceNodeId] = outboundRoutes;
			} else {
				gcDataSuperSet.gcNodes[sourceNodeId].push(...outboundRoutes);
			}
			newOutboundRoutesSinceLastRun.push(...outboundRoutes);
		});

		/**
		 * Run GC on the above reference graph starting with root and all new outbound routes. This will generate a
		 * list of all nodes that could have been referenced since the last run. If any of these nodes are unreferenced,
		 * unreferenced, stop tracking them and remove from unreferenced list.
		 * Note that some of these nodes may be unreferenced now and if so, the current run will mark them as
		 * unreferenced and add unreferenced state.
		 */
		const gcResult = runGarbageCollection(gcDataSuperSet.gcNodes, [
			"/",
			...newOutboundRoutesSinceLastRun,
		]);
		return gcResult.referencedNodeIds;
	}

	/**
	 * Summarizes the GC data and returns it as a summary tree.
	 * We current write the entire GC state in a single blob. This can be modified later to write multiple
	 * blobs. All the blob keys should start with `gcBlobPrefix`.
	 */
	public summarize(
		fullTree: boolean,
		trackState: boolean,
		telemetryContext?: ITelemetryContext,
	): ISummarizeResult | undefined {
		if (!this.configs.shouldRunGC || this.gcDataFromLastRun === undefined) {
			return;
		}

		const gcState: IGarbageCollectionState = { gcNodes: {} };
		for (const [nodeId, outboundRoutes] of Object.entries(this.gcDataFromLastRun.gcNodes)) {
			gcState.gcNodes[nodeId] = {
				outboundRoutes,
				unreferencedTimestampMs:
					this.unreferencedNodesState.get(nodeId)?.unreferencedTimestampMs,
			};
		}

		return this.summaryStateTracker.summarize(
			fullTree,
			trackState,
			gcState,
			this.deletedNodes,
			this.tombstones,
		);
	}

	public getMetadata(): IGCMetadata {
		return {
			/**
			 * If GC is enabled, the GC data is written using the current GC version and that is the gcFeature that goes
			 * into the metadata blob. If GC is disabled, the gcFeature is 0.
			 */
			gcFeature: this.configs.gcEnabled ? this.summaryStateTracker.currentGCVersion : 0,
			gcFeatureMatrix: this.configs.persistedGcFeatureMatrix,
			sessionExpiryTimeoutMs: this.configs.sessionExpiryTimeoutMs,
			sweepEnabled: false, // DEPRECATED - to be removed
			sweepTimeoutMs: this.configs.sweepTimeoutMs,
		};
	}

	/**
	 * Called to refresh the latest summary state. This happens when either a pending summary is acked or a snapshot
	 * is downloaded and should be used to update the state.
	 */
	public async refreshLatestSummary(
		proposalHandle: string | undefined,
		result: RefreshSummaryResult,
		readAndParseBlob: ReadAndParseBlob,
	): Promise<void> {
		const latestSnapshotData = await this.summaryStateTracker.refreshLatestSummary(
			proposalHandle,
			result,
			readAndParseBlob,
		);

		// If the latest summary was updated but it was not tracked by this client, our state needs to be updated from
		// this snapshot data.
		if (this.shouldRunGC && result.latestSummaryUpdated && !result.wasSummaryTracked) {
			// The current reference timestamp should be available if we are refreshing state from a snapshot. There has
			// to be at least one op (summary op / ack, if nothing else) if a snapshot was taken.
			const currentReferenceTimestampMs = this.runtime.getCurrentReferenceTimestampMs();
			if (currentReferenceTimestampMs === undefined) {
				throw DataProcessingError.create(
					"No reference timestamp when updating GC state from snapshot",
					"refreshLatestSummary",
					undefined,
					{
						proposalHandle,
						summaryRefSeq: result.summaryRefSeq,
						gcConfigs: JSON.stringify(this.configs),
					},
				);
			}
			this.updateStateFromSnapshotData(latestSnapshotData, currentReferenceTimestampMs);
		}
	}

	/**
	 * Called when a node with the given id is updated. If the node is inactive, log an error.
	 * @param nodePath - The id of the node that changed.
	 * @param reason - Whether the node was loaded or changed.
	 * @param timestampMs - The timestamp when the node changed.
	 * @param packagePath - The package path of the node. This may not be available if the node hasn't been loaded yet.
	 * @param requestHeaders - If the node was loaded via request path, the headers in the request.
	 */
	public nodeUpdated(
		nodePath: string,
		reason: "Loaded" | "Changed",
		timestampMs?: number,
		packagePath?: readonly string[],
		requestHeaders?: IRequestHeader,
	) {
		if (!this.configs.shouldRunGC) {
			return;
		}

		this.telemetryTracker.nodeUsed({
			id: nodePath,
			usageType: reason,
			currentReferenceTimestampMs:
				timestampMs ?? this.runtime.getCurrentReferenceTimestampMs(),
			packagePath,
			completedGCRuns: this.completedRuns,
			isTombstoned: this.tombstones.includes(nodePath),
			lastSummaryTime: this.getLastSummaryTimestampMs(),
			viaHandle: requestHeaders?.[RuntimeHeaders.viaHandle],
		});
	}

	/**
	 * Called when an outbound reference is added to a node. This is used to identify all nodes that have been
	 * referenced between summaries so that their unreferenced timestamp can be reset.
	 *
	 * @param fromNodePath - The node from which the reference is added.
	 * @param toNodePath - The node to which the reference is added.
	 */
	public addedOutboundReference(fromNodePath: string, toNodePath: string) {
		if (!this.configs.shouldRunGC) {
			return;
		}

		const outboundRoutes = this.newReferencesSinceLastRun.get(fromNodePath) ?? [];
		outboundRoutes.push(toNodePath);
		this.newReferencesSinceLastRun.set(fromNodePath, outboundRoutes);

		this.telemetryTracker.nodeUsed({
			id: toNodePath,
			usageType: "Revived",
			currentReferenceTimestampMs: this.runtime.getCurrentReferenceTimestampMs(),
			packagePath: undefined,
			completedGCRuns: this.completedRuns,
			isTombstoned: this.tombstones.includes(toNodePath),
			lastSummaryTime: this.getLastSummaryTimestampMs(),
			fromId: fromNodePath,
		});
	}

	/**
	 * Returns whether a node with the given path has been deleted or not. This can be used by the runtime to identify
	 * cases where objects are used after they are deleted and throw / log errors accordingly.
	 */
	public isNodeDeleted(nodePath: string): boolean {
		return this.deletedNodes.has(nodePath);
	}

	public dispose(): void {
		this.sessionExpiryTimer?.clear();
		this.sessionExpiryTimer = undefined;
	}

	/**
	 * Generates the stats of a garbage collection run from the given results of the run.
	 * @param gcResult - The result of a GC run.
	 * @returns the GC stats of the GC run.
	 */
	private generateStats(gcResult: IGCResult): IGCStats {
		const gcStats: IGCStats = {
			nodeCount: 0,
			dataStoreCount: 0,
			attachmentBlobCount: 0,
			unrefNodeCount: 0,
			unrefDataStoreCount: 0,
			unrefAttachmentBlobCount: 0,
			updatedNodeCount: 0,
			updatedDataStoreCount: 0,
			updatedAttachmentBlobCount: 0,
		};

		const updateNodeStats = (nodeId: string, referenced: boolean) => {
			gcStats.nodeCount++;
			// If there is no previous GC data, every node's state is generated and is considered as updated.
			// Otherwise, find out if any node went from referenced to unreferenced or vice-versa.
			const stateUpdated =
				this.gcDataFromLastRun === undefined ||
				this.unreferencedNodesState.has(nodeId) === referenced;
			if (stateUpdated) {
				gcStats.updatedNodeCount++;
			}
			if (!referenced) {
				gcStats.unrefNodeCount++;
			}

			if (this.runtime.getNodeType(nodeId) === GCNodeType.DataStore) {
				gcStats.dataStoreCount++;
				if (stateUpdated) {
					gcStats.updatedDataStoreCount++;
				}
				if (!referenced) {
					gcStats.unrefDataStoreCount++;
				}
			}
			if (this.runtime.getNodeType(nodeId) === GCNodeType.Blob) {
				gcStats.attachmentBlobCount++;
				if (stateUpdated) {
					gcStats.updatedAttachmentBlobCount++;
				}
				if (!referenced) {
					gcStats.unrefAttachmentBlobCount++;
				}
			}
		};

		for (const nodeId of gcResult.referencedNodeIds) {
			updateNodeStats(nodeId, true /* referenced */);
		}

		for (const nodeId of gcResult.deletedNodeIds) {
			updateNodeStats(nodeId, false /* referenced */);
		}

		return gcStats;
	}
}<|MERGE_RESOLUTION|>--- conflicted
+++ resolved
@@ -499,21 +499,6 @@
 			logger,
 			{ eventName: "GarbageCollection" },
 			async (event) => {
-<<<<<<< HEAD
-				await this.runPreGCSteps();
-
-				// Get the runtime's GC data and run GC on the reference graph in it.
-				const gcData = await this.runtime.getGCData(fullGC);
-				const gcResult = runGarbageCollection(gcData.gcNodes, ["/"]);
-
-				const gcStats = await this.runPostGCSteps(
-					gcData,
-					gcResult,
-					logger,
-					currentReferenceTimestampMs,
-				);
-				console.log(`................. GC: ${JSON.stringify(gcStats)}`);
-=======
 				/** Pre-GC steps */
 				// Ensure that state has been initialized from the base snapshot data.
 				await this.initializeGCStateFromBaseSnapshotP;
@@ -522,7 +507,6 @@
 
 				/** GC step */
 				const gcStats = await this.runGC(fullGC, currentReferenceTimestampMs, logger);
->>>>>>> 22b37314
 				event.end({ ...gcStats, timestamp: currentReferenceTimestampMs });
 
 				/** Post-GC steps */
