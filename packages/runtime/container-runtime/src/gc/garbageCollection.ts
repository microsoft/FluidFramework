/*!
 * Copyright (c) Microsoft Corporation and contributors. All rights reserved.
 * Licensed under the MIT License.
 */

import { ITelemetryLogger } from "@fluidframework/common-definitions";
import { assert, LazyPromise, Timer } from "@fluidframework/common-utils";
import { ClientSessionExpiredError, DataProcessingError } from "@fluidframework/container-utils";
import { IRequestHeader } from "@fluidframework/core-interfaces";
import {
	cloneGCData,
	concatGarbageCollectionData,
	getGCDataFromSnapshot,
	IGCResult,
	runGarbageCollection,
	trimLeadingSlashes,
} from "@fluidframework/garbage-collector";
import {
	gcTreeKey,
	IGarbageCollectionData,
	IGarbageCollectionDetailsBase,
	IGarbageCollectionSnapshotData,
	IGarbageCollectionState,
	ISummarizeResult,
	ITelemetryContext,
} from "@fluidframework/runtime-definitions";
import {
	packagePathToTelemetryProperty,
	ReadAndParseBlob,
<<<<<<< HEAD
	SummaryTreeBuilder,
=======
	RefreshSummaryResult,
>>>>>>> adfc9232
} from "@fluidframework/runtime-utils";
import {
	ChildLogger,
	generateStack,
	loggerToMonitoringContext,
	MonitoringContext,
	PerformanceEvent,
	TelemetryDataTag,
} from "@fluidframework/telemetry-utils";

<<<<<<< HEAD
import { IGCRuntimeOptions, RuntimeHeaders } from "../containerRuntime";
import { getSummaryForDatastores } from "../dataStores";
import { RefreshSummaryResult } from "../summarizerNode";
import {
	getGCVersion,
	GCVersion,
	IContainerRuntimeMetadata,
	metadataBlobName,
	ReadFluidDataStoreAttributes,
	dataStoreAttributesBlobName,
	IGCMetadata,
	ICreateContainerMetadata,
	GCFeatureMatrix,
} from "../summaryFormat";
=======
import { RuntimeHeaders } from "../containerRuntime";
import { ICreateContainerMetadata } from "../summary";
import { generateGCConfigs } from "./gcConfigs";
>>>>>>> adfc9232
import {
	disableSweepLogKey,
	GCNodeType,
	IGarbageCollector,
	IGarbageCollectorCreateParams,
	IGarbageCollectionRuntime,
	IGCStats,
	UnreferencedState,
	IGCMetadata,
	IGarbageCollectorConfigs,
} from "./gcDefinitions";
import { getSnapshotDataFromOldSnapshotFormat, sendGCUnexpectedUsageEvent } from "./gcHelpers";
import { GCSummaryStateTracker } from "./gcSummaryStateTracker";
import { SweepReadyUsageDetectionHandler } from "./gcSweepReadyUsageDetection";
import { UnreferencedStateTracker } from "./gcUnreferencedStateTracker";

/** The event that is logged when unreferenced node is used after a certain time. */
interface IUnreferencedEventProps {
	usageType: "Changed" | "Loaded" | "Revived";
	state: UnreferencedState;
	id: string;
	type: GCNodeType;
	unrefTime: number;
	age: number;
	completedGCRuns: number;
	fromId?: string;
	timeout?: number;
	lastSummaryTime?: number;
	viaHandle?: boolean;
}

/**
 * The garbage collector for the container runtime. It consolidates the garbage collection functionality and maintains
 * its state across summaries.
 *
 * Node - represented as nodeId, it's a node on the GC graph
 *
 * Outbound Route - a path from one node to another node, think `nodeA` -\> `nodeB`
 *
 * Graph - all nodes with their respective routes
 *
 * ```
 *			 GC Graph
 *
 *			   Node
 *		NodeId = "datastore1"
 *		   /			 \\
 *	OutboundRoute   OutboundRoute
 *		 /				 \\
 *	   Node			   Node
 *  NodeId = "dds1"	 NodeId = "dds2"
 * ```
 */
export class GarbageCollector implements IGarbageCollector {
	public static create(createParams: IGarbageCollectorCreateParams): IGarbageCollector {
		return new GarbageCollector(createParams);
	}

	private readonly mc: MonitoringContext;

	private readonly configs: IGarbageCollectorConfigs;

	public get shouldRunGC(): boolean {
		return this.configs.shouldRunGC;
	}

	// Keeps track of the GC state from the last run.
	private gcDataFromLastRun: IGarbageCollectionData | undefined;
	// Keeps a list of references (edges in the GC graph) between GC runs. Each entry has a node id and a list of
	// outbound routes from that node.
	private readonly newReferencesSinceLastRun: Map<string, string[]> = new Map();
	// A list of nodes that have been tombstoned.
	private tombstones: string[] = [];
	// A list of nodes that have been deleted during sweep phase.
	private deletedNodes: Set<string> = new Set();

	// Promise when resolved returns the GC data data in the base snapshot.
	private readonly baseSnapshotDataP: Promise<IGarbageCollectionSnapshotData | undefined>;
	// Promise when resolved initializes the GC state from the data in the base snapshot.
	private readonly initializeGCStateFromBaseSnapshotP: Promise<void>;
	// The GC details generated from the base snapshot.
	private readonly baseGCDetailsP: Promise<IGarbageCollectionDetailsBase>;
	// Map of node ids to their unreferenced state tracker.
	private readonly unreferencedNodesState: Map<string, UnreferencedStateTracker> = new Map();
	// The Timer responsible for closing the container when the session has expired
	private sessionExpiryTimer: Timer | undefined;

	// Keeps track of unreferenced events that are logged for a node. This is used to limit the log generation to one
	// per event per node.
	private readonly loggedUnreferencedEvents: Set<string> = new Set();
	// Queue for unreferenced events that should be logged the next time GC runs.
	private pendingEventsQueue: IUnreferencedEventProps[] = [];

	// The number of times GC has successfully completed on this instance of GarbageCollector.
	private completedRuns = 0;

	private readonly runtime: IGarbageCollectionRuntime;
	private readonly createContainerMetadata: ICreateContainerMetadata;
	private readonly isSummarizerClient: boolean;

	private readonly summaryStateTracker: GCSummaryStateTracker;

	/** For a given node path, returns the node's package path. */
	private readonly getNodePackagePath: (
		nodePath: string,
	) => Promise<readonly string[] | undefined>;
	/** Returns the timestamp of the last summary generated for this container. */
	private readonly getLastSummaryTimestampMs: () => number | undefined;
	/** Returns true if connection is active, i.e. it's "write" connection and the runtime is connected. */
	private readonly activeConnection: () => boolean;

	public get summaryStateNeedsReset(): boolean {
		return this.summaryStateTracker.doesSummaryStateNeedReset();
	}

	/** Handler to respond to when a SweepReady object is used */
	private readonly sweepReadyUsageHandler: SweepReadyUsageDetectionHandler;

	protected constructor(createParams: IGarbageCollectorCreateParams) {
		this.runtime = createParams.runtime;
		this.isSummarizerClient = createParams.isSummarizerClient;
		this.createContainerMetadata = createParams.createContainerMetadata;
		this.getNodePackagePath = createParams.getNodePackagePath;
		this.getLastSummaryTimestampMs = createParams.getLastSummaryTimestampMs;
		this.activeConnection = createParams.activeConnection;

		const baseSnapshot = createParams.baseSnapshot;
		const readAndParseBlob = createParams.readAndParseBlob;

		this.mc = loggerToMonitoringContext(
			ChildLogger.create(createParams.baseLogger, "GarbageCollector", {
				all: { completedGCRuns: () => this.completedRuns },
			}),
		);

		this.sweepReadyUsageHandler = new SweepReadyUsageDetectionHandler(
			createParams.getContainerDiagnosticId(),
			this.mc,
			this.runtime.closeFn,
		);

		this.configs = generateGCConfigs(this.mc, createParams);

		// If session expiry is enabled, we need to close the container when the session expiry timeout expires.
		if (this.configs.sessionExpiryTimeoutMs !== undefined) {
			// If Test Override config is set, override Session Expiry timeout.
			const overrideSessionExpiryTimeoutMs = this.mc.config.getNumber(
				"Fluid.GarbageCollection.TestOverride.SessionExpiryMs",
			);
			const timeoutMs = overrideSessionExpiryTimeoutMs ?? this.configs.sessionExpiryTimeoutMs;

			this.sessionExpiryTimer = new Timer(timeoutMs, () => {
				this.runtime.closeFn(
					new ClientSessionExpiredError(`Client session expired.`, timeoutMs),
				);
			});
			this.sessionExpiryTimer.start();
		}

		this.summaryStateTracker = new GCSummaryStateTracker(
			this.shouldRunGC,
			this.configs.tombstoneMode,
			this.mc,
			baseSnapshot?.trees[gcTreeKey] !== undefined /* wasGCRunInBaseSnapshot */,
			this.configs.gcVersionInBaseSnapshot,
		);

		// Get the GC data from the base snapshot. Use LazyPromise because we only want to do this once since it
		// it involves fetching blobs from storage which is expensive.
		this.baseSnapshotDataP = new LazyPromise<IGarbageCollectionSnapshotData | undefined>(
			async () => {
				if (baseSnapshot === undefined) {
					return undefined;
				}

				try {
					// For newer documents, GC data should be present in the GC tree in the root of the snapshot.
					const gcSnapshotTree = baseSnapshot.trees[gcTreeKey];
					if (gcSnapshotTree !== undefined) {
						return getGCDataFromSnapshot(gcSnapshotTree, readAndParseBlob);
					}

					// back-compat - Older documents will have the GC blobs in each data store's snapshot tree.
					return getSnapshotDataFromOldSnapshotFormat(
						baseSnapshot,
						createParams.metadata,
						readAndParseBlob,
					);
				} catch (error) {
					const dpe = DataProcessingError.wrapIfUnrecognized(
						error,
						"FailedToInitializeGC",
					);
					dpe.addTelemetryProperties({
						gcConfigs: JSON.stringify(this.configs),
					});
					throw dpe;
				}
			},
		);

		/**
		 * Set up the initializer which initializes the GC state from the data in base snapshot. This is done when
		 * connected in write mode or when GC runs the first time. It sets up all unreferenced nodes from the base
		 * GC state and updates their inactive or sweep ready state.
		 */
		this.initializeGCStateFromBaseSnapshotP = new LazyPromise<void>(async () => {
			/**
			 * If there is no current reference timestamp, skip initialization. We need the current timestamp to track
			 * how long objects have been unreferenced and if they can be deleted.
			 *
			 * Note that the only scenario where there is no reference timestamp is when no ops have ever been processed
			 * for this container and it is in read mode. In this scenario, there is no point in running GC anyway
			 * because references in the container do not change without any ops, i.e., there is nothing to collect.
			 */
			const currentReferenceTimestampMs = this.runtime.getCurrentReferenceTimestampMs();
			if (currentReferenceTimestampMs === undefined) {
				// Log an event so we can evaluate how often we run into this scenario.
				this.mc.logger.sendErrorEvent({
					eventName: "GarbageCollectorInitializedWithoutTimestamp",
					gcConfigs: JSON.stringify(this.configs),
				});
				return;
			}
			/**
			 * The base snapshot data will not be present if the container is loaded from:
			 * 1. The first summary created by the detached container.
			 * 2. A summary that was generated with GC disabled.
			 * 3. A summary that was generated before GC even existed.
			 */
			const baseSnapshotData = await this.baseSnapshotDataP;
			if (baseSnapshotData === undefined) {
				return;
			}
			this.updateStateFromSnapshotData(baseSnapshotData, currentReferenceTimestampMs);
		});

		// Get the GC details from the GC state in the base summary. This is returned in getBaseGCDetails which is
		// used to initialize the GC state of all the nodes in the container.
		this.baseGCDetailsP = new LazyPromise<IGarbageCollectionDetailsBase>(async () => {
			const baseSnapshotData = await this.baseSnapshotDataP;
			if (baseSnapshotData === undefined) {
				return {};
			}

			const gcNodes: { [id: string]: string[] } = {};
			for (const [nodeId, nodeData] of Object.entries(baseSnapshotData.gcState.gcNodes)) {
				gcNodes[nodeId] = Array.from(nodeData.outboundRoutes);
			}
			// Run GC on the nodes in the base summary to get the routes used in each node in the container.
			// This is an optimization for space (vs performance) wherein we don't need to store the used routes of
			// each node in the summary.
			const usedRoutes = runGarbageCollection(gcNodes, ["/"]).referencedNodeIds;

			return { gcData: { gcNodes }, usedRoutes };
		});

		// Log all the GC options and the state determined by the garbage collector. This is interesting only for the
		// summarizer client since it is the only one that runs GC. It also helps keep the telemetry less noisy.
		if (this.isSummarizerClient) {
			this.mc.logger.sendTelemetryEvent({
				eventName: "GarbageCollectorLoaded",
				gcConfigs: JSON.stringify(this.configs),
				gcOptions: JSON.stringify(createParams.gcOptions),
			});
		}
	}

	/**
	 * Called during container initialization. Initialize from the tombstone state in the base snapshot. This is done
	 * during initialization so that deleted or tombstoned objects are marked as such before they are loaded or used.
	 */
	public async initializeBaseState(): Promise<void> {
		const baseSnapshotData = await this.baseSnapshotDataP;
		/**
		 * The base snapshot data will not be present if the container is loaded from:
		 * 1. The first summary created by the detached container.
		 * 2. A summary that was generated with GC disabled.
		 * 3. A summary that was generated before GC even existed.
		 */
		if (baseSnapshotData === undefined) {
			return;
		}

		// Initialize the deleted nodes from the snapshot. This is done irrespective of whether sweep is enabled or not
		// to identify deleted nodes' usage.
		if (baseSnapshotData.deletedNodes !== undefined) {
			this.deletedNodes = new Set(baseSnapshotData.deletedNodes);
		}

		// If running in tombstone mode, initialize the tombstone state from the snapshot. Also, notify the runtime of
		// tombstone routes.
		if (this.configs.tombstoneMode && baseSnapshotData.tombstones !== undefined) {
			// Create a copy since we are writing from a source we don't control
			this.tombstones = Array.from(baseSnapshotData.tombstones);
			this.runtime.updateTombstonedRoutes(this.tombstones);
		}
	}

	/**
	 * Update state from the given snapshot data. This is done during load and during refreshing state from a snapshot.
	 * All current tracking is reset and updated from the data in the snapshot.
	 * @param snapshotData - The snapshot data to update state from. If this is undefined, all GC state and tracking
	 * is reset.
	 * @param currentReferenceTimestampMs - The current reference timestamp for marking unreferenced nodes' unreferenced
	 * timestamp.
	 */
	private updateStateFromSnapshotData(
		snapshotData: IGarbageCollectionSnapshotData | undefined,
		currentReferenceTimestampMs: number,
	) {
		/**
		 * Note: "newReferencesSinceLastRun" is not reset here. This is done because there may be references since the
		 * snapshot that we are updating state from. For example, this client may have processed ops till seq#1000 and
		 * its refreshing state from a summary that happened at seq#900. In this case, there may be references between
		 * seq#901 and seq#1000 that we don't want to reset.
		 * Unfortunately, there is no way to track the seq# of ops that add references, so we choose to not reset any
		 * references here. This should be fine because, in the worst case, we may end up updating the unreferenced
		 * timestamp of a node which will delay its deletion. Although not ideal, this will only happen in rare
		 * scenarios, so it should be okay.
		 */

		// Clear all existing unreferenced state tracking.
		for (const [, nodeStateTracker] of this.unreferencedNodesState) {
			nodeStateTracker.stopTracking();
		}
		this.unreferencedNodesState.clear();

		// If running sweep, the tombstone state represents the list of nodes that have been deleted during sweep.
		// If running in tombstone mode, the tombstone state represents the list of nodes that have been marked as
		// tombstones.
		// If this call is because we are refreshing from a snapshot due to an ack, it is likely that the GC state
		// in the snapshot is newer than this client's. And so, the deleted / tombstone nodes need to be updated.
		if (this.configs.shouldRunSweep) {
			const snapshotDeletedNodes = snapshotData?.deletedNodes
				? new Set(snapshotData.deletedNodes)
				: undefined;
			// If the snapshot contains deleted nodes that are not yet deleted by this client, ask the runtime to
			// delete them.
			if (snapshotDeletedNodes !== undefined) {
				const newDeletedNodes: string[] = [];
				for (const nodeId of snapshotDeletedNodes) {
					if (!this.deletedNodes.has(nodeId)) {
						newDeletedNodes.push(nodeId);
					}
				}
				if (newDeletedNodes.length > 0) {
					// Call container runtime to delete these nodes and add deleted nodes to this.deletedNodes.
				}
			}
		} else if (this.configs.tombstoneMode) {
			// The snapshot may contain more or fewer tombstone nodes than this client. Update tombstone state and
			// notify the runtime to update its state as well.
			this.tombstones = snapshotData?.tombstones ? Array.from(snapshotData.tombstones) : [];
			this.runtime.updateTombstonedRoutes(this.tombstones);
		}

		// Update the summary state tracker's state from this snapshot.
		this.summaryStateTracker.updateStateFromSnapshotData(snapshotData);

		// If there is no snapshot data, it means this snapshot was generated with GC disabled. Unset all GC state.
		if (snapshotData === undefined) {
			this.gcDataFromLastRun = undefined;
			return;
		}

		// Update unreferenced state tracking as per the GC state in the snapshot data and update gcDataFromLastRun
		// to the GC data from the snapshot data.
		const gcNodes: { [id: string]: string[] } = {};
		for (const [nodeId, nodeData] of Object.entries(snapshotData.gcState.gcNodes)) {
			if (nodeData.unreferencedTimestampMs !== undefined) {
				this.unreferencedNodesState.set(
					nodeId,
					new UnreferencedStateTracker(
						nodeData.unreferencedTimestampMs,
						this.configs.inactiveTimeoutMs,
						currentReferenceTimestampMs,
						this.configs.sweepTimeoutMs,
					),
				);
			}
			gcNodes[nodeId] = Array.from(nodeData.outboundRoutes);
		}
		this.gcDataFromLastRun = { gcNodes };
	}

	/**
	 * Called when the connection state of the runtime changes, i.e., it connects or disconnects. GC subscribes to this
	 * to initialize the base state for non-summarizer clients so that they can track inactive / sweep ready nodes.
	 * @param connected - Whether the runtime connected / disconnected.
	 * @param clientId - The clientId of this runtime.
	 */
	public setConnectionState(connected: boolean, clientId?: string | undefined): void {
		/**
		 * For all clients, initialize the base state when the container becomes active, i.e., it transitions
		 * to "write" mode. This will ensure that the container's own join op is processed and there is a recent
		 * reference timestamp that will be used to update the state of unreferenced nodes. Also, all trailing ops which
		 * could affect the GC state will have been processed.
		 *
		 * If GC is up-to-date for the client and the summarizing client, there will be an doubling of both
		 * InactiveObject_Loaded and SweepReady_Loaded errors, as there will be one from the sending client and one from
		 * the receiving summarizer client.
		 *
		 * Ideally, this initialization should only be done for summarizer client. However, we are currently rolling out
		 * sweep in phases and we want to track when inactive and sweep ready objects are used in any client.
		 */
		if (this.activeConnection() && this.configs.shouldRunGC) {
			this.initializeGCStateFromBaseSnapshotP.catch((error) => {});
		}
	}

	/**
	 * Runs garbage collection and updates the reference / used state of the nodes in the container.
	 * @returns stats of the GC run or undefined if GC did not run.
	 */
	public async collectGarbage(
		options: {
			/** Logger to use for logging GC events */
			logger?: ITelemetryLogger;
			/** True to run GC sweep phase after the mark phase */
			runSweep?: boolean;
			/** True to generate full GC data */
			fullGC?: boolean;
		},
		telemetryContext?: ITelemetryContext,
	): Promise<IGCStats | undefined> {
		const fullGC =
			options.fullGC ??
			(this.configs.runFullGC === true ||
				this.summaryStateTracker.doesSummaryStateNeedReset());
		const logger = options.logger
			? ChildLogger.create(options.logger, undefined, {
					all: { completedGCRuns: () => this.completedRuns },
			  })
			: this.mc.logger;

		/**
		 * If there is no current reference timestamp, skip running GC. We need the current timestamp to track
		 * how long objects have been unreferenced and if they should be deleted.
		 *
		 * Note that the only scenario where GC is called and there is no reference timestamp is when no ops have ever
		 * been processed for this container and it is in read mode. In this scenario, there is no point in running GC
		 * anyway because references in the container do not change without any ops, i.e., there is nothing to collect.
		 */
		const currentReferenceTimestampMs = this.runtime.getCurrentReferenceTimestampMs();
		if (currentReferenceTimestampMs === undefined) {
			// Log an event so we can evaluate how often we run into this scenario.
			logger.sendErrorEvent({
				eventName: "CollectGarbageCalledWithoutTimestamp",
				gcConfigs: JSON.stringify(this.configs),
			});
			return undefined;
		}

		// Add the options that are used to run GC to the telemetry context.
		telemetryContext?.setMultiple("fluid_GC", "Options", {
			fullGC,
			runSweep: options.runSweep,
		});

		return PerformanceEvent.timedExecAsync(
			logger,
			{ eventName: "GarbageCollection" },
			async (event) => {
				await this.runPreGCSteps();

				// Get the runtime's GC data and run GC on the reference graph in it.
				const gcData = await this.runtime.getGCData(fullGC);
				const gcResult = runGarbageCollection(gcData.gcNodes, ["/"]);

				const gcStats = await this.runPostGCSteps(
					gcData,
					gcResult,
					logger,
					currentReferenceTimestampMs,
				);
				event.end({ ...gcStats, timestamp: currentReferenceTimestampMs });
				this.completedRuns++;
				return gcStats;
			},
			{ end: true, cancel: "error" },
		);
	}

	private async runPreGCSteps() {
		// Ensure that state has been initialized from the base snapshot data.
		await this.initializeGCStateFromBaseSnapshotP;
		// Let the runtime update its pending state before GC runs.
		await this.runtime.updateStateBeforeGC();
	}

	private async runPostGCSteps(
		gcData: IGarbageCollectionData,
		gcResult: IGCResult,
		logger: ITelemetryLogger,
		currentReferenceTimestampMs: number,
	): Promise<IGCStats> {
		// Generate statistics from the current run. This is done before updating the current state because it
		// generates some of its data based on previous state of the system.
		const gcStats = this.generateStats(gcResult);

		// Update the current mark state and update the runtime of all used routes or ids that used as per the GC run.
		const sweepReadyNodes = this.updateMarkPhase(
			gcData,
			gcResult,
			currentReferenceTimestampMs,
			logger,
		);
		this.runtime.updateUsedRoutes(gcResult.referencedNodeIds);

		// Log events for objects that are ready to be deleted by sweep. When we have sweep enabled, we will
		// delete these objects here instead.
		this.logSweepEvents(logger, currentReferenceTimestampMs);

		let updatedGCData: IGarbageCollectionData = gcData;

		if (this.configs.shouldRunSweep) {
			updatedGCData = this.runSweepPhase(sweepReadyNodes, gcData);
		} else if (this.configs.testMode) {
			// If we are running in GC test mode, delete objects for unused routes. This enables testing scenarios
			// involving access to deleted data.
			this.runtime.updateUnusedRoutes(gcResult.deletedNodeIds);
		} else if (this.configs.tombstoneMode) {
			this.tombstones = sweepReadyNodes;
			// If we are running in GC tombstone mode, update tombstoned routes. This enables testing scenarios
			// involving access to "deleted" data without actually deleting the data from summaries.
			// Note: we will not tombstone in test mode.
			this.runtime.updateTombstonedRoutes(this.tombstones);
		}

		this.gcDataFromLastRun = cloneGCData(updatedGCData);

		// Log pending unreferenced events such as a node being used after inactive. This is done after GC runs and
		// updates its state so that we don't send false positives based on intermediate state. For example, we may get
		// reference to an unreferenced node from another unreferenced node which means the node wasn't revived.
		await this.logUnreferencedEvents(logger);

		return gcStats;
	}

	/**
	 * Summarizes the GC data and returns it as a summary tree.
	 * We current write the entire GC state in a single blob. This can be modified later to write multiple
	 * blobs. All the blob keys should start with `gcBlobPrefix`.
	 */
	public summarize(
		fullTree: boolean,
		trackState: boolean,
		telemetryContext?: ITelemetryContext,
	): ISummarizeResult | undefined {
		if (!this.configs.shouldRunGC || this.gcDataFromLastRun === undefined) {
			return;
		}

		const gcState: IGarbageCollectionState = { gcNodes: {} };
		for (const [nodeId, outboundRoutes] of Object.entries(this.gcDataFromLastRun.gcNodes)) {
			gcState.gcNodes[nodeId] = {
				outboundRoutes,
				unreferencedTimestampMs:
					this.unreferencedNodesState.get(nodeId)?.unreferencedTimestampMs,
			};
		}

		return this.summaryStateTracker.summarize(
			fullTree,
			trackState,
			gcState,
			this.deletedNodes,
			this.tombstones,
		);
	}

	public getMetadata(): IGCMetadata {
		return {
			/**
			 * If GC is enabled, the GC data is written using the current GC version and that is the gcFeature that goes
			 * into the metadata blob. If GC is disabled, the gcFeature is 0.
			 */
			gcFeature: this.configs.gcEnabled ? this.summaryStateTracker.currentGCVersion : 0,
			gcFeatureMatrix: this.configs.persistedGcFeatureMatrix,
			sessionExpiryTimeoutMs: this.configs.sessionExpiryTimeoutMs,
			sweepEnabled: this.configs.sweepEnabled,
			sweepTimeoutMs: this.configs.sweepTimeoutMs,
		};
	}

	/**
	 * Returns a the GC details generated from the base summary. This is used to initialize the GC state of the nodes
	 * in the container.
	 */
	public async getBaseGCDetails(): Promise<IGarbageCollectionDetailsBase> {
		return this.baseGCDetailsP;
	}

	/**
	 * Called to refresh the latest summary state. This happens when either a pending summary is acked or a snapshot
	 * is downloaded and should be used to update the state.
	 */
	public async refreshLatestSummary(
		proposalHandle: string | undefined,
		result: RefreshSummaryResult,
		readAndParseBlob: ReadAndParseBlob,
	): Promise<void> {
		const latestSnapshotData = await this.summaryStateTracker.refreshLatestSummary(
			proposalHandle,
			result,
			readAndParseBlob,
		);

		// If the latest summary was updated but it was not tracked by this client, our state needs to be updated from
		// this snapshot data.
		if (this.shouldRunGC && result.latestSummaryUpdated && !result.wasSummaryTracked) {
			// The current reference timestamp should be available if we are refreshing state from a snapshot. There has
			// to be at least one op (summary op / ack, if nothing else) if a snapshot was taken.
			const currentReferenceTimestampMs = this.runtime.getCurrentReferenceTimestampMs();
			if (currentReferenceTimestampMs === undefined) {
				throw DataProcessingError.create(
					"No reference timestamp when updating GC state from snapshot",
					"refreshLatestSummary",
					undefined,
					{
						proposalHandle,
						summaryRefSeq: result.summaryRefSeq,
						gcConfigs: JSON.stringify(this.configs),
					},
				);
			}
			this.updateStateFromSnapshotData(latestSnapshotData, currentReferenceTimestampMs);
		}
	}

	/**
	 * Called when a node with the given id is updated. If the node is inactive, log an error.
	 * @param nodePath - The id of the node that changed.
	 * @param reason - Whether the node was loaded or changed.
	 * @param timestampMs - The timestamp when the node changed.
	 * @param packagePath - The package path of the node. This may not be available if the node hasn't been loaded yet.
	 * @param requestHeaders - If the node was loaded via request path, the headers in the request.
	 */
	public nodeUpdated(
		nodePath: string,
		reason: "Loaded" | "Changed",
		timestampMs?: number,
		packagePath?: readonly string[],
		requestHeaders?: IRequestHeader,
	) {
		if (!this.configs.shouldRunGC) {
			return;
		}

		const nodeStateTracker = this.unreferencedNodesState.get(nodePath);
		if (nodeStateTracker && nodeStateTracker.state !== UnreferencedState.Active) {
			this.inactiveNodeUsed(
				reason,
				nodePath,
				nodeStateTracker,
				undefined /* fromNodeId */,
				packagePath,
				timestampMs,
				requestHeaders,
			);
		}
	}

	/**
	 * Called when an outbound reference is added to a node. This is used to identify all nodes that have been
	 * referenced between summaries so that their unreferenced timestamp can be reset.
	 *
	 * @param fromNodePath - The node from which the reference is added.
	 * @param toNodePath - The node to which the reference is added.
	 */
	public addedOutboundReference(fromNodePath: string, toNodePath: string) {
		if (!this.configs.shouldRunGC) {
			return;
		}

		const outboundRoutes = this.newReferencesSinceLastRun.get(fromNodePath) ?? [];
		outboundRoutes.push(toNodePath);
		this.newReferencesSinceLastRun.set(fromNodePath, outboundRoutes);

		const nodeStateTracker = this.unreferencedNodesState.get(toNodePath);
		if (nodeStateTracker && nodeStateTracker.state !== UnreferencedState.Active) {
			this.inactiveNodeUsed("Revived", toNodePath, nodeStateTracker, fromNodePath);
		}

		if (this.tombstones.includes(toNodePath)) {
			const nodeType = this.runtime.getNodeType(toNodePath);

			let eventName = "GC_Tombstone_SubDatastore_Revived";
			if (nodeType === GCNodeType.DataStore) {
				eventName = "GC_Tombstone_Datastore_Revived";
			} else if (nodeType === GCNodeType.Blob) {
				eventName = "GC_Tombstone_Blob_Revived";
			}

			sendGCUnexpectedUsageEvent(
				this.mc,
				{
					eventName,
					category: "generic",
					url: trimLeadingSlashes(toNodePath),
					nodeType,
					gcTombstoneEnforcementAllowed: this.runtime.gcTombstoneEnforcementAllowed,
				},
				undefined /* packagePath */,
			);
		}
	}

	/**
	 * Returns whether a node with the given path has been deleted or not. This can be used by the runtime to identify
	 * cases where objects are used after they are deleted and throw / log errors accordingly.
	 */
	public isNodeDeleted(nodePath: string): boolean {
		return this.deletedNodes.has(nodePath);
	}

	public dispose(): void {
		this.sessionExpiryTimer?.clear();
		this.sessionExpiryTimer = undefined;
	}

	/**
	 * Updates the state of the system as per the current GC run. It does the following:
	 * 1. Sets up the current GC state as per the gcData.
	 * 2. Starts tracking for nodes that have become unreferenced in this run.
	 * 3. Clears tracking for nodes that were unreferenced but became referenced in this run.
	 * @param gcData - The data representing the reference graph on which GC is run.
	 * @param gcResult - The result of the GC run on the gcData.
	 * @param currentReferenceTimestampMs - The timestamp to be used for unreferenced nodes' timestamp.
	 * @returns - A list of sweep ready nodes. (Nodes ready to be deleted)
	 */
	private updateMarkPhase(
		gcData: IGarbageCollectionData,
		gcResult: IGCResult,
		currentReferenceTimestampMs: number,
		logger: ITelemetryLogger,
	) {
		// Get references from the current GC run + references between previous and current run and then update each
		// node's state
		const allNodesReferencedBetweenGCs =
			this.findAllNodesReferencedBetweenGCs(gcData, this.gcDataFromLastRun, logger) ??
			gcResult.referencedNodeIds;
		this.newReferencesSinceLastRun.clear();

		// Iterate through the referenced nodes and stop tracking if they were unreferenced before.
		for (const nodeId of allNodesReferencedBetweenGCs) {
			const nodeStateTracker = this.unreferencedNodesState.get(nodeId);
			if (nodeStateTracker !== undefined) {
				// Stop tracking so as to clear out any running timers.
				nodeStateTracker.stopTracking();
				// Delete the node as we don't need to track it any more.
				this.unreferencedNodesState.delete(nodeId);
			}
		}

		/**
		 * If a node became unreferenced in this run, start tracking it.
		 * If a node was already unreferenced, update its tracking information. Since the current reference time is
		 * from the ops seen, this will ensure that we keep updating the unreferenced state as time moves forward.
		 *
		 * If a node is sweep ready, store and then return it.
		 */
		const sweepReadyNodes: string[] = [];
		for (const nodeId of gcResult.deletedNodeIds) {
			const nodeStateTracker = this.unreferencedNodesState.get(nodeId);
			if (nodeStateTracker === undefined) {
				this.unreferencedNodesState.set(
					nodeId,
					new UnreferencedStateTracker(
						currentReferenceTimestampMs,
						this.configs.inactiveTimeoutMs,
						currentReferenceTimestampMs,
						this.configs.sweepTimeoutMs,
					),
				);
			} else {
				nodeStateTracker.updateTracking(currentReferenceTimestampMs);
				if (nodeStateTracker.state === UnreferencedState.SweepReady) {
					sweepReadyNodes.push(nodeId);
				}
			}
		}

		return sweepReadyNodes;
	}

	/**
	 * Deletes nodes from both the runtime and garbage collection
	 * @param sweepReadyNodes - nodes that are ready to be deleted
	 */
	private runSweepPhase(sweepReadyNodes: string[], gcData: IGarbageCollectionData) {
		// TODO: GC:Validation - validate that removed routes are not double deleted
		// TODO: GC:Validation - validate that the child routes of removed routes are deleted as well
		const sweptRoutes = this.runtime.deleteSweepReadyNodes(sweepReadyNodes);
		const updatedGCData = this.deleteSweptRoutes(sweptRoutes, gcData);

		for (const nodeId of sweptRoutes) {
			const nodeStateTracker = this.unreferencedNodesState.get(nodeId);
			// TODO: GC:Validation - assert that the nodeStateTracker is defined
			if (nodeStateTracker !== undefined) {
				// Stop tracking so as to clear out any running timers.
				nodeStateTracker.stopTracking();
				// Delete the node as we don't need to track it any more.
				this.unreferencedNodesState.delete(nodeId);
			}
			// TODO: GC:Validation - assert that the deleted node is not a duplicate
			this.deletedNodes.add(nodeId);
		}

		return updatedGCData;
	}

	/**
	 * @returns IGarbageCollectionData after deleting the sweptRoutes from the gcData
	 */
	private deleteSweptRoutes(
		sweptRoutes: string[],
		gcData: IGarbageCollectionData,
	): IGarbageCollectionData {
		const sweptRoutesSet = new Set<string>(sweptRoutes);
		const gcNodes: { [id: string]: string[] } = {};
		for (const [id, outboundRoutes] of Object.entries(gcData.gcNodes)) {
			if (!sweptRoutesSet.has(id)) {
				gcNodes[id] = Array.from(outboundRoutes);
			}
		}

		// TODO: GC:Validation - assert that the nodeId is in gcData

		return {
			gcNodes,
		};
	}

	/**
	 * Since GC runs periodically, the GC data that is generated only tells us the state of the world at that point in
	 * time. There can be nodes that were referenced in between two runs and their unreferenced state needs to be
	 * updated. For example, in the following scenarios not updating the unreferenced timestamp can lead to deletion of
	 * these objects while there can be in-memory referenced to it:
	 * 1. A node transitions from `unreferenced -> referenced -> unreferenced` between two runs. When the reference is
	 * added, the object may have been accessed and in-memory reference to it added.
	 * 2. A reference is added from one unreferenced node to one or more unreferenced nodes. Even though the node[s] were
	 * unreferenced, they could have been accessed and in-memory reference to them added.
	 *
	 * This function identifies nodes that were referenced since the last run.
	 * If these nodes are currently unreferenced, they will be assigned new unreferenced state by the current run.
	 *
	 * @returns - a list of all nodes referenced from the last local summary until now.
	 */
	private findAllNodesReferencedBetweenGCs(
		currentGCData: IGarbageCollectionData,
		previousGCData: IGarbageCollectionData | undefined,
		logger: ITelemetryLogger,
	): string[] | undefined {
		// If we haven't run GC before there is nothing to do.
		// No previousGCData, means nothing is unreferenced, and there are no reference state trackers to clear
		if (previousGCData === undefined) {
			return undefined;
		}

		// Find any references that haven't been identified correctly.
		const missingExplicitReferences = this.findMissingExplicitReferences(
			currentGCData,
			previousGCData,
			this.newReferencesSinceLastRun,
		);

		if (missingExplicitReferences.length > 0) {
			missingExplicitReferences.forEach((missingExplicitReference) => {
				logger.sendErrorEvent({
					eventName: "gcUnknownOutboundReferences",
					gcNodeId: missingExplicitReference[0],
					gcRoutes: JSON.stringify(missingExplicitReference[1]),
				});
			});
		}

		// No references were added since the last run so we don't have to update reference states of any unreferenced
		// nodes. There is no in between state at this point.
		if (this.newReferencesSinceLastRun.size === 0) {
			return undefined;
		}

		/**
		 * Generate a super set of the GC data that contains the nodes and edges from last run, plus any new node and
		 * edges that have been added since then. To do this, combine the GC data from the last run and the current
		 * run, and then add the references since last run.
		 *
		 * Note on why we need to combine the data from previous run, current run and all references in between -
		 * 1. We need data from last run because some of its references may have been deleted since then. If those
		 * references added new outbound references before they were deleted, we need to detect them.
		 *
		 * 2. We need new outbound references since last run because some of them may have been deleted later. If those
		 * references added new outbound references before they were deleted, we need to detect them.
		 *
		 * 3. We need data from the current run because currently we may not detect when DDSes are referenced:
		 * - We don't require DDSes handles to be stored in a referenced DDS.
		 * - A new data store may have "root" DDSes already created and we don't detect them today.
		 */
		const gcDataSuperSet = concatGarbageCollectionData(previousGCData, currentGCData);
		const newOutboundRoutesSinceLastRun: string[] = [];
		this.newReferencesSinceLastRun.forEach((outboundRoutes: string[], sourceNodeId: string) => {
			if (gcDataSuperSet.gcNodes[sourceNodeId] === undefined) {
				gcDataSuperSet.gcNodes[sourceNodeId] = outboundRoutes;
			} else {
				gcDataSuperSet.gcNodes[sourceNodeId].push(...outboundRoutes);
			}
			newOutboundRoutesSinceLastRun.push(...outboundRoutes);
		});

		/**
		 * Run GC on the above reference graph starting with root and all new outbound routes. This will generate a
		 * list of all nodes that could have been referenced since the last run. If any of these nodes are unreferenced,
		 * unreferenced, stop tracking them and remove from unreferenced list.
		 * Note that some of these nodes may be unreferenced now and if so, the current run will mark them as
		 * unreferenced and add unreferenced state.
		 */
		const gcResult = runGarbageCollection(gcDataSuperSet.gcNodes, [
			"/",
			...newOutboundRoutesSinceLastRun,
		]);
		return gcResult.referencedNodeIds;
	}

	/**
	 * Finds all new references or outbound routes in the current graph that haven't been explicitly notified to GC.
	 * The principle is that every new reference or outbound route must be notified to GC via the
	 * addedOutboundReference method. It it hasn't, its a bug and we want to identify these scenarios.
	 *
	 * In more simple terms:
	 * Missing Explicit References = Current References - Previous References - Explicitly Added References;
	 *
	 * @param currentGCData - The GC data (reference graph) from the current GC run.
	 * @param previousGCData - The GC data (reference graph) from the previous GC run.
	 * @param explicitReferences - New references added explicity between the previous and the current run.
	 * @returns - a list of missing explicit references
	 */
	private findMissingExplicitReferences(
		currentGCData: IGarbageCollectionData,
		previousGCData: IGarbageCollectionData,
		explicitReferences: Map<string, string[]>,
	): [string, string[]][] {
		assert(
			previousGCData !== undefined,
			0x2b7 /* "Can't validate correctness without GC data from last run" */,
		);

		const currentGraph = Object.entries(currentGCData.gcNodes);
		const missingExplicitReferences: [string, string[]][] = [];
		currentGraph.forEach(([nodeId, currentOutboundRoutes]) => {
			const previousRoutes = previousGCData.gcNodes[nodeId] ?? [];
			const explicitRoutes = explicitReferences.get(nodeId) ?? [];
			const missingExplicitRoutes: string[] = [];

			/**
			 * 1. For routes in the current GC data, routes that were not present in previous GC data and did not have
			 * explicit references should be added to missing explicit routes list.
			 * 2. Only include data store and blob routes since GC only works for these two.
			 * Note: Due to a bug with de-duped blobs, only adding data store routes for now.
			 * 3. Ignore DDS routes to their parent datastores since those were added implicitly. So, there won't be
			 * explicit routes to them.
			 */
			currentOutboundRoutes.forEach((route) => {
				const nodeType = this.runtime.getNodeType(route);
				if (
					(nodeType === GCNodeType.DataStore || nodeType === GCNodeType.Blob) &&
					!nodeId.startsWith(route) &&
					!previousRoutes.includes(route) &&
					!explicitRoutes.includes(route)
				) {
					missingExplicitRoutes.push(route);
				}
			});
			if (missingExplicitRoutes.length > 0) {
				missingExplicitReferences.push([nodeId, missingExplicitRoutes]);
			}
		});

		// Ideally missingExplicitReferences should always have a size 0
		return missingExplicitReferences;
	}

	/**
	 * Generates the stats of a garbage collection run from the given results of the run.
	 * @param gcResult - The result of a GC run.
	 * @returns the GC stats of the GC run.
	 */
	private generateStats(gcResult: IGCResult): IGCStats {
		const gcStats: IGCStats = {
			nodeCount: 0,
			dataStoreCount: 0,
			attachmentBlobCount: 0,
			unrefNodeCount: 0,
			unrefDataStoreCount: 0,
			unrefAttachmentBlobCount: 0,
			updatedNodeCount: 0,
			updatedDataStoreCount: 0,
			updatedAttachmentBlobCount: 0,
		};

		const updateNodeStats = (nodeId: string, referenced: boolean) => {
			gcStats.nodeCount++;
			// If there is no previous GC data, every node's state is generated and is considered as updated.
			// Otherwise, find out if any node went from referenced to unreferenced or vice-versa.
			const stateUpdated =
				this.gcDataFromLastRun === undefined ||
				this.unreferencedNodesState.has(nodeId) === referenced;
			if (stateUpdated) {
				gcStats.updatedNodeCount++;
			}
			if (!referenced) {
				gcStats.unrefNodeCount++;
			}

			if (this.runtime.getNodeType(nodeId) === GCNodeType.DataStore) {
				gcStats.dataStoreCount++;
				if (stateUpdated) {
					gcStats.updatedDataStoreCount++;
				}
				if (!referenced) {
					gcStats.unrefDataStoreCount++;
				}
			}
			if (this.runtime.getNodeType(nodeId) === GCNodeType.Blob) {
				gcStats.attachmentBlobCount++;
				if (stateUpdated) {
					gcStats.updatedAttachmentBlobCount++;
				}
				if (!referenced) {
					gcStats.unrefAttachmentBlobCount++;
				}
			}
		};

		for (const nodeId of gcResult.referencedNodeIds) {
			updateNodeStats(nodeId, true /* referenced */);
		}

		for (const nodeId of gcResult.deletedNodeIds) {
			updateNodeStats(nodeId, false /* referenced */);
		}

		return gcStats;
	}

	/**
	 * For nodes that are ready to sweep, log an event for now. Until we start running sweep which deletes objects,
	 * this will give us a view into how much deleted content a container has.
	 */
	private logSweepEvents(logger: ITelemetryLogger, currentReferenceTimestampMs: number) {
		if (
			this.mc.config.getBoolean(disableSweepLogKey) === true ||
			this.configs.sweepTimeoutMs === undefined
		) {
			return;
		}

		this.unreferencedNodesState.forEach((nodeStateTracker, nodeId) => {
			if (nodeStateTracker.state !== UnreferencedState.SweepReady) {
				return;
			}

			const nodeType = this.runtime.getNodeType(nodeId);
			if (nodeType !== GCNodeType.DataStore && nodeType !== GCNodeType.Blob) {
				return;
			}

			// Log deleted event for each node only once to reduce noise in telemetry.
			const uniqueEventId = `Deleted-${nodeId}`;
			if (this.loggedUnreferencedEvents.has(uniqueEventId)) {
				return;
			}
			this.loggedUnreferencedEvents.add(uniqueEventId);
			logger.sendTelemetryEvent({
				eventName: "GCObjectDeleted",
				id: nodeId,
				type: nodeType,
				age: currentReferenceTimestampMs - nodeStateTracker.unreferencedTimestampMs,
				timeout: this.configs.sweepTimeoutMs,
				completedGCRuns: this.completedRuns,
				lastSummaryTime: this.getLastSummaryTimestampMs(),
			});
		});
	}

	/**
	 * Called when an inactive node is used after. Queue up an event that will be logged next time GC runs.
	 */
	private inactiveNodeUsed(
		usageType: "Changed" | "Loaded" | "Revived",
		nodeId: string,
		nodeStateTracker: UnreferencedStateTracker,
		fromNodeId?: string,
		packagePath?: readonly string[],
		currentReferenceTimestampMs = this.runtime.getCurrentReferenceTimestampMs(),
		requestHeaders?: IRequestHeader,
	) {
		// If there is no reference timestamp to work with, no ops have been processed after creation. If so, skip
		// logging as nothing interesting would have happened worth logging.
		// If the node is active, skip logging.
		if (
			currentReferenceTimestampMs === undefined ||
			nodeStateTracker.state === UnreferencedState.Active
		) {
			return;
		}

		// We only care about data stores and attachment blobs for this telemetry since GC only marks these objects
		// as unreferenced. Also, if an inactive DDS is used, the corresponding data store store will also be used.
		const nodeType = this.runtime.getNodeType(nodeId);
		if (nodeType !== GCNodeType.DataStore && nodeType !== GCNodeType.Blob) {
			return;
		}

		const state = nodeStateTracker.state;
		const uniqueEventId = `${state}-${nodeId}-${usageType}`;
		if (this.loggedUnreferencedEvents.has(uniqueEventId)) {
			return;
		}
		this.loggedUnreferencedEvents.add(uniqueEventId);

		const propsToLog = {
			id: nodeId,
			type: nodeType,
			unrefTime: nodeStateTracker.unreferencedTimestampMs,
			age: currentReferenceTimestampMs - nodeStateTracker.unreferencedTimestampMs,
			timeout:
				nodeStateTracker.state === UnreferencedState.Inactive
					? this.configs.inactiveTimeoutMs
					: this.configs.sweepTimeoutMs,
			completedGCRuns: this.completedRuns,
			lastSummaryTime: this.getLastSummaryTimestampMs(),
			...this.createContainerMetadata,
			viaHandle: requestHeaders?.[RuntimeHeaders.viaHandle],
			fromId: fromNodeId,
		};

		// For summarizer client, queue the event so it is logged the next time GC runs if the event is still valid.
		// For non-summarizer client, log the event now since GC won't run on it. This may result in false positives
		// but it's a good signal nonetheless and we can consume it with a grain of salt.
		// Inactive errors are usages of Objects that are unreferenced for at least a period of 7 days.
		// SweepReady errors are usages of Objects that will be deleted by GC Sweep!
		if (this.isSummarizerClient) {
			this.pendingEventsQueue.push({ ...propsToLog, usageType, state });
		} else {
			// For non-summarizer clients, only log "Loaded" type events since these objects may not be loaded in the
			// summarizer clients if they are based off of user actions (such as scrolling to content for these objects)
			// Events generated:
			// InactiveObject_Loaded, SweepReadyObject_Loaded
			if (usageType === "Loaded") {
				const event = {
					...propsToLog,
					eventName: `${state}Object_${usageType}`,
					pkg: packagePathToTelemetryProperty(packagePath),
					stack: generateStack(),
				};

				// Do not log the inactive object x events as error events as they are not the best signal for
				// detecting something wrong with GC either from the partner or from the runtime itself.
				if (state === UnreferencedState.Inactive) {
					this.mc.logger.sendTelemetryEvent(event);
				} else {
					this.mc.logger.sendErrorEvent(event);
				}
			}

			// If SweepReady Usage Detection is enabled, the handler may close the interactive container.
			// Once Sweep is fully implemented, this will be removed since the objects will be gone
			// and errors will arise elsewhere in the runtime
			if (state === UnreferencedState.SweepReady) {
				this.sweepReadyUsageHandler.usageDetectedInInteractiveClient({
					...propsToLog,
					usageType,
				});
			}
		}
	}

	private async logUnreferencedEvents(logger: ITelemetryLogger) {
		// Events sent come only from the summarizer client. In between summaries, events are pushed to a queue and at
		// summary time they are then logged.
		// Events generated:
		// InactiveObject_Loaded, InactiveObject_Changed, InactiveObject_Revived
		// SweepReadyObject_Loaded, SweepReadyObject_Changed, SweepReadyObject_Revived
		for (const eventProps of this.pendingEventsQueue) {
			const { usageType, state, ...propsToLog } = eventProps;
			/**
			 * Revived event is logged only if the node is active. If the node is not active, the reference to it was
			 * from another unreferenced node and this scenario is not interesting to log.
			 * Loaded and Changed events are logged only if the node is not active. If the node is active, it was
			 * revived and a Revived event will be logged for it.
			 */
			const nodeStateTracker = this.unreferencedNodesState.get(eventProps.id);
			const active =
				nodeStateTracker === undefined ||
				nodeStateTracker.state === UnreferencedState.Active;
			if ((usageType === "Revived") === active) {
				const pkg = await this.getNodePackagePath(eventProps.id);
				const fromPkg = eventProps.fromId
					? await this.getNodePackagePath(eventProps.fromId)
					: undefined;
				const event = {
					...propsToLog,
					eventName: `${state}Object_${usageType}`,
					pkg: pkg
						? { value: pkg.join("/"), tag: TelemetryDataTag.CodeArtifact }
						: undefined,
					fromPkg: fromPkg
						? { value: fromPkg.join("/"), tag: TelemetryDataTag.CodeArtifact }
						: undefined,
				};

				if (state === UnreferencedState.Inactive) {
					logger.sendTelemetryEvent(event);
				} else {
					logger.sendErrorEvent(event);
				}
			}
		}
		this.pendingEventsQueue = [];
	}
}<|MERGE_RESOLUTION|>--- conflicted
+++ resolved
@@ -27,11 +27,6 @@
 import {
 	packagePathToTelemetryProperty,
 	ReadAndParseBlob,
-<<<<<<< HEAD
-	SummaryTreeBuilder,
-=======
-	RefreshSummaryResult,
->>>>>>> adfc9232
 } from "@fluidframework/runtime-utils";
 import {
 	ChildLogger,
@@ -42,26 +37,10 @@
 	TelemetryDataTag,
 } from "@fluidframework/telemetry-utils";
 
-<<<<<<< HEAD
-import { IGCRuntimeOptions, RuntimeHeaders } from "../containerRuntime";
-import { getSummaryForDatastores } from "../dataStores";
+import { RuntimeHeaders } from "../containerRuntime";
 import { RefreshSummaryResult } from "../summarizerNode";
-import {
-	getGCVersion,
-	GCVersion,
-	IContainerRuntimeMetadata,
-	metadataBlobName,
-	ReadFluidDataStoreAttributes,
-	dataStoreAttributesBlobName,
-	IGCMetadata,
-	ICreateContainerMetadata,
-	GCFeatureMatrix,
-} from "../summaryFormat";
-=======
-import { RuntimeHeaders } from "../containerRuntime";
 import { ICreateContainerMetadata } from "../summary";
 import { generateGCConfigs } from "./gcConfigs";
->>>>>>> adfc9232
 import {
 	disableSweepLogKey,
 	GCNodeType,
