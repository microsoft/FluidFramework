/*!
 * Copyright (c) Microsoft Corporation and contributors. All rights reserved.
 * Licensed under the MIT License.
 */

import { LazyPromise, Timer } from "@fluidframework/common-utils";
import { ClientSessionExpiredError, DataProcessingError } from "@fluidframework/container-utils";
import { IRequestHeader } from "@fluidframework/core-interfaces";
import {
	gcTreeKey,
	IGarbageCollectionData,
	IGarbageCollectionDetailsBase,
	ISummarizeResult,
	ITelemetryContext,
} from "@fluidframework/runtime-definitions";
import { ReadAndParseBlob } from "@fluidframework/runtime-utils";
import {
	ChildLogger,
	ITelemetryLoggerExt,
	loggerToMonitoringContext,
	MonitoringContext,
	PerformanceEvent,
} from "@fluidframework/telemetry-utils";

import { RuntimeHeaders } from "../containerRuntime";
import { RefreshSummaryResult } from "../summary";
import { generateGCConfigs } from "./gcConfigs";
import {
	GCNodeType,
	IGarbageCollector,
	IGarbageCollectorCreateParams,
	IGarbageCollectionRuntime,
	IGCResult,
	IGCStats,
	UnreferencedState,
	IGCMetadata,
	IGarbageCollectorConfigs,
} from "./gcDefinitions";
import { cloneGCData, concatGarbageCollectionData, getGCDataFromSnapshot } from "./gcHelpers";
import { runGarbageCollection } from "./gcReferenceGraphAlgorithm";
import { IGarbageCollectionSnapshotData, IGarbageCollectionState } from "./gcSummaryDefinitions";
import { GCSummaryStateTracker } from "./gcSummaryStateTracker";
import { UnreferencedStateTracker } from "./gcUnreferencedStateTracker";
import { GCTelemetryTracker } from "./gcTelemetry";

/**
 * The garbage collector for the container runtime. It consolidates the garbage collection functionality and maintains
 * its state across summaries.
 *
 * Node - represented as nodeId, it's a node on the GC graph
 *
 * Outbound Route - a path from one node to another node, think `nodeA` -\> `nodeB`
 *
 * Graph - all nodes with their respective routes
 *
 * ```
 *			 GC Graph
 *
 *			   Node
 *		NodeId = "datastore1"
 *		   /			 \\
 *	OutboundRoute   OutboundRoute
 *		 /				 \\
 *	   Node			   Node
 *  NodeId = "dds1"	 NodeId = "dds2"
 * ```
 */
export class GarbageCollector implements IGarbageCollector {
	public static create(createParams: IGarbageCollectorCreateParams): IGarbageCollector {
		return new GarbageCollector(createParams);
	}

	private readonly mc: MonitoringContext;

	private readonly configs: IGarbageCollectorConfigs;

	public get shouldRunGC(): boolean {
		return this.configs.shouldRunGC;
	}

	// Keeps track of the GC state from the last run.
	private gcDataFromLastRun: IGarbageCollectionData | undefined;
	// Keeps a list of references (edges in the GC graph) between GC runs. Each entry has a node id and a list of
	// outbound routes from that node.
	private readonly newReferencesSinceLastRun: Map<string, string[]> = new Map();
	// A list of nodes that have been tombstoned.
	private tombstones: string[] = [];
	// A list of nodes that have been deleted during sweep phase.
	private deletedNodes: Set<string> = new Set();

	// Promise when resolved returns the GC data data in the base snapshot.
	private readonly baseSnapshotDataP: Promise<IGarbageCollectionSnapshotData | undefined>;
	// Promise when resolved initializes the GC state from the data in the base snapshot.
	private readonly initializeGCStateFromBaseSnapshotP: Promise<void>;
	// The GC details generated from the base snapshot.
	private readonly baseGCDetailsP: Promise<IGarbageCollectionDetailsBase>;
	// Map of node ids to their unreferenced state tracker.
	private readonly unreferencedNodesState: Map<string, UnreferencedStateTracker> = new Map();
	// The Timer responsible for closing the container when the session has expired
	private sessionExpiryTimer: Timer | undefined;

	// The number of times GC has successfully completed on this instance of GarbageCollector.
	private completedRuns = 0;

	private readonly runtime: IGarbageCollectionRuntime;
	private readonly isSummarizerClient: boolean;

	private readonly summaryStateTracker: GCSummaryStateTracker;
	private readonly telemetryTracker: GCTelemetryTracker;

	/** For a given node path, returns the node's package path. */
	private readonly getNodePackagePath: (
		nodePath: string,
	) => Promise<readonly string[] | undefined>;
	/** Returns the timestamp of the last summary generated for this container. */
	private readonly getLastSummaryTimestampMs: () => number | undefined;
	/** Returns true if connection is active, i.e. it's "write" connection and the runtime is connected. */
	private readonly activeConnection: () => boolean;

	public get summaryStateNeedsReset(): boolean {
		return this.summaryStateTracker.doesSummaryStateNeedReset;
	}

	/** Returns the count of data stores whose GC state updated since the last summary. */
	public get updatedDSCountSinceLastSummary(): number {
		return this.summaryStateTracker.updatedDSCountSinceLastSummary;
	}

	protected constructor(createParams: IGarbageCollectorCreateParams) {
		this.runtime = createParams.runtime;
		this.isSummarizerClient = createParams.isSummarizerClient;
		this.getNodePackagePath = createParams.getNodePackagePath;
		this.getLastSummaryTimestampMs = createParams.getLastSummaryTimestampMs;
		this.activeConnection = createParams.activeConnection;

		const baseSnapshot = createParams.baseSnapshot;
		const readAndParseBlob = createParams.readAndParseBlob;

		this.mc = loggerToMonitoringContext(
			ChildLogger.create(createParams.baseLogger, "GarbageCollector", {
				all: { completedGCRuns: () => this.completedRuns },
			}),
		);

		this.configs = generateGCConfigs(this.mc, createParams);

		// If session expiry is enabled, we need to close the container when the session expiry timeout expires.
		if (this.configs.sessionExpiryTimeoutMs !== undefined) {
			// If Test Override config is set, override Session Expiry timeout.
			const overrideSessionExpiryTimeoutMs = this.mc.config.getNumber(
				"Fluid.GarbageCollection.TestOverride.SessionExpiryMs",
			);
			const timeoutMs = overrideSessionExpiryTimeoutMs ?? this.configs.sessionExpiryTimeoutMs;

			this.sessionExpiryTimer = new Timer(timeoutMs, () => {
				this.runtime.closeFn(
					new ClientSessionExpiredError(`Client session expired.`, timeoutMs),
				);
			});
			this.sessionExpiryTimer.start();
		}

		this.summaryStateTracker = new GCSummaryStateTracker(
			this.configs,
			baseSnapshot?.trees[gcTreeKey] !== undefined /* wasGCRunInBaseSnapshot */,
		);

		this.telemetryTracker = new GCTelemetryTracker(
			this.mc,
			this.configs,
			this.isSummarizerClient,
			this.runtime.gcTombstoneEnforcementAllowed,
			createParams.createContainerMetadata,
			(nodeId: string) => this.runtime.getNodeType(nodeId),
			(nodeId: string) => this.unreferencedNodesState.get(nodeId),
			this.getNodePackagePath,
		);

		// Get the GC data from the base snapshot. Use LazyPromise because we only want to do this once since it
		// it involves fetching blobs from storage which is expensive.
		this.baseSnapshotDataP = new LazyPromise<IGarbageCollectionSnapshotData | undefined>(
			async () => {
				if (baseSnapshot === undefined) {
					return undefined;
				}

				try {
					// For newer documents, GC data should be present in the GC tree in the root of the snapshot.
					const gcSnapshotTree = baseSnapshot.trees[gcTreeKey];
					if (gcSnapshotTree === undefined) {
						// back-compat - Older documents get their gc data reset for simplicity as there are few of them
						// incremental gc summary will not work with older gc data as well
						return undefined;
					}

					const snapshotData = await getGCDataFromSnapshot(
						gcSnapshotTree,
						readAndParseBlob,
					);

					// If the GC version in base snapshot does not match the GC version currently in effect, the GC data
					// in the snapshot cannot be interpreted correctly. Set everything to undefined except for
					// deletedNodes because irrespective of GC versions, these nodes have been deleted and cannot be
					// brought back. The deletedNodes info is needed to identify when these nodes are used.
					if (this.configs.gcVersionInEffect !== this.configs.gcVersionInBaseSnapshot) {
						return {
							gcState: undefined,
							tombstones: undefined,
							deletedNodes: snapshotData.deletedNodes,
						};
					}
					return snapshotData;
				} catch (error) {
					const dpe = DataProcessingError.wrapIfUnrecognized(
						error,
						"FailedToInitializeGC",
					);
					dpe.addTelemetryProperties({
						gcConfigs: JSON.stringify(this.configs),
					});
					throw dpe;
				}
			},
		);

		/**
		 * Set up the initializer which initializes the GC state from the data in base snapshot. This is done when
		 * connected in write mode or when GC runs the first time. It sets up all unreferenced nodes from the base
		 * GC state and updates their inactive or sweep ready state.
		 */
		this.initializeGCStateFromBaseSnapshotP = new LazyPromise<void>(async () => {
			/**
			 * If there is no current reference timestamp, skip initialization. We need the current timestamp to track
			 * how long objects have been unreferenced and if they can be deleted.
			 *
			 * Note that the only scenario where there is no reference timestamp is when no ops have ever been processed
			 * for this container and it is in read mode. In this scenario, there is no point in running GC anyway
			 * because references in the container do not change without any ops, i.e., there is nothing to collect.
			 */
			const currentReferenceTimestampMs = this.runtime.getCurrentReferenceTimestampMs();
			if (currentReferenceTimestampMs === undefined) {
				// Log an event so we can evaluate how often we run into this scenario.
				this.mc.logger.sendErrorEvent({
					eventName: "GarbageCollectorInitializedWithoutTimestamp",
					gcConfigs: JSON.stringify(this.configs),
				});
				return;
			}
			/**
			 * The base snapshot data will not be present if the container is loaded from:
			 * 1. The first summary created by the detached container.
			 * 2. A summary that was generated with GC disabled.
			 * 3. A summary that was generated before GC even existed.
			 */
			const baseSnapshotData = await this.baseSnapshotDataP;
			if (baseSnapshotData === undefined) {
				return;
			}
			this.updateStateFromSnapshotData(baseSnapshotData, currentReferenceTimestampMs);
			this.summaryStateTracker.initializeBaseState(baseSnapshotData);
		});

		// Get the GC details from the GC state in the base summary. This is returned in getBaseGCDetails which is
		// used to initialize the GC state of all the nodes in the container.
		this.baseGCDetailsP = new LazyPromise<IGarbageCollectionDetailsBase>(async () => {
			const baseSnapshotData = await this.baseSnapshotDataP;
			if (baseSnapshotData?.gcState === undefined) {
				return {};
			}

			const gcNodes: { [id: string]: string[] } = {};
			for (const [nodeId, nodeData] of Object.entries(baseSnapshotData.gcState.gcNodes)) {
				gcNodes[nodeId] = Array.from(nodeData.outboundRoutes);
			}
			// Run GC on the nodes in the base summary to get the routes used in each node in the container.
			// This is an optimization for space (vs performance) wherein we don't need to store the used routes of
			// each node in the summary.
			const usedRoutes = runGarbageCollection(gcNodes, ["/"]).referencedNodeIds;

			return { gcData: { gcNodes }, usedRoutes };
		});

		// Log all the GC options and the state determined by the garbage collector. This is interesting only for the
		// summarizer client since it is the only one that runs GC. It also helps keep the telemetry less noisy.
		if (this.isSummarizerClient) {
			this.mc.logger.sendTelemetryEvent({
				eventName: "GarbageCollectorLoaded",
				gcConfigs: JSON.stringify(this.configs),
				gcOptions: JSON.stringify(createParams.gcOptions),
			});
		}
	}

	/**
	 * Called during container initialization. Initialize from the tombstone state in the base snapshot. This is done
	 * during initialization so that deleted or tombstoned objects are marked as such before they are loaded or used.
	 */
	public async initializeBaseState(): Promise<void> {
		const baseSnapshotData = await this.baseSnapshotDataP;
		/**
		 * The base snapshot data will not be present if the container is loaded from:
		 * 1. The first summary created by the detached container.
		 * 2. A summary that was generated with GC disabled.
		 * 3. A summary that was generated before GC even existed.
		 */
		if (baseSnapshotData === undefined) {
			return;
		}

		// Initialize the deleted nodes from the snapshot. This is done irrespective of whether sweep is enabled or not
		// to identify deleted nodes' usage.
		if (baseSnapshotData.deletedNodes !== undefined) {
			this.deletedNodes = new Set(baseSnapshotData.deletedNodes);
		}

		// If running in tombstone mode, initialize the tombstone state from the snapshot. Also, notify the runtime of
		// tombstone routes.
		if (this.configs.tombstoneMode && baseSnapshotData.tombstones !== undefined) {
			// Create a copy since we are writing from a source we don't control
			this.tombstones = Array.from(baseSnapshotData.tombstones);
			this.runtime.updateTombstonedRoutes(this.tombstones);
		}
	}

	/**
	 * Update state from the given snapshot data. This is done during load and during refreshing state from a snapshot.
	 * All current tracking is reset and updated from the data in the snapshot.
	 * @param snapshotData - The snapshot data to update state from. If this is undefined, all GC state and tracking
	 * is reset.
	 * @param currentReferenceTimestampMs - The current reference timestamp for marking unreferenced nodes' unreferenced
	 * timestamp.
	 */
	private updateStateFromSnapshotData(
		snapshotData: IGarbageCollectionSnapshotData | undefined,
		currentReferenceTimestampMs: number,
	) {
		/**
		 * Note: "newReferencesSinceLastRun" is not reset here. This is done because there may be references since the
		 * snapshot that we are updating state from. For example, this client may have processed ops till seq#1000 and
		 * its refreshing state from a summary that happened at seq#900. In this case, there may be references between
		 * seq#901 and seq#1000 that we don't want to reset.
		 * Unfortunately, there is no way to track the seq# of ops that add references, so we choose to not reset any
		 * references here. This should be fine because, in the worst case, we may end up updating the unreferenced
		 * timestamp of a node which will delay its deletion. Although not ideal, this will only happen in rare
		 * scenarios, so it should be okay.
		 */

		// Clear all existing unreferenced state tracking.
		for (const [, nodeStateTracker] of this.unreferencedNodesState) {
			nodeStateTracker.stopTracking();
		}
		this.unreferencedNodesState.clear();

		// If running sweep, the tombstone state represents the list of nodes that have been deleted during sweep.
		// If running in tombstone mode, the tombstone state represents the list of nodes that have been marked as
		// tombstones.
		// If this call is because we are refreshing from a snapshot due to an ack, it is likely that the GC state
		// in the snapshot is newer than this client's. And so, the deleted / tombstone nodes need to be updated.
		if (this.configs.shouldRunSweep) {
			const snapshotDeletedNodes = snapshotData?.deletedNodes
				? new Set(snapshotData.deletedNodes)
				: undefined;
			// If the snapshot contains deleted nodes that are not yet deleted by this client, ask the runtime to
			// delete them.
			if (snapshotDeletedNodes !== undefined) {
				const newDeletedNodes: string[] = [];
				for (const nodeId of snapshotDeletedNodes) {
					if (!this.deletedNodes.has(nodeId)) {
						newDeletedNodes.push(nodeId);
					}
				}
				if (newDeletedNodes.length > 0) {
					// Call container runtime to delete these nodes and add deleted nodes to this.deletedNodes.
				}
			}
		} else if (this.configs.tombstoneMode) {
			// The snapshot may contain more or fewer tombstone nodes than this client. Update tombstone state and
			// notify the runtime to update its state as well.
			this.tombstones = snapshotData?.tombstones ? Array.from(snapshotData.tombstones) : [];
			this.runtime.updateTombstonedRoutes(this.tombstones);
		}

		// If there is no snapshot data, it means this snapshot was generated with GC disabled. Unset all GC state.
		if (snapshotData?.gcState === undefined) {
			this.gcDataFromLastRun = undefined;
			return;
		}

		// Update unreferenced state tracking as per the GC state in the snapshot data and update gcDataFromLastRun
		// to the GC data from the snapshot data.
		const gcNodes: { [id: string]: string[] } = {};
		for (const [nodeId, nodeData] of Object.entries(snapshotData.gcState.gcNodes)) {
			if (nodeData.unreferencedTimestampMs !== undefined) {
				this.unreferencedNodesState.set(
					nodeId,
					new UnreferencedStateTracker(
						nodeData.unreferencedTimestampMs,
						this.configs.inactiveTimeoutMs,
						currentReferenceTimestampMs,
						this.configs.sweepTimeoutMs,
					),
				);
			}
			gcNodes[nodeId] = Array.from(nodeData.outboundRoutes);
		}
		this.gcDataFromLastRun = { gcNodes };
	}

	/**
	 * Called when the connection state of the runtime changes, i.e., it connects or disconnects. GC subscribes to this
	 * to initialize the base state for non-summarizer clients so that they can track inactive / sweep ready nodes.
	 * @param connected - Whether the runtime connected / disconnected.
	 * @param clientId - The clientId of this runtime.
	 */
	public setConnectionState(connected: boolean, clientId?: string | undefined): void {
		/**
		 * For all clients, initialize the base state when the container becomes active, i.e., it transitions
		 * to "write" mode. This will ensure that the container's own join op is processed and there is a recent
		 * reference timestamp that will be used to update the state of unreferenced nodes. Also, all trailing ops which
		 * could affect the GC state will have been processed.
		 *
		 * If GC is up-to-date for the client and the summarizing client, there will be an doubling of both
		 * InactiveObject_Loaded and SweepReady_Loaded errors, as there will be one from the sending client and one from
		 * the receiving summarizer client.
		 *
		 * Ideally, this initialization should only be done for summarizer client. However, we are currently rolling out
		 * sweep in phases and we want to track when inactive and sweep ready objects are used in any client.
		 */
		if (this.activeConnection() && this.configs.shouldRunGC) {
			this.initializeGCStateFromBaseSnapshotP.catch((error) => {});
		}
	}

	/**
	 * Returns a the GC details generated from the base summary. This is used to initialize the GC state of the nodes
	 * in the container.
	 */
	public async getBaseGCDetails(): Promise<IGarbageCollectionDetailsBase> {
		return this.baseGCDetailsP;
	}

	/**
	 * Runs garbage collection and updates the reference / used state of the nodes in the container.
	 * @returns stats of the GC run or undefined if GC did not run.
	 */
	public async collectGarbage(
		options: {
			/** Logger to use for logging GC events */
			logger?: ITelemetryLoggerExt;
			/** True to run GC sweep phase after the mark phase */
			runSweep?: boolean;
			/** True to generate full GC data */
			fullGC?: boolean;
		},
		telemetryContext?: ITelemetryContext,
	): Promise<IGCStats | undefined> {
		const fullGC =
			options.fullGC ??
			(this.configs.runFullGC === true || this.summaryStateTracker.doesSummaryStateNeedReset);

		// Add the options that are used to run GC to the telemetry context.
		telemetryContext?.setMultiple("fluid_GC", "Options", {
			fullGC,
			runSweep: options.runSweep,
		});

		const logger = options.logger
			? ChildLogger.create(options.logger, undefined, {
					all: { completedGCRuns: () => this.completedRuns },
			  })
			: this.mc.logger;

		/**
		 * If there is no current reference timestamp, skip running GC. We need the current timestamp to track
		 * how long objects have been unreferenced and if they should be deleted.
		 *
		 * Note that the only scenario where GC is called and there is no reference timestamp is when no ops have ever
		 * been processed for this container and it is in read mode. In this scenario, there is no point in running GC
		 * anyway because references in the container do not change without any ops, i.e., there is nothing to collect.
		 */
		const currentReferenceTimestampMs = this.runtime.getCurrentReferenceTimestampMs();
		if (currentReferenceTimestampMs === undefined) {
			// Log an event so we can evaluate how often we run into this scenario.
			logger.sendErrorEvent({
				eventName: "CollectGarbageCalledWithoutTimestamp",
				gcConfigs: JSON.stringify(this.configs),
			});
			return undefined;
		}

		return PerformanceEvent.timedExecAsync(
			logger,
			{ eventName: "GarbageCollection" },
			async (event) => {
				/** Pre-GC steps */
				// Ensure that state has been initialized from the base snapshot data.
				await this.initializeGCStateFromBaseSnapshotP;
				// Let the runtime update its pending state before GC runs.
				await this.runtime.updateStateBeforeGC();

				/** GC step */
				const gcStats = await this.runGC(fullGC, currentReferenceTimestampMs, logger);
				event.end({ ...gcStats, timestamp: currentReferenceTimestampMs });

				/** Post-GC steps */
				// Log pending unreferenced events such as a node being used after inactive. This is done after GC runs and
				// updates its state so that we don't send false positives based on intermediate state. For example, we may get
				// reference to an unreferenced node from another unreferenced node which means the node wasn't revived.
				await this.telemetryTracker.logPendingEvents(logger);
				// Update the state of summary state tracker from this run's stats.
				this.summaryStateTracker.updateStateFromGCRunStats(gcStats);
				this.newReferencesSinceLastRun.clear();
				this.completedRuns++;

				return gcStats;
			},
			{ end: true, cancel: "error" },
		);
	}

<<<<<<< HEAD
	private async runPreGCSteps() {
		// Ensure that state has been initialized from the base snapshot data.
		await this.initializeGCStateFromBaseSnapshotP;
		// Let the runtime update its pending state before GC runs.
		await this.runtime.updateStateBeforeGC();
	}

	private async runPostGCSteps(
		gcData: IGarbageCollectionData,
		gcResult: IGCResult,
		logger: ITelemetryLoggerExt,
=======
	/**
	 * Runs garbage collection. It does the following:
	 * 1. It generates / analyzes the runtime's reference graph.
	 * 2. Generates stats for the GC run based on previous / current GC state.
	 * 3. Runs Mark phase.
	 * 4. Runs Sweep phase.
	 */
	private async runGC(
		fullGC: boolean,
>>>>>>> dfaa5947
		currentReferenceTimestampMs: number,
		logger: ITelemetryLogger,
	): Promise<IGCStats> {
		// 1. Generate / analyze the runtime's reference graph.
		// Get the reference graph (gcData) and run GC algorithm to get referenced / unreferenced nodes.
		const gcData = await this.runtime.getGCData(fullGC);
		const gcResult = runGarbageCollection(gcData.gcNodes, ["/"]);
		// Get all referenced nodes - References in this run + references between the previous and current runs.
		const allReferencedNodeIds =
			this.findAllNodesReferencedBetweenGCs(gcData, this.gcDataFromLastRun, logger) ??
			gcResult.referencedNodeIds;

		// 2. Generate stats based on the previous / current GC state.
		// Must happen before running Mark / Sweep phase because previous GC state will be updated in these stages.
		const gcStats = this.generateStats(gcResult);

		// 3. Run the Mark phase.
		// It will mark nodes as referenced / unreferenced and return a list of node ids that are ready to be swept.
		const sweepReadyNodeIds = this.runMarkPhase(
			gcResult,
			allReferencedNodeIds,
			currentReferenceTimestampMs,
		);

		// 4. Run the Sweep phase.
		// It will delete sweep ready nodes and return a list of deleted node ids.
		const deletedNodeIds = this.runSweepPhase(
			gcResult,
			sweepReadyNodeIds,
			currentReferenceTimestampMs,
			logger,
		);

		this.gcDataFromLastRun = cloneGCData(
			gcData,
			(id: string) => deletedNodeIds.includes(id) /* filter out deleted nodes */,
		);
		return gcStats;
	}

	/**
	 * Runs the GC Mark phase. It does the following:
	 * 1. Marks all referenced nodes in this run by clearing tracking for them.
	 * 2. Marks unreferenced nodes in this run by starting tracking for them.
	 * 3. Calls the runtime to update nodes that were marked referenced.
	 *
	 * @param gcResult - The result of the GC run on the gcData.
	 * @param allReferencedNodeIds - Nodes referenced in this GC run + referenced between previous and current GC run.
	 * @param currentReferenceTimestampMs - The timestamp to be used for unreferenced nodes' timestamp.
	 * @returns - A list of sweep ready nodes, i.e., nodes that ready to be deleted.
	 */
	private runMarkPhase(
		gcResult: IGCResult,
		allReferencedNodeIds: string[],
		currentReferenceTimestampMs: number,
	): string[] {
		// 1. Marks all referenced nodes by clearing their unreferenced tracker, if any.
		for (const nodeId of allReferencedNodeIds) {
			const nodeStateTracker = this.unreferencedNodesState.get(nodeId);
			if (nodeStateTracker !== undefined) {
				// Stop tracking so as to clear out any running timers.
				nodeStateTracker.stopTracking();
				// Delete the node as we don't need to track it any more.
				this.unreferencedNodesState.delete(nodeId);
			}
		}

		// 2. Mark unreferenced nodes in this run by starting unreferenced tracking for them.
		const sweepReadyNodeIds: string[] = [];
		for (const nodeId of gcResult.deletedNodeIds) {
			const nodeStateTracker = this.unreferencedNodesState.get(nodeId);
			if (nodeStateTracker === undefined) {
				this.unreferencedNodesState.set(
					nodeId,
					new UnreferencedStateTracker(
						currentReferenceTimestampMs,
						this.configs.inactiveTimeoutMs,
						currentReferenceTimestampMs,
						this.configs.sweepTimeoutMs,
					),
				);
			} else {
				// If a node was already unreferenced, update its tracking information. Since the current reference time
				// is from the ops seen, this will ensure that we keep updating unreferenced state as time moves forward.
				nodeStateTracker.updateTracking(currentReferenceTimestampMs);

				// If a node is sweep ready, store it so it can be returned.
				if (nodeStateTracker.state === UnreferencedState.SweepReady) {
					sweepReadyNodeIds.push(nodeId);
				}
			}
		}

		// 3. Call the runtime to update referenced nodes in this run.
		this.runtime.updateUsedRoutes(gcResult.referencedNodeIds);

		return sweepReadyNodeIds;
	}

	/**
	 * Runs the GC Sweep phase. It does the following:
	 * 1. Calls the runtime to delete nodes that are sweep ready.
	 * 2. Clears tracking for deleted nodes.
	 *
	 * @param gcResult - The result of the GC run on the gcData.
	 * @param sweepReadyNodes - List of nodes that are sweep ready.
	 * @param currentReferenceTimestampMs - The timestamp to be used for unreferenced nodes' timestamp.
	 * @param logger - The logger to be used to log any telemetry.
	 * @returns - A list of nodes that have been deleted.
	 */
	private runSweepPhase(
		gcResult: IGCResult,
		sweepReadyNodes: string[],
		currentReferenceTimestampMs: number,
		logger: ITelemetryLogger,
	): string[] {
		// Log events for objects that are ready to be deleted by sweep. This will give us data on sweep when
		// its not enabled.
		this.telemetryTracker.logSweepEvents(
			logger,
			currentReferenceTimestampMs,
			this.unreferencedNodesState,
			this.completedRuns,
			this.getLastSummaryTimestampMs(),
		);

		/**
		 * Currently, there are 3 modes for sweep:
		 * Test mode - Unreferenced nodes are immediately deleted without waiting for them to be sweep ready.
		 * Tombstone mode - Sweep ready modes are marked as tombstones instead of being deleted.
		 * Sweep mode - Sweep ready modes are deleted.
		 *
		 * These modes serve as staging for applications that want to enable sweep by providing an incremental
		 * way to test and validate sweep works as expected.
		 */
		if (this.configs.testMode) {
			// If we are running in GC test mode, unreferenced nodes (gcResult.deletedNodeIds) are deleted.
			this.runtime.updateUnusedRoutes(gcResult.deletedNodeIds);
			return [];
		}

		if (this.configs.tombstoneMode) {
			this.tombstones = sweepReadyNodes;
			// If we are running in GC tombstone mode, update tombstoned routes. This enables testing scenarios
			// involving access to "deleted" data without actually deleting the data from summaries.
			this.runtime.updateTombstonedRoutes(this.tombstones);
			return [];
		}

		if (!this.configs.shouldRunSweep) {
			return [];
		}

		// 1. Call the runtime to delete sweep ready nodes. The runtime returns a list of nodes it deleted.
		// TODO: GC:Validation - validate that removed routes are not double delete and that the child routes of
		// removed routes are deleted as well.
		const deletedNodeIds = this.runtime.deleteSweepReadyNodes(sweepReadyNodes);

		// 2. Clear unreferenced state tracking for deleted nodes.
		for (const nodeId of deletedNodeIds) {
			const nodeStateTracker = this.unreferencedNodesState.get(nodeId);
			// TODO: GC:Validation - assert that the nodeStateTracker is defined
			if (nodeStateTracker !== undefined) {
				// Stop tracking so as to clear out any running timers.
				nodeStateTracker.stopTracking();
				// Delete the node as we don't need to track it any more.
				this.unreferencedNodesState.delete(nodeId);
			}
			// TODO: GC:Validation - assert that the deleted node is not a duplicate
			this.deletedNodes.add(nodeId);
		}
		return deletedNodeIds;
	}

	/**
	 * Since GC runs periodically, the GC data that is generated only tells us the state of the world at that point in
	 * time. There can be nodes that were referenced in between two runs and their unreferenced state needs to be
	 * updated. For example, in the following scenarios not updating the unreferenced timestamp can lead to deletion of
	 * these objects while there can be in-memory referenced to it:
	 * 1. A node transitions from `unreferenced -> referenced -> unreferenced` between two runs. When the reference is
	 * added, the object may have been accessed and in-memory reference to it added.
	 * 2. A reference is added from one unreferenced node to one or more unreferenced nodes. Even though the node[s] were
	 * unreferenced, they could have been accessed and in-memory reference to them added.
	 *
	 * This function identifies nodes that were referenced since the last run.
	 * If these nodes are currently unreferenced, they will be assigned new unreferenced state by the current run.
	 *
	 * @returns - a list of all nodes referenced from the last local summary until now.
	 */
	private findAllNodesReferencedBetweenGCs(
		currentGCData: IGarbageCollectionData,
		previousGCData: IGarbageCollectionData | undefined,
		logger: ITelemetryLogger,
	): string[] | undefined {
		// If we haven't run GC before there is nothing to do.
		// No previousGCData, means nothing is unreferenced, and there are no reference state trackers to clear
		if (previousGCData === undefined) {
			return undefined;
		}

		/**
		 * If there are references that were not explicitly notified to GC, log an error because this should never happen.
		 * If it does, this may result in the unreferenced timestamps of these nodes not updated when they were referenced.
		 */
		this.telemetryTracker.logIfMissingExplicitReferences(
			currentGCData,
			previousGCData,
			this.newReferencesSinceLastRun,
			logger,
		);

		// No references were added since the last run so we don't have to update reference states of any unreferenced
		// nodes. There is no in between state at this point.
		if (this.newReferencesSinceLastRun.size === 0) {
			return undefined;
		}

		/**
		 * Generate a super set of the GC data that contains the nodes and edges from last run, plus any new node and
		 * edges that have been added since then. To do this, combine the GC data from the last run and the current
		 * run, and then add the references since last run.
		 *
		 * Note on why we need to combine the data from previous run, current run and all references in between -
		 * 1. We need data from last run because some of its references may have been deleted since then. If those
		 * references added new outbound references before they were deleted, we need to detect them.
		 *
		 * 2. We need new outbound references since last run because some of them may have been deleted later. If those
		 * references added new outbound references before they were deleted, we need to detect them.
		 *
		 * 3. We need data from the current run because currently we may not detect when DDSes are referenced:
		 * - We don't require DDSes handles to be stored in a referenced DDS.
		 * - A new data store may have "root" DDSes already created and we don't detect them today.
		 */
		const gcDataSuperSet = concatGarbageCollectionData(previousGCData, currentGCData);
		const newOutboundRoutesSinceLastRun: string[] = [];
		this.newReferencesSinceLastRun.forEach((outboundRoutes: string[], sourceNodeId: string) => {
			if (gcDataSuperSet.gcNodes[sourceNodeId] === undefined) {
				gcDataSuperSet.gcNodes[sourceNodeId] = outboundRoutes;
			} else {
				gcDataSuperSet.gcNodes[sourceNodeId].push(...outboundRoutes);
			}
			newOutboundRoutesSinceLastRun.push(...outboundRoutes);
		});

		/**
		 * Run GC on the above reference graph starting with root and all new outbound routes. This will generate a
		 * list of all nodes that could have been referenced since the last run. If any of these nodes are unreferenced,
		 * unreferenced, stop tracking them and remove from unreferenced list.
		 * Note that some of these nodes may be unreferenced now and if so, the current run will mark them as
		 * unreferenced and add unreferenced state.
		 */
		const gcResult = runGarbageCollection(gcDataSuperSet.gcNodes, [
			"/",
			...newOutboundRoutesSinceLastRun,
		]);
		return gcResult.referencedNodeIds;
	}

	/**
	 * Summarizes the GC data and returns it as a summary tree.
	 * We current write the entire GC state in a single blob. This can be modified later to write multiple
	 * blobs. All the blob keys should start with `gcBlobPrefix`.
	 */
	public summarize(
		fullTree: boolean,
		trackState: boolean,
		telemetryContext?: ITelemetryContext,
	): ISummarizeResult | undefined {
		if (!this.configs.shouldRunGC || this.gcDataFromLastRun === undefined) {
			return;
		}

		const gcState: IGarbageCollectionState = { gcNodes: {} };
		for (const [nodeId, outboundRoutes] of Object.entries(this.gcDataFromLastRun.gcNodes)) {
			gcState.gcNodes[nodeId] = {
				outboundRoutes,
				unreferencedTimestampMs:
					this.unreferencedNodesState.get(nodeId)?.unreferencedTimestampMs,
			};
		}

		return this.summaryStateTracker.summarize(
			fullTree,
			trackState,
			gcState,
			this.deletedNodes,
			this.tombstones,
		);
	}

	public getMetadata(): IGCMetadata {
		return {
			/**
			 * If GC is enabled, the GC data is written using the GC version in effect and that is the gcFeature that goes
			 * into the metadata blob. If GC is disabled, the gcFeature is 0.
			 */
			gcFeature: this.configs.gcEnabled ? this.configs.gcVersionInEffect : 0,
			gcFeatureMatrix: this.configs.persistedGcFeatureMatrix,
			sessionExpiryTimeoutMs: this.configs.sessionExpiryTimeoutMs,
			sweepEnabled: false, // DEPRECATED - to be removed
			sweepTimeoutMs: this.configs.sweepTimeoutMs,
		};
	}

	/**
	 * Called to refresh the latest summary state. This happens when either a pending summary is acked or a snapshot
	 * is downloaded and should be used to update the state.
	 */
	public async refreshLatestSummary(
		proposalHandle: string | undefined,
		result: RefreshSummaryResult,
		readAndParseBlob: ReadAndParseBlob,
	): Promise<void> {
		const latestSnapshotData = await this.summaryStateTracker.refreshLatestSummary(
			proposalHandle,
			result,
			readAndParseBlob,
		);

		// If the latest summary was updated but it was not tracked by this client, our state needs to be updated from
		// this snapshot data.
		if (this.shouldRunGC && result.latestSummaryUpdated && !result.wasSummaryTracked) {
			// The current reference timestamp should be available if we are refreshing state from a snapshot. There has
			// to be at least one op (summary op / ack, if nothing else) if a snapshot was taken.
			const currentReferenceTimestampMs = this.runtime.getCurrentReferenceTimestampMs();
			if (currentReferenceTimestampMs === undefined) {
				throw DataProcessingError.create(
					"No reference timestamp when updating GC state from snapshot",
					"refreshLatestSummary",
					undefined,
					{
						proposalHandle,
						summaryRefSeq: result.summaryRefSeq,
						gcConfigs: JSON.stringify(this.configs),
					},
				);
			}
			this.updateStateFromSnapshotData(latestSnapshotData, currentReferenceTimestampMs);
		}
	}

	/**
	 * Called when a node with the given id is updated. If the node is inactive, log an error.
	 * @param nodePath - The id of the node that changed.
	 * @param reason - Whether the node was loaded or changed.
	 * @param timestampMs - The timestamp when the node changed.
	 * @param packagePath - The package path of the node. This may not be available if the node hasn't been loaded yet.
	 * @param requestHeaders - If the node was loaded via request path, the headers in the request.
	 */
	public nodeUpdated(
		nodePath: string,
		reason: "Loaded" | "Changed",
		timestampMs?: number,
		packagePath?: readonly string[],
		requestHeaders?: IRequestHeader,
	) {
		if (!this.configs.shouldRunGC) {
			return;
		}

		this.telemetryTracker.nodeUsed({
			id: nodePath,
			usageType: reason,
			currentReferenceTimestampMs:
				timestampMs ?? this.runtime.getCurrentReferenceTimestampMs(),
			packagePath,
			completedGCRuns: this.completedRuns,
			isTombstoned: this.tombstones.includes(nodePath),
			lastSummaryTime: this.getLastSummaryTimestampMs(),
			viaHandle: requestHeaders?.[RuntimeHeaders.viaHandle],
		});
	}

	/**
	 * Called when an outbound reference is added to a node. This is used to identify all nodes that have been
	 * referenced between summaries so that their unreferenced timestamp can be reset.
	 *
	 * @param fromNodePath - The node from which the reference is added.
	 * @param toNodePath - The node to which the reference is added.
	 */
	public addedOutboundReference(fromNodePath: string, toNodePath: string) {
		if (!this.configs.shouldRunGC) {
			return;
		}

		const outboundRoutes = this.newReferencesSinceLastRun.get(fromNodePath) ?? [];
		outboundRoutes.push(toNodePath);
		this.newReferencesSinceLastRun.set(fromNodePath, outboundRoutes);

		this.telemetryTracker.nodeUsed({
			id: toNodePath,
			usageType: "Revived",
			currentReferenceTimestampMs: this.runtime.getCurrentReferenceTimestampMs(),
			packagePath: undefined,
			completedGCRuns: this.completedRuns,
			isTombstoned: this.tombstones.includes(toNodePath),
			lastSummaryTime: this.getLastSummaryTimestampMs(),
			fromId: fromNodePath,
		});
	}

	/**
	 * Returns whether a node with the given path has been deleted or not. This can be used by the runtime to identify
	 * cases where objects are used after they are deleted and throw / log errors accordingly.
	 */
	public isNodeDeleted(nodePath: string): boolean {
		return this.deletedNodes.has(nodePath);
	}

	public dispose(): void {
		this.sessionExpiryTimer?.clear();
		this.sessionExpiryTimer = undefined;
	}

	/**
<<<<<<< HEAD
	 * Updates the state of the system as per the current GC run. It does the following:
	 * 1. Sets up the current GC state as per the gcData.
	 * 2. Starts tracking for nodes that have become unreferenced in this run.
	 * 3. Clears tracking for nodes that were unreferenced but became referenced in this run.
	 * @param gcData - The data representing the reference graph on which GC is run.
	 * @param gcResult - The result of the GC run on the gcData.
	 * @param currentReferenceTimestampMs - The timestamp to be used for unreferenced nodes' timestamp.
	 * @returns - A list of sweep ready nodes. (Nodes ready to be deleted)
	 */
	private updateMarkPhase(
		gcData: IGarbageCollectionData,
		gcResult: IGCResult,
		currentReferenceTimestampMs: number,
		logger: ITelemetryLoggerExt,
	) {
		// Get references from the current GC run + references between previous and current run and then update each
		// node's state
		const allNodesReferencedBetweenGCs =
			this.findAllNodesReferencedBetweenGCs(gcData, this.gcDataFromLastRun, logger) ??
			gcResult.referencedNodeIds;
		this.newReferencesSinceLastRun.clear();

		// Iterate through the referenced nodes and stop tracking if they were unreferenced before.
		for (const nodeId of allNodesReferencedBetweenGCs) {
			const nodeStateTracker = this.unreferencedNodesState.get(nodeId);
			if (nodeStateTracker !== undefined) {
				// Stop tracking so as to clear out any running timers.
				nodeStateTracker.stopTracking();
				// Delete the node as we don't need to track it any more.
				this.unreferencedNodesState.delete(nodeId);
			}
		}

		/**
		 * If a node became unreferenced in this run, start tracking it.
		 * If a node was already unreferenced, update its tracking information. Since the current reference time is
		 * from the ops seen, this will ensure that we keep updating the unreferenced state as time moves forward.
		 *
		 * If a node is sweep ready, store and then return it.
		 */
		const sweepReadyNodes: string[] = [];
		for (const nodeId of gcResult.deletedNodeIds) {
			const nodeStateTracker = this.unreferencedNodesState.get(nodeId);
			if (nodeStateTracker === undefined) {
				this.unreferencedNodesState.set(
					nodeId,
					new UnreferencedStateTracker(
						currentReferenceTimestampMs,
						this.configs.inactiveTimeoutMs,
						currentReferenceTimestampMs,
						this.configs.sweepTimeoutMs,
					),
				);
			} else {
				nodeStateTracker.updateTracking(currentReferenceTimestampMs);
				if (nodeStateTracker.state === UnreferencedState.SweepReady) {
					sweepReadyNodes.push(nodeId);
				}
			}
		}

		return sweepReadyNodes;
	}

	/**
	 * Deletes nodes from both the runtime and garbage collection
	 * @param sweepReadyNodes - nodes that are ready to be deleted
	 */
	private runSweepPhase(sweepReadyNodes: string[], gcData: IGarbageCollectionData) {
		// TODO: GC:Validation - validate that removed routes are not double deleted
		// TODO: GC:Validation - validate that the child routes of removed routes are deleted as well
		const sweptRoutes = this.runtime.deleteSweepReadyNodes(sweepReadyNodes);
		const updatedGCData = this.deleteSweptRoutes(sweptRoutes, gcData);

		for (const nodeId of sweptRoutes) {
			const nodeStateTracker = this.unreferencedNodesState.get(nodeId);
			// TODO: GC:Validation - assert that the nodeStateTracker is defined
			if (nodeStateTracker !== undefined) {
				// Stop tracking so as to clear out any running timers.
				nodeStateTracker.stopTracking();
				// Delete the node as we don't need to track it any more.
				this.unreferencedNodesState.delete(nodeId);
			}
			// TODO: GC:Validation - assert that the deleted node is not a duplicate
			this.deletedNodes.add(nodeId);
		}

		return updatedGCData;
	}

	/**
	 * @returns IGarbageCollectionData after deleting the sweptRoutes from the gcData
	 */
	private deleteSweptRoutes(
		sweptRoutes: string[],
		gcData: IGarbageCollectionData,
	): IGarbageCollectionData {
		const sweptRoutesSet = new Set<string>(sweptRoutes);
		const gcNodes: { [id: string]: string[] } = {};
		for (const [id, outboundRoutes] of Object.entries(gcData.gcNodes)) {
			if (!sweptRoutesSet.has(id)) {
				gcNodes[id] = Array.from(outboundRoutes);
			}
		}

		// TODO: GC:Validation - assert that the nodeId is in gcData

		return {
			gcNodes,
		};
	}

	/**
	 * Since GC runs periodically, the GC data that is generated only tells us the state of the world at that point in
	 * time. There can be nodes that were referenced in between two runs and their unreferenced state needs to be
	 * updated. For example, in the following scenarios not updating the unreferenced timestamp can lead to deletion of
	 * these objects while there can be in-memory referenced to it:
	 * 1. A node transitions from `unreferenced -> referenced -> unreferenced` between two runs. When the reference is
	 * added, the object may have been accessed and in-memory reference to it added.
	 * 2. A reference is added from one unreferenced node to one or more unreferenced nodes. Even though the node[s] were
	 * unreferenced, they could have been accessed and in-memory reference to them added.
	 *
	 * This function identifies nodes that were referenced since the last run.
	 * If these nodes are currently unreferenced, they will be assigned new unreferenced state by the current run.
	 *
	 * @returns - a list of all nodes referenced from the last local summary until now.
	 */
	private findAllNodesReferencedBetweenGCs(
		currentGCData: IGarbageCollectionData,
		previousGCData: IGarbageCollectionData | undefined,
		logger: ITelemetryLoggerExt,
	): string[] | undefined {
		// If we haven't run GC before there is nothing to do.
		// No previousGCData, means nothing is unreferenced, and there are no reference state trackers to clear
		if (previousGCData === undefined) {
			return undefined;
		}

		/**
		 * If there are references that were not explicitly notified to GC, log an error because this should never happen.
		 * If it does, this may result in the unreferenced timestamps of these nodes not updated when they were referenced.
		 */
		this.telemetryTracker.logIfMissingExplicitReferences(
			currentGCData,
			previousGCData,
			this.newReferencesSinceLastRun,
			logger,
		);

		// No references were added since the last run so we don't have to update reference states of any unreferenced
		// nodes. There is no in between state at this point.
		if (this.newReferencesSinceLastRun.size === 0) {
			return undefined;
		}

		/**
		 * Generate a super set of the GC data that contains the nodes and edges from last run, plus any new node and
		 * edges that have been added since then. To do this, combine the GC data from the last run and the current
		 * run, and then add the references since last run.
		 *
		 * Note on why we need to combine the data from previous run, current run and all references in between -
		 * 1. We need data from last run because some of its references may have been deleted since then. If those
		 * references added new outbound references before they were deleted, we need to detect them.
		 *
		 * 2. We need new outbound references since last run because some of them may have been deleted later. If those
		 * references added new outbound references before they were deleted, we need to detect them.
		 *
		 * 3. We need data from the current run because currently we may not detect when DDSes are referenced:
		 * - We don't require DDSes handles to be stored in a referenced DDS.
		 * - A new data store may have "root" DDSes already created and we don't detect them today.
		 */
		const gcDataSuperSet = concatGarbageCollectionData(previousGCData, currentGCData);
		const newOutboundRoutesSinceLastRun: string[] = [];
		this.newReferencesSinceLastRun.forEach((outboundRoutes: string[], sourceNodeId: string) => {
			if (gcDataSuperSet.gcNodes[sourceNodeId] === undefined) {
				gcDataSuperSet.gcNodes[sourceNodeId] = outboundRoutes;
			} else {
				gcDataSuperSet.gcNodes[sourceNodeId].push(...outboundRoutes);
			}
			newOutboundRoutesSinceLastRun.push(...outboundRoutes);
		});

		/**
		 * Run GC on the above reference graph starting with root and all new outbound routes. This will generate a
		 * list of all nodes that could have been referenced since the last run. If any of these nodes are unreferenced,
		 * unreferenced, stop tracking them and remove from unreferenced list.
		 * Note that some of these nodes may be unreferenced now and if so, the current run will mark them as
		 * unreferenced and add unreferenced state.
		 */
		const gcResult = runGarbageCollection(gcDataSuperSet.gcNodes, [
			"/",
			...newOutboundRoutesSinceLastRun,
		]);
		return gcResult.referencedNodeIds;
	}

	/**
=======
>>>>>>> dfaa5947
	 * Generates the stats of a garbage collection run from the given results of the run.
	 * @param gcResult - The result of a GC run.
	 * @returns the GC stats of the GC run.
	 */
	private generateStats(gcResult: IGCResult): IGCStats {
		const gcStats: IGCStats = {
			nodeCount: 0,
			dataStoreCount: 0,
			attachmentBlobCount: 0,
			unrefNodeCount: 0,
			unrefDataStoreCount: 0,
			unrefAttachmentBlobCount: 0,
			updatedNodeCount: 0,
			updatedDataStoreCount: 0,
			updatedAttachmentBlobCount: 0,
		};

		const updateNodeStats = (nodeId: string, referenced: boolean) => {
			gcStats.nodeCount++;
			// If there is no previous GC data, every node's state is generated and is considered as updated.
			// Otherwise, find out if any node went from referenced to unreferenced or vice-versa.
			const stateUpdated =
				this.gcDataFromLastRun === undefined ||
				this.unreferencedNodesState.has(nodeId) === referenced;
			if (stateUpdated) {
				gcStats.updatedNodeCount++;
			}
			if (!referenced) {
				gcStats.unrefNodeCount++;
			}

			if (this.runtime.getNodeType(nodeId) === GCNodeType.DataStore) {
				gcStats.dataStoreCount++;
				if (stateUpdated) {
					gcStats.updatedDataStoreCount++;
				}
				if (!referenced) {
					gcStats.unrefDataStoreCount++;
				}
			}
			if (this.runtime.getNodeType(nodeId) === GCNodeType.Blob) {
				gcStats.attachmentBlobCount++;
				if (stateUpdated) {
					gcStats.updatedAttachmentBlobCount++;
				}
				if (!referenced) {
					gcStats.unrefAttachmentBlobCount++;
				}
			}
		};

		for (const nodeId of gcResult.referencedNodeIds) {
			updateNodeStats(nodeId, true /* referenced */);
		}

		for (const nodeId of gcResult.deletedNodeIds) {
			updateNodeStats(nodeId, false /* referenced */);
		}

		return gcStats;
	}
}<|MERGE_RESOLUTION|>--- conflicted
+++ resolved
@@ -518,19 +518,6 @@
 		);
 	}
 
-<<<<<<< HEAD
-	private async runPreGCSteps() {
-		// Ensure that state has been initialized from the base snapshot data.
-		await this.initializeGCStateFromBaseSnapshotP;
-		// Let the runtime update its pending state before GC runs.
-		await this.runtime.updateStateBeforeGC();
-	}
-
-	private async runPostGCSteps(
-		gcData: IGarbageCollectionData,
-		gcResult: IGCResult,
-		logger: ITelemetryLoggerExt,
-=======
 	/**
 	 * Runs garbage collection. It does the following:
 	 * 1. It generates / analyzes the runtime's reference graph.
@@ -540,7 +527,6 @@
 	 */
 	private async runGC(
 		fullGC: boolean,
->>>>>>> dfaa5947
 		currentReferenceTimestampMs: number,
 		logger: ITelemetryLogger,
 	): Promise<IGCStats> {
@@ -733,7 +719,7 @@
 	private findAllNodesReferencedBetweenGCs(
 		currentGCData: IGarbageCollectionData,
 		previousGCData: IGarbageCollectionData | undefined,
-		logger: ITelemetryLogger,
+		logger: ITelemetryLoggerExt,
 	): string[] | undefined {
 		// If we haven't run GC before there is nothing to do.
 		// No previousGCData, means nothing is unreferenced, and there are no reference state trackers to clear
@@ -956,206 +942,6 @@
 	}
 
 	/**
-<<<<<<< HEAD
-	 * Updates the state of the system as per the current GC run. It does the following:
-	 * 1. Sets up the current GC state as per the gcData.
-	 * 2. Starts tracking for nodes that have become unreferenced in this run.
-	 * 3. Clears tracking for nodes that were unreferenced but became referenced in this run.
-	 * @param gcData - The data representing the reference graph on which GC is run.
-	 * @param gcResult - The result of the GC run on the gcData.
-	 * @param currentReferenceTimestampMs - The timestamp to be used for unreferenced nodes' timestamp.
-	 * @returns - A list of sweep ready nodes. (Nodes ready to be deleted)
-	 */
-	private updateMarkPhase(
-		gcData: IGarbageCollectionData,
-		gcResult: IGCResult,
-		currentReferenceTimestampMs: number,
-		logger: ITelemetryLoggerExt,
-	) {
-		// Get references from the current GC run + references between previous and current run and then update each
-		// node's state
-		const allNodesReferencedBetweenGCs =
-			this.findAllNodesReferencedBetweenGCs(gcData, this.gcDataFromLastRun, logger) ??
-			gcResult.referencedNodeIds;
-		this.newReferencesSinceLastRun.clear();
-
-		// Iterate through the referenced nodes and stop tracking if they were unreferenced before.
-		for (const nodeId of allNodesReferencedBetweenGCs) {
-			const nodeStateTracker = this.unreferencedNodesState.get(nodeId);
-			if (nodeStateTracker !== undefined) {
-				// Stop tracking so as to clear out any running timers.
-				nodeStateTracker.stopTracking();
-				// Delete the node as we don't need to track it any more.
-				this.unreferencedNodesState.delete(nodeId);
-			}
-		}
-
-		/**
-		 * If a node became unreferenced in this run, start tracking it.
-		 * If a node was already unreferenced, update its tracking information. Since the current reference time is
-		 * from the ops seen, this will ensure that we keep updating the unreferenced state as time moves forward.
-		 *
-		 * If a node is sweep ready, store and then return it.
-		 */
-		const sweepReadyNodes: string[] = [];
-		for (const nodeId of gcResult.deletedNodeIds) {
-			const nodeStateTracker = this.unreferencedNodesState.get(nodeId);
-			if (nodeStateTracker === undefined) {
-				this.unreferencedNodesState.set(
-					nodeId,
-					new UnreferencedStateTracker(
-						currentReferenceTimestampMs,
-						this.configs.inactiveTimeoutMs,
-						currentReferenceTimestampMs,
-						this.configs.sweepTimeoutMs,
-					),
-				);
-			} else {
-				nodeStateTracker.updateTracking(currentReferenceTimestampMs);
-				if (nodeStateTracker.state === UnreferencedState.SweepReady) {
-					sweepReadyNodes.push(nodeId);
-				}
-			}
-		}
-
-		return sweepReadyNodes;
-	}
-
-	/**
-	 * Deletes nodes from both the runtime and garbage collection
-	 * @param sweepReadyNodes - nodes that are ready to be deleted
-	 */
-	private runSweepPhase(sweepReadyNodes: string[], gcData: IGarbageCollectionData) {
-		// TODO: GC:Validation - validate that removed routes are not double deleted
-		// TODO: GC:Validation - validate that the child routes of removed routes are deleted as well
-		const sweptRoutes = this.runtime.deleteSweepReadyNodes(sweepReadyNodes);
-		const updatedGCData = this.deleteSweptRoutes(sweptRoutes, gcData);
-
-		for (const nodeId of sweptRoutes) {
-			const nodeStateTracker = this.unreferencedNodesState.get(nodeId);
-			// TODO: GC:Validation - assert that the nodeStateTracker is defined
-			if (nodeStateTracker !== undefined) {
-				// Stop tracking so as to clear out any running timers.
-				nodeStateTracker.stopTracking();
-				// Delete the node as we don't need to track it any more.
-				this.unreferencedNodesState.delete(nodeId);
-			}
-			// TODO: GC:Validation - assert that the deleted node is not a duplicate
-			this.deletedNodes.add(nodeId);
-		}
-
-		return updatedGCData;
-	}
-
-	/**
-	 * @returns IGarbageCollectionData after deleting the sweptRoutes from the gcData
-	 */
-	private deleteSweptRoutes(
-		sweptRoutes: string[],
-		gcData: IGarbageCollectionData,
-	): IGarbageCollectionData {
-		const sweptRoutesSet = new Set<string>(sweptRoutes);
-		const gcNodes: { [id: string]: string[] } = {};
-		for (const [id, outboundRoutes] of Object.entries(gcData.gcNodes)) {
-			if (!sweptRoutesSet.has(id)) {
-				gcNodes[id] = Array.from(outboundRoutes);
-			}
-		}
-
-		// TODO: GC:Validation - assert that the nodeId is in gcData
-
-		return {
-			gcNodes,
-		};
-	}
-
-	/**
-	 * Since GC runs periodically, the GC data that is generated only tells us the state of the world at that point in
-	 * time. There can be nodes that were referenced in between two runs and their unreferenced state needs to be
-	 * updated. For example, in the following scenarios not updating the unreferenced timestamp can lead to deletion of
-	 * these objects while there can be in-memory referenced to it:
-	 * 1. A node transitions from `unreferenced -> referenced -> unreferenced` between two runs. When the reference is
-	 * added, the object may have been accessed and in-memory reference to it added.
-	 * 2. A reference is added from one unreferenced node to one or more unreferenced nodes. Even though the node[s] were
-	 * unreferenced, they could have been accessed and in-memory reference to them added.
-	 *
-	 * This function identifies nodes that were referenced since the last run.
-	 * If these nodes are currently unreferenced, they will be assigned new unreferenced state by the current run.
-	 *
-	 * @returns - a list of all nodes referenced from the last local summary until now.
-	 */
-	private findAllNodesReferencedBetweenGCs(
-		currentGCData: IGarbageCollectionData,
-		previousGCData: IGarbageCollectionData | undefined,
-		logger: ITelemetryLoggerExt,
-	): string[] | undefined {
-		// If we haven't run GC before there is nothing to do.
-		// No previousGCData, means nothing is unreferenced, and there are no reference state trackers to clear
-		if (previousGCData === undefined) {
-			return undefined;
-		}
-
-		/**
-		 * If there are references that were not explicitly notified to GC, log an error because this should never happen.
-		 * If it does, this may result in the unreferenced timestamps of these nodes not updated when they were referenced.
-		 */
-		this.telemetryTracker.logIfMissingExplicitReferences(
-			currentGCData,
-			previousGCData,
-			this.newReferencesSinceLastRun,
-			logger,
-		);
-
-		// No references were added since the last run so we don't have to update reference states of any unreferenced
-		// nodes. There is no in between state at this point.
-		if (this.newReferencesSinceLastRun.size === 0) {
-			return undefined;
-		}
-
-		/**
-		 * Generate a super set of the GC data that contains the nodes and edges from last run, plus any new node and
-		 * edges that have been added since then. To do this, combine the GC data from the last run and the current
-		 * run, and then add the references since last run.
-		 *
-		 * Note on why we need to combine the data from previous run, current run and all references in between -
-		 * 1. We need data from last run because some of its references may have been deleted since then. If those
-		 * references added new outbound references before they were deleted, we need to detect them.
-		 *
-		 * 2. We need new outbound references since last run because some of them may have been deleted later. If those
-		 * references added new outbound references before they were deleted, we need to detect them.
-		 *
-		 * 3. We need data from the current run because currently we may not detect when DDSes are referenced:
-		 * - We don't require DDSes handles to be stored in a referenced DDS.
-		 * - A new data store may have "root" DDSes already created and we don't detect them today.
-		 */
-		const gcDataSuperSet = concatGarbageCollectionData(previousGCData, currentGCData);
-		const newOutboundRoutesSinceLastRun: string[] = [];
-		this.newReferencesSinceLastRun.forEach((outboundRoutes: string[], sourceNodeId: string) => {
-			if (gcDataSuperSet.gcNodes[sourceNodeId] === undefined) {
-				gcDataSuperSet.gcNodes[sourceNodeId] = outboundRoutes;
-			} else {
-				gcDataSuperSet.gcNodes[sourceNodeId].push(...outboundRoutes);
-			}
-			newOutboundRoutesSinceLastRun.push(...outboundRoutes);
-		});
-
-		/**
-		 * Run GC on the above reference graph starting with root and all new outbound routes. This will generate a
-		 * list of all nodes that could have been referenced since the last run. If any of these nodes are unreferenced,
-		 * unreferenced, stop tracking them and remove from unreferenced list.
-		 * Note that some of these nodes may be unreferenced now and if so, the current run will mark them as
-		 * unreferenced and add unreferenced state.
-		 */
-		const gcResult = runGarbageCollection(gcDataSuperSet.gcNodes, [
-			"/",
-			...newOutboundRoutesSinceLastRun,
-		]);
-		return gcResult.referencedNodeIds;
-	}
-
-	/**
-=======
->>>>>>> dfaa5947
 	 * Generates the stats of a garbage collection run from the given results of the run.
 	 * @param gcResult - The result of a GC run.
 	 * @returns the GC stats of the GC run.
