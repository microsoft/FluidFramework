/*!
 * Copyright (c) Microsoft Corporation and contributors. All rights reserved.
 * Licensed under the MIT License.
 */

<<<<<<< HEAD
import { ITelemetryLogger } from "@fluidframework/common-definitions";
import { LazyPromise, Timer, assert } from "@fluidframework/common-utils";
=======
import { LazyPromise, Timer } from "@fluidframework/common-utils";
>>>>>>> b85e68cd
import { ClientSessionExpiredError, DataProcessingError } from "@fluidframework/container-utils";
import { IRequestHeader } from "@fluidframework/core-interfaces";
import {
	gcTreeKey,
	IGarbageCollectionData,
	IGarbageCollectionDetailsBase,
	ISummarizeResult,
	ITelemetryContext,
} from "@fluidframework/runtime-definitions";
import { ReadAndParseBlob } from "@fluidframework/runtime-utils";
import {
	ChildLogger,
	ITelemetryLoggerExt,
	loggerToMonitoringContext,
	MonitoringContext,
	PerformanceEvent,
} from "@fluidframework/telemetry-utils";

import { RuntimeHeaders } from "../containerRuntime";
import { RefreshSummaryResult } from "../summary";
import { generateGCConfigs } from "./gcConfigs";
import {
	GCNodeType,
	IGarbageCollector,
	IGarbageCollectorCreateParams,
	IGarbageCollectionRuntime,
	IGCResult,
	IGCStats,
	UnreferencedState,
	IGCMetadata,
	IGarbageCollectorConfigs,
} from "./gcDefinitions";
import { cloneGCData, concatGarbageCollectionData, getGCDataFromSnapshot } from "./gcHelpers";
import { runGarbageCollection } from "./gcReferenceGraphAlgorithm";
import { IGarbageCollectionSnapshotData, IGarbageCollectionState } from "./gcSummaryDefinitions";
import { GCSummaryStateTracker } from "./gcSummaryStateTracker";
import { UnreferencedStateTracker } from "./gcUnreferencedStateTracker";
import { GCTelemetryTracker } from "./gcTelemetry";

/**
 * The garbage collector for the container runtime. It consolidates the garbage collection functionality and maintains
 * its state across summaries.
 *
 * Node - represented as nodeId, it's a node on the GC graph
 *
 * Outbound Route - a path from one node to another node, think `nodeA` -\> `nodeB`
 *
 * Graph - all nodes with their respective routes
 *
 * ```
 *			 GC Graph
 *
 *			   Node
 *		NodeId = "datastore1"
 *		   /			 \\
 *	OutboundRoute   OutboundRoute
 *		 /				 \\
 *	   Node			   Node
 *  NodeId = "dds1"	 NodeId = "dds2"
 * ```
 */
export class GarbageCollector implements IGarbageCollector {
	public static create(createParams: IGarbageCollectorCreateParams): IGarbageCollector {
		return new GarbageCollector(createParams);
	}

	private readonly mc: MonitoringContext;

	private readonly configs: IGarbageCollectorConfigs;

	public get shouldRunGC(): boolean {
		return this.configs.shouldRunGC;
	}

	// Keeps track of the GC state from the last run.
	private gcDataFromLastRun: IGarbageCollectionData | undefined;
	// Keeps a list of references (edges in the GC graph) between GC runs. Each entry has a node id and a list of
	// outbound routes from that node.
	private readonly newReferencesSinceLastRun: Map<string, string[]> = new Map();
	// A list of nodes that have been tombstoned.
	private tombstones: string[] = [];
	// A list of nodes that have been deleted during sweep phase.
	private deletedNodes: Set<string> = new Set();

	// Promise when resolved returns the GC data data in the base snapshot.
	private readonly baseSnapshotDataP: Promise<IGarbageCollectionSnapshotData | undefined>;
	// Promise when resolved initializes the GC state from the data in the base snapshot.
	private readonly initializeGCStateFromBaseSnapshotP: Promise<void>;
	// The GC details generated from the base snapshot.
	private readonly baseGCDetailsP: Promise<IGarbageCollectionDetailsBase>;
	// Map of node ids to their unreferenced state tracker.
	private readonly unreferencedNodesState: Map<string, UnreferencedStateTracker> = new Map();
	// The Timer responsible for closing the container when the session has expired
	private sessionExpiryTimer: Timer | undefined;

	// The number of times GC has successfully completed on this instance of GarbageCollector.
	private completedRuns = 0;

	private readonly runtime: IGarbageCollectionRuntime;
	private readonly isSummarizerClient: boolean;

	private readonly summaryStateTracker: GCSummaryStateTracker;
	private readonly telemetryTracker: GCTelemetryTracker;

	/** For a given node path, returns the node's package path. */
	private readonly getNodePackagePath: (
		nodePath: string,
	) => Promise<readonly string[] | undefined>;
	/** Returns the timestamp of the last summary generated for this container. */
	private readonly getLastSummaryTimestampMs: () => number | undefined;
	/** Returns true if connection is active, i.e. it's "write" connection and the runtime is connected. */
	private readonly activeConnection: () => boolean;

	public get summaryStateNeedsReset(): boolean {
		return this.summaryStateTracker.doesSummaryStateNeedReset;
	}

	/** Returns the count of data stores whose GC state updated since the last summary. */
	public get updatedDSCountSinceLastSummary(): number {
		return this.summaryStateTracker.updatedDSCountSinceLastSummary;
	}

	protected constructor(createParams: IGarbageCollectorCreateParams) {
		this.runtime = createParams.runtime;
		this.isSummarizerClient = createParams.isSummarizerClient;
		this.getNodePackagePath = createParams.getNodePackagePath;
		this.getLastSummaryTimestampMs = createParams.getLastSummaryTimestampMs;
		this.activeConnection = createParams.activeConnection;

		const baseSnapshot = createParams.baseSnapshot;
		const readAndParseBlob = createParams.readAndParseBlob;

		this.mc = loggerToMonitoringContext(
			ChildLogger.create(createParams.baseLogger, "GarbageCollector", {
				all: { completedGCRuns: () => this.completedRuns },
			}),
		);

		this.configs = generateGCConfigs(this.mc, createParams);

		// If session expiry is enabled, we need to close the container when the session expiry timeout expires.
		if (this.configs.sessionExpiryTimeoutMs !== undefined) {
			// If Test Override config is set, override Session Expiry timeout.
			const overrideSessionExpiryTimeoutMs = this.mc.config.getNumber(
				"Fluid.GarbageCollection.TestOverride.SessionExpiryMs",
			);
			const timeoutMs = overrideSessionExpiryTimeoutMs ?? this.configs.sessionExpiryTimeoutMs;
			assert(
				timeoutMs <= this.configs.sessionExpiryTimeoutMs,
				"Cannot extend sessionExpiry via TestOverride setting",
			);

			this.sessionExpiryTimer = new Timer(timeoutMs, () => {
				this.runtime.closeFn(
					new ClientSessionExpiredError(`Client session expired.`, timeoutMs),
				);
			});
			this.sessionExpiryTimer.start();
		}

		this.summaryStateTracker = new GCSummaryStateTracker(
			this.configs,
			baseSnapshot?.trees[gcTreeKey] !== undefined /* wasGCRunInBaseSnapshot */,
		);

		this.telemetryTracker = new GCTelemetryTracker(
			this.mc,
			this.configs,
			this.isSummarizerClient,
			this.runtime.gcTombstoneEnforcementAllowed,
			createParams.createContainerMetadata,
			(nodeId: string) => this.runtime.getNodeType(nodeId),
			(nodeId: string) => this.unreferencedNodesState.get(nodeId),
			this.getNodePackagePath,
		);

		// Get the GC data from the base snapshot. Use LazyPromise because we only want to do this once since it
		// it involves fetching blobs from storage which is expensive.
		this.baseSnapshotDataP = new LazyPromise<IGarbageCollectionSnapshotData | undefined>(
			async () => {
				if (baseSnapshot === undefined) {
					return undefined;
				}

				try {
					// For newer documents, GC data should be present in the GC tree in the root of the snapshot.
					const gcSnapshotTree = baseSnapshot.trees[gcTreeKey];
					if (gcSnapshotTree === undefined) {
						// back-compat - Older documents get their gc data reset for simplicity as there are few of them
						// incremental gc summary will not work with older gc data as well
						return undefined;
					}

					const snapshotData = await getGCDataFromSnapshot(
						gcSnapshotTree,
						readAndParseBlob,
					);

					// If the GC version in base snapshot does not match the GC version currently in effect, the GC data
					// in the snapshot cannot be interpreted correctly. Set everything to undefined except for
					// deletedNodes because irrespective of GC versions, these nodes have been deleted and cannot be
					// brought back. The deletedNodes info is needed to identify when these nodes are used.
					if (this.configs.gcVersionInEffect !== this.configs.gcVersionInBaseSnapshot) {
						return {
							gcState: undefined,
							tombstones: undefined,
							deletedNodes: snapshotData.deletedNodes,
						};
					}
					return snapshotData;
				} catch (error) {
					const dpe = DataProcessingError.wrapIfUnrecognized(
						error,
						"FailedToInitializeGC",
					);
					dpe.addTelemetryProperties({
						gcConfigs: JSON.stringify(this.configs),
					});
					throw dpe;
				}
			},
		);

		/**
		 * Set up the initializer which initializes the GC state from the data in base snapshot. This is done when
		 * connected in write mode or when GC runs the first time. It sets up all unreferenced nodes from the base
		 * GC state and updates their inactive or sweep ready state.
		 */
		this.initializeGCStateFromBaseSnapshotP = new LazyPromise<void>(async () => {
			/**
			 * If there is no current reference timestamp, skip initialization. We need the current timestamp to track
			 * how long objects have been unreferenced and if they can be deleted.
			 *
			 * Note that the only scenario where there is no reference timestamp is when no ops have ever been processed
			 * for this container and it is in read mode. In this scenario, there is no point in running GC anyway
			 * because references in the container do not change without any ops, i.e., there is nothing to collect.
			 */
			const currentReferenceTimestampMs = this.runtime.getCurrentReferenceTimestampMs();
			if (currentReferenceTimestampMs === undefined) {
				// Log an event so we can evaluate how often we run into this scenario.
				this.mc.logger.sendErrorEvent({
					eventName: "GarbageCollectorInitializedWithoutTimestamp",
					gcConfigs: JSON.stringify(this.configs),
				});
				return;
			}
			/**
			 * The base snapshot data will not be present if the container is loaded from:
			 * 1. The first summary created by the detached container.
			 * 2. A summary that was generated with GC disabled.
			 * 3. A summary that was generated before GC even existed.
			 */
			const baseSnapshotData = await this.baseSnapshotDataP;
			if (baseSnapshotData === undefined) {
				return;
			}
			this.updateStateFromSnapshotData(baseSnapshotData, currentReferenceTimestampMs);
			this.summaryStateTracker.initializeBaseState(baseSnapshotData);
		});

		// Get the GC details from the GC state in the base summary. This is returned in getBaseGCDetails which is
		// used to initialize the GC state of all the nodes in the container.
		this.baseGCDetailsP = new LazyPromise<IGarbageCollectionDetailsBase>(async () => {
			const baseSnapshotData = await this.baseSnapshotDataP;
			if (baseSnapshotData?.gcState === undefined) {
				return {};
			}

			const gcNodes: { [id: string]: string[] } = {};
			for (const [nodeId, nodeData] of Object.entries(baseSnapshotData.gcState.gcNodes)) {
				gcNodes[nodeId] = Array.from(nodeData.outboundRoutes);
			}
			// Run GC on the nodes in the base summary to get the routes used in each node in the container.
			// This is an optimization for space (vs performance) wherein we don't need to store the used routes of
			// each node in the summary.
			const usedRoutes = runGarbageCollection(gcNodes, ["/"]).referencedNodeIds;

			return { gcData: { gcNodes }, usedRoutes };
		});

		// Log all the GC options and the state determined by the garbage collector. This is interesting only for the
		// summarizer client since it is the only one that runs GC. It also helps keep the telemetry less noisy.
		if (this.isSummarizerClient) {
			this.mc.logger.sendTelemetryEvent({
				eventName: "GarbageCollectorLoaded",
				gcConfigs: JSON.stringify(this.configs),
				gcOptions: JSON.stringify(createParams.gcOptions),
			});
		}
	}

	/**
	 * Called during container initialization. Initialize from the tombstone state in the base snapshot. This is done
	 * during initialization so that deleted or tombstoned objects are marked as such before they are loaded or used.
	 */
	public async initializeBaseState(): Promise<void> {
		const baseSnapshotData = await this.baseSnapshotDataP;
		/**
		 * The base snapshot data will not be present if the container is loaded from:
		 * 1. The first summary created by the detached container.
		 * 2. A summary that was generated with GC disabled.
		 * 3. A summary that was generated before GC even existed.
		 */
		if (baseSnapshotData === undefined) {
			return;
		}

		// Initialize the deleted nodes from the snapshot. This is done irrespective of whether sweep is enabled or not
		// to identify deleted nodes' usage.
		if (baseSnapshotData.deletedNodes !== undefined) {
			this.deletedNodes = new Set(baseSnapshotData.deletedNodes);
		}

		// If running in tombstone mode, initialize the tombstone state from the snapshot. Also, notify the runtime of
		// tombstone routes.
		if (this.configs.tombstoneMode && baseSnapshotData.tombstones !== undefined) {
			// Create a copy since we are writing from a source we don't control
			this.tombstones = Array.from(baseSnapshotData.tombstones);
			this.runtime.updateTombstonedRoutes(this.tombstones);
		}
	}

	/**
	 * Update state from the given snapshot data. This is done during load and during refreshing state from a snapshot.
	 * All current tracking is reset and updated from the data in the snapshot.
	 * @param snapshotData - The snapshot data to update state from. If this is undefined, all GC state and tracking
	 * is reset.
	 * @param currentReferenceTimestampMs - The current reference timestamp for marking unreferenced nodes' unreferenced
	 * timestamp.
	 */
	private updateStateFromSnapshotData(
		snapshotData: IGarbageCollectionSnapshotData | undefined,
		currentReferenceTimestampMs: number,
	) {
		/**
		 * Note: "newReferencesSinceLastRun" is not reset here. This is done because there may be references since the
		 * snapshot that we are updating state from. For example, this client may have processed ops till seq#1000 and
		 * its refreshing state from a summary that happened at seq#900. In this case, there may be references between
		 * seq#901 and seq#1000 that we don't want to reset.
		 * Unfortunately, there is no way to track the seq# of ops that add references, so we choose to not reset any
		 * references here. This should be fine because, in the worst case, we may end up updating the unreferenced
		 * timestamp of a node which will delay its deletion. Although not ideal, this will only happen in rare
		 * scenarios, so it should be okay.
		 */

		// Clear all existing unreferenced state tracking.
		for (const [, nodeStateTracker] of this.unreferencedNodesState) {
			nodeStateTracker.stopTracking();
		}
		this.unreferencedNodesState.clear();

		// If running sweep, the tombstone state represents the list of nodes that have been deleted during sweep.
		// If running in tombstone mode, the tombstone state represents the list of nodes that have been marked as
		// tombstones.
		// If this call is because we are refreshing from a snapshot due to an ack, it is likely that the GC state
		// in the snapshot is newer than this client's. And so, the deleted / tombstone nodes need to be updated.
		if (this.configs.shouldRunSweep) {
			const snapshotDeletedNodes = snapshotData?.deletedNodes
				? new Set(snapshotData.deletedNodes)
				: undefined;
			// If the snapshot contains deleted nodes that are not yet deleted by this client, ask the runtime to
			// delete them.
			if (snapshotDeletedNodes !== undefined) {
				const newDeletedNodes: string[] = [];
				for (const nodeId of snapshotDeletedNodes) {
					if (!this.deletedNodes.has(nodeId)) {
						newDeletedNodes.push(nodeId);
					}
				}
				if (newDeletedNodes.length > 0) {
					// Call container runtime to delete these nodes and add deleted nodes to this.deletedNodes.
				}
			}
		} else if (this.configs.tombstoneMode) {
			// The snapshot may contain more or fewer tombstone nodes than this client. Update tombstone state and
			// notify the runtime to update its state as well.
			this.tombstones = snapshotData?.tombstones ? Array.from(snapshotData.tombstones) : [];
			this.runtime.updateTombstonedRoutes(this.tombstones);
		}

		// If there is no snapshot data, it means this snapshot was generated with GC disabled. Unset all GC state.
		if (snapshotData?.gcState === undefined) {
			this.gcDataFromLastRun = undefined;
			return;
		}

		// Update unreferenced state tracking as per the GC state in the snapshot data and update gcDataFromLastRun
		// to the GC data from the snapshot data.
		const gcNodes: { [id: string]: string[] } = {};
		for (const [nodeId, nodeData] of Object.entries(snapshotData.gcState.gcNodes)) {
			if (nodeData.unreferencedTimestampMs !== undefined) {
				this.unreferencedNodesState.set(
					nodeId,
					new UnreferencedStateTracker(
						nodeData.unreferencedTimestampMs,
						this.configs.inactiveTimeoutMs,
						currentReferenceTimestampMs,
						this.configs.sweepTimeoutMs,
					),
				);
			}
			gcNodes[nodeId] = Array.from(nodeData.outboundRoutes);
		}
		this.gcDataFromLastRun = { gcNodes };
	}

	/**
	 * Called when the connection state of the runtime changes, i.e., it connects or disconnects. GC subscribes to this
	 * to initialize the base state for non-summarizer clients so that they can track inactive / sweep ready nodes.
	 * @param connected - Whether the runtime connected / disconnected.
	 * @param clientId - The clientId of this runtime.
	 */
	public setConnectionState(connected: boolean, clientId?: string | undefined): void {
		/**
		 * For all clients, initialize the base state when the container becomes active, i.e., it transitions
		 * to "write" mode. This will ensure that the container's own join op is processed and there is a recent
		 * reference timestamp that will be used to update the state of unreferenced nodes. Also, all trailing ops which
		 * could affect the GC state will have been processed.
		 *
		 * If GC is up-to-date for the client and the summarizing client, there will be an doubling of both
		 * InactiveObject_Loaded and SweepReady_Loaded errors, as there will be one from the sending client and one from
		 * the receiving summarizer client.
		 *
		 * Ideally, this initialization should only be done for summarizer client. However, we are currently rolling out
		 * sweep in phases and we want to track when inactive and sweep ready objects are used in any client.
		 */
		if (this.activeConnection() && this.configs.shouldRunGC) {
			this.initializeGCStateFromBaseSnapshotP.catch((error) => {});
		}
	}

	/**
	 * Returns a the GC details generated from the base summary. This is used to initialize the GC state of the nodes
	 * in the container.
	 */
	public async getBaseGCDetails(): Promise<IGarbageCollectionDetailsBase> {
		return this.baseGCDetailsP;
	}

	/**
	 * Runs garbage collection and updates the reference / used state of the nodes in the container.
	 * @returns stats of the GC run or undefined if GC did not run.
	 */
	public async collectGarbage(
		options: {
			/** Logger to use for logging GC events */
			logger?: ITelemetryLoggerExt;
			/** True to run GC sweep phase after the mark phase */
			runSweep?: boolean;
			/** True to generate full GC data */
			fullGC?: boolean;
		},
		telemetryContext?: ITelemetryContext,
	): Promise<IGCStats | undefined> {
		const fullGC =
			options.fullGC ??
			(this.configs.runFullGC === true || this.summaryStateTracker.doesSummaryStateNeedReset);

		// Add the options that are used to run GC to the telemetry context.
		telemetryContext?.setMultiple("fluid_GC", "Options", {
			fullGC,
			runSweep: options.runSweep,
		});

		const logger = options.logger
			? ChildLogger.create(options.logger, undefined, {
					all: { completedGCRuns: () => this.completedRuns },
			  })
			: this.mc.logger;

		/**
		 * If there is no current reference timestamp, skip running GC. We need the current timestamp to track
		 * how long objects have been unreferenced and if they should be deleted.
		 *
		 * Note that the only scenario where GC is called and there is no reference timestamp is when no ops have ever
		 * been processed for this container and it is in read mode. In this scenario, there is no point in running GC
		 * anyway because references in the container do not change without any ops, i.e., there is nothing to collect.
		 */
		const currentReferenceTimestampMs = this.runtime.getCurrentReferenceTimestampMs();
		if (currentReferenceTimestampMs === undefined) {
			// Log an event so we can evaluate how often we run into this scenario.
			logger.sendErrorEvent({
				eventName: "CollectGarbageCalledWithoutTimestamp",
				gcConfigs: JSON.stringify(this.configs),
			});
			return undefined;
		}

		return PerformanceEvent.timedExecAsync(
			logger,
			{ eventName: "GarbageCollection" },
			async (event) => {
				/** Pre-GC steps */
				// Ensure that state has been initialized from the base snapshot data.
				await this.initializeGCStateFromBaseSnapshotP;
				// Let the runtime update its pending state before GC runs.
				await this.runtime.updateStateBeforeGC();

				/** GC step */
				const gcStats = await this.runGC(fullGC, currentReferenceTimestampMs, logger);
				event.end({ ...gcStats, timestamp: currentReferenceTimestampMs });

				/** Post-GC steps */
				// Log pending unreferenced events such as a node being used after inactive. This is done after GC runs and
				// updates its state so that we don't send false positives based on intermediate state. For example, we may get
				// reference to an unreferenced node from another unreferenced node which means the node wasn't revived.
				await this.telemetryTracker.logPendingEvents(logger);
				// Update the state of summary state tracker from this run's stats.
				this.summaryStateTracker.updateStateFromGCRunStats(gcStats);
				this.newReferencesSinceLastRun.clear();
				this.completedRuns++;

				return gcStats;
			},
			{ end: true, cancel: "error" },
		);
	}

	/**
	 * Runs garbage collection. It does the following:
	 * 1. It generates / analyzes the runtime's reference graph.
	 * 2. Generates stats for the GC run based on previous / current GC state.
	 * 3. Runs Mark phase.
	 * 4. Runs Sweep phase.
	 */
	private async runGC(
		fullGC: boolean,
		currentReferenceTimestampMs: number,
		logger: ITelemetryLoggerExt,
	): Promise<IGCStats> {
		// 1. Generate / analyze the runtime's reference graph.
		// Get the reference graph (gcData) and run GC algorithm to get referenced / unreferenced nodes.
		const gcData = await this.runtime.getGCData(fullGC);
		const gcResult = runGarbageCollection(gcData.gcNodes, ["/"]);
		// Get all referenced nodes - References in this run + references between the previous and current runs.
		const allReferencedNodeIds =
			this.findAllNodesReferencedBetweenGCs(gcData, this.gcDataFromLastRun, logger) ??
			gcResult.referencedNodeIds;

		// 2. Generate stats based on the previous / current GC state.
		// Must happen before running Mark / Sweep phase because previous GC state will be updated in these stages.
		const gcStats = this.generateStats(gcResult);

		// 3. Run the Mark phase.
		// It will mark nodes as referenced / unreferenced and return a list of node ids that are ready to be swept.
		const sweepReadyNodeIds = this.runMarkPhase(
			gcResult,
			allReferencedNodeIds,
			currentReferenceTimestampMs,
		);

		// 4. Run the Sweep phase.
		// It will delete sweep ready nodes and return a list of deleted node ids.
		const deletedNodeIds = this.runSweepPhase(
			gcResult,
			sweepReadyNodeIds,
			currentReferenceTimestampMs,
			logger,
		);

		this.gcDataFromLastRun = cloneGCData(
			gcData,
			(id: string) => deletedNodeIds.includes(id) /* filter out deleted nodes */,
		);
		return gcStats;
	}

	/**
	 * Runs the GC Mark phase. It does the following:
	 * 1. Marks all referenced nodes in this run by clearing tracking for them.
	 * 2. Marks unreferenced nodes in this run by starting tracking for them.
	 * 3. Calls the runtime to update nodes that were marked referenced.
	 *
	 * @param gcResult - The result of the GC run on the gcData.
	 * @param allReferencedNodeIds - Nodes referenced in this GC run + referenced between previous and current GC run.
	 * @param currentReferenceTimestampMs - The timestamp to be used for unreferenced nodes' timestamp.
	 * @returns - A list of sweep ready nodes, i.e., nodes that ready to be deleted.
	 */
	private runMarkPhase(
		gcResult: IGCResult,
		allReferencedNodeIds: string[],
		currentReferenceTimestampMs: number,
	): string[] {
		// 1. Marks all referenced nodes by clearing their unreferenced tracker, if any.
		for (const nodeId of allReferencedNodeIds) {
			const nodeStateTracker = this.unreferencedNodesState.get(nodeId);
			if (nodeStateTracker !== undefined) {
				// Stop tracking so as to clear out any running timers.
				nodeStateTracker.stopTracking();
				// Delete the node as we don't need to track it any more.
				this.unreferencedNodesState.delete(nodeId);
			}
		}

		// 2. Mark unreferenced nodes in this run by starting unreferenced tracking for them.
		const sweepReadyNodeIds: string[] = [];
		for (const nodeId of gcResult.deletedNodeIds) {
			const nodeStateTracker = this.unreferencedNodesState.get(nodeId);
			if (nodeStateTracker === undefined) {
				this.unreferencedNodesState.set(
					nodeId,
					new UnreferencedStateTracker(
						currentReferenceTimestampMs,
						this.configs.inactiveTimeoutMs,
						currentReferenceTimestampMs,
						this.configs.sweepTimeoutMs,
					),
				);
			} else {
				// If a node was already unreferenced, update its tracking information. Since the current reference time
				// is from the ops seen, this will ensure that we keep updating unreferenced state as time moves forward.
				nodeStateTracker.updateTracking(currentReferenceTimestampMs);

				// If a node is sweep ready, store it so it can be returned.
				if (nodeStateTracker.state === UnreferencedState.SweepReady) {
					sweepReadyNodeIds.push(nodeId);
				}
			}
		}

		// 3. Call the runtime to update referenced nodes in this run.
		this.runtime.updateUsedRoutes(gcResult.referencedNodeIds);

		return sweepReadyNodeIds;
	}

	/**
	 * Runs the GC Sweep phase. It does the following:
	 * 1. Calls the runtime to delete nodes that are sweep ready.
	 * 2. Clears tracking for deleted nodes.
	 *
	 * @param gcResult - The result of the GC run on the gcData.
	 * @param sweepReadyNodes - List of nodes that are sweep ready.
	 * @param currentReferenceTimestampMs - The timestamp to be used for unreferenced nodes' timestamp.
	 * @param logger - The logger to be used to log any telemetry.
	 * @returns - A list of nodes that have been deleted.
	 */
	private runSweepPhase(
		gcResult: IGCResult,
		sweepReadyNodes: string[],
		currentReferenceTimestampMs: number,
		logger: ITelemetryLoggerExt,
	): string[] {
		// Log events for objects that are ready to be deleted by sweep. This will give us data on sweep when
		// its not enabled.
		this.telemetryTracker.logSweepEvents(
			logger,
			currentReferenceTimestampMs,
			this.unreferencedNodesState,
			this.completedRuns,
			this.getLastSummaryTimestampMs(),
		);

		/**
		 * Currently, there are 3 modes for sweep:
		 * Test mode - Unreferenced nodes are immediately deleted without waiting for them to be sweep ready.
		 * Tombstone mode - Sweep ready modes are marked as tombstones instead of being deleted.
		 * Sweep mode - Sweep ready modes are deleted.
		 *
		 * These modes serve as staging for applications that want to enable sweep by providing an incremental
		 * way to test and validate sweep works as expected.
		 */
		if (this.configs.testMode) {
			// If we are running in GC test mode, unreferenced nodes (gcResult.deletedNodeIds) are deleted.
			this.runtime.updateUnusedRoutes(gcResult.deletedNodeIds);
			return [];
		}

		if (this.configs.tombstoneMode) {
			this.tombstones = sweepReadyNodes;
			// If we are running in GC tombstone mode, update tombstoned routes. This enables testing scenarios
			// involving access to "deleted" data without actually deleting the data from summaries.
			this.runtime.updateTombstonedRoutes(this.tombstones);
			return [];
		}

		if (!this.configs.shouldRunSweep) {
			return [];
		}

		// 1. Call the runtime to delete sweep ready nodes. The runtime returns a list of nodes it deleted.
		// TODO: GC:Validation - validate that removed routes are not double delete and that the child routes of
		// removed routes are deleted as well.
		const deletedNodeIds = this.runtime.deleteSweepReadyNodes(sweepReadyNodes);

		// 2. Clear unreferenced state tracking for deleted nodes.
		for (const nodeId of deletedNodeIds) {
			const nodeStateTracker = this.unreferencedNodesState.get(nodeId);
			// TODO: GC:Validation - assert that the nodeStateTracker is defined
			if (nodeStateTracker !== undefined) {
				// Stop tracking so as to clear out any running timers.
				nodeStateTracker.stopTracking();
				// Delete the node as we don't need to track it any more.
				this.unreferencedNodesState.delete(nodeId);
			}
			// TODO: GC:Validation - assert that the deleted node is not a duplicate
			this.deletedNodes.add(nodeId);
		}
		return deletedNodeIds;
	}

	/**
	 * Since GC runs periodically, the GC data that is generated only tells us the state of the world at that point in
	 * time. There can be nodes that were referenced in between two runs and their unreferenced state needs to be
	 * updated. For example, in the following scenarios not updating the unreferenced timestamp can lead to deletion of
	 * these objects while there can be in-memory referenced to it:
	 * 1. A node transitions from `unreferenced -> referenced -> unreferenced` between two runs. When the reference is
	 * added, the object may have been accessed and in-memory reference to it added.
	 * 2. A reference is added from one unreferenced node to one or more unreferenced nodes. Even though the node[s] were
	 * unreferenced, they could have been accessed and in-memory reference to them added.
	 *
	 * This function identifies nodes that were referenced since the last run.
	 * If these nodes are currently unreferenced, they will be assigned new unreferenced state by the current run.
	 *
	 * @returns - a list of all nodes referenced from the last local summary until now.
	 */
	private findAllNodesReferencedBetweenGCs(
		currentGCData: IGarbageCollectionData,
		previousGCData: IGarbageCollectionData | undefined,
		logger: ITelemetryLoggerExt,
	): string[] | undefined {
		// If we haven't run GC before there is nothing to do.
		// No previousGCData, means nothing is unreferenced, and there are no reference state trackers to clear
		if (previousGCData === undefined) {
			return undefined;
		}

		/**
		 * If there are references that were not explicitly notified to GC, log an error because this should never happen.
		 * If it does, this may result in the unreferenced timestamps of these nodes not updated when they were referenced.
		 */
		this.telemetryTracker.logIfMissingExplicitReferences(
			currentGCData,
			previousGCData,
			this.newReferencesSinceLastRun,
			logger,
		);

		// No references were added since the last run so we don't have to update reference states of any unreferenced
		// nodes. There is no in between state at this point.
		if (this.newReferencesSinceLastRun.size === 0) {
			return undefined;
		}

		/**
		 * Generate a super set of the GC data that contains the nodes and edges from last run, plus any new node and
		 * edges that have been added since then. To do this, combine the GC data from the last run and the current
		 * run, and then add the references since last run.
		 *
		 * Note on why we need to combine the data from previous run, current run and all references in between -
		 * 1. We need data from last run because some of its references may have been deleted since then. If those
		 * references added new outbound references before they were deleted, we need to detect them.
		 *
		 * 2. We need new outbound references since last run because some of them may have been deleted later. If those
		 * references added new outbound references before they were deleted, we need to detect them.
		 *
		 * 3. We need data from the current run because currently we may not detect when DDSes are referenced:
		 * - We don't require DDSes handles to be stored in a referenced DDS.
		 * - A new data store may have "root" DDSes already created and we don't detect them today.
		 */
		const gcDataSuperSet = concatGarbageCollectionData(previousGCData, currentGCData);
		const newOutboundRoutesSinceLastRun: string[] = [];
		this.newReferencesSinceLastRun.forEach((outboundRoutes: string[], sourceNodeId: string) => {
			if (gcDataSuperSet.gcNodes[sourceNodeId] === undefined) {
				gcDataSuperSet.gcNodes[sourceNodeId] = outboundRoutes;
			} else {
				gcDataSuperSet.gcNodes[sourceNodeId].push(...outboundRoutes);
			}
			newOutboundRoutesSinceLastRun.push(...outboundRoutes);
		});

		/**
		 * Run GC on the above reference graph starting with root and all new outbound routes. This will generate a
		 * list of all nodes that could have been referenced since the last run. If any of these nodes are unreferenced,
		 * unreferenced, stop tracking them and remove from unreferenced list.
		 * Note that some of these nodes may be unreferenced now and if so, the current run will mark them as
		 * unreferenced and add unreferenced state.
		 */
		const gcResult = runGarbageCollection(gcDataSuperSet.gcNodes, [
			"/",
			...newOutboundRoutesSinceLastRun,
		]);
		return gcResult.referencedNodeIds;
	}

	/**
	 * Summarizes the GC data and returns it as a summary tree.
	 * We current write the entire GC state in a single blob. This can be modified later to write multiple
	 * blobs. All the blob keys should start with `gcBlobPrefix`.
	 */
	public summarize(
		fullTree: boolean,
		trackState: boolean,
		telemetryContext?: ITelemetryContext,
	): ISummarizeResult | undefined {
		if (!this.configs.shouldRunGC || this.gcDataFromLastRun === undefined) {
			return;
		}

		const gcState: IGarbageCollectionState = { gcNodes: {} };
		for (const [nodeId, outboundRoutes] of Object.entries(this.gcDataFromLastRun.gcNodes)) {
			gcState.gcNodes[nodeId] = {
				outboundRoutes,
				unreferencedTimestampMs:
					this.unreferencedNodesState.get(nodeId)?.unreferencedTimestampMs,
			};
		}

		return this.summaryStateTracker.summarize(
			fullTree,
			trackState,
			gcState,
			this.deletedNodes,
			this.tombstones,
		);
	}

	public getMetadata(): IGCMetadata {
		return {
			/**
			 * If GC is enabled, the GC data is written using the GC version in effect and that is the gcFeature that goes
			 * into the metadata blob. If GC is disabled, the gcFeature is 0.
			 */
			gcFeature: this.configs.gcEnabled ? this.configs.gcVersionInEffect : 0,
			gcFeatureMatrix: this.configs.persistedGcFeatureMatrix,
			sessionExpiryTimeoutMs: this.configs.sessionExpiryTimeoutMs,
			sweepEnabled: false, // DEPRECATED - to be removed
			sweepTimeoutMs: this.configs.sweepTimeoutMs,
		};
	}

	/**
	 * Called to refresh the latest summary state. This happens when either a pending summary is acked or a snapshot
	 * is downloaded and should be used to update the state.
	 */
	public async refreshLatestSummary(
		proposalHandle: string | undefined,
		result: RefreshSummaryResult,
		readAndParseBlob: ReadAndParseBlob,
	): Promise<void> {
		const latestSnapshotData = await this.summaryStateTracker.refreshLatestSummary(
			proposalHandle,
			result,
			readAndParseBlob,
		);

		// If the latest summary was updated but it was not tracked by this client, our state needs to be updated from
		// this snapshot data.
		if (this.shouldRunGC && result.latestSummaryUpdated && !result.wasSummaryTracked) {
			// The current reference timestamp should be available if we are refreshing state from a snapshot. There has
			// to be at least one op (summary op / ack, if nothing else) if a snapshot was taken.
			const currentReferenceTimestampMs = this.runtime.getCurrentReferenceTimestampMs();
			if (currentReferenceTimestampMs === undefined) {
				throw DataProcessingError.create(
					"No reference timestamp when updating GC state from snapshot",
					"refreshLatestSummary",
					undefined,
					{
						proposalHandle,
						summaryRefSeq: result.summaryRefSeq,
						gcConfigs: JSON.stringify(this.configs),
					},
				);
			}
			this.updateStateFromSnapshotData(latestSnapshotData, currentReferenceTimestampMs);
		}
	}

	/**
	 * Called when a node with the given id is updated. If the node is inactive, log an error.
	 * @param nodePath - The id of the node that changed.
	 * @param reason - Whether the node was loaded or changed.
	 * @param timestampMs - The timestamp when the node changed.
	 * @param packagePath - The package path of the node. This may not be available if the node hasn't been loaded yet.
	 * @param requestHeaders - If the node was loaded via request path, the headers in the request.
	 */
	public nodeUpdated(
		nodePath: string,
		reason: "Loaded" | "Changed",
		timestampMs?: number,
		packagePath?: readonly string[],
		requestHeaders?: IRequestHeader,
	) {
		if (!this.configs.shouldRunGC) {
			return;
		}

		this.telemetryTracker.nodeUsed({
			id: nodePath,
			usageType: reason,
			currentReferenceTimestampMs:
				timestampMs ?? this.runtime.getCurrentReferenceTimestampMs(),
			packagePath,
			completedGCRuns: this.completedRuns,
			isTombstoned: this.tombstones.includes(nodePath),
			lastSummaryTime: this.getLastSummaryTimestampMs(),
			viaHandle: requestHeaders?.[RuntimeHeaders.viaHandle],
		});
	}

	/**
	 * Called when an outbound reference is added to a node. This is used to identify all nodes that have been
	 * referenced between summaries so that their unreferenced timestamp can be reset.
	 *
	 * @param fromNodePath - The node from which the reference is added.
	 * @param toNodePath - The node to which the reference is added.
	 */
	public addedOutboundReference(fromNodePath: string, toNodePath: string) {
		if (!this.configs.shouldRunGC) {
			return;
		}

		const outboundRoutes = this.newReferencesSinceLastRun.get(fromNodePath) ?? [];
		outboundRoutes.push(toNodePath);
		this.newReferencesSinceLastRun.set(fromNodePath, outboundRoutes);

		this.telemetryTracker.nodeUsed({
			id: toNodePath,
			usageType: "Revived",
			currentReferenceTimestampMs: this.runtime.getCurrentReferenceTimestampMs(),
			packagePath: undefined,
			completedGCRuns: this.completedRuns,
			isTombstoned: this.tombstones.includes(toNodePath),
			lastSummaryTime: this.getLastSummaryTimestampMs(),
			fromId: fromNodePath,
		});
	}

	/**
	 * Returns whether a node with the given path has been deleted or not. This can be used by the runtime to identify
	 * cases where objects are used after they are deleted and throw / log errors accordingly.
	 */
	public isNodeDeleted(nodePath: string): boolean {
		return this.deletedNodes.has(nodePath);
	}

	public dispose(): void {
		this.sessionExpiryTimer?.clear();
		this.sessionExpiryTimer = undefined;
	}

	/**
	 * Generates the stats of a garbage collection run from the given results of the run.
	 * @param gcResult - The result of a GC run.
	 * @returns the GC stats of the GC run.
	 */
	private generateStats(gcResult: IGCResult): IGCStats {
		const gcStats: IGCStats = {
			nodeCount: 0,
			dataStoreCount: 0,
			attachmentBlobCount: 0,
			unrefNodeCount: 0,
			unrefDataStoreCount: 0,
			unrefAttachmentBlobCount: 0,
			updatedNodeCount: 0,
			updatedDataStoreCount: 0,
			updatedAttachmentBlobCount: 0,
		};

		const updateNodeStats = (nodeId: string, referenced: boolean) => {
			gcStats.nodeCount++;
			// If there is no previous GC data, every node's state is generated and is considered as updated.
			// Otherwise, find out if any node went from referenced to unreferenced or vice-versa.
			const stateUpdated =
				this.gcDataFromLastRun === undefined ||
				this.unreferencedNodesState.has(nodeId) === referenced;
			if (stateUpdated) {
				gcStats.updatedNodeCount++;
			}
			if (!referenced) {
				gcStats.unrefNodeCount++;
			}

			if (this.runtime.getNodeType(nodeId) === GCNodeType.DataStore) {
				gcStats.dataStoreCount++;
				if (stateUpdated) {
					gcStats.updatedDataStoreCount++;
				}
				if (!referenced) {
					gcStats.unrefDataStoreCount++;
				}
			}
			if (this.runtime.getNodeType(nodeId) === GCNodeType.Blob) {
				gcStats.attachmentBlobCount++;
				if (stateUpdated) {
					gcStats.updatedAttachmentBlobCount++;
				}
				if (!referenced) {
					gcStats.unrefAttachmentBlobCount++;
				}
			}
		};

		for (const nodeId of gcResult.referencedNodeIds) {
			updateNodeStats(nodeId, true /* referenced */);
		}

		for (const nodeId of gcResult.deletedNodeIds) {
			updateNodeStats(nodeId, false /* referenced */);
		}

		return gcStats;
	}
}<|MERGE_RESOLUTION|>--- conflicted
+++ resolved
@@ -3,12 +3,7 @@
  * Licensed under the MIT License.
  */
 
-<<<<<<< HEAD
-import { ITelemetryLogger } from "@fluidframework/common-definitions";
 import { LazyPromise, Timer, assert } from "@fluidframework/common-utils";
-=======
-import { LazyPromise, Timer } from "@fluidframework/common-utils";
->>>>>>> b85e68cd
 import { ClientSessionExpiredError, DataProcessingError } from "@fluidframework/container-utils";
 import { IRequestHeader } from "@fluidframework/core-interfaces";
 import {
