--- conflicted
+++ resolved
@@ -302,18 +302,4 @@
  */
 export function trimLeadingAndTrailingSlashes(str: string) {
 	return str.replace(/^\/+|\/+$/g, "");
-<<<<<<< HEAD
-}
-
-/**
- * Tags the passed value as a CodeArtifact and returns the tagged value.
- * @deprecated Use telemetry-utils tagCodeArtifacts instead
- */
-export function tagAsCodeArtifact(value: string) {
-	return {
-		value,
-		tag: TelemetryDataTag.CodeArtifact,
-	};
-=======
->>>>>>> 639a54be
 }