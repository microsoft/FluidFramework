/*!
 * Copyright (c) Microsoft Corporation and contributors. All rights reserved.
 * Licensed under the MIT License.
 */

import { SummaryType } from "@fluidframework/driver-definitions";
import {
	ISummaryTreeWithStats,
	ISummarizeResult,
	gcBlobPrefix,
	gcDeletedBlobKey,
	gcTombstoneBlobKey,
	gcTreeKey,
} from "@fluidframework/runtime-definitions/internal";
import { SummaryTreeBuilder, mergeStats } from "@fluidframework/runtime-utils/internal";

import { IRefreshSummaryResult } from "../summary/index.js";

// eslint-disable-next-line import/no-deprecated
import { IGCStats, IGarbageCollectorConfigs } from "./gcDefinitions.js";
import { generateSortedGCState } from "./gcHelpers.js";
import {
	IGarbageCollectionSnapshotData,
	IGarbageCollectionState,
} from "./gcSummaryDefinitions.js";

export const gcStateBlobKey = `${gcBlobPrefix}_root`;

/**
 * The GC data that is tracked for a summary.
 */
export interface IGCSummaryTrackingData {
	serializedGCState: string | undefined;
	serializedTombstones: string | undefined;
	serializedDeletedNodes: string | undefined;
}

/**
 * Encapsulates the garbage collection state that is tracked across summaries.
 * It maintains the GC state as per the latest summary in by the server. It updates state when a summary tracked by this
 * client is acked by the server or from a snapshot is downloaded from the server.
 * On summarize, it decides whether to write new state or re-use previous summary's state.
 */
export class GCSummaryStateTracker {
	// Keeps track of the GC data from the latest summary successfully acked by the server.
	private latestSummaryData: IGCSummaryTrackingData | undefined;
	// Keeps track of the GC data from the last summary submitted to the server but not yet acked.
	private pendingSummaryData: IGCSummaryTrackingData | undefined;

	// Tracks the count of data stores whose state updated since the last summary, i.e., they went from referenced
	// to unreferenced or vice-versa.
	public updatedDSCountSinceLastSummary: number = 0;

	constructor(
		// Tells whether GC should run or not.
		private readonly configs: Pick<
			IGarbageCollectorConfigs,
			"gcAllowed" | "gcVersionInBaseSnapshot" | "gcVersionInEffect"
		>,
	) {}

	/**
	 * Called during GC initialization. Initialize the latest summary data from the base snapshot data.
	 */
	public initializeBaseState(
		baseSnapshotData: IGarbageCollectionSnapshotData | undefined,
	): void {
		if (baseSnapshotData === undefined) {
			return;
		}

		// If tracking state across summaries, update latest summary data from the snapshot's GC data.
		this.latestSummaryData = {
			serializedGCState: baseSnapshotData.gcState
				? JSON.stringify(generateSortedGCState(baseSnapshotData.gcState))
				: undefined,
			serializedTombstones: JSON.stringify(baseSnapshotData.tombstones),
			serializedDeletedNodes: JSON.stringify(baseSnapshotData.deletedNodes),
		};
	}

	/**
	 * Summarizes three component of the GC data - GC state, tombstones and deleted nodes.
	 * It does incremental summary, i.e., it writes summary tree / summary blob only for the component that changed.
	 * For components that did not change, a summary handle is returned that points to the previous successful summary.
	 * If none of the components changed, it returns a summary handle for the entire GC data.
	 */
	public summarize(
		trackState: boolean,
		gcState: IGarbageCollectionState,
		deletedNodes: Set<string>,
		tombstones: string[],
	): ISummarizeResult | undefined {
		if (!this.configs.gcAllowed) {
			return;
		}

		const serializedGCState = JSON.stringify(generateSortedGCState(gcState));
		// Serialize and write deleted nodes, if any. This is done irrespective of whether sweep is enabled or not so
		// to identify deleted nodes' usage.
		const serializedDeletedNodes =
			deletedNodes.size > 0 ? JSON.stringify(Array.from(deletedNodes).sort()) : undefined;
		// Serialize and write tombstones, if any.
		const serializedTombstones =
			tombstones.length > 0 ? JSON.stringify(tombstones.sort()) : undefined;

		/**
		 * Incremental summary of GC data - If none of GC state, deleted nodes or tombstones changed since last summary,
		 * write summary handle instead of summary tree for GC.
		 * Otherwise, write the GC summary tree. In the tree, for each of these that changed, write a summary blob and
		 * for each of these that did not change, write a summary handle.
		 */
		this.pendingSummaryData = {
			serializedGCState,
			serializedTombstones,
			serializedDeletedNodes,
		};

		if (trackState && this.latestSummaryData !== undefined) {
			// If nothing changed since last summary, send a summary handle for the entire GC data.
			if (
				this.latestSummaryData.serializedGCState === serializedGCState &&
				this.latestSummaryData.serializedTombstones === serializedTombstones &&
				this.latestSummaryData.serializedDeletedNodes === serializedDeletedNodes
			) {
				const stats = mergeStats();
				stats.handleNodeCount++;
				return {
					summary: {
						type: SummaryType.Handle,
						handle: `/${gcTreeKey}`,
						handleType: SummaryType.Tree,
					},
					stats,
				};
			}

			// If some state changed, build a GC summary tree.
			return this.buildGCSummaryTree(
				serializedGCState,
				serializedTombstones,
				serializedDeletedNodes,
				true /* trackState */,
			);
		}
		// If not tracking GC state, build a GC summary tree without any summary handles.
		return this.buildGCSummaryTree(
			serializedGCState,
			serializedTombstones,
			serializedDeletedNodes,
			false /* trackState */,
		);
	}

	/**
	 * Builds the GC summary tree which contains GC state, deleted nodes and tombstones.
	 * If trackState is false, all of GC state, deleted nodes and tombstones are written as summary blobs.
	 * If trackState is true, only states that changed are written. Rest are written as handles.
	 * @param serializedGCState - The GC state serialized as string.
	 * @param serializedTombstones - The tombstone state serialized as string.
	 * @param serializedDeletedNodes - Deleted nodes serialized as string.
	 * @param trackState - Whether we are tracking GC state across summaries.
	 * @returns the GC summary tree.
	 */
	private buildGCSummaryTree(
		serializedGCState: string,
		serializedTombstones: string | undefined,
		serializedDeletedNodes: string | undefined,
		trackState: boolean,
	): ISummaryTreeWithStats {
		const builder = new SummaryTreeBuilder();

		// If the GC state hasn't changed, write a summary handle, else write a summary blob for it.
		if (this.latestSummaryData?.serializedGCState === serializedGCState && trackState) {
			builder.addHandle(gcStateBlobKey, SummaryType.Blob, `/${gcTreeKey}/${gcStateBlobKey}`);
		} else {
			builder.addBlob(gcStateBlobKey, serializedGCState);
		}

		// If tombstones exist, write a summary handle if it hasn't changed. If it has changed, write a
		// summary blob.
		if (serializedTombstones !== undefined) {
			if (
				this.latestSummaryData?.serializedTombstones === serializedTombstones &&
				trackState
			) {
				builder.addHandle(
					gcTombstoneBlobKey,
					SummaryType.Blob,
					`/${gcTreeKey}/${gcTombstoneBlobKey}`,
				);
			} else {
				builder.addBlob(gcTombstoneBlobKey, serializedTombstones);
			}
		}

		// If there are no deleted nodes, return the summary tree.
		if (serializedDeletedNodes === undefined) {
			return builder.getSummaryTree();
		}

		// If the deleted nodes hasn't changed, write a summary handle, else write a summary blob for it.
		if (
			this.latestSummaryData?.serializedDeletedNodes === serializedDeletedNodes &&
			trackState
		) {
			builder.addHandle(
				gcDeletedBlobKey,
				SummaryType.Blob,
				`/${gcTreeKey}/${gcDeletedBlobKey}`,
			);
		} else {
			builder.addBlob(gcDeletedBlobKey, serializedDeletedNodes);
		}
		return builder.getSummaryTree();
	}

	/**
	 * Called to refresh the latest summary state. This happens when a pending summary is acked.
	 */
	public async refreshLatestSummary(result: IRefreshSummaryResult): Promise<void> {
		if (!this.configs.gcAllowed || !result.isSummaryTracked) {
			return;
		}

		this.latestSummaryData = this.pendingSummaryData;
		this.pendingSummaryData = undefined;
		this.updatedDSCountSinceLastSummary = 0;
	}

	/**
	 * Called to update the state from a GC run's stats. Used to update the count of data stores whose state updated.
	 */
<<<<<<< HEAD
	// eslint-disable-next-line import/no-deprecated
	public updateStateFromGCRunStats(stats: IGCStats) {
=======
	public updateStateFromGCRunStats(stats: IGCStats): void {
>>>>>>> ee7d253d
		this.updatedDSCountSinceLastSummary += stats.updatedDataStoreCount;
	}
}<|MERGE_RESOLUTION|>--- conflicted
+++ resolved
@@ -231,12 +231,8 @@
 	/**
 	 * Called to update the state from a GC run's stats. Used to update the count of data stores whose state updated.
 	 */
-<<<<<<< HEAD
 	// eslint-disable-next-line import/no-deprecated
-	public updateStateFromGCRunStats(stats: IGCStats) {
-=======
 	public updateStateFromGCRunStats(stats: IGCStats): void {
->>>>>>> ee7d253d
 		this.updatedDSCountSinceLastSummary += stats.updatedDataStoreCount;
 	}
 }