--- conflicted
+++ resolved
@@ -350,19 +350,18 @@
 	sessionExpiryTimeoutMs?: number;
 
 	/**
-<<<<<<< HEAD
 	 * If true, then Tombstoned objects will merely trigger a log message when loaded.
 	 *
 	 * By default, attempting to load a Tombstoned object will result in an error.
 	 */
 	disableGCThrowOnTombstoneLoad?: boolean;
-=======
+
+	/**
 	 * Delay between when Tombstone should run and when the object should be deleted.
 	 * This grace period gives a chance to intervene to recover if needed, before Sweep deletes the object.
 	 * If not present, a default (non-zero) value will be used.
 	 */
 	sweepGracePeriodMs?: number;
->>>>>>> ec130758
 
 	/**
 	 * Allows additional GC options to be passed.
