/*!
 * Copyright (c) Microsoft Corporation. All rights reserved.
 * Licensed under the MIT License.
 */

import * as assert from "assert";
import { EventEmitter } from "events";
import { IDisposable } from "@microsoft/fluid-common-definitions";
import { IComponent, IComponentLoadable, IRequest, IResponse } from "@microsoft/fluid-component-core-interfaces";
import {
    IAudience,
    IBlobManager,
    IDeltaManager,
    IGenericBlob,
    ILoader,
} from "@microsoft/fluid-container-definitions";
import { Deferred } from "@microsoft/fluid-common-utils";
import { IDocumentStorageService } from "@microsoft/fluid-driver-definitions";
import { readAndParse } from "@microsoft/fluid-driver-utils";
import { BlobTreeEntry, raiseConnectedEvent } from "@microsoft/fluid-protocol-base";
import {
    ConnectionState,
    IDocumentMessage,
    IQuorum,
    ISequencedDocumentMessage,
    ISnapshotTree,
    ITree,
    MessageType,
} from "@microsoft/fluid-protocol-definitions";
import {
    IContainerRuntime,
    IExperimentalContainerRuntime,
} from "@microsoft/fluid-container-runtime-definitions";
import {
    ComponentRegistryEntry,
    IComponentRuntimeChannel,
    IAttachMessage,
    IComponentContext,
    IComponentContextLegacy,
    IComponentFactory,
    IComponentRegistry,
    IEnvelope,
    IInboundSignalMessage,
<<<<<<< HEAD
=======
    IExperimentalComponentContext,
>>>>>>> 3ff4eca1
} from "@microsoft/fluid-runtime-definitions";
import { SummaryTracker } from "@microsoft/fluid-runtime-utils";
import { v4 as uuid } from "uuid";

// Snapshot Format Version to be used in component attributes.
const currentSnapshotFormatVersion = "0.1";

/**
 * Added IComponentAttributes similar to IChannelAttributues which will tell
 * the attributes of a component like the package, snapshotFormatVersion to
 * take different decisions based on a particular snapshotForamtVersion.
 */
export interface IComponentAttributes {
    pkg: string;
    readonly snapshotFormatVersion?: string;
}

interface ISnapshotDetails {
    pkg: readonly string[];
    snapshot?: ISnapshotTree;
}

/**
 * Represents the context for the component. This context is passed to the component runtime.
 */
<<<<<<< HEAD
export abstract class ComponentContext extends EventEmitter implements IComponentContext, IDisposable {
=======
export abstract class ComponentContext extends EventEmitter implements
    IComponentContext,
    IComponentContextLegacy,
    IDisposable,
    IExperimentalComponentContext {
>>>>>>> 3ff4eca1
    public readonly isExperimentalComponentContext = true;
    public isLocal(): boolean {
        return this.containerRuntime.isLocal() || !this.isAttached;
    }

    public get documentId(): string {
        return this._containerRuntime.id;
    }

    public get packagePath(): readonly string[] {
        // The component must be loaded before the path is accessed.
        assert(this.loaded);
        // eslint-disable-next-line @typescript-eslint/no-non-null-assertion
        return this.pkg!;
    }

    public get parentBranch(): string | null {
        return this._containerRuntime.parentBranch;
    }

    public get options(): any {
        return this._containerRuntime.options;
    }

    public get clientId(): string | undefined {
        return this._containerRuntime.clientId;
    }

    public get blobManager(): IBlobManager {
        return this._containerRuntime.blobManager;
    }

    public get deltaManager(): IDeltaManager<ISequencedDocumentMessage, IDocumentMessage> {
        return this._containerRuntime.deltaManager;
    }

    public get connected(): boolean {
        return this._containerRuntime.connected;
    }

    public get leader(): boolean {
        return this._containerRuntime.leader;
    }

    public get connectionState(): ConnectionState {
        return this._containerRuntime.connectionState;
    }

    public get submitFn(): (type: MessageType, contents: any) => void {
        return this._containerRuntime.submitFn;
    }

    public get submitSignalFn(): (contents: any) => void {
        return this._containerRuntime.submitSignalFn;
    }

    public get snapshotFn(): (message: string) => Promise<void> {
        return this._containerRuntime.snapshotFn;
    }

    public get branch(): string {
        return this._containerRuntime.branch;
    }

    public get loader(): ILoader {
        return this._containerRuntime.loader;
    }

    public get containerRuntime(): IContainerRuntime {
        return this._containerRuntime;
    }

    /**
     * @deprecated 0.17 Issue #1888 Rename IHostRuntime to IContainerRuntime and refactor usages
     * Use containerRuntime instead of hostRuntime
     */
    public get hostRuntime(): IContainerRuntime {
        return this._containerRuntime;
    }

    public get baseSnapshot(): ISnapshotTree | undefined {
        return this._baseSnapshot;
    }

    private _disposed = false;
    public get disposed() { return this._disposed; }

    public get isAttached(): boolean {
        return this._isAttached;
    }

    public readonly attach: (componentRuntime: IComponentRuntimeChannel) => void;
    protected componentRuntime: IComponentRuntimeChannel | undefined;
    private loaded = false;
    private pending: ISequencedDocumentMessage[] | undefined = [];
    private componentRuntimeDeferred: Deferred<IComponentRuntimeChannel> | undefined;
    private _baseSnapshot: ISnapshotTree | undefined;

    constructor(
        private readonly _containerRuntime: IContainerRuntime,
        public readonly id: string,
        public readonly existing: boolean,
        public readonly storage: IDocumentStorageService,
        public readonly scope: IComponent,
        public readonly summaryTracker: SummaryTracker,
        private _isAttached: boolean,
        attach: (componentRuntime: IComponentRuntimeChannel) => void,
        protected pkg?: readonly string[],
    ) {
        super();

        this.attach = (componentRuntime: IComponentRuntimeChannel) => {
            attach(componentRuntime);
            this._isAttached = true;
        };
        // back-compat: 0.14 uploadSummary
        this.summaryTracker.addRefreshHandler(async () => {
            // We do not want to get the snapshot unless we have to.
            // If the component runtime is listening on refreshBaseSummary
            // event, then that means it is older version and requires the
            // component context to emit this event.
            if (this.listeners("refreshBaseSummary")?.length > 0) {
                const subtree = await this.summaryTracker.getSnapshotTree();
                if (subtree) {
                    // This subtree may not yet exist in acked summary, so only emit if found.
                    this.emit("refreshBaseSummary", subtree);
                }
            }
        });
    }

    public dispose(): void {
        if (this._disposed) {
            return;
        }
        this._disposed = true;

        // Dispose any pending runtime after it gets fulfilled
        if (this.componentRuntimeDeferred) {
            this.componentRuntimeDeferred.promise.then((runtime) => {
                runtime.dispose();
            }).catch((error) => {
                this.containerRuntime.logger.sendErrorEvent(
                    { eventName: "ComponentRuntimeDisposeError", componentId: this.id },
                    error);
            });
        }
    }

    /**
     * @deprecated
     * Remove once issue #1756 is closed
     */
    public async createComponent(
        pkgOrId: string | undefined,
        pkg?: string,
        props?: any,
    ): Promise<IComponentRuntimeChannel> {
        // pkgOrId can't be undefined if pkg is undefined
        // eslint-disable-next-line @typescript-eslint/no-non-null-assertion
        const pkgName = pkg ?? pkgOrId!;
        assert(pkgName);
        const id = pkg ? (pkgOrId ?? uuid()) : uuid();

        const packagePath: string[] = await this.composeSubpackagePath(pkgName);

        return this.containerRuntime._createComponentWithProps(packagePath, props, id);
    }

    public async createComponentWithRealizationFn(
        pkg: string,
        realizationFn?: (context: IComponentContext) => void,
    ): Promise<IComponent & IComponentLoadable> {
        const packagePath = await this.composeSubpackagePath(pkg);

        const componentRuntime = await this.containerRuntime.createComponentWithRealizationFn(
            packagePath,
            realizationFn,
        );
        const response = await componentRuntime.request({ url: "/" });
        if (response.status !== 200 || response.mimeType !== "fluid/component") {
            throw new Error("Failed to create component");
        }

        return response.value;
    }

    private async rejectDeferredRealize(reason: string) {
        const error = new Error(reason);
        // Error messages contain package names that is considered Personal Identifiable Information
        // Mark it as such, so that if it ever reaches telemetry pipeline, it has a chance to remove it.
        (error as any).containsPII = true;

        // This is always called with a componentRuntimeDeferred in realize();
        // eslint-disable-next-line @typescript-eslint/no-non-null-assertion
        const deferred = this.componentRuntimeDeferred!;
        deferred.reject(error);
        return deferred.promise;
    }

    public async realize(): Promise<IComponentRuntimeChannel> {
        if (!this.componentRuntimeDeferred) {
            this.componentRuntimeDeferred = new Deferred<IComponentRuntimeChannel>();
            const details = await this.getInitialSnapshotDetails();
            // Base snapshot is the baseline where pending ops are applied to.
            // It is important that this be in sync with the pending ops, and also
            // that it is set here, before bindRuntime is called.
            this._baseSnapshot = details.snapshot;
            const packages = details.pkg;
            let entry: ComponentRegistryEntry | undefined;
            let registry: IComponentRegistry | undefined = this._containerRuntime.IComponentRegistry;
            let factory: IComponentFactory | undefined;
            let lastPkg: string | undefined;
            for (const pkg of packages) {
                if (!registry) {
                    return this.rejectDeferredRealize(`No registry for ${lastPkg} package`);
                }
                lastPkg = pkg;
                entry = await registry.get(pkg);
                if (!entry) {
                    return this.rejectDeferredRealize(`Registry does not contain entry for the package ${pkg}`);
                }
                factory = entry.IComponentFactory;
                registry = entry.IComponentRegistry;
            }

            if (factory === undefined) {
                return this.rejectDeferredRealize(`Can't find factory for ${lastPkg} package`);
            }
            // During this call we will invoke the instantiate method - which will call back into us
            // via the bindRuntime call to resolve componentRuntimeDeferred
            factory.instantiateComponent(this);
        }

        return this.componentRuntimeDeferred.promise;
    }

    public async realizeWithFn(
        realizationFn: (context: IComponentContext) => void,
    ): Promise<IComponentRuntimeChannel> {
        if (!this.componentRuntimeDeferred) {
            this.componentRuntimeDeferred = new Deferred<IComponentRuntimeChannel>();
            realizationFn(this);
        }

        return this.componentRuntimeDeferred.promise;
    }

    /**
     * Notifies this object about changes in the connection state.
     * @param value - New connection state.
     * @param clientId - ID of the client. It's old ID when in disconnected state and
     * it's new client ID when we are connecting or connected.
     */
    public changeConnectionState(value: ConnectionState, clientId?: string) {
        this.verifyNotClosed();

        // Connection events are ignored if the component is not yet loaded
        if (!this.loaded) {
            return;
        }

        // eslint-disable-next-line @typescript-eslint/no-non-null-assertion
        this.componentRuntime!.changeConnectionState(value, clientId);

        raiseConnectedEvent(this, value, clientId);
    }

    public process(message: ISequencedDocumentMessage, local: boolean): void {
        this.verifyNotClosed();

        this.summaryTracker.updateLatestSequenceNumber(message.sequenceNumber);

        if (this.loaded) {
            // eslint-disable-next-line @typescript-eslint/no-non-null-assertion
            return this.componentRuntime!.process(message, local);
        } else {
            assert(!local, "local component is not loaded");
            // eslint-disable-next-line @typescript-eslint/no-non-null-assertion
            this.pending!.push(message);
        }
    }

    public processSignal(message: IInboundSignalMessage, local: boolean): void {
        this.verifyNotClosed();

        // Signals are ignored if the component is not yet loaded
        if (!this.loaded) {
            return;
        }

        // eslint-disable-next-line @typescript-eslint/no-non-null-assertion
        this.componentRuntime!.processSignal(message, local);
    }

    public getQuorum(): IQuorum {
        this.verifyNotClosed();
        return this._containerRuntime.getQuorum();
    }

    public getAudience(): IAudience {
        this.verifyNotClosed();
        return this._containerRuntime.getAudience();
    }

    public async getBlobMetadata(): Promise<IGenericBlob[]> {
        return this.blobManager.getBlobMetadata();
    }

    /**
     * Notifies the object to take snapshot of a component.
     */
    public async snapshot(fullTree: boolean = false): Promise<ITree> {
        if (!fullTree) {
            const id = await this.summaryTracker.getId();
            if (id !== undefined) {
                return { id, entries: [] };
            }
        }

        const { pkg } = await this.getInitialSnapshotDetails();

        const componentAttributes: IComponentAttributes = {
            pkg: JSON.stringify(pkg),
            snapshotFormatVersion: currentSnapshotFormatVersion,
        };

        await this.realize();

        // eslint-disable-next-line @typescript-eslint/no-non-null-assertion
        const entries = await this.componentRuntime!.snapshotInternal(fullTree);

        entries.push(new BlobTreeEntry(".component", JSON.stringify(componentAttributes)));

        return { entries, id: null };
    }

    /**
     * @deprecated 0.18.Should call request on the runtime directly
     */
    public async request(request: IRequest): Promise<IResponse> {
        const runtime = await this.realize();
        return runtime.request(request);
    }

    public submitMessage(type: MessageType, content: any): number {
        this.verifyNotClosed();
        assert(this.componentRuntime);
        return this.submitOp(type, content);
    }

    /**
     * This is called from a SharedSummaryBlock that does not generate ops but only wants to be part of the summary.
     * It indicates that there is data in the object that needs to be summarized.
     * We will update the latestSequenceNumber of the summary tracker of this component and of the object's channel.
     *
     * @param address - The address of the channel that is dirty.
     *
     */
    public setChannelDirty(address: string): void {
        this.verifyNotClosed();

        // Get the latest sequence number.
        const latestSequenceNumber = this.deltaManager.referenceSequenceNumber;

        // Update our summary tracker's latestSequenceNumber.
        this.summaryTracker.updateLatestSequenceNumber(latestSequenceNumber);

        const channelSummaryTracker = this.summaryTracker.getChild(address);
        // If there is a summary tracker for the channel that called us, update it's latestSequenceNumber.
        if (channelSummaryTracker) {
            channelSummaryTracker.updateLatestSequenceNumber(latestSequenceNumber);
        }
    }

    public submitSignal(type: string, content: any) {
        this.verifyNotClosed();
        assert(this.componentRuntime);
        const envelope: IEnvelope = {
            address: this.id,
            contents: {
                content,
                type,
            },
        };
        return this._containerRuntime.submitSignalFn(envelope);
    }

    public error(err: any): void {
        this.containerRuntime.error(err);
    }

    /**
     * Updates the leader.
     * @param leadership - Whether this client is the new leader or not.
     */
    public updateLeader(leadership: boolean) {
        // Leader events are ignored if the component is not yet loaded
        if (!this.loaded) {
            return;
        }
        if (leadership) {
            this.emit("leader", this.clientId);
        } else {
            this.emit("notleader", this.clientId);
        }
    }

    public bindRuntime(componentRuntime: IComponentRuntimeChannel) {
        if (this.componentRuntime) {
            throw new Error("runtime already bound");
        }

        // If this ComponentContext was created via `IContainerRuntime.createComponentContext`, the
        // `componentRuntimeDeferred` promise hasn't yet been initialized.  Do so now.
        if (!this.componentRuntimeDeferred) {
            this.componentRuntimeDeferred = new Deferred();
        }

        // eslint-disable-next-line @typescript-eslint/no-non-null-assertion
        const pending = this.pending!;

        if (pending.length > 0) {
            // Apply all pending ops
            for (const op of pending) {
                componentRuntime.process(op, false);
            }
        }

        this.pending = undefined;

        // And now mark the runtime active
        this.loaded = true;
        this.componentRuntime = componentRuntime;

        // Freeze the package path to ensure that someone doesn't modify it when it is
        // returned in packagePath().
        Object.freeze(this.pkg);

        // And notify the pending promise it is now available
        this.componentRuntimeDeferred.resolve(this.componentRuntime);

        // notify the runtime if they want to propagate up. Used for logging.
        this.containerRuntime.notifyComponentInstantiated(this);
    }

    /**
     * Take a package name and transform it into a path that can be used to find it
     * from this context, such as by looking into subregistries
     * @param subpackage - The subpackage to find in this context
     * @returns A list of packages to the subpackage destination if found,
     * otherwise the original subpackage
     */
    protected async composeSubpackagePath(subpackage: string): Promise<string[]> {
        const details = await this.getInitialSnapshotDetails();
        let packagePath: string[] = [...details.pkg];

        // A factory could not contain the registry for itself. So if it is the same the last snapshot
        // pkg, return our package path.
        if (packagePath.length > 0 && subpackage === packagePath[packagePath.length - 1]) {
            return packagePath;
        }

        // Look for the package entry in our sub-registry. If we find the entry, we need to add our path
        // to the packagePath. If not, look into the global registry and the packagePath becomes just the
        // passed package.
        if (await this.componentRuntime?.IComponentRegistry?.get(subpackage)) {
            packagePath.push(subpackage);
        } else {
            if (!(await this._containerRuntime.IComponentRegistry.get(subpackage))) {
                throw new Error(`Registry does not contain entry for package '${subpackage}'`);
            }

            packagePath = [subpackage];
        }

        return packagePath;
    }

    public abstract generateAttachMessage(): IAttachMessage;

    protected abstract getInitialSnapshotDetails(): Promise<ISnapshotDetails>;

    private submitOp(type: MessageType, content: any): number {
        this.verifyNotClosed();
        const envelope: IEnvelope = {
            address: this.id,
            contents: {
                content,
                type,
            },
        };
        return this._containerRuntime.submitFn(MessageType.Operation, envelope);
    }

    private verifyNotClosed() {
        if (this._disposed) {
            throw new Error("Runtime is closed");
        }
    }
}

export class RemotedComponentContext extends ComponentContext {
    private details: ISnapshotDetails | undefined;

    constructor(
        id: string,
        private readonly initSnapshotValue: ISnapshotTree | string | null,
        runtime: IContainerRuntime,
        storage: IDocumentStorageService,
        scope: IComponent,
        summaryTracker: SummaryTracker,
        pkg?: string[],
    ) {
        super(
            runtime,
            id,
            true,
            storage,
            scope,
            summaryTracker,
            true,
            () => {
                throw new Error("Already attached");
            },
            pkg);
    }

    public generateAttachMessage(): IAttachMessage {
        throw new Error("Cannot attach remote component");
    }

    // This should only be called during realize to get the baseSnapshot,
    // or it can be called at any time to get the pkg, but that assumes the
    // pkg can never change for a component.
    protected async getInitialSnapshotDetails(): Promise<ISnapshotDetails> {
        if (!this.details) {
            let tree: ISnapshotTree | null;

            if (typeof this.initSnapshotValue === "string") {
                const commit = (await this.storage.getVersions(this.initSnapshotValue, 1))[0];
                tree = await this.storage.getSnapshotTree(commit);
            } else {
                tree = this.initSnapshotValue;
            }

            if (tree !== null && tree.blobs[".component"] !== undefined) {
                // Need to rip through snapshot and use that to populate extraBlobs
                const { pkg, snapshotFormatVersion } =
                    await readAndParse<IComponentAttributes>(
                        this.storage,
                        tree.blobs[".component"]);

                let pkgFromSnapshot: string[];
                // Use the snapshotFormatVersion to determine how the pkg is encoded in the snapshot.
                // For snapshotFormatVersion = "0.1", pkg is jsonified, otherwise it is just a string.
                if (snapshotFormatVersion === undefined) {
                    if (pkg.startsWith("[\"") && pkg.endsWith("\"]")) {
                        pkgFromSnapshot = JSON.parse(pkg) as string[];
                    } else {
                        pkgFromSnapshot = [pkg];
                    }
                } else if (snapshotFormatVersion === currentSnapshotFormatVersion) {
                    pkgFromSnapshot = JSON.parse(pkg) as string[];
                } else {
                    throw new Error(`Invalid snapshot format version ${snapshotFormatVersion}`);
                }
                this.pkg = pkgFromSnapshot;
            }

            this.details = {
                // eslint-disable-next-line @typescript-eslint/no-non-null-assertion
                pkg: this.pkg!,
                snapshot: tree ?? undefined,
            };
        }

        return this.details;
    }
}

export class LocalComponentContext extends ComponentContext {
    constructor(
        id: string,
        pkg: string[],
        runtime: IContainerRuntime,
        storage: IDocumentStorageService,
        scope: IComponent,
        summaryTracker: SummaryTracker,
        attachCb: (componentRuntime: IComponentRuntimeChannel) => void,
        /**
         * @deprecated 0.16 Issue #1635 Use the IComponentFactory creation methods instead to specify initial state
         */
        public readonly createProps?: any,
    ) {
        super(runtime, id, false, storage, scope, summaryTracker, false, attachCb, pkg);
    }

    public generateAttachMessage(): IAttachMessage {
        const componentAttributes: IComponentAttributes = {
            pkg: JSON.stringify(this.pkg),
            snapshotFormatVersion: currentSnapshotFormatVersion,
        };

        // eslint-disable-next-line @typescript-eslint/no-non-null-assertion
        const entries = this.componentRuntime!.getAttachSnapshot();
        const snapshot: ITree = { entries, id: null };

        snapshot.entries.push(new BlobTreeEntry(".component", JSON.stringify(componentAttributes)));

        const message: IAttachMessage = {
            id: this.id,
            snapshot,
            // eslint-disable-next-line @typescript-eslint/no-non-null-assertion
            type: this.pkg![this.pkg!.length - 1],
        };

        return message;
    }

    protected async getInitialSnapshotDetails(): Promise<ISnapshotDetails> {
        return {
            // eslint-disable-next-line @typescript-eslint/no-non-null-assertion
            pkg: this.pkg!,
            snapshot: undefined,
        };
    }
}<|MERGE_RESOLUTION|>--- conflicted
+++ resolved
@@ -27,10 +27,7 @@
     ITree,
     MessageType,
 } from "@microsoft/fluid-protocol-definitions";
-import {
-    IContainerRuntime,
-    IExperimentalContainerRuntime,
-} from "@microsoft/fluid-container-runtime-definitions";
+import { IContainerRuntime } from "@microsoft/fluid-container-runtime-definitions";
 import {
     ComponentRegistryEntry,
     IComponentRuntimeChannel,
@@ -41,10 +38,6 @@
     IComponentRegistry,
     IEnvelope,
     IInboundSignalMessage,
-<<<<<<< HEAD
-=======
-    IExperimentalComponentContext,
->>>>>>> 3ff4eca1
 } from "@microsoft/fluid-runtime-definitions";
 import { SummaryTracker } from "@microsoft/fluid-runtime-utils";
 import { v4 as uuid } from "uuid";
@@ -70,15 +63,11 @@
 /**
  * Represents the context for the component. This context is passed to the component runtime.
  */
-<<<<<<< HEAD
-export abstract class ComponentContext extends EventEmitter implements IComponentContext, IDisposable {
-=======
 export abstract class ComponentContext extends EventEmitter implements
     IComponentContext,
     IComponentContextLegacy,
-    IDisposable,
-    IExperimentalComponentContext {
->>>>>>> 3ff4eca1
+    IDisposable
+{
     public readonly isExperimentalComponentContext = true;
     public isLocal(): boolean {
         return this.containerRuntime.isLocal() || !this.isAttached;
