/*!
 * Copyright (c) Microsoft Corporation. All rights reserved.
 * Licensed under the MIT License.
 */

import { strict as assert } from "assert";
import { EventEmitter } from "events";
import { IComponent, IRequest, IResponse } from "@microsoft/fluid-component-core-interfaces";
import {
    IAudience,
    IBlobManager,
    IDeltaManager,
    IGenericBlob,
    ILoader,
} from "@microsoft/fluid-container-definitions";
import { Deferred } from "@microsoft/fluid-common-utils";
import { IDocumentStorageService } from "@microsoft/fluid-driver-definitions";
import { readAndParse } from "@microsoft/fluid-driver-utils";
import { BlobTreeEntry, raiseConnectedEvent } from "@microsoft/fluid-protocol-base";
import {
    ConnectionState,
    IDocumentMessage,
    IQuorum,
    ISequencedDocumentMessage,
    ISnapshotTree,
    ITree,
    MessageType,
} from "@microsoft/fluid-protocol-definitions";
import {
    ComponentRegistryEntry,
    IAttachMessage,
    IComponentContext,
    IComponentFactory,
    IComponentRuntime,
    IEnvelope,
    IHostRuntime,
    IInboundSignalMessage,
} from "@microsoft/fluid-runtime-definitions";
import { SummaryTracker } from "@microsoft/fluid-runtime-utils";
// eslint-disable-next-line import/no-internal-modules
import * as uuid from "uuid/v4";

// Snapshot Format Version to be used in component attributes.
const currentSnapshotFormatVersion = "0.1";

/**
 * Added IComponentAttributes similar to IChannelAttributues which will tell
 * the attributes of a component like the package, snapshotFormatVersion to
 * take different decisions based on a particular snapshotForamtVersion.
 */
export interface IComponentAttributes {
    pkg: string;
    readonly snapshotFormatVersion?: string;
}

interface ISnapshotDetails {
    pkg: readonly string[];
    snapshot: ISnapshotTree;
}

/**
 * Represents the context for the component. This context is passed to the component runtime.
 */
export abstract class ComponentContext extends EventEmitter implements IComponentContext {
    public get documentId(): string {
        return this._hostRuntime.id;
    }

    public get packagePath(): readonly string[] {
        // The component must be loaded before the path is accessed.
        assert(this.loaded);
        return this.pkg;
    }

    public get parentBranch(): string {
        return this._hostRuntime.parentBranch;
    }

    public get options(): any {
        return this._hostRuntime.options;
    }

    public get clientId(): string {
        return this._hostRuntime.clientId;
    }

    public get blobManager(): IBlobManager {
        return this._hostRuntime.blobManager;
    }

    public get deltaManager(): IDeltaManager<ISequencedDocumentMessage, IDocumentMessage> {
        return this._hostRuntime.deltaManager;
    }

    public get connected(): boolean {
        return this._hostRuntime.connected;
    }

    public get leader(): boolean {
        return this._hostRuntime.leader;
    }

    public get connectionState(): ConnectionState {
        return this._hostRuntime.connectionState;
    }

    public get submitFn(): (type: MessageType, contents: any) => void {
        return this._hostRuntime.submitFn;
    }

    public get submitSignalFn(): (contents: any) => void {
        return this._hostRuntime.submitSignalFn;
    }

    public get snapshotFn(): (message: string) => Promise<void> {
        return this._hostRuntime.snapshotFn;
    }

    public get closeFn(): () => void {
        return this._hostRuntime.closeFn;
    }

    public get branch(): string {
        return this._hostRuntime.branch;
    }

    public get loader(): ILoader {
        return this._hostRuntime.loader;
    }

    public get hostRuntime(): IHostRuntime {
        return this._hostRuntime;
    }

    public get baseSnapshot(): ISnapshotTree {
        return this._baseSnapshot;
    }

    protected componentRuntime: IComponentRuntime;
    private closed = false;
    private loaded = false;
    private pending: ISequencedDocumentMessage[] = [];
    private componentRuntimeDeferred: Deferred<IComponentRuntime>;
    private _baseSnapshot: ISnapshotTree;

    constructor(
        private readonly _hostRuntime: IHostRuntime,
        public readonly id: string,
        public readonly existing: boolean,
        public readonly storage: IDocumentStorageService,
        public readonly scope: IComponent,
        public readonly summaryTracker: SummaryTracker,
        public readonly attach: (componentRuntime: IComponentRuntime) => void,
        protected pkg?: readonly string[],
    ) {
        super();

        // back-compat: 0.14 uploadSummary
        this.summaryTracker.addRefreshHandler(async () => {
            // We do not want to get the snapshot unless we have to.
            // If the component runtime is listening on refreshBaseSummary
            // event, then that means it is older version and requires the
            // component context to emit this event.
            if (this.listeners("refreshBaseSummary")?.length > 0) {
                const subtree = await this.summaryTracker.getSnapshotTree();
                if (subtree) {
                    // This subtree may not yet exist in acked summary, so only emit if found.
                    this.emit("refreshBaseSummary", subtree);
                }
            }
        });
    }

    public async createComponent(pkgOrId: string | undefined, pkg?: string, props?: any): Promise<IComponentRuntime> {
        const pkgName = pkg ?? pkgOrId;
        const id = pkg ? (pkgOrId ?? uuid()) : uuid();

        const details = await this.getInitialSnapshotDetails();
        let packagePath: string[] = [...details.pkg];

        // A factory could not contain the registry for itself. So if it is the same the last snapshot
        // pkg, create component with our package path.
        if (packagePath.length > 0 && pkgName === packagePath[packagePath.length - 1]) {
            return this.hostRuntime._createComponentWithProps(packagePath, props, id);
        }

        // Look for the package entry in our sub-registry. If we find the entry, we need to add our path
        // to the packagePath. If not, look into the global registry and the packagePath becomes just the
        // passed package.
        let entry: ComponentRegistryEntry = await this.componentRuntime.IComponentRegistry?.get(pkgName);
        if (entry) {
            packagePath.push(pkgName);
        } else {
            entry = await this._hostRuntime.IComponentRegistry.get(pkgName);
            packagePath = [pkgName];
        }

        if (!entry) {
            throw new Error(`Registry does not contain entry for package '${pkgName}'`);
        }

        return this.hostRuntime._createComponentWithProps(packagePath, props, id);
    }

    public async rejectDeferredRealize(reason: string)
    {
        const error = new Error(reason);
        // Error messages contain package names that is considered Personal Identifiable Information
        // Mark it as such, so that if it ever reaches telemetry pipeline, it has a chance to remove it.
        (error as any).containsPII = true;

        this.componentRuntimeDeferred.reject(error);
        return this.componentRuntimeDeferred.promise;
    }

    public async realize(): Promise<IComponentRuntime> {
        // If the component's realization has been deferred, create the component now.
        if (!this.componentRuntimeDeferred) {
            this.componentRuntimeDeferred = new Deferred<IComponentRuntime>();
            const details = await this.getInitialSnapshotDetails();
            // Base snapshot is the baseline where pending ops are applied to.
            // It is important that this be in sync with the pending ops, and also
            // that it is set here, before bindRuntime is called.
            this._baseSnapshot = details.snapshot;
            const packages = details.pkg;
            let entry: ComponentRegistryEntry;
            let registry = this._hostRuntime.IComponentRegistry;
            let factory: IComponentFactory;
            let lastPkg: string | undefined;
            for (const pkg of packages) {
                if (!registry) {
                    return this.rejectDeferredRealize(`No registry for ${lastPkg} package`);
                }
                lastPkg = pkg;
                entry = await registry.get(pkg);
                if (!entry) {
                    return this.rejectDeferredRealize(`Registry does not contain entry for the package ${pkg}`);
                }
                factory = entry.IComponentFactory;
                registry = entry.IComponentRegistry;
            }

<<<<<<< HEAD
            // Note that `bindRuntime()` will promptly resolve `componentRuntimeDeferred`.
            this.bindRuntime(factory.instantiateComponent(this));
=======
            if (factory === undefined) {
                return this.rejectDeferredRealize(`Can't find factory for ${lastPkg} package`);
            }
            // During this call we will invoke the instantiate method - which will call back into us
            // via the bindRuntime call to resolve componentRuntimeDeferred
            factory.instantiateComponent(this);
>>>>>>> e553f9c1
        }

        return this.componentRuntimeDeferred.promise;
    }

    // eslint-disable-next-line @typescript-eslint/promise-function-async
    public getComponentRuntime(id: string, wait: boolean): Promise<IComponentRuntime> {
        return this._hostRuntime.getComponentRuntime(id, wait);
    }

    /**
     * Notifies this object about changes in the connection state.
     * @param value - New connection state.
     * @param clientId - ID of the client. It's old ID when in disconnected state and
     * it's new client ID when we are connecting or connected.
     */
    public changeConnectionState(value: ConnectionState, clientId: string) {
        this.verifyNotClosed();

        // Connection events are ignored if the component is not yet loaded
        if (!this.loaded) {
            return;
        }

        this.componentRuntime.changeConnectionState(value, clientId);

        raiseConnectedEvent(this, value, clientId);
    }

    public process(message: ISequencedDocumentMessage, local: boolean): void {
        this.verifyNotClosed();

        this.summaryTracker.updateLatestSequenceNumber(message.sequenceNumber);

        if (this.loaded) {
            return this.componentRuntime.process(message, local);
        } else {
            assert(!local);
            this.pending.push(message);
        }
    }

    public processSignal(message: IInboundSignalMessage, local: boolean): void {
        this.verifyNotClosed();

        // Signals are ignored if the component is not yet loaded
        if (!this.loaded) {
            return;
        }

        this.componentRuntime.processSignal(message, local);
    }

    public getQuorum(): IQuorum {
        this.verifyNotClosed();
        return this._hostRuntime.getQuorum();
    }

    public getAudience(): IAudience {
        this.verifyNotClosed();
        return this._hostRuntime.getAudience();
    }

    public async getBlobMetadata(): Promise<IGenericBlob[]> {
        return this.blobManager.getBlobMetadata();
    }

    // eslint-disable-next-line @typescript-eslint/promise-function-async
    public stop(): Promise<ITree> {
        this.verifyNotClosed();

        this.closed = true;

        return this.snapshot(true);
    }

    public close(): void {
        this._hostRuntime.closeFn();
    }

    /**
     * Notifies the object to take snapshot of a component.
     */
    public async snapshot(fullTree: boolean = false): Promise<ITree> {
        if (!fullTree) {
            const id = await this.summaryTracker.getId();
            if (id !== undefined) {
                return { id, entries: [] };
            }
        }

        const { pkg } = await this.getInitialSnapshotDetails();

        const componentAttributes: IComponentAttributes = {
            pkg: JSON.stringify(pkg),
            snapshotFormatVersion: currentSnapshotFormatVersion,
        };

        await this.realize();

        const entries = await this.componentRuntime.snapshotInternal(fullTree);

        entries.push(new BlobTreeEntry(".component", JSON.stringify(componentAttributes)));

        return { entries, id: null };
    }

    public async request(request: IRequest): Promise<IResponse> {
        const runtime = await this.realize();
        return runtime.request(request);
    }

    public submitMessage(type: MessageType, content: any): number {
        this.verifyNotClosed();
        assert(this.componentRuntime);
        return this.submitOp(type, content);
    }

    public submitSignal(type: string, content: any) {
        this.verifyNotClosed();
        assert(this.componentRuntime);
        const envelope: IEnvelope = {
            address: this.id,
            contents: {
                content,
                type,
            },
        };
        return this._hostRuntime.submitSignalFn(envelope);
    }

    public error(err: any): void {
        this.hostRuntime.error(err);
    }

    /**
     * Updates the leader.
     * @param leadership - Whether this client is the new leader or not.
     */
    public updateLeader(leadership: boolean) {
        // Leader events are ignored if the component is not yet loaded
        if (!this.loaded) {
            return;
        }
        if (leadership) {
            this.emit("leader", this.clientId);
        } else {
            this.emit("notleader", this.clientId);
        }

    }

    public bindRuntime(componentRuntime: IComponentRuntime): void {
        if (this.componentRuntime) {
            throw new Error("runtime already bound");
        }

        if (this.pending.length > 0) {
            // Apply all pending ops
            for (const op of this.pending) {
                componentRuntime.process(op, /* local: */ false);
            }
        }

        this.pending = undefined;

        // And now mark the runtime active
        this.loaded = true;
        this.componentRuntime = componentRuntime;

        // Freeze the package path to ensure that someone doesn't modify it when it is
        // returned in packagePath().
        Object.freeze(this.pkg);

        // And notify the pending promise it is now available
        this.componentRuntimeDeferred.resolve(this.componentRuntime);
    }

    public abstract generateAttachMessage(): IAttachMessage;

    protected abstract getInitialSnapshotDetails(): Promise<ISnapshotDetails>;

    private submitOp(type: MessageType, content: any): number {
        this.verifyNotClosed();
        const envelope: IEnvelope = {
            address: this.id,
            contents: {
                content,
                type,
            },
        };
        return this._hostRuntime.submitFn(MessageType.Operation, envelope);
    }

    private verifyNotClosed() {
        if (this.closed) {
            throw new Error("Runtime is closed");
        }
    }
}

export class RemotedComponentContext extends ComponentContext {
    private details: ISnapshotDetails;

    constructor(
        id: string,
        private readonly initSnapshotValue: ISnapshotTree | string,
        runtime: IHostRuntime,
        storage: IDocumentStorageService,
        scope: IComponent,
        summaryTracker: SummaryTracker,
        pkg?: string[],
    ) {
        super(
            runtime,
            id,
            true,
            storage,
            scope,
            summaryTracker,
            () => {
                throw new Error("Already attached");
            },
            pkg);
    }

    public generateAttachMessage(): IAttachMessage {
        throw new Error("Cannot attach remote component");
    }

    // This should only be called during realize to get the baseSnapshot,
    // or it can be called at any time to get the pkg, but that assumes the
    // pkg can never change for a component.
    protected async getInitialSnapshotDetails(): Promise<ISnapshotDetails> {
        if (!this.details) {
            let tree: ISnapshotTree;

            if (typeof this.initSnapshotValue === "string") {
                const commit = (await this.storage.getVersions(this.initSnapshotValue, 1))[0];
                tree = await this.storage.getSnapshotTree(commit);
            } else {
                tree = this.initSnapshotValue;
            }

            if (tree !== null && tree.blobs[".component"] !== undefined) {
                // Need to rip through snapshot and use that to populate extraBlobs
                const { pkg, snapshotFormatVersion } =
                    await readAndParse<IComponentAttributes>(
                        this.storage,
                        tree.blobs[".component"]);

                let pkgFromSnapshot: string[];
                // Use the snapshotFormatVersion to determine how the pkg is encoded in the snapshot.
                // For snapshotFormatVersion = "0.1", pkg is jsonified, otherwise it is just a string.
                if (snapshotFormatVersion === undefined) {
                    if (pkg.startsWith("[\"") && pkg.endsWith("\"]")) {
                        pkgFromSnapshot = JSON.parse(pkg) as string[];
                    } else {
                        pkgFromSnapshot = [pkg];
                    }
                } else if (snapshotFormatVersion === currentSnapshotFormatVersion) {
                    pkgFromSnapshot = JSON.parse(pkg) as string[];
                }
                this.pkg = pkgFromSnapshot;
            }

            this.details = {
                pkg: this.pkg,
                snapshot: tree,
            };
        }

        return this.details;
    }
}

export class LocalComponentContext extends ComponentContext {
    constructor(
        id: string,
        pkg: string[],
        runtime: IHostRuntime,
        storage: IDocumentStorageService,
        scope: IComponent,
        summaryTracker: SummaryTracker,
        attachCb: (componentRuntime: IComponentRuntime) => void,
        public readonly createProps?: any,
    ) {
        super(runtime, id, false, storage, scope, summaryTracker, attachCb, pkg);
    }

    public generateAttachMessage(): IAttachMessage {
        const componentAttributes: IComponentAttributes = {
            pkg: JSON.stringify(this.pkg),
            snapshotFormatVersion: currentSnapshotFormatVersion,
        };

        const entries = this.componentRuntime.getAttachSnapshot();
        const snapshot = { entries, id: undefined };

        snapshot.entries.push(new BlobTreeEntry(".component", JSON.stringify(componentAttributes)));

        const message: IAttachMessage = {
            id: this.id,
            snapshot,
            type: this.pkg[this.pkg.length - 1],
        };

        return message;
    }

    protected async getInitialSnapshotDetails(): Promise<ISnapshotDetails> {
        return {
            pkg: this.pkg,
            snapshot: undefined,
        };
    }
}<|MERGE_RESOLUTION|>--- conflicted
+++ resolved
@@ -240,17 +240,12 @@
                 registry = entry.IComponentRegistry;
             }
 
-<<<<<<< HEAD
+            if (factory === undefined) {
+                return this.rejectDeferredRealize(`Can't find factory for ${lastPkg} package`);
+            }
+            
             // Note that `bindRuntime()` will promptly resolve `componentRuntimeDeferred`.
             this.bindRuntime(factory.instantiateComponent(this));
-=======
-            if (factory === undefined) {
-                return this.rejectDeferredRealize(`Can't find factory for ${lastPkg} package`);
-            }
-            // During this call we will invoke the instantiate method - which will call back into us
-            // via the bindRuntime call to resolve componentRuntimeDeferred
-            factory.instantiateComponent(this);
->>>>>>> e553f9c1
         }
 
         return this.componentRuntimeDeferred.promise;
