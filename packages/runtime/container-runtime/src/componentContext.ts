--- conflicted
+++ resolved
@@ -179,14 +179,9 @@
         public readonly storage: IDocumentStorageService,
         public readonly scope: IComponent,
         public readonly summaryTracker: SummaryTracker,
-<<<<<<< HEAD
         protected readonly summarizerNode: ITrackingSummarizerNode,
-        private attachState: AttachState,
-        attach: (componentRuntime: IComponentRuntimeChannel) => void,
-=======
         private bindState: BindState,
         bindComponent: (componentRuntime: IComponentRuntimeChannel) => void,
->>>>>>> 6e234475
         protected pkg?: readonly string[],
     ) {
         super();
@@ -652,12 +647,8 @@
             storage,
             scope,
             summaryTracker,
-<<<<<<< HEAD
             summarizerNode,
-            AttachState.Attached,
-=======
             BindState.Bound,
->>>>>>> 6e234475
             () => {
                 throw new Error("Already attached");
             },
@@ -736,22 +727,24 @@
         storage: IDocumentStorageService,
         scope: IComponent,
         summaryTracker: SummaryTracker,
-<<<<<<< HEAD
         summarizerNode: ITrackingSummarizerNode,
-        attachCb: (componentRuntime: IComponentRuntimeChannel) => void,
-=======
         bindComponent: (componentRuntime: IComponentRuntimeChannel) => void,
->>>>>>> 6e234475
         /**
          * @deprecated 0.16 Issue #1635 Use the IComponentFactory creation methods instead to specify initial state
          */
         public readonly createProps?: any,
     ) {
-<<<<<<< HEAD
-        super(runtime, id, false, storage, scope, summaryTracker, summarizerNode, AttachState.Detached, attachCb, pkg);
-=======
-        super(runtime, id, false, storage, scope, summaryTracker, BindState.NotBound, bindComponent, pkg);
->>>>>>> 6e234475
+        super(
+            runtime,
+            id,
+            false,
+            storage,
+            scope,
+            summaryTracker,
+            summarizerNode,
+            BindState.NotBound,
+            bindComponent,
+            pkg);
     }
 
     public generateAttachMessage(): IAttachMessage {
