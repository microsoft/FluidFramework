--- conflicted
+++ resolved
@@ -207,34 +207,7 @@
         assert(pkgName);
         const id = pkg ? (pkgOrId ?? uuid()) : uuid();
 
-<<<<<<< HEAD
         const packagePath: string[] = await this.composeSubpackagePath(pkgName);
-=======
-        const details = await this.getInitialSnapshotDetails();
-        let packagePath: string[] = [...details.pkg];
-
-        // A factory could not contain the registry for itself. So if it is the same the last snapshot
-        // pkg, create component with our package path.
-        if (packagePath.length > 0 && pkgName === packagePath[packagePath.length - 1]) {
-            return this.hostRuntime._createComponentWithProps(packagePath, props, id);
-        }
-
-        // Look for the package entry in our sub-registry. If we find the entry, we need to add our path
-        // to the packagePath. If not, look into the global registry and the packagePath becomes just the
-        // passed package.
-        // eslint-disable-next-line @typescript-eslint/no-non-null-assertion
-        let entry: ComponentRegistryEntry | undefined = await this.componentRuntime!.IComponentRegistry?.get(pkgName);
-        if (entry) {
-            packagePath.push(pkgName);
-        } else {
-            entry = await this._hostRuntime.IComponentRegistry.get(pkgName);
-            packagePath = [pkgName];
-        }
-
-        if (!entry) {
-            throw new Error(`Registry does not contain entry for package '${pkgName}'`);
-        }
->>>>>>> 265b20a0
 
         return this.hostRuntime._createComponentWithProps(packagePath, props, id);
     }
@@ -480,7 +453,7 @@
         // Look for the package entry in our sub-registry. If we find the entry, we need to add our path
         // to the packagePath. If not, look into the global registry and the packagePath becomes just the
         // passed package.
-        if (await this.componentRuntime.IComponentRegistry?.get(subpackage)) {
+        if (await this.componentRuntime?.IComponentRegistry?.get(subpackage)) {
             packagePath.push(subpackage);
         } else {
             if (!(await this._hostRuntime.IComponentRegistry.get(subpackage))) {
