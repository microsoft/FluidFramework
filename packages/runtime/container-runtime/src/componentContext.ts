--- conflicted
+++ resolved
@@ -62,37 +62,24 @@
 /**
  * Represents the context for the component. This context is passed to the component runtime.
  */
-<<<<<<< HEAD
-export abstract class ComponentContext implements IComponentContext, IDisposable,
-    IExperimentalComponentContext
-{
-    public readonly isExperimentalComponentContext = true;
-
-    // Back-compat: supporting <= 0.16 components
-    public get connectionState(): ConnectionState {
-        return this.connected ? ConnectionState.Connected : ConnectionState.Disconnected;
-    }
-
-    // Back-compat: supporting <= 0.16 clients
-    public on(event: "leader" | "notleader", listener: () => void) {
-        this.hostRuntime.on(event, listener);
-        return this;
-    }
-
-    // Back-compat: supporting <= 0.16 clients
-    public off(event: "leader" | "notleader", listener: () => void) {
-        this.hostRuntime.off(event, listener);
-        return this;
-    }
-
-=======
 export abstract class ComponentContext extends EventEmitter implements
     IComponentContext,
     IComponentContextLegacy,
     IDisposable
 {
     public readonly isExperimentalComponentContext = true;
->>>>>>> 11e596b6
+
+    // Back-compat: supporting <= 0.16 components
+    public get connectionState(): ConnectionState {
+        return this.connected ? ConnectionState.Connected : ConnectionState.Disconnected;
+    }
+
+    // Back-compat: supporting <= 0.16 clients
+    public on(event: "leader" | "notleader", listener: () => void) {
+        this.hostRuntime.on(event, listener);
+        return this;
+    }
+
     public isLocal(): boolean {
         return this.containerRuntime.isLocal() || !this.isAttached;
     }
@@ -197,13 +184,9 @@
         attach: (componentRuntime: IComponentRuntimeChannel) => void,
         protected pkg?: readonly string[],
     ) {
-<<<<<<< HEAD
-        this.attach = (componentRuntime: IComponentRuntime) => {
-=======
         super();
 
         this.attach = (componentRuntime: IComponentRuntimeChannel) => {
->>>>>>> 11e596b6
             attach(componentRuntime);
             this._isAttached = true;
         };
@@ -342,8 +325,7 @@
 
         assert(this.connected === connected);
 
-        // eslint-disable-next-line @typescript-eslint/no-non-null-assertion
-        const runtime: IComponentRuntime = this.componentRuntime!;
+        const runtime: IComponentRuntimeChannel = this.componentRuntime;
 
         // Back-compat: supporting <= 0.16 components
         if (runtime.setConnectionState) {
@@ -479,27 +461,7 @@
         this.containerRuntime.error(err);
     }
 
-<<<<<<< HEAD
-    public bindRuntime(componentRuntime: IComponentRuntime) {
-=======
-    /**
-     * Updates the leader.
-     * @param leadership - Whether this client is the new leader or not.
-     */
-    public updateLeader(leadership: boolean) {
-        // Leader events are ignored if the component is not yet loaded
-        if (!this.loaded) {
-            return;
-        }
-        if (leadership) {
-            this.emit("leader", this.clientId);
-        } else {
-            this.emit("notleader", this.clientId);
-        }
-    }
-
     public bindRuntime(componentRuntime: IComponentRuntimeChannel) {
->>>>>>> 11e596b6
         if (this.componentRuntime) {
             throw new Error("runtime already bound");
         }
