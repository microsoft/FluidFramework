--- conflicted
+++ resolved
@@ -4,8 +4,10 @@
  */
 
 import {
+    ComponentFactoryTypes,
     IAttachMessage,
     IComponentContext,
+    IComponentRegistry,
     IComponentRuntime,
     IEnvelope,
     IHostRuntime,
@@ -30,19 +32,6 @@
     MessageType,
     TreeEntry,
 } from "@prague/protocol-definitions";
-<<<<<<< HEAD
-import {
-    ComponentFactoryTypes,
-    IAttachMessage,
-    IComponentContext,
-    IComponentRegistry,
-    IComponentRuntime,
-    IEnvelope,
-    IHostRuntime,
-    IInboundSignalMessage,
-} from "@prague/runtime-definitions";
-=======
->>>>>>> 572cd821
 import { Deferred, raiseConnectedEvent, readAndParse } from "@prague/utils";
 import * as assert from "assert";
 import { EventEmitter } from "events";
