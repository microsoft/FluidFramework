/*!
 * Copyright (c) Microsoft Corporation. All rights reserved.
 * Licensed under the MIT License.
 */

import assert from "assert";
import EventEmitter from "events";
import { IDisposable } from "@fluidframework/common-definitions";
import {
    IFluidObject,
    IRequest,
    IResponse,
} from "@fluidframework/component-core-interfaces";
import {
    IAudience,
    IBlobManager,
    IDeltaManager,
    IGenericBlob,
    ContainerWarning,
    ILoader,
    BindState,
    AttachState,
} from "@fluidframework/container-definitions";
import { Deferred } from "@fluidframework/common-utils";
import { IDocumentStorageService } from "@fluidframework/driver-definitions";
import { readAndParse } from "@fluidframework/driver-utils";
import { BlobTreeEntry } from "@fluidframework/protocol-base";
import {
    IDocumentMessage,
    IQuorum,
    ISequencedDocumentMessage,
    ISnapshotTree,
    ITree,
    ConnectionState,
} from "@fluidframework/protocol-definitions";
import { IContainerRuntime } from "@fluidframework/container-runtime-definitions";
import {
    FluidDataStoreRegistryEntry,
    IFluidDataStoreChannel,
    IAttachMessage,
    IFluidDataStoreContext,
    IFluidDataStoreFactory,
    IFluidDataStoreRegistry,
    IInboundSignalMessage,
    ISummarizeResult,
    ISummarizerNode,
    ISummarizeInternalResult,
    CreateChildSummarizerNodeFn,
    SummarizeInternalFn,
    CreateChildSummarizerNodeParam,
} from "@fluidframework/runtime-definitions";
import { SummaryTracker, addBlobToSummary, convertToSummaryTree } from "@fluidframework/runtime-utils";
import { ContainerRuntime } from "./containerRuntime";

// Snapshot Format Version to be used in component attributes.
export const currentSnapshotFormatVersion = "0.1";

/**
 * Added IFluidDataStoretAttributes similar to IChannelAttributes which will tell
 * the attributes of a component like the package, snapshotFormatVersion to
 * take different decisions based on a particular snapshotForamtVersion.
 */
export interface IFluidDataStoretAttributes {
    pkg: string;
    readonly snapshotFormatVersion?: string;
}

interface ISnapshotDetails {
    pkg: readonly string[];
    snapshot?: ISnapshotTree;
}

interface ComponentMessage {
    content: any;
    type: string;
}

/**
 * Represents the context for the component. This context is passed to the component runtime.
 */
export abstract class FluidDataStoreContext extends EventEmitter implements
    IFluidDataStoreContext,
    IDisposable {
    public get documentId(): string {
        return this._containerRuntime.id;
    }

    public get packagePath(): readonly string[] {
        // The component must be loaded before the path is accessed.
        assert(this.loaded);
        // eslint-disable-next-line @typescript-eslint/no-non-null-assertion
        return this.pkg!;
    }

    public get parentBranch(): string | null {
        return this._containerRuntime.parentBranch;
    }

    public get options(): any {
        return this._containerRuntime.options;
    }

    public get clientId(): string | undefined {
        return this._containerRuntime.clientId;
    }

    public get blobManager(): IBlobManager {
        return this._containerRuntime.blobManager;
    }

    public get deltaManager(): IDeltaManager<ISequencedDocumentMessage, IDocumentMessage> {
        return this._containerRuntime.deltaManager;
    }

    public get connected(): boolean {
        return this._containerRuntime.connected;
    }

    public get leader(): boolean {
        return this._containerRuntime.leader;
    }

    // Back-compat: supporting <= 0.16 components
    public get connectionState(): ConnectionState {
        return this.connected ? ConnectionState.Connected : ConnectionState.Disconnected;
    }

    public get snapshotFn(): (message: string) => Promise<void> {
        return this._containerRuntime.snapshotFn;
    }

    public get branch(): string {
        return this._containerRuntime.branch;
    }

    public get loader(): ILoader {
        return this._containerRuntime.loader;
    }

    public get containerRuntime(): IContainerRuntime {
        return this._containerRuntime;
    }

    /**
     * @deprecated 0.17 Issue #1888 Rename IHostRuntime to IContainerRuntime and refactor usages
     * Use containerRuntime instead of hostRuntime
     */
    public get hostRuntime(): IContainerRuntime {
        return this._containerRuntime;
    }

    public get baseSnapshot(): ISnapshotTree | undefined {
        return this._baseSnapshot;
    }

    private _disposed = false;
    public get disposed() { return this._disposed; }

    public get attachState(): AttachState {
        return this._attachState;
    }

    public readonly bindToContext: (componentRuntime: IFluidDataStoreChannel) => void;
    protected componentRuntime: IFluidDataStoreChannel | undefined;
    private loaded = false;
    protected pending: ISequencedDocumentMessage[] | undefined = [];
    private componentRuntimeDeferred: Deferred<IFluidDataStoreChannel> | undefined;
    private _baseSnapshot: ISnapshotTree | undefined;
    protected _attachState: AttachState;
    protected readonly summarizerNode: ISummarizerNode;

    constructor(
        private readonly _containerRuntime: ContainerRuntime,
        public readonly id: string,
        public readonly existing: boolean,
        public readonly storage: IDocumentStorageService,
        public readonly scope: IFluidObject & IFluidObject,
        public readonly summaryTracker: SummaryTracker,
        createSummarizerNode: CreateChildSummarizerNodeFn,
        private bindState: BindState,
        bindComponent: (componentRuntime: IFluidDataStoreChannel) => void,
        protected pkg?: readonly string[],
    ) {
        super();

        this._attachState = existing ? AttachState.Attached : AttachState.Detached;

        this.bindToContext = (componentRuntime: IFluidDataStoreChannel) => {
            assert(this.bindState === BindState.NotBound);
            this.bindState = BindState.Binding;
            bindComponent(componentRuntime);
            this.bindState = BindState.Bound;
        };

        const thisSummarizeInternal = async (fullTree: boolean) => this.summarizeInternal(fullTree);
        this.summarizerNode = createSummarizerNode(thisSummarizeInternal);
    }

    public dispose(): void {
        if (this._disposed) {
            return;
        }
        this._disposed = true;

        // Dispose any pending runtime after it gets fulfilled
        if (this.componentRuntimeDeferred) {
            this.componentRuntimeDeferred.promise.then((runtime) => {
                runtime.dispose();
            }).catch((error) => {
                this._containerRuntime.logger.sendErrorEvent(
                    { eventName: "ComponentRuntimeDisposeError", componentId: this.id },
                    error);
            });
        }
    }

    private async rejectDeferredRealize(reason: string) {
        const error = new Error(reason);
        // Error messages contain package names that is considered Personal Identifiable Information
        // Mark it as such, so that if it ever reaches telemetry pipeline, it has a chance to remove it.
        (error as any).containsPII = true;

        // This is always called with a componentRuntimeDeferred in realize();
        // eslint-disable-next-line @typescript-eslint/no-non-null-assertion
        const deferred = this.componentRuntimeDeferred!;
        deferred.reject(error);
        return deferred.promise;
    }

    public async realize(): Promise<IFluidDataStoreChannel> {
        if (!this.componentRuntimeDeferred) {
            this.componentRuntimeDeferred = new Deferred<IFluidDataStoreChannel>();
            const details = await this.getInitialSnapshotDetails();
            // Base snapshot is the baseline where pending ops are applied to.
            // It is important that this be in sync with the pending ops, and also
            // that it is set here, before bindRuntime is called.
            this._baseSnapshot = details.snapshot;
            const packages = details.pkg;
            let entry: FluidDataStoreRegistryEntry | undefined;
            let registry: IFluidDataStoreRegistry | undefined = this._containerRuntime.IFluidDataStoreRegistry;
            let factory: IFluidDataStoreFactory | undefined;
            let lastPkg: string | undefined;
            for (const pkg of packages) {
                if (!registry) {
                    return this.rejectDeferredRealize(`No registry for ${lastPkg} package`);
                }
                lastPkg = pkg;
                entry = await registry.get(pkg);
                if (!entry) {
                    return this.rejectDeferredRealize(`Registry does not contain entry for the package ${pkg}`);
                }
                factory = entry.IFluidDataStoreFactory;
                registry = entry.IFluidDataStoreRegistry;
            }
            if (factory === undefined) {
                return this.rejectDeferredRealize(`Can't find factory for ${lastPkg} package`);
            }
            // During this call we will invoke the instantiate method - which will call back into us
            // via the bindRuntime call to resolve componentRuntimeDeferred
            factory.instantiateDataStore(this);
        }

        return this.componentRuntimeDeferred.promise;
    }

    public async realizeWithFn(
        realizationFn: (context: IFluidDataStoreContext) => void,
    ): Promise<IFluidDataStoreChannel> {
        if (!this.componentRuntimeDeferred) {
            this.componentRuntimeDeferred = new Deferred<IFluidDataStoreChannel>();
            realizationFn(this);
        }

        return this.componentRuntimeDeferred.promise;
    }

    /**
     * Notifies this object about changes in the connection state.
     * @param value - New connection state.
     * @param clientId - ID of the client. It's old ID when in disconnected state and
     * it's new client ID when we are connecting or connected.
     */
    public setConnectionState(connected: boolean, clientId?: string) {
        this.verifyNotClosed();

        // Connection events are ignored if the component is not yet loaded
        if (!this.loaded) {
            return;
        }

        assert(this.connected === connected);

        // eslint-disable-next-line @typescript-eslint/no-non-null-assertion
        const runtime: IFluidDataStoreChannel = this.componentRuntime!;

        // Back-compat: supporting <= 0.16 components
        if (runtime.setConnectionState) {
            runtime.setConnectionState(connected, clientId);
        } else if (runtime.changeConnectionState) {
            runtime.changeConnectionState(this.connectionState, clientId);
        } else {
            assert(false);
        }
    }

    public process(messageArg: ISequencedDocumentMessage, local: boolean, localOpMetadata: unknown): void {
        this.verifyNotClosed();

        const innerContents = messageArg.contents as ComponentMessage;
        const message = {
            ...messageArg,
            type: innerContents.type,
            contents: innerContents.content,
        };

        this.summaryTracker.updateLatestSequenceNumber(message.sequenceNumber);
        this.summarizerNode.recordChange(message);

        if (this.loaded) {
            // eslint-disable-next-line @typescript-eslint/no-non-null-assertion
            return this.componentRuntime!.process(message, local, localOpMetadata);
        } else {
            assert(!local, "local component is not loaded");
            // eslint-disable-next-line @typescript-eslint/no-non-null-assertion
            this.pending!.push(message);
        }
    }

    public processSignal(message: IInboundSignalMessage, local: boolean): void {
        this.verifyNotClosed();

        // Signals are ignored if the component is not yet loaded
        if (!this.loaded) {
            return;
        }

        // eslint-disable-next-line @typescript-eslint/no-non-null-assertion
        this.componentRuntime!.processSignal(message, local);
    }

    public getQuorum(): IQuorum {
        return this._containerRuntime.getQuorum();
    }

    public getAudience(): IAudience {
        return this._containerRuntime.getAudience();
    }

    public async getBlobMetadata(): Promise<IGenericBlob[]> {
        return this.blobManager.getBlobMetadata();
    }

    /**
     * Notifies the object to take snapshot of a component.
     * @deprecated in 0.22 summarizerNode
     */
    public async snapshot(fullTree: boolean = false): Promise<ITree> {
        if (!fullTree) {
            const id = await this.summaryTracker.getId();
            if (id !== undefined) {
                return { id, entries: [] };
            }
        }

        const { pkg } = await this.getInitialSnapshotDetails();

        const componentAttributes: IFluidDataStoretAttributes = {
            pkg: JSON.stringify(pkg),
            snapshotFormatVersion: currentSnapshotFormatVersion,
        };

        await this.realize();

        // eslint-disable-next-line @typescript-eslint/no-non-null-assertion
        const entries = await this.componentRuntime!.snapshotInternal(fullTree);

        entries.push(new BlobTreeEntry(".component", JSON.stringify(componentAttributes)));

        return { entries, id: null };
    }

    public async summarize(fullTree = false): Promise<ISummarizeResult> {
        return this.summarizerNode.summarize(fullTree);
    }

    private async summarizeInternal(fullTree: boolean): Promise<ISummarizeInternalResult> {
        const { pkg } = await this.getInitialSnapshotDetails();

        const componentAttributes: IFluidDataStoretAttributes = {
            pkg: JSON.stringify(pkg),
            snapshotFormatVersion: currentSnapshotFormatVersion,
        };

        await this.realize();

        // eslint-disable-next-line @typescript-eslint/no-non-null-assertion
        const componentRuntime = this.componentRuntime!;
        if (componentRuntime.summarize !== undefined) {
            const summary = await componentRuntime.summarize(fullTree);
            addBlobToSummary(summary, ".component", JSON.stringify(componentAttributes));
            return { ...summary, id: this.id };
        } else {
            // back-compat summarizerNode - remove this case
            const entries = await componentRuntime.snapshotInternal(fullTree);
            entries.push(new BlobTreeEntry(".component", JSON.stringify(componentAttributes)));
            const summary = convertToSummaryTree({ entries, id: null });
            return { ...summary, id: this.id };
        }
    }

    /**
     * @deprecated 0.18.Should call request on the runtime directly
     */
    public async request(request: IRequest): Promise<IResponse> {
        const runtime = await this.realize();
        return runtime.request(request);
    }

    public submitMessage(type: string, content: any, localOpMetadata: unknown): void {
        this.verifyNotClosed();
        assert(this.componentRuntime);
        const componentContent: ComponentMessage = {
            content,
            type,
        };
        this._containerRuntime.submitComponentOp(
            this.id,
            componentContent,
            localOpMetadata);
    }

    /**
     * This is called from a SharedSummaryBlock that does not generate ops but only wants to be part of the summary.
     * It indicates that there is data in the object that needs to be summarized.
     * We will update the latestSequenceNumber of the summary tracker of this component and of the object's channel.
     *
     * @param address - The address of the channel that is dirty.
     *
     */
    public setChannelDirty(address: string): void {
        this.verifyNotClosed();

        // Get the latest sequence number.
        const latestSequenceNumber = this.deltaManager.lastSequenceNumber;

        // Update our summary tracker's latestSequenceNumber.
        this.summaryTracker.updateLatestSequenceNumber(latestSequenceNumber);
        this.summarizerNode.invalidate(latestSequenceNumber);

        const channelSummaryTracker = this.summaryTracker.getChild(address);
        const channelSummarizerNode = this.summarizerNode.getChild(address);
        // If there is a summary tracker for the channel that called us, update it's latestSequenceNumber.
        if (channelSummaryTracker) {
            channelSummaryTracker.updateLatestSequenceNumber(latestSequenceNumber);
        }
        if (channelSummarizerNode) {
            channelSummarizerNode.invalidate(latestSequenceNumber); // TODO: lazy load problem?
        }
    }

    public submitSignal(type: string, content: any) {
        this.verifyNotClosed();
        assert(this.componentRuntime);
        return this._containerRuntime.submitComponentSignal(this.id, type, content);
    }

    public raiseContainerWarning(warning: ContainerWarning): void {
        this.containerRuntime.raiseContainerWarning(warning);
    }

    /**
     * Updates the leader.
     * @param leadership - Whether this client is the new leader or not.
     */
    public updateLeader(leadership: boolean) {
        // Leader events are ignored if the component is not yet loaded
        if (!this.loaded) {
            return;
        }
        if (leadership) {
            this.emit("leader");
        } else {
            this.emit("notleader");
        }
    }

    public bindRuntime(componentRuntime: IFluidDataStoreChannel) {
        if (this.componentRuntime) {
            throw new Error("runtime already bound");
        }

        // If this FluidDataStoreContext was created via `IContainerRuntime.createDataStoreContext`, the
        // `componentRuntimeDeferred` promise hasn't yet been initialized.  Do so now.
        if (!this.componentRuntimeDeferred) {
            this.componentRuntimeDeferred = new Deferred();
        }

        // eslint-disable-next-line @typescript-eslint/no-non-null-assertion
        const pending = this.pending!;

        if (pending.length > 0) {
            // Apply all pending ops
            for (const op of pending) {
                componentRuntime.process(op, false, undefined /* localOpMetadata */);
            }
        }

        this.pending = undefined;

        // And now mark the runtime active
        this.loaded = true;
        this.componentRuntime = componentRuntime;

        // Freeze the package path to ensure that someone doesn't modify it when it is
        // returned in packagePath().
        Object.freeze(this.pkg);

        // And notify the pending promise it is now available
        this.componentRuntimeDeferred.resolve(this.componentRuntime);

        // notify the runtime if they want to propagate up. Used for logging.
        this.containerRuntime.notifyDataStoreInstantiated(this);
    }

    public async getAbsoluteUrl(relativeUrl: string): Promise<string | undefined> {
        if (this.attachState !== AttachState.Attached) {
            return undefined;
        }
        return this._containerRuntime.getAbsoluteUrl(relativeUrl);
    }

    /**
     * Take a package name and transform it into a path that can be used to find it
     * from this context, such as by looking into subregistries
     * @param subpackage - The subpackage to find in this context
     * @returns A list of packages to the subpackage destination if found,
     * otherwise the original subpackage
     */
    public async composeSubpackagePath(subpackage: string): Promise<string[]> {
        const details = await this.getInitialSnapshotDetails();
        let packagePath: string[] = [...details.pkg];

        // A factory could not contain the registry for itself. So if it is the same the last snapshot
        // pkg, return our package path.
        if (packagePath.length > 0 && subpackage === packagePath[packagePath.length - 1]) {
            return packagePath;
        }

        // Look for the package entry in our sub-registry. If we find the entry, we need to add our path
        // to the packagePath. If not, look into the global registry and the packagePath becomes just the
        // passed package.
        if (await this.componentRuntime?.IFluidDataStoreRegistry?.get(subpackage)) {
            packagePath.push(subpackage);
        } else {
            if (!(await this._containerRuntime.IFluidDataStoreRegistry.get(subpackage))) {
                throw new Error(`Registry does not contain entry for package '${subpackage}'`);
            }

            packagePath = [subpackage];
        }

        return packagePath;
    }

    public abstract generateAttachMessage(): IAttachMessage;

    protected abstract getInitialSnapshotDetails(): Promise<ISnapshotDetails>;

    public reSubmit(contents: any, localOpMetadata: unknown) {
        assert(this.componentRuntime, "FluidDataStoreRuntime must exist when resubmitting ops");
        const innerContents = contents as ComponentMessage;
        this.componentRuntime.reSubmit(innerContents.type, innerContents.content, localOpMetadata);
    }

    private verifyNotClosed() {
        if (this._disposed) {
            throw new Error("Context is closed");
        }
    }

    public getCreateChildSummarizerNodeFn(id: string, createParam: CreateChildSummarizerNodeParam) {
        return (summarizeInternal: SummarizeInternalFn) => this.summarizerNode.createChild(
            summarizeInternal,
            id,
            createParam,
            // DDS will not create failure summaries
            { throwOnFailure: true },
        );
    }
}

export class RemotedFluidDataStoreContext extends FluidDataStoreContext {
    private details: ISnapshotDetails | undefined;

    constructor(
        id: string,
        private readonly initSnapshotValue: Promise<ISnapshotTree> | string | null,
        runtime: ContainerRuntime,
        storage: IDocumentStorageService,
        scope: IFluidObject & IFluidObject,
        summaryTracker: SummaryTracker,
        createSummarizerNode: CreateChildSummarizerNodeFn,
        pkg?: string[],
    ) {
        super(
            runtime,
            id,
            true,
            storage,
            scope,
            summaryTracker,
            createSummarizerNode,
            BindState.Bound,
            () => {
                throw new Error("Already attached");
            },
            pkg);
    }

    public generateAttachMessage(): IAttachMessage {
        throw new Error("Cannot attach remote component");
    }

    // This should only be called during realize to get the baseSnapshot,
    // or it can be called at any time to get the pkg, but that assumes the
    // pkg can never change for a component.
    protected async getInitialSnapshotDetails(): Promise<ISnapshotDetails> {
        if (!this.details) {
            let tree: ISnapshotTree | null;

            if (typeof this.initSnapshotValue === "string") {
                const commit = (await this.storage.getVersions(this.initSnapshotValue, 1))[0];
                tree = await this.storage.getSnapshotTree(commit);
            } else {
                tree = await this.initSnapshotValue;
            }

            const localReadAndParse = async <T>(id: string) => readAndParse<T>(this.storage, id);
            if (tree) {
                const loadedSummary = await this.summarizerNode.loadBaseSummary(tree, localReadAndParse);
                tree = loadedSummary.baseSummary;
                // Prepend outstanding ops to pending queue of ops to process.
                // eslint-disable-next-line @typescript-eslint/no-non-null-assertion
                this.pending = loadedSummary.outstandingOps.concat(this.pending!);
            }

            if (tree !== null && tree.blobs[".component"] !== undefined) {
                // Need to rip through snapshot and use that to populate extraBlobs
                const { pkg, snapshotFormatVersion } =
                    await localReadAndParse<IFluidDataStoretAttributes>(tree.blobs[".component"]);

                let pkgFromSnapshot: string[];
                // Use the snapshotFormatVersion to determine how the pkg is encoded in the snapshot.
                // For snapshotFormatVersion = "0.1", pkg is jsonified, otherwise it is just a string.
                if (snapshotFormatVersion === undefined) {
                    if (pkg.startsWith("[\"") && pkg.endsWith("\"]")) {
                        pkgFromSnapshot = JSON.parse(pkg) as string[];
                    } else {
                        pkgFromSnapshot = [pkg];
                    }
                } else if (snapshotFormatVersion === currentSnapshotFormatVersion) {
                    pkgFromSnapshot = JSON.parse(pkg) as string[];
                } else {
                    throw new Error(`Invalid snapshot format version ${snapshotFormatVersion}`);
                }
                this.pkg = pkgFromSnapshot;
            }

            this.details = {
                // eslint-disable-next-line @typescript-eslint/no-non-null-assertion
                pkg: this.pkg!,
                snapshot: tree ?? undefined,
            };
        }

        return this.details;
    }
}

export class LocalFluidDataStoreContext extends FluidDataStoreContext {
    constructor(
        id: string,
        pkg: string[],
        runtime: ContainerRuntime,
        storage: IDocumentStorageService,
        scope: IFluidObject & IFluidObject,
        summaryTracker: SummaryTracker,
        createSummarizerNode: CreateChildSummarizerNodeFn,
        bindComponent: (componentRuntime: IFluidDataStoreChannel) => void,
<<<<<<< HEAD
        private readonly snapshotTree: ISnapshotTree | undefined,
        /**
         * @deprecated 0.16 Issue #1635 Use the IFluidDataStoreFactory creation methods instead to specify initial state
         */
        public readonly createProps?: any,
    ) {
        super(runtime, id, false, storage, scope, summaryTracker,
            snapshotTree ? BindState.Bound : BindState.NotBound, bindComponent, pkg);
=======
    ) {
        super(
            runtime,
            id,
            false,
            storage,
            scope,
            summaryTracker,
            createSummarizerNode,
            BindState.NotBound,
            bindComponent,
            pkg);
>>>>>>> 5e91168f
        this.attachListeners();
    }

    private attachListeners(): void {
        this.once("attaching", () => {
            assert.strictEqual(this.attachState, AttachState.Detached, "Should move from detached to attaching");
            this._attachState = AttachState.Attaching;
        });
        this.once("attached", () => {
            assert.strictEqual(this.attachState, AttachState.Attaching, "Should move from attaching to attached");
            this._attachState = AttachState.Attached;
        });
    }

    public generateAttachMessage(): IAttachMessage {
        const componentAttributes: IFluidDataStoretAttributes = {
            pkg: JSON.stringify(this.pkg),
            snapshotFormatVersion: currentSnapshotFormatVersion,
        };

        // eslint-disable-next-line @typescript-eslint/no-non-null-assertion
        const entries = this.componentRuntime!.getAttachSnapshot();

        const snapshot: ITree = { entries, id: null };

        snapshot.entries.push(new BlobTreeEntry(".component", JSON.stringify(componentAttributes)));

        const message: IAttachMessage = {
            id: this.id,
            snapshot,
            // eslint-disable-next-line @typescript-eslint/no-non-null-assertion
            type: this.pkg![this.pkg!.length - 1],
        };

        return message;
    }

    protected async getInitialSnapshotDetails(): Promise<ISnapshotDetails> {
        return {
            // eslint-disable-next-line @typescript-eslint/no-non-null-assertion
            pkg: this.pkg!,
            snapshot: this.snapshotTree,
        };
    }
}<|MERGE_RESOLUTION|>--- conflicted
+++ resolved
@@ -687,16 +687,7 @@
         summaryTracker: SummaryTracker,
         createSummarizerNode: CreateChildSummarizerNodeFn,
         bindComponent: (componentRuntime: IFluidDataStoreChannel) => void,
-<<<<<<< HEAD
         private readonly snapshotTree: ISnapshotTree | undefined,
-        /**
-         * @deprecated 0.16 Issue #1635 Use the IFluidDataStoreFactory creation methods instead to specify initial state
-         */
-        public readonly createProps?: any,
-    ) {
-        super(runtime, id, false, storage, scope, summaryTracker,
-            snapshotTree ? BindState.Bound : BindState.NotBound, bindComponent, pkg);
-=======
     ) {
         super(
             runtime,
@@ -706,10 +697,9 @@
             scope,
             summaryTracker,
             createSummarizerNode,
-            BindState.NotBound,
+            snapshotTree ? BindState.Bound : BindState.NotBound,
             bindComponent,
             pkg);
->>>>>>> 5e91168f
         this.attachListeners();
     }
 
