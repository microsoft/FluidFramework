--- conflicted
+++ resolved
@@ -14,11 +14,7 @@
     IGenericBlob,
     ContainerWarning,
     ILoader,
-<<<<<<< HEAD
     BindState,
-=======
-    AttachState,
->>>>>>> 8a472538
 } from "@fluidframework/container-definitions";
 import { Deferred } from "@fluidframework/common-utils";
 import { IDocumentStorageService } from "@fluidframework/driver-definitions";
@@ -79,11 +75,7 @@
     IDisposable {
     // 0.20 back-compat islocal
     public isLocal(): boolean {
-<<<<<<< HEAD
         return !this.isAttached;
-=======
-        return this.containerRuntime.isLocal() || this.attachState === AttachState.Detached;
->>>>>>> 8a472538
     }
 
     public get documentId(): string {
@@ -162,11 +154,7 @@
     public get disposed() { return this._disposed; }
 
     public get isAttached(): boolean {
-<<<<<<< HEAD
         return this.bindState !== BindState.Unbounded && this.containerRuntime.isAttached();
-=======
-        return this.attachState === AttachState.Attached;
->>>>>>> 8a472538
     }
 
     public get isBoundToContainer(): boolean {
@@ -189,20 +177,14 @@
         public readonly storage: IDocumentStorageService,
         public readonly scope: IComponent,
         public readonly summaryTracker: SummaryTracker,
-<<<<<<< HEAD
         private bindState: BindState,
         bindComponent: (componentRuntime: IComponentRuntimeChannel) => void,
-=======
-        private attachState: AttachState,
-        attach: (componentRuntime: IComponentRuntimeChannel) => void,
->>>>>>> 8a472538
         protected pkg?: readonly string[],
     ) {
         super();
 
         // 0.20 back-compat attach
         this.attach = (componentRuntime: IComponentRuntimeChannel) => {
-<<<<<<< HEAD
             this.bindToContainer(componentRuntime);
         };
 
@@ -217,18 +199,6 @@
             this.bindState = BindState.Binding;
             bindComponent(componentRuntime);
             this.bindState = BindState.Binded;
-=======
-            // This needs to be there for back compat reasons because the old component runtime does not
-            // have attaching state and it does not stop attaching again while it is attaching.
-            // Previosuly that was prevented my container runtime.
-            // 0.20 back-compat Attaching
-            if (this.attachState !== AttachState.Detached) {
-                return;
-            }
-            this.attachState = AttachState.Attaching;
-            attach(componentRuntime);
-            this.attachState = AttachState.Attached;
->>>>>>> 8a472538
         };
     }
 
@@ -639,11 +609,7 @@
             storage,
             scope,
             summaryTracker,
-<<<<<<< HEAD
             BindState.Binded,
-=======
-            AttachState.Attached,
->>>>>>> 8a472538
             () => {
                 throw new Error("Already attached");
             },
@@ -717,11 +683,7 @@
          */
         public readonly createProps?: any,
     ) {
-<<<<<<< HEAD
         super(runtime, id, false, storage, scope, summaryTracker, BindState.Unbounded, bindComponent, pkg);
-=======
-        super(runtime, id, false, storage, scope, summaryTracker, AttachState.Detached, attachCb, pkg);
->>>>>>> 8a472538
     }
 
     public generateAttachMessage(): IAttachMessage {
