--- conflicted
+++ resolved
@@ -6,17 +6,13 @@
 import assert from "assert";
 import EventEmitter from "events";
 import { IDisposable } from "@fluidframework/common-definitions";
-<<<<<<< HEAD
-import { IComponent, IFluidLoadable, IRequest, IResponse } from "@fluidframework/component-core-interfaces";
-=======
 import {
     IComponent,
-    IComponentLoadable,
+    IFluidLoadable,
+    IFluidObject,
     IRequest,
     IResponse,
-    IFluidObject,
-} from "@fluidframework/component-core-interfaces";
->>>>>>> dd04324a
+ } from "@fluidframework/component-core-interfaces";
 import {
     IAudience,
     IBlobManager,
