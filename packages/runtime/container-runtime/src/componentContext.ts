--- conflicted
+++ resolved
@@ -415,7 +415,6 @@
     }
 
     public async summarize(fullTree: boolean = false): Promise<ISummarizeResult> {
-        assert(!this.isLocal(), "Should not summarize a local component");
         return this.summarizerNode.summarize(async () => {
             const { pkg } = await this.getInitialSnapshotDetails();
 
@@ -720,7 +719,6 @@
          */
         public readonly createProps?: any,
     ) {
-<<<<<<< HEAD
         super(
             runtime,
             id,
@@ -732,8 +730,6 @@
             BindState.NotBound,
             bindComponent,
             pkg);
-=======
-        super(runtime, id, false, storage, scope, summaryTracker, BindState.NotBound, bindComponent, pkg);
         this.attachListeners();
     }
 
@@ -746,7 +742,6 @@
             assert.strictEqual(this.attachState, AttachState.Attaching, "Should move from attaching to attached");
             this._attachState = AttachState.Attached;
         });
->>>>>>> 2dd948e8
     }
 
     public generateAttachMessage(): IAttachMessage {
