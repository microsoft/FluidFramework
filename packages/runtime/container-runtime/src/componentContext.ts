--- conflicted
+++ resolved
@@ -571,19 +571,6 @@
             throw new Error("Context is closed");
         }
     }
-<<<<<<< HEAD
-
-    /** deprecated: backcompat for FDL split */
-    createComponent?(pkgOrId: string | undefined, pkg?: string) {
-        return this._createDataStore(pkgOrId, pkg);
-    }
-
-    /** deprecated: backcompat for FDL split */
-    createComponentWithRealizationFn?(pkg: string, realizationFn?: (context: IFluidDataStoreContext) => void) {
-        return this.createDataStoreWithRealizationFn(pkg, realizationFn);
-    }
-=======
->>>>>>> c4daf47a
 }
 
 export class RemotedFluidDataStoreContext extends FluidDataStoreContext {
