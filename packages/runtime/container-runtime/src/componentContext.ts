--- conflicted
+++ resolved
@@ -179,15 +179,8 @@
     ) {
         super();
 
-<<<<<<< HEAD
         this._attachState = existing ? AttachState.Attached : AttachState.Detached;
-        // 0.20 back-compat attach
-        this.attach = (componentRuntime: IComponentRuntimeChannel) => {
-            this.bindToContext(componentRuntime);
-        };
-
-=======
->>>>>>> 590ecb9c
+
         this.bindToContext = (componentRuntime: IComponentRuntimeChannel) => {
             assert(this.bindState === BindState.NotBound);
             this.bindState = BindState.Binding;
