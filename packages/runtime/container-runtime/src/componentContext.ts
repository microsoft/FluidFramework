--- conflicted
+++ resolved
@@ -203,44 +203,6 @@
         }
     }
 
-<<<<<<< HEAD
-    /**
-     * @deprecated
-     * Remove once issue #1756 is closed
-     */
-    public async _createDataStore(
-        pkgOrId: string | undefined,
-        pkg?: string,
-    ): Promise<IFluidDataStoreChannel> {
-        // pkgOrId can't be undefined if pkg is undefined
-        // eslint-disable-next-line @typescript-eslint/no-non-null-assertion
-        const pkgName = pkg ?? pkgOrId!;
-        assert(pkgName);
-        const id = pkg ? (pkgOrId ?? uuid()) : uuid();
-
-        const packagePath: string[] = await this.composeSubpackagePath(pkgName);
-
-        return this.containerRuntime._createDataStore(id, packagePath);
-=======
-    public async createDataStoreWithRealizationFn(
-        pkg: string,
-        realizationFn?: (context: IFluidDataStoreContext) => void,
-    ): Promise<IFluidObject & IFluidLoadable> {
-        const packagePath = await this.composeSubpackagePath(pkg);
-
-        const componentRuntime = await this.containerRuntime.createDataStoreWithRealizationFn(
-            packagePath,
-            realizationFn,
-        );
-        const response = await componentRuntime.request({ url: "/" });
-        if (response.status !== 200 || response.mimeType !== "fluid/object") {
-            throw new Error("Failed to create component");
-        }
-
-        return response.value;
->>>>>>> e81ae8b6
-    }
-
     private async rejectDeferredRealize(reason: string) {
         const error = new Error(reason);
         // Error messages contain package names that is considered Personal Identifiable Information
