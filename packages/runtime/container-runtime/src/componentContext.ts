/*!
 * Copyright (c) Microsoft Corporation. All rights reserved.
 * Licensed under the MIT License.
 */

<<<<<<< HEAD
import {
    ComponentFactoryTypes,
    IAttachMessage,
    IComponentContext,
    IComponentRegistry,
    IComponentRuntime,
    IEnvelope,
    IHostRuntime,
    IInboundSignalMessage,
} from "@microsoft/fluid-runtime-definitions";
import { IComponent, IRequest, IResponse } from "@prague/component-core-interfaces";
=======
import { IComponent, IRequest, IResponse } from "@microsoft/fluid-component-core-interfaces";
>>>>>>> 91f986e8
import {
    ConnectionState,
    IBlobManager,
    IDeltaManager,
    IGenericBlob,
    ILoader,
    IQuorum,
} from "@microsoft/fluid-container-definitions";
import { Deferred, raiseConnectedEvent, readAndParse } from "@microsoft/fluid-core-utils";
import {
    FileMode,
    IDocumentMessage,
    IDocumentStorageService,
    ISequencedDocumentMessage,
    ISnapshotTree,
    ITree,
    MessageType,
    TreeEntry,
} from "@microsoft/fluid-protocol-definitions";
import {
    IAttachMessage,
    IComponentContext,
    IComponentRuntime,
    IEnvelope,
    IHostRuntime,
    IInboundSignalMessage,
} from "@microsoft/fluid-runtime-definitions";
import * as assert from "assert";
import { EventEmitter } from "events";
import { ContainerRuntime } from "./containerRuntime";

enum SnapshotPkgType {
    STRING,
    JSON,
}

interface ISnapshotDetails {
    pkg: string;
    snapshot: ISnapshotTree;
    pkgType?: SnapshotPkgType;
}

/**
 * Represents the context for the component. This context is passed to the component runtime.
 */
export abstract class ComponentContext extends EventEmitter implements IComponentContext {
    public get documentId(): string {
        return this._hostRuntime.id;
    }

    public get parentBranch(): string {
        return this._hostRuntime.parentBranch;
    }

    // tslint:disable-next-line:no-unsafe-any
    public get options(): any {
        return this._hostRuntime.options;
    }

    public get clientId(): string {
        return this._hostRuntime.clientId;
    }

    public get clientType(): string {
        return this._hostRuntime.clientType;
    }

    public get blobManager(): IBlobManager {
        return this._hostRuntime.blobManager;
    }

    public get deltaManager(): IDeltaManager<ISequencedDocumentMessage, IDocumentMessage> {
        return this._hostRuntime.deltaManager;
    }

    public get connected(): boolean {
        return this._hostRuntime.connected;
    }

    public get leader(): boolean {
        return this._hostRuntime.leader;
    }

    public get connectionState(): ConnectionState {
        return this._hostRuntime.connectionState;
    }

    public get submitFn(): (type: MessageType, contents: any) => void {
        return this._hostRuntime.submitFn;
    }

    public get submitSignalFn(): (contents: any) => void {
        return this._hostRuntime.submitSignalFn;
    }

    public get snapshotFn(): (message: string) => Promise<void> {
        return this._hostRuntime.snapshotFn;
    }

    public get closeFn(): () => void {
        return this._hostRuntime.closeFn;
    }

    public get branch(): string {
        return this._hostRuntime.branch;
    }

    public get loader(): ILoader {
        return this._hostRuntime.loader;
    }

    public get hostRuntime(): IHostRuntime {
        return this._hostRuntime;
    }

    public get baseSnapshot(): ISnapshotTree {
        return this._baseSnapshot;
    }

    // Tracks the base snapshot ID. If no ops effect this component then the id value can be returned on a
    // snapshot call
    protected baseId = null;
    protected componentRuntime: IComponentRuntime;
    private closed = false;
    private loaded = false;
    private pending: ISequencedDocumentMessage[] = [];
    private componentRuntimeDeferred: Deferred<IComponentRuntime>;
    private _baseSnapshot: ISnapshotTree;

    constructor(
        private readonly _hostRuntime: ContainerRuntime,
        public readonly id: string,
        public readonly existing: boolean,
        public readonly storage: IDocumentStorageService,
        public readonly scope: IComponent,
        public readonly attach: (componentRuntime: IComponentRuntime) => void,
    ) {
        super();
    }

    public createComponent(pkgOrId: string, pkg?: string): Promise<IComponentRuntime> {
        return this.hostRuntime.createComponent(pkgOrId, pkg);
    }

    public async realize(): Promise<IComponentRuntime> {
        if (!this.componentRuntimeDeferred) {
            this.componentRuntimeDeferred = new Deferred<IComponentRuntime>();
            const details = await this.getSnapshotDetails();
            this._baseSnapshot = details.snapshot;
            this.baseId = details.snapshot ? details.snapshot.id : null;
            const packages = details.pkgType !== undefined && details.pkgType === SnapshotPkgType.JSON
                ? JSON.parse(details.pkg) as string[] : [details.pkg];
            let registry = this._hostRuntime.IComponentRegistry;
            let factory: ComponentFactoryTypes & Partial<IComponentRegistry>;
            for (const pkg of packages) {
                if (!registry) {
                    throw new Error("Factory does not supply the component Registry");
                }
                factory = await registry.get(pkg);
                registry = factory.IComponentRegistry;
            }

            // During this call we will invoke the instantiate method - which will call back into us
            // via the bindRuntime call to resolve componentRuntimeDeferred
            factory.instantiateComponent(this);
        }

        return this.componentRuntimeDeferred.promise;
    }

    public getComponentRuntime(id: string, wait: boolean): Promise<IComponentRuntime> {
        return this._hostRuntime.getComponentRuntime(id, wait);
    }

    /**
     * Notifies this object about changes in the connection state.
     * @param value - New connection state.
     * @param clientId - ID of the client. It's old ID when in disconnected state and
     * it's new client ID when we are connecting or connected.
     */
    public changeConnectionState(value: ConnectionState, clientId: string) {
        this.verifyNotClosed();

        // Connection events are ignored if the component is not yet loaded
        if (!this.loaded) {
            return;
        }

        this.componentRuntime.changeConnectionState(value, clientId);

        raiseConnectedEvent(this, value, clientId);
    }

    // Called after a snapshot to update the base ID
    public updateBaseId(id: string) {
        this.baseId = id;
    }

    public process(message: ISequencedDocumentMessage, local: boolean): void {
        this.verifyNotClosed();

        if (this.loaded) {
            // component has been modified and will need to regenerate its snapshot
            this.baseId = null;
            return this.componentRuntime.process(message, local);
        } else {
            assert(!local);
            this.pending.push(message);
        }
    }

    public processSignal(message: IInboundSignalMessage, local: boolean): void {
        this.verifyNotClosed();

        // Signals are ignored if the component is not yet loaded
        if (!this.loaded) {
            return;
        }

        this.componentRuntime.processSignal(message, local);
    }

    public getQuorum(): IQuorum {
        this.verifyNotClosed();
        return this._hostRuntime.getQuorum();
    }

    public async getBlobMetadata(): Promise<IGenericBlob[]> {
        return this.blobManager.getBlobMetadata();
    }

    public stop(): Promise<ITree> {
        this.verifyNotClosed();

        this.closed = true;

        return this.snapshot();
    }

    public close(): void {
        this._hostRuntime.closeFn();
    }

    /**
     * Notifies the object to take snapshot of a component.
     */
    public async snapshot(): Promise<ITree> {
        await this.realize();

        const { pkg } = await this.getSnapshotDetails();

        const componentAttributes = { pkg };

        const entries = await this.componentRuntime.snapshotInternal();
        const snapshot = { entries, id: undefined };

        snapshot.entries.push({
            mode: FileMode.File,
            path: ".component",
            type: TreeEntry[TreeEntry.Blob],
            value: {
                contents: JSON.stringify(componentAttributes),
                encoding: "utf-8",
            },
        });

        // base ID still being set means previous snapshot is still valid
        if (this.baseId) {
            snapshot.id = this.baseId;
        }

        return snapshot;
    }

    public async request(request: IRequest): Promise<IResponse> {
        const runtime = await this.realize();
        return runtime.request(request);
    }

    public submitMessage(type: MessageType, content: any): number {
        this.verifyNotClosed();
        assert(this.componentRuntime);
        return this.submitOp(type, content);
    }

    public submitSignal(type: string, content: any) {
        this.verifyNotClosed();
        assert(this.componentRuntime);
        const envelope: IEnvelope = {
            address: this.id,
            contents: {
                content,
                type,
            },
        };
        return this._hostRuntime.submitSignalFn(envelope);
    }

    public error(err: any): void {
        this.hostRuntime.error(err);
    }

    /**
     * Updates the leader.
     * @param clientId - Client id of the new leader.
     */
    public updateLeader(clientId: string) {
        // Leader events are ignored if the component is not yet loaded
        if (!this.loaded) {
            return;
        }

        this.emit("leader", clientId);
    }

    public bindRuntime(componentRuntime: IComponentRuntime): void {
        if (this.componentRuntime) {
            throw new Error("runtime already bound");
        }

        if (this.pending.length > 0) {
            // component has been modified and will need to regenerate its snapshot
            this.baseId = null;

            // Apply all pending ops
            for (const op of this.pending) {
                componentRuntime.process(op, false);
            }
        }

        this.pending = undefined;

        // and now mark the runtime active
        this.loaded = true;
        this.componentRuntime = componentRuntime;

        // And notify the pending promise it is now available
        this.componentRuntimeDeferred.resolve(this.componentRuntime);
    }

    public abstract generateAttachMessage(): IAttachMessage;

    protected abstract getSnapshotDetails(): Promise<ISnapshotDetails>;

    private submitOp(type: MessageType, content: any): number {
        this.verifyNotClosed();
        const envelope: IEnvelope = {
            address: this.id,
            contents: {
                content,
                type,
            },
        };
        return this._hostRuntime.submitFn(MessageType.Operation, envelope);
    }

    private verifyNotClosed() {
        if (this.closed) {
            throw new Error("Runtime is closed");
        }
    }
}

export class RemotedComponentContext extends ComponentContext {
    private details: ISnapshotDetails;

    constructor(
        id: string,
        private readonly snapshotValue: ISnapshotTree | string,
        runtime: ContainerRuntime,
        storage: IDocumentStorageService,
        scope: IComponent,
        private readonly pkg?: string[],
    ) {
        super(
            runtime,
            id,
            true,
            storage,
            scope,
            () => {
                throw new Error("Already attached");
            });
    }

    public generateAttachMessage(): IAttachMessage {
        throw new Error("Cannot attach remote component");
    }

    protected async getSnapshotDetails(): Promise<ISnapshotDetails> {
        if (!this.details) {
            let tree: ISnapshotTree;

            if (typeof this.snapshotValue === "string") {
                const commit = (await this.storage.getVersions(this.snapshotValue, 1))[0];
                tree = await this.storage.getSnapshotTree(commit);
            } else {
                tree = this.snapshotValue;
            }

            if (tree === null || tree.blobs[".component"] === undefined) {
                this.details = {
                    pkg: JSON.stringify(this.pkg),
                    pkgType: SnapshotPkgType.JSON,
                    snapshot: tree,
                };
            } else {
                // Need to rip through snapshot and use that to populate extraBlobs
                const { pkg } = await readAndParse<{ pkg: string }>(
                    this.storage,
                    tree.blobs[".component"]);

                this.details = {
                    pkg,
                    pkgType: pkg.charAt(0) === "[" ? SnapshotPkgType.JSON : SnapshotPkgType.STRING,
                    snapshot: tree,
                };
            }
        }

        return this.details;
    }
}

export class LocalComponentContext extends ComponentContext {
    constructor(
        id: string,
        private readonly pkg: string[],
        runtime: ContainerRuntime,
        storage: IDocumentStorageService,
        scope: IComponent,
        attachCb: (componentRuntime: IComponentRuntime) => void,
    ) {
        super(runtime, id, false, storage, scope, attachCb);
    }

    public generateAttachMessage(): IAttachMessage {
        const componentAttributes = { pkg: this.pkg };

        const entries = this.componentRuntime.getAttachSnapshot();
        const snapshot = { entries, id: undefined };

        snapshot.entries.push({
            mode: FileMode.File,
            path: ".component",
            type: TreeEntry[TreeEntry.Blob],
            value: {
                contents: JSON.stringify(componentAttributes),
                encoding: "utf-8",
            },
        });

        // base ID still being set means previous snapshot is still valid
        if (this.baseId) {
            snapshot.id = this.baseId;
        }

        const message: IAttachMessage = {
            id: this.id,
            snapshot,
            type: JSON.stringify(this.pkg),
        };

        return message;
    }

    protected async getSnapshotDetails(): Promise<ISnapshotDetails> {
        return {
            pkg: JSON.stringify(this.pkg),
            snapshot: undefined,
            pkgType: SnapshotPkgType.JSON,
        };
    }
}<|MERGE_RESOLUTION|>--- conflicted
+++ resolved
@@ -3,21 +3,7 @@
  * Licensed under the MIT License.
  */
 
-<<<<<<< HEAD
-import {
-    ComponentFactoryTypes,
-    IAttachMessage,
-    IComponentContext,
-    IComponentRegistry,
-    IComponentRuntime,
-    IEnvelope,
-    IHostRuntime,
-    IInboundSignalMessage,
-} from "@microsoft/fluid-runtime-definitions";
-import { IComponent, IRequest, IResponse } from "@prague/component-core-interfaces";
-=======
 import { IComponent, IRequest, IResponse } from "@microsoft/fluid-component-core-interfaces";
->>>>>>> 91f986e8
 import {
     ConnectionState,
     IBlobManager,
@@ -38,8 +24,10 @@
     TreeEntry,
 } from "@microsoft/fluid-protocol-definitions";
 import {
+    ComponentFactoryTypes,
     IAttachMessage,
     IComponentContext,
+    IComponentRegistry,
     IComponentRuntime,
     IEnvelope,
     IHostRuntime,
