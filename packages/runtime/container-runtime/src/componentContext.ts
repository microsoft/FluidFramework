--- conflicted
+++ resolved
@@ -166,13 +166,8 @@
     public readonly bindToContext: (componentRuntime: IFluidDataStoreChannel) => void;
     protected componentRuntime: IFluidDataStoreChannel | undefined;
     private loaded = false;
-<<<<<<< HEAD
     protected pending: ISequencedDocumentMessage[] | undefined = [];
-    private componentRuntimeDeferred: Deferred<IComponentRuntimeChannel> | undefined;
-=======
-    private pending: ISequencedDocumentMessage[] | undefined = [];
     private componentRuntimeDeferred: Deferred<IFluidDataStoreChannel> | undefined;
->>>>>>> 969f551b
     private _baseSnapshot: ISnapshotTree | undefined;
     protected _attachState: AttachState;
     protected readonly summarizerNode: ISummarizerNode;
@@ -432,7 +427,7 @@
     private async summarizeInternal(fullTree: boolean): Promise<ISummarizeInternalResult> {
         const { pkg } = await this.getInitialSnapshotDetails();
 
-        const componentAttributes: IComponentAttributes = {
+        const componentAttributes: IFluidDataStoretAttributes = {
             pkg: JSON.stringify(pkg),
             snapshotFormatVersion: currentSnapshotFormatVersion,
         };
@@ -691,13 +686,7 @@
             if (tree !== null && tree.blobs[".component"] !== undefined) {
                 // Need to rip through snapshot and use that to populate extraBlobs
                 const { pkg, snapshotFormatVersion } =
-<<<<<<< HEAD
-                    await localReadAndParse<IComponentAttributes>(tree.blobs[".component"]);
-=======
-                    await readAndParse<IFluidDataStoretAttributes>(
-                        this.storage,
-                        tree.blobs[".component"]);
->>>>>>> 969f551b
+                    await localReadAndParse<IFluidDataStoretAttributes>(tree.blobs[".component"]);
 
                 let pkgFromSnapshot: string[];
                 // Use the snapshotFormatVersion to determine how the pkg is encoded in the snapshot.
@@ -735,12 +724,8 @@
         storage: IDocumentStorageService,
         scope: IFluidObject & IFluidObject,
         summaryTracker: SummaryTracker,
-<<<<<<< HEAD
         createSummarizerNode: CreateChildSummarizerNodeFn,
-        bindComponent: (componentRuntime: IComponentRuntimeChannel) => void,
-=======
         bindComponent: (componentRuntime: IFluidDataStoreChannel) => void,
->>>>>>> 969f551b
         /**
          * @deprecated 0.16 Issue #1635 Use the IFluidDataStoreFactory creation methods instead to specify initial state
          */
