--- conflicted
+++ resolved
@@ -246,14 +246,6 @@
 
         const componentAttributes = { pkg };
 
-<<<<<<< HEAD
-=======
-        const entries = await this.componentRuntime.snapshotInternal();
-        const snapshot = { entries, id: undefined };
-
-        snapshot.entries.push(new BlobTreeEntry(".component", JSON.stringify(componentAttributes)));
-
->>>>>>> 36438564
         // base ID still being set means previous snapshot is still valid
         if (this.baseId) {
             return { id: this.baseId, entries: [] };
@@ -263,7 +255,7 @@
 
         entries.push(new BlobTreeEntry(".component", JSON.stringify(componentAttributes)));
 
-        return { entries, id: undefined };
+        return { entries, id: this.baseId };
     }
 
     public async request(request: IRequest): Promise<IResponse> {
