--- conflicted
+++ resolved
@@ -2,13 +2,8 @@
  * Copyright (c) Microsoft Corporation. All rights reserved.
  * Licensed under the MIT License.
  */
-<<<<<<< HEAD
-import { FluidOjectHandle } from "@fluidframework/component-runtime";
+import { FluidOjectHandle } from "@fluidframework/datastore";
 import { IFluidHandle, IRequest, IResponse } from "@fluidframework/core-interfaces";
-=======
-import { FluidOjectHandle } from "@fluidframework/datastore";
-import { IFluidHandle, IRequest, IResponse } from "@fluidframework/component-core-interfaces";
->>>>>>> c663c67f
 
 // TODO #2425 Expose Summarizer handle as FluidOjectHandle w/ tests
 export class SummarizerHandle extends FluidOjectHandle {
