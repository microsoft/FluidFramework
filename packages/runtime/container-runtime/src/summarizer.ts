/*!
 * Copyright (c) Microsoft Corporation. All rights reserved.
 * Licensed under the MIT License.
 */

import { IComponentLoadable } from "@microsoft/fluid-component-core-interfaces";
import { ITelemetryLogger } from "@microsoft/fluid-container-definitions";
import { ChildLogger, Deferred, PerformanceEvent } from "@microsoft/fluid-core-utils";
import {
    ISequencedDocumentMessage,
    ISnapshotTree,
    ISummaryAck,
    ISummaryConfiguration,
    ISummaryNack,
    MessageType,
} from "@microsoft/fluid-protocol-definitions";
import * as assert from "assert";
import { ContainerRuntime, IGeneratedSummaryData } from "./containerRuntime";

// send some telemetry if generate summary takes too long
const maxSummarizeTimeoutTime = 20000; // 20 sec
const maxSummarizeTimeoutCount = 5; // double and resend 5 times

/**
 * Wrapper interface holding summary details for a given op
 */
interface IOpSummaryDetails {
    // Whether we should summarize at the given op
    shouldSummarize: boolean;

    // Whether we can start idle timer
    canStartIdleTimer: boolean;

    // The message to include with the summarize
    message: string;
}

declare module "@microsoft/fluid-component-core-interfaces" {
    export interface IComponent extends Readonly<Partial<IProvideSummarizer>> { }
}

export interface IProvideSummarizer {
    readonly ISummarizer: ISummarizer;
}

export interface ISummarizer extends IProvideSummarizer {
    /**
     * Runs the summarizer on behalf of another clientId. In this case it will only run so long as the given
     * clientId is the elected summarizer and will stop once it is not.
     */
    run(onBehalfOf: string): Promise<void>;

    /**
     * Stops the summarizer by closing its container and resolving its run promise.
     * @param reason - reason for stopping
     */
    stop(reason?: string): void;
}

export class Summarizer implements IComponentLoadable, ISummarizer {

    public get ISummarizer() { return this; }
    public get IComponentLoadable() { return this; }

    private lastSummaryTime: number;
    private lastSummarySeqNumber: number;
    private summarizing = false;
    private summaryPending = false;
    private pendingSummarySequenceNumber?: number;
    private idleTimer: Timer;
    private pendingTimer: Timer;
    private readonly summarizeTimer: Timer;
    private readonly runDeferred = new Deferred<void>();
    private readonly logger: ITelemetryLogger;
    private configuration: ISummaryConfiguration;

    private deferBroadcast: Deferred<void>;
    private deferAck: Deferred<void>;

    private onBehalfOfClientId: string;
    private everConnected = false;

    constructor(
        public readonly url: string,
        private readonly runtime: ContainerRuntime,
        private readonly configurationGetter: () => ISummaryConfiguration,
        private readonly generateSummary: () => Promise<IGeneratedSummaryData>,
        private readonly refreshBaseSummary: (snapshot: ISnapshotTree) => void,
    ) {
        this.logger = ChildLogger.create(this.runtime.logger, "Summarizer");

        // try to determine if the runtime has ever been connected
        if (this.runtime.connected) {
            this.everConnected = true;
        } else {
            this.runtime.once("connected", () => this.everConnected = true);
        }
        this.runtime.on("disconnected", () => {
            // sometimes the initial connection state is raised as disconnected
            if (!this.everConnected) {
                return;
            }
            this.logger.sendTelemetryEvent({ eventName: "SummarizerDisconnected" });
            this.runDeferred.resolve();
        });

        this.summarizeTimer = new Timer(
            () => this.summarizeTimerHandler(maxSummarizeTimeoutTime, 1),
            maxSummarizeTimeoutTime);
    }

    public async run(onBehalfOf: string): Promise<void> {
        this.onBehalfOfClientId = onBehalfOf;

        if (!this.runtime.connected) {
            if (!this.everConnected) {
                await new Promise((resolve) => this.runtime.once("connected", resolve));
            } else {
                // we will not try to reconnect, so we are done running
                this.logger.sendTelemetryEvent({ eventName: "DisconnectedBeforeRun" });
                return;
            }
        }

        if (this.runtime.summarizerClientId !== onBehalfOf) {
            return;
        }

        // need to wait until we are connected
        this.configuration = this.configurationGetter();

        this.idleTimer = new Timer(
            () => this.summarize("idle"),
            this.configuration.idleTime);

        this.pendingTimer = new Timer(
            () => {
                this.logger.sendErrorEvent({
                    eventName: "SummaryAckWaitTimeout",
                    maxAckWaitTime: this.configuration.maxAckWaitTime,
                    pendingSummarySequenceNumber: this.pendingSummarySequenceNumber,
                });
                this.cancelPending();
            }, this.configuration.maxAckWaitTime);

        // initialize values (not exact)
        this.lastSummarySeqNumber = this.runtime.deltaManager.initialSequenceNumber;
        this.lastSummaryTime = Date.now();

        this.logger.sendTelemetryEvent({
            eventName: "RunningSummarizer",
            onBehalfOf,
            initSummarySeqNumber: this.lastSummarySeqNumber,
        });

        // start the timer after connecting to the document
        this.idleTimer.start();

        // listen for summary ops
        this.runtime.deltaManager.inbound.on("op", (op) => this.handleSummaryOp(op as ISequencedDocumentMessage));

        this.runtime.on("batchEnd", (error: any, op: ISequencedDocumentMessage) => this.handleOp(error, op));

        await this.runDeferred.promise;

        // cleanup
        this.idleTimer.clear();
        this.summarizeTimer.clear();
        this.cancelPending();
    }

    public stop(reason?: string) {
        this.logger.sendTelemetryEvent({
            eventName: "StoppingSummarizer",
            onBehalfOf: this.onBehalfOfClientId,
            reason,
        });
        this.runDeferred.resolve();
        this.runtime.closeFn();
    }

    private async setOrLogError<T>(
        eventName: string,
        setter: () => Promise<T>,
        validator: (result: T) => boolean,
    ): Promise<{ result: T, success: boolean }> {
        let result: T;
        let success = true;
        try {
            result = await setter();
        } catch (error) {
            // send error event for exceptions
            this.logger.sendErrorEvent({ eventName, clientId: this.runtime.clientId }, error);
            success = false;
        }
        if (success && !validator(result)) {
            // send error event when result is invalid
            this.logger.sendErrorEvent({ eventName, clientId: this.runtime.clientId });
            success = false;
        }
        return { result, success };
    }

    private async handleSummaryOp(op: ISequencedDocumentMessage) {
        // ignore all ops if not pending
        if (!this.summaryPending) {
            return;
        }
        // listen for the broadcast of this summary op
        if (op.type === MessageType.Summarize) {
            // When pending, we need to wait until the lastSummarySeqNumber is set before
            // trying to find our broadcast summary op.  So we will essentially defer all
            // Summarize op handling here until deferBroadcast is resolved.
            await this.deferBroadcast.promise;
            if (!this.pendingSummarySequenceNumber) {
                // should only be 1 summary op per client with same ref seq number
                if (op.clientId === this.runtime.clientId && op.referenceSequenceNumber === this.lastSummarySeqNumber) {
                    this.logger.sendTelemetryEvent({
                        eventName: "PendingSummaryBroadcast",
                        timeWaitingForBroadcast: Date.now() - this.lastSummaryTime,
                        pendingSummarySequenceNumber: op.sequenceNumber,
                    });
                    this.pendingSummarySequenceNumber = op.sequenceNumber;
                    // Now we indicate that we are okay to start listening for the summary ack/nack
                    // of this summary op, because we have set the pendingSummarySequenceNumber.
                    this.deferAck.resolve();
                }
            }
        }
        // listen for the ack/nack of this summary op
        if (op.type === MessageType.SummaryAck || op.type === MessageType.SummaryNack) {
            // Since this handler is async, we need to wait until the pendingSummarySequenceNumber is
            // set from the broadcast summary op before handling summary acks/nacks.  We use
            // this deferred object to ensure that our broadcast summary op is handled before our
            // summary ack/nack is handled.
            await this.deferAck.promise;
            if (this.pendingSummarySequenceNumber) {
                const ack = op.contents as ISummaryAck | ISummaryNack;
                if (ack.summaryProposal.summarySequenceNumber === this.pendingSummarySequenceNumber) {
                    if (op.type === MessageType.SummaryAck) {
                        this.logger.sendTelemetryEvent({
                            eventName: "SummaryAck",
                            timePending: Date.now() - this.lastSummaryTime,
                            summarySequenceNumber: ack.summaryProposal.summarySequenceNumber,
                        });
                    } else {
                        this.logger.sendErrorEvent({
                            eventName: "SummaryNack",
                            timePending: Date.now() - this.lastSummaryTime,
                            summarySequenceNumber: ack.summaryProposal.summarySequenceNumber,
                            message: (ack as ISummaryNack).errorMessage,
                        });
                    }

                    if (op.type === MessageType.SummaryAck) {
                        // refresh base snapshot
                        // it might be nice to do this in the container in the future, and maybe for all
                        // clients, not just the summarizer
                        const handle = (ack as ISummaryAck).handle;

                        // we have to call get version to get the treeId for r11s; this isnt needed
                        // for odsp currently, since their treeId is undefined
                        const versionsResult = await this.setOrLogError("SummarizerFailedToGetVersion",
                            () => this.runtime.storage.getVersions(handle, 1),
                            (versions) => !!(versions && versions.length));

                        if (versionsResult.success) {
                            const snapshotResult = await this.setOrLogError("SummarizerFailedToGetSnapshot",
                                () => this.runtime.storage.getSnapshotTree(versionsResult.result[0]),
                                (snapshot) => !!snapshot);

                            if (snapshotResult.success) {
                                this.refreshBaseSummary(snapshotResult.result);
                            }
                        }
                    }
                    this.summaryPending = false;
                    this.pendingTimer.clear();
                }
            }
        }
    }

    private handleOp(error: any, op: ISequencedDocumentMessage) {
        if (error) {
            return;
        }

        this.idleTimer.clear();

        // Get the summary details for the given op
        const lastOpSummaryDetails = this.getOpSummaryDetails(op);

        if (lastOpSummaryDetails.shouldSummarize) {
            // Summarize immediately if requested
            this.summarize(lastOpSummaryDetails.message);
        } else if (lastOpSummaryDetails.canStartIdleTimer) {
            // Otherwise detect when we idle to trigger the snapshot
            this.idleTimer.start();
        }
    }

    private summarize(message: string) {
        // it shouldn't be possible to enter here if already summarizing or pending
        assert(!this.summarizing && !this.summaryPending);

        if (this.onBehalfOfClientId !== this.runtime.summarizerClientId) {
            // we are no longer the summarizer, we should close ourself
            this.stop("parent is no longer summarizer");
            return;
        }

        // generateSummary could take some time
        // mark that we are currently summarizing to prevent concurrent summarizing
        this.summarizing = true;
        this.startPending();

        const summarizingEvent = PerformanceEvent.start(this.logger,
            { eventName: "Summarizing", message });

        this.summarizeTimer.start();

<<<<<<< HEAD
        this.generateSummary().finally(() => {
            // always leave summarizing state
            this.summarizing = false;
            this.summarizeTimer.clear();
        }).then((summaryData) => {
            const summaryEndTime = Date.now();

            const telemetryProps = {
                sequenceNumber: summaryData.sequenceNumber,
                ...summaryData.summaryStats,
                opsSinceLastSummary: summaryData.sequenceNumber - this.lastSummarySeqNumber,
                timeSinceLastSummary: summaryEndTime - this.lastSummaryTime,
            };
            if (!summaryData.submitted) {
                // did not send the summary op
                summarizingEvent.cancel(telemetryProps);
                this.cancelPending();
                return;
            }
=======
        const summaryEndTime = Date.now();

        const telemetryProps = {
            sequenceNumber: summaryData.sequenceNumber,
            ...summaryData.summaryStats,
            opsSinceLastSummary: summaryData.sequenceNumber - this.lastSummarySeqNumber,
            timeSinceLastSummary: summaryEndTime - this.lastSummaryTime,
        };
        if (!summaryData.submitted) {
            // did not send the summary op
            summarizingEvent.cancel({...telemetryProps, category: "error"});
            this.cancelPending();
            return;
        }
>>>>>>> 70deaff0

            summarizingEvent.end(telemetryProps);

            this.lastSummaryTime = summaryEndTime;
            this.lastSummarySeqNumber = summaryData.sequenceNumber;

            // Because summarizing is async, the incoming op stream will be resumed before
            // we update our lastSummarySeqNumber.  We use this to defer the broadcast listeners
            // until we are sure that no summary ops are handled before lastSummarySeqNumber is
            // set here.
            this.deferBroadcast.resolve();
            this.pendingTimer.start();
        }, (error) => {
            summarizingEvent.cancel({}, error);
            this.cancelPending();
        });
    }

    private getOpSummaryDetails(op: ISequencedDocumentMessage): IOpSummaryDetails {
        if (this.summarizing || this.summaryPending) {
            // We are currently summarizing. Don't summarize again.
            return {
                message: "",
                shouldSummarize: false,
                canStartIdleTimer: false,
            };
        } else if (op.type === MessageType.Save) {
            // Forced summary.
            return {
                message: `;${op.clientId}: ${op.contents}`,
                shouldSummarize: true,
                canStartIdleTimer: true,
            };
        }

        // Summarize if it has been above the max time between summaries.
        const timeSinceLastSummary = Date.now() - this.lastSummaryTime;
        const opCountSinceLastSummary = op.sequenceNumber - this.lastSummarySeqNumber;

        if (timeSinceLastSummary > this.configuration.maxTime) {
            return {
                message: "maxTime",
                shouldSummarize: true,
                canStartIdleTimer: true,
            };
        } else if (opCountSinceLastSummary > this.configuration.maxOps) {
            return {
                message: "maxOps",
                shouldSummarize: true,
                canStartIdleTimer: true,
            };
        } else {
            return {
                message: "",
                shouldSummarize: false,
                canStartIdleTimer: true,
            };
        }
    }

    private summarizeTimerHandler(time: number, count: number) {
        this.logger.sendErrorEvent({
            eventName: "SummarizeTimeout",
            timeoutTime: time,
            timeoutCount: count,
        });
        if (count < maxSummarizeTimeoutCount) {
            // double and start a new timer
            const nextTime = time * 2;
            this.summarizeTimer.start(() => this.summarizeTimerHandler(nextTime, count + 1), nextTime);
        }
    }

    private startPending() {
        this.summaryPending = true;
        this.pendingSummarySequenceNumber = undefined;
        this.deferBroadcast = new Deferred();
        this.deferAck = new Deferred();
    }

    private cancelPending() {
        this.summaryPending = false;
        this.pendingTimer.clear();
        // release all deferred summary op/ack/nack handlers
        if (this.deferBroadcast) {
            this.deferBroadcast.resolve();
        }
        if (this.deferAck) {
            this.deferAck.resolve();
        }
    }
}

class Timer {
    public get hasTimer() {
        return !!this.timer;
    }

    private timer?: NodeJS.Timeout;

    constructor(
        private readonly defaultHandler: () => void,
        private readonly defaultTimeout: number) {}

    public start(handler: () => void = this.defaultHandler, timeout: number = this.defaultTimeout) {
        this.clear();
        this.timer = setTimeout(() => this.wrapHandler(handler), timeout);
    }

    public clear() {
        if (!this.timer) {
            return;
        }
        clearTimeout(this.timer);
        this.timer = undefined;
    }

    private wrapHandler(handler: () => void) {
        // run clear first, in case the handler decides to start again
        this.clear();
        handler();
    }
}<|MERGE_RESOLUTION|>--- conflicted
+++ resolved
@@ -320,7 +320,6 @@
 
         this.summarizeTimer.start();
 
-<<<<<<< HEAD
         this.generateSummary().finally(() => {
             // always leave summarizing state
             this.summarizing = false;
@@ -336,26 +335,10 @@
             };
             if (!summaryData.submitted) {
                 // did not send the summary op
-                summarizingEvent.cancel(telemetryProps);
+                summarizingEvent.cancel({...telemetryProps, category: "error"});
                 this.cancelPending();
                 return;
             }
-=======
-        const summaryEndTime = Date.now();
-
-        const telemetryProps = {
-            sequenceNumber: summaryData.sequenceNumber,
-            ...summaryData.summaryStats,
-            opsSinceLastSummary: summaryData.sequenceNumber - this.lastSummarySeqNumber,
-            timeSinceLastSummary: summaryEndTime - this.lastSummaryTime,
-        };
-        if (!summaryData.submitted) {
-            // did not send the summary op
-            summarizingEvent.cancel({...telemetryProps, category: "error"});
-            this.cancelPending();
-            return;
-        }
->>>>>>> 70deaff0
 
             summarizingEvent.end(telemetryProps);
 
