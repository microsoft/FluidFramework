--- conflicted
+++ resolved
@@ -11,11 +11,7 @@
     IRequest,
     IResponse,
 } from "@microsoft/fluid-component-core-interfaces";
-<<<<<<< HEAD
-import { ChildLogger, PerformanceEvent, PromiseTimer, Timer, Deferred } from "@microsoft/fluid-core-utils";
-=======
-import { ChildLogger, PerformanceEvent, PromiseTimer, Timer } from "@microsoft/fluid-common-utils";
->>>>>>> 149089dd
+import { ChildLogger, Deferred, PerformanceEvent, PromiseTimer, Timer } from "@microsoft/fluid-common-utils";
 import {
     ISequencedDocumentMessage,
     ISequencedDocumentSystemMessage,
