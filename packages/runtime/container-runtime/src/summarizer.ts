/*!
 * Copyright (c) Microsoft Corporation. All rights reserved.
 * Licensed under the MIT License.
 */

import { IComponentLoadable } from "@microsoft/fluid-component-core-interfaces";
import { ITelemetryLogger } from "@microsoft/fluid-container-definitions";
import { ChildLogger, Deferred, PerformanceEvent } from "@microsoft/fluid-core-utils";
import {
    ISequencedDocumentMessage,
    ISequencedDocumentSystemMessage,
    ISnapshotTree,
    ISummaryAck,
    ISummaryConfiguration,
    ISummaryNack,
    MessageType,
} from "@microsoft/fluid-protocol-definitions";
import * as assert from "assert";
import { ContainerRuntime, IGeneratedSummaryData } from "./containerRuntime";

// send some telemetry if generate summary takes too long
const maxSummarizeTimeoutTime = 20000; // 20 sec
const maxSummarizeTimeoutCount = 5; // double and resend 5 times

/**
 * Wrapper interface holding summary details for a given op
 */
interface IOpSummaryDetails {
    // Whether we should summarize at the given op
    shouldSummarize: boolean;

    // The message to include with the summarize
    message: string;
}

declare module "@microsoft/fluid-component-core-interfaces" {
    export interface IComponent extends Readonly<Partial<IProvideSummarizer>> { }
}

export interface IProvideSummarizer {
    readonly ISummarizer: ISummarizer;
}

export interface ISummarizer extends IProvideSummarizer {
    /**
     * Runs the summarizer on behalf of another clientId. In this case it will only run so long as the given
     * clientId is the elected summarizer and will stop once it is not.
     */
    run(onBehalfOf: string): Promise<void>;

    /**
     * Stops the summarizer by closing its container and resolving its run promise.
     * @param reason - reason for stopping
     */
    stop(reason?: string): void;
}

export class Summarizer implements IComponentLoadable, ISummarizer {

    public get ISummarizer() { return this; }
    public get IComponentLoadable() { return this; }

    private summarizeCount: number = 0;
    private lastSummaryTime: number;
    private lastSummarySeqNumber: number;
    private summarizing = false;
    private summaryPending = false;
    private opSinceSummarizeSeq?: number;
    private pendingSummarySequenceNumber?: number;
    private idleTimer: Timer;
    private pendingAckTimer: Timer;
    private readonly summarizeTimer: Timer;
    private readonly runDeferred = new Deferred<void>();
    private readonly logger: ITelemetryLogger;
    private configuration: ISummaryConfiguration;

    private deferBroadcast: Deferred<void>;
    private deferAck: Deferred<void>;

    private onBehalfOfClientId: string;
    private everConnected = false;

    constructor(
        public readonly url: string,
        private readonly runtime: ContainerRuntime,
        private readonly configurationGetter: () => ISummaryConfiguration,
        private readonly generateSummary: () => Promise<IGeneratedSummaryData>,
        private readonly refreshBaseSummary: (snapshot: ISnapshotTree) => void,
    ) {
        this.logger = ChildLogger.create(this.runtime.logger, "Summarizer");

        // try to determine if the runtime has ever been connected
        if (this.runtime.connected) {
            this.everConnected = true;
        } else {
            this.runtime.once("connected", () => this.everConnected = true);
        }
        this.runtime.on("disconnected", () => {
            // sometimes the initial connection state is raised as disconnected
            if (!this.everConnected) {
                return;
            }
            this.logger.sendTelemetryEvent({ eventName: "SummarizerDisconnected" });
            this.runDeferred.resolve();
        });

        this.summarizeTimer = new Timer(
            () => this.summarizeTimerHandler(maxSummarizeTimeoutTime, 1),
            maxSummarizeTimeoutTime);
    }

    public async run(onBehalfOf: string): Promise<void> {
        this.onBehalfOfClientId = onBehalfOf;

        if (!this.runtime.connected) {
            if (!this.everConnected) {
                const waitConnected = new Promise((resolve) => this.runtime.once("connected", resolve));
                await Promise.race([waitConnected, this.runDeferred.promise]);
                if (!this.runtime.connected) {
                    // if still not connected, no need to start running
                    this.logger.sendTelemetryEvent({ eventName: "NeverConnectedBeforeRun", onBehalfOf });
                    return;
                }
            } else {
                // we will not try to reconnect, so we are done running
                this.logger.sendTelemetryEvent({ eventName: "DisconnectedBeforeRun", onBehalfOf });
                return;
            }
        }

        if (this.runtime.summarizerClientId !== onBehalfOf) {
            // this calculated summarizer differs from parent
            // parent SummaryManager should prevent this from happening
            this.logger.sendErrorEvent({
                eventName: "ParentIsNotSummarizer",
                onBehalfOf,
                expectedSummarizer: this.runtime.summarizerClientId,
            });
            return;
        }

        // need to wait until we are connected to get config
        this.configuration = this.configurationGetter();

        this.idleTimer = new Timer(
            () => this.summarize("idle"),
            this.configuration.idleTime);

        this.pendingAckTimer = new Timer(
            () => {
                this.logger.sendErrorEvent({
                    eventName: "SummaryAckWaitTimeout",
                    maxAckWaitTime: this.configuration.maxAckWaitTime,
                    pendingSummarySequenceNumber: this.pendingSummarySequenceNumber,
                });
                this.stopPending();
            }, this.configuration.maxAckWaitTime);

        // initialize values (time is not exact)
        this.lastSummarySeqNumber = this.runtime.deltaManager.initialSequenceNumber;
        this.lastSummaryTime = Date.now();

        this.logger.sendTelemetryEvent({
            eventName: "RunningSummarizer",
            onBehalfOf,
            initSummarySeqNumber: this.lastSummarySeqNumber,
        });

        // start the timer after connecting to the document
        this.idleTimer.start();

        // listen for system ops
        this.runtime.deltaManager.inbound.on("op", (op) => this.handleSystemOp(op as ISequencedDocumentMessage));

        this.runtime.on("batchEnd", (error: any, op: ISequencedDocumentMessage) => this.handleOp(error, op));

        await this.runDeferred.promise;

        // cleanup after running
        this.dispose();
    }

    /**
     * Stops the summarizer from running.  This will complete
     * the run promise, and also close the container.
     * @param reason - reason code for stopping
     */
    public stop(reason?: string) {
        this.logger.sendTelemetryEvent({
            eventName: "StoppingSummarizer",
            onBehalfOf: this.onBehalfOfClientId,
            reason,
        });
        this.runDeferred.resolve();
        this.runtime.closeFn();
    }

    /**
     * Disposes of resources after running.  This cleanup will
     * clear any outstanding timers and reset some of the state
     * properties.
     */
    private dispose() {
        this.idleTimer.clear();
        this.summarizeTimer.clear();
        this.opSinceSummarizeSeq = undefined;
        this.stopPending();
    }

    private async setOrLogError<T>(
        eventName: string,
        setter: () => Promise<T>,
        validator: (result: T) => boolean,
    ): Promise<{ result: T, success: boolean }> {
        let result: T;
        let success = true;
        try {
            result = await setter();
        } catch (error) {
            // send error event for exceptions
            this.logger.sendErrorEvent({ eventName }, error);
            success = false;
        }
        if (success && !validator(result)) {
            // send error event when result is invalid
            this.logger.sendErrorEvent({ eventName });
            success = false;
        }
        return { result, success };
    }

    private handleSystemOp(op: ISequencedDocumentMessage) {
        switch (op.type) {
            case MessageType.ClientLeave: {
                const leavingClientId = JSON.parse((op as ISequencedDocumentSystemMessage).data) as string;
                if (leavingClientId === this.runtime.clientId || leavingClientId === this.onBehalfOfClientId) {
                    // ignore summarizer leave messages, to make sure not to start generating
                    // a summary as the summarizer is leaving
                    return;
                }
                // leave ops for any other client fall through to handle normally
            }
            case MessageType.ClientJoin:
            case MessageType.Propose:
            case MessageType.Reject: {
                // synchronously handle quorum ops like regular ops
                this.handleOp(undefined, op);
                return;
            }
            case MessageType.Summarize: {
                this.handleSummaryOp(op).catch((error) => {
                    this.logger.sendErrorEvent({ eventName: "HandleSummaryOpError" }, error);
                });
                return;
            }
            case MessageType.SummaryAck:
            case MessageType.SummaryNack: {
                this.handleSummaryAck(op).catch((error) => {
                    this.logger.sendErrorEvent({ eventName: "HandleSummaryAckError" }, error);
                });
                return;
            }
            default: {
                return;
            }
        }
    }

    private async handleSummaryOp(op: ISequencedDocumentMessage) {
        // listen for the broadcast of this summary op
        // only look for broadcast summary op while pending
        if (!this.summaryPending) {
            return;
        }
<<<<<<< HEAD
        // listen for the broadcast of this summary op
        if (op.type === MessageType.Summarize) {
            // When pending, we need to wait until the lastSummarySeqNumber is set before
            // trying to find our broadcast summary op.  So we will essentially defer all
            // Summarize op handling here until deferBroadcast is resolved.
            await this.deferBroadcast.promise;
            // should only be 1 summary op per client with same ref seq number
            if (!this.pendingSummarySequenceNumber &&
                    op.clientId === this.runtime.clientId && op.referenceSequenceNumber === this.lastSummarySeqNumber) {
                this.logger.sendTelemetryEvent({
                    eventName: "SummarizeOp",
                    timeWaitingForBroadcast: Date.now() - this.lastSummaryTime,
                    refSequenceNumber: op.referenceSequenceNumber,
                    summarySequenceNumber: op.sequenceNumber,
                });
                this.pendingSummarySequenceNumber = op.sequenceNumber;
                // Now we indicate that we are okay to start listening for the summary ack/nack
                // of this summary op, because we have set the pendingSummarySequenceNumber.
                this.deferAck.resolve();
            } else {
                this.logger.sendTelemetryEvent({
                    eventName: "SummarizeOp_otherClient",
                    refSequenceNumber: op.referenceSequenceNumber,
                    summarySequenceNumber: op.sequenceNumber,
                });
            }
=======
        // When pending, we need to wait until the lastSummarySeqNumber is set before
        // trying to find our broadcast summary op.  So we will essentially defer all
        // Summarize op handling here until deferBroadcast is resolved.
        await this.deferBroadcast.promise;
        // can skip check if already found this pending summary sequence number
        if (this.pendingSummarySequenceNumber) {
            return;
        }
        // should only be 1 summary op per client with same ref seq number
        if (op.clientId === this.runtime.clientId && op.referenceSequenceNumber === this.lastSummarySeqNumber) {
            this.logger.sendTelemetryEvent({
                eventName: "PendingSummaryBroadcast",
                timeWaitingForBroadcast: Date.now() - this.lastSummaryTime,
                pendingSummarySequenceNumber: op.sequenceNumber,
            });
            this.pendingSummarySequenceNumber = op.sequenceNumber;
            // Now we indicate that we are okay to start listening for the summary ack/nack
            // of this summary op, because we have set the pendingSummarySequenceNumber.
            this.deferAck.resolve();
>>>>>>> b58b3231
        }
    }

    private async handleSummaryAck(op: ISequencedDocumentMessage) {
        // listen for the ack/nack of this summary op
<<<<<<< HEAD
        if (op.type === MessageType.SummaryAck || op.type === MessageType.SummaryNack) {
            // Since this handler is async, we need to wait until the pendingSummarySequenceNumber is
            // set from the broadcast summary op before handling summary acks/nacks.  We use
            // this deferred object to ensure that our broadcast summary op is handled before our
            // summary ack/nack is handled.
            await this.deferAck.promise;

            const ack = op.contents as ISummaryAck | ISummaryNack;
            const ourMessage = this.pendingSummarySequenceNumber &&
                ack.summaryProposal.summarySequenceNumber === this.pendingSummarySequenceNumber;

            const props = {
                onBehalfOf: ourMessage ? this.onBehalfOfClientId : "unknown",
                timePending: Date.now() - this.lastSummaryTime,
                summarySequenceNumber: ack.summaryProposal.summarySequenceNumber,
                sequenceNumber: op.sequenceNumber,
            };
            if (op.type === MessageType.SummaryAck) {
                this.logger.sendTelemetryEvent({
                    eventName: "SummaryAck",
                    ...props,
                    message: `handle: ${(ack as ISummaryAck).handle}`,
                });
            } else {
                this.logger.sendErrorEvent({
                    eventName: "SummaryNack",
                    ...props,
                    message: (ack as ISummaryNack).errorMessage,
                });
            }

            if (ourMessage) {
                if (op.type === MessageType.SummaryAck) {
                    // refresh base snapshot
                    // it might be nice to do this in the container in the future, and maybe for all
                    // clients, not just the summarizer
                    const handle = (ack as ISummaryAck).handle;

                    // we have to call get version to get the treeId for r11s; this isnt needed
                    // for odsp currently, since their treeId is undefined
                    const versionsResult = await this.setOrLogError("SummarizerFailedToGetVersion",
                        () => this.runtime.storage.getVersions(handle, 1),
                        (versions) => !!(versions && versions.length));

                    if (versionsResult.success) {
                        const snapshotResult = await this.setOrLogError("SummarizerFailedToGetSnapshot",
                            () => this.runtime.storage.getSnapshotTree(versionsResult.result[0]),
                            (snapshot) => !!snapshot);

                        if (snapshotResult.success) {
                            this.refreshBaseSummary(snapshotResult.result);
                        }
                    }
=======
        // only look for acks/nacks while pending
        if (!this.summaryPending) {
            return;
        }
        // Since this handler is async, we need to wait until the pendingSummarySequenceNumber is
        // set from the broadcast summary op before handling summary acks/nacks.  We use
        // this deferred object to ensure that our broadcast summary op is handled before our
        // summary ack/nack is handled.
        await this.deferAck.promise;
        if (!this.pendingSummarySequenceNumber) {
            // never figured out this pending summary sequence number
            return;
        }

        const ack = op.contents as ISummaryAck | ISummaryNack;
        if (ack.summaryProposal.summarySequenceNumber !== this.pendingSummarySequenceNumber) {
            // different ack/nack
            return;
        }

        // log some telemetry
        this.logger.sendTelemetryEvent({
            eventName: op.type === MessageType.SummaryAck ? "SummaryAck" : "SummaryNack",
            category: op.type === MessageType.SummaryAck ? "generic" : "error",
            timePending: Date.now() - this.lastSummaryTime,
            summarySequenceNumber: ack.summaryProposal.summarySequenceNumber,
            message: op.type === MessageType.SummaryNack ? (ack as ISummaryNack).errorMessage : undefined,
        });

        if (op.type === MessageType.SummaryAck) {
            // refresh base snapshot
            // it might be nice to do this in the container in the future, and maybe for all
            // clients, not just the summarizer
            const handle = (ack as ISummaryAck).handle;

            // we have to call get version to get the treeId for r11s; this isnt needed
            // for odsp currently, since their treeId is undefined
            const versionsResult = await this.setOrLogError("SummarizerFailedToGetVersion",
                () => this.runtime.storage.getVersions(handle, 1),
                (versions) => !!(versions && versions.length));

            if (versionsResult.success) {
                const snapshotResult = await this.setOrLogError("SummarizerFailedToGetSnapshot",
                    () => this.runtime.storage.getSnapshotTree(versionsResult.result[0]),
                    (snapshot) => !!snapshot);

                if (snapshotResult.success) {
                    this.refreshBaseSummary(snapshotResult.result);
>>>>>>> b58b3231
                }
                this.summaryPending = false;
                this.pendingAckTimer.clear();
            }
        }
        this.stopPending();
    }

    private handleOp(error: any, op: ISequencedDocumentMessage) {
        if (error) {
            return;
        }

        this.idleTimer.clear();

        // We are currently summarizing. Don't summarize again.
        if (this.summarizing || this.summaryPending) {
            // Track that an op has come in to restart the idle timer.
            this.opSinceSummarizeSeq = op.sequenceNumber;
            return;
        }

        // Get the summary details for the given op
        const lastOpSummaryDetails = this.getOpSummaryDetails(op);

        if (lastOpSummaryDetails.shouldSummarize) {
            // Summarize immediately if requested
            this.summarize(lastOpSummaryDetails.message);
        } else {
            // Otherwise detect when we idle to trigger the snapshot
            this.idleTimer.start();
        }
    }

    private getOpSummaryDetails(op: ISequencedDocumentMessage): IOpSummaryDetails {
        if (op.type === MessageType.Save) {
            // Forced summary.
            return {
                message: `;${op.clientId}: ${op.contents}`,
                shouldSummarize: true,
            };
        }

        // Summarize if it has been above the max time between summaries.
        const timeSinceLastSummary = Date.now() - this.lastSummaryTime;
        const opCountSinceLastSummary = op.sequenceNumber - this.lastSummarySeqNumber;

        if (timeSinceLastSummary > this.configuration.maxTime) {
            return {
                message: "maxTime",
                shouldSummarize: true,
            };
        } else if (opCountSinceLastSummary > this.configuration.maxOps) {
            return {
                message: "maxOps",
                shouldSummarize: true,
            };
        } else {
            return {
                message: "",
                shouldSummarize: false,
            };
        }
    }

    private summarize(message: string) {
        // it shouldn't be possible to enter here if already summarizing or pending
        assert(!this.summarizing && !this.summaryPending);

        if (this.onBehalfOfClientId !== this.runtime.summarizerClientId) {
            // we are no longer the summarizer, we should stop ourself
            this.stop("parentNoLongerSummarizer");
            return;
        }

        // generateSummary could take some time
        // mark that we are currently summarizing to prevent concurrent summarizing
        this.summarizing = true;
        this.startPending();

        const summarizingEvent = PerformanceEvent.start(this.logger,
            { eventName: "Summarizing", message, summarizeCount: ++this.summarizeCount });

        this.summarizeTimer.start();

        this.generateSummary().finally(() => {
            // always leave summarizing state
            this.summarizing = false;
            this.summarizeTimer.clear();
        }).then((summaryData) => {
            const summaryEndTime = Date.now();

            const telemetryProps = {
                refSequenceNumber: summaryData.sequenceNumber,
                ...summaryData.summaryStats,
                summaryMessage: summaryData.summaryMessage,
                opsSinceLastSummary: summaryData.sequenceNumber - this.lastSummarySeqNumber,
                timeSinceLastSummary: summaryEndTime - this.lastSummaryTime,
            };
            if (!summaryData.submitted) {
                // did not send the summary op
<<<<<<< HEAD
                summarizingEvent.cancel({...telemetryProps});
                this.cancelPending();
=======
                summarizingEvent.cancel({...telemetryProps, category: "error"});
                this.stopPending();
>>>>>>> b58b3231
                return;
            }

            summarizingEvent.end(telemetryProps);

            this.lastSummaryTime = summaryEndTime;
            this.lastSummarySeqNumber = summaryData.sequenceNumber;

            // Because summarizing is async, the incoming op stream will be resumed before
            // we update our lastSummarySeqNumber.  We use this to defer the broadcast listeners
            // until we are sure that no summary ops are handled before lastSummarySeqNumber is
            // set here.
            this.deferBroadcast.resolve();
            this.pendingAckTimer.start();
        }, (error) => {
            summarizingEvent.cancel({}, error);
            this.stopPending();
        });
    }

    private summarizeTimerHandler(time: number, count: number) {
        this.logger.sendErrorEvent({
            eventName: "SummarizeTimeout",
            timeoutTime: time,
            timeoutCount: count,
        });
        if (count < maxSummarizeTimeoutCount) {
            // double and start a new timer
            const nextTime = time * 2;
            this.summarizeTimer.start(() => this.summarizeTimerHandler(nextTime, count + 1), nextTime);
        }
    }

    /**
     * Enters pending state, which means waiting for a summary op to
     * to be generated, sent, broadcast, and acked/nacked.  This sets
     * the stages of pending using deferreds.
     */
    private startPending() {
        this.summaryPending = true;
        this.pendingSummarySequenceNumber = undefined;
        this.deferBroadcast = new Deferred();
        this.deferAck = new Deferred();
    }

    /**
     * Exits the pending state, which resolves the deferreds,
     * clears the timeout, and resets the pending state properties.
     */
    private stopPending() {
        this.summaryPending = false;
        this.pendingAckTimer.clear();
        // release all deferred summary op/ack/nack handlers
        if (this.deferBroadcast) {
            this.deferBroadcast.resolve();
        }
        if (this.deferAck) {
            this.deferAck.resolve();
        }
        // start idle timer if ops came in while pending
        if (this.opSinceSummarizeSeq && this.opSinceSummarizeSeq > this.lastSummarySeqNumber) {
            if (this.runtime.connected) {
                this.idleTimer.start();
            }
            this.opSinceSummarizeSeq = undefined;
        }
    }
}

class Timer {
    public get hasTimer() {
        return !!this.timer;
    }

    private timer?: NodeJS.Timeout;

    constructor(
        private readonly defaultHandler: () => void,
        private readonly defaultTimeout: number) {}

    public start(handler: () => void = this.defaultHandler, timeout: number = this.defaultTimeout) {
        this.clear();
        this.timer = setTimeout(() => this.wrapHandler(handler), timeout);
    }

    public clear() {
        if (!this.timer) {
            return;
        }
        clearTimeout(this.timer);
        this.timer = undefined;
    }

    private wrapHandler(handler: () => void) {
        // run clear first, in case the handler decides to start again
        this.clear();
        handler();
    }
}<|MERGE_RESOLUTION|>--- conflicted
+++ resolved
@@ -248,14 +248,34 @@
                 return;
             }
             case MessageType.Summarize: {
-                this.handleSummaryOp(op).catch((error) => {
+                this.handleSummaryOp(op)
+                .then((ownMessage) => {
+                    if (!ownMessage) {
+                        this.logger.sendErrorEvent({
+                            eventName: "SummarizeOpOtherClient",
+                            summaryPending: this.summaryPending,
+                        });
+                    }
+                })
+                .catch((error) => {
                     this.logger.sendErrorEvent({ eventName: "HandleSummaryOpError" }, error);
                 });
                 return;
             }
             case MessageType.SummaryAck:
             case MessageType.SummaryNack: {
-                this.handleSummaryAck(op).catch((error) => {
+                this.handleSummaryAck(op)
+                .then((ownMessage) => {
+                    if (!ownMessage) {
+                        const ack = op.contents;
+                        this.logger.sendErrorEvent({
+                            eventName: op.type === MessageType.SummaryAck ? "SummaryAckOtherClient" : "SummaryNackOtherClient",
+                            sequenceNumber: op.sequenceNumber,
+                            message: op.type === MessageType.SummaryNack ? (ack as ISummaryNack).errorMessage : `handle: ${(ack as ISummaryAck).handle}`,
+                        });
+                    };
+                })
+                .catch((error) => {
                     this.logger.sendErrorEvent({ eventName: "HandleSummaryAckError" }, error);
                 });
                 return;
@@ -266,123 +286,54 @@
         }
     }
 
-    private async handleSummaryOp(op: ISequencedDocumentMessage) {
+    /**
+     * @param op - Summary op
+     * @returns true, if summary Op was for summary issued by that client. False otherwise
+     */
+    private async handleSummaryOp(op: ISequencedDocumentMessage): Promise<boolean> {
         // listen for the broadcast of this summary op
         // only look for broadcast summary op while pending
         if (!this.summaryPending) {
-            return;
-        }
-<<<<<<< HEAD
-        // listen for the broadcast of this summary op
-        if (op.type === MessageType.Summarize) {
-            // When pending, we need to wait until the lastSummarySeqNumber is set before
-            // trying to find our broadcast summary op.  So we will essentially defer all
-            // Summarize op handling here until deferBroadcast is resolved.
-            await this.deferBroadcast.promise;
-            // should only be 1 summary op per client with same ref seq number
-            if (!this.pendingSummarySequenceNumber &&
-                    op.clientId === this.runtime.clientId && op.referenceSequenceNumber === this.lastSummarySeqNumber) {
-                this.logger.sendTelemetryEvent({
-                    eventName: "SummarizeOp",
-                    timeWaitingForBroadcast: Date.now() - this.lastSummaryTime,
-                    refSequenceNumber: op.referenceSequenceNumber,
-                    summarySequenceNumber: op.sequenceNumber,
-                });
-                this.pendingSummarySequenceNumber = op.sequenceNumber;
-                // Now we indicate that we are okay to start listening for the summary ack/nack
-                // of this summary op, because we have set the pendingSummarySequenceNumber.
-                this.deferAck.resolve();
-            } else {
-                this.logger.sendTelemetryEvent({
-                    eventName: "SummarizeOp_otherClient",
-                    refSequenceNumber: op.referenceSequenceNumber,
-                    summarySequenceNumber: op.sequenceNumber,
-                });
-            }
-=======
+            return false;
+        }
         // When pending, we need to wait until the lastSummarySeqNumber is set before
         // trying to find our broadcast summary op.  So we will essentially defer all
         // Summarize op handling here until deferBroadcast is resolved.
         await this.deferBroadcast.promise;
         // can skip check if already found this pending summary sequence number
         if (this.pendingSummarySequenceNumber) {
-            return;
+            return false;
         }
         // should only be 1 summary op per client with same ref seq number
-        if (op.clientId === this.runtime.clientId && op.referenceSequenceNumber === this.lastSummarySeqNumber) {
-            this.logger.sendTelemetryEvent({
-                eventName: "PendingSummaryBroadcast",
-                timeWaitingForBroadcast: Date.now() - this.lastSummaryTime,
-                pendingSummarySequenceNumber: op.sequenceNumber,
-            });
-            this.pendingSummarySequenceNumber = op.sequenceNumber;
-            // Now we indicate that we are okay to start listening for the summary ack/nack
-            // of this summary op, because we have set the pendingSummarySequenceNumber.
-            this.deferAck.resolve();
->>>>>>> b58b3231
-        }
-    }
-
+        if (op.clientId !== this.runtime.clientId || op.referenceSequenceNumber !== this.lastSummarySeqNumber) {
+            return false;
+        }
+
+        this.logger.sendTelemetryEvent({
+            eventName: "SummarizeOp",
+            timeWaitingForBroadcast: Date.now() - this.lastSummaryTime,
+            onBehalfOf: this.onBehalfOfClientId,
+            pendingSummarySequenceNumber: op.sequenceNumber,
+            refSequenceNumber: op.referenceSequenceNumber,
+            summarySequenceNumber: op.sequenceNumber,
+        });
+        this.pendingSummarySequenceNumber = op.sequenceNumber;
+        // Now we indicate that we are okay to start listening for the summary ack/nack
+        // of this summary op, because we have set the pendingSummarySequenceNumber.
+        this.deferAck.resolve();
+
+        return true;
+    }
+
+    /**
+     * @param op - Summary ack/nack op
+     * @returns true, if op was for summary issued by that client. False otherwise
+     */
     private async handleSummaryAck(op: ISequencedDocumentMessage) {
         // listen for the ack/nack of this summary op
-<<<<<<< HEAD
-        if (op.type === MessageType.SummaryAck || op.type === MessageType.SummaryNack) {
-            // Since this handler is async, we need to wait until the pendingSummarySequenceNumber is
-            // set from the broadcast summary op before handling summary acks/nacks.  We use
-            // this deferred object to ensure that our broadcast summary op is handled before our
-            // summary ack/nack is handled.
-            await this.deferAck.promise;
-
-            const ack = op.contents as ISummaryAck | ISummaryNack;
-            const ourMessage = this.pendingSummarySequenceNumber &&
-                ack.summaryProposal.summarySequenceNumber === this.pendingSummarySequenceNumber;
-
-            const props = {
-                onBehalfOf: ourMessage ? this.onBehalfOfClientId : "unknown",
-                timePending: Date.now() - this.lastSummaryTime,
-                summarySequenceNumber: ack.summaryProposal.summarySequenceNumber,
-                sequenceNumber: op.sequenceNumber,
-            };
-            if (op.type === MessageType.SummaryAck) {
-                this.logger.sendTelemetryEvent({
-                    eventName: "SummaryAck",
-                    ...props,
-                    message: `handle: ${(ack as ISummaryAck).handle}`,
-                });
-            } else {
-                this.logger.sendErrorEvent({
-                    eventName: "SummaryNack",
-                    ...props,
-                    message: (ack as ISummaryNack).errorMessage,
-                });
-            }
-
-            if (ourMessage) {
-                if (op.type === MessageType.SummaryAck) {
-                    // refresh base snapshot
-                    // it might be nice to do this in the container in the future, and maybe for all
-                    // clients, not just the summarizer
-                    const handle = (ack as ISummaryAck).handle;
-
-                    // we have to call get version to get the treeId for r11s; this isnt needed
-                    // for odsp currently, since their treeId is undefined
-                    const versionsResult = await this.setOrLogError("SummarizerFailedToGetVersion",
-                        () => this.runtime.storage.getVersions(handle, 1),
-                        (versions) => !!(versions && versions.length));
-
-                    if (versionsResult.success) {
-                        const snapshotResult = await this.setOrLogError("SummarizerFailedToGetSnapshot",
-                            () => this.runtime.storage.getSnapshotTree(versionsResult.result[0]),
-                            (snapshot) => !!snapshot);
-
-                        if (snapshotResult.success) {
-                            this.refreshBaseSummary(snapshotResult.result);
-                        }
-                    }
-=======
         // only look for acks/nacks while pending
         if (!this.summaryPending) {
-            return;
+            return false;
         }
         // Since this handler is async, we need to wait until the pendingSummarySequenceNumber is
         // set from the broadcast summary op before handling summary acks/nacks.  We use
@@ -391,22 +342,24 @@
         await this.deferAck.promise;
         if (!this.pendingSummarySequenceNumber) {
             // never figured out this pending summary sequence number
-            return;
+            return false;
         }
 
         const ack = op.contents as ISummaryAck | ISummaryNack;
         if (ack.summaryProposal.summarySequenceNumber !== this.pendingSummarySequenceNumber) {
             // different ack/nack
-            return;
+            return false;
         }
 
         // log some telemetry
         this.logger.sendTelemetryEvent({
             eventName: op.type === MessageType.SummaryAck ? "SummaryAck" : "SummaryNack",
             category: op.type === MessageType.SummaryAck ? "generic" : "error",
+            onBehalfOf: this.onBehalfOfClientId,
             timePending: Date.now() - this.lastSummaryTime,
             summarySequenceNumber: ack.summaryProposal.summarySequenceNumber,
-            message: op.type === MessageType.SummaryNack ? (ack as ISummaryNack).errorMessage : undefined,
+            sequenceNumber: op.sequenceNumber,
+            message: op.type === MessageType.SummaryNack ? (ack as ISummaryNack).errorMessage : `handle: ${(ack as ISummaryAck).handle}`,
         });
 
         if (op.type === MessageType.SummaryAck) {
@@ -428,13 +381,13 @@
 
                 if (snapshotResult.success) {
                     this.refreshBaseSummary(snapshotResult.result);
->>>>>>> b58b3231
                 }
                 this.summaryPending = false;
                 this.pendingAckTimer.clear();
             }
         }
         this.stopPending();
+        return true;
     }
 
     private handleOp(error: any, op: ISequencedDocumentMessage) {
@@ -530,13 +483,8 @@
             };
             if (!summaryData.submitted) {
                 // did not send the summary op
-<<<<<<< HEAD
-                summarizingEvent.cancel({...telemetryProps});
-                this.cancelPending();
-=======
-                summarizingEvent.cancel({...telemetryProps, category: "error"});
+                summarizingEvent.cancel({...telemetryProps });
                 this.stopPending();
->>>>>>> b58b3231
                 return;
             }
 
