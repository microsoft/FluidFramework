/*!
 * Copyright (c) Microsoft Corporation. All rights reserved.
 * Licensed under the MIT License.
 */

import {
    IComponentLoadable,
    IComponentRouter,
    IComponentRunnable,
    IRequest,
    IResponse } from "@microsoft/fluid-component-core-interfaces";
import { IDisposable, ITelemetryLogger } from "@microsoft/fluid-container-definitions";
import { ChildLogger, PerformanceEvent, PromiseTimer, Timer } from "@microsoft/fluid-core-utils";
import {
    ISequencedDocumentMessage,
    ISequencedDocumentSystemMessage,
    ISummaryConfiguration,
    ISummaryContext,
    MessageType,
} from "@microsoft/fluid-protocol-definitions";
import { ContainerRuntime, GenerateSummaryData } from "./containerRuntime";
import { RunWhileConnectedCoordinator } from "./runWhileConnectedCoordinator";
import { IClientSummaryWatcher, SummaryCollection } from "./summaryCollection";

// send some telemetry if generate summary takes too long
const maxSummarizeTimeoutTime = 20000; // 20 sec
const maxSummarizeTimeoutCount = 5; // double and resend 5 times

/**
 * Summarizer is responsible for coordinating when to send generate and send summaries.
 * It is the main entry point for summary work.
 */
export class Summarizer implements IComponentRouter, IComponentRunnable, IComponentLoadable {
    public get IComponentRouter() { return this; }
    public get IComponentRunnable() { return this; }
    public get IComponentLoadable() { return this; }

    private readonly logger: ITelemetryLogger;
    private readonly runCoordinator: RunWhileConnectedCoordinator;
    private readonly summaryCollection: SummaryCollection;
    private onBehalfOfClientId: string;
    private runningSummarizer?: RunningSummarizer;

    constructor(
        public readonly url: string,
        private readonly runtime: ContainerRuntime,
        private readonly configurationGetter: () => ISummaryConfiguration,
        private readonly generateSummaryCore: () => Promise<GenerateSummaryData>,
<<<<<<< HEAD
        private readonly refreshLatestSummary: (context: ISummaryContext, referenceSequenceNumber: number) => void,
=======
        private readonly refreshLatestAck: (handle: string, referenceSequenceNumber: number) => Promise<void>,
>>>>>>> a3f80474
    ) {
        this.logger = ChildLogger.create(this.runtime.logger, "Summarizer");
        this.runCoordinator = new RunWhileConnectedCoordinator(runtime);
        this.summaryCollection = new SummaryCollection(this.runtime.deltaManager.initialSequenceNumber);
        this.runtime.deltaManager.inbound.on("op",
            (op) => this.summaryCollection.handleOp(op as ISequencedDocumentMessage));
    }

    public async run(onBehalfOf: string): Promise<void> {
        this.onBehalfOfClientId = onBehalfOf;

        const startResult = await this.runCoordinator.waitStart();
        if (startResult.started === false) {
            this.logger.sendTelemetryEvent({
                eventName: "NotStarted",
                message: startResult.message,
                onBehalfOf,
            });
            return;
        }

        if (this.runtime.summarizerClientId !== this.onBehalfOfClientId) {
            // this calculated summarizer differs from parent
            // parent SummaryManager should prevent this from happening
            this.logger.sendErrorEvent({
                eventName: "ParentIsNotSummarizer",
                expectedSummarizer: this.runtime.summarizerClientId,
                onBehalfOf,
            });
            return;
        }

        // initialize values and first ack (time is not exact)
        this.logger.sendTelemetryEvent({
            eventName: "RunningSummarizer",
            onBehalfOf,
            initSummarySeqNumber: this.summaryCollection.initialSequenceNumber,
        });

        const initialAttempt: ISummaryAttempt = {
            refSequenceNumber: this.summaryCollection.initialSequenceNumber,
            summaryTime: Date.now(),
        };

        this.runningSummarizer = await RunningSummarizer.start(
            this.runtime.clientId,
            onBehalfOf,
            this.logger,
            this.summaryCollection.createWatcher(this.runtime.clientId),
            this.configurationGetter(),
            () => this.generateSummary(),
            this.runtime.deltaManager.referenceSequenceNumber,
            initialAttempt,
        );

        // handle summary acks
        this.handleSummaryAcks().catch((error) => {
            this.logger.sendErrorEvent({ eventName: "HandleSummaryAckFatalError" }, error);
            this.stop("handleAckError");
        });

        // listen for ops
        const systemOpHandler = (op: ISequencedDocumentMessage) => this.runningSummarizer.handleSystemOp(op);
        this.runtime.deltaManager.inbound.on("op", systemOpHandler);

        const opHandler = (error: any, op: ISequencedDocumentMessage) => this.runningSummarizer.handleOp(error, op);
        this.runtime.on("batchEnd", opHandler);

        // handle summary acks
        // tslint:disable-next-line: no-floating-promises
        this.handleSummaryAcks();

        // wait until stopped running
        await this.runCoordinator.waitStopped();

        // cleanup after running
        this.dispose();
        this.runtime.deltaManager.inbound.removeListener("op", systemOpHandler);
        this.runtime.removeListener("batchEnd", opHandler);
    }

    /**
     * Stops the summarizer from running.  This will complete
     * the run promise, and also close the container.
     * @param reason - reason code for stopping
     */
    public stop(reason?: string) {
        this.logger.sendTelemetryEvent({
            eventName: "StoppingSummarizer",
            onBehalfOf: this.onBehalfOfClientId,
            reason,
        });
        this.runCoordinator.stop();
        this.runtime.closeFn();
    }

    public async request(request: IRequest): Promise<IResponse> {
        return {
            mimeType: "fluid/component",
            status: 200,
            value: this,
        };
    }

    /**
     * Disposes of resources after running.  This cleanup will
     * clear any outstanding timers and reset some of the state
     * properties.
     */
    private dispose() {
        if (this.runningSummarizer) {
            this.runningSummarizer.dispose();
            this.runningSummarizer = undefined;
        }
    }

    private async generateSummary(): Promise<GenerateSummaryData | undefined> {
        if (this.onBehalfOfClientId !== this.runtime.summarizerClientId) {
            // we are no longer the summarizer, we should stop ourself
            this.stop("parentNoLongerSummarizer");
            return undefined;
        }

        return this.generateSummaryCore();
    }

    private async handleSummaryAcks() {
<<<<<<< HEAD
        let refSeq = 0;
        while (this.runningSummarizer) {
            try {
                const ack = await this.summaryCollection.waitSummaryAck(refSeq + 1);
                refSeq = ack.summaryOp.referenceSequenceNumber;

                this.refreshLatestSummary({
                    proposedParentHandle: ack.summaryOp.contents.handle,
                    ackedParentHandle: ack.summaryAckNack.contents.handle,
                }, refSeq);
            } catch (error) {
                this.logger.sendErrorEvent({ eventName: "HandleSummaryAckError" }, error);
=======
        let refSequenceNumber = this.summaryCollection.initialSequenceNumber;
        while (this.runningSummarizer) {
            try {
                const ack = await this.summaryCollection.waitSummaryAck(refSequenceNumber);
                refSequenceNumber = ack.summaryOp.referenceSequenceNumber;
                const handle = ack.summaryAckNack.contents.handle;

                await this.refreshLatestAck(handle, refSequenceNumber);
                refSequenceNumber++;
            } catch (error) {
                this.logger.sendErrorEvent({ eventName: "HandleSummaryAckError", refSequenceNumber }, error);
>>>>>>> a3f80474
            }
        }
    }
}

/**
 * Data about a summary attempt
 */
export interface ISummaryAttempt {
    /**
     * Reference sequence number when summary was generated
     */
    readonly refSequenceNumber: number;

    /**
     * Time of summary attempt after it was sent
     */
    readonly summaryTime: number;

    /**
     * Sequence number of summary op
     */
    summarySequenceNumber?: number;
}

/**
 * An instance of RunningSummarizer manages the heuristics for summarizing.
 * Until disposed, the instance of RunningSummarizer can assume that it is
 * in a state of running, meaning it is connected and initialized.  It keeps
 * track of summaries that it is generating as they are broadcast and acked/nacked.
 */
export class RunningSummarizer implements IDisposable {
    public static async start(
        clientId: string,
        onBehalfOfClientId: string,
        logger: ITelemetryLogger,
        summaryWatcher: IClientSummaryWatcher,
        configuration: ISummaryConfiguration,
        generateSummary: () => Promise<GenerateSummaryData | undefined>,
        lastOpSeqNumber: number,
        firstAck: ISummaryAttempt,
    ): Promise<RunningSummarizer> {
        const summarizer = new RunningSummarizer(
            clientId,
            onBehalfOfClientId,
            logger,
            summaryWatcher,
            configuration,
            generateSummary,
            lastOpSeqNumber,
            firstAck);

        await summarizer.waitStart();
        return summarizer;
    }

    public get disposed() { return this._disposed; }

    private _disposed = false;
    private summarizing = false;
    private summarizeCount: number = 0;
    private tryWhileSummarizing = false;
    private readonly summarizeTimer: Timer;
    private readonly pendingAckTimer: PromiseTimer;
    private readonly heuristics: SummarizerHeuristics;

    private constructor(
        private readonly clientId: string,
        private readonly onBehalfOfClientId: string,
        private readonly logger: ITelemetryLogger,
        private readonly summaryWatcher: IClientSummaryWatcher,
        private readonly configuration: ISummaryConfiguration,
        private readonly generateSummary: () => Promise<GenerateSummaryData | undefined>,
        lastOpSeqNumber: number,
        firstAck: ISummaryAttempt,
    ) {
        this.heuristics = new SummarizerHeuristics(
            configuration,
            (reason) => this.trySummarize(reason),
            lastOpSeqNumber,
            firstAck);

        this.summarizeTimer = new Timer(
            maxSummarizeTimeoutTime,
            () => this.summarizeTimerHandler(maxSummarizeTimeoutTime, 1));

        this.pendingAckTimer = new PromiseTimer(
            this.configuration.maxAckWaitTime,
            () => {
                this.logger.sendErrorEvent({
                    eventName: "SummaryAckWaitTimeout",
                    maxAckWaitTime: this.configuration.maxAckWaitTime,
                    refSequenceNumber: this.heuristics.lastSent.refSequenceNumber,
                    summarySequenceNumber: this.heuristics.lastSent.summarySequenceNumber,
                    timePending: Date.now() - this.heuristics.lastSent.summaryTime,
                });
            });

        // run the heuristics after starting
        this.heuristics.run();
    }

    public dispose(): void {
        this.summaryWatcher.dispose();
        this.heuristics.dispose();
        this.summarizeTimer.clear();
        this.pendingAckTimer.clear();
        this._disposed = true;
    }

    public handleSystemOp(op: ISequencedDocumentMessage) {
        switch (op.type) {
            case MessageType.ClientLeave: {
                const leavingClientId = JSON.parse((op as ISequencedDocumentSystemMessage).data) as string;
                if (leavingClientId === this.clientId || leavingClientId === this.onBehalfOfClientId) {
                    // ignore summarizer leave messages, to make sure not to start generating
                    // a summary as the summarizer is leaving
                    return;
                }
                // leave ops for any other client fall through to handle normally
            }
            case MessageType.ClientJoin:
            case MessageType.Propose:
            case MessageType.Reject: {
                // synchronously handle quorum ops like regular ops
                this.handleOp(undefined, op);
                return;
            }
            default: {
                return;
            }
        }
    }

    public handleOp(error: any, op: ISequencedDocumentMessage) {
        if (error !== undefined) {
            return;
        }
        this.heuristics.lastOpSeqNumber = op.sequenceNumber;

        // check for ops requesting summary
        if (op.type === MessageType.Save) {
            this.trySummarize(`;${op.clientId}: ${op.contents}`);
        } else {
            this.heuristics.run();
        }
    }

    private async waitStart() {
        // wait no longer than ack timeout for all pending
        const maybeLastAck = await Promise.race([
            this.summaryWatcher.waitFlushed(),
            this.pendingAckTimer.start(),
        ]);
        this.pendingAckTimer.clear();

        if (maybeLastAck) {
            this.heuristics.lastSent = {
                refSequenceNumber: maybeLastAck.summaryOp.referenceSequenceNumber,
                summaryTime: maybeLastAck.summaryOp.timestamp,
                summarySequenceNumber: maybeLastAck.summaryOp.sequenceNumber,
            };
            this.heuristics.ackLastSent();
        }
    }

    private trySummarize(reason: string) {
        if (this.summarizing) {
            // we can't summarize if we are already
            this.tryWhileSummarizing = true;
            return;
        }

        // generateSummary could take some time
        // mark that we are currently summarizing to prevent concurrent summarizing
        this.summarizing = true;
        this.summarizeTimer.start();

        // tslint:disable-next-line: no-floating-promises
        this.summarize(reason).finally(() => {
            this.summarizing = false;
            this.summarizeTimer.clear();
            this.pendingAckTimer.clear();
            if (this.tryWhileSummarizing) {
                this.tryWhileSummarizing = false;
                this.heuristics.run();
            }
        });
    }

    private async summarize(reason: string) {
        // wait to generate and send summary
        const summaryData = await this.generateSummaryWithLogging(reason);
        if (!summaryData.submitted) {
            // did not send the summary op
            return;
        }

        this.heuristics.lastSent = {
            refSequenceNumber: summaryData.referenceSequenceNumber,
            summaryTime: Date.now(),
        };

        const pendingTimeoutP = this.pendingAckTimer.start();
        const summary = this.summaryWatcher.watchSummary(summaryData.clientSequenceNumber);

        // wait for broadcast
        const summaryOp = await Promise.race([summary.waitBroadcast(), pendingTimeoutP]);
        if (!summaryOp) {
            return;
        }
        this.heuristics.lastSent.summarySequenceNumber = summaryOp.sequenceNumber;
        this.logger.sendTelemetryEvent({
            eventName: "SummaryOp",
            timeWaiting: Date.now() - this.heuristics.lastSent.summaryTime,
            refSequenceNumber: summaryOp.referenceSequenceNumber,
            summarySequenceNumber: summaryOp.sequenceNumber,
            handle: summaryOp.contents.handle,
        });

        // wait for ack/nack
        const ackNack = await Promise.race([summary.waitAckNack(), pendingTimeoutP]);
        if (!ackNack) {
            return;
        }
        this.logger.sendTelemetryEvent({
            eventName: ackNack.type === MessageType.SummaryAck ? "SummaryAck" : "SummaryNack",
            category: ackNack.type === MessageType.SummaryAck ? "generic" : "error",
            timeWaiting: Date.now() - this.heuristics.lastSent.summaryTime,
            summarySequenceNumber: ackNack.contents.summaryProposal.summarySequenceNumber,
            message: ackNack.type === MessageType.SummaryNack ? ackNack.contents.errorMessage : undefined,
            handle: ackNack.type === MessageType.SummaryAck ? ackNack.contents.handle : undefined,
        });

        // update for success
        if (ackNack.type === MessageType.SummaryAck) {
            this.heuristics.ackLastSent();
        }
    }

    private async generateSummaryWithLogging(message: string): Promise<GenerateSummaryData | undefined> {
        const summarizingEvent = PerformanceEvent.start(this.logger, {
            eventName: "Summarizing",
            message,
            summarizeCount: ++this.summarizeCount,
            timeSinceLastAttempt: Date.now() - this.heuristics.lastSent.summaryTime,
            timeSinceLastSummary: Date.now() - this.heuristics.lastAcked.summaryTime,
        });

        // wait for generate/send summary
        let summaryData: GenerateSummaryData | undefined;
        try {
            summaryData = await this.generateSummary();
        } catch (error) {
            summarizingEvent.cancel({}, error);
            return;
        }

        this.summarizeTimer.clear();

        if (!summaryData) {
            summarizingEvent.cancel();
            return;
        }

        const telemetryProps = {
            ...summaryData,
            ...summaryData.summaryStats,
            refSequenceNumber: summaryData.referenceSequenceNumber,
            opsSinceLastAttempt: summaryData.referenceSequenceNumber - this.heuristics.lastSent.refSequenceNumber,
            opsSinceLastSummary: summaryData.referenceSequenceNumber - this.heuristics.lastAcked.refSequenceNumber,
        };
        telemetryProps.summaryStats = undefined;
        telemetryProps.referenceSequenceNumber = undefined;

        if (summaryData.submitted) {
            summarizingEvent.end(telemetryProps);
        } else {
            summarizingEvent.cancel({...telemetryProps, category: "error"});
        }

        return summaryData;
    }

    private summarizeTimerHandler(time: number, count: number) {
        this.logger.sendErrorEvent({
            eventName: "SummarizeTimeout",
            timeoutTime: time,
            timeoutCount: count,
        });
        if (count < maxSummarizeTimeoutCount) {
            // double and start a new timer
            const nextTime = time * 2;
            this.summarizeTimer.start(nextTime, () => this.summarizeTimerHandler(nextTime, count + 1));
        }
    }
}

/**
 * This class contains the heuristics for when to summarize.
 */
class SummarizerHeuristics {
    /**
     * Last sent summary attempt
     */
    public lastSent: ISummaryAttempt;
    private _lastAcked: ISummaryAttempt;

    /**
     * Last acked summary attempt
     */
    public get lastAcked(): ISummaryAttempt {
        return this._lastAcked;
    }

    private readonly idleTimer: Timer;

    public constructor(
        private readonly configuration: ISummaryConfiguration,
        private readonly trySummarize: (reason: string) => void,
        /**
         * Last received op sequence number
         */
        public lastOpSeqNumber: number,
        firstAck: ISummaryAttempt,
    ) {
        this.lastSent = firstAck;
        this._lastAcked = firstAck;
        this.idleTimer = new Timer(
            this.configuration.idleTime,
            () => this.trySummarize("idle"));
    }

    /**
     * Mark the last sent summary attempt as acked.
     */
    public ackLastSent() {
        this._lastAcked = this.lastSent;
    }

    /**
     * Runs the heuristic to determine if it should try to summarize.
     */
    public run() {
        this.idleTimer.clear();
        const timeSinceLastSummary = Date.now() - this.lastAcked.summaryTime;
        const opCountSinceLastSummary = this.lastOpSeqNumber - this.lastAcked.refSequenceNumber;

        if (timeSinceLastSummary > this.configuration.maxTime) {
            this.trySummarize("maxTime");
        } else if (opCountSinceLastSummary > this.configuration.maxOps) {
            this.trySummarize("maxOps");
        } else {
            this.idleTimer.start();
        }
    }

    /**
     * Disposes of resources.
     */
    public dispose() {
        this.idleTimer.clear();
    }
}<|MERGE_RESOLUTION|>--- conflicted
+++ resolved
@@ -46,11 +46,7 @@
         private readonly runtime: ContainerRuntime,
         private readonly configurationGetter: () => ISummaryConfiguration,
         private readonly generateSummaryCore: () => Promise<GenerateSummaryData>,
-<<<<<<< HEAD
-        private readonly refreshLatestSummary: (context: ISummaryContext, referenceSequenceNumber: number) => void,
-=======
-        private readonly refreshLatestAck: (handle: string, referenceSequenceNumber: number) => Promise<void>,
->>>>>>> a3f80474
+        private readonly refreshLatestAck: (context: ISummaryContext, referenceSequenceNumber: number) => void,
     ) {
         this.logger = ChildLogger.create(this.runtime.logger, "Summarizer");
         this.runCoordinator = new RunWhileConnectedCoordinator(runtime);
@@ -178,32 +174,19 @@
     }
 
     private async handleSummaryAcks() {
-<<<<<<< HEAD
-        let refSeq = 0;
-        while (this.runningSummarizer) {
-            try {
-                const ack = await this.summaryCollection.waitSummaryAck(refSeq + 1);
-                refSeq = ack.summaryOp.referenceSequenceNumber;
-
-                this.refreshLatestSummary({
-                    proposedParentHandle: ack.summaryOp.contents.handle,
-                    ackedParentHandle: ack.summaryAckNack.contents.handle,
-                }, refSeq);
-            } catch (error) {
-                this.logger.sendErrorEvent({ eventName: "HandleSummaryAckError" }, error);
-=======
         let refSequenceNumber = this.summaryCollection.initialSequenceNumber;
         while (this.runningSummarizer) {
             try {
                 const ack = await this.summaryCollection.waitSummaryAck(refSequenceNumber);
                 refSequenceNumber = ack.summaryOp.referenceSequenceNumber;
-                const handle = ack.summaryAckNack.contents.handle;
-
-                await this.refreshLatestAck(handle, refSequenceNumber);
+
+                this.refreshLatestAck({
+                    proposalHandle: ack.summaryOp.contents.handle,
+                    ackHandle: ack.summaryAckNack.contents.handle,
+                }, refSequenceNumber);
                 refSequenceNumber++;
             } catch (error) {
                 this.logger.sendErrorEvent({ eventName: "HandleSummaryAckError", refSequenceNumber }, error);
->>>>>>> a3f80474
             }
         }
     }
