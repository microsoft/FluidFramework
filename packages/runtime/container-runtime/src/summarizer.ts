/*!
 * Copyright (c) Microsoft Corporation and contributors. All rights reserved.
 * Licensed under the MIT License.
 */

import { EventEmitter } from "events";
import { assert } from "@fluidframework/common-utils";
import { ITelemetryLogger } from "@fluidframework/common-definitions";
import { ChildLogger, LoggingError } from "@fluidframework/telemetry-utils";
import {
    IRequest,
    IResponse,
    IFluidHandleContext,
    IFluidHandle,
} from "@fluidframework/core-interfaces";
import { wrapErrorAndLog } from "@fluidframework/container-utils";
import {
    ISequencedDocumentMessage,
    ISummaryConfiguration,
} from "@fluidframework/protocol-definitions";
import { create404Response } from "@fluidframework/runtime-utils";
import { RunWhileConnectedCoordinator } from "./runWhileConnectedCoordinator";
import { SummaryCollection } from "./summaryCollection";
import { SummarizerHandle } from "./summarizerHandle";
import { RunningSummarizer } from "./runningSummarizer";
import {
    ISummarizer,
    ISummarizerInternalsProvider,
    ISummarizerOptions,
    ISummarizerRuntime,
    ISummarizingWarning,
    SummarizerStopReason,
} from "./summarizerTypes";
import { SummarizeHeuristicData } from "./summarizerHeuristics";

const summarizingError = "summarizingError";

export class SummarizingWarning extends LoggingError implements ISummarizingWarning {
    readonly errorType = summarizingError;
    readonly canRetry = true;

    constructor(errorMessage: string, readonly logged: boolean = false) {
        super(errorMessage);
    }

    static wrap(error: any, logged: boolean = false, logger: ITelemetryLogger) {
        const newErrorFn = (errMsg: string) => new SummarizingWarning(errMsg, logged);
        return wrapErrorAndLog<SummarizingWarning>(error, newErrorFn, logger);
    }
}

export const createSummarizingWarning =
    (details: string, logged: boolean) => new SummarizingWarning(details, logged);

/**
 * Summarizer is responsible for coordinating when to generate and send summaries.
 * It is the main entry point for summary work.
<<<<<<< HEAD
 * This object is created only by summarizing container (i.e. clientType === "summarizer").
=======
 * It is created only by summarizing container (i.e. one with clientType === "summarizer")
>>>>>>> d0724677
 */
export class Summarizer extends EventEmitter implements ISummarizer {
    public get IFluidLoadable() { return this; }
    public get IFluidRouter() { return this; }
    public get ISummarizer() { return this; }

    private readonly logger: ITelemetryLogger;
    private runningSummarizer?: RunningSummarizer;
    private systemOpListener?: (op: ISequencedDocumentMessage) => void;
    private opListener?: (error: any, op: ISequencedDocumentMessage) => void;
    private _disposed: boolean = false;

    private readonly innerHandle: IFluidHandle<this>;
    private runCoordinator?: RunWhileConnectedCoordinator;

    public get handle(): IFluidHandle<this> { return this.innerHandle; }

    public get cancelled() { return this.runCoordinator?.cancelled ?? true; }

    constructor(
        url: string,
        /** Reference to runtime that created this object.
         * i.e. runtime with clientType === "summarizer"
         */
        private readonly runtime: ISummarizerRuntime,
        private readonly configurationGetter: () => ISummaryConfiguration,
        /** Represents an object that can generate summary.
         * In practical terms, it's same runtime (this.runtime) with clientType === "summarizer".
        */
        private readonly internalsProvider: ISummarizerInternalsProvider,
        handleContext: IFluidHandleContext,
        public readonly summaryCollection: SummaryCollection,
    ) {
        super();
        this.logger = ChildLogger.create(this.runtime.logger, "Summarizer");
        this.innerHandle = new SummarizerHandle(this, url, handleContext);
    }

    public async run(onBehalfOf: string, options?: Readonly<Partial<ISummarizerOptions>>): Promise<void> {
        try {
            await this.runCore(onBehalfOf, options);
        } catch (error) {
            this.emit("summarizingError", SummarizingWarning.wrap(error, false /* logged */, this.logger));
            throw error;
        } finally {
            // Cleanup after running
            if (this.runtime.connected && this.runningSummarizer) {
                await this.runningSummarizer.waitStop();
            }
            this.runCoordinator = undefined;
            this.runtime.closeFn();
            this.dispose();
        }
    }

    /**
     * Stops the summarizer from running.  This will complete
     * the run promise, and also close the container.
     * @param reason - reason code for stopping
     */
<<<<<<< HEAD
     public stop(reason: SummarizerStopReason) {
        this.runCoordinator?.stop(reason);
=======
    public stop(reason: SummarizerStopReason) {
        if (this.runningSummarizer !== undefined) {
            // This will allow running summarizer close cleanly and run lastSummary if needed.
            // Only after it's over, abort the rest of the process.
            this.runningSummarizer.waitStop().finally(() => this.runCoordinator?.stop(reason));
        } else {
            this.runCoordinator?.stop(reason);
        }
    }

    public updateOnBehalfOf(onBehalfOf: string): void {
        this.onBehalfOfClientId = onBehalfOf;
>>>>>>> d0724677
    }

    public async request(request: IRequest): Promise<IResponse> {
        if (request.url === "/" || request.url === "") {
            return {
                mimeType: "fluid/object",
                status: 200,
                value: this,
            };
        }
        return create404Response(request);
    }

    private async runCore(onBehalfOf: string, options?: Readonly<Partial<ISummarizerOptions>>): Promise<void> {
        const runCoordinator = new RunWhileConnectedCoordinator(this.runtime, onBehalfOf, this.logger);
        await runCoordinator.waitStart();
        if (runCoordinator.cancelled) {
            return;
        }

        // Summarizing container ID (with clientType === "summarizer")
        const clientId = this.runtime.clientId;
        if (clientId === undefined) {
            throw Error("clientId should be defined if connected.");
        }

        this.runCoordinator = runCoordinator;

        const runningSummarizer = await RunningSummarizer.start(
            this.logger,
            this.summaryCollection.createWatcher(clientId),
            this.configurationGetter(),
            async (...args) => this.internalsProvider.submitSummary(...args), // submitSummaryCallback
            new SummarizeHeuristicData(
                this.runtime.deltaManager.lastSequenceNumber,
                { /** summary attempt baseline for heuristics */
                    refSequenceNumber: this.runtime.deltaManager.initialSequenceNumber,
                    summaryTime: Date.now(),
                } as const,
            ),
            (description: string) => {
                if (!this._disposed) {
                    this.emit("summarizingError", createSummarizingWarning(`Summarizer: ${description}`, true));
                }
            },
            this.summaryCollection,
            runCoordinator /* cancellable */,
            (reason) => runCoordinator.stop(reason),
            options,
        );
        this.runningSummarizer = runningSummarizer;

        // Handle summary acks
        // Note: no exceptions are thrown from handleSummaryAcks handler as it handles all exceptions
        this.handleSummaryAcks().catch((error) => {
            this.logger.sendErrorEvent({ eventName: "HandleSummaryAckFatalError" }, error);
        });

        // Listen for ops
        this.systemOpListener = (op: ISequencedDocumentMessage) => runningSummarizer.handleSystemOp(op);
        this.runtime.deltaManager.inbound.on("op", this.systemOpListener);

        this.opListener = (error: any, op: ISequencedDocumentMessage) => runningSummarizer.handleOp(error, op);
        this.runtime.on("batchEnd", this.opListener);

<<<<<<< HEAD
        await runCoordinator.waitCancelled;
=======
        await this.runCoordinator.waitStopped();
>>>>>>> d0724677
    }

    /**
     * Disposes of resources after running.  This cleanup will
     * clear any outstanding timers and reset some of the state
     * properties.
     * Called by ContainerRuntime when it is disposed, as well as at the end the run().
     */
    public dispose() {
        // If there is session running, make sure it is aborted
        assert(this.cancelled, "cancelled");

        this._disposed = true;
        if (this.runningSummarizer) {
            this.runningSummarizer.dispose();
            this.runningSummarizer = undefined;
        }
        if (this.systemOpListener) {
            this.runtime.deltaManager.inbound.off("op", this.systemOpListener);
        }
        if (this.opListener) {
            this.runtime.removeListener("batchEnd", this.opListener);
        }
    }

<<<<<<< HEAD
=======
    /** Implementation of SummarizerInternalsProvider.submitSummary */
    public async submitSummary(options: ISubmitSummaryOptions): Promise<SubmitSummaryResult> {
        return this.internalsProvider.submitSummary(options);
    }

>>>>>>> d0724677
    public readonly summarizeOnDemand: ISummarizer["summarizeOnDemand"] = (...args) => {
        if (this._disposed || this.runningSummarizer === undefined || this.runningSummarizer.disposed) {
            throw Error("Summarizer is not running or already disposed.");
        }
        return this.runningSummarizer.summarizeOnDemand(...args);
    };

    public readonly enqueueSummarize: ISummarizer["enqueueSummarize"] = (...args) => {
        if (this._disposed || this.runningSummarizer === undefined || this.runningSummarizer.disposed) {
            throw Error("Summarizer is not running or already disposed.");
        }
        return this.runningSummarizer.enqueueSummarize(...args);
    };

    private async handleSummaryAcks() {
        let refSequenceNumber = this.runtime.deltaManager.initialSequenceNumber;
        while (this.runningSummarizer) {
            const summaryLogger = this.runningSummarizer.tryGetCorrelatedLogger(refSequenceNumber) ?? this.logger;
            try {
                const ack = await this.summaryCollection.waitSummaryAck(refSequenceNumber);
                refSequenceNumber = ack.summaryOp.referenceSequenceNumber;

                await this.internalsProvider.refreshLatestSummaryAck(
                    ack.summaryOp.contents.handle,
                    ack.summaryAck.contents.handle,
                    summaryLogger,
                );
            } catch (error) {
                summaryLogger.sendErrorEvent({ eventName: "HandleSummaryAckError", refSequenceNumber }, error);
            }
            refSequenceNumber++;
        }
    }
}<|MERGE_RESOLUTION|>--- conflicted
+++ resolved
@@ -55,11 +55,7 @@
 /**
  * Summarizer is responsible for coordinating when to generate and send summaries.
  * It is the main entry point for summary work.
-<<<<<<< HEAD
- * This object is created only by summarizing container (i.e. clientType === "summarizer").
-=======
  * It is created only by summarizing container (i.e. one with clientType === "summarizer")
->>>>>>> d0724677
  */
 export class Summarizer extends EventEmitter implements ISummarizer {
     public get IFluidLoadable() { return this; }
@@ -120,23 +116,8 @@
      * the run promise, and also close the container.
      * @param reason - reason code for stopping
      */
-<<<<<<< HEAD
      public stop(reason: SummarizerStopReason) {
         this.runCoordinator?.stop(reason);
-=======
-    public stop(reason: SummarizerStopReason) {
-        if (this.runningSummarizer !== undefined) {
-            // This will allow running summarizer close cleanly and run lastSummary if needed.
-            // Only after it's over, abort the rest of the process.
-            this.runningSummarizer.waitStop().finally(() => this.runCoordinator?.stop(reason));
-        } else {
-            this.runCoordinator?.stop(reason);
-        }
-    }
-
-    public updateOnBehalfOf(onBehalfOf: string): void {
-        this.onBehalfOfClientId = onBehalfOf;
->>>>>>> d0724677
     }
 
     public async request(request: IRequest): Promise<IResponse> {
@@ -202,11 +183,7 @@
         this.opListener = (error: any, op: ISequencedDocumentMessage) => runningSummarizer.handleOp(error, op);
         this.runtime.on("batchEnd", this.opListener);
 
-<<<<<<< HEAD
         await runCoordinator.waitCancelled;
-=======
-        await this.runCoordinator.waitStopped();
->>>>>>> d0724677
     }
 
     /**
@@ -232,14 +209,6 @@
         }
     }
 
-<<<<<<< HEAD
-=======
-    /** Implementation of SummarizerInternalsProvider.submitSummary */
-    public async submitSummary(options: ISubmitSummaryOptions): Promise<SubmitSummaryResult> {
-        return this.internalsProvider.submitSummary(options);
-    }
-
->>>>>>> d0724677
     public readonly summarizeOnDemand: ISummarizer["summarizeOnDemand"] = (...args) => {
         if (this._disposed || this.runningSummarizer === undefined || this.runningSummarizer.disposed) {
             throw Error("Summarizer is not running or already disposed.");
