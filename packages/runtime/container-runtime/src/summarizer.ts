--- conflicted
+++ resolved
@@ -155,9 +155,6 @@
         this.stopDeferred.resolve(reason);
     }
 
-<<<<<<< HEAD
-    private async runCore(onBehalfOf: string): Promise<SummarizerStopReason> {
-=======
     public close() {
         // This will result in "summarizerClientDisconnected" stop reason recorded in telemetry,
         // unless stop() was called earlier
@@ -165,10 +162,7 @@
         this.runtime.closeFn();
     }
 
-    private async runCore(
-        onBehalfOf: string,
-        options?: Readonly<Partial<ISummarizerOptions>>): Promise<SummarizerStopReason> {
->>>>>>> 215ec208
+    private async runCore(onBehalfOf: string): Promise<SummarizerStopReason> {
         const runCoordinator: ICancellableSummarizerController = await this.runCoordinatorCreateFn(this.runtime);
 
         // Wait for either external signal to cancel, or loss of connectivity.
