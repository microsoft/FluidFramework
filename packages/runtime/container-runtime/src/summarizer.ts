/*!
 * Copyright (c) Microsoft Corporation. All rights reserved.
 * Licensed under the MIT License.
 */

import {
    IComponentLoadable,
    IComponentRouter,
    IComponentRunnable,
    IRequest,
    IResponse } from "@microsoft/fluid-component-core-interfaces";
import { ITelemetryLogger } from "@microsoft/fluid-container-definitions";
import { ChildLogger, Deferred, PerformanceEvent } from "@microsoft/fluid-core-utils";
import {
    ISequencedDocumentMessage,
    ISequencedDocumentSystemMessage,
    ISnapshotTree,
    ISummaryAck,
    ISummaryConfiguration,
    ISummaryNack,
    MessageType,
} from "@microsoft/fluid-protocol-definitions";
import * as assert from "assert";
import { ContainerRuntime, IGeneratedSummaryData } from "./containerRuntime";

// send some telemetry if generate summary takes too long
const maxSummarizeTimeoutTime = 20000; // 20 sec
const maxSummarizeTimeoutCount = 5; // double and resend 5 times

/**
 * Wrapper interface holding summary details for a given op
 */
interface IOpSummaryDetails {
    // Whether we should summarize at the given op
    shouldSummarize: boolean;

    // The message to include with the summarize
    message: string;
}

<<<<<<< HEAD
export class Summarizer implements IComponentRouter, IComponentRunnable, IComponentLoadable {
=======
declare module "@microsoft/fluid-component-core-interfaces" {
    export interface IComponent extends Readonly<Partial<IProvideSummarizer>> { }
}

export interface IProvideSummarizer {
    readonly ISummarizer: ISummarizer;
}

export interface ISummarizer extends IProvideSummarizer {
    /**
     * Runs the summarizer on behalf of another clientId. In this case it will only run so long as the given
     * clientId is the elected summarizer and will stop once it is not.
     */
    run(onBehalfOf: string): Promise<void>;

    /**
     * Stops the summarizer by closing its container and resolving its run promise.
     * @param reason - reason for stopping
     */
    stop(reason?: string): void;
}

export class Summarizer implements IComponentLoadable, ISummarizer {
>>>>>>> 7a2702e6

    public get IComponentRouter() { return this; }
    public get IComponentRunnable() { return this; }
    public get IComponentLoadable() { return this; }

    private summarizeCount: number = 0;
    private lastSummaryTime: number;
    private lastSummarySeqNumber: number;
    private summarizing = false;
    private summaryPending = false;
    private opSinceSummarizeSeq?: number;
    private pendingSummarySequenceNumber?: number;
    private idleTimer: Timer;
    private pendingAckTimer: Timer;
    private readonly summarizeTimer: Timer;
    private readonly runDeferred = new Deferred<void>();
    private readonly logger: ITelemetryLogger;
    private configuration: ISummaryConfiguration;

    private deferBroadcast: Deferred<void>;
    private deferAck: Deferred<void>;

    private onBehalfOfClientId: string;
    private everConnected = false;

    constructor(
        public readonly url: string,
        private readonly runtime: ContainerRuntime,
        private readonly configurationGetter: () => ISummaryConfiguration,
        private readonly generateSummary: () => Promise<IGeneratedSummaryData>,
        private readonly refreshBaseSummary: (snapshot: ISnapshotTree) => void,
    ) {
        this.logger = ChildLogger.create(this.runtime.logger, "Summarizer");

        // try to determine if the runtime has ever been connected
        if (this.runtime.connected) {
            this.everConnected = true;
        } else {
            this.runtime.once("connected", () => this.everConnected = true);
        }
        this.runtime.on("disconnected", () => {
            // sometimes the initial connection state is raised as disconnected
            if (!this.everConnected) {
                return;
            }
            this.logger.sendTelemetryEvent({ eventName: "SummarizerDisconnected" });
            this.runDeferred.resolve();
        });

        this.summarizeTimer = new Timer(
            () => this.summarizeTimerHandler(maxSummarizeTimeoutTime, 1),
            maxSummarizeTimeoutTime);
    }

    public async run(onBehalfOf: string): Promise<void> {
        this.onBehalfOfClientId = onBehalfOf;

        if (!this.runtime.connected) {
            if (!this.everConnected) {
                const waitConnected = new Promise((resolve) => this.runtime.once("connected", resolve));
                await Promise.race([waitConnected, this.runDeferred.promise]);
                if (!this.runtime.connected) {
                    // if still not connected, no need to start running
                    this.logger.sendTelemetryEvent({ eventName: "NeverConnectedBeforeRun", onBehalfOf });
                    return;
                }
            } else {
                // we will not try to reconnect, so we are done running
                this.logger.sendTelemetryEvent({ eventName: "DisconnectedBeforeRun", onBehalfOf });
                return;
            }
        }

        if (this.runtime.summarizerClientId !== onBehalfOf) {
            // this calculated summarizer differs from parent
            // parent SummaryManager should prevent this from happening
            this.logger.sendErrorEvent({
                eventName: "ParentIsNotSummarizer",
                onBehalfOf,
                expectedSummarizer: this.runtime.summarizerClientId,
            });
            return;
        }

        // need to wait until we are connected to get config
        this.configuration = this.configurationGetter();

        this.idleTimer = new Timer(
            () => this.summarize("idle"),
            this.configuration.idleTime);

        this.pendingAckTimer = new Timer(
            () => {
                this.logger.sendErrorEvent({
                    eventName: "SummaryAckWaitTimeout",
                    maxAckWaitTime: this.configuration.maxAckWaitTime,
                    pendingSummarySequenceNumber: this.pendingSummarySequenceNumber,
                });
                this.stopPending();
            }, this.configuration.maxAckWaitTime);

        // initialize values (time is not exact)
        this.lastSummarySeqNumber = this.runtime.deltaManager.initialSequenceNumber;
        this.lastSummaryTime = Date.now();

        this.logger.sendTelemetryEvent({
            eventName: "RunningSummarizer",
            onBehalfOf,
            initSummarySeqNumber: this.lastSummarySeqNumber,
        });

        // start the timer after connecting to the document
        this.idleTimer.start();

        // listen for system ops
        this.runtime.deltaManager.inbound.on("op", (op) => this.handleSystemOp(op as ISequencedDocumentMessage));

        this.runtime.on("batchEnd", (error: any, op: ISequencedDocumentMessage) => this.handleOp(error, op));

        await this.runDeferred.promise;

        // cleanup after running
        this.dispose();
    }

    /**
     * Stops the summarizer from running.  This will complete
     * the run promise, and also close the container.
     * @param reason - reason code for stopping
     */
    public stop(reason?: string) {
        this.logger.sendTelemetryEvent({
            eventName: "StoppingSummarizer",
            onBehalfOf: this.onBehalfOfClientId,
            reason,
        });
        this.runDeferred.resolve();
        this.runtime.closeFn();
    }
<<<<<<< HEAD

    public async request(request: IRequest): Promise<IResponse> {
        return {
            mimeType: "fluid/component",
            status: 200,
            value: this,
        };
    }
=======
>>>>>>> 7a2702e6

    /**
     * Disposes of resources after running.  This cleanup will
     * clear any outstanding timers and reset some of the state
     * properties.
     */
    private dispose() {
        this.idleTimer.clear();
        this.summarizeTimer.clear();
        this.opSinceSummarizeSeq = undefined;
        this.stopPending();
    }

    private async setOrLogError<T>(
        eventName: string,
        setter: () => Promise<T>,
        validator: (result: T) => boolean,
    ): Promise<{ result: T, success: boolean }> {
        let result: T;
        let success = true;
        try {
            result = await setter();
        } catch (error) {
            // send error event for exceptions
            this.logger.sendErrorEvent({ eventName }, error);
            success = false;
        }
        if (success && !validator(result)) {
            // send error event when result is invalid
            this.logger.sendErrorEvent({ eventName });
            success = false;
        }
        return { result, success };
    }

    private handleSystemOp(op: ISequencedDocumentMessage) {
        switch (op.type) {
            case MessageType.ClientLeave: {
                const leavingClientId = JSON.parse((op as ISequencedDocumentSystemMessage).data) as string;
                if (leavingClientId === this.runtime.clientId || leavingClientId === this.onBehalfOfClientId) {
                    // ignore summarizer leave messages, to make sure not to start generating
                    // a summary as the summarizer is leaving
                    return;
                }
                // leave ops for any other client fall through to handle normally
            }
            case MessageType.ClientJoin:
            case MessageType.Propose:
            case MessageType.Reject: {
                // synchronously handle quorum ops like regular ops
                this.handleOp(undefined, op);
                return;
            }
            case MessageType.Summarize: {
<<<<<<< HEAD
                this.handleSummaryOp(op).catch((error) => {
                    this.logger.sendErrorEvent({ eventName: "HandleSummaryOpError" }, error);
                });
                return;
            }
            case MessageType.SummaryAck:
            case MessageType.SummaryNack: {
                this.handleSummaryAck(op).catch((error) => {
                    this.logger.sendErrorEvent({ eventName: "HandleSummaryAckError" }, error);
                });
                return;
            }
=======
                this.handleSummaryOp(op)
                .then((ownMessage) => {
                    if (!ownMessage) {
                        this.logger.sendErrorEvent({
                            eventName: "SummarizeOpOtherClient",
                            summaryPending: this.summaryPending,
                        });
                    }
                })
                .catch((error) => {
                    this.logger.sendErrorEvent({ eventName: "HandleSummaryOpError" }, error);
                });
                return;
            }
            case MessageType.SummaryAck:
            case MessageType.SummaryNack: {
                this.handleSummaryAck(op)
                .then((ownMessage) => {
                    if (!ownMessage) {
                        const ack = op.contents;
                        this.logger.sendErrorEvent({
                            eventName: op.type === MessageType.SummaryAck ? "SummaryAckOtherClient" : "SummaryNackOtherClient",
                            sequenceNumber: op.sequenceNumber,
                            message: op.type === MessageType.SummaryNack ? (ack as ISummaryNack).errorMessage : `handle: ${(ack as ISummaryAck).handle}`,
                        });
                    }
                })
                .catch((error) => {
                    this.logger.sendErrorEvent({ eventName: "HandleSummaryAckError" }, error);
                });
                return;
            }
>>>>>>> 7a2702e6
            default: {
                return;
            }
        }
    }

<<<<<<< HEAD
    private async handleSummaryOp(op: ISequencedDocumentMessage) {
        // listen for the broadcast of this summary op
        // only look for broadcast summary op while pending
        if (!this.summaryPending) {
            return;
=======
    /**
     * @param op - Summary op
     * @returns true, if summary Op was for summary issued by that client. False otherwise
     */
    private async handleSummaryOp(op: ISequencedDocumentMessage): Promise<boolean> {
        // listen for the broadcast of this summary op
        // only look for broadcast summary op while pending
        if (!this.summaryPending) {
            return false;
>>>>>>> 7a2702e6
        }
        // When pending, we need to wait until the lastSummarySeqNumber is set before
        // trying to find our broadcast summary op.  So we will essentially defer all
        // Summarize op handling here until deferBroadcast is resolved.
        await this.deferBroadcast.promise;
        // can skip check if already found this pending summary sequence number
        if (this.pendingSummarySequenceNumber) {
<<<<<<< HEAD
            return;
        }
        // should only be 1 summary op per client with same ref seq number
        if (op.clientId === this.runtime.clientId && op.referenceSequenceNumber === this.lastSummarySeqNumber) {
            this.logger.sendTelemetryEvent({
                eventName: "PendingSummaryBroadcast",
                timeWaitingForBroadcast: Date.now() - this.lastSummaryTime,
                pendingSummarySequenceNumber: op.sequenceNumber,
            });
            this.pendingSummarySequenceNumber = op.sequenceNumber;
            // Now we indicate that we are okay to start listening for the summary ack/nack
            // of this summary op, because we have set the pendingSummarySequenceNumber.
            this.deferAck.resolve();
        }
    }

    private async handleSummaryAck(op: ISequencedDocumentMessage) {
        // listen for the ack/nack of this summary op
        // only look for acks/nacks while pending
        if (!this.summaryPending) {
            return;
        }
        // Since this handler is async, we need to wait until the pendingSummarySequenceNumber is
        // set from the broadcast summary op before handling summary acks/nacks.  We use
        // this deferred object to ensure that our broadcast summary op is handled before our
        // summary ack/nack is handled.
        await this.deferAck.promise;
        if (!this.pendingSummarySequenceNumber) {
            // never figured out this pending summary sequence number
            return;
        }

        const ack = op.contents as ISummaryAck | ISummaryNack;
        if (ack.summaryProposal.summarySequenceNumber !== this.pendingSummarySequenceNumber) {
            // different ack/nack
            return;
        }

        // log some telemetry
        this.logger.sendTelemetryEvent({
            eventName: op.type === MessageType.SummaryAck ? "SummaryAck" : "SummaryNack",
            category: op.type === MessageType.SummaryAck ? "generic" : "error",
            timePending: Date.now() - this.lastSummaryTime,
            summarySequenceNumber: ack.summaryProposal.summarySequenceNumber,
            message: op.type === MessageType.SummaryNack ? (ack as ISummaryNack).errorMessage : undefined,
        });

        if (op.type === MessageType.SummaryAck) {
            // refresh base snapshot
            // it might be nice to do this in the container in the future, and maybe for all
            // clients, not just the summarizer
            const handle = (ack as ISummaryAck).handle;

            // we have to call get version to get the treeId for r11s; this isnt needed
            // for odsp currently, since their treeId is undefined
            const versionsResult = await this.setOrLogError("SummarizerFailedToGetVersion",
                () => this.runtime.storage.getVersions(handle, 1),
                (versions) => !!(versions && versions.length));

            if (versionsResult.success) {
                const snapshotResult = await this.setOrLogError("SummarizerFailedToGetSnapshot",
                    () => this.runtime.storage.getSnapshotTree(versionsResult.result[0]),
                    (snapshot) => !!snapshot);

                if (snapshotResult.success) {
                    this.refreshBaseSummary(snapshotResult.result);
                }
            }
        }
        this.stopPending();
    }

    private handleOp(error: any, op: ISequencedDocumentMessage) {
        if (error) {
            return;
        }

        this.idleTimer.clear();

        // We are currently summarizing. Don't summarize again.
        if (this.summarizing || this.summaryPending) {
            // Track that an op has come in to restart the idle timer.
            this.opSinceSummarizeSeq = op.sequenceNumber;
            return;
        }

        // Get the summary details for the given op
        const lastOpSummaryDetails = this.getOpSummaryDetails(op);

        if (lastOpSummaryDetails.shouldSummarize) {
            // Summarize immediately if requested
            this.summarize(lastOpSummaryDetails.message);
        } else {
            // Otherwise detect when we idle to trigger the snapshot
            this.idleTimer.start();
        }
    }

=======
            return false;
        }
        // should only be 1 summary op per client with same ref seq number
        if (op.clientId !== this.runtime.clientId || op.referenceSequenceNumber !== this.lastSummarySeqNumber) {
            return false;
        }

        this.logger.sendTelemetryEvent({
            eventName: "SummarizeOp",
            timeWaitingForBroadcast: Date.now() - this.lastSummaryTime,
            onBehalfOf: this.onBehalfOfClientId,
            pendingSummarySequenceNumber: op.sequenceNumber,
            refSequenceNumber: op.referenceSequenceNumber,
            summarySequenceNumber: op.sequenceNumber,
        });
        this.pendingSummarySequenceNumber = op.sequenceNumber;
        // Now we indicate that we are okay to start listening for the summary ack/nack
        // of this summary op, because we have set the pendingSummarySequenceNumber.
        this.deferAck.resolve();

        return true;
    }

    /**
     * @param op - Summary ack/nack op
     * @returns true, if op was for summary issued by that client. False otherwise
     */
    private async handleSummaryAck(op: ISequencedDocumentMessage) {
        // listen for the ack/nack of this summary op
        // only look for acks/nacks while pending
        if (!this.summaryPending) {
            return false;
        }
        // Since this handler is async, we need to wait until the pendingSummarySequenceNumber is
        // set from the broadcast summary op before handling summary acks/nacks.  We use
        // this deferred object to ensure that our broadcast summary op is handled before our
        // summary ack/nack is handled.
        await this.deferAck.promise;
        if (!this.pendingSummarySequenceNumber) {
            // never figured out this pending summary sequence number
            return false;
        }

        const ack = op.contents as ISummaryAck | ISummaryNack;
        if (ack.summaryProposal.summarySequenceNumber !== this.pendingSummarySequenceNumber) {
            // different ack/nack
            return false;
        }

        // log some telemetry
        this.logger.sendTelemetryEvent({
            eventName: op.type === MessageType.SummaryAck ? "SummaryAck" : "SummaryNack",
            category: op.type === MessageType.SummaryAck ? "generic" : "error",
            onBehalfOf: this.onBehalfOfClientId,
            timePending: Date.now() - this.lastSummaryTime,
            summarySequenceNumber: ack.summaryProposal.summarySequenceNumber,
            sequenceNumber: op.sequenceNumber,
            message: op.type === MessageType.SummaryNack ? (ack as ISummaryNack).errorMessage : `handle: ${(ack as ISummaryAck).handle}`,
        });

        if (op.type === MessageType.SummaryAck) {
            // refresh base snapshot
            // it might be nice to do this in the container in the future, and maybe for all
            // clients, not just the summarizer
            const handle = (ack as ISummaryAck).handle;

            // we have to call get version to get the treeId for r11s; this isnt needed
            // for odsp currently, since their treeId is undefined
            const versionsResult = await this.setOrLogError("SummarizerFailedToGetVersion",
                () => this.runtime.storage.getVersions(handle, 1),
                (versions) => !!(versions && versions.length));

            if (versionsResult.success) {
                const snapshotResult = await this.setOrLogError("SummarizerFailedToGetSnapshot",
                    () => this.runtime.storage.getSnapshotTree(versionsResult.result[0]),
                    (snapshot) => !!snapshot);

                if (snapshotResult.success) {
                    this.refreshBaseSummary(snapshotResult.result);
                }
            }
        }
        this.stopPending();
        return true;
    }

    private handleOp(error: any, op: ISequencedDocumentMessage) {
        if (error) {
            return;
        }

        this.idleTimer.clear();

        // We are currently summarizing. Don't summarize again.
        if (this.summarizing || this.summaryPending) {
            // Track that an op has come in to restart the idle timer.
            this.opSinceSummarizeSeq = op.sequenceNumber;
            return;
        }

        // Get the summary details for the given op
        const lastOpSummaryDetails = this.getOpSummaryDetails(op);

        if (lastOpSummaryDetails.shouldSummarize) {
            // Summarize immediately if requested
            this.summarize(lastOpSummaryDetails.message);
        } else {
            // Otherwise detect when we idle to trigger the snapshot
            this.idleTimer.start();
        }
    }

>>>>>>> 7a2702e6
    private getOpSummaryDetails(op: ISequencedDocumentMessage): IOpSummaryDetails {
        if (op.type === MessageType.Save) {
            // Forced summary.
            return {
                message: `;${op.clientId}: ${op.contents}`,
                shouldSummarize: true,
            };
        }

        // Summarize if it has been above the max time between summaries.
        const timeSinceLastSummary = Date.now() - this.lastSummaryTime;
        const opCountSinceLastSummary = op.sequenceNumber - this.lastSummarySeqNumber;

        if (timeSinceLastSummary > this.configuration.maxTime) {
            return {
                message: "maxTime",
                shouldSummarize: true,
            };
        } else if (opCountSinceLastSummary > this.configuration.maxOps) {
            return {
                message: "maxOps",
                shouldSummarize: true,
            };
        } else {
            return {
                message: "",
                shouldSummarize: false,
            };
        }
    }

    private summarize(message: string) {
        // it shouldn't be possible to enter here if already summarizing or pending
        assert(!this.summarizing && !this.summaryPending);

        if (this.onBehalfOfClientId !== this.runtime.summarizerClientId) {
            // we are no longer the summarizer, we should stop ourself
            this.stop("parentNoLongerSummarizer");
            return;
        }

        // generateSummary could take some time
        // mark that we are currently summarizing to prevent concurrent summarizing
        this.summarizing = true;
        this.startPending();

        const summarizingEvent = PerformanceEvent.start(this.logger,
            { eventName: "Summarizing", message, summarizeCount: ++this.summarizeCount });

        this.summarizeTimer.start();

        this.generateSummary().finally(() => {
            // always leave summarizing state
            this.summarizing = false;
            this.summarizeTimer.clear();
        }).then((summaryData) => {
            const summaryEndTime = Date.now();

            const telemetryProps = {
<<<<<<< HEAD
                sequenceNumber: summaryData.sequenceNumber,
                ...summaryData.summaryStats,
=======
                refSequenceNumber: summaryData.sequenceNumber,
                ...summaryData.summaryStats,
                summaryMessage: summaryData.summaryMessage,
>>>>>>> 7a2702e6
                opsSinceLastSummary: summaryData.sequenceNumber - this.lastSummarySeqNumber,
                timeSinceLastSummary: summaryEndTime - this.lastSummaryTime,
            };
            if (!summaryData.submitted) {
                // did not send the summary op
<<<<<<< HEAD
                summarizingEvent.cancel({...telemetryProps, category: "error"});
=======
                summarizingEvent.cancel({...telemetryProps });
>>>>>>> 7a2702e6
                this.stopPending();
                return;
            }

            summarizingEvent.end(telemetryProps);

            this.lastSummaryTime = summaryEndTime;
            this.lastSummarySeqNumber = summaryData.sequenceNumber;

            // Because summarizing is async, the incoming op stream will be resumed before
            // we update our lastSummarySeqNumber.  We use this to defer the broadcast listeners
            // until we are sure that no summary ops are handled before lastSummarySeqNumber is
            // set here.
            this.deferBroadcast.resolve();
            this.pendingAckTimer.start();
        }, (error) => {
            summarizingEvent.cancel({}, error);
            this.stopPending();
        });
    }

    private summarizeTimerHandler(time: number, count: number) {
        this.logger.sendErrorEvent({
            eventName: "SummarizeTimeout",
            timeoutTime: time,
            timeoutCount: count,
        });
        if (count < maxSummarizeTimeoutCount) {
            // double and start a new timer
            const nextTime = time * 2;
            this.summarizeTimer.start(() => this.summarizeTimerHandler(nextTime, count + 1), nextTime);
        }
    }

    /**
     * Enters pending state, which means waiting for a summary op to
     * to be generated, sent, broadcast, and acked/nacked.  This sets
     * the stages of pending using deferreds.
     */
    private startPending() {
        this.summaryPending = true;
        this.pendingSummarySequenceNumber = undefined;
        this.deferBroadcast = new Deferred();
        this.deferAck = new Deferred();
    }

    /**
     * Exits the pending state, which resolves the deferreds,
     * clears the timeout, and resets the pending state properties.
     */
    private stopPending() {
        this.summaryPending = false;
        this.pendingAckTimer.clear();
        // release all deferred summary op/ack/nack handlers
        if (this.deferBroadcast) {
            this.deferBroadcast.resolve();
        }
        if (this.deferAck) {
            this.deferAck.resolve();
        }
        // start idle timer if ops came in while pending
        if (this.opSinceSummarizeSeq && this.opSinceSummarizeSeq > this.lastSummarySeqNumber) {
            if (this.runtime.connected) {
                this.idleTimer.start();
            }
            this.opSinceSummarizeSeq = undefined;
        }
    }
}

class Timer {
    public get hasTimer() {
        return !!this.timer;
    }

    private timer?: NodeJS.Timeout;

    constructor(
        private readonly defaultHandler: () => void,
        private readonly defaultTimeout: number) {}

    public start(handler: () => void = this.defaultHandler, timeout: number = this.defaultTimeout) {
        this.clear();
        this.timer = setTimeout(() => this.wrapHandler(handler), timeout);
    }

    public clear() {
        if (!this.timer) {
            return;
        }
        clearTimeout(this.timer);
        this.timer = undefined;
    }

    private wrapHandler(handler: () => void) {
        // run clear first, in case the handler decides to start again
        this.clear();
        handler();
    }
}<|MERGE_RESOLUTION|>--- conflicted
+++ resolved
@@ -38,33 +38,7 @@
     message: string;
 }
 
-<<<<<<< HEAD
 export class Summarizer implements IComponentRouter, IComponentRunnable, IComponentLoadable {
-=======
-declare module "@microsoft/fluid-component-core-interfaces" {
-    export interface IComponent extends Readonly<Partial<IProvideSummarizer>> { }
-}
-
-export interface IProvideSummarizer {
-    readonly ISummarizer: ISummarizer;
-}
-
-export interface ISummarizer extends IProvideSummarizer {
-    /**
-     * Runs the summarizer on behalf of another clientId. In this case it will only run so long as the given
-     * clientId is the elected summarizer and will stop once it is not.
-     */
-    run(onBehalfOf: string): Promise<void>;
-
-    /**
-     * Stops the summarizer by closing its container and resolving its run promise.
-     * @param reason - reason for stopping
-     */
-    stop(reason?: string): void;
-}
-
-export class Summarizer implements IComponentLoadable, ISummarizer {
->>>>>>> 7a2702e6
 
     public get IComponentRouter() { return this; }
     public get IComponentRunnable() { return this; }
@@ -204,7 +178,6 @@
         this.runDeferred.resolve();
         this.runtime.closeFn();
     }
-<<<<<<< HEAD
 
     public async request(request: IRequest): Promise<IResponse> {
         return {
@@ -213,8 +186,6 @@
             value: this,
         };
     }
-=======
->>>>>>> 7a2702e6
 
     /**
      * Disposes of resources after running.  This cleanup will
@@ -269,20 +240,6 @@
                 return;
             }
             case MessageType.Summarize: {
-<<<<<<< HEAD
-                this.handleSummaryOp(op).catch((error) => {
-                    this.logger.sendErrorEvent({ eventName: "HandleSummaryOpError" }, error);
-                });
-                return;
-            }
-            case MessageType.SummaryAck:
-            case MessageType.SummaryNack: {
-                this.handleSummaryAck(op).catch((error) => {
-                    this.logger.sendErrorEvent({ eventName: "HandleSummaryAckError" }, error);
-                });
-                return;
-            }
-=======
                 this.handleSummaryOp(op)
                 .then((ownMessage) => {
                     if (!ownMessage) {
@@ -315,20 +272,12 @@
                 });
                 return;
             }
->>>>>>> 7a2702e6
             default: {
                 return;
             }
         }
     }
 
-<<<<<<< HEAD
-    private async handleSummaryOp(op: ISequencedDocumentMessage) {
-        // listen for the broadcast of this summary op
-        // only look for broadcast summary op while pending
-        if (!this.summaryPending) {
-            return;
-=======
     /**
      * @param op - Summary op
      * @returns true, if summary Op was for summary issued by that client. False otherwise
@@ -338,7 +287,6 @@
         // only look for broadcast summary op while pending
         if (!this.summaryPending) {
             return false;
->>>>>>> 7a2702e6
         }
         // When pending, we need to wait until the lastSummarySeqNumber is set before
         // trying to find our broadcast summary op.  So we will essentially defer all
@@ -346,106 +294,6 @@
         await this.deferBroadcast.promise;
         // can skip check if already found this pending summary sequence number
         if (this.pendingSummarySequenceNumber) {
-<<<<<<< HEAD
-            return;
-        }
-        // should only be 1 summary op per client with same ref seq number
-        if (op.clientId === this.runtime.clientId && op.referenceSequenceNumber === this.lastSummarySeqNumber) {
-            this.logger.sendTelemetryEvent({
-                eventName: "PendingSummaryBroadcast",
-                timeWaitingForBroadcast: Date.now() - this.lastSummaryTime,
-                pendingSummarySequenceNumber: op.sequenceNumber,
-            });
-            this.pendingSummarySequenceNumber = op.sequenceNumber;
-            // Now we indicate that we are okay to start listening for the summary ack/nack
-            // of this summary op, because we have set the pendingSummarySequenceNumber.
-            this.deferAck.resolve();
-        }
-    }
-
-    private async handleSummaryAck(op: ISequencedDocumentMessage) {
-        // listen for the ack/nack of this summary op
-        // only look for acks/nacks while pending
-        if (!this.summaryPending) {
-            return;
-        }
-        // Since this handler is async, we need to wait until the pendingSummarySequenceNumber is
-        // set from the broadcast summary op before handling summary acks/nacks.  We use
-        // this deferred object to ensure that our broadcast summary op is handled before our
-        // summary ack/nack is handled.
-        await this.deferAck.promise;
-        if (!this.pendingSummarySequenceNumber) {
-            // never figured out this pending summary sequence number
-            return;
-        }
-
-        const ack = op.contents as ISummaryAck | ISummaryNack;
-        if (ack.summaryProposal.summarySequenceNumber !== this.pendingSummarySequenceNumber) {
-            // different ack/nack
-            return;
-        }
-
-        // log some telemetry
-        this.logger.sendTelemetryEvent({
-            eventName: op.type === MessageType.SummaryAck ? "SummaryAck" : "SummaryNack",
-            category: op.type === MessageType.SummaryAck ? "generic" : "error",
-            timePending: Date.now() - this.lastSummaryTime,
-            summarySequenceNumber: ack.summaryProposal.summarySequenceNumber,
-            message: op.type === MessageType.SummaryNack ? (ack as ISummaryNack).errorMessage : undefined,
-        });
-
-        if (op.type === MessageType.SummaryAck) {
-            // refresh base snapshot
-            // it might be nice to do this in the container in the future, and maybe for all
-            // clients, not just the summarizer
-            const handle = (ack as ISummaryAck).handle;
-
-            // we have to call get version to get the treeId for r11s; this isnt needed
-            // for odsp currently, since their treeId is undefined
-            const versionsResult = await this.setOrLogError("SummarizerFailedToGetVersion",
-                () => this.runtime.storage.getVersions(handle, 1),
-                (versions) => !!(versions && versions.length));
-
-            if (versionsResult.success) {
-                const snapshotResult = await this.setOrLogError("SummarizerFailedToGetSnapshot",
-                    () => this.runtime.storage.getSnapshotTree(versionsResult.result[0]),
-                    (snapshot) => !!snapshot);
-
-                if (snapshotResult.success) {
-                    this.refreshBaseSummary(snapshotResult.result);
-                }
-            }
-        }
-        this.stopPending();
-    }
-
-    private handleOp(error: any, op: ISequencedDocumentMessage) {
-        if (error) {
-            return;
-        }
-
-        this.idleTimer.clear();
-
-        // We are currently summarizing. Don't summarize again.
-        if (this.summarizing || this.summaryPending) {
-            // Track that an op has come in to restart the idle timer.
-            this.opSinceSummarizeSeq = op.sequenceNumber;
-            return;
-        }
-
-        // Get the summary details for the given op
-        const lastOpSummaryDetails = this.getOpSummaryDetails(op);
-
-        if (lastOpSummaryDetails.shouldSummarize) {
-            // Summarize immediately if requested
-            this.summarize(lastOpSummaryDetails.message);
-        } else {
-            // Otherwise detect when we idle to trigger the snapshot
-            this.idleTimer.start();
-        }
-    }
-
-=======
             return false;
         }
         // should only be 1 summary op per client with same ref seq number
@@ -558,7 +406,6 @@
         }
     }
 
->>>>>>> 7a2702e6
     private getOpSummaryDetails(op: ISequencedDocumentMessage): IOpSummaryDetails {
         if (op.type === MessageType.Save) {
             // Forced summary.
@@ -618,24 +465,15 @@
             const summaryEndTime = Date.now();
 
             const telemetryProps = {
-<<<<<<< HEAD
-                sequenceNumber: summaryData.sequenceNumber,
-                ...summaryData.summaryStats,
-=======
                 refSequenceNumber: summaryData.sequenceNumber,
                 ...summaryData.summaryStats,
                 summaryMessage: summaryData.summaryMessage,
->>>>>>> 7a2702e6
                 opsSinceLastSummary: summaryData.sequenceNumber - this.lastSummarySeqNumber,
                 timeSinceLastSummary: summaryEndTime - this.lastSummaryTime,
             };
             if (!summaryData.submitted) {
                 // did not send the summary op
-<<<<<<< HEAD
-                summarizingEvent.cancel({...telemetryProps, category: "error"});
-=======
                 summarizingEvent.cancel({...telemetryProps });
->>>>>>> 7a2702e6
                 this.stopPending();
                 return;
             }
