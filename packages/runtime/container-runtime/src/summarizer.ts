/*!
 * Copyright (c) Microsoft Corporation and contributors. All rights reserved.
 * Licensed under the MIT License.
 */

import { EventEmitter } from "events";
import { Deferred } from "@fluidframework/common-utils";
import { ITelemetryLogger } from "@fluidframework/common-definitions";
import { ILoader, LoaderHeader } from "@fluidframework/container-definitions";
import { UsageError } from "@fluidframework/container-utils";
import { DriverHeader } from "@fluidframework/driver-definitions";
import { requestFluidObject } from "@fluidframework/runtime-utils";
import { ChildLogger, IFluidErrorBase, LoggingError, wrapErrorAndLog } from "@fluidframework/telemetry-utils";
import {
    FluidObject,
    IFluidHandleContext,
    IFluidHandle,
    IRequest,
} from "@fluidframework/core-interfaces";
import {
    ISequencedDocumentMessage,
    ISummaryConfiguration,
} from "@fluidframework/protocol-definitions";
import { ICancellableSummarizerController } from "./runWhileConnectedCoordinator";
import { summarizerClientType } from "./summarizerClientElection";
import { SummaryCollection } from "./summaryCollection";
import { SummarizerHandle } from "./summarizerHandle";
import { RunningSummarizer } from "./runningSummarizer";
import {
    ISummarizer,
    ISummarizerInternalsProvider,
    ISummarizerOptions,
    ISummarizerRuntime,
    ISummarizingWarning,
    SummarizerStopReason,
} from "./summarizerTypes";
import { SummarizeHeuristicData } from "./summarizerHeuristics";
import { SummarizeResultBuilder } from "./summaryGenerator";
import { IConnectableRuntime } from ".";

const summarizingError = "summarizingError";

export class SummarizingWarning extends LoggingError implements ISummarizingWarning, IFluidErrorBase {
    readonly errorType = summarizingError;
    readonly canRetry = true;

    constructor(
        errorMessage: string,
        readonly logged: boolean = false,
    ) {
        super(errorMessage);
    }

    static wrap(error: any, logged: boolean = false, logger: ITelemetryLogger) {
        const newErrorFn = (errMsg: string) => new SummarizingWarning(errMsg, logged);
        return wrapErrorAndLog<SummarizingWarning>(error, newErrorFn, logger);
    }
}

export const createSummarizingWarning =
    (errorMessage: string, logged: boolean) => new SummarizingWarning(errorMessage, logged);

/**
 * Summarizer is responsible for coordinating when to generate and send summaries.
 * It is the main entry point for summary work.
 * It is created only by summarizing container (i.e. one with clientType === "summarizer")
 */
export class Summarizer extends EventEmitter implements ISummarizer {
    public get IFluidLoadable() { return this; }
    public get ISummarizer() { return this; }

    private readonly logger: ITelemetryLogger;
    private runningSummarizer?: RunningSummarizer;
    private systemOpListener?: (op: ISequencedDocumentMessage) => void;
    private opListener?: (error: any, op: ISequencedDocumentMessage) => void;
    private _disposed: boolean = false;
    private starting: boolean = false;

    private readonly innerHandle: IFluidHandle<this>;

    public get handle(): IFluidHandle<this> { return this.innerHandle; }
    private readonly stopDeferred = new Deferred<SummarizerStopReason>();

    constructor(
        url: string,
        /** Reference to runtime that created this object.
         * i.e. runtime with clientType === "summarizer"
         */
        private readonly runtime: ISummarizerRuntime,
        private readonly configurationGetter: () => ISummaryConfiguration,
        /** Represents an object that can generate summary.
         * In practical terms, it's same runtime (this.runtime) with clientType === "summarizer".
        */
        private readonly internalsProvider: ISummarizerInternalsProvider,
        handleContext: IFluidHandleContext,
        public readonly summaryCollection: SummaryCollection,
        private readonly runCoordinatorCreateFn:
            (runtime: IConnectableRuntime) => Promise<ICancellableSummarizerController>,
    ) {
        super();
        this.logger = ChildLogger.create(this.runtime.logger, "Summarizer");
        this.innerHandle = new SummarizerHandle(this, url, handleContext);
    }

    /**
     * Creates a Summarizer and its underlying client.
     * Note that different implementations of ILoader will handle the URL differently.
     * ILoader provided by a ContainerRuntime is a RelativeLoader, which will treat URL's
     * starting with "/" as relative to the Container. The general ILoader
     * interface will expect an absolute URL and will not handle "/".
     * @param loader - the loader that resolves the request
     * @param url - the URL used to resolve the container
     */
    public static async create(
        loader: ILoader,
        url: string): Promise<ISummarizer> {
        const request: IRequest = {
            headers: {
                [LoaderHeader.cache]: false,
                [LoaderHeader.clientDetails]: {
                    capabilities: { interactive: false },
                    type: summarizerClientType,
                },
                [DriverHeader.summarizingClient]: true,
                [LoaderHeader.reconnect]: false,
            },
            url,
        };

        const resolvedContainer = await loader.resolve(request);
        const fluidObject =
            await requestFluidObject<FluidObject<ISummarizer>>(resolvedContainer, { url: "_summarizer" });
        if (fluidObject.ISummarizer === undefined) {
            throw new UsageError("Fluid object does not implement ISummarizer");
        }
        return fluidObject.ISummarizer;
    }

    public async run(
        onBehalfOf: string,
        options?: Readonly<Partial<ISummarizerOptions>>): Promise<SummarizerStopReason> {
        try {
            return await this.runCore(onBehalfOf, options);
        } catch (error) {
            this.stop("summarizerException");
            throw SummarizingWarning.wrap(error, false /* logged */, this.logger);
        } finally {
            this.dispose();
            this.runtime.closeFn();
        }
    }

    /**
     * Stops the summarizer from running.  This will complete
     * the run promise, and also close the container.
     * @param reason - reason code for stopping
     */
    public stop(reason: SummarizerStopReason) {
        this.stopDeferred.resolve(reason);
    }

    private async runCore(
        onBehalfOf: string,
        options?: Readonly<Partial<ISummarizerOptions>>): Promise<SummarizerStopReason> {
        const runCoordinator: ICancellableSummarizerController = await this.runCoordinatorCreateFn(this.runtime);

        // Wait for either external signal to cancel, or loss of connectivity.
        const stopP = Promise.race([runCoordinator.waitCancelled, this.stopDeferred.promise]);
        void stopP.then((reason) => {
            this.logger.sendTelemetryEvent({
                eventName: "StoppingSummarizer",
                onBehalfOf,
                reason,
            });
        });

        if (runCoordinator.cancelled) {
            return runCoordinator.waitCancelled;
        }

        const runningSummarizer = await this.start(onBehalfOf, runCoordinator, options);

        // Wait for either external signal to cancel, or loss of connectivity.
        const stopReason = await stopP;

        // There are two possible approaches here:
        // 1. Propagate cancellation from this.stopDeferred to runCoordinator. This will ensure that we move to the exit
        //    faster, including breaking out of the RunningSummarizer.trySummarize() faster.
        //    We could create new coordinator and pass it to waitStop() -> trySummarizeOnce("lastSummary") flow.
        //    The con of this approach is that we might cancel active summary, and lastSummary will fail because it
        //    did not wait for ack/nack from previous summary. Plus we disregard any 429 kind of info from service
        //    that way (i.e. trySummarize() loop might have been waiting for 5 min because storage told us so).
        //    In general, it's more wasted resources.
        // 2. We can not do it and make waitStop() do last summary only if there was no active summary. This ensures
        //    that client behaves properly (from server POV) and we do not waste resources. But, it may mean we wait
        //    substantially longer for trySummarize() retries to play out and thus this summary loop may run into
        //    conflict with new summarizer client starting on different client.
        // As of now, #2 is implemented. It's more forward looking, as issue #7279 suggests changing design for new
        // summarizer client to not be created until current summarizer fully moves to exit, and that would reduce
        // cons of #2 substantially.

        // Cleanup after running
        await runningSummarizer.waitStop(!runCoordinator.cancelled /* allowLastSummary */);

        // Propagate reason and ensure that if someone is waiting for cancellation token, they are moving to exit
        runCoordinator.stop(stopReason);

        return stopReason;
    }

    /**
     * Put the summarizer in a started state, including creating and initializing the RunningSummarizer.
     * The start request can come either from the SummaryManager (in the auto-summarize case) or from the user
     * (in the on-demand case).
     * @param onBehalfOf - ID of the client that requested that the summarizer start
     * @param runCoordinator - cancellation token
     * @param options - options to forward to the RunningSummarizer
     * @returns - Promise that is fulfilled when the RunningSummarizer is ready
     */
    private async start(
        onBehalfOf: string,
        runCoordinator: ICancellableSummarizerController,
        options?: Readonly<Partial<ISummarizerOptions>>): Promise<RunningSummarizer> {
        if (this.runningSummarizer) {
            if (this.runningSummarizer.disposed) {
                throw new UsageError("Starting a disposed summarizer");
            }
            return this.runningSummarizer;
        }
        if (this.starting) {
            throw new UsageError("Attempting to start a summarizer that is already starting");
        }
        this.starting = true;
        // Initialize values and first ack (time is not exact)
        this.logger.sendTelemetryEvent({
            eventName: "RunningSummarizer",
            onBehalfOf,
            initSummarySeqNumber: this.runtime.deltaManager.initialSequenceNumber,
        });

        // Summarizing container ID (with clientType === "summarizer")
        const clientId = this.runtime.clientId;
        if (clientId === undefined) {
            throw new UsageError("clientId should be defined if connected.");
        }

        const runningSummarizer = await RunningSummarizer.start(
            this.logger,
            this.summaryCollection.createWatcher(clientId),
            this.configurationGetter(),
            async (...args) => this.internalsProvider.submitSummary(...args), // submitSummaryCallback
            new SummarizeHeuristicData(
                this.runtime.deltaManager.lastSequenceNumber,
                { /** summary attempt baseline for heuristics */
                    refSequenceNumber: this.runtime.deltaManager.initialSequenceNumber,
                    summaryTime: Date.now(),
                } as const,
            ),
            (errorMessage: string) => {
                if (!this._disposed) {
<<<<<<< HEAD
                    this.emit("summarizingError", createSummarizingWarning(errorMessage, true));
=======
                    this.logger.sendErrorEvent({ eventName: "summarizingError" },
                        createSummarizingWarning(errorCode, true));
>>>>>>> 6573661b
                }
            },
            this.summaryCollection,
            runCoordinator /* cancellationToken */,
            (reason) => runCoordinator.stop(reason), /* stopSummarizerCallback */
            options,
        );
        this.runningSummarizer = runningSummarizer;
        this.starting = false;

        // Handle summary acks
        // Note: no exceptions are thrown from handleSummaryAcks handler as it handles all exceptions
        this.handleSummaryAcks().catch((error) => {
            this.logger.sendErrorEvent({ eventName: "HandleSummaryAckFatalError" }, error);
        });

        // Listen for ops
        this.systemOpListener = (op: ISequencedDocumentMessage) => runningSummarizer.handleSystemOp(op);
        this.runtime.deltaManager.inbound.on("op", this.systemOpListener);

        this.opListener = (error: any, op: ISequencedDocumentMessage) => runningSummarizer.handleOp(error, op);
        this.runtime.on("batchEnd", this.opListener);

        return runningSummarizer;
    }

    /**
     * Disposes of resources after running.  This cleanup will
     * clear any outstanding timers and reset some of the state
     * properties.
     * Called by ContainerRuntime when it is disposed, as well as at the end the run().
     */
    public dispose() {
        // Given that the call can come from own ContainerRuntime, ensure that we stop all the processes.
        this.stop("summarizerClientDisconnected");

        this._disposed = true;
        if (this.runningSummarizer) {
            this.runningSummarizer.dispose();
            this.runningSummarizer = undefined;
        }
        if (this.systemOpListener) {
            this.runtime.deltaManager.inbound.off("op", this.systemOpListener);
        }
        if (this.opListener) {
            this.runtime.removeListener("batchEnd", this.opListener);
        }
    }

    public readonly summarizeOnDemand: ISummarizer["summarizeOnDemand"] = (...args) => {
        try {
            if (this._disposed || this.runningSummarizer?.disposed) {
                throw new UsageError("Summarizer is already disposed.");
            }
            if (this.runtime.summarizerClientId !== undefined &&
                this.runtime.summarizerClientId !== this.runtime.clientId) {
                // If there is an elected summarizer, and it's not this one, don't allow on-demand summary.
                // This is to prevent the on-demand summary and heuristic-based summary from stepping on
                // each other.
                throw new UsageError("On-demand summary attempted while an elected summarizer is present");
            }
            const builder = new SummarizeResultBuilder();
            if (this.runningSummarizer) {
                // Summarizer is already running. Go ahead and start.
                return this.runningSummarizer.summarizeOnDemand(builder, ...args);
            }

            // Summarizer isn't running, so we need to start it, which is an async operation.
            // Manage the promise related to creating the cancellation token here.
            // The promises related to starting, summarizing,
            // and submitting are communicated to the caller through the results builder.
            const coordinatorCreateP = this.runCoordinatorCreateFn(this.runtime);

            coordinatorCreateP.then((runCoordinator) => {
                // Successully created the cancellation token. Start the summarizer.
                // eslint-disable-next-line @typescript-eslint/no-non-null-assertion
                const startP = this.start(this.runtime.clientId!, runCoordinator, { disableHeuristics: true });
                startP.then(async (runningSummarizer) => {
                    // Successfully started the summarizer. Run it.
                    runningSummarizer.summarizeOnDemand(builder, ...args);
                    // Wait for a command to stop or loss of connectivity before tearing down the summarizer and client.
                    const stopReason = await Promise.race([this.stopDeferred.promise, runCoordinator.waitCancelled]);
                    await runningSummarizer.waitStop(false);
                    runCoordinator.stop(stopReason);
                    this.dispose();
                    this.runtime.closeFn();
                }).catch((reason) => {
                    builder.fail("Failed to start summarizer", reason);
                });
            }).catch((reason) => {
                builder.fail("Failed to create cancellation token", reason);
            });

            return builder.build();
        }
        catch (error) {
            throw SummarizingWarning.wrap(error, false /* logged */, this.logger);
        }
    };

    public readonly enqueueSummarize: ISummarizer["enqueueSummarize"] = (...args) => {
        if (this._disposed || this.runningSummarizer === undefined || this.runningSummarizer.disposed) {
            throw new UsageError("Summarizer is not running or already disposed.");
        }
        return this.runningSummarizer.enqueueSummarize(...args);
    };

    private async handleSummaryAcks() {
        let refSequenceNumber = this.runtime.deltaManager.initialSequenceNumber;
        while (this.runningSummarizer) {
            const summaryLogger = this.runningSummarizer.tryGetCorrelatedLogger(refSequenceNumber) ?? this.logger;
            try {
                const ack = await this.summaryCollection.waitSummaryAck(refSequenceNumber);
                refSequenceNumber = ack.summaryOp.referenceSequenceNumber;

                await this.internalsProvider.refreshLatestSummaryAck(
                    ack.summaryOp.contents.handle,
                    ack.summaryAck.contents.handle,
                    refSequenceNumber,
                    summaryLogger,
                );
            } catch (error) {
                summaryLogger.sendErrorEvent({
                    eventName: "HandleSummaryAckError",
                    referenceSequenceNumber: refSequenceNumber,
                }, error);
            }
            refSequenceNumber++;
        }
    }
}<|MERGE_RESOLUTION|>--- conflicted
+++ resolved
@@ -258,12 +258,8 @@
             ),
             (errorMessage: string) => {
                 if (!this._disposed) {
-<<<<<<< HEAD
-                    this.emit("summarizingError", createSummarizingWarning(errorMessage, true));
-=======
-                    this.logger.sendErrorEvent({ eventName: "summarizingError" },
-                        createSummarizingWarning(errorCode, true));
->>>>>>> 6573661b
+                    this.logger.sendErrorEvent({ eventName: "SummarizingError" },
+                        createSummarizingWarning(errorMessage, true));
                 }
             },
             this.summaryCollection,
