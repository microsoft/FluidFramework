/*!
 * Copyright (c) Microsoft Corporation. All rights reserved.
 * Licensed under the MIT License.
 */

import { EventEmitter } from "events";
import { IDisposable, IEvent, IEventProvider, ITelemetryLogger } from "@fluidframework/common-definitions";
import {
    Deferred,
    PromiseTimer,
    Timer,
    IPromiseTimerResult,
} from "@fluidframework/common-utils";
<<<<<<< HEAD
import { ChildLogger, CustomErrorWithProps, PerformanceEvent } from "@fluidframework/telemetry-utils";
import { IFluidRunnable } from "@fluidframework/core-interfaces";
=======
import { ChildLogger, LoggingError, PerformanceEvent } from "@fluidframework/telemetry-utils";
import {
    IFluidRouter,
    IFluidRunnable,
    IRequest,
    IResponse,
    IFluidHandleContext,
    IFluidHandle,
    IFluidLoadable,
} from "@fluidframework/core-interfaces";
>>>>>>> d9a58a1c
import { IDeltaManager, IErrorBase } from "@fluidframework/container-definitions";
import { CreateContainerError } from "@fluidframework/container-utils";
import {
    IDocumentMessage,
    ISequencedDocumentMessage,
    ISequencedDocumentSystemMessage,
    ISummaryConfiguration,
    MessageType,
} from "@fluidframework/protocol-definitions";
import { GenerateSummaryData, IPreviousState } from "./containerRuntime";
import { IConnectableRuntime, RunWhileConnectedCoordinator } from "./runWhileConnectedCoordinator";
import { IClientSummaryWatcher, SummaryCollection } from "./summaryCollection";

// Send some telemetry if generate summary takes too long
const maxSummarizeTimeoutTime = 20000; // 20 sec
const maxSummarizeTimeoutCount = 5; // Double and resend 5 times
const maxSummarizeAckWaitTime = 120000; // 2 minutes

const minOpsForLastSummary = 50;

declare module "@fluidframework/core-interfaces" {
    // eslint-disable-next-line @typescript-eslint/no-empty-interface
    export interface IFluidObject extends Readonly<Partial<IProvideSummarizer>> { }
}

export const ISummarizer: keyof IProvideSummarizer = "ISummarizer";

export interface IProvideSummarizer {
    readonly ISummarizer: ISummarizer;
}

export interface ISummarizerInternalsProvider {
    /** Encapsulates the work to walk the internals of the running container to generate a summary */
    generateSummary(
        full: boolean,
        safe: boolean,
        summaryLogger: ITelemetryLogger,
    ): Promise<GenerateSummaryData | undefined>;

    /** Callback whenever a new SummaryAck is received, to update internal tracking state */
    refreshLatestSummaryAck(
        proposalHandle: string,
        ackHandle: string,
        summaryLogger: ITelemetryLogger,
    ): Promise<void>;
}

const summarizingError = "summarizingError";

export interface ISummarizingWarning extends IErrorBase {
    readonly errorType: "summarizingError";
    /**
     * Whether this error has already been logged. Used to avoid logging errors twice.
     */
    readonly logged: boolean;
}

export class SummarizingWarning extends LoggingError implements ISummarizingWarning {
    readonly errorType = summarizingError;
    readonly canRetry = true;

    constructor(errorMessage: string, readonly logged: boolean = false) {
        super(errorMessage);
    }
}

export const createSummarizingWarning =
    (details: string, logged: boolean) => new SummarizingWarning(details, logged);

export interface ISummarizerEvents extends IEvent {
    /**
     * An event indicating that the Summarizer is having problems summarizing
     */
    (event: "summarizingError", listener: (error: ISummarizingWarning) => void);
}
export interface ISummarizer
    extends IEventProvider<ISummarizerEvents>, IFluidRunnable {
    /**
     * Returns a promise that will be resolved with the next Summarizer after context reload
     */
    setSummarizer(): Promise<Summarizer>;
    stop(reason?: string): void;
    run(onBehalfOf: string): Promise<void>;
    updateOnBehalfOf(onBehalfOf: string): void;
}

export interface ISummarizerRuntime extends IConnectableRuntime {
    readonly logger: ITelemetryLogger;
    readonly deltaManager: IDeltaManager<ISequencedDocumentMessage, IDocumentMessage>;
    readonly previousState: IPreviousState;
    readonly summarizerClientId: string | undefined;
    nextSummarizerD?: Deferred<Summarizer>;
    closeFn(): void;
    on(event: "batchEnd", listener: (error: any, op: ISequencedDocumentMessage) => void): this;
    on(event: "disconnected", listener: () => void): this;
    removeListener(event: "batchEnd", listener: (error: any, op: ISequencedDocumentMessage) => void): this;
}

/**
 * Data about a summary attempt
 */
export interface ISummaryAttempt {
    /**
     * Reference sequence number when summary was generated or attempted
     */
    readonly refSequenceNumber: number;

    /**
     * Time of summary attempt after it was sent or attempted
     */
    readonly summaryTime: number;

    /**
     * Sequence number of summary op
     */
    summarySequenceNumber?: number;
}

const checkNotTimeout = <T>(something: T | IPromiseTimerResult | undefined): something is T => {
    if (something === undefined) {
        return false;
    }
    return (something as IPromiseTimerResult).timerResult === undefined;
};

/**
 * This class contains the heuristics for when to summarize.
 */
class SummarizerHeuristics {
    private _lastAttempted: ISummaryAttempt;
    private _lastAcked: ISummaryAttempt;

    /**
     * Last sent summary attempt
     */
    public get lastAttempted(): ISummaryAttempt {
        return this._lastAttempted;
    }

    /**
     * Last acked summary attempt
     */
    public get lastAcked(): ISummaryAttempt {
        return this._lastAcked;
    }

    private readonly idleTimer: Timer;

    public constructor(
        private readonly configuration: ISummaryConfiguration,
        private readonly trySummarize: (reason: string) => void,
        /**
         * Last received op sequence number
         */
        public lastOpSeqNumber: number,
        firstAck: ISummaryAttempt,
    ) {
        this._lastAttempted = firstAck;
        this._lastAcked = firstAck;
        this.idleTimer = new Timer(
            this.configuration.idleTime,
            () => this.trySummarize("idle"));
    }

    /**
     * Sets the last attempted summary and last acked summary.
     * @param lastSummary - last acked summary
     */
    public initialize(lastSummary: ISummaryAttempt) {
        this._lastAttempted = lastSummary;
        this._lastAcked = lastSummary;
    }

    /**
     * Records a summary attempt. If the attempt was successfully sent,
     * provide the reference sequence number, otherwise it will be set
     * to the last seen op sequence number.
     * @param refSequenceNumber - reference sequence number of sent summary
     */
    public recordAttempt(refSequenceNumber?: number) {
        this._lastAttempted = {
            refSequenceNumber: refSequenceNumber ?? this.lastOpSeqNumber,
            summaryTime: Date.now(),
        };
    }

    /**
     * Mark the last sent summary attempt as acked.
     */
    public ackLastSent() {
        this._lastAcked = this.lastAttempted;
    }

    /**
     * Runs the heuristic to determine if it should try to summarize.
     */
    public run() {
        this.idleTimer.clear();
        const timeSinceLastSummary = Date.now() - this.lastAcked.summaryTime;
        const opCountSinceLastSummary = this.lastOpSeqNumber - this.lastAcked.refSequenceNumber;

        if (timeSinceLastSummary > this.configuration.maxTime) {
            this.trySummarize("maxTime");
        } else if (opCountSinceLastSummary > this.configuration.maxOps) {
            this.trySummarize("maxOps");
        } else {
            this.idleTimer.restart();
        }
    }

    /**
     * Disposes of resources.
     */
    public dispose() {
        this.idleTimer.clear();
    }
}

/**
 * An instance of RunningSummarizer manages the heuristics for summarizing.
 * Until disposed, the instance of RunningSummarizer can assume that it is
 * in a state of running, meaning it is connected and initialized.  It keeps
 * track of summaries that it is generating as they are broadcast and acked/nacked.
 */
export class RunningSummarizer implements IDisposable {
    public static async start(
        clientId: string,
        onBehalfOfClientId: string,
        logger: ITelemetryLogger,
        summaryWatcher: IClientSummaryWatcher,
        configuration: ISummaryConfiguration,
        internalsProvider: Pick<ISummarizerInternalsProvider, "generateSummary">,
        lastOpSeqNumber: number,
        firstAck: ISummaryAttempt,
        immediateSummary: boolean,
        raiseSummarizingError: (description: string) => void,
    ): Promise<RunningSummarizer> {
        const summarizer = new RunningSummarizer(
            clientId,
            onBehalfOfClientId,
            logger,
            summaryWatcher,
            configuration,
            internalsProvider,
            lastOpSeqNumber,
            firstAck,
            immediateSummary,
            raiseSummarizingError);

        await summarizer.waitStart();

        // Run the heuristics after starting
        if (immediateSummary) {
            summarizer.trySummarize("immediate");
        } else {
            summarizer.heuristics.run();
        }
        return summarizer;
    }

    public get disposed() { return this._disposed; }

    private stopping = false;
    private _disposed = false;
    private summarizing: Deferred<void> | undefined;
    private summarizeCount: number = 0;
    private tryWhileSummarizing = false;
    private readonly summarizeTimer: Timer;
    private readonly pendingAckTimer: PromiseTimer;
    private readonly heuristics: SummarizerHeuristics;
    private readonly logger: ITelemetryLogger;

    private constructor(
        private readonly clientId: string,
        private readonly onBehalfOfClientId: string,
        baseLogger: ITelemetryLogger,
        private readonly summaryWatcher: IClientSummaryWatcher,
        private readonly configuration: ISummaryConfiguration,
        private readonly internalsProvider: Pick<ISummarizerInternalsProvider, "generateSummary">,
        lastOpSeqNumber: number,
        firstAck: ISummaryAttempt,
        private immediateSummary: boolean = false,
        private readonly raiseSummarizingError: (description: string) => void,
    ) {
        this.logger = new ChildLogger(baseLogger, "Running", undefined, { summaryGenTag: () => this.summarizeCount });

        this.heuristics = new SummarizerHeuristics(
            configuration,
            (reason) => this.trySummarize(reason),
            lastOpSeqNumber,
            firstAck);

        this.summarizeTimer = new Timer(
            maxSummarizeTimeoutTime,
            () => this.summarizeTimerHandler(maxSummarizeTimeoutTime, 1));

        // Cap the maximum amount of time client will wait for a summarize op ack to maxSummarizeAckWaitTime
        const maxAckWaitTime = Math.min(this.configuration.maxAckWaitTime, maxSummarizeAckWaitTime);

        this.pendingAckTimer = new PromiseTimer(
            maxAckWaitTime,
            () => {
                this.raiseSummarizingError("SummaryAckWaitTimeout");
                // Note: summaryGenTag (from ChildLogger definition) may be 0,
                // since this code path is hit when RunningSummarizer first starts up,
                // before this instance has kicked off a new summarize run.
                this.logger.sendErrorEvent({
                    eventName: "SummaryAckWaitTimeout",
                    maxAckWaitTime,
                    refSequenceNumber: this.heuristics.lastAttempted.refSequenceNumber,
                    summarySequenceNumber: this.heuristics.lastAttempted.summarySequenceNumber,
                    timePending: Date.now() - this.heuristics.lastAttempted.summaryTime,
                });
            });
    }

    public dispose(): void {
        this.summaryWatcher.dispose();
        this.heuristics.dispose();
        this.summarizeTimer.clear();
        this.pendingAckTimer.clear();
        this._disposed = true;
    }

    /**
     * RunningSummarizer's logger includes the sequenced index of the current summary on each event.
     * If some other Summarizer code wants that event on their logs they can get it here,
     * but only if they're logging about that same summary.
     * @param summaryOpRefSeq - RefSeq number of the summary op, to ensure the log correlation will be correct
     */
    public tryGetCorrelatedLogger = (summaryOpRefSeq) =>
        this.heuristics.lastAttempted.refSequenceNumber === summaryOpRefSeq
            ? this.logger
            : undefined;

    public handleSystemOp(op: ISequencedDocumentMessage) {
        switch (op.type) {
            case MessageType.ClientLeave: {
                const leavingClientId = JSON.parse((op as ISequencedDocumentSystemMessage).data) as string;
                if (leavingClientId === this.clientId || leavingClientId === this.onBehalfOfClientId) {
                    // Ignore summarizer leave messages, to make sure not to start generating
                    // a summary as the summarizer is leaving
                    return;
                }
                // Leave ops for any other client fall through to handle normally
            }
            // Intentional fallthrough
            case MessageType.ClientJoin:
            case MessageType.Propose:
            case MessageType.Reject: {
                // Synchronously handle quorum ops like regular ops
                this.handleOp(undefined, op);
                return;
            }
            default: {
                return;
            }
        }
    }

    public handleOp(error: any, op: ISequencedDocumentMessage) {
        if (error !== undefined) {
            return;
        }
        this.heuristics.lastOpSeqNumber = op.sequenceNumber;

        // Check for ops requesting summary
        if (op.type === MessageType.Save) {
            this.trySummarize(`;${op.clientId}: ${op.contents}`);
        } else {
            this.heuristics.run();
        }
    }

    public async waitStop(): Promise<void> {
        if (this.disposed) {
            return;
        }
        if (this.stopping) {
            await this.summarizing?.promise;
            return;
        }
        this.stopping = true;
        const outstandingOps = this.heuristics.lastOpSeqNumber - this.heuristics.lastAcked.refSequenceNumber;
        if (outstandingOps > minOpsForLastSummary) {
            this.trySummarize("lastSummary");
            // This resolves when the current pending summary is acked or fails.
            // We wait for the result in case a safe summary is needed, and to get
            // better telemetry.
            await this.summarizing?.promise;
        }
    }

    private async waitStart() {
        // Wait no longer than ack timeout for all pending
        const maybeLastAck = await Promise.race([
            this.summaryWatcher.waitFlushed(),
            this.pendingAckTimer.start(),
        ]);
        this.pendingAckTimer.clear();

        if (checkNotTimeout(maybeLastAck)) {
            this.heuristics.initialize({
                refSequenceNumber: maybeLastAck.summaryOp.referenceSequenceNumber,
                summaryTime: maybeLastAck.summaryOp.timestamp,
                summarySequenceNumber: maybeLastAck.summaryOp.sequenceNumber,
            });
        }
    }

    private trySummarize(reason: string): void {
        if (this.summarizing !== undefined) {
            // We can't summarize if we are already
            this.tryWhileSummarizing = true;
            return;
        }

        // GenerateSummary could take some time
        // mark that we are currently summarizing to prevent concurrent summarizing
        this.summarizing = new Deferred();

        (async () => {
            const result = await this.summarize(reason, false);
            if (result !== true) {
                // On nack or error, try again in safe mode
                await this.summarize(reason, true);
            }
        })().finally(() => {
            this.summarizing?.resolve();
            this.summarizing = undefined;
            if (this.tryWhileSummarizing && !this.stopping && !this.disposed) {
                this.tryWhileSummarizing = false;
                this.heuristics.run();
            }
        }).catch((error) => {
            this.logger.sendErrorEvent({ eventName: "UnexpectedSummarizeError" }, error);
        });
    }

    /**
     * Generates summary and listens for broadcast and ack/nack.
     * Returns true for ack, false for nack, and undefined for failure or timeout.
     * @param reason - reason for summarizing
     * @param safe - true to generate summary in safe mode
     */
    private async summarize(reason: string, safe: boolean): Promise<boolean | undefined> {
        this.summarizeTimer.start();

        try {
            return await this.summarizeCore(reason, safe);
        } finally {
            this.summarizeTimer.clear();
            this.pendingAckTimer.clear();
        }
    }

    private async summarizeCore(reason: string, safe: boolean): Promise<boolean | undefined> {
        ++this.summarizeCount;

        // Wait to generate and send summary
        const summaryData = await this.generateSummaryWithLogging(reason, safe);
        this.heuristics.recordAttempt(summaryData?.referenceSequenceNumber);
        if (!summaryData || !summaryData.submitted) {
            // Did not send the summary op
            this.raiseSummarizingError("Error while generating or submitting summary");
            return undefined;
        }

        const pendingTimeoutP = this.pendingAckTimer.start().catch(() => undefined);
        const summary = this.summaryWatcher.watchSummary(summaryData.clientSequenceNumber);

        // Wait for broadcast
        const summaryOp = await Promise.race([summary.waitBroadcast(), pendingTimeoutP]);
        if (!checkNotTimeout(summaryOp)) {
            return undefined;
        }
        this.heuristics.lastAttempted.summarySequenceNumber = summaryOp.sequenceNumber;
        this.logger.sendTelemetryEvent({
            eventName: "SummaryOp",
            timeWaiting: Date.now() - this.heuristics.lastAttempted.summaryTime,
            refSequenceNumber: summaryOp.referenceSequenceNumber,
            summarySequenceNumber: summaryOp.sequenceNumber,
            handle: summaryOp.contents.handle,
        });

        // Wait for ack/nack
        const ackNack = await Promise.race([summary.waitAckNack(), pendingTimeoutP]);
        if (!checkNotTimeout(ackNack)) {
            return undefined;
        }
        this.logger.sendTelemetryEvent({
            eventName: ackNack.type === MessageType.SummaryAck ? "SummaryAck" : "SummaryNack",
            category: ackNack.type === MessageType.SummaryAck ? "generic" : "error",
            timeWaiting: Date.now() - this.heuristics.lastAttempted.summaryTime,
            summarySequenceNumber: ackNack.contents.summaryProposal.summarySequenceNumber,
            error: ackNack.type === MessageType.SummaryNack ? ackNack.contents.errorMessage : undefined,
            handle: ackNack.type === MessageType.SummaryAck ? ackNack.contents.handle : undefined,
        });

        this.pendingAckTimer.clear();

        // Update for success
        if (ackNack.type === MessageType.SummaryAck) {
            this.heuristics.ackLastSent();

            // since we need a full summary after context reload, we only clear this on ack
            this.immediateSummary = false;

            return true;
        } else {
            this.raiseSummarizingError("SummaryNack");
            return false;
        }
    }

    private async generateSummaryWithLogging(message: string, safe: boolean): Promise<GenerateSummaryData | undefined> {
        const summarizingEvent = PerformanceEvent.start(this.logger, {
            eventName: "GenerateSummary",
            message,
            timeSinceLastAttempt: Date.now() - this.heuristics.lastAttempted.summaryTime,
            timeSinceLastSummary: Date.now() - this.heuristics.lastAcked.summaryTime,
            safe: safe || undefined,
        });

        // Wait for generate/send summary
        let summaryData: GenerateSummaryData | undefined;
        try {
            summaryData = await this.internalsProvider.generateSummary(this.immediateSummary, safe, this.logger);
        } catch (error) {
            summarizingEvent.cancel({ category: "error" }, error);
            return;
        }

        this.summarizeTimer.clear();

        if (!summaryData) {
            summarizingEvent.cancel();
            return;
        }

        const telemetryProps: any = {
            ...summaryData,
            ...summaryData.summaryStats,
            refSequenceNumber: summaryData.referenceSequenceNumber,
            opsSinceLastAttempt: summaryData.referenceSequenceNumber - this.heuristics.lastAttempted.refSequenceNumber,
            opsSinceLastSummary: summaryData.referenceSequenceNumber - this.heuristics.lastAcked.refSequenceNumber,
        };
        telemetryProps.summaryStats = undefined;
        telemetryProps.referenceSequenceNumber = undefined;

        if (summaryData.submitted) {
            summarizingEvent.end(telemetryProps);
        } else {
            summarizingEvent.cancel(telemetryProps);
        }

        return summaryData;
    }

    private summarizeTimerHandler(time: number, count: number) {
        this.logger.sendPerformanceEvent({
            eventName: "SummarizeTimeout",
            timeoutTime: time,
            timeoutCount: count,
        });
        if (count < maxSummarizeTimeoutCount) {
            // Double and start a new timer
            const nextTime = time * 2;
            this.summarizeTimer.start(nextTime, () => this.summarizeTimerHandler(nextTime, count + 1));
        }
    }
}

/**
 * Summarizer is responsible for coordinating when to send generate and send summaries.
 * It is the main entry point for summary work.
 */
export class Summarizer extends EventEmitter implements ISummarizer {
    public get IFluidRunnable(): IFluidRunnable { return this; }
    public get ISummarizer(): ISummarizer { return this; }

    private readonly logger: ITelemetryLogger;
    private readonly runCoordinator: RunWhileConnectedCoordinator;
    private onBehalfOfClientId: string | undefined;
    private runningSummarizer?: RunningSummarizer;
    private systemOpListener?: (op: ISequencedDocumentMessage) => void;
    private opListener?: (error: any, op: ISequencedDocumentMessage) => void;
    private immediateSummary: boolean = false;
    public readonly summaryCollection: SummaryCollection;
    private stopped = false;
    private readonly stopDeferred = new Deferred<void>();
    private _disposed: boolean = false;

    constructor(
        private readonly runtime: ISummarizerRuntime,
        private readonly configurationGetter: () => ISummaryConfiguration,
<<<<<<< HEAD
        // eslint-disable-next-line max-len
        private readonly generateSummaryCore: (full: boolean, safe: boolean) => Promise<GenerateSummaryData | undefined>,
        private readonly refreshLatestAck: (
            proposalHandle: string,
            ackHandle: string,
            referenceSequenceNumber: number
        ) => Promise<void>,
=======
        private readonly internalsProvider: ISummarizerInternalsProvider,
        handleContext: IFluidHandleContext,
>>>>>>> d9a58a1c
        summaryCollection?: SummaryCollection,
    ) {
        super();
        this.logger = ChildLogger.create(this.runtime.logger, "Summarizer");
        this.runCoordinator = new RunWhileConnectedCoordinator(runtime);
        if (summaryCollection) {
            // summarize immediately because we just went through context reload
            this.immediateSummary = true;
            this.summaryCollection = summaryCollection;
        } else {
            this.summaryCollection = new SummaryCollection(this.runtime.deltaManager.initialSequenceNumber);
        }
        this.runtime.deltaManager.inbound.on("op",
            (op) => this.summaryCollection.handleOp(op));

        this.runtime.previousState.nextSummarizerD?.resolve(this);
    }

    public async run(onBehalfOf: string): Promise<void> {
        try {
            await this.runCore(onBehalfOf);
        } catch (error) {
            const err2: ISummarizingWarning = {
                logged: false,
                ...CreateContainerError(error),
                errorType: summarizingError,
            };
            this.emit("summarizingError", err2);
            throw error;
        } finally {
            // Cleanup after running
            if (this.runtime.connected) {
                if (this.runningSummarizer) {
                    await this.runningSummarizer.waitStop();
                }
                this.runtime.closeFn();
            }
            this.dispose();
        }
    }

    /**
     * Stops the summarizer from running.  This will complete
     * the run promise, and also close the container.
     * @param reason - reason code for stopping
     */
    public stop(reason: string) {
        if (this.stopped) {
            // already stopping
            return;
        }
        this.stopped = true;

        this.logger.sendTelemetryEvent({
            eventName: "StoppingSummarizer",
            onBehalfOf: this.onBehalfOfClientId,
            reason,
        });
        this.stopDeferred.resolve();
    }

    public updateOnBehalfOf(onBehalfOf: string): void {
        this.onBehalfOfClientId = onBehalfOf;
    }

    private async runCore(onBehalfOf: string): Promise<void> {
        this.onBehalfOfClientId = onBehalfOf;

        const startResult = await this.runCoordinator.waitStart();
        if (startResult.started === false) {
            this.logger.sendTelemetryEvent({
                eventName: "NotStarted",
                reason: startResult.message,
                onBehalfOf,
            });
            return;
        }

        if (this.runtime.deltaManager.active === false) {
            this.logger.sendTelemetryEvent({
                eventName: "NotStarted",
                reason: "CannotWrite",
                onBehalfOf,
            });
            return;
        }

        if (this.runtime.summarizerClientId !== this.onBehalfOfClientId
            && this.runtime.summarizerClientId !== this.runtime.clientId) {
            // Verify that this client's computed summarizer matches the client this was spawned
            // on behalf of.  If not, fallback on the following logic before stopping:
            // If we are not oldest client in quorum, another client will take over as summarizer.
            // We want to make sure we at least try to summarize in case server is rejecting ops,
            // so if we are the oldest client, we will still go through and try to summarize at least once.
            // We also don't want to end up with two summarizer clients running at the same time,
            // so we bypass running altogether if this client isn't the oldest.
            this.logger.sendTelemetryEvent({
                eventName: "NotStarted",
                reason: "DifferentComputedSummarizer",
                computedSummarizer: this.runtime.summarizerClientId,
                onBehalfOf,
                clientId: this.runtime.clientId,
            });
            return;
        }

        // Initialize values and first ack (time is not exact)
        this.logger.sendTelemetryEvent({
            eventName: "RunningSummarizer",
            onBehalfOf,
            initSummarySeqNumber: this.summaryCollection.initialSequenceNumber,
        });

        const initialAttempt: ISummaryAttempt = {
            refSequenceNumber: this.summaryCollection.initialSequenceNumber,
            summaryTime: Date.now(),
        };

        const runningSummarizer = await RunningSummarizer.start(
            startResult.clientId,
            onBehalfOf,
            this.logger,
            this.summaryCollection.createWatcher(startResult.clientId),
            this.configurationGetter(),
            this /* Pick<ISummarizerInternalsProvider, "generateSummary"> */,
            this.runtime.deltaManager.lastSequenceNumber,
            initialAttempt,
            this.immediateSummary,
            (description: string) => {
                if (!this._disposed) {
                    this.emit("summarizingError", createSummarizingWarning(`Summarizer: ${description}`, true));
                }
            },
        );
        this.runningSummarizer = runningSummarizer;

        this.immediateSummary = false;

        // Handle summary acks
        this.handleSummaryAcks().catch((error) => {
            this.logger.sendErrorEvent({ eventName: "HandleSummaryAckFatalError" }, error);

            // Raise error to parent container.
            this.emit("summarizingError", createSummarizingWarning("Summarizer: HandleSummaryAckFatalError", true));

            this.stop("HandleSummaryAckFatalError");
        });

        // Listen for ops
        this.systemOpListener = (op: ISequencedDocumentMessage) => runningSummarizer.handleSystemOp(op);
        this.runtime.deltaManager.inbound.on("op", this.systemOpListener);

        this.opListener = (error: any, op: ISequencedDocumentMessage) => runningSummarizer.handleOp(error, op);
        this.runtime.on("batchEnd", this.opListener);

        await Promise.race([
            this.runCoordinator.waitStopped(),
            this.stopDeferred.promise,
        ]);
    }

    /**
     * Disposes of resources after running.  This cleanup will
     * clear any outstanding timers and reset some of the state
     * properties.
     */
    public dispose() {
        this._disposed = true;
        if (this.runningSummarizer) {
            this.runningSummarizer.dispose();
            this.runningSummarizer = undefined;
        }
        if (this.systemOpListener) {
            this.runtime.deltaManager.inbound.off("op", this.systemOpListener);
        }
        if (this.opListener) {
            this.runtime.removeListener("batchEnd", this.opListener);
        }
    }

    public async setSummarizer(): Promise<Summarizer> {
        this.runtime.nextSummarizerD = new Deferred<Summarizer>();
        return this.runtime.nextSummarizerD.promise;
    }

    /** Implementation of SummarizerInternalsProvider.generateSummary */
    public async generateSummary(
        full: boolean,
        safe: boolean,
        summaryLogger: ITelemetryLogger,
    ): Promise<GenerateSummaryData | undefined> {
        if (this.onBehalfOfClientId !== this.runtime.summarizerClientId
            && this.runtime.clientId !== this.runtime.summarizerClientId) {
            // We are no longer the summarizer; a different client is, so we should stop ourself
            this.stop("parentNoLongerSummarizer");
            return undefined;
        }

        return this.internalsProvider.generateSummary(full, safe, summaryLogger);
    }

    private async handleSummaryAcks() {
        let refSequenceNumber = this.summaryCollection.initialSequenceNumber;
        while (this.runningSummarizer) {
            const summaryLogger = this.runningSummarizer.tryGetCorrelatedLogger(refSequenceNumber) ?? this.logger;
            try {
                const ack = await this.summaryCollection.waitSummaryAck(refSequenceNumber);
                refSequenceNumber = ack.summaryOp.referenceSequenceNumber;

                await this.internalsProvider.refreshLatestSummaryAck(
                    ack.summaryOp.contents.handle,
                    ack.summaryAckNack.contents.handle,
                    summaryLogger,
                );
            } catch (error) {
                summaryLogger.sendErrorEvent({ eventName: "HandleSummaryAckError", refSequenceNumber }, error);
            }
            refSequenceNumber++;
        }
    }
}<|MERGE_RESOLUTION|>--- conflicted
+++ resolved
@@ -11,21 +11,10 @@
     Timer,
     IPromiseTimerResult,
 } from "@fluidframework/common-utils";
-<<<<<<< HEAD
-import { ChildLogger, CustomErrorWithProps, PerformanceEvent } from "@fluidframework/telemetry-utils";
-import { IFluidRunnable } from "@fluidframework/core-interfaces";
-=======
 import { ChildLogger, LoggingError, PerformanceEvent } from "@fluidframework/telemetry-utils";
 import {
-    IFluidRouter,
     IFluidRunnable,
-    IRequest,
-    IResponse,
-    IFluidHandleContext,
-    IFluidHandle,
-    IFluidLoadable,
 } from "@fluidframework/core-interfaces";
->>>>>>> d9a58a1c
 import { IDeltaManager, IErrorBase } from "@fluidframework/container-definitions";
 import { CreateContainerError } from "@fluidframework/container-utils";
 import {
@@ -622,18 +611,7 @@
     constructor(
         private readonly runtime: ISummarizerRuntime,
         private readonly configurationGetter: () => ISummaryConfiguration,
-<<<<<<< HEAD
-        // eslint-disable-next-line max-len
-        private readonly generateSummaryCore: (full: boolean, safe: boolean) => Promise<GenerateSummaryData | undefined>,
-        private readonly refreshLatestAck: (
-            proposalHandle: string,
-            ackHandle: string,
-            referenceSequenceNumber: number
-        ) => Promise<void>,
-=======
         private readonly internalsProvider: ISummarizerInternalsProvider,
-        handleContext: IFluidHandleContext,
->>>>>>> d9a58a1c
         summaryCollection?: SummaryCollection,
     ) {
         super();
