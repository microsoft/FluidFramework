--- conflicted
+++ resolved
@@ -591,17 +591,12 @@
         private readonly configurationGetter: () => ISummaryConfiguration,
         // eslint-disable-next-line max-len
         private readonly generateSummaryCore: (full: boolean, safe: boolean) => Promise<GenerateSummaryData | undefined>,
-<<<<<<< HEAD
         private readonly refreshLatestAck: (
             proposalHandle: string,
             ackHandle: string,
             referenceSequenceNumber: number
         ) => Promise<void>,
-        handleContext: IComponentHandleContext,
-=======
-        private readonly refreshLatestAck: (context: ISummaryContext, referenceSequenceNumber: number) => void,
         handleContext: IFluidHandleContext,
->>>>>>> 969f551b
         summaryCollection?: SummaryCollection,
     ) {
         super();
