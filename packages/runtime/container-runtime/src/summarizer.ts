/*!
 * Copyright (c) Microsoft Corporation and contributors. All rights reserved.
 * Licensed under the MIT License.
 */

import { EventEmitter } from "events";
import { Deferred } from "@fluidframework/common-utils";
import { ITelemetryLogger } from "@fluidframework/common-definitions";
import { ILoader, LoaderHeader } from "@fluidframework/container-definitions";
import { UsageError } from "@fluidframework/container-utils";
import { DriverErrorType, DriverHeader } from "@fluidframework/driver-definitions";
import { requestFluidObject } from "@fluidframework/runtime-utils";
import {
	ChildLogger,
	IFluidErrorBase,
	isFluidError,
	LoggingError,
	wrapErrorAndLog,
} from "@fluidframework/telemetry-utils";
import {
	FluidObject,
	IFluidHandleContext,
	IFluidHandle,
	IRequest,
} from "@fluidframework/core-interfaces";
import { ISummaryConfiguration } from "./containerRuntime";
import { ICancellableSummarizerController } from "./runWhileConnectedCoordinator";
import { summarizerClientType } from "./summarizerClientElection";
import { IAckedSummary, SummaryCollection } from "./summaryCollection";
import { SummarizerHandle } from "./summarizerHandle";
import { RunningSummarizer } from "./runningSummarizer";
import {
	ISummarizer,
	ISummarizerInternalsProvider,
	ISummarizerRuntime,
	ISummarizingWarning,
	SummarizerStopReason,
} from "./summarizerTypes";
import { SummarizeHeuristicData } from "./summarizerHeuristics";
import { SummarizeResultBuilder } from "./summaryGenerator";
import { IConnectableRuntime } from ".";

const summarizingError = "summarizingError";

export class SummarizingWarning
	extends LoggingError
	implements ISummarizingWarning, IFluidErrorBase
{
	readonly errorType = summarizingError;
	readonly canRetry = true;

	constructor(errorMessage: string, readonly logged: boolean = false) {
		super(errorMessage);
	}

	static wrap(error: any, logged: boolean = false, logger: ITelemetryLogger) {
		const newErrorFn = (errMsg: string) => new SummarizingWarning(errMsg, logged);
		return wrapErrorAndLog<SummarizingWarning>(error, newErrorFn, logger);
	}
}

export const createSummarizingWarning = (errorMessage: string, logged: boolean) =>
	new SummarizingWarning(errorMessage, logged);

/**
 * Summarizer is responsible for coordinating when to generate and send summaries.
 * It is the main entry point for summary work.
 * It is created only by summarizing container (i.e. one with clientType === "summarizer")
 */
export class Summarizer extends EventEmitter implements ISummarizer {
<<<<<<< HEAD
    public get IFluidLoadable() { return this; }
    public get ISummarizer() { return this; }

    private readonly logger: ITelemetryLogger;
    private runningSummarizer?: RunningSummarizer;
    private _disposed: boolean = false;
    private starting: boolean = false;

    private readonly innerHandle: IFluidHandle<this>;

    public get handle(): IFluidHandle<this> { return this.innerHandle; }
    private readonly stopDeferred = new Deferred<SummarizerStopReason>();

    constructor(
        url: string,
        /** Reference to runtime that created this object.
         * i.e. runtime with clientType === "summarizer"
         */
        private readonly runtime: ISummarizerRuntime,
        private readonly configurationGetter: () => ISummaryConfiguration,
        /** Represents an object that can generate summary.
         * In practical terms, it's same runtime (this.runtime) with clientType === "summarizer".
        */
        private readonly internalsProvider: ISummarizerInternalsProvider,
        handleContext: IFluidHandleContext,
        public readonly summaryCollection: SummaryCollection,
        private readonly runCoordinatorCreateFn:
            (runtime: IConnectableRuntime) => Promise<ICancellableSummarizerController>,
    ) {
        super();
        this.logger = ChildLogger.create(this.runtime.logger, "Summarizer");
        this.innerHandle = new SummarizerHandle(this, url, handleContext);
    }

    /**
     * Creates a Summarizer and its underlying client.
     * Note that different implementations of ILoader will handle the URL differently.
     * ILoader provided by a ContainerRuntime is a RelativeLoader, which will treat URL's
     * starting with "/" as relative to the Container. The general ILoader
     * interface will expect an absolute URL and will not handle "/".
     * @param loader - the loader that resolves the request
     * @param url - the URL used to resolve the container
     */
    public static async create(
        loader: ILoader,
        url: string): Promise<ISummarizer> {
        const request: IRequest = {
            headers: {
                [LoaderHeader.cache]: false,
                [LoaderHeader.clientDetails]: {
                    capabilities: { interactive: false },
                    type: summarizerClientType,
                },
                [DriverHeader.summarizingClient]: true,
                [LoaderHeader.reconnect]: false,
            },
            url,
        };

        const resolvedContainer = await loader.resolve(request);
        const fluidObject =
            await requestFluidObject<FluidObject<ISummarizer>>(resolvedContainer, { url: "_summarizer" });
        if (fluidObject.ISummarizer === undefined) {
            throw new UsageError("Fluid object does not implement ISummarizer");
        }
        return fluidObject.ISummarizer;
    }

    public async run(onBehalfOf: string): Promise<SummarizerStopReason> {
        try {
            return await this.runCore(onBehalfOf);
        } catch (error) {
            this.stop("summarizerException");
            throw SummarizingWarning.wrap(error, false /* logged */, this.logger);
        } finally {
            this.close();
        }
    }

    /**
     * Stops the summarizer from running.  This will complete
     * the run promise, and also close the container.
     * @param reason - reason code for stopping
     */
    public stop(reason: SummarizerStopReason) {
        this.stopDeferred.resolve(reason);
    }

    public close() {
        // This will result in "summarizerClientDisconnected" stop reason recorded in telemetry,
        // unless stop() was called earlier
        this.dispose();
        this.runtime.disposeFn();
    }

    private async runCore(onBehalfOf: string): Promise<SummarizerStopReason> {
        const runCoordinator: ICancellableSummarizerController = await this.runCoordinatorCreateFn(this.runtime);

        // Wait for either external signal to cancel, or loss of connectivity.
        const stopP = Promise.race([runCoordinator.waitCancelled, this.stopDeferred.promise]);
        void stopP.then((reason) => {
            this.logger.sendTelemetryEvent({
                eventName: "StoppingSummarizer",
                onBehalfOf,
                reason,
            });
        });

        if (runCoordinator.cancelled) {
            return runCoordinator.waitCancelled;
        }

        const runningSummarizer = await this.start(onBehalfOf, runCoordinator);

        // Wait for either external signal to cancel, or loss of connectivity.
        const stopReason = await stopP;

        // There are two possible approaches here:
        // 1. Propagate cancellation from this.stopDeferred to runCoordinator. This will ensure that we move to the exit
        //    faster, including breaking out of the RunningSummarizer.trySummarize() faster.
        //    We could create new coordinator and pass it to waitStop() -> trySummarizeOnce("lastSummary") flow.
        //    The con of this approach is that we might cancel active summary, and lastSummary will fail because it
        //    did not wait for ack/nack from previous summary. Plus we disregard any 429 kind of info from service
        //    that way (i.e. trySummarize() loop might have been waiting for 5 min because storage told us so).
        //    In general, it's more wasted resources.
        // 2. We can not do it and make waitStop() do last summary only if there was no active summary. This ensures
        //    that client behaves properly (from server POV) and we do not waste resources. But, it may mean we wait
        //    substantially longer for trySummarize() retries to play out and thus this summary loop may run into
        //    conflict with new summarizer client starting on different client.
        // As of now, #2 is implemented. It's more forward looking, as issue #7279 suggests changing design for new
        // summarizer client to not be created until current summarizer fully moves to exit, and that would reduce
        // cons of #2 substantially.

        // Cleanup after running
        await runningSummarizer.waitStop(
            !runCoordinator.cancelled && Summarizer.stopReasonCanRunLastSummary(stopReason));

        // Propagate reason and ensure that if someone is waiting for cancellation token, they are moving to exit
        runCoordinator.stop(stopReason);

        return stopReason;
    }

    /**
     * Should we try to run a last summary for the given stop reason?
     * Currently only allows "parentNotConnected"
     * @param stopReason - SummarizerStopReason
     * @returns - true if the stop reason can run a last summary
     */
    public static stopReasonCanRunLastSummary(stopReason: SummarizerStopReason): boolean {
        return stopReason === "parentNotConnected";
    }

    /**
     * Put the summarizer in a started state, including creating and initializing the RunningSummarizer.
     * The start request can come either from the SummaryManager (in the auto-summarize case) or from the user
     * (in the on-demand case).
     * @param onBehalfOf - ID of the client that requested that the summarizer start
     * @param runCoordinator - cancellation token
     * @param newConfig - Summary configuration to override the existing config when invoking the RunningSummarizer.
     * @returns - Promise that is fulfilled when the RunningSummarizer is ready
     */
    private async start(
        onBehalfOf: string,
        runCoordinator: ICancellableSummarizerController): Promise<RunningSummarizer> {
        if (this.runningSummarizer) {
            if (this.runningSummarizer.disposed) {
                throw new UsageError("Starting a disposed summarizer");
            }
            return this.runningSummarizer;
        }
        if (this.starting) {
            throw new UsageError("Attempting to start a summarizer that is already starting");
        }
        this.starting = true;
        // Initialize values and first ack (time is not exact)
        this.logger.sendTelemetryEvent({
            eventName: "RunningSummarizer",
            onBehalfOf,
            initSummarySeqNumber: this.runtime.deltaManager.initialSequenceNumber,
            config: JSON.stringify(this.configurationGetter()),
        });

        // Summarizing container ID (with clientType === "summarizer")
        const clientId = this.runtime.clientId;
        if (clientId === undefined) {
            throw new UsageError("clientId should be defined if connected.");
        }

        const runningSummarizer = await RunningSummarizer.start(
            this.logger,
            this.summaryCollection.createWatcher(clientId),
            this.configurationGetter(),
            async (...args) => this.internalsProvider.submitSummary(...args), // submitSummaryCallback
            new SummarizeHeuristicData(
                this.runtime.deltaManager.lastSequenceNumber,
                { /** summary attempt baseline for heuristics */
                    refSequenceNumber: this.runtime.deltaManager.initialSequenceNumber,
                    summaryTime: Date.now(),
                } as const,
            ),
            (errorMessage: string) => {
                if (!this._disposed) {
                    this.logger.sendErrorEvent({ eventName: "summarizingError" },
                        createSummarizingWarning(errorMessage, true));
                }
            },
            this.summaryCollection,
            runCoordinator /* cancellationToken */,
            (reason) => runCoordinator.stop(reason), /* stopSummarizerCallback */
            this.runtime,
        );
        this.runningSummarizer = runningSummarizer;
        this.starting = false;

        // Handle summary acks
        // Note: no exceptions are thrown from handleSummaryAcks handler as it handles all exceptions
        this.handleSummaryAcks().catch((error) => {
            this.logger.sendErrorEvent({ eventName: "HandleSummaryAckFatalError" }, error);
        });

        return runningSummarizer;
    }

    /**
     * Disposes of resources after running.  This cleanup will
     * clear any outstanding timers and reset some of the state
     * properties.
     * Called by ContainerRuntime when it is disposed, as well as at the end the run().
     */
    public dispose() {
        // Given that the call can come from own ContainerRuntime, ensure that we stop all the processes.
        this.stop("summarizerClientDisconnected");

        this._disposed = true;
        if (this.runningSummarizer) {
            this.runningSummarizer.dispose();
            this.runningSummarizer = undefined;
        }
    }

    public readonly summarizeOnDemand: ISummarizer["summarizeOnDemand"] = (...args) => {
        try {
            if (this._disposed || this.runningSummarizer?.disposed) {
                throw new UsageError("Summarizer is already disposed.");
            }
            if (this.runtime.summarizerClientId !== undefined &&
                this.runtime.summarizerClientId !== this.runtime.clientId) {
                // If there is an elected summarizer, and it's not this one, don't allow on-demand summary.
                // This is to prevent the on-demand summary and heuristic-based summary from stepping on
                // each other.
                throw new UsageError("On-demand summary attempted while an elected summarizer is present");
            }
            const builder = new SummarizeResultBuilder();
            if (this.runningSummarizer) {
                // Summarizer is already running. Go ahead and start.
                return this.runningSummarizer.summarizeOnDemand(builder, ...args);
            }

            // Summarizer isn't running, so we need to start it, which is an async operation.
            // Manage the promise related to creating the cancellation token here.
            // The promises related to starting, summarizing,
            // and submitting are communicated to the caller through the results builder.
            const coordinatorCreateP = this.runCoordinatorCreateFn(this.runtime);

            coordinatorCreateP.then((runCoordinator) => {
                // Successfully created the cancellation token. Start the summarizer.
                // eslint-disable-next-line @typescript-eslint/no-non-null-assertion
                const startP = this.start(this.runtime.clientId!, runCoordinator);
                startP.then(async (runningSummarizer) => {
                    // Successfully started the summarizer. Run it.
                    runningSummarizer.summarizeOnDemand(builder, ...args);
                    // Wait for a command to stop or loss of connectivity before tearing down the summarizer and client.
                    const stopReason = await Promise.race([this.stopDeferred.promise, runCoordinator.waitCancelled]);
                    await runningSummarizer.waitStop(false);
                    runCoordinator.stop(stopReason);
                    this.close();
                }).catch((reason) => {
                    builder.fail("Failed to start summarizer", reason);
                });
            }).catch((reason) => {
                builder.fail("Failed to create cancellation token", reason);
            });

            return builder.build();
        } catch (error) {
            throw SummarizingWarning.wrap(error, false /* logged */, this.logger);
        }
    };

    public readonly enqueueSummarize: ISummarizer["enqueueSummarize"] = (...args) => {
        if (this._disposed || this.runningSummarizer === undefined || this.runningSummarizer.disposed) {
            throw new UsageError("Summarizer is not running or already disposed.");
        }
        return this.runningSummarizer.enqueueSummarize(...args);
    };

    private async handleSummaryAcks() {
        let refSequenceNumber = this.runtime.deltaManager.initialSequenceNumber;
        let ack: IAckedSummary | undefined;
        while (this.runningSummarizer) {
            const summaryLogger = this.runningSummarizer.tryGetCorrelatedLogger(refSequenceNumber) ?? this.logger;
            try {
                // Initialize ack with undefined if exception happens inside of waitSummaryAck on second iteration,
                // we record undefined, not previous handles.
                ack = undefined;
                ack = await this.summaryCollection.waitSummaryAck(refSequenceNumber);
                refSequenceNumber = ack.summaryOp.referenceSequenceNumber;
                const summaryOpHandle = ack.summaryOp.contents.handle;
                const summaryAckHandle = ack.summaryAck.contents.handle;
                // Make sure we block any summarizer from being executed/enqueued while
                // executing the refreshLatestSummaryAck.
                // https://dev.azure.com/fluidframework/internal/_workitems/edit/779
                await this.runningSummarizer.lockedRefreshSummaryAckAction(async () =>
                    this.internalsProvider.refreshLatestSummaryAck({
                        proposalHandle: summaryOpHandle,
                        ackHandle: summaryAckHandle,
                        summaryRefSeq: refSequenceNumber,
                        summaryLogger },
                    ).catch(async (error) => {
                        // If the error is 404, so maybe the fetched version no longer exists on server. We just
                        // ignore this error in that case, as that means we will have another summaryAck for the
                        // latest version with which we will refresh the state. However in case of single commit
                        // summary, we might me missing a summary ack, so in that case we are still fine as the
                        // code in `submitSummary` function in container runtime, will refresh the latest state
                        // by calling `refreshLatestSummaryAckFromServer` and we will be fine.
                        if (isFluidError(error)
                            && error.errorType === DriverErrorType.fileNotFoundOrAccessDeniedError) {
                            summaryLogger.sendTelemetryEvent({
                                eventName: "HandleSummaryAckErrorIgnored",
                                referenceSequenceNumber: refSequenceNumber,
                                proposalHandle: summaryOpHandle,
                                ackHandle: summaryAckHandle,
                            }, error);
                        } else {
                            throw error;
                        }
                    }),
                );
            } catch (error) {
                summaryLogger.sendErrorEvent({
                    eventName: "HandleSummaryAckError",
                    referenceSequenceNumber: refSequenceNumber,
                    handle: ack?.summaryOp?.contents?.handle,
                    ackHandle: ack?.summaryAck?.contents?.handle,
                }, error);
            }
            refSequenceNumber++;
        }
    }
=======
	public get IFluidLoadable() {
		return this;
	}
	public get ISummarizer() {
		return this;
	}

	private readonly logger: ITelemetryLogger;
	private runningSummarizer?: RunningSummarizer;
	private _disposed: boolean = false;
	private starting: boolean = false;

	private readonly innerHandle: IFluidHandle<this>;

	public get handle(): IFluidHandle<this> {
		return this.innerHandle;
	}
	private readonly stopDeferred = new Deferred<SummarizerStopReason>();

	constructor(
		url: string,
		/** Reference to runtime that created this object.
		 * i.e. runtime with clientType === "summarizer"
		 */
		private readonly runtime: ISummarizerRuntime,
		private readonly configurationGetter: () => ISummaryConfiguration,
		/** Represents an object that can generate summary.
		 * In practical terms, it's same runtime (this.runtime) with clientType === "summarizer".
		 */
		private readonly internalsProvider: ISummarizerInternalsProvider,
		handleContext: IFluidHandleContext,
		public readonly summaryCollection: SummaryCollection,
		private readonly runCoordinatorCreateFn: (
			runtime: IConnectableRuntime,
		) => Promise<ICancellableSummarizerController>,
	) {
		super();
		this.logger = ChildLogger.create(this.runtime.logger, "Summarizer");
		this.innerHandle = new SummarizerHandle(this, url, handleContext);
	}

	/**
	 * Creates a Summarizer and its underlying client.
	 * Note that different implementations of ILoader will handle the URL differently.
	 * ILoader provided by a ContainerRuntime is a RelativeLoader, which will treat URL's
	 * starting with "/" as relative to the Container. The general ILoader
	 * interface will expect an absolute URL and will not handle "/".
	 * @param loader - the loader that resolves the request
	 * @param url - the URL used to resolve the container
	 */
	public static async create(loader: ILoader, url: string): Promise<ISummarizer> {
		const request: IRequest = {
			headers: {
				[LoaderHeader.cache]: false,
				[LoaderHeader.clientDetails]: {
					capabilities: { interactive: false },
					type: summarizerClientType,
				},
				[DriverHeader.summarizingClient]: true,
				[LoaderHeader.reconnect]: false,
			},
			url,
		};

		const resolvedContainer = await loader.resolve(request);
		const fluidObject = await requestFluidObject<FluidObject<ISummarizer>>(resolvedContainer, {
			url: "_summarizer",
		});
		if (fluidObject.ISummarizer === undefined) {
			throw new UsageError("Fluid object does not implement ISummarizer");
		}
		return fluidObject.ISummarizer;
	}

	public async run(onBehalfOf: string): Promise<SummarizerStopReason> {
		try {
			return await this.runCore(onBehalfOf);
		} catch (error) {
			this.stop("summarizerException");
			throw SummarizingWarning.wrap(error, false /* logged */, this.logger);
		} finally {
			this.close();
		}
	}

	/**
	 * Stops the summarizer from running.  This will complete
	 * the run promise, and also close the container.
	 * @param reason - reason code for stopping
	 */
	public stop(reason: SummarizerStopReason) {
		this.stopDeferred.resolve(reason);
	}

	public close() {
		// This will result in "summarizerClientDisconnected" stop reason recorded in telemetry,
		// unless stop() was called earlier
		this.dispose();
		(this.runtime.disposeFn ?? this.runtime.closeFn)();
	}

	private async runCore(onBehalfOf: string): Promise<SummarizerStopReason> {
		const runCoordinator: ICancellableSummarizerController = await this.runCoordinatorCreateFn(
			this.runtime,
		);

		// Wait for either external signal to cancel, or loss of connectivity.
		const stopP = Promise.race([runCoordinator.waitCancelled, this.stopDeferred.promise]);
		void stopP.then((reason) => {
			this.logger.sendTelemetryEvent({
				eventName: "StoppingSummarizer",
				onBehalfOf,
				reason,
			});
		});

		if (runCoordinator.cancelled) {
			return runCoordinator.waitCancelled;
		}

		const runningSummarizer = await this.start(onBehalfOf, runCoordinator);

		// Wait for either external signal to cancel, or loss of connectivity.
		const stopReason = await stopP;

		// There are two possible approaches here:
		// 1. Propagate cancellation from this.stopDeferred to runCoordinator. This will ensure that we move to the exit
		//    faster, including breaking out of the RunningSummarizer.trySummarize() faster.
		//    We could create new coordinator and pass it to waitStop() -> trySummarizeOnce("lastSummary") flow.
		//    The con of this approach is that we might cancel active summary, and lastSummary will fail because it
		//    did not wait for ack/nack from previous summary. Plus we disregard any 429 kind of info from service
		//    that way (i.e. trySummarize() loop might have been waiting for 5 min because storage told us so).
		//    In general, it's more wasted resources.
		// 2. We can not do it and make waitStop() do last summary only if there was no active summary. This ensures
		//    that client behaves properly (from server POV) and we do not waste resources. But, it may mean we wait
		//    substantially longer for trySummarize() retries to play out and thus this summary loop may run into
		//    conflict with new summarizer client starting on different client.
		// As of now, #2 is implemented. It's more forward looking, as issue #7279 suggests changing design for new
		// summarizer client to not be created until current summarizer fully moves to exit, and that would reduce
		// cons of #2 substantially.

		// Cleanup after running
		await runningSummarizer.waitStop(
			!runCoordinator.cancelled && Summarizer.stopReasonCanRunLastSummary(stopReason),
		);

		// Propagate reason and ensure that if someone is waiting for cancellation token, they are moving to exit
		runCoordinator.stop(stopReason);

		return stopReason;
	}

	/**
	 * Should we try to run a last summary for the given stop reason?
	 * Currently only allows "parentNotConnected"
	 * @param stopReason - SummarizerStopReason
	 * @returns - true if the stop reason can run a last summary
	 */
	public static stopReasonCanRunLastSummary(stopReason: SummarizerStopReason): boolean {
		return stopReason === "parentNotConnected";
	}

	/**
	 * Put the summarizer in a started state, including creating and initializing the RunningSummarizer.
	 * The start request can come either from the SummaryManager (in the auto-summarize case) or from the user
	 * (in the on-demand case).
	 * @param onBehalfOf - ID of the client that requested that the summarizer start
	 * @param runCoordinator - cancellation token
	 * @param newConfig - Summary configuration to override the existing config when invoking the RunningSummarizer.
	 * @returns - Promise that is fulfilled when the RunningSummarizer is ready
	 */
	private async start(
		onBehalfOf: string,
		runCoordinator: ICancellableSummarizerController,
	): Promise<RunningSummarizer> {
		if (this.runningSummarizer) {
			if (this.runningSummarizer.disposed) {
				throw new UsageError("Starting a disposed summarizer");
			}
			return this.runningSummarizer;
		}
		if (this.starting) {
			throw new UsageError("Attempting to start a summarizer that is already starting");
		}
		this.starting = true;
		// Initialize values and first ack (time is not exact)
		this.logger.sendTelemetryEvent({
			eventName: "RunningSummarizer",
			onBehalfOf,
			initSummarySeqNumber: this.runtime.deltaManager.initialSequenceNumber,
			config: JSON.stringify(this.configurationGetter()),
		});

		// Summarizing container ID (with clientType === "summarizer")
		const clientId = this.runtime.clientId;
		if (clientId === undefined) {
			throw new UsageError("clientId should be defined if connected.");
		}

		const runningSummarizer = await RunningSummarizer.start(
			this.logger,
			this.summaryCollection.createWatcher(clientId),
			this.configurationGetter(),
			async (...args) => this.internalsProvider.submitSummary(...args), // submitSummaryCallback
			new SummarizeHeuristicData(this.runtime.deltaManager.lastSequenceNumber, {
				/** summary attempt baseline for heuristics */
				refSequenceNumber: this.runtime.deltaManager.initialSequenceNumber,
				summaryTime: Date.now(),
			} as const),
			(errorMessage: string) => {
				if (!this._disposed) {
					this.logger.sendErrorEvent(
						{ eventName: "summarizingError" },
						createSummarizingWarning(errorMessage, true),
					);
				}
			},
			this.summaryCollection,
			runCoordinator /* cancellationToken */,
			(reason) => runCoordinator.stop(reason) /* stopSummarizerCallback */,
			this.runtime,
		);
		this.runningSummarizer = runningSummarizer;
		this.starting = false;

		// Handle summary acks
		// Note: no exceptions are thrown from handleSummaryAcks handler as it handles all exceptions
		this.handleSummaryAcks().catch((error) => {
			this.logger.sendErrorEvent({ eventName: "HandleSummaryAckFatalError" }, error);
		});

		return runningSummarizer;
	}

	/**
	 * Disposes of resources after running.  This cleanup will
	 * clear any outstanding timers and reset some of the state
	 * properties.
	 * Called by ContainerRuntime when it is disposed, as well as at the end the run().
	 */
	public dispose() {
		// Given that the call can come from own ContainerRuntime, ensure that we stop all the processes.
		this.stop("summarizerClientDisconnected");

		this._disposed = true;
		if (this.runningSummarizer) {
			this.runningSummarizer.dispose();
			this.runningSummarizer = undefined;
		}
	}

	public readonly summarizeOnDemand: ISummarizer["summarizeOnDemand"] = (...args) => {
		try {
			if (this._disposed || this.runningSummarizer?.disposed) {
				throw new UsageError("Summarizer is already disposed.");
			}
			if (
				this.runtime.summarizerClientId !== undefined &&
				this.runtime.summarizerClientId !== this.runtime.clientId
			) {
				// If there is an elected summarizer, and it's not this one, don't allow on-demand summary.
				// This is to prevent the on-demand summary and heuristic-based summary from stepping on
				// each other.
				throw new UsageError(
					"On-demand summary attempted while an elected summarizer is present",
				);
			}
			const builder = new SummarizeResultBuilder();
			if (this.runningSummarizer) {
				// Summarizer is already running. Go ahead and start.
				return this.runningSummarizer.summarizeOnDemand(builder, ...args);
			}

			// Summarizer isn't running, so we need to start it, which is an async operation.
			// Manage the promise related to creating the cancellation token here.
			// The promises related to starting, summarizing,
			// and submitting are communicated to the caller through the results builder.
			const coordinatorCreateP = this.runCoordinatorCreateFn(this.runtime);

			coordinatorCreateP
				.then((runCoordinator) => {
					// Successfully created the cancellation token. Start the summarizer.
					// eslint-disable-next-line @typescript-eslint/no-non-null-assertion
					const startP = this.start(this.runtime.clientId!, runCoordinator);
					startP
						.then(async (runningSummarizer) => {
							// Successfully started the summarizer. Run it.
							runningSummarizer.summarizeOnDemand(builder, ...args);
							// Wait for a command to stop or loss of connectivity before tearing down the summarizer and client.
							const stopReason = await Promise.race([
								this.stopDeferred.promise,
								runCoordinator.waitCancelled,
							]);
							await runningSummarizer.waitStop(false);
							runCoordinator.stop(stopReason);
							this.close();
						})
						.catch((reason) => {
							builder.fail("Failed to start summarizer", reason);
						});
				})
				.catch((reason) => {
					builder.fail("Failed to create cancellation token", reason);
				});

			return builder.build();
		} catch (error) {
			throw SummarizingWarning.wrap(error, false /* logged */, this.logger);
		}
	};

	public readonly enqueueSummarize: ISummarizer["enqueueSummarize"] = (...args) => {
		if (
			this._disposed ||
			this.runningSummarizer === undefined ||
			this.runningSummarizer.disposed
		) {
			throw new UsageError("Summarizer is not running or already disposed.");
		}
		return this.runningSummarizer.enqueueSummarize(...args);
	};

	private async handleSummaryAcks() {
		let refSequenceNumber = this.runtime.deltaManager.initialSequenceNumber;
		let ack: IAckedSummary | undefined;
		while (this.runningSummarizer) {
			const summaryLogger =
				this.runningSummarizer.tryGetCorrelatedLogger(refSequenceNumber) ?? this.logger;
			try {
				// Initialize ack with undefined if exception happens inside of waitSummaryAck on second iteration,
				// we record undefined, not previous handles.
				ack = undefined;
				ack = await this.summaryCollection.waitSummaryAck(refSequenceNumber);
				refSequenceNumber = ack.summaryOp.referenceSequenceNumber;
				const summaryOpHandle = ack.summaryOp.contents.handle;
				const summaryAckHandle = ack.summaryAck.contents.handle;
				// Make sure we block any summarizer from being executed/enqueued while
				// executing the refreshLatestSummaryAck.
				// https://dev.azure.com/fluidframework/internal/_workitems/edit/779
				await this.runningSummarizer.lockedRefreshSummaryAckAction(async () =>
					this.internalsProvider
						.refreshLatestSummaryAck({
							proposalHandle: summaryOpHandle,
							ackHandle: summaryAckHandle,
							summaryRefSeq: refSequenceNumber,
							summaryLogger,
						})
						.catch(async (error) => {
							// If the error is 404, so maybe the fetched version no longer exists on server. We just
							// ignore this error in that case, as that means we will have another summaryAck for the
							// latest version with which we will refresh the state. However in case of single commit
							// summary, we might me missing a summary ack, so in that case we are still fine as the
							// code in `submitSummary` function in container runtime, will refresh the latest state
							// by calling `refreshLatestSummaryAckFromServer` and we will be fine.
							if (
								isFluidError(error) &&
								error.errorType === DriverErrorType.fileNotFoundOrAccessDeniedError
							) {
								summaryLogger.sendTelemetryEvent(
									{
										eventName: "HandleSummaryAckErrorIgnored",
										referenceSequenceNumber: refSequenceNumber,
										proposalHandle: summaryOpHandle,
										ackHandle: summaryAckHandle,
									},
									error,
								);
							} else {
								throw error;
							}
						}),
				);
			} catch (error) {
				summaryLogger.sendErrorEvent(
					{
						eventName: "HandleSummaryAckError",
						referenceSequenceNumber: refSequenceNumber,
						handle: ack?.summaryOp?.contents?.handle,
						ackHandle: ack?.summaryAck?.contents?.handle,
					},
					error,
				);
			}
			refSequenceNumber++;
		}
	}
>>>>>>> 70ef8cdf
}<|MERGE_RESOLUTION|>--- conflicted
+++ resolved
@@ -68,358 +68,6 @@
  * It is created only by summarizing container (i.e. one with clientType === "summarizer")
  */
 export class Summarizer extends EventEmitter implements ISummarizer {
-<<<<<<< HEAD
-    public get IFluidLoadable() { return this; }
-    public get ISummarizer() { return this; }
-
-    private readonly logger: ITelemetryLogger;
-    private runningSummarizer?: RunningSummarizer;
-    private _disposed: boolean = false;
-    private starting: boolean = false;
-
-    private readonly innerHandle: IFluidHandle<this>;
-
-    public get handle(): IFluidHandle<this> { return this.innerHandle; }
-    private readonly stopDeferred = new Deferred<SummarizerStopReason>();
-
-    constructor(
-        url: string,
-        /** Reference to runtime that created this object.
-         * i.e. runtime with clientType === "summarizer"
-         */
-        private readonly runtime: ISummarizerRuntime,
-        private readonly configurationGetter: () => ISummaryConfiguration,
-        /** Represents an object that can generate summary.
-         * In practical terms, it's same runtime (this.runtime) with clientType === "summarizer".
-        */
-        private readonly internalsProvider: ISummarizerInternalsProvider,
-        handleContext: IFluidHandleContext,
-        public readonly summaryCollection: SummaryCollection,
-        private readonly runCoordinatorCreateFn:
-            (runtime: IConnectableRuntime) => Promise<ICancellableSummarizerController>,
-    ) {
-        super();
-        this.logger = ChildLogger.create(this.runtime.logger, "Summarizer");
-        this.innerHandle = new SummarizerHandle(this, url, handleContext);
-    }
-
-    /**
-     * Creates a Summarizer and its underlying client.
-     * Note that different implementations of ILoader will handle the URL differently.
-     * ILoader provided by a ContainerRuntime is a RelativeLoader, which will treat URL's
-     * starting with "/" as relative to the Container. The general ILoader
-     * interface will expect an absolute URL and will not handle "/".
-     * @param loader - the loader that resolves the request
-     * @param url - the URL used to resolve the container
-     */
-    public static async create(
-        loader: ILoader,
-        url: string): Promise<ISummarizer> {
-        const request: IRequest = {
-            headers: {
-                [LoaderHeader.cache]: false,
-                [LoaderHeader.clientDetails]: {
-                    capabilities: { interactive: false },
-                    type: summarizerClientType,
-                },
-                [DriverHeader.summarizingClient]: true,
-                [LoaderHeader.reconnect]: false,
-            },
-            url,
-        };
-
-        const resolvedContainer = await loader.resolve(request);
-        const fluidObject =
-            await requestFluidObject<FluidObject<ISummarizer>>(resolvedContainer, { url: "_summarizer" });
-        if (fluidObject.ISummarizer === undefined) {
-            throw new UsageError("Fluid object does not implement ISummarizer");
-        }
-        return fluidObject.ISummarizer;
-    }
-
-    public async run(onBehalfOf: string): Promise<SummarizerStopReason> {
-        try {
-            return await this.runCore(onBehalfOf);
-        } catch (error) {
-            this.stop("summarizerException");
-            throw SummarizingWarning.wrap(error, false /* logged */, this.logger);
-        } finally {
-            this.close();
-        }
-    }
-
-    /**
-     * Stops the summarizer from running.  This will complete
-     * the run promise, and also close the container.
-     * @param reason - reason code for stopping
-     */
-    public stop(reason: SummarizerStopReason) {
-        this.stopDeferred.resolve(reason);
-    }
-
-    public close() {
-        // This will result in "summarizerClientDisconnected" stop reason recorded in telemetry,
-        // unless stop() was called earlier
-        this.dispose();
-        this.runtime.disposeFn();
-    }
-
-    private async runCore(onBehalfOf: string): Promise<SummarizerStopReason> {
-        const runCoordinator: ICancellableSummarizerController = await this.runCoordinatorCreateFn(this.runtime);
-
-        // Wait for either external signal to cancel, or loss of connectivity.
-        const stopP = Promise.race([runCoordinator.waitCancelled, this.stopDeferred.promise]);
-        void stopP.then((reason) => {
-            this.logger.sendTelemetryEvent({
-                eventName: "StoppingSummarizer",
-                onBehalfOf,
-                reason,
-            });
-        });
-
-        if (runCoordinator.cancelled) {
-            return runCoordinator.waitCancelled;
-        }
-
-        const runningSummarizer = await this.start(onBehalfOf, runCoordinator);
-
-        // Wait for either external signal to cancel, or loss of connectivity.
-        const stopReason = await stopP;
-
-        // There are two possible approaches here:
-        // 1. Propagate cancellation from this.stopDeferred to runCoordinator. This will ensure that we move to the exit
-        //    faster, including breaking out of the RunningSummarizer.trySummarize() faster.
-        //    We could create new coordinator and pass it to waitStop() -> trySummarizeOnce("lastSummary") flow.
-        //    The con of this approach is that we might cancel active summary, and lastSummary will fail because it
-        //    did not wait for ack/nack from previous summary. Plus we disregard any 429 kind of info from service
-        //    that way (i.e. trySummarize() loop might have been waiting for 5 min because storage told us so).
-        //    In general, it's more wasted resources.
-        // 2. We can not do it and make waitStop() do last summary only if there was no active summary. This ensures
-        //    that client behaves properly (from server POV) and we do not waste resources. But, it may mean we wait
-        //    substantially longer for trySummarize() retries to play out and thus this summary loop may run into
-        //    conflict with new summarizer client starting on different client.
-        // As of now, #2 is implemented. It's more forward looking, as issue #7279 suggests changing design for new
-        // summarizer client to not be created until current summarizer fully moves to exit, and that would reduce
-        // cons of #2 substantially.
-
-        // Cleanup after running
-        await runningSummarizer.waitStop(
-            !runCoordinator.cancelled && Summarizer.stopReasonCanRunLastSummary(stopReason));
-
-        // Propagate reason and ensure that if someone is waiting for cancellation token, they are moving to exit
-        runCoordinator.stop(stopReason);
-
-        return stopReason;
-    }
-
-    /**
-     * Should we try to run a last summary for the given stop reason?
-     * Currently only allows "parentNotConnected"
-     * @param stopReason - SummarizerStopReason
-     * @returns - true if the stop reason can run a last summary
-     */
-    public static stopReasonCanRunLastSummary(stopReason: SummarizerStopReason): boolean {
-        return stopReason === "parentNotConnected";
-    }
-
-    /**
-     * Put the summarizer in a started state, including creating and initializing the RunningSummarizer.
-     * The start request can come either from the SummaryManager (in the auto-summarize case) or from the user
-     * (in the on-demand case).
-     * @param onBehalfOf - ID of the client that requested that the summarizer start
-     * @param runCoordinator - cancellation token
-     * @param newConfig - Summary configuration to override the existing config when invoking the RunningSummarizer.
-     * @returns - Promise that is fulfilled when the RunningSummarizer is ready
-     */
-    private async start(
-        onBehalfOf: string,
-        runCoordinator: ICancellableSummarizerController): Promise<RunningSummarizer> {
-        if (this.runningSummarizer) {
-            if (this.runningSummarizer.disposed) {
-                throw new UsageError("Starting a disposed summarizer");
-            }
-            return this.runningSummarizer;
-        }
-        if (this.starting) {
-            throw new UsageError("Attempting to start a summarizer that is already starting");
-        }
-        this.starting = true;
-        // Initialize values and first ack (time is not exact)
-        this.logger.sendTelemetryEvent({
-            eventName: "RunningSummarizer",
-            onBehalfOf,
-            initSummarySeqNumber: this.runtime.deltaManager.initialSequenceNumber,
-            config: JSON.stringify(this.configurationGetter()),
-        });
-
-        // Summarizing container ID (with clientType === "summarizer")
-        const clientId = this.runtime.clientId;
-        if (clientId === undefined) {
-            throw new UsageError("clientId should be defined if connected.");
-        }
-
-        const runningSummarizer = await RunningSummarizer.start(
-            this.logger,
-            this.summaryCollection.createWatcher(clientId),
-            this.configurationGetter(),
-            async (...args) => this.internalsProvider.submitSummary(...args), // submitSummaryCallback
-            new SummarizeHeuristicData(
-                this.runtime.deltaManager.lastSequenceNumber,
-                { /** summary attempt baseline for heuristics */
-                    refSequenceNumber: this.runtime.deltaManager.initialSequenceNumber,
-                    summaryTime: Date.now(),
-                } as const,
-            ),
-            (errorMessage: string) => {
-                if (!this._disposed) {
-                    this.logger.sendErrorEvent({ eventName: "summarizingError" },
-                        createSummarizingWarning(errorMessage, true));
-                }
-            },
-            this.summaryCollection,
-            runCoordinator /* cancellationToken */,
-            (reason) => runCoordinator.stop(reason), /* stopSummarizerCallback */
-            this.runtime,
-        );
-        this.runningSummarizer = runningSummarizer;
-        this.starting = false;
-
-        // Handle summary acks
-        // Note: no exceptions are thrown from handleSummaryAcks handler as it handles all exceptions
-        this.handleSummaryAcks().catch((error) => {
-            this.logger.sendErrorEvent({ eventName: "HandleSummaryAckFatalError" }, error);
-        });
-
-        return runningSummarizer;
-    }
-
-    /**
-     * Disposes of resources after running.  This cleanup will
-     * clear any outstanding timers and reset some of the state
-     * properties.
-     * Called by ContainerRuntime when it is disposed, as well as at the end the run().
-     */
-    public dispose() {
-        // Given that the call can come from own ContainerRuntime, ensure that we stop all the processes.
-        this.stop("summarizerClientDisconnected");
-
-        this._disposed = true;
-        if (this.runningSummarizer) {
-            this.runningSummarizer.dispose();
-            this.runningSummarizer = undefined;
-        }
-    }
-
-    public readonly summarizeOnDemand: ISummarizer["summarizeOnDemand"] = (...args) => {
-        try {
-            if (this._disposed || this.runningSummarizer?.disposed) {
-                throw new UsageError("Summarizer is already disposed.");
-            }
-            if (this.runtime.summarizerClientId !== undefined &&
-                this.runtime.summarizerClientId !== this.runtime.clientId) {
-                // If there is an elected summarizer, and it's not this one, don't allow on-demand summary.
-                // This is to prevent the on-demand summary and heuristic-based summary from stepping on
-                // each other.
-                throw new UsageError("On-demand summary attempted while an elected summarizer is present");
-            }
-            const builder = new SummarizeResultBuilder();
-            if (this.runningSummarizer) {
-                // Summarizer is already running. Go ahead and start.
-                return this.runningSummarizer.summarizeOnDemand(builder, ...args);
-            }
-
-            // Summarizer isn't running, so we need to start it, which is an async operation.
-            // Manage the promise related to creating the cancellation token here.
-            // The promises related to starting, summarizing,
-            // and submitting are communicated to the caller through the results builder.
-            const coordinatorCreateP = this.runCoordinatorCreateFn(this.runtime);
-
-            coordinatorCreateP.then((runCoordinator) => {
-                // Successfully created the cancellation token. Start the summarizer.
-                // eslint-disable-next-line @typescript-eslint/no-non-null-assertion
-                const startP = this.start(this.runtime.clientId!, runCoordinator);
-                startP.then(async (runningSummarizer) => {
-                    // Successfully started the summarizer. Run it.
-                    runningSummarizer.summarizeOnDemand(builder, ...args);
-                    // Wait for a command to stop or loss of connectivity before tearing down the summarizer and client.
-                    const stopReason = await Promise.race([this.stopDeferred.promise, runCoordinator.waitCancelled]);
-                    await runningSummarizer.waitStop(false);
-                    runCoordinator.stop(stopReason);
-                    this.close();
-                }).catch((reason) => {
-                    builder.fail("Failed to start summarizer", reason);
-                });
-            }).catch((reason) => {
-                builder.fail("Failed to create cancellation token", reason);
-            });
-
-            return builder.build();
-        } catch (error) {
-            throw SummarizingWarning.wrap(error, false /* logged */, this.logger);
-        }
-    };
-
-    public readonly enqueueSummarize: ISummarizer["enqueueSummarize"] = (...args) => {
-        if (this._disposed || this.runningSummarizer === undefined || this.runningSummarizer.disposed) {
-            throw new UsageError("Summarizer is not running or already disposed.");
-        }
-        return this.runningSummarizer.enqueueSummarize(...args);
-    };
-
-    private async handleSummaryAcks() {
-        let refSequenceNumber = this.runtime.deltaManager.initialSequenceNumber;
-        let ack: IAckedSummary | undefined;
-        while (this.runningSummarizer) {
-            const summaryLogger = this.runningSummarizer.tryGetCorrelatedLogger(refSequenceNumber) ?? this.logger;
-            try {
-                // Initialize ack with undefined if exception happens inside of waitSummaryAck on second iteration,
-                // we record undefined, not previous handles.
-                ack = undefined;
-                ack = await this.summaryCollection.waitSummaryAck(refSequenceNumber);
-                refSequenceNumber = ack.summaryOp.referenceSequenceNumber;
-                const summaryOpHandle = ack.summaryOp.contents.handle;
-                const summaryAckHandle = ack.summaryAck.contents.handle;
-                // Make sure we block any summarizer from being executed/enqueued while
-                // executing the refreshLatestSummaryAck.
-                // https://dev.azure.com/fluidframework/internal/_workitems/edit/779
-                await this.runningSummarizer.lockedRefreshSummaryAckAction(async () =>
-                    this.internalsProvider.refreshLatestSummaryAck({
-                        proposalHandle: summaryOpHandle,
-                        ackHandle: summaryAckHandle,
-                        summaryRefSeq: refSequenceNumber,
-                        summaryLogger },
-                    ).catch(async (error) => {
-                        // If the error is 404, so maybe the fetched version no longer exists on server. We just
-                        // ignore this error in that case, as that means we will have another summaryAck for the
-                        // latest version with which we will refresh the state. However in case of single commit
-                        // summary, we might me missing a summary ack, so in that case we are still fine as the
-                        // code in `submitSummary` function in container runtime, will refresh the latest state
-                        // by calling `refreshLatestSummaryAckFromServer` and we will be fine.
-                        if (isFluidError(error)
-                            && error.errorType === DriverErrorType.fileNotFoundOrAccessDeniedError) {
-                            summaryLogger.sendTelemetryEvent({
-                                eventName: "HandleSummaryAckErrorIgnored",
-                                referenceSequenceNumber: refSequenceNumber,
-                                proposalHandle: summaryOpHandle,
-                                ackHandle: summaryAckHandle,
-                            }, error);
-                        } else {
-                            throw error;
-                        }
-                    }),
-                );
-            } catch (error) {
-                summaryLogger.sendErrorEvent({
-                    eventName: "HandleSummaryAckError",
-                    referenceSequenceNumber: refSequenceNumber,
-                    handle: ack?.summaryOp?.contents?.handle,
-                    ackHandle: ack?.summaryAck?.contents?.handle,
-                }, error);
-            }
-            refSequenceNumber++;
-        }
-    }
-=======
 	public get IFluidLoadable() {
 		return this;
 	}
@@ -806,5 +454,4 @@
 			refSequenceNumber++;
 		}
 	}
->>>>>>> 70ef8cdf
 }