/*!
 * Copyright (c) Microsoft Corporation. All rights reserved.
 * Licensed under the MIT License.
 */

import { IComponentLoadable } from "@microsoft/fluid-component-core-interfaces";
import { ITelemetryLogger } from "@microsoft/fluid-container-definitions";
import { ChildLogger, Deferred, PerformanceEvent } from "@microsoft/fluid-core-utils";
import {
    ISequencedDocumentMessage,
    ISummaryAck,
    ISummaryConfiguration,
    ISummaryNack,
    MessageType,
} from "@microsoft/fluid-protocol-definitions";
import * as assert from "assert";
import { ContainerRuntime, IGeneratedSummaryData } from "./containerRuntime";

/**
 * Wrapper interface holding summary details for a given op
 */
interface IOpSummaryDetails {
    // Whether we should summarize at the given op
    shouldSummarize: boolean;

    // Whether we can start idle timer
    canStartIdleTimer: boolean;

    // The message to include with the summarize
    message: string;
}

declare module "@microsoft/fluid-component-core-interfaces" {
    export interface IComponent extends Readonly<Partial<IProvideSummarizer>> { }
}

export interface IProvideSummarizer {
    readonly ISummarizer: ISummarizer;
}

export interface ISummarizer extends IProvideSummarizer {
    /**
     * Runs the summarizer on behalf of another clientId. In this case it will only run so long as the given
     * clientId is the elected summarizer and will stop once it is not.
     */
    run(onBehalfOf: string): Promise<void>;

    /**
     * Stops the summarizer by closing its container and resolving its run promise.
     * @param reason - reason for stopping
     */
    stop(reason?: string);
}

export class Summarizer implements IComponentLoadable, ISummarizer {

    public get ISummarizer() { return this; }
    public get IComponentLoadable() { return this; }

    private lastSummaryTime: number;
    private lastSummarySeqNumber: number;
    private summarizing = false;
    private summaryPending = false;
    private pendingSummarySequenceNumber?: number;
    private idleTimer: NodeJS.Timeout | null = null;
    private readonly runDeferred = new Deferred<void>();
    private readonly logger: ITelemetryLogger;

    private deferBroadcast: Deferred<void>;
    private deferAck: Deferred<void>;

    private onBehalfOfClientId: string;

    constructor(
        public readonly url: string,
        private readonly runtime: ContainerRuntime,
        private readonly configuration: ISummaryConfiguration,
        private readonly generateSummary: () => Promise<IGeneratedSummaryData>,
    ) {
        this.logger = ChildLogger.create(this.runtime.logger, "Summarizer");

        this.runtime.on("disconnected", () => {
            this.runDeferred.resolve();
        });
    }

    public async run(onBehalfOf: string): Promise<void> {
        this.onBehalfOfClientId = onBehalfOf;

        if (!this.runtime.connected) {
            await new Promise((resolve) => this.runtime.once("connected", resolve));
        }

        if (this.runtime.summarizerClientId !== onBehalfOf) {
            return;
        }

        // initialize values (not exact)
        this.lastSummarySeqNumber = this.runtime.deltaManager.referenceSequenceNumber;
        this.lastSummaryTime = Date.now();

        this.logger.sendTelemetryEvent({
            eventName: "RunningSummarizer",
            clientId: this.runtime.clientId,
            onBehalfOf,
            initSummarySeqNumber: this.lastSummarySeqNumber,
        });

        // start the timer after connecting to the document
        this.resetIdleTimer();

        // listen for summary ops
        this.runtime.deltaManager.inbound.on("op", (op) => this.handleSummaryOp(op as ISequencedDocumentMessage));

        this.runtime.on("batchEnd", (error: any, op: ISequencedDocumentMessage) => this.handleOp(error, op));

        return this.runDeferred.promise;
    }

    public stop(reason?: string) {
        this.logger.sendTelemetryEvent({
            eventName: "StoppingSummarizer",
            clientId: this.runtime.clientId,
            onBehalfOf: this.onBehalfOfClientId,
            reason,
        });
        this.runDeferred.resolve();
        this.runtime.closeFn();
    }

    private async handleSummaryOp(op: ISequencedDocumentMessage) {
        // ignore all ops if not pending
        if (!this.summaryPending) {
            return;
        }
        // listen for the broadcast of this summary op
        if (op.type === MessageType.Summarize) {
            // When pending, we need to wait until the lastSummarySeqNumber is set before
            // trying to find our broadcast summary op.  So we will essentially defer all
            // Summarize op handling here until deferBroadcast is resolved.
            await this.deferBroadcast.promise;
            if (!this.pendingSummarySequenceNumber) {
                // should only be 1 summary op per client with same ref seq number
                if (op.clientId === this.runtime.clientId && op.referenceSequenceNumber === this.lastSummarySeqNumber) {
                    this.logger.sendTelemetryEvent({
                        eventName: "PendingSummaryBroadcast",
                        clientId: this.runtime.clientId,
                        timeWaitingForBroadcast: Date.now() - this.lastSummaryTime,
                        pendingSummarySequenceNumber: op.sequenceNumber,
                    });
                    this.pendingSummarySequenceNumber = op.sequenceNumber;
                    // Now we indicate that we are okay to start listening for the summary ack/nack
                    // of this summary op, because we have set the pendingSummarySequenceNumber.
                    this.deferAck.resolve();
                }
            }
        }
        // listen for the ack/nack of this summary op
        if (op.type === MessageType.SummaryAck || op.type === MessageType.SummaryNack) {
            // Since this handler is async, we need to wait until the pendingSummarySequenceNumber is
            // set from the broadcast summary op before handling summary acks/nacks.  We use
            // this deferred object to ensure that our broadcast summary op is handled before our
            // summary ack/nack is handled.
            await this.deferAck.promise;
            if (this.pendingSummarySequenceNumber) {
                const ack = op.contents as ISummaryAck | ISummaryNack;
                if (ack.summaryProposal.summarySequenceNumber === this.pendingSummarySequenceNumber) {
<<<<<<< HEAD
                    this.logger.send({
                        category: op.type === MessageType.SummaryAck ? "generic" : "error",
                        eventName: op.type === MessageType.SummaryAck ? "SummaryAck" : "SummaryNack",
=======
                    this.logger.sendTelemetryEvent({
                        eventName: "PendingSummaryAck",
                        clientId: this.runtime.clientId,
                        type: op.type,
>>>>>>> b14c883f
                        timePending: Date.now() - this.lastSummaryTime,
                        summarySequenceNumber: ack.summaryProposal.summarySequenceNumber,
                    });
                    this.summaryPending = false;
                }
            }
        }
    }

    private handleOp(error: any, op: ISequencedDocumentMessage) {
        if (error) {
            return;
        }

        this.clearIdleTimer();

        // clear pending if timeout waiting for server ack
        if (this.summaryPending) {
            const pendingTime = Date.now() - this.lastSummaryTime;
            if (pendingTime > this.configuration.maxAckWaitTime) {
                this.logger.sendErrorEvent({
                    eventName: "SummaryAckWaitTimeout",
                    clientId: this.runtime.clientId,
                    maxAckWaitTime: this.configuration.maxAckWaitTime,
                });
                this.cancelPending();
            }
        }

        // Get the summary details for the given op
        const lastOpSummaryDetails = this.getOpSummaryDetails(op);

        if (lastOpSummaryDetails.shouldSummarize) {
            // Summarize immediately if requested
            this.summarize(lastOpSummaryDetails.message);
        } else if (lastOpSummaryDetails.canStartIdleTimer) {
            // Otherwise detect when we idle to trigger the snapshot
            this.resetIdleTimer();
        }
    }

    private summarize(message: string) {
        // it shouldn't be possible to enter here if already summarizing or pending
        assert(!this.summarizing && !this.summaryPending);

        if (this.onBehalfOfClientId !== this.runtime.summarizerClientId) {
            // we are no longer the summarizer, we should close ourself
            this.stop("parent is no longer summarizer");
            return;
        }

        // generateSummary could take some time
        // mark that we are currently summarizing to prevent concurrent summarizing
        this.summarizing = true;
        this.startPending();

        this.summarizeCore(message).finally(() => {
            this.summarizing = false;
        }).catch((error) => {
            this.cancelPending();
<<<<<<< HEAD
=======
            this.logger.sendErrorEvent({ eventName: "SummarizeError", clientId: this.runtime.clientId }, error);
>>>>>>> b14c883f
        });
    }

    private async summarizeCore(message: string) {
        const summarizingEvent = PerformanceEvent.start(this.logger,
<<<<<<< HEAD
            { eventName: "Summarize", message });

        let summaryData: IGeneratedSummaryData;
        try {
            summaryData = await this.generateSummary();
        } catch (error) {
            summarizingEvent.cancel({}, error);
            throw error;
        }
=======
            { eventName: "Summarizing", stage: "start", message, clientId: this.runtime.clientId });

        const summaryData = await this.generateSummary();
>>>>>>> b14c883f

        const summaryEndTime = Date.now();

        summarizingEvent.end({
            ...summaryData,
            opsSinceLastSummary: summaryData.sequenceNumber - this.lastSummarySeqNumber,
            timeSinceLastSummary: summaryEndTime - this.lastSummaryTime,
        });

        this.lastSummaryTime = summaryEndTime;
        this.lastSummarySeqNumber = summaryData.sequenceNumber;

        // Because summarizing is async, the incoming op stream will be resumed before
        // we update our lastSummarySeqNumber.  We use this to defer the broadcast listeners
        // until we are sure that no summary ops are handled before lastSummarySeqNumber is
        // set here.
        this.deferBroadcast.resolve();
    }

    private getOpSummaryDetails(op: ISequencedDocumentMessage): IOpSummaryDetails {
        if (this.summarizing || this.summaryPending) {
            // We are currently summarizing. Don't summarize again.
            return {
                message: "",
                shouldSummarize: false,
                canStartIdleTimer: false,
            };
        } else if (op.type === MessageType.Save) {
            // Forced summary.
            return {
                message: `;${op.clientId}: ${op.contents}`,
                shouldSummarize: true,
                canStartIdleTimer: true,
            };
        } else {
            // Summarize if it has been above the max time between summaries.
            const timeSinceLastSummary = Date.now() - this.lastSummaryTime;
            const opCountSinceLastSummary = op.sequenceNumber - this.lastSummarySeqNumber;
            return {
                message: "",
                shouldSummarize: (timeSinceLastSummary > this.configuration.maxTime) ||
                    (opCountSinceLastSummary > this.configuration.maxOps),
                canStartIdleTimer: true,
            };
        }
    }

    private startPending() {
        this.summaryPending = true;
        this.pendingSummarySequenceNumber = undefined;
        this.deferBroadcast = new Deferred();
        this.deferAck = new Deferred();
    }

    private cancelPending() {
        this.summaryPending = false;
        // release all deferred summary op/ack/nack handlers
        this.deferBroadcast.resolve();
        this.deferAck.resolve();
    }

    private clearIdleTimer() {
        if (!this.idleTimer) {
            return;
        }
        clearTimeout(this.idleTimer);
        this.idleTimer = null;
    }

    private resetIdleTimer() {
        this.clearIdleTimer();

        this.idleTimer = setTimeout(
            () => this.summarize("idle"),
            this.configuration.idleTime);
    }
}<|MERGE_RESOLUTION|>--- conflicted
+++ resolved
@@ -165,16 +165,10 @@
             if (this.pendingSummarySequenceNumber) {
                 const ack = op.contents as ISummaryAck | ISummaryNack;
                 if (ack.summaryProposal.summarySequenceNumber === this.pendingSummarySequenceNumber) {
-<<<<<<< HEAD
-                    this.logger.send({
+                    this.logger.sendTelemetryEvent({
                         category: op.type === MessageType.SummaryAck ? "generic" : "error",
                         eventName: op.type === MessageType.SummaryAck ? "SummaryAck" : "SummaryNack",
-=======
-                    this.logger.sendTelemetryEvent({
-                        eventName: "PendingSummaryAck",
                         clientId: this.runtime.clientId,
-                        type: op.type,
->>>>>>> b14c883f
                         timePending: Date.now() - this.lastSummaryTime,
                         summarySequenceNumber: ack.summaryProposal.summarySequenceNumber,
                     });
@@ -235,30 +229,14 @@
             this.summarizing = false;
         }).catch((error) => {
             this.cancelPending();
-<<<<<<< HEAD
-=======
-            this.logger.sendErrorEvent({ eventName: "SummarizeError", clientId: this.runtime.clientId }, error);
->>>>>>> b14c883f
         });
     }
 
     private async summarizeCore(message: string) {
         const summarizingEvent = PerformanceEvent.start(this.logger,
-<<<<<<< HEAD
-            { eventName: "Summarize", message });
-
-        let summaryData: IGeneratedSummaryData;
-        try {
-            summaryData = await this.generateSummary();
-        } catch (error) {
-            summarizingEvent.cancel({}, error);
-            throw error;
-        }
-=======
-            { eventName: "Summarizing", stage: "start", message, clientId: this.runtime.clientId });
+            { eventName: "Summarizing", message, clientId: this.runtime.clientId });
 
         const summaryData = await this.generateSummary();
->>>>>>> b14c883f
 
         const summaryEndTime = Date.now();
 
