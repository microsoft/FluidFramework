/*!
 * Copyright (c) Microsoft Corporation and contributors. All rights reserved.
 * Licensed under the MIT License.
 */

<<<<<<< HEAD
import { IDisposable, ITelemetryBaseLogger } from "@fluidframework/common-definitions";
import { assert, Deferred } from "@fluidframework/common-utils";
import { Lazy } from "@fluidframework/core-utils";
=======
import { ITelemetryBaseLogger } from "@fluidframework/common-definitions";
import { IDisposable } from "@fluidframework/core-interfaces";
import { assert, Deferred, Lazy } from "@fluidframework/common-utils";
>>>>>>> 3f2377bd
import { ChildLogger, ITelemetryLoggerExt } from "@fluidframework/telemetry-utils";
import { FluidDataStoreContext, LocalFluidDataStoreContext } from "./dataStoreContext";

export class DataStoreContexts implements Iterable<[string, FluidDataStoreContext]>, IDisposable {
	private readonly notBoundContexts = new Set<string>();

	/** Attached and loaded context proxies */
	private readonly _contexts = new Map<string, FluidDataStoreContext>();

	/**
	 * List of pending context waiting either to be bound or to arrive from another client.
	 * This covers the case where a local context has been created but not yet bound,
	 * or the case where a client knows a store will exist and is waiting on its creation,
	 * so that a caller may await the deferred's promise until such a time as the context is fully ready.
	 * This is a superset of _contexts, since contexts remain here once the Deferred resolves.
	 */
	private readonly deferredContexts = new Map<string, Deferred<FluidDataStoreContext>>();

	private readonly disposeOnce = new Lazy<void>(() => {
		// close/stop all store contexts
		for (const [fluidDataStoreId, contextD] of this.deferredContexts) {
			contextD.promise
				.then((context) => {
					context.dispose();
				})
				.catch((contextError) => {
					this._logger.sendErrorEvent(
						{
							eventName: "FluidDataStoreContextDisposeError",
							fluidDataStoreId,
						},
						contextError,
					);
				});
		}
	});

	private readonly _logger: ITelemetryLoggerExt;

	constructor(baseLogger: ITelemetryBaseLogger) {
		this._logger = ChildLogger.create(baseLogger);
	}

	[Symbol.iterator](): Iterator<[string, FluidDataStoreContext]> {
		return this._contexts.entries();
	}

	public get size(): number {
		return this._contexts.size;
	}

	public get disposed() {
		return this.disposeOnce.evaluated;
	}
	public readonly dispose = () => this.disposeOnce.value;

	public notBoundLength() {
		return this.notBoundContexts.size;
	}

	public isNotBound(id: string) {
		return this.notBoundContexts.has(id);
	}

	public has(id: string) {
		return this._contexts.has(id);
	}

	public get(id: string): FluidDataStoreContext | undefined {
		return this._contexts.get(id);
	}

	public delete(id: string): boolean {
		this.deferredContexts.delete(id);
		this.notBoundContexts.delete(id);
		return this._contexts.delete(id);
	}

	/**
	 * Return the unbound local context with the given id,
	 * or undefined if it's not found or not unbound.
	 */
	public getUnbound(id: string): LocalFluidDataStoreContext | undefined {
		const context = this._contexts.get(id);
		if (context === undefined || !this.notBoundContexts.has(id)) {
			return undefined;
		}

		return context as LocalFluidDataStoreContext;
	}

	/**
	 * Add the given context, marking it as to-be-bound
	 */
	public addUnbound(context: LocalFluidDataStoreContext) {
		const id = context.id;
		assert(!this._contexts.has(id), 0x158 /* "Creating store with existing ID" */);

		this._contexts.set(id, context);

		this.notBoundContexts.add(id);
		this.ensureDeferred(id);
	}

	/**
	 * Get the context with the given id, once it exists locally and is attached.
	 * e.g. If created locally, it must be bound, or if created remotely then it's fine as soon as it's sync'd in.
	 * @param id - The id of the context to get
	 * @param wait - If false, return undefined if the context isn't present and ready now. Otherwise, wait for it.
	 */
	public async getBoundOrRemoted(
		id: string,
		wait: boolean,
	): Promise<FluidDataStoreContext | undefined> {
		const deferredContext = this.ensureDeferred(id);

		if (!wait && !deferredContext.isCompleted) {
			return undefined;
		}

		return deferredContext.promise;
	}

	private ensureDeferred(id: string): Deferred<FluidDataStoreContext> {
		const deferred = this.deferredContexts.get(id);
		if (deferred) {
			return deferred;
		}

		const newDeferred = new Deferred<FluidDataStoreContext>();
		this.deferredContexts.set(id, newDeferred);
		return newDeferred;
	}

	/**
	 * Update this context as bound
	 */
	public bind(id: string) {
		const removed: boolean = this.notBoundContexts.delete(id);
		assert(removed, 0x159 /* "The given id was not found in notBoundContexts to delete" */);

		this.resolveDeferred(id);
	}

	/**
	 * Triggers the deferred to resolve, indicating the context is not local-only
	 * @param id - The id of the context to resolve to
	 */
	private resolveDeferred(id: string) {
		const context = this._contexts.get(id);
		assert(!!context, 0x15a /* "Cannot find context to resolve to" */);
		assert(
			!this.notBoundContexts.has(id),
			0x15b /* "Expected this id to already be removed from notBoundContexts" */,
		);

		const deferred = this.deferredContexts.get(id);
		assert(!!deferred, 0x15c /* "Cannot find deferred to resolve" */);
		deferred.resolve(context);
	}

	/**
	 * Add the given context, marking it as not local-only.
	 * This could be because it's a local context that's been bound, or because it's a remote context.
	 * @param context - The context to add
	 */
	public addBoundOrRemoted(context: FluidDataStoreContext) {
		const id = context.id;
		assert(!this._contexts.has(id), 0x15d /* "Creating store with existing ID" */);

		this._contexts.set(id, context);

		// Resolve the deferred immediately since this context is not unbound
		this.ensureDeferred(id);
		this.resolveDeferred(id);
	}
}<|MERGE_RESOLUTION|>--- conflicted
+++ resolved
@@ -3,15 +3,10 @@
  * Licensed under the MIT License.
  */
 
-<<<<<<< HEAD
-import { IDisposable, ITelemetryBaseLogger } from "@fluidframework/common-definitions";
+import { ITelemetryBaseLogger } from "@fluidframework/common-definitions";
 import { assert, Deferred } from "@fluidframework/common-utils";
+import { IDisposable } from "@fluidframework/core-interfaces";
 import { Lazy } from "@fluidframework/core-utils";
-=======
-import { ITelemetryBaseLogger } from "@fluidframework/common-definitions";
-import { IDisposable } from "@fluidframework/core-interfaces";
-import { assert, Deferred, Lazy } from "@fluidframework/common-utils";
->>>>>>> 3f2377bd
 import { ChildLogger, ITelemetryLoggerExt } from "@fluidframework/telemetry-utils";
 import { FluidDataStoreContext, LocalFluidDataStoreContext } from "./dataStoreContext";
 
