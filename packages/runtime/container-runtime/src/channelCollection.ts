/*!
 * Copyright (c) Microsoft Corporation and contributors. All rights reserved.
 * Licensed under the MIT License.
 */

import { AttachState } from "@fluidframework/container-definitions";
import {
	FluidObject,
	IDisposable,
	IRequest,
	IResponse,
	ITelemetryBaseLogger,
} from "@fluidframework/core-interfaces";
import type { IFluidHandleInternal } from "@fluidframework/core-interfaces/internal";
import { assert, Lazy, LazyPromise } from "@fluidframework/core-utils/internal";
import { FluidObjectHandle } from "@fluidframework/datastore/internal";
import type { ISnapshot } from "@fluidframework/driver-definitions/internal";
import {
	ISnapshotTree,
	ISequencedDocumentMessage,
} from "@fluidframework/driver-definitions/internal";
import {
	buildSnapshotTree,
	getSnapshotTree,
	isInstanceOfISnapshot,
} from "@fluidframework/driver-utils/internal";
import {
	ISummaryTreeWithStats,
	ITelemetryContext,
	IGarbageCollectionData,
	AliasResult,
	CreateSummarizerNodeSource,
	IAttachMessage,
	IEnvelope,
	IFluidDataStoreChannel,
	IFluidDataStoreContext,
	IFluidDataStoreContextDetached,
	IFluidDataStoreFactory,
	IFluidDataStoreRegistry,
	IFluidParentContext,
	ISummarizeResult,
	NamedFluidDataStoreRegistryEntries,
	channelsTreeName,
	IInboundSignalMessage,
	gcDataBlobKey,
	type IRuntimeMessagesContent,
	type InboundAttachMessage,
	type IRuntimeMessageCollection,
} from "@fluidframework/runtime-definitions/internal";
import {
	GCDataBuilder,
	RequestParser,
	SummaryTreeBuilder,
	addBlobToSummary,
	convertSnapshotTreeToSummaryTree,
	convertSummaryTreeToITree,
	create404Response,
	createResponseError,
	encodeCompactIdToString,
	isSerializedHandle,
	processAttachMessageGCData,
	responseToException,
	unpackChildNodesUsedRoutes,
} from "@fluidframework/runtime-utils/internal";
import {
	DataCorruptionError,
	DataProcessingError,
	LoggingError,
	MonitoringContext,
	createChildLogger,
	createChildMonitoringContext,
	extractSafePropertiesFromMessage,
	tagCodeArtifacts,
	type ITelemetryPropertiesExt,
} from "@fluidframework/telemetry-utils/internal";
import { v4 as uuid } from "uuid";

import {
	DeletedResponseHeaderKey,
	RuntimeHeaderData,
	defaultRuntimeHeaderData,
} from "./containerRuntime.js";
import {
	IDataStoreAliasMessage,
	channelToDataStore,
	isDataStoreAliasMessage,
} from "./dataStore.js";
import {
	FluidDataStoreContext,
	IFluidDataStoreContextInternal,
	ILocalDetachedFluidDataStoreContextProps,
	LocalDetachedFluidDataStoreContext,
	LocalFluidDataStoreContext,
	RemoteFluidDataStoreContext,
	createAttributesBlob,
} from "./dataStoreContext.js";
import { DataStoreContexts } from "./dataStoreContexts.js";
import { FluidDataStoreRegistry } from "./dataStoreRegistry.js";
import { GCNodeType, IGCNodeUpdatedProps, urlToGCNodePath } from "./gc/index.js";
import { ContainerMessageType, LocalContainerRuntimeMessage } from "./messageTypes.js";
import { StorageServiceWithAttachBlobs } from "./storageServiceWithAttachBlobs.js";
import {
	IContainerRuntimeMetadata,
	nonDataStorePaths,
	rootHasIsolatedChannels,
} from "./summary/index.js";

/**
 * Accepted header keys for requests coming to the runtime.
 * @internal
 */
export enum RuntimeHeaders {
	/** True if the request is coming from an IFluidHandle. */
	viaHandle = "viaHandle",
}

/** True if a tombstoned object should be returned without erroring
 * @legacy
 * @alpha
 */
export const AllowTombstoneRequestHeaderKey = "allowTombstone"; // Belongs in the enum above, but avoiding the breaking change

type PendingAliasResolve = (success: boolean) => void;

interface FluidDataStoreMessage {
	content: any;
	type: string;
}

/**
 * Creates a shallow wrapper of {@link IFluidParentContext}. The wrapper can then have its methods overwritten as needed
 */
export function wrapContext(context: IFluidParentContext): IFluidParentContext {
	return {
		get IFluidDataStoreRegistry() {
			return context.IFluidDataStoreRegistry;
		},
		IFluidHandleContext: context.IFluidHandleContext,
		options: context.options,
		get clientId() {
			return context.clientId;
		},
		get connected() {
			return context.connected;
		},
		deltaManager: context.deltaManager,
		storage: context.storage,
		baseLogger: context.baseLogger,
		get clientDetails() {
			return context.clientDetails;
		},
		get idCompressor() {
			return context.idCompressor;
		},
		loadingGroupId: context.loadingGroupId,
		get attachState() {
			return context.attachState;
		},
		containerRuntime: context.containerRuntime,
		scope: context.scope,
		gcThrowOnTombstoneUsage: context.gcThrowOnTombstoneUsage,
		gcTombstoneEnforcementAllowed: context.gcTombstoneEnforcementAllowed,
		getAbsoluteUrl: async (...args) => {
			return context.getAbsoluteUrl(...args);
		},
		getQuorum: (...args) => {
			return context.getQuorum(...args);
		},
		getAudience: (...args) => {
			return context.getAudience(...args);
		},
		// back-compat, to be removed in 2.0
		ensureNoDataModelChanges: (...args) => {
			return context.ensureNoDataModelChanges(...args);
		},
		submitMessage: (...args) => {
			return context.submitMessage(...args);
		},
		submitSignal: (...args) => {
			return context.submitSignal(...args);
		},
		makeLocallyVisible: (...args) => {
			return context.makeLocallyVisible(...args);
		},
		uploadBlob: async (...args) => {
			return context.uploadBlob(...args);
		},
		addedGCOutboundRoute: (...args) => {
			return context.addedGCOutboundRoute(...args);
		},
		getCreateChildSummarizerNodeFn: (...args) => {
			return context.getCreateChildSummarizerNodeFn?.(...args);
		},
		deleteChildSummarizerNode: (...args) => {
			return context.deleteChildSummarizerNode(...args);
		},
		setChannelDirty: (address: string) => {
			return context.setChannelDirty(address);
		},
	};
}

/**
 * Creates a wrapper of a {@link IFluidParentContext} to be provided to the inner datastore channels.
 * The wrapper will have the submit methods overwritten with the appropriate id as the destination address.
 *
 * @param id - the id of the channel
 * @param parentContext - the {@link IFluidParentContext} to wrap
 * @returns A wrapped {@link IFluidParentContext}
 */
function wrapContextForInnerChannel(
	id: string,
	parentContext: IFluidParentContext,
): IFluidParentContext {
	const context = wrapContext(parentContext);

	context.submitMessage = (type: string, content: any, localOpMetadata: unknown) => {
		const fluidDataStoreContent: FluidDataStoreMessage = {
			content,
			type,
		};
		const envelope: IEnvelope = {
			address: id,
			contents: fluidDataStoreContent,
		};
		parentContext.submitMessage(
			ContainerMessageType.FluidDataStoreOp,
			envelope,
			localOpMetadata,
		);
	};

	context.submitSignal = (type: string, contents: unknown, targetClientId?: string) => {
		const envelope: IEnvelope = {
			address: id,
			contents,
		};
		parentContext.submitSignal(type, envelope, targetClientId);
	};

	return context;
}

/**
 * Returns the type of the given local data store from its package path.
 */
export function getLocalDataStoreType(localDataStore: LocalFluidDataStoreContext) {
	return localDataStore.packagePath[localDataStore.packagePath.length - 1];
}

/**
 * This class encapsulates data store handling. Currently it is only used by the container runtime,
 * but eventually could be hosted on any channel once we formalize the channel api boundary.
 * @internal
 */
export class ChannelCollection implements IFluidDataStoreChannel, IDisposable {
	// Stores tracked by the Domain
	private readonly pendingAttach = new Map<string, IAttachMessage>();
	// 0.24 back-compat attachingBeforeSummary
	public readonly attachOpFiredForDataStore = new Set<string>();

	protected readonly mc: MonitoringContext;

	private readonly disposeOnce = new Lazy<void>(() => this.contexts.dispose());

	public readonly entryPoint: IFluidHandleInternal<FluidObject>;

	public readonly containerLoadStats: {
		// number of dataStores during loadContainer
		readonly containerLoadDataStoreCount: number;
		// number of unreferenced dataStores during loadContainer
		readonly referencedDataStoreCount: number;
	};

	private readonly pendingAliasMap: Map<string, Promise<AliasResult>> = new Map<
		string,
		Promise<AliasResult>
	>();

	protected readonly contexts: DataStoreContexts;
	private readonly aliasedDataStores: Set<string>;

	constructor(
		protected readonly baseSnapshot: ISnapshotTree | ISnapshot | undefined,
		public readonly parentContext: IFluidParentContext,
		baseLogger: ITelemetryBaseLogger,
		private readonly gcNodeUpdated: (props: IGCNodeUpdatedProps) => void,
		private readonly isDataStoreDeleted: (nodePath: string) => boolean,
		private readonly aliasMap: Map<string, string>,
		provideEntryPoint: (runtime: ChannelCollection) => Promise<FluidObject>,
	) {
		this.mc = createChildMonitoringContext({ logger: baseLogger });
		this.contexts = new DataStoreContexts(baseLogger);
		this.entryPoint = new FluidObjectHandle<FluidObject>(
			new LazyPromise(async () => provideEntryPoint(this)),
			"",
			this.parentContext.IFluidHandleContext,
		);
		this.aliasedDataStores = new Set(aliasMap.values());

		// Extract stores stored inside the snapshot
		const fluidDataStores = new Map<string, ISnapshotTree>();
		if (baseSnapshot) {
			const baseSnapshotTree = getSnapshotTree(baseSnapshot);
			for (const [key, value] of Object.entries(baseSnapshotTree.trees)) {
				fluidDataStores.set(key, value);
			}
		}

		let unreferencedDataStoreCount = 0;
		// Create a context for each of them
		for (const [key, value] of fluidDataStores) {
			let dataStoreContext: FluidDataStoreContext;

			// counting number of unreferenced data stores
			if (value.unreferenced) {
				unreferencedDataStoreCount++;
			}
			// If we have a detached container, then create local data store contexts.
			if (this.parentContext.attachState !== AttachState.Detached) {
				let snapshotForRemoteFluidDatastoreContext: ISnapshot | ISnapshotTree = value;
				if (isInstanceOfISnapshot(baseSnapshot)) {
					snapshotForRemoteFluidDatastoreContext = {
						...baseSnapshot,
						snapshotTree: value,
					};
				}
				dataStoreContext = new RemoteFluidDataStoreContext({
					id: key,
					snapshot: snapshotForRemoteFluidDatastoreContext,
					parentContext: this.wrapContextForInnerChannel(key),
					storage: this.parentContext.storage,
					scope: this.parentContext.scope,
					createSummarizerNodeFn: this.parentContext.getCreateChildSummarizerNodeFn(key, {
						type: CreateSummarizerNodeSource.FromSummary,
					}),
					loadingGroupId: value.groupId,
				});
			} else {
				if (typeof value !== "object") {
					throw new LoggingError("Snapshot should be there to load from!!");
				}
				const snapshotTree = value;
				dataStoreContext = new LocalFluidDataStoreContext({
					id: key,
					pkg: undefined,
					parentContext: this.wrapContextForInnerChannel(key),
					storage: this.parentContext.storage,
					scope: this.parentContext.scope,
					createSummarizerNodeFn: this.parentContext.getCreateChildSummarizerNodeFn(key, {
						type: CreateSummarizerNodeSource.FromSummary,
					}),
					makeLocallyVisibleFn: () => this.makeDataStoreLocallyVisible(key),
					snapshotTree,
				});
			}
			this.contexts.addBoundOrRemoted(dataStoreContext);
		}
		this.containerLoadStats = {
			containerLoadDataStoreCount: fluidDataStores.size,
			referencedDataStoreCount: fluidDataStores.size - unreferencedDataStoreCount,
		};
	}

	public get aliases(): ReadonlyMap<string, string> {
		return this.aliasMap;
	}

	public get pendingAliases(): Map<string, Promise<AliasResult>> {
		return this.pendingAliasMap;
	}

	public async waitIfPendingAlias(maybeAlias: string): Promise<AliasResult> {
		const pendingAliasPromise = this.pendingAliases.get(maybeAlias);
		return pendingAliasPromise ?? "Success";
	}

	/** For sampling. Only log once per container */
	private shouldSendAttachLog = true;

	protected wrapContextForInnerChannel(id: string): IFluidParentContext {
		return wrapContextForInnerChannel(id, this.parentContext);
	}

	/**
	 * IFluidDataStoreChannel.makeVisibleAndAttachGraph implementation
	 * Not clear when it would be called and what it should do.
	 * Currently this API is called by context only for root data stores.
	 */
	public makeVisibleAndAttachGraph() {
		this.parentContext.makeLocallyVisible();
	}

	private processAttachMessages(messageCollection: IRuntimeMessageCollection) {
		const { envelope, messagesContent, local } = messageCollection;
		for (const { contents } of messagesContent) {
			const attachMessage = contents as InboundAttachMessage;
			// We need to process the GC Data for both local and remote attach messages
			const foundGCData = processAttachMessageGCData(
				attachMessage.snapshot,
				(nodeId, toPath) => {
					// nodeId is the relative path under the node being attached. Always starts with "/", but no trailing "/" after an id
					const fromPath = `/${attachMessage.id}${nodeId === "/" ? "" : nodeId}`;
					this.parentContext.addedGCOutboundRoute(fromPath, toPath, envelope.timestamp);
				},
			);

			// Only log once per container to avoid noise/cost.
			// Allows longitudinal tracking of various state (e.g. foundGCData), and some sampled details
			if (this.shouldSendAttachLog) {
				this.shouldSendAttachLog = false;
				this.mc.logger.sendTelemetryEvent({
					eventName: "dataStoreAttachMessage_sampled",
					...tagCodeArtifacts({ id: attachMessage.id, pkg: attachMessage.type }),
					details: {
						local,
						snapshot: !!attachMessage.snapshot,
						foundGCData,
					},
					...extractSafePropertiesFromMessage(envelope),
				});
			}

			// The local object has already been attached
			if (local) {
				assert(
					this.pendingAttach.has(attachMessage.id),
					0x15e /* "Local object does not have matching attach message id" */,
				);
				this.contexts.get(attachMessage.id)?.setAttachState(AttachState.Attached);
				this.pendingAttach.delete(attachMessage.id);
				continue;
			}

			// If a non-local operation then go and create the object, otherwise mark it as officially attached.
			if (this.alreadyProcessed(attachMessage.id)) {
				// TODO: dataStoreId may require a different tag from PackageData #7488
				const error = new DataCorruptionError(
					// pre-0.58 error message: duplicateDataStoreCreatedWithExistingId
					"Duplicate DataStore created with existing id",
					{
						...extractSafePropertiesFromMessage(envelope),
						...tagCodeArtifacts({ dataStoreId: attachMessage.id }),
					},
				);
				throw error;
			}

			const flatAttachBlobs = new Map<string, ArrayBufferLike>();
			let snapshot: ISnapshotTree | ISnapshot | undefined;
			if (attachMessage.snapshot) {
				snapshot = buildSnapshotTree(attachMessage.snapshot.entries, flatAttachBlobs);
				if (isInstanceOfISnapshot(this.baseSnapshot)) {
					snapshot = { ...this.baseSnapshot, snapshotTree: snapshot };
				}
			}

			// Include the type of attach message which is the pkg of the store to be
			// used by RemoteFluidDataStoreContext in case it is not in the snapshot.
			const pkg = [attachMessage.type];
			const remoteFluidDataStoreContext = new RemoteFluidDataStoreContext({
				id: attachMessage.id,
				snapshot,
				parentContext: this.wrapContextForInnerChannel(attachMessage.id),
				storage: new StorageServiceWithAttachBlobs(
					this.parentContext.storage,
					flatAttachBlobs,
				),
				scope: this.parentContext.scope,
				loadingGroupId: attachMessage.snapshot?.groupId,
				createSummarizerNodeFn: this.parentContext.getCreateChildSummarizerNodeFn(
					attachMessage.id,
					{
						type: CreateSummarizerNodeSource.FromAttach,
						sequenceNumber: envelope.sequenceNumber,
						snapshot: attachMessage.snapshot ?? {
							entries: [createAttributesBlob(pkg, true /* isRootDataStore */)],
						},
					},
				),
				pkg,
			});

			this.contexts.addBoundOrRemoted(remoteFluidDataStoreContext);
		}
	}

	private processAliasMessages(messageCollection: IRuntimeMessageCollection): void {
		const { envelope, messagesContent, local } = messageCollection;
		for (const { contents, localOpMetadata } of messagesContent) {
			const aliasMessage = contents as IDataStoreAliasMessage;
			if (!isDataStoreAliasMessage(aliasMessage)) {
				throw new DataCorruptionError("malformedDataStoreAliasMessage", {
					...extractSafePropertiesFromMessage(envelope),
				});
			}

			const resolve = localOpMetadata as PendingAliasResolve;
			const aliasResult = this.processAliasMessageCore(
				aliasMessage.internalId,
				aliasMessage.alias,
				envelope.timestamp,
			);
			if (local) {
				resolve(aliasResult);
			}
		}
	}

	public processAliasMessageCore(
		internalId: string,
		alias: string,
		messageTimestampMs?: number,
	): boolean {
		if (this.alreadyProcessed(alias)) {
			return false;
		}

		const context = this.contexts.get(internalId);
		// If the data store has been deleted, log an error and ignore this message. This helps prevent document
		// corruption in case a deleted data store accidentally submitted a signal.
		if (this.checkAndLogIfDeleted(internalId, context, "Changed", "processAliasMessageCore")) {
			return false;
		}

		if (context === undefined) {
			this.mc.logger.sendErrorEvent({
				eventName: "AliasFluidDataStoreNotFound",
				fluidDataStoreId: internalId,
			});
			return false;
		}

		// If message timestamp doesn't exist, this is called in a detached container. Don't notify GC in that case
		// because it doesn't run in detached container and doesn't need to know about this route.
		if (messageTimestampMs) {
			this.parentContext.addedGCOutboundRoute("/", `/${internalId}`, messageTimestampMs);
		}

		this.aliasMap.set(alias, context.id);
		this.aliasedDataStores.add(context.id);
		context.setInMemoryRoot();
		return true;
	}

	private alreadyProcessed(id: string): boolean {
		return this.aliasMap.get(id) !== undefined || this.contexts.get(id) !== undefined;
	}

	/** Package up the context's attach summary etc into an IAttachMessage */
	private generateAttachMessage(localContext: LocalFluidDataStoreContext): IAttachMessage {
		// Get the attach summary.
		const attachSummary = localContext.getAttachSummary();

		// Get the GC data and add it to the attach summary.
		const attachGCData = localContext.getAttachGCData();
		addBlobToSummary(attachSummary, gcDataBlobKey, JSON.stringify(attachGCData));

		// Attach message needs the summary in ITree format. Convert the ISummaryTree into an ITree.
		const snapshot = convertSummaryTreeToITree(attachSummary.summary);

		return {
			id: localContext.id,
			snapshot,
			type: getLocalDataStoreType(localContext),
		} satisfies IAttachMessage;
	}

	/**
	 * Make the data store locally visible in the container graph by moving the data store context from unbound to
	 * bound list and submitting the attach message. This data store can now be reached from the root.
	 * @param id - The id of the data store context to make visible.
	 */
	private makeDataStoreLocallyVisible(id: string): void {
		const localContext = this.contexts.getUnbound(id);
		assert(!!localContext, 0x15f /* "Could not find unbound context to bind" */);

		/**
		 * If the container is not detached, it is globally visible to all clients. This data store should also be
		 * globally visible. Move it to attaching state and send an "attach" op for it.
		 * If the container is detached, this data store will be part of the summary that makes the container attached.
		 */
		if (this.parentContext.attachState !== AttachState.Detached) {
			this.submitAttachChannelOp(localContext);
			localContext.setAttachState(AttachState.Attaching);
		}

		this.contexts.bind(id);
	}

	protected submitAttachChannelOp(localContext: LocalFluidDataStoreContext) {
		const message = this.generateAttachMessage(localContext);
		this.pendingAttach.set(localContext.id, message);
		this.parentContext.submitMessage(ContainerMessageType.Attach, message, undefined);
		this.attachOpFiredForDataStore.add(localContext.id);
	}

	/**
	 * Generate compact internal DataStore ID.
	 *
	 * A note about namespace and name collisions:
	 * This code assumes that that's the only way to generate internal IDs, and that it's Ok for this namespace to overlap with
	 * user-provided alias names namespace.
	 * There are two scenarios where it could cause trouble:
	 * 1) Old files, where (already removed) CreateRoot*DataStore*() API was used, and thus internal name of data store
	 * was provided by user. Such files may experience name collision with future data stores that receive a name generated
	 * by this function.
	 * 2) Much less likely, but if it happen that internal ID (generated by this function) is exactly the same as alias name
	 * that user might use in the future, them ContainerRuntime.getAliasedDataStoreEntryPoint() or
	 * ContainerRuntime.getDataStoreFromRequest() could return a data store with internalID matching user request, even though
	 * user expected some other data store (that would receive alias later).
	 * Please note that above mentioned functions have the implementation they have (allowing #2) due to #1.
	 */
	protected createDataStoreId(): string {
		/**
		 * There is currently a bug where certain data store ids such as "[" are getting converted to ASCII characters
		 * in the snapshot.
		 * So, return short ids only if explicitly enabled via feature flags. Else, return uuid();
		 */
		if (this.mc.config.getBoolean("Fluid.Runtime.UseShortIds") === true) {
			// We use three non-overlapping namespaces:
			// - detached state: even numbers
			// - attached state: odd numbers
			// - uuids
			// In first two cases we will encode result as strings in more compact form.
			if (this.parentContext.attachState === AttachState.Detached) {
				// container is detached, only one client observes content,  no way to hit collisions with other clients.
				return encodeCompactIdToString(2 * this.contexts.size);
			}
			const id = this.parentContext.containerRuntime.generateDocumentUniqueId();
			if (typeof id === "number") {
				return encodeCompactIdToString(2 * id + 1);
			}
			return id;
		}
		return uuid();
	}

	public createDetachedDataStore(
		pkg: Readonly<string[]>,
		loadingGroupId?: string,
	): IFluidDataStoreContextDetached {
		return this.createContext(
			this.createDataStoreId(),
			pkg,
			LocalDetachedFluidDataStoreContext,
			undefined, // props
			loadingGroupId,
		);
	}

	public createDataStoreContext(
		pkg: Readonly<string[]>,
		props?: any,
		loadingGroupId?: string,
	): IFluidDataStoreContextInternal {
		return this.createContext(
			this.createDataStoreId(),
			pkg,
			LocalFluidDataStoreContext,
			props,
			loadingGroupId,
		);
	}

	protected createContext<T extends LocalFluidDataStoreContext>(
		id: string,
		pkg: Readonly<string[]>,
		contextCtor: new (props: ILocalDetachedFluidDataStoreContextProps) => T,
		createProps?: any,
		loadingGroupId?: string,
	) {
		assert(loadingGroupId !== "", 0x974 /* loadingGroupId should not be the empty string */);
		const context = new contextCtor({
			id,
			pkg,
			parentContext: this.wrapContextForInnerChannel(id),
			storage: this.parentContext.storage,
			scope: this.parentContext.scope,
			createSummarizerNodeFn: this.parentContext.getCreateChildSummarizerNodeFn(id, {
				type: CreateSummarizerNodeSource.Local,
			}),
			makeLocallyVisibleFn: () => this.makeDataStoreLocallyVisible(id),
			snapshotTree: undefined,
			createProps,
			loadingGroupId,
			channelToDataStoreFn: (channel: IFluidDataStoreChannel) =>
				channelToDataStore(
					channel,
					id,
					this,
					createChildLogger({ logger: this.parentContext.baseLogger }),
				),
		});

		this.contexts.addUnbound(context);
		return context;
	}

	public get disposed() {
		return this.disposeOnce.evaluated;
	}
	public readonly dispose = () => this.disposeOnce.value;

	public reSubmit(type: string, content: any, localOpMetadata: unknown) {
		switch (type) {
			case ContainerMessageType.Attach:
			case ContainerMessageType.Alias:
				this.parentContext.submitMessage(type, content, localOpMetadata);
				return;
			case ContainerMessageType.FluidDataStoreOp:
				return this.reSubmitChannelOp(type, content, localOpMetadata);
			default:
				assert(false, 0x907 /* unknown op type */);
		}
	}

	protected reSubmitChannelOp(type: string, content: any, localOpMetadata: unknown) {
		const envelope = content as IEnvelope;
		const context = this.contexts.get(envelope.address);
		// If the data store has been deleted, log an error and throw an error. If there are local changes for a
		// deleted data store, it can otherwise lead to inconsistent state when compared to other clients.
		if (
			this.checkAndLogIfDeleted(envelope.address, context, "Changed", "resubmitDataStoreOp")
		) {
			throw new DataCorruptionError("Context is deleted!", {
				callSite: "resubmitDataStoreOp",
				...tagCodeArtifacts({ id: envelope.address }),
			});
		}
		assert(!!context, 0x160 /* "There should be a store context for the op" */);
		const innerContents = envelope.contents as FluidDataStoreMessage;
		context.reSubmit(innerContents.type, innerContents.content, localOpMetadata);
	}

	public rollback(type: string, content: any, localOpMetadata: unknown) {
		assert(type === ContainerMessageType.FluidDataStoreOp, 0x8e8 /* type */);
		const envelope = content as IEnvelope;
		const context = this.contexts.get(envelope.address);
		// If the data store has been deleted, log an error and throw an error. If there are local changes for a
		// deleted data store, it can otherwise lead to inconsistent state when compared to other clients.
		if (
			this.checkAndLogIfDeleted(envelope.address, context, "Changed", "rollbackDataStoreOp")
		) {
			throw new DataCorruptionError("Context is deleted!", {
				callSite: "rollbackDataStoreOp",
				...tagCodeArtifacts({ id: envelope.address }),
			});
		}
		assert(!!context, 0x2e8 /* "There should be a store context for the op" */);
		const innerContents = envelope.contents as FluidDataStoreMessage;
		context.rollback(innerContents.type, innerContents.content, localOpMetadata);
	}

	public async applyStashedOp(content: unknown): Promise<unknown> {
		const opContents = content as LocalContainerRuntimeMessage;
		switch (opContents.type) {
			case ContainerMessageType.Attach:
				return this.applyStashedAttachOp(opContents.contents);
			case ContainerMessageType.Alias:
				return;
			case ContainerMessageType.FluidDataStoreOp:
				return this.applyStashedChannelChannelOp(opContents.contents);
			default:
				assert(false, 0x908 /* unknon type of op */);
		}
	}

	protected async applyStashedChannelChannelOp(envelope: IEnvelope) {
		const context = this.contexts.get(envelope.address);
		// If the data store has been deleted, log an error and ignore this message. This helps prevent document
		// corruption in case the data store that stashed the op is deleted.
		if (this.checkAndLogIfDeleted(envelope.address, context, "Changed", "applyStashedOp")) {
			return undefined;
		}
		assert(!!context, 0x161 /* "There should be a store context for the op" */);
		return context.applyStashedOp(envelope.contents);
	}

	private async applyStashedAttachOp(message: IAttachMessage) {
		const { id, snapshot } = message;

		// build the snapshot from the summary in the attach message
		const flatAttachBlobs = new Map<string, ArrayBufferLike>();
		const snapshotTree = buildSnapshotTree(snapshot.entries, flatAttachBlobs);
		const storage = new StorageServiceWithAttachBlobs(
			this.parentContext.storage,
			flatAttachBlobs,
		);

		// create a local datastore context for the data store context,
		// which this message represents. All newly created data store
		// contexts start as a local context on the client that created
		// them, and for stashed ops, the client that applies it plays
		// the role of creating client.
		const dataStoreContext = new LocalFluidDataStoreContext({
			id,
			pkg: undefined,
			parentContext: this.wrapContextForInnerChannel(id),
			storage,
			scope: this.parentContext.scope,
			createSummarizerNodeFn: this.parentContext.getCreateChildSummarizerNodeFn(id, {
				type: CreateSummarizerNodeSource.FromSummary,
			}),
			makeLocallyVisibleFn: () => this.makeDataStoreLocallyVisible(id),
			snapshotTree,
		});
		// add to the list of bound or remoted, as this context must be bound
		// to had an attach message sent, and is the non-detached case is remoted.
		this.contexts.addBoundOrRemoted(dataStoreContext);

		// realize the local context, as local contexts shouldn't be delay
		// loaded, as this client is playing the role of creating client,
		// and creating clients always create realized data store contexts.
		const channel = await dataStoreContext.realize();
		await channel.entryPoint.get();

		if (this.parentContext.attachState !== AttachState.Detached) {
			// if the client is not detached put in the pending attach list
			// so that on ack of the stashed op, the context is found.
			// detached client don't send ops, so should not expect and ack.
			this.pendingAttach.set(message.id, message);
		}
	}

	/**
	 * Process messages for this channel collection. The messages here are contiguous messages in a batch.
	 * @param messageCollection - The collection of messages to process.
	 */
	public processMessages(messageCollection: IRuntimeMessageCollection): void {
		switch (messageCollection.envelope.type) {
			case ContainerMessageType.FluidDataStoreOp:
				this.processChannelMessages(messageCollection);
				break;
			case ContainerMessageType.Attach:
				this.processAttachMessages(messageCollection);
				break;
			case ContainerMessageType.Alias:
				this.processAliasMessages(messageCollection);
				break;
			default:
				assert(false, 0x8e9 /* unreached */);
		}
	}

	/**
	 * This is still here for back-compat purposes because channel collection implements
	 * IFluidDataStoreChannel. Once it is removed from the interface, this method can be removed.
	 * Container runtime calls `processMessages` instead.
	 */
	public process(
		message: ISequencedDocumentMessage,
		local: boolean,
		localOpMetadata: unknown,
	) {
		this.processMessages({
			envelope: message,
			messagesContent: [
				{
					contents: message.contents,
					localOpMetadata,
					clientSequenceNumber: message.clientSequenceNumber,
				},
			],
			local,
		});
	}

	/**
	 * Process channel messages. The messages here are contiguous channel type messages in a batch. Bunch
	 * of contiguous messages for a data store should be sent to it together.
	 * @param messageCollection - The collection of messages to process.
	 */
	private processChannelMessages(messageCollection: IRuntimeMessageCollection): void {
		const { messagesContent, local } = messageCollection;
		let currentMessageState: { address: string; type: string } | undefined;
		let currentMessagesContent: IRuntimeMessagesContent[] = [];

		// Helper that sends the current bunch of messages to the data store. It validates that the data stores exists.
		const sendBunchedMessages = () => {
			// Current message state will be undefined for the first message in the list.
			if (currentMessageState === undefined) {
				return;
			}
			const currentContext = this.contexts.get(currentMessageState.address);
			assert(!!currentContext, 0xa66 /* Context not found */);

			currentContext.processMessages({
				envelope: { ...messageCollection.envelope, type: currentMessageState.type },
				messagesContent: currentMessagesContent,
				local,
			});
			currentMessagesContent = [];
		};

		/**
		 * Bunch contiguous messages for the same data store and send them together.
		 * This is an optimization mainly for DDSes, where it can process a bunch of ops together. DDSes
		 * like merge tree or shared tree can process ops more efficiently when they are bunched together.
		 */
		for (const { contents, ...restOfMessagesContent } of messagesContent) {
			const contentsEnvelope = contents as IEnvelope;
			const address = contentsEnvelope.address;
			const context = this.contexts.get(address);

			// If the data store has been deleted, log an error and ignore this message. This helps prevent document
			// corruption in case a deleted data store accidentally submitted an op.
			if (this.checkAndLogIfDeleted(address, context, "Changed", "processFluidDataStoreOp")) {
				continue;
			}

			if (context === undefined) {
				// Former assert 0x162
				throw DataProcessingError.create(
					"No context for op",
					"processFluidDataStoreOp",
					messageCollection.envelope as ISequencedDocumentMessage,
					{
						local,
						messageDetails: JSON.stringify({
							type: messageCollection.envelope.type,
							contentType: typeof contents,
						}),
						...tagCodeArtifacts({ address }),
					},
				);
			}

			const { type: contextType, content: contextContents } =
				contentsEnvelope.contents as FluidDataStoreMessage;
			// If the address or type of the message changes while processing the message, send the current bunch.
			if (
				currentMessageState?.address !== address ||
				currentMessageState?.type !== contextType
			) {
				sendBunchedMessages();
			}
			currentMessagesContent.push({
				contents: contextContents,
				...restOfMessagesContent,
			});
			currentMessageState = { address, type: contextType };

			// Notify that a GC node for the data store changed. This is used to detect if a deleted data store is
			// being used.
			this.gcNodeUpdated({
				node: { type: "DataStore", path: `/${address}` },
				reason: "Changed",
				timestampMs: messageCollection.envelope.timestamp,
				packagePath: context.isLoaded ? context.packagePath : undefined,
			});

			detectOutboundReferences(address, contextContents, (fromPath: string, toPath: string) =>
				this.parentContext.addedGCOutboundRoute(
					fromPath,
					toPath,
					messageCollection.envelope.timestamp,
				),
			);
		}

		// Process the last bunch of messages, if any. Note that there may not be any messages in case all of them are
		// ignored because the data store is deleted.
		sendBunchedMessages();
	}

	private async getDataStore(
		id: string,
		requestHeaderData: RuntimeHeaderData,
		originalRequest: IRequest,
	): Promise<IFluidDataStoreContextInternal> {
<<<<<<< HEAD
=======
		const headerData = { ...defaultRuntimeHeaderData, ...requestHeaderData };
>>>>>>> 3c277513
		if (
			this.checkAndLogIfDeleted(
				id,
				this.contexts.get(id),
				"Requested",
				"getDataStore",
				requestHeaderData,
				originalRequest,
			)
		) {
			// The requested data store has been deleted by gc. Create a 404 response exception.
			throw responseToException(
				createResponseError(404, "DataStore was deleted", originalRequest, {
					[DeletedResponseHeaderKey]: true,
				}),
				originalRequest,
			);
		}

		const context = this.contexts.get(id);
		if (context === undefined) {
			// The requested data store does not exits. Throw a 404 response exception.
			const request: IRequest = { url: id };
			throw responseToException(create404Response(request), request);
		}
		return context;
	}

	/**
	 * Returns the data store requested with the given id if available. Otherwise, returns undefined.
	 */
	public async getDataStoreIfAvailable(
		id: string,
	): Promise<IFluidDataStoreContextInternal | undefined> {
		// If the data store has been deleted, log an error and return undefined.
		if (
			this.checkAndLogIfDeleted(
				id,
				this.contexts.get(id),
				"Requested",
				"getDataStoreIfAvailable",
			)
		) {
			return undefined;
		}
<<<<<<< HEAD
		const context = this.contexts.get(id);
=======
		const headerData = { ...defaultRuntimeHeaderData, ...requestHeaderData };
		const context = await this.contexts.getBoundOrRemoted(id, headerData.wait);
>>>>>>> 3c277513
		if (context === undefined) {
			return undefined;
		}
		return context;
	}

	/**
	 * Checks if the data store has been deleted by GC. If so, log an error.
	 * @param id - The data store's id.
	 * @param context - The data store context.
	 * @param deletedLogSuffix - Whether it was Changed or Requested (will go into the eventName)
	 * @param callSite - The function name this is called from.
	 * @param requestHeaderData - The request header information to log if the data store is deleted.
	 * @param originalRequest - The original request (could be for a child of the DataStore)
	 * @returns true if the data store is deleted. Otherwise, returns false.
	 */
	private checkAndLogIfDeleted(
		id: string,
		context: IFluidDataStoreContext | undefined,
		deletedLogSuffix: "Changed" | "Requested",
		callSite: string,
		requestHeaderData?: RuntimeHeaderData,
		originalRequest?: IRequest,
	) {
		const dataStoreNodePath = `/${id}`;
		if (!this.isDataStoreDeleted(dataStoreNodePath)) {
			return false;
		}

		const idToLog =
			originalRequest !== undefined ? urlToGCNodePath(originalRequest.url) : dataStoreNodePath;

		// Log the package details asynchronously since getInitialSnapshotDetails is async
		const recentlyDeletedContext = this.contexts.getRecentlyDeletedContext(id);
		if (recentlyDeletedContext !== undefined) {
			recentlyDeletedContext
				.getInitialSnapshotDetails()
				.then((details) => {
					return details.pkg.join("/");
				})
				.then(
					(pkg) => ({ pkg, error: undefined }),
					(error) => ({ pkg: undefined, error }),
				)
				.then(({ pkg, error }) => {
					this.mc.logger.sendTelemetryEvent(
						{
							eventName: `GC_DeletedDataStore_PathInfo`,
							...tagCodeArtifacts({
								id: idToLog,
								pkg,
							}),
							callSite,
						},
						error,
					);
				})
				.catch(() => {});
		}

		this.mc.logger.sendErrorEvent({
			eventName: `GC_Deleted_DataStore_${deletedLogSuffix}`,
			...tagCodeArtifacts({ id: idToLog }),
			callSite,
			headers: JSON.stringify(requestHeaderData),
			exists: context !== undefined,
			details: {
				url: originalRequest?.url,
				headers: JSON.stringify(originalRequest?.headers),
				aliased: this.aliasedDataStores.has(id),
			},
		});
		return true;
	}

	public processSignal(messageArg: IInboundSignalMessage, local: boolean) {
		const envelope = messageArg.content as IEnvelope;
		const fluidDataStoreId = envelope.address;
		const message = { ...messageArg, content: envelope.contents };
		const context = this.contexts.get(fluidDataStoreId);
		// If the data store has been deleted, log an error and ignore this message. This helps prevent document
		// corruption in case a deleted data store accidentally submitted a signal.
		if (this.checkAndLogIfDeleted(fluidDataStoreId, context, "Changed", "processSignal")) {
			return;
		}

		if (!context) {
			// Attach message may not have been processed yet
			assert(!local, 0x163 /* "Missing datastore for local signal" */);
			this.mc.logger.sendTelemetryEvent({
				eventName: "SignalFluidDataStoreNotFound",
				...tagCodeArtifacts({
					fluidDataStoreId,
				}),
			});
			return;
		}

		context.processSignal(message, local);
	}

	public setConnectionState(connected: boolean, clientId?: string) {
		for (const [fluidDataStoreId, context] of this.contexts) {
			try {
				context.setConnectionState(connected, clientId);
			} catch (error) {
				this.mc.logger.sendErrorEvent(
					{
						eventName: "SetConnectionStateError",
						clientId,
						...tagCodeArtifacts({
							fluidDataStoreId,
						}),
						details: JSON.stringify({
							runtimeConnected: this.parentContext.connected,
							connected,
						}),
					},
					error,
				);
			}
		}
	}

	public setAttachState(attachState: AttachState.Attaching | AttachState.Attached): void {
		for (const [, context] of this.contexts) {
			// Fire only for bounded stores.
			if (!this.contexts.isNotBound(context.id)) {
				context.setAttachState(attachState);
			}
		}
	}

	public get size(): number {
		return this.contexts.size;
	}

	/**
	 * Create a summary. Used when attaching or serializing a detached container.
	 */
	public getAttachSummary(telemetryContext?: ITelemetryContext): ISummaryTreeWithStats {
		const builder = new SummaryTreeBuilder();
		this.visitLocalBoundContextsDuringAttach(
			(contextId: string, context: FluidDataStoreContext) => {
				let dataStoreSummary: ISummarizeResult;
				if (context.isLoaded) {
					dataStoreSummary = context.getAttachSummary(telemetryContext);
				} else {
					// If this data store is not yet loaded, then there should be no changes in the snapshot from
					// which it was created as it is detached container. So just use the previous snapshot.
					assert(
						!!this.baseSnapshot,
						0x166 /* "BaseSnapshot should be there as detached container loaded from snapshot" */,
					);
					dataStoreSummary = convertSnapshotTreeToSummaryTree(
						getSnapshotTree(this.baseSnapshot).trees[contextId],
					);
				}
				builder.addWithStats(contextId, dataStoreSummary);
			},
		);
		return builder.getSummaryTree();
	}

	/**
	 * Gets the GC data. Used when attaching or serializing a detached container.
	 */
	public getAttachGCData(telemetryContext?: ITelemetryContext): IGarbageCollectionData {
		const builder = new GCDataBuilder();
		this.visitLocalBoundContextsDuringAttach(
			(contextId: string, context: FluidDataStoreContext) => {
				const contextGCData = context.getAttachGCData(telemetryContext);
				// Prefix the child's id to the ids of its GC nodes so they can be identified as belonging to the child.
				// This also gradually builds the id of each node to be a path from the root.
				builder.prefixAndAddNodes(contextId, contextGCData.gcNodes);
			},
		);
		// Get the outbound routes (aliased data stores) and add a GC node for this channel.
		builder.addNode("/", Array.from(this.aliasedDataStores));
		return builder.getGCData();
	}

	/**
	 * Helper method for preparing to attach this channel.
	 * Runs the callback for each bound context to incorporate its data however the caller specifies
	 */
	private visitLocalBoundContextsDuringAttach(
		visitor: (contextId: string, context: FluidDataStoreContext) => void,
	): void {
		const visitedContexts = new Set<string>();
		let visitedLength = -1;
		let notBoundContextsLength = -1;
		while (
			visitedLength !== visitedContexts.size &&
			notBoundContextsLength !== this.contexts.notBoundLength()
		) {
			// detect changes in the visitedContexts set, as on visiting a context
			// it could could make contexts available by removing other contexts
			// from the not bound context list, so we need to ensure those get processed as well.
			// only once the loop can run with no new contexts added to the visitedContexts set do we
			// know for sure all possible contexts have been visited.
			visitedLength = visitedContexts.size;
			notBoundContextsLength = this.contexts.notBoundLength();
			for (const [contextId, context] of this.contexts) {
				if (
					!(
						visitedContexts.has(contextId) ||
						this.contexts.isNotBound(contextId) ||
						this.attachOpFiredForDataStore.has(contextId)
					)
				) {
					visitor(contextId, context);
					visitedContexts.add(contextId);
				}
			}
		}
	}

	/**
	 * Helper method for preparing to summarize this channel.
	 * Runs the callback for each bound context to incorporate its data however the caller specifies
	 */
	private async visitContextsDuringSummary(
		visitor: (contextId: string, context: FluidDataStoreContext) => Promise<void>,
		telemetryProps: ITelemetryPropertiesExt,
	): Promise<void> {
		for (const [contextId, context] of this.contexts) {
			// Summarizer client and hence GC works only with clients with no local changes. A data store in
			// attaching state indicates an op was sent to attach a local data store, and the the attach op
			// had not yet round tripped back to the client.
			// Formerly assert 0x589
			if (context.attachState === AttachState.Attaching) {
				const error = DataProcessingError.create(
					"Local data store detected in attaching state",
					"summarize/getGCData",
				);
				throw error;
			}

			if (context.attachState === AttachState.Attached) {
				// If summary / getGCData results in this data store's realization, let GC know so that it can log in
				// case the data store is not referenced. This will help identifying scenarios that we see today where
				// unreferenced data stores are being loaded.
				const contextLoadedBefore = context.isLoaded;
				const trailingOpCount = context.pendingCount;

				await visitor(contextId, context);

				if (!contextLoadedBefore && context.isLoaded) {
					this.gcNodeUpdated({
						node: { type: "DataStore", path: `/${context.id}` },
						reason: "Realized",
						packagePath: context.packagePath,
						timestampMs: undefined, // This will be added by the parent context if needed.
						additionalProps: { trailingOpCount, ...telemetryProps },
					});
				}
			}
		}
	}

	public async summarize(
		fullTree: boolean,
		trackState: boolean,
		telemetryContext?: ITelemetryContext,
	): Promise<ISummaryTreeWithStats> {
		const summaryBuilder = new SummaryTreeBuilder();
		await this.visitContextsDuringSummary(
			async (contextId: string, context: FluidDataStoreContext) => {
				const contextSummary = await context.summarize(fullTree, trackState, telemetryContext);
				summaryBuilder.addWithStats(contextId, contextSummary);
			},
			{ fullTree, realizedDuring: "summarize" },
		);
		return summaryBuilder.getSummaryTree();
	}

	/**
	 * Generates data used for garbage collection. It does the following:
	 *
	 * 1. Calls into each child data store context to get its GC data.
	 *
	 * 2. Prefixes the child context's id to the GC nodes in the child's GC data. This makes sure that the node can be
	 * identified as belonging to the child.
	 *
	 * 3. Adds a GC node for this channel to the nodes received from the children. All these nodes together represent
	 * the GC data of this channel.
	 *
	 * @param fullGC - true to bypass optimizations and force full generation of GC data.
	 */
	public async getGCData(fullGC: boolean = false): Promise<IGarbageCollectionData> {
		const builder = new GCDataBuilder();
		await this.visitContextsDuringSummary(
			async (contextId: string, context: FluidDataStoreContext) => {
				const contextGCData = await context.getGCData(fullGC);
				// Prefix the child's id to the ids of its GC nodes so they can be identified as belonging to the child.
				// This also gradually builds the id of each node to be a path from the root.
				builder.prefixAndAddNodes(contextId, contextGCData.gcNodes);
			},
			{ fullGC, realizedDuring: "getGCData" },
		);

		// Get the outbound routes and add a GC node for this channel.
		builder.addNode("/", await this.getOutboundRoutes());
		return builder.getGCData();
	}

	/**
	 * After GC has run, called to notify this Container's data stores of routes that are used in it.
	 * @param usedRoutes - The routes that are used in all data stores in this Container.
	 */
	public updateUsedRoutes(usedRoutes: readonly string[]) {
		// Get a map of data store ids to routes used in it.
		const usedDataStoreRoutes = unpackChildNodesUsedRoutes(usedRoutes);

		// Verify that the used routes are correct.
		for (const [id] of usedDataStoreRoutes) {
			assert(
				this.contexts.has(id),
				0x167 /* "Used route does not belong to any known data store" */,
			);
		}

		// Update the used routes in each data store. Used routes is empty for unused data stores.
		for (const [contextId, context] of this.contexts) {
			context.updateUsedRoutes(usedDataStoreRoutes.get(contextId) ?? []);
		}
	}

	public deleteChild(dataStoreId: string) {
		const dataStoreContext = this.contexts.get(dataStoreId);
		assert(dataStoreContext !== undefined, 0x2d7 /* No data store with specified id */);

		if (dataStoreContext.isLoaded) {
			this.mc.logger.sendTelemetryEvent({
				eventName: "GC_DeletingLoadedDataStore",
				...tagCodeArtifacts({
					id: `/${dataStoreId}`, // Make the id consistent with GC node path format by prefixing a slash.
					pkg: dataStoreContext.packagePath.join("/"),
				}),
				details: {
					aliased: this.aliasedDataStores.has(dataStoreId),
				},
			});
		}

		dataStoreContext.delete();
		// Delete the contexts of unused data stores.
		this.contexts.delete(dataStoreId);
		// Delete the summarizer node of the unused data stores.
		this.parentContext.deleteChildSummarizerNode(dataStoreId);
	}

	/**
	 * Delete data stores and its objects that are sweep ready.
	 * @param sweepReadyDataStoreRoutes - The routes of data stores and its objects that are sweep ready and should
	 * be deleted.
	 * @returns The routes of data stores and its objects that were deleted.
	 */
	public deleteSweepReadyNodes(
		sweepReadyDataStoreRoutes: readonly string[],
	): readonly string[] {
		for (const route of sweepReadyDataStoreRoutes) {
			const pathParts = route.split("/");
			const dataStoreId = pathParts[1];

			// Ignore sub-data store routes because a data store and its sub-routes are deleted together, so, we only
			// need to delete the data store.
			// These routes will still be returned below as among the deleted routes
			if (pathParts.length > 2) {
				continue;
			}

			const dataStoreContext = this.contexts.get(dataStoreId);
			if (dataStoreContext === undefined) {
				// If the data store hasn't already been deleted, log an error because this should never happen.
				// If the data store has already been deleted, log a telemetry event. This can happen because multiple GC
				// sweep ops can contain the same data store. It would be interesting to track how often this happens.
				const alreadyDeleted = this.isDataStoreDeleted(`/${dataStoreId}`);
				this.mc.logger.sendTelemetryEvent({
					eventName: "DeletedDataStoreNotFound",
					category: alreadyDeleted ? "generic" : "error",
					...tagCodeArtifacts({ id: dataStoreId }),
					details: { alreadyDeleted },
				});
				continue;
			}

			this.deleteChild(dataStoreId);
		}
		return Array.from(sweepReadyDataStoreRoutes);
	}

	/**
	 * This is called to update objects whose routes are tombstones.
	 *
	 * A Tombstoned object has been unreferenced long enough that GC knows it won't be referenced again.
	 * Tombstoned objects are eventually deleted by GC.
	 *
	 * @param tombstonedRoutes - The routes that are tombstones in all data stores in this Container.
	 */
	public updateTombstonedRoutes(tombstonedRoutes: readonly string[]) {
		const tombstonedDataStoresSet: Set<string> = new Set();
		for (const route of tombstonedRoutes) {
			const pathParts = route.split("/");
			// Tombstone data store only if its route (/datastoreId) is directly in tombstoneRoutes.
			if (pathParts.length > 2) {
				continue;
			}
			const dataStoreId = pathParts[1];
			assert(this.contexts.has(dataStoreId), 0x510 /* No data store with specified id */);
			tombstonedDataStoresSet.add(dataStoreId);
		}

		// Update the used routes in each data store. Used routes is empty for unused data stores.
		for (const [contextId, context] of this.contexts) {
			context.setTombstone(tombstonedDataStoresSet.has(contextId));
		}
	}

	/**
	 * Returns the outbound routes of this channel. Only root data stores are considered referenced and their paths are
	 * part of outbound routes.
	 */
	private async getOutboundRoutes(): Promise<string[]> {
		const outboundRoutes: string[] = [];
		// Getting this information is a performance optimization that reduces network calls for virtualized datastores
		for (const [contextId, context] of this.contexts) {
			const isRootDataStore = await context.isRoot(this.aliasedDataStores);
			if (isRootDataStore) {
				outboundRoutes.push(`/${contextId}`);
			}
		}
		return outboundRoutes;
	}

	/**
	 * Called by GC to retrieve the package path of a data store node with the given path.
	 */
	public async getDataStorePackagePath(
		nodePath: string,
	): Promise<readonly string[] | undefined> {
		// If the node belongs to a data store, return its package path. For DDSes, we return the package path of the
		// data store that contains it.
		const context = this.contexts.get(nodePath.split("/")[1]);
		return (await context?.getInitialSnapshotDetails())?.pkg;
	}

	/**
	 * Called by GC to determine if a node is for a data store or for an object within a data store (for e.g. DDS).
	 * @returns the GC node type if the node belongs to a data store or object within data store, undefined otherwise.
	 */
	public getGCNodeType(nodePath: string): GCNodeType | undefined {
		const pathParts = nodePath.split("/");
		if (!this.contexts.has(pathParts[1])) {
			return undefined;
		}

		// Data stores paths are of the format "/dataStoreId".
		// Sub data store paths are of the format "/dataStoreId/subPath/...".
		if (pathParts.length === 2) {
			return GCNodeType.DataStore;
		}
		return GCNodeType.SubDataStore;
	}

	public internalId(maybeAlias: string): string {
		return this.aliases.get(maybeAlias) ?? maybeAlias;
	}

	public async request(request: IRequest): Promise<IResponse> {
		const requestParser = RequestParser.create(request);
		const id = requestParser.pathParts[0];

		// Differentiate between requesting the dataStore directly, or one of its children
		const requestForChild = !requestParser.isLeaf(1);

		const headerData: RuntimeHeaderData = {};

		if (typeof request.headers?.[RuntimeHeaders.viaHandle] === "boolean") {
			headerData.viaHandle = request.headers[RuntimeHeaders.viaHandle];
		}
		if (typeof request.headers?.[AllowTombstoneRequestHeaderKey] === "boolean") {
			headerData.allowTombstone = request.headers[AllowTombstoneRequestHeaderKey];
		}

		// We allow Tombstone requests for sub-DataStore objects
		if (requestForChild) {
			headerData.allowTombstone = true;
		}

		await this.waitIfPendingAlias(id);
		const internalId = this.internalId(id);
		const dataStoreContext = await this.getDataStore(internalId, headerData, request);

		// Get the initial snapshot details which contain the data store package path.
		const details = await dataStoreContext.getInitialSnapshotDetails();

		// When notifying GC of this node being loaded, we only indicate the DataStore itself, not the full subDataStore url if applicable.
		// This is in case the url is to a route that Fluid doesn't understand or track for GC (e.g. if suited for a custom request handler)
		this.gcNodeUpdated({
			node: { type: "DataStore", path: `/${id}` },
			reason: "Loaded",
			packagePath: details.pkg,
			request,
			headerData,
			timestampMs: undefined, // This will be added by the parent context if needed.
		});

		const dataStore = await dataStoreContext.realize();

		const subRequest = requestParser.createSubRequest(1);
		// We always expect createSubRequest to include a leading slash, but asserting here to protect against
		// unintentionally modifying the url if that changes.
		assert(
			subRequest.url.startsWith("/"),
			0x126 /* "Expected createSubRequest url to include a leading slash" */,
		);

		return dataStore.request(subRequest);
	}
}

export function getSummaryForDatastores(
	snapshot: ISnapshotTree | undefined,
	metadata?: IContainerRuntimeMetadata,
): ISnapshotTree | undefined {
	if (!snapshot) {
		return undefined;
	}

	if (rootHasIsolatedChannels(metadata)) {
		const datastoresSnapshot = snapshot.trees[channelsTreeName];
		assert(!!datastoresSnapshot, 0x168 /* Expected tree in snapshot not found */);
		return datastoresSnapshot;
	} else {
		// back-compat: strip out all non-datastore paths before giving to DataStores object.
		const datastoresTrees: ISnapshotTree["trees"] = {};
		for (const [key, value] of Object.entries(snapshot.trees)) {
			if (!nonDataStorePaths.includes(key)) {
				datastoresTrees[key] = value;
			}
		}
		return {
			...snapshot,
			trees: datastoresTrees,
		};
	}
}

/**
 * Traverse this op's contents and detect any outbound routes that were added by this op.
 *
 * @internal
 */
export function detectOutboundReferences(
	address: string,
	contents: unknown,
	addedOutboundReference: (fromNodePath: string, toNodePath: string) => void,
): void {
	// These will be built up as we traverse the envelope contents
	const outboundPaths: string[] = [];
	let ddsAddress: string | undefined;

	function recursivelyFindHandles(obj: unknown) {
		if (typeof obj === "object" && obj !== null) {
			for (const [key, value] of Object.entries(obj)) {
				// If 'value' is a serialized IFluidHandle, it represents a new outbound route.
				if (isSerializedHandle(value)) {
					outboundPaths.push(value.url);
				}

				// NOTE: This is taking a hard dependency on the fact that in our DataStore implementation,
				// the address of the DDS is stored in a property called "address".  This is not ideal.
				// An alternative would be for the op envelope to include the absolute path (built up as it is submitted)
				if (key === "address" && ddsAddress === undefined) {
					ddsAddress = value;
				}

				recursivelyFindHandles(value);
			}
		}
	}

	recursivelyFindHandles(contents);

	// GC node paths are all absolute paths, hence the "" prefix.
	// e.g. this will yield "/dataStoreId/ddsId"
	const fromPath = ["", address, ddsAddress].join("/");
	outboundPaths.forEach((toPath) => addedOutboundReference(fromPath, toPath));
}

/** @internal */
export class ChannelCollectionFactory<T extends ChannelCollection = ChannelCollection>
	implements IFluidDataStoreFactory
{
	public readonly type = "ChannelCollectionChannel";

	public IFluidDataStoreRegistry: IFluidDataStoreRegistry;

	constructor(
		registryEntries: NamedFluidDataStoreRegistryEntries,
		// ADO:7302 We need a better type here
		private readonly provideEntryPoint: (
			runtime: IFluidDataStoreChannel,
		) => Promise<FluidObject>,
		private readonly ctor: (...args: ConstructorParameters<typeof ChannelCollection>) => T,
	) {
		this.IFluidDataStoreRegistry = new FluidDataStoreRegistry(registryEntries);
	}

	public get IFluidDataStoreFactory() {
		return this;
	}

	public async instantiateDataStore(
		context: IFluidDataStoreContext,
		_existing: boolean,
	): Promise<IFluidDataStoreChannel> {
		const runtime = this.ctor(
			context.baseSnapshot,
			context, // parentContext
			context.baseLogger,
			() => {}, // gcNodeUpdated
			(_nodePath: string) => false, // isDataStoreDeleted
			new Map(), // aliasMap
			this.provideEntryPoint,
		);

		return runtime;
	}
}<|MERGE_RESOLUTION|>--- conflicted
+++ resolved
@@ -969,10 +969,6 @@
 		requestHeaderData: RuntimeHeaderData,
 		originalRequest: IRequest,
 	): Promise<IFluidDataStoreContextInternal> {
-<<<<<<< HEAD
-=======
-		const headerData = { ...defaultRuntimeHeaderData, ...requestHeaderData };
->>>>>>> 3c277513
 		if (
 			this.checkAndLogIfDeleted(
 				id,
@@ -1018,12 +1014,7 @@
 		) {
 			return undefined;
 		}
-<<<<<<< HEAD
 		const context = this.contexts.get(id);
-=======
-		const headerData = { ...defaultRuntimeHeaderData, ...requestHeaderData };
-		const context = await this.contexts.getBoundOrRemoted(id, headerData.wait);
->>>>>>> 3c277513
 		if (context === undefined) {
 			return undefined;
 		}
