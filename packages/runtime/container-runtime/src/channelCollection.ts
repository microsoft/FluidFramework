--- conflicted
+++ resolved
@@ -107,28 +107,6 @@
 } from "./summary/index.js";
 
 /**
-<<<<<<< HEAD
- * Accepted header keys for requests coming to the runtime.
- * @internal
- */
-export enum RuntimeHeaders {
-	/**
-	 * True to wait for a data store to be created and loaded before returning it.
-	 */
-	wait = "wait",
-	/**
-	 * True if the request is coming from an IFluidHandle.
-	 */
-	viaHandle = "viaHandle",
-	/**
-	 * Contains the metadata record, if one exists.
-	 */
-	metadata = "metadata",
-}
-
-/**
-=======
->>>>>>> 3da73bd3
  * True if a tombstoned object should be returned without erroring
  * @legacy
  * @alpha
