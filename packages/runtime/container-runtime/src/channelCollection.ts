--- conflicted
+++ resolved
@@ -99,7 +99,6 @@
 import { FluidDataStoreRegistry } from "./dataStoreRegistry.js";
 // eslint-disable-next-line import/no-deprecated
 import { GCNodeType, IGCNodeUpdatedProps, urlToGCNodePath } from "./gc/index.js";
-// eslint-disable-next-line import/no-deprecated
 import { ContainerMessageType, LocalContainerRuntimeMessage } from "./messageTypes.js";
 import { StorageServiceWithAttachBlobs } from "./storageServiceWithAttachBlobs.js";
 import {
@@ -233,7 +232,6 @@
 			contents: fluidDataStoreContent,
 		};
 		parentContext.submitMessage(
-			// eslint-disable-next-line import/no-deprecated
 			ContainerMessageType.FluidDataStoreOp,
 			envelope,
 			localOpMetadata,
@@ -608,7 +606,7 @@
 	protected submitAttachChannelOp(localContext: LocalFluidDataStoreContext): void {
 		const message = this.generateAttachMessage(localContext);
 		this.pendingAttach.set(localContext.id, message);
-		// eslint-disable-next-line import/no-deprecated
+
 		this.parentContext.submitMessage(ContainerMessageType.Attach, message, undefined);
 		this.attachOpFiredForDataStore.add(localContext.id);
 	}
@@ -718,13 +716,12 @@
 
 	public reSubmit(type: string, content: unknown, localOpMetadata: unknown): void {
 		switch (type) {
-			// eslint-disable-next-line import/no-deprecated
 			case ContainerMessageType.Attach:
-			// eslint-disable-next-line import/no-deprecated
+
 			case ContainerMessageType.Alias:
 				this.parentContext.submitMessage(type, content, localOpMetadata);
 				return;
-			// eslint-disable-next-line import/no-deprecated
+
 			case ContainerMessageType.FluidDataStoreOp:
 				return this.reSubmitChannelOp(type, content, localOpMetadata);
 			default:
@@ -750,12 +747,7 @@
 		context.reSubmit(innerContents.type, innerContents.content, localOpMetadata);
 	}
 
-<<<<<<< HEAD
-	public rollback(type: string, content: unknown, localOpMetadata: unknown) {
-		// eslint-disable-next-line import/no-deprecated
-=======
 	public rollback(type: string, content: unknown, localOpMetadata: unknown): void {
->>>>>>> ee7d253d
 		assert(type === ContainerMessageType.FluidDataStoreOp, 0x8e8 /* type */);
 		const envelope = content as IEnvelope;
 		const context = this.contexts.get(envelope.address);
@@ -777,13 +769,12 @@
 	public async applyStashedOp(content: unknown): Promise<unknown> {
 		const opContents = content as LocalContainerRuntimeMessage;
 		switch (opContents.type) {
-			// eslint-disable-next-line import/no-deprecated
 			case ContainerMessageType.Attach:
 				return this.applyStashedAttachOp(opContents.contents);
-			// eslint-disable-next-line import/no-deprecated
+
 			case ContainerMessageType.Alias:
 				return;
-			// eslint-disable-next-line import/no-deprecated
+
 			case ContainerMessageType.FluidDataStoreOp:
 				return this.applyStashedChannelChannelOp(opContents.contents);
 			default:
@@ -855,15 +846,14 @@
 	 */
 	public processMessages(messageCollection: IRuntimeMessageCollection): void {
 		switch (messageCollection.envelope.type) {
-			// eslint-disable-next-line import/no-deprecated
 			case ContainerMessageType.FluidDataStoreOp:
 				this.processChannelMessages(messageCollection);
 				break;
-			// eslint-disable-next-line import/no-deprecated
+
 			case ContainerMessageType.Attach:
 				this.processAttachMessages(messageCollection);
 				break;
-			// eslint-disable-next-line import/no-deprecated
+
 			case ContainerMessageType.Alias:
 				this.processAliasMessages(messageCollection);
 				break;
