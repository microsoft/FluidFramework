--- conflicted
+++ resolved
@@ -52,13 +52,7 @@
 	channelsTreeName,
 	type IInboundSignalMessage,
 	gcDataBlobKey,
-<<<<<<< HEAD
-=======
-	type IRuntimeMessagesContent,
-	type InboundAttachMessage,
-	type IRuntimeMessageCollection,
 	type MinimumVersionForCollab,
->>>>>>> 5e875732
 } from "@fluidframework/runtime-definitions/internal";
 import {
 	GCDataBuilder,
@@ -110,18 +104,13 @@
 } from "./dataStoreContext.js";
 import { DataStoreContexts } from "./dataStoreContexts.js";
 import { FluidDataStoreRegistry } from "./dataStoreRegistry.js";
-<<<<<<< HEAD
-import { GCNodeType, IGCNodeUpdatedProps, urlToGCNodePath } from "./gc/index.js";
+import { GCNodeType, type IGCNodeUpdatedProps, urlToGCNodePath } from "./gc/index.js";
 import type {
 	ContainerRuntimeAliasMessage,
 	ContainerRuntimeDataStoreOpMessage,
 	OutboundContainerRuntimeAttachMessage,
 } from "./messageTypes.js";
-import { ContainerMessageType, LocalContainerRuntimeMessage } from "./messageTypes.js";
-=======
-import { GCNodeType, type IGCNodeUpdatedProps, urlToGCNodePath } from "./gc/index.js";
 import { ContainerMessageType, type LocalContainerRuntimeMessage } from "./messageTypes.js";
->>>>>>> 5e875732
 import { StorageServiceWithAttachBlobs } from "./storageServiceWithAttachBlobs.js";
 import {
 	type IContainerRuntimeMetadata,
@@ -149,14 +138,24 @@
 export type AddressedSignalEnvelope = IEnvelope<ISignalEnvelope["contents"]>;
 
 /**
+ * This version of the interface is private to this the package. It should never be exported under any tag.
+ * It is used to manage interactions within the container-runtime package. If something is needed
+ * cross package, it is likely it is also being used cross layer (ContainerRuntime * DataStoreRuntime).
+ * If that is the case, the change likely needs to be staged directly on IFluidParentContext. Changes
+ * being staged on IFluidParentContext can be added here as well, likely with optionality removed,
+ * to ease interactions within this package.
+ */
+export interface IFluidParentContextPrivate extends IFluidParentContext {
+	readonly isReadOnly: () => boolean;
+	readonly minVersionForCollab: MinimumVersionForCollab;
+}
+
+/**
  * Kin of {@link @fluidframework/runtime-definitions#IFluidParentContext} with alternate
  * submitMessage and submitSignal methods.
- *
- * @internal
- * @privateRemarks Exposed per ChannelCollection testing and API extractor request
  */
-export interface IFluidRootParentContext
-	extends Omit<IFluidParentContext, "submitMessage" | "submitSignal"> {
+export interface IFluidRootParentContextPrivate
+	extends Omit<IFluidParentContextPrivate, "submitMessage" | "submitSignal"> {
 	readonly submitMessage: (
 		containerRuntimeMessage:
 			| ContainerRuntimeDataStoreOpMessage
@@ -170,38 +169,17 @@
 type SubmitKeys = "submitMessage" | "submitSignal";
 
 /**
-<<<<<<< HEAD
- * Creates a shallow wrapper of {@link IFluidParentContext} or
- * {@link IFluidRootParentContext} with `submitMessage` and `submitSignal`
+ * Creates a shallow wrapper of {@link IFluidParentContextPrivate} or
+ * {@link IFluidRootParentContextPrivate} with `submitMessage` and `submitSignal`
  * methods replaced with the provided overrides.
  */
-export function formParentContext<T extends IFluidParentContext | IFluidRootParentContext>(
-	context: Omit<IFluidParentContext & IFluidRootParentContext, SubmitKeys>,
+export function formParentContext<
+	T extends IFluidParentContextPrivate | IFluidRootParentContextPrivate,
+>(
+	context: Omit<IFluidParentContextPrivate & IFluidRootParentContextPrivate, SubmitKeys>,
 	overrides: Pick<T, SubmitKeys>,
-): Omit<IFluidParentContext & IFluidRootParentContext, SubmitKeys> & Pick<T, SubmitKeys> {
-=======
- * This version of the interface is private to this the package. It should never be exported under any tag.
- * It is used to manage interactions within the container-runtime package. If something is needed
- * cross package, it is likely it is also being used cross layer (ContainerRuntime * DataStoreRuntime).
- * If that is the case, the change likely needs to be staged directly on IFluidParentContext. Changes
- * being staged on IFluidParentContext can be added here as well, likely with optionality removed,
- * to ease interactions within this package.
- */
-export interface IFluidParentContextPrivate
-	extends Omit<IFluidParentContext, "isReadOnly" | "minVersionForCollab"> {
-	readonly isReadOnly: () => boolean;
-
-	/**
-	 * {@inheritdoc IFluidParentContext.minVersionForCollab}
-	 */
-	readonly minVersionForCollab: MinimumVersionForCollab;
-}
-
-/**
- * Creates a shallow wrapper of {@link IFluidParentContext}. The wrapper can then have its methods overwritten as needed
- */
-export function wrapContext(context: IFluidParentContextPrivate): IFluidParentContextPrivate {
->>>>>>> 5e875732
+): Omit<IFluidParentContextPrivate & IFluidRootParentContextPrivate, SubmitKeys> &
+	Pick<T, SubmitKeys> {
 	return {
 		get IFluidDataStoreRegistry() {
 			return context.IFluidDataStoreRegistry;
@@ -266,19 +244,18 @@
 }
 
 /**
- * Creates a wrapper of a {@link IFluidParentContext} to be provided to the inner datastore channels.
+ * Creates a wrapper of a {@link IFluidRootParentContextPrivate} to be provided to the inner datastore channels.
  * The wrapper will have the submit methods overwritten with the appropriate id as the destination address.
  *
  * @param id - the id of the channel
- * @param parentContext - the {@link IFluidRootParentContext} to wrap
+ * @param parentContext - the {@link IFluidRootParentContextPrivate} to wrap
  * @returns A wrapped {@link IFluidParentContext}
  */
 function wrapContextForInnerChannel(
 	id: string,
-<<<<<<< HEAD
-	parentContext: IFluidRootParentContext,
-): IFluidParentContext {
-	const context = formParentContext<IFluidParentContext>(parentContext, {
+	parentContext: IFluidRootParentContextPrivate,
+): IFluidParentContextPrivate {
+	const context = formParentContext<IFluidParentContextPrivate>(parentContext, {
 		submitMessage: (type: string, content: unknown, localOpMetadata: unknown) => {
 			const fluidDataStoreContent: FluidDataStoreMessage = {
 				content,
@@ -297,35 +274,6 @@
 			parentContext.submitSignal({ address: id, contents: { type, content } }, targetClientId);
 		},
 	});
-=======
-	parentContext: IFluidParentContextPrivate,
-): IFluidParentContextPrivate {
-	const context = wrapContext(parentContext);
-
-	context.submitMessage = (type: string, content: unknown, localOpMetadata: unknown) => {
-		const fluidDataStoreContent: FluidDataStoreMessage = {
-			content,
-			type,
-		};
-		const envelope: IEnvelope = {
-			address: id,
-			contents: fluidDataStoreContent,
-		};
-		parentContext.submitMessage(
-			ContainerMessageType.FluidDataStoreOp,
-			envelope,
-			localOpMetadata,
-		);
-	};
-
-	context.submitSignal = (type: string, contents: unknown, targetClientId?: string) => {
-		const envelope: IEnvelope = {
-			address: id,
-			contents,
-		};
-		parentContext.submitSignal(type, envelope, targetClientId);
-	};
->>>>>>> 5e875732
 
 	return context;
 }
@@ -372,11 +320,7 @@
 
 	constructor(
 		protected readonly baseSnapshot: ISnapshotTree | ISnapshot | undefined,
-<<<<<<< HEAD
-		public readonly parentContext: IFluidRootParentContext,
-=======
-		public readonly parentContext: IFluidParentContextPrivate,
->>>>>>> 5e875732
+		public readonly parentContext: IFluidRootParentContextPrivate,
 		baseLogger: ITelemetryBaseLogger,
 		private readonly gcNodeUpdated: (props: IGCNodeUpdatedProps) => void,
 		private readonly isDataStoreDeleted: (nodePath: string) => boolean,
@@ -793,35 +737,22 @@
 		return this.disposeOnce.value;
 	}
 
-<<<<<<< HEAD
 	public readonly reSubmitContainerMessage = (
 		message:
 			| ContainerRuntimeDataStoreOpMessage
 			| OutboundContainerRuntimeAttachMessage
 			| ContainerRuntimeAliasMessage,
 		localOpMetadata: unknown,
+		squash: boolean | undefined,
 	): void => {
 		switch (message.type) {
-=======
-	public reSubmit(
-		type: string,
-		content: unknown,
-		localOpMetadata: unknown,
-		squash: boolean,
-	): void {
-		switch (type) {
->>>>>>> 5e875732
 			case ContainerMessageType.Attach:
 			case ContainerMessageType.Alias: {
 				this.parentContext.submitMessage(message, localOpMetadata);
 				return;
 			}
 			case ContainerMessageType.FluidDataStoreOp: {
-<<<<<<< HEAD
-				return this.resubmitDataStoreOp(message.contents, localOpMetadata);
-=======
-				return this.reSubmitChannelOp(type, content, localOpMetadata, squash);
->>>>>>> 5e875732
+				return this.resubmitDataStoreOp(message.contents, localOpMetadata, squash);
 			}
 			default: {
 				assert(false, 0x907 /* unknown op type */);
@@ -829,20 +760,11 @@
 		}
 	};
 
-<<<<<<< HEAD
 	protected readonly resubmitDataStoreOp = (
 		envelope: IEnvelope<FluidDataStoreMessage>,
 		localOpMetadata: unknown,
+		squash: boolean | undefined,
 	): void => {
-=======
-	protected reSubmitChannelOp(
-		type: string,
-		content: unknown,
-		localOpMetadata: unknown,
-		squash: boolean,
-	): void {
-		const envelope = content as IEnvelope;
->>>>>>> 5e875732
 		const context = this.contexts.get(envelope.address);
 		// If the data store has been deleted, log an error and throw an error. If there are local changes for a
 		// deleted data store, it can otherwise lead to inconsistent state when compared to other clients.
@@ -855,14 +777,8 @@
 			});
 		}
 		assert(!!context, 0x160 /* "There should be a store context for the op" */);
-<<<<<<< HEAD
-		context.reSubmit(envelope.contents, localOpMetadata);
+		context.reSubmit(envelope.contents, localOpMetadata, squash);
 	};
-=======
-		const innerContents = envelope.contents as FluidDataStoreMessage;
-		context.reSubmit(innerContents.type, innerContents.content, localOpMetadata, squash);
-	}
->>>>>>> 5e875732
 
 	public readonly rollbackDataStoreOp = (
 		envelope: IEnvelope<FluidDataStoreMessage>,
@@ -1787,7 +1703,6 @@
 
 /**
  * @privateRemarks This class is only used for experimentation/testing.
- * @internal
  */
 export class ComposableChannelCollection
 	extends ChannelCollection
@@ -1797,7 +1712,7 @@
 
 	public constructor(
 		baseSnapshot: ISnapshotTree | ISnapshot | undefined,
-		parentContext: IFluidParentContext,
+		parentContext: IFluidParentContextPrivate,
 		baseLogger: ITelemetryBaseLogger,
 		gcNodeUpdated: (props: IGCNodeUpdatedProps) => void,
 		isDataStoreDeleted: (nodePath: string) => boolean,
@@ -1807,7 +1722,7 @@
 		super(
 			baseSnapshot,
 			/* [root] parentContext */
-			formParentContext<IFluidRootParentContext>(parentContext, {
+			formParentContext<IFluidRootParentContextPrivate>(parentContext, {
 				submitMessage: (
 					containerRuntimeMessage:
 						| ContainerRuntimeDataStoreOpMessage
@@ -1817,7 +1732,7 @@
 				): void => {
 					// Note that here our message format is reconfigured.
 					// While `ContainerRuntime*Message`s use `contents`
-					// as `FluidDataStoreMessage`s the content is
+					// as `FluidDataStoreMessage`s, the content is
 					// stored in `content`.
 					parentContext.submitMessage(
 						containerRuntimeMessage.type,
@@ -1848,7 +1763,12 @@
 		);
 	}
 
-	public reSubmit(type: string, content: unknown, localOpMetadata: unknown): void {
+	public reSubmit(
+		type: string,
+		content: unknown,
+		localOpMetadata: unknown,
+		squash?: boolean,
+	): void {
 		// If the cast is incorrect and type is not one of the three supported,
 		// reSubmitContainerMessage will assert.
 		// eslint-disable-next-line @typescript-eslint/consistent-type-assertions -- Need to force conversion
@@ -1859,7 +1779,7 @@
 			| ContainerRuntimeDataStoreOpMessage
 			| OutboundContainerRuntimeAttachMessage
 			| ContainerRuntimeAliasMessage;
-		this.reSubmitContainerMessage(message, localOpMetadata);
+		this.reSubmitContainerMessage(message, localOpMetadata, squash);
 	}
 
 	public rollback(type: string, content: unknown, localOpMetadata: unknown): void {
@@ -1873,14 +1793,7 @@
  *
  * @internal
  */
-<<<<<<< HEAD
-export class ChannelCollectionFactory<
-	T extends ComposableChannelCollection = ComposableChannelCollection,
-> implements IFluidDataStoreFactory
-{
-=======
 export class ChannelCollectionFactory implements IFluidDataStoreFactory {
->>>>>>> 5e875732
 	public readonly type = "ChannelCollectionChannel";
 
 	public IFluidDataStoreRegistry: IFluidDataStoreRegistry;
@@ -1891,12 +1804,6 @@
 		private readonly provideEntryPoint: (
 			runtime: IFluidDataStoreChannel,
 		) => Promise<FluidObject>,
-<<<<<<< HEAD
-		private readonly ctor: (
-			...args: ConstructorParameters<typeof ComposableChannelCollection>
-		) => T,
-=======
->>>>>>> 5e875732
 	) {
 		this.IFluidDataStoreRegistry = new FluidDataStoreRegistry(registryEntries);
 	}
@@ -1923,7 +1830,7 @@
 			0xb8f /* we don't support the layer boundary here today */,
 		);
 
-		const runtime = new ChannelCollection(
+		const runtime = new ComposableChannelCollection(
 			context.baseSnapshot,
 			/* parentContext */ context,
 			context.baseLogger,
