/*!
 * Copyright (c) Microsoft Corporation and contributors. All rights reserved.
 * Licensed under the MIT License.
 */

import {
	ITelemetryBaseLogger,
	IDisposable,
	IFluidHandle,
	IRequest,
	FluidObject,
	IResponse,
} from "@fluidframework/core-interfaces";
import { FluidObjectHandle } from "@fluidframework/datastore";
import { ISequencedDocumentMessage, ISnapshotTree } from "@fluidframework/protocol-definitions";
import {
	AliasResult,
	channelsTreeName,
	CreateSummarizerNodeSource,
	IAttachMessage,
	IEnvelope,
	IFluidDataStoreChannel,
	IFluidDataStoreContextDetached,
	IGarbageCollectionData,
	IInboundSignalMessage,
	IFluidParentContext,
	InboundAttachMessage,
	ISummarizeResult,
	ISummaryTreeWithStats,
	ITelemetryContext,
	IFluidDataStoreFactory,
	IFluidDataStoreContext,
	NamedFluidDataStoreRegistryEntries,
	IFluidDataStoreRegistry,
	type IDataStore,
	type IDataStoreCollection,
} from "@fluidframework/runtime-definitions";
import {
	convertSnapshotTreeToSummaryTree,
	convertSummaryTreeToITree,
	create404Response,
	createResponseError,
	GCDataBuilder,
	isSerializedHandle,
	processAttachMessageGCData,
	responseToException,
	SummaryTreeBuilder,
	unpackChildNodesUsedRoutes,
	RequestParser,
	encodeCompactIdToString,
} from "@fluidframework/runtime-utils";
import { v4 as uuid } from "uuid";
import {
	createChildMonitoringContext,
	DataCorruptionError,
	DataProcessingError,
	extractSafePropertiesFromMessage,
	LoggingError,
	MonitoringContext,
	tagCodeArtifacts,
	createChildLogger,
	UsageError,
} from "@fluidframework/telemetry-utils";
import { AttachState } from "@fluidframework/container-definitions";
import { buildSnapshotTree } from "@fluidframework/driver-utils";
import { assert, Lazy, LazyPromise } from "@fluidframework/core-utils";
import { DataStoreContexts } from "./dataStoreContexts.js";
import { defaultRuntimeHeaderData, RuntimeHeaderData } from "./containerRuntime.js";
import {
	FluidDataStoreContext,
	RemoteFluidDataStoreContext,
	LocalFluidDataStoreContext,
	createAttributesBlob,
	LocalDetachedFluidDataStoreContext,
	IFluidDataStoreContextInternal,
	ILocalDetachedFluidDataStoreContextProps,
} from "./dataStoreContext.js";
import { StorageServiceWithAttachBlobs } from "./storageServiceWithAttachBlobs.js";
import {
	IDataStoreAliasMessage,
	channelToDataStore,
	isDataStoreAliasMessage,
} from "./dataStore.js";
import {
	GCNodeType,
	detectOutboundRoutesViaDDSKey,
	trimLeadingAndTrailingSlashes,
} from "./gc/index.js";
import {
	IContainerRuntimeMetadata,
	nonDataStorePaths,
	rootHasIsolatedChannels,
} from "./summary/index.js";
import { ContainerMessageType, LocalContainerRuntimeMessage } from "./messageTypes.js";
import { FluidDataStoreRegistry } from "./dataStoreRegistry.js";

/**
 * Accepted header keys for requests coming to the runtime.
 * @internal
 */
export enum RuntimeHeaders {
	/** True to wait for a data store to be created and loaded before returning it. */
	wait = "wait",
	/** True if the request is coming from an IFluidHandle. */
	viaHandle = "viaHandle",
}

/** True if a tombstoned object should be returned without erroring
 * @alpha
 */
export const AllowTombstoneRequestHeaderKey = "allowTombstone"; // Belongs in the enum above, but avoiding the breaking change
/**
 * [IRRELEVANT IF throwOnInactiveLoad OPTION NOT SET] True if an inactive object should be returned without erroring
 * @internal
 */
export const AllowInactiveRequestHeaderKey = "allowInactive"; // Belongs in the enum above, but avoiding the breaking change

type PendingAliasResolve = (success: boolean) => void;

interface FluidDataStoreMessage {
	content: any;
	type: string;
}

/**
 * Creates a shallow wrapper of {@link IFluidParentContext}. The wrapper can then have its methods overwritten as needed
 */
export function wrapContext(context: IFluidParentContext): IFluidParentContext {
	return {
		get IFluidDataStoreRegistry() {
			return context.IFluidDataStoreRegistry;
		},
		IFluidHandleContext: context.IFluidHandleContext,
		options: context.options,
		get clientId() {
			return context.clientId;
		},
		get connected() {
			return context.connected;
		},
		deltaManager: context.deltaManager,
		storage: context.storage,
		logger: context.logger,
		get clientDetails() {
			return context.clientDetails;
		},
		get idCompressor() {
			return context.idCompressor;
		},
		loadingGroupId: context.loadingGroupId,
		get attachState() {
			return context.attachState;
		},
		containerRuntime: context.containerRuntime,
		scope: context.scope,
		gcThrowOnTombstoneUsage: context.gcThrowOnTombstoneUsage,
		gcTombstoneEnforcementAllowed: context.gcTombstoneEnforcementAllowed,
		getAbsoluteUrl: async (...args) => {
			return context.getAbsoluteUrl(...args);
		},
		getQuorum: (...args) => {
			return context.getQuorum(...args);
		},
		getAudience: (...args) => {
			return context.getAudience(...args);
		},
		ensureNoDataModelChanges: (...args) => {
			return context.ensureNoDataModelChanges(...args);
		},
		submitMessage: (...args) => {
			return context.submitMessage(...args);
		},
		submitSignal: (...args) => {
			return context.submitSignal(...args);
		},
		makeLocallyVisible: (...args) => {
			return context.makeLocallyVisible(...args);
		},
		uploadBlob: async (...args) => {
			return context.uploadBlob(...args);
		},
		addedGCOutboundReference: (...args) => {
			return context.addedGCOutboundReference?.(...args);
		},
		getCreateChildSummarizerNodeFn: (...args) => {
			return context.getCreateChildSummarizerNodeFn?.(...args);
		},
		deleteChildSummarizerNode: (...args) => {
			return context.deleteChildSummarizerNode?.(...args);
		},
		setChannelDirty: (address: string) => {
			return context.setChannelDirty(address);
		},
	};
}

/**
 * Creates a wrapper of a {@link IFluidParentContext} to be provided to the inner datastore channels.
 * The wrapper will have the submit methods overwritten with the appropriate id as the destination address.
 *
 * @param id - the id of the channel
 * @param parentContext - the {@link IFluidParentContext} to wrap
 * @returns A wrapped {@link IFluidParentContext}
 */
export function wrapContextForInnerChannel(
	id: string,
	parentContext: IFluidParentContext,
): IFluidParentContext {
	const context = wrapContext(parentContext);

	context.submitMessage = (type: string, content: any, localOpMetadata: unknown) => {
		const fluidDataStoreContent: FluidDataStoreMessage = {
			content,
			type,
		};
		const envelope: IEnvelope = {
			address: id,
			contents: fluidDataStoreContent,
		};
		parentContext.submitMessage(
			ContainerMessageType.FluidDataStoreOp,
			envelope,
			localOpMetadata,
		);
	};

	context.submitSignal = (type: string, contents: any, targetClientId?: string) => {
		const envelope: IEnvelope = {
			address: id,
			contents,
		};
		parentContext.submitSignal(type, envelope, targetClientId);
	};

	return context;
}

/**
 * This class encapsulates data store handling. Currently it is only used by the container runtime,
 * but eventually could be hosted on any channel once we formalize the channel api boundary.
 * @internal
 */
export class ChannelCollection
	implements IFluidDataStoreChannel, IDataStoreCollection, IDisposable
{
	// Stores tracked by the Domain
	private readonly pendingAttach = new Map<string, IAttachMessage>();
	// 0.24 back-compat attachingBeforeSummary
	public readonly attachOpFiredForDataStore = new Set<string>();

	protected readonly mc: MonitoringContext;

	private readonly disposeOnce = new Lazy<void>(() => this.contexts.dispose());

	public readonly entryPoint: IFluidHandle<FluidObject>;

	public readonly containerLoadStats: {
		// number of dataStores during loadContainer
		readonly containerLoadDataStoreCount: number;
		// number of unreferenced dataStores during loadContainer
		readonly referencedDataStoreCount: number;
	};

	// Stores the ids of new data stores between two GC runs. This is used to notify the garbage collector of new
	// root data stores that are added.
	private dataStoresSinceLastGC: string[] = [];
	// The handle to the container runtime. This is used mainly for GC purposes to represent outbound reference from
	// the container runtime to other nodes.
	private readonly containerRuntimeHandle: IFluidHandle;
	private readonly pendingAliasMap: Map<string, Promise<AliasResult>> = new Map<
		string,
		Promise<AliasResult>
	>();

	protected readonly contexts: DataStoreContexts;

	constructor(
		protected readonly baseSnapshot: ISnapshotTree | undefined,
		public readonly parentContext: IFluidParentContext,
		baseLogger: ITelemetryBaseLogger,
		private readonly gcNodeUpdated: (
			nodePath: string,
			reason: "Loaded" | "Changed",
			timestampMs?: number,
			packagePath?: readonly string[],
			request?: IRequest,
			headerData?: RuntimeHeaderData,
		) => void,
		private readonly isDataStoreDeleted: (nodePath: string) => boolean,
		private readonly aliasMap: Map<string, string>,
		provideEntryPoint: (runtime: ChannelCollection) => Promise<FluidObject>,
	) {
		this.mc = createChildMonitoringContext({ logger: baseLogger });
		this.contexts = new DataStoreContexts(baseLogger);
		this.containerRuntimeHandle = new FluidObjectHandle(
			this.parentContext,
			"/",
			this.parentContext.IFluidHandleContext,
		);
		this.entryPoint = new FluidObjectHandle<FluidObject>(
			new LazyPromise(async () => provideEntryPoint(this)),
			"",
			this.parentContext.IFluidHandleContext,
		);

		// Extract stores stored inside the snapshot
		const fluidDataStores = new Map<string, ISnapshotTree>();
		if (baseSnapshot) {
			for (const [key, value] of Object.entries(baseSnapshot.trees)) {
				fluidDataStores.set(key, value);
			}
		}

		let unreferencedDataStoreCount = 0;
		// Create a context for each of them
		for (const [key, value] of fluidDataStores) {
			let dataStoreContext: FluidDataStoreContext;

			// counting number of unreferenced data stores
			if (value.unreferenced) {
				unreferencedDataStoreCount++;
			}
			// If we have a detached container, then create local data store contexts.
			if (this.parentContext.attachState !== AttachState.Detached) {
				dataStoreContext = new RemoteFluidDataStoreContext({
					id: key,
					snapshotTree: value,
					parentContext: this.wrapContextForInnerChannel(key),
					storage: this.parentContext.storage,
					scope: this.parentContext.scope,
					createSummarizerNodeFn: this.parentContext.getCreateChildSummarizerNodeFn(key, {
						type: CreateSummarizerNodeSource.FromSummary,
					}),
					loadingGroupId: value.groupId,
				});
			} else {
				if (typeof value !== "object") {
					throw new LoggingError("Snapshot should be there to load from!!");
				}
				const snapshotTree = value;
				dataStoreContext = new LocalFluidDataStoreContext({
					id: key,
					pkg: undefined,
					parentContext: this.wrapContextForInnerChannel(key),
					storage: this.parentContext.storage,
					scope: this.parentContext.scope,
					createSummarizerNodeFn: this.parentContext.getCreateChildSummarizerNodeFn(key, {
						type: CreateSummarizerNodeSource.FromSummary,
					}),
					makeLocallyVisibleFn: () => this.makeDataStoreLocallyVisible(key),
					snapshotTree,
				});
			}
			this.contexts.addBoundOrRemoted(dataStoreContext);
		}
		this.containerLoadStats = {
			containerLoadDataStoreCount: fluidDataStores.size,
			referencedDataStoreCount: fluidDataStores.size - unreferencedDataStoreCount,
		};
	}

	public get aliases(): ReadonlyMap<string, string> {
		return this.aliasMap;
	}

	public get pendingAliases(): Map<string, Promise<AliasResult>> {
		return this.pendingAliasMap;
	}

	public async waitIfPendingAlias(maybeAlias: string): Promise<AliasResult> {
		const pendingAliasPromise = this.pendingAliases.get(maybeAlias);
		return pendingAliasPromise ?? "Success";
	}

	/** For sampling. Only log once per container */
	private shouldSendAttachLog = true;

	protected wrapContextForInnerChannel(id: string): IFluidParentContext {
		return wrapContextForInnerChannel(id, this.parentContext);
	}

	/**
	 * IFluidDataStoreChannel.makeVisibleAndAttachGraph implementation
	 * Not clear when it would be called and what it should do.
	 * Currently this API is called by context only for root data stores.
	 */
	public makeVisibleAndAttachGraph() {
		this.parentContext.makeLocallyVisible();
	}

	private processAttachMessage(message: ISequencedDocumentMessage, local: boolean) {
		const attachMessage = message.contents as InboundAttachMessage;

		this.dataStoresSinceLastGC.push(attachMessage.id);

		// We need to process the GC Data for both local and remote attach messages
		const foundGCData = processAttachMessageGCData(attachMessage.snapshot, (nodeId, toPath) => {
			// nodeId is the relative path under the node being attached. Always starts with "/", but no trailing "/" after an id
			const fromPath = `/${attachMessage.id}${nodeId === "/" ? "" : nodeId}`;
			this.parentContext.addedGCOutboundReference?.(
				{ absolutePath: fromPath },
				{ absolutePath: toPath },
			);
		});

		// Only log once per container to avoid noise/cost.
		// Allows longitudinal tracking of various state (e.g. foundGCData), and some sampled details
		if (this.shouldSendAttachLog) {
			this.shouldSendAttachLog = false;
			this.mc.logger.sendTelemetryEvent({
				eventName: "dataStoreAttachMessage_sampled",
				...tagCodeArtifacts({ id: attachMessage.id, pkg: attachMessage.type }),
				details: {
					local,
					snapshot: !!attachMessage.snapshot,
					foundGCData,
				},
				...extractSafePropertiesFromMessage(message),
			});
		}

		// The local object has already been attached
		if (local) {
			assert(
				this.pendingAttach.has(attachMessage.id),
				0x15e /* "Local object does not have matching attach message id" */,
			);
			this.contexts.get(attachMessage.id)?.setAttachState(AttachState.Attached);
			this.pendingAttach.delete(attachMessage.id);
			return;
		}

		// If a non-local operation then go and create the object, otherwise mark it as officially attached.
		if (this.alreadyProcessed(attachMessage.id)) {
			// TODO: dataStoreId may require a different tag from PackageData #7488
			const error = new DataCorruptionError(
				// pre-0.58 error message: duplicateDataStoreCreatedWithExistingId
				"Duplicate DataStore created with existing id",
				{
					...extractSafePropertiesFromMessage(message),
					...tagCodeArtifacts({ dataStoreId: attachMessage.id }),
				},
			);
			throw error;
		}

		const flatAttachBlobs = new Map<string, ArrayBufferLike>();
		let snapshotTree: ISnapshotTree | undefined;
		if (attachMessage.snapshot) {
			snapshotTree = buildSnapshotTree(attachMessage.snapshot.entries, flatAttachBlobs);
		}

		// Include the type of attach message which is the pkg of the store to be
		// used by RemoteFluidDataStoreContext in case it is not in the snapshot.
		const pkg = [attachMessage.type];
		const remoteFluidDataStoreContext = new RemoteFluidDataStoreContext({
			id: attachMessage.id,
			snapshotTree,
			parentContext: this.wrapContextForInnerChannel(attachMessage.id),
			storage: new StorageServiceWithAttachBlobs(this.parentContext.storage, flatAttachBlobs),
			scope: this.parentContext.scope,
			loadingGroupId: attachMessage.snapshot?.groupId,
			createSummarizerNodeFn: this.parentContext.getCreateChildSummarizerNodeFn(
				attachMessage.id,
				{
					type: CreateSummarizerNodeSource.FromAttach,
					sequenceNumber: message.sequenceNumber,
					snapshot: attachMessage.snapshot ?? {
						entries: [createAttributesBlob(pkg, true /* isRootDataStore */)],
					},
				},
			),
			pkg,
		});

		this.contexts.addBoundOrRemoted(remoteFluidDataStoreContext);
	}

	private processAliasMessage(
		message: ISequencedDocumentMessage,
		localOpMetadata: unknown,
		local: boolean,
	): void {
		const aliasMessage = message.contents as IDataStoreAliasMessage;
		if (!isDataStoreAliasMessage(aliasMessage)) {
			throw new DataCorruptionError("malformedDataStoreAliasMessage", {
				...extractSafePropertiesFromMessage(message),
			});
		}

		const resolve = localOpMetadata as PendingAliasResolve;
		const aliasResult = this.processAliasMessageCore(
			aliasMessage.internalId,
			aliasMessage.alias,
		);
		if (local) {
			resolve(aliasResult);
		}
	}

	public processAliasMessageCore(internalId: string, alias: string): boolean {
		if (this.alreadyProcessed(alias)) {
			return false;
		}

		const context = this.contexts.get(internalId);
		// If the data store has been deleted, log an error and ignore this message. This helps prevent document
		// corruption in case a deleted data store accidentally submitted a signal.
		if (this.checkAndLogIfDeleted(internalId, context, "Changed", "processAliasMessageCore")) {
			return false;
		}

		if (context === undefined) {
			this.mc.logger.sendErrorEvent({
				eventName: "AliasFluidDataStoreNotFound",
				fluidDataStoreId: internalId,
			});
			return false;
		}

		const handle = new FluidObjectHandle(
			context,
			internalId,
			this.parentContext.IFluidHandleContext,
		);
		this.parentContext.addedGCOutboundReference?.(this.containerRuntimeHandle, handle);

		this.aliasMap.set(alias, context.id);
		context.setInMemoryRoot();
		return true;
	}

	private alreadyProcessed(id: string): boolean {
		return this.aliasMap.get(id) !== undefined || this.contexts.get(id) !== undefined;
	}

	/** Package up the context's attach summary etc into an IAttachMessage */
	private generateAttachMessage(localContext: IFluidDataStoreContextInternal): IAttachMessage {
		const { attachSummary } = localContext.getAttachData(/* includeGCData: */ true);
		const type = localContext.packagePath[localContext.packagePath.length - 1];

		// Attach message needs the summary in ITree format. Convert the ISummaryTree into an ITree.
		const snapshot = convertSummaryTreeToITree(attachSummary.summary);

		return {
			id: localContext.id,
			snapshot,
			type,
		} satisfies IAttachMessage;
	}

	/**
	 * Make the data store locally visible in the container graph by moving the data store context from unbound to
	 * bound list and submitting the attach message. This data store can now be reached from the root.
	 * @param id - The id of the data store context to make visible.
	 */
	private makeDataStoreLocallyVisible(id: string): void {
		const localContext = this.contexts.getUnbound(id);
		assert(!!localContext, 0x15f /* "Could not find unbound context to bind" */);

		/**
		 * If the container is not detached, it is globally visible to all clients. This data store should also be
		 * globally visible. Move it to attaching state and send an "attach" op for it.
		 * If the container is detached, this data store will be part of the summary that makes the container attached.
		 */
		if (this.parentContext.attachState !== AttachState.Detached) {
			localContext.setAttachState(AttachState.Attaching);
			this.submitAttachChannelOp(localContext);
		}

		this.contexts.bind(id);
	}

	protected submitAttachChannelOp(localContext: LocalFluidDataStoreContext) {
		const message = this.generateAttachMessage(localContext);
		this.pendingAttach.set(localContext.id, message);
		this.parentContext.submitMessage(ContainerMessageType.Attach, message, undefined);
		this.attachOpFiredForDataStore.add(localContext.id);
	}

	/**
	 * Generate compact internal DataStore ID.
	 *
	 * A note about namespace and name collisions:
	 * This code assumes that that's the only way to generate internal IDs, and that it's Ok for this namespace to overlap with
	 * user-provided alias names namespace.
	 * There are two scenarios where it could cause trouble:
	 * 1) Old files, where (already removed) CreateRoot*DataStore*() API was used, and thus internal name of data store
	 * was provided by user. Such files may experience name collision with future data stores that receive a name generated
	 * by this function.
	 * 2) Much less likely, but if it happen that internal ID (generated by this function) is exactly the same as alias name
	 * that user might use in the future, them ContainerRuntime.getAliasedDataStoreEntryPoint() or
	 * ContainerRuntime.getDataStoreFromRequest() could return a data store with internalID matching user request, even though
	 * user expected some other data store (that would receive alias later).
	 * Please note that above mentioned functions have the implementation they have (allowing #2) due to #1.
	 */
	protected createDataStoreId(): string {
		// We use three non-overlapping namespaces:
		// - detached state: even numbers
		// - attached state: odd numbers
		// - uuids
		// In first two cases we will encode result as strings in more compact form.
		if (this.parentContext.attachState === AttachState.Detached) {
			// container is detached, only one client observes content,  no way to hit collisions with other clients.
			return encodeCompactIdToString(2 * this.contexts.size);
		}
		const id = this.parentContext.containerRuntime.generateDocumentUniqueId();
		if (typeof id === "number") {
			return encodeCompactIdToString(2 * id + 1);
		}
		return id;
	}

	public createDetachedDataStore(
		pkg: Readonly<string[]>,
		loadingGroupId?: string,
	): IFluidDataStoreContextDetached {
		return this.createContext(
			this.createDataStoreId(),
			pkg,
			LocalDetachedFluidDataStoreContext,
			undefined, // props
			loadingGroupId,
		);
	}

	public createDataStoreContext(
		pkg: Readonly<string[]>,
		props?: any,
		loadingGroupId?: string,
	): IFluidDataStoreContextInternal {
		return this.createContext(
			this.createDataStoreId(),
			pkg,
			LocalFluidDataStoreContext,
			props,
			loadingGroupId,
		);
	}

	protected createContext<T extends LocalFluidDataStoreContext>(
		id: string,
		pkg: Readonly<string[]>,
		contextCtor: new (props: ILocalDetachedFluidDataStoreContextProps) => T,
		createProps?: any,
		loadingGroupId?: string,
	) {
		const context = new contextCtor({
			id,
			pkg,
			parentContext: this.wrapContextForInnerChannel(id),
			storage: this.parentContext.storage,
			scope: this.parentContext.scope,
			createSummarizerNodeFn: this.parentContext.getCreateChildSummarizerNodeFn(id, {
				type: CreateSummarizerNodeSource.Local,
			}),
			makeLocallyVisibleFn: () => this.makeDataStoreLocallyVisible(id),
			snapshotTree: undefined,
			createProps,
			loadingGroupId,
			channelToDataStoreFn: (channel: IFluidDataStoreChannel) =>
				channelToDataStore(
					channel,
					id,
					this,
					createChildLogger({ logger: this.parentContext.logger }),
				),
		});

<<<<<<< HEAD
	public async createDataStore(
		pkg: Readonly<string | string[]>,
		loadingGroupId?: string,
	): Promise<IDataStore> {
		const id = uuid();
		return channelToDataStore(
			await this._createFluidDataStoreContext(
				Array.isArray(pkg) ? pkg : [pkg],
				undefined,
				loadingGroupId,
			).realize(),
			id,
			this,
			this.mc.logger,
		);
	}

	public async getAliasedDataStoreEntryPoint(
		alias: string,
	): Promise<IFluidHandle<FluidObject> | undefined> {
		// Back-comapatibility:
		// There are old files that were created without using data store aliasing feature, but
		// used createRoot*DataStore*() (already removed) API. Such data stores will have isRoot = true,
		// and internalID provided by user. The expectation is that such files behave as new files, where
		// same data store instances created using aliasing feature.
		// Please also see note on name collisions in DataStores.createDataStoreId()
		await this.waitIfPendingAlias(alias);
		const internalId = this.internalId(alias);
		const context = await this.getDataStoreIfAvailable(internalId, {
			wait: false,
		});
		// If the data store is not available or not an alias, return undefined.
		if (context === undefined || !(await context.isRoot())) {
			return undefined;
		}

		const channel = await context.realize();
		if (channel.entryPoint === undefined) {
			throw new UsageError(
				"entryPoint must be defined on data store runtime for using getAliasedDataStoreEntryPoint",
			);
		}
		this.gcNodeUpdated(
			`/${internalId}`,
			"Loaded",
			undefined /* timestampMs */,
			context.packagePath,
		);
		return channel.entryPoint;
	}

	/**
	 * This function should not be used.
	 * After `_createDataStoreWithProps` is finally removed, this function should be private.
	 *
	 * @internal
	 */
	public _createFluidDataStoreContext(
		pkg: Readonly<string[]>,
		props?: any,
		loadingGroupId?: string,
	) {
		const id = this.createDataStoreId();
		const context = new LocalFluidDataStoreContext({
			id,
			pkg,
			parentContext: this.wrapContextForInnerChannel(id),
			storage: this.parentContext.storage,
			scope: this.parentContext.scope,
			createSummarizerNodeFn: this.parentContext.getCreateChildSummarizerNodeFn(id, {
				type: CreateSummarizerNodeSource.Local,
			}),
			makeLocallyVisibleFn: () => this.makeDataStoreLocallyVisible(id),
			snapshotTree: undefined,
			createProps: props,
			loadingGroupId,
		});
=======
>>>>>>> 30285734
		this.contexts.addUnbound(context);
		return context;
	}

	public get disposed() {
		return this.disposeOnce.evaluated;
	}
	public readonly dispose = () => this.disposeOnce.value;

	public reSubmit(type: string, content: any, localOpMetadata: unknown) {
		switch (type) {
			case ContainerMessageType.Attach:
			case ContainerMessageType.Alias:
				this.parentContext.submitMessage(type, content, localOpMetadata);
				return;
			case ContainerMessageType.FluidDataStoreOp:
				return this.reSubmitChannelOp(type, content, localOpMetadata);
			default:
				assert(false, "unknown op type");
		}
	}

	protected reSubmitChannelOp(type: string, content: any, localOpMetadata: unknown) {
		const envelope = content as IEnvelope;
		const context = this.contexts.get(envelope.address);
		// If the data store has been deleted, log an error and throw an error. If there are local changes for a
		// deleted data store, it can otherwise lead to inconsistent state when compared to other clients.
		if (
			this.checkAndLogIfDeleted(envelope.address, context, "Changed", "resubmitDataStoreOp")
		) {
			throw new DataCorruptionError("Context is deleted!", {
				callSite: "resubmitDataStoreOp",
				...tagCodeArtifacts({ id: envelope.address }),
			});
		}
		assert(!!context, 0x160 /* "There should be a store context for the op" */);
		const innerContents = envelope.contents as FluidDataStoreMessage;
		context.reSubmit(innerContents.type, innerContents.content, localOpMetadata);
	}

	public rollback(type: string, content: any, localOpMetadata: unknown) {
		assert(type === ContainerMessageType.FluidDataStoreOp, 0x8e8 /* type */);
		const envelope = content as IEnvelope;
		const context = this.contexts.get(envelope.address);
		// If the data store has been deleted, log an error and throw an error. If there are local changes for a
		// deleted data store, it can otherwise lead to inconsistent state when compared to other clients.
		if (
			this.checkAndLogIfDeleted(envelope.address, context, "Changed", "rollbackDataStoreOp")
		) {
			throw new DataCorruptionError("Context is deleted!", {
				callSite: "rollbackDataStoreOp",
				...tagCodeArtifacts({ id: envelope.address }),
			});
		}
		assert(!!context, 0x2e8 /* "There should be a store context for the op" */);
		const innerContents = envelope.contents as FluidDataStoreMessage;
		context.rollback(innerContents.type, innerContents.content, localOpMetadata);
	}

	public async applyStashedOp(content: unknown): Promise<unknown> {
		const opContents = content as LocalContainerRuntimeMessage;
		switch (opContents.type) {
			case ContainerMessageType.Attach:
				return this.applyStashedAttachOp(opContents.contents);
			case ContainerMessageType.Alias:
				return;
			case ContainerMessageType.FluidDataStoreOp:
				return this.applyStashedChannelChannelOp(opContents.contents);
			default:
				assert(false, "unknon type of op");
		}
	}

	protected async applyStashedChannelChannelOp(envelope: IEnvelope) {
		const context = this.contexts.get(envelope.address);
		// If the data store has been deleted, log an error and ignore this message. This helps prevent document
		// corruption in case the data store that stashed the op is deleted.
		if (this.checkAndLogIfDeleted(envelope.address, context, "Changed", "applyStashedOp")) {
			return undefined;
		}
		assert(!!context, 0x161 /* "There should be a store context for the op" */);
		return context.applyStashedOp(envelope.contents);
	}

	private async applyStashedAttachOp(message: IAttachMessage) {
		this.pendingAttach.set(message.id, message);
		// eslint-disable-next-line @typescript-eslint/consistent-type-assertions
		this.processAttachMessage({ contents: message } as ISequencedDocumentMessage, false);
	}

	public process(
		message: ISequencedDocumentMessage,
		local: boolean,
		localMessageMetadata: unknown,
		addedOutboundReference?: (fromNodePath: string, toNodePath: string) => void,
	) {
		switch (message.type) {
			case ContainerMessageType.Attach:
				this.processAttachMessage(message, local);
				return;
			case ContainerMessageType.Alias:
				this.processAliasMessage(message, localMessageMetadata, local);
				return;
			case ContainerMessageType.FluidDataStoreOp: {
				const envelope = message.contents as IEnvelope;
				const innerContents = envelope.contents as FluidDataStoreMessage;
				const transformed = {
					...message,
					type: innerContents.type,
					contents: innerContents.content,
				};

				this.processChannelOp(envelope.address, transformed, local, localMessageMetadata);

				// By default, we use the new behavior of detecting outbound routes here.
				// If this setting is true, then DataStoreContext would be notifying GC instead.
				if (
					this.mc.config.getBoolean(detectOutboundRoutesViaDDSKey) !== true &&
					addedOutboundReference !== undefined
				) {
					// Notify GC of any outbound references that were added by this op.
					detectOutboundReferences(
						envelope.address,
						transformed.contents,
						addedOutboundReference,
					);
				}
				break;
			}
			default:
				assert(false, 0x8e9 /* unreached */);
		}
	}

	protected processChannelOp(
		address: string,
		message: ISequencedDocumentMessage,
		local: boolean,
		localMessageMetadata: unknown,
	) {
		const context = this.contexts.get(address);

		// If the data store has been deleted, log an error and ignore this message. This helps prevent document
		// corruption in case a deleted data store accidentally submitted an op.
		if (this.checkAndLogIfDeleted(address, context, "Changed", "processFluidDataStoreOp")) {
			return;
		}

		if (context === undefined) {
			// Former assert 0x162
			throw DataProcessingError.create(
				"No context for op",
				"processFluidDataStoreOp",
				message,
				{
					local,
					messageDetails: JSON.stringify({
						type: message.type,
						contentType: typeof message.contents,
					}),
					...tagCodeArtifacts({ address }),
				},
			);
		}

		context.process(message, local, localMessageMetadata);

		// Notify that a GC node for the data store changed. This is used to detect if a deleted data store is
		// being used.
		this.gcNodeUpdated(
			`/${address}`,
			"Changed",
			message.timestamp,
			context.isLoaded ? context.packagePath : undefined,
		);
	}

	public async getDataStore(
		id: string,
		requestHeaderData: RuntimeHeaderData,
	): Promise<IFluidDataStoreContextInternal> {
		const headerData = { ...defaultRuntimeHeaderData, ...requestHeaderData };
		if (
			this.checkAndLogIfDeleted(
				id,
				this.contexts.get(id),
				"Requested",
				"getDataStore",
				requestHeaderData,
			)
		) {
			// The requested data store has been deleted by gc. Create a 404 response exception.
			const request: IRequest = { url: id };
			throw responseToException(
				createResponseError(404, "DataStore was deleted", request),
				request,
			);
		}

		const context = await this.contexts.getBoundOrRemoted(id, headerData.wait);
		if (context === undefined) {
			// The requested data store does not exits. Throw a 404 response exception.
			const request: IRequest = { url: id };
			throw responseToException(create404Response(request), request);
		}
		return context;
	}

	/**
	 * Returns the data store requested with the given id if available. Otherwise, returns undefined.
	 */
	public async getDataStoreIfAvailable(
		id: string,
		requestHeaderData: RuntimeHeaderData,
	): Promise<IFluidDataStoreContextInternal | undefined> {
		// If the data store has been deleted, log an error and return undefined.
		if (
			this.checkAndLogIfDeleted(
				id,
				this.contexts.get(id),
				"Requested",
				"getDataStoreIfAvailable",
				requestHeaderData,
			)
		) {
			return undefined;
		}
		const headerData = { ...defaultRuntimeHeaderData, ...requestHeaderData };
		const context = await this.contexts.getBoundOrRemoted(id, headerData.wait);
		if (context === undefined) {
			return undefined;
		}
		return context;
	}

	/**
	 * Checks if the data store has been deleted by GC. If so, log an error.
	 * @param id - The data store's id.
	 * @param context - The data store context.
	 * @param callSite - The function name this is called from.
	 * @param requestHeaderData - The request header information to log if the data store is deleted.
	 * @returns true if the data store is deleted. Otherwise, returns false.
	 */
	private checkAndLogIfDeleted(
		id: string,
		context: IFluidDataStoreContext | undefined,
		deletedLogSuffix: string,
		callSite: string,
		requestHeaderData?: RuntimeHeaderData,
	) {
		const dataStoreNodePath = `/${id}`;
		if (!this.isDataStoreDeleted(dataStoreNodePath)) {
			return false;
		}

		this.mc.logger.sendErrorEvent({
			eventName: `GC_Deleted_DataStore_${deletedLogSuffix}`,
			...tagCodeArtifacts({ id }),
			callSite,
			headers: JSON.stringify(requestHeaderData),
			exists: context !== undefined,
		});
		return true;
	}

	public processSignal(messageArg: IInboundSignalMessage, local: boolean) {
		const envelope = messageArg.content as IEnvelope;
		const fluidDataStoreId = envelope.address;
		const message = { ...messageArg, content: envelope.contents };
		const context = this.contexts.get(fluidDataStoreId);
		// If the data store has been deleted, log an error and ignore this message. This helps prevent document
		// corruption in case a deleted data store accidentally submitted a signal.
		if (this.checkAndLogIfDeleted(fluidDataStoreId, context, "Changed", "processSignal")) {
			return;
		}

		if (!context) {
			// Attach message may not have been processed yet
			assert(!local, 0x163 /* "Missing datastore for local signal" */);
			this.mc.logger.sendTelemetryEvent({
				eventName: "SignalFluidDataStoreNotFound",
				...tagCodeArtifacts({
					fluidDataStoreId,
				}),
			});
			return;
		}

		context.processSignal(message, local);
	}

	public setConnectionState(connected: boolean, clientId?: string) {
		for (const [fluidDataStoreId, context] of this.contexts) {
			try {
				context.setConnectionState(connected, clientId);
			} catch (error) {
				this.mc.logger.sendErrorEvent(
					{
						eventName: "SetConnectionStateError",
						clientId,
						...tagCodeArtifacts({
							fluidDataStoreId,
						}),
						details: JSON.stringify({
							runtimeConnected: this.parentContext.connected,
							connected,
						}),
					},
					error,
				);
			}
		}
	}

	public setAttachState(attachState: AttachState.Attaching | AttachState.Attached): void {
		for (const [, context] of this.contexts) {
			// Fire only for bounded stores.
			if (!this.contexts.isNotBound(context.id)) {
				context.setAttachState(attachState);
			}
		}
	}

	public get size(): number {
		return this.contexts.size;
	}

	public async summarize(
		fullTree: boolean,
		trackState: boolean,
		telemetryContext?: ITelemetryContext,
	): Promise<ISummaryTreeWithStats> {
		const summaryBuilder = new SummaryTreeBuilder();

		// Iterate over each store and ask it to snapshot
		await Promise.all(
			Array.from(this.contexts)
				.filter(([_, context]) => {
					// Summarizer works only with clients with no local changes. A data store in attaching
					// state indicates an op was sent to attach a local data store, and the the attach op
					// had not yet round tripped back to the client.
					if (context.attachState === AttachState.Attaching) {
						// Formerly assert 0x588
						const error = DataProcessingError.create(
							"Local data store detected in attaching state during summarize",
							"summarize",
						);
						throw error;
					}
					return context.attachState === AttachState.Attached;
				})
				.map(async ([contextId, context]) => {
					const contextSummary = await context.summarize(
						fullTree,
						trackState,
						telemetryContext,
					);
					summaryBuilder.addWithStats(contextId, contextSummary);
				}),
		);

		return summaryBuilder.getSummaryTree();
	}

	/**
	 * Create a summary. Used when attaching or serializing a detached container.
	 */
	public getAttachSummary(telemetryContext?: ITelemetryContext): ISummaryTreeWithStats {
		const builder = new SummaryTreeBuilder();
		// Attaching graph of some stores can cause other stores to get bound too.
		// So keep taking summary until no new stores get bound.
		let notBoundContextsLength: number;
		do {
			const builderTree = builder.summary.tree;
			notBoundContextsLength = this.contexts.notBoundLength();
			// Iterate over each data store and ask it to snapshot
			Array.from(this.contexts)
				.filter(
					([key, _]) =>
						// Take summary of bounded data stores only, make sure we haven't summarized them already
						// and no attach op has been fired for that data store because for loader versions <= 0.24
						// we set attach state as "attaching" before taking createNew summary.
						!(
							this.contexts.isNotBound(key) ||
							builderTree[key] ||
							this.attachOpFiredForDataStore.has(key)
						),
				)
				.map(([key, value]) => {
					let dataStoreSummary: ISummarizeResult;
					if (value.isLoaded) {
						dataStoreSummary = value.getAttachData(
							/* includeGCCData: */ false,
							telemetryContext,
						).attachSummary;
					} else {
						// If this data store is not yet loaded, then there should be no changes in the snapshot from
						// which it was created as it is detached container. So just use the previous snapshot.
						assert(
							!!this.baseSnapshot,
							0x166 /* "BaseSnapshot should be there as detached container loaded from snapshot" */,
						);
						dataStoreSummary = convertSnapshotTreeToSummaryTree(
							this.baseSnapshot.trees[key],
						);
					}
					builder.addWithStats(key, dataStoreSummary);
				});
		} while (notBoundContextsLength !== this.contexts.notBoundLength());

		return builder.getSummaryTree();
	}

	/**
	 * Before GC runs, called by the garbage collector to update any pending GC state.
	 * The garbage collector needs to know all outbound references that are added. Since root data stores are not
	 * explicitly marked as referenced, notify GC of new root data stores that were added since the last GC run.
	 */
	public async updateStateBeforeGC(): Promise<void> {
		for (const id of this.dataStoresSinceLastGC) {
			const context = this.contexts.get(id);
			assert(context !== undefined, 0x2b6 /* Missing data store context */);
			if (await context.isRoot()) {
				// A root data store is basically a reference from the container runtime to the data store.
				const handle = new FluidObjectHandle(
					context,
					id,
					this.parentContext.IFluidHandleContext,
				);
				this.parentContext.addedGCOutboundReference?.(this.containerRuntimeHandle, handle);
			}
		}
		this.dataStoresSinceLastGC = [];
	}

	/**
	 * Generates data used for garbage collection. It does the following:
	 *
	 * 1. Calls into each child data store context to get its GC data.
	 *
	 * 2. Prefixes the child context's id to the GC nodes in the child's GC data. This makes sure that the node can be
	 * identified as belonging to the child.
	 *
	 * 3. Adds a GC node for this channel to the nodes received from the children. All these nodes together represent
	 * the GC data of this channel.
	 *
	 * @param fullGC - true to bypass optimizations and force full generation of GC data.
	 */
	public async getGCData(fullGC: boolean = false): Promise<IGarbageCollectionData> {
		const builder = new GCDataBuilder();
		// Iterate over each store and get their GC data.
		await Promise.all(
			Array.from(this.contexts)
				.filter(([_, context]) => {
					// Summarizer client and hence GC works only with clients with no local changes. A data store in
					// attaching state indicates an op was sent to attach a local data store, and the the attach op
					// had not yet round tripped back to the client.
					// Formerly assert 0x589
					if (context.attachState === AttachState.Attaching) {
						const error = DataProcessingError.create(
							"Local data store detected in attaching state while running GC",
							"getGCData",
						);
						throw error;
					}

					return context.attachState === AttachState.Attached;
				})
				.map(async ([contextId, context]) => {
					const contextGCData = await context.getGCData(fullGC);
					// Prefix the child's id to the ids of its GC nodes so they can be identified as belonging to the child.
					// This also gradually builds the id of each node to be a path from the root.
					builder.prefixAndAddNodes(contextId, contextGCData.gcNodes);
				}),
		);

		// Get the outbound routes and add a GC node for this channel.
		builder.addNode("/", await this.getOutboundRoutes());
		return builder.getGCData();
	}

	/**
	 * After GC has run, called to notify this Container's data stores of routes that are used in it.
	 * @param usedRoutes - The routes that are used in all data stores in this Container.
	 */
	public updateUsedRoutes(usedRoutes: readonly string[]) {
		// Get a map of data store ids to routes used in it.
		const usedDataStoreRoutes = unpackChildNodesUsedRoutes(usedRoutes);

		// Verify that the used routes are correct.
		for (const [id] of usedDataStoreRoutes) {
			assert(
				this.contexts.has(id),
				0x167 /* "Used route does not belong to any known data store" */,
			);
		}

		// Update the used routes in each data store. Used routes is empty for unused data stores.
		for (const [contextId, context] of this.contexts) {
			context.updateUsedRoutes(usedDataStoreRoutes.get(contextId) ?? []);
		}
	}

	/**
	 * This is called to update objects whose routes are unused. The unused objects are deleted.
	 * @param unusedRoutes - The routes that are unused in all data stores in this Container.
	 */
	public updateUnusedRoutes(unusedRoutes: readonly string[]) {
		for (const route of unusedRoutes) {
			const pathParts = route.split("/");
			// Delete data store only if its route (/datastoreId) is in unusedRoutes. We don't want to delete a data
			// store based on its DDS being unused.
			if (pathParts.length > 2) {
				continue;
			}
			const dataStoreId = pathParts[1];
			assert(this.contexts.has(dataStoreId), 0x2d7 /* No data store with specified id */);
			// Delete the contexts of unused data stores.
			this.contexts.delete(dataStoreId);
			// Delete the summarizer node of the unused data stores.
			this.parentContext.deleteChildSummarizerNode?.(dataStoreId);
		}
	}

	/**
	 * Delete data stores and its objects that are sweep ready.
	 * @param sweepReadyDataStoreRoutes - The routes of data stores and its objects that are sweep ready and should
	 * be deleted.
	 * @returns The routes of data stores and its objects that were deleted.
	 */
	public deleteSweepReadyNodes(sweepReadyDataStoreRoutes: readonly string[]): readonly string[] {
		for (const route of sweepReadyDataStoreRoutes) {
			const pathParts = route.split("/");
			const dataStoreId = pathParts[1];

			// Ignore sub-data store routes because a data store and its sub-routes are deleted together, so, we only
			// need to delete the data store.
			// These routes will still be returned below as among the deleted routes
			if (pathParts.length > 2) {
				continue;
			}

			const dataStoreContext = this.contexts.get(dataStoreId);
			if (dataStoreContext === undefined) {
				// If the data store hasn't already been deleted, log an error because this should never happen.
				// If the data store has already been deleted, log a telemetry event. This can happen because multiple GC
				// sweep ops can contain the same data store. It would be interesting to track how often this happens.
				const alreadyDeleted = this.isDataStoreDeleted(`/${dataStoreId}`);
				this.mc.logger.sendTelemetryEvent({
					eventName: "DeletedDataStoreNotFound",
					category: alreadyDeleted ? "generic" : "error",
					...tagCodeArtifacts({ id: dataStoreId }),
					details: { alreadyDeleted },
				});
				continue;
			}

			dataStoreContext.delete();

			// Delete the contexts of sweep ready data stores.
			this.contexts.delete(dataStoreId);
			// Delete the summarizer node of the sweep ready data stores.
			this.parentContext.deleteChildSummarizerNode?.(dataStoreId);
		}
		return Array.from(sweepReadyDataStoreRoutes);
	}

	/**
	 * This is called to update objects whose routes are tombstones.
	 *
	 * A Tombstoned object has been unreferenced long enough that GC knows it won't be referenced again.
	 * Tombstoned objects are eventually deleted by GC.
	 *
	 * @param tombstonedRoutes - The routes that are tombstones in all data stores in this Container.
	 */
	public updateTombstonedRoutes(tombstonedRoutes: readonly string[]) {
		const tombstonedDataStoresSet: Set<string> = new Set();
		for (const route of tombstonedRoutes) {
			const pathParts = route.split("/");
			// Tombstone data store only if its route (/datastoreId) is directly in tombstoneRoutes.
			if (pathParts.length > 2) {
				continue;
			}
			const dataStoreId = pathParts[1];
			assert(this.contexts.has(dataStoreId), 0x510 /* No data store with specified id */);
			tombstonedDataStoresSet.add(dataStoreId);
		}

		// Update the used routes in each data store. Used routes is empty for unused data stores.
		for (const [contextId, context] of this.contexts) {
			context.setTombstone(tombstonedDataStoresSet.has(contextId));
		}
	}

	/**
	 * Returns the outbound routes of this channel. Only root data stores are considered referenced and their paths are
	 * part of outbound routes.
	 */
	private async getOutboundRoutes(): Promise<string[]> {
		const outboundRoutes: string[] = [];
		for (const [contextId, context] of this.contexts) {
			const isRootDataStore = await context.isRoot();
			if (isRootDataStore) {
				outboundRoutes.push(`/${contextId}`);
			}
		}
		return outboundRoutes;
	}

	/**
	 * Called by GC to retrieve the package path of a data store node with the given path.
	 */
	public async getDataStorePackagePath(nodePath: string): Promise<readonly string[] | undefined> {
		// If the node belongs to a data store, return its package path. For DDSes, we return the package path of the
		// data store that contains it.
		const context = this.contexts.get(nodePath.split("/")[1]);
		return (await context?.getInitialSnapshotDetails())?.pkg;
	}

	/**
	 * Called by GC to determine if a node is for a data store or for an object within a data store (for e.g. DDS).
	 * @returns the GC node type if the node belongs to a data store or object within data store, undefined otherwise.
	 */
	public getGCNodeType(nodePath: string): GCNodeType | undefined {
		const pathParts = nodePath.split("/");
		if (!this.contexts.has(pathParts[1])) {
			return undefined;
		}

		// Data stores paths are of the format "/dataStoreId".
		// Sub data store paths are of the format "/dataStoreId/subPath/...".
		if (pathParts.length === 2) {
			return GCNodeType.DataStore;
		}
		return GCNodeType.SubDataStore;
	}

	public internalId(maybeAlias: string): string {
		return this.aliases.get(maybeAlias) ?? maybeAlias;
	}

	public async request(request: IRequest): Promise<IResponse> {
		const requestParser = RequestParser.create(request);
		const id = requestParser.pathParts[0];

		// Differentiate between requesting the dataStore directly, or one of its children
		const requestForChild = !requestParser.isLeaf(1);

		const headerData: RuntimeHeaderData = {};
		if (typeof request.headers?.[RuntimeHeaders.wait] === "boolean") {
			headerData.wait = request.headers[RuntimeHeaders.wait];
		}
		if (typeof request.headers?.[RuntimeHeaders.viaHandle] === "boolean") {
			headerData.viaHandle = request.headers[RuntimeHeaders.viaHandle];
		}
		if (typeof request.headers?.[AllowTombstoneRequestHeaderKey] === "boolean") {
			headerData.allowTombstone = request.headers[AllowTombstoneRequestHeaderKey];
		}
		if (typeof request.headers?.[AllowInactiveRequestHeaderKey] === "boolean") {
			headerData.allowInactive = request.headers[AllowInactiveRequestHeaderKey];
		}

		// We allow Tombstone requests for sub-DataStore objects
		if (requestForChild) {
			headerData.allowTombstone = true;
		}

		await this.waitIfPendingAlias(id);
		const internalId = this.internalId(id);
		const dataStoreContext = await this.getDataStore(internalId, headerData);

		// Remove query params, leading and trailing slashes from the url. This is done to make sure the format is
		// the same as GC nodes id.
		const urlWithoutQuery = trimLeadingAndTrailingSlashes(request.url.split("?")[0]);
		// Get the initial snapshot details which contain the data store package path.
		const details = await dataStoreContext.getInitialSnapshotDetails();

		// Note that this will throw if the data store is inactive or tombstoned and throwing on incorrect usage
		// is configured.
		this.gcNodeUpdated(
			`/${urlWithoutQuery}`,
			"Loaded",
			undefined /* timestampMs */,
			details.pkg,
			request,
			headerData,
		);
		const dataStore = await dataStoreContext.realize();

		const subRequest = requestParser.createSubRequest(1);
		// We always expect createSubRequest to include a leading slash, but asserting here to protect against
		// unintentionally modifying the url if that changes.
		assert(
			subRequest.url.startsWith("/"),
			0x126 /* "Expected createSubRequest url to include a leading slash" */,
		);

		return dataStore.request(subRequest);
	}
}

export function getSummaryForDatastores(
	snapshot: ISnapshotTree | undefined,
	metadata?: IContainerRuntimeMetadata,
): ISnapshotTree | undefined {
	if (!snapshot) {
		return undefined;
	}

	if (rootHasIsolatedChannels(metadata)) {
		const datastoresSnapshot = snapshot.trees[channelsTreeName];
		assert(!!datastoresSnapshot, 0x168 /* Expected tree in snapshot not found */);
		return datastoresSnapshot;
	} else {
		// back-compat: strip out all non-datastore paths before giving to DataStores object.
		const datastoresTrees: ISnapshotTree["trees"] = {};
		for (const [key, value] of Object.entries(snapshot.trees)) {
			if (!nonDataStorePaths.includes(key)) {
				datastoresTrees[key] = value;
			}
		}
		return {
			...snapshot,
			trees: datastoresTrees,
		};
	}
}

/**
 * Traverse this op's contents and detect any outbound routes that were added by this op.
 *
 * @internal
 */
export function detectOutboundReferences(
	address: string,
	contents: unknown,
	addedOutboundReference: (fromNodePath: string, toNodePath: string) => void,
): void {
	// These will be built up as we traverse the envelope contents
	const outboundPaths: string[] = [];
	let ddsAddress: string | undefined;

	function recursivelyFindHandles(obj: unknown) {
		if (typeof obj === "object" && obj !== null) {
			for (const [key, value] of Object.entries(obj)) {
				// If 'value' is a serialized IFluidHandle, it represents a new outbound route.
				if (isSerializedHandle(value)) {
					outboundPaths.push(value.url);
				}

				// NOTE: This is taking a hard dependency on the fact that in our DataStore implementation,
				// the address of the DDS is stored in a property called "address".  This is not ideal.
				// An alternative would be for the op envelope to include the absolute path (built up as it is submitted)
				if (key === "address" && ddsAddress === undefined) {
					ddsAddress = value;
				}

				recursivelyFindHandles(value);
			}
		}
	}

	recursivelyFindHandles(contents);

	// GC node paths are all absolute paths, hence the "" prefix.
	// e.g. this will yield "/dataStoreId/ddsId"
	const fromPath = ["", address, ddsAddress].join("/");
	outboundPaths.forEach((toPath) => addedOutboundReference(fromPath, toPath));
}

/** @internal */
export class ChannelCollectionFactory<T extends ChannelCollection = ChannelCollection>
	implements IFluidDataStoreFactory
{
	public readonly type = "ChannelCollectionChannel";

	public IFluidDataStoreRegistry: IFluidDataStoreRegistry;

	constructor(
		registryEntries: NamedFluidDataStoreRegistryEntries,
		// ADO:7302 We need a better type here
		private readonly provideEntryPoint: (
			runtime: IFluidDataStoreChannel,
		) => Promise<FluidObject>,
		private readonly ctor: (...args: ConstructorParameters<typeof ChannelCollection>) => T,
	) {
		this.IFluidDataStoreRegistry = new FluidDataStoreRegistry(registryEntries);
	}

	public get IFluidDataStoreFactory() {
		return this;
	}

	public async instantiateDataStore(
		context: IFluidDataStoreContext,
		_existing: boolean,
	): Promise<IFluidDataStoreChannel> {
		const runtime = this.ctor(
			context.baseSnapshot,
			context, // parentContext
			context.logger,
			() => {}, // gcNodeUpdated
			(_nodePath: string) => false, // isDataStoreDeleted
			new Map(), // aliasMap
			this.provideEntryPoint,
		);

		return runtime;
	}
}<|MERGE_RESOLUTION|>--- conflicted
+++ resolved
@@ -667,19 +667,21 @@
 				),
 		});
 
-<<<<<<< HEAD
+		this.contexts.addUnbound(context);
+		return context;
+	}
+
 	public async createDataStore(
 		pkg: Readonly<string | string[]>,
 		loadingGroupId?: string,
 	): Promise<IDataStore> {
-		const id = uuid();
 		return channelToDataStore(
-			await this._createFluidDataStoreContext(
+			await this.createDataStoreContext(
 				Array.isArray(pkg) ? pkg : [pkg],
 				undefined,
 				loadingGroupId,
 			).realize(),
-			id,
+			uuid(),
 			this,
 			this.mc.logger,
 		);
@@ -717,38 +719,6 @@
 			context.packagePath,
 		);
 		return channel.entryPoint;
-	}
-
-	/**
-	 * This function should not be used.
-	 * After `_createDataStoreWithProps` is finally removed, this function should be private.
-	 *
-	 * @internal
-	 */
-	public _createFluidDataStoreContext(
-		pkg: Readonly<string[]>,
-		props?: any,
-		loadingGroupId?: string,
-	) {
-		const id = this.createDataStoreId();
-		const context = new LocalFluidDataStoreContext({
-			id,
-			pkg,
-			parentContext: this.wrapContextForInnerChannel(id),
-			storage: this.parentContext.storage,
-			scope: this.parentContext.scope,
-			createSummarizerNodeFn: this.parentContext.getCreateChildSummarizerNodeFn(id, {
-				type: CreateSummarizerNodeSource.Local,
-			}),
-			makeLocallyVisibleFn: () => this.makeDataStoreLocallyVisible(id),
-			snapshotTree: undefined,
-			createProps: props,
-			loadingGroupId,
-		});
-=======
->>>>>>> 30285734
-		this.contexts.addUnbound(context);
-		return context;
 	}
 
 	public get disposed() {
