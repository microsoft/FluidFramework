/*!
 * Copyright (c) Microsoft Corporation and contributors. All rights reserved.
 * Licensed under the MIT License.
 */

import {
	ITelemetryBaseLogger,
	IDisposable,
	IFluidHandle,
	IRequest,
	FluidObject,
	IResponse,
} from "@fluidframework/core-interfaces";
import { FluidObjectHandle } from "@fluidframework/datastore";
import { ISequencedDocumentMessage, ISnapshotTree } from "@fluidframework/protocol-definitions";
import {
	AliasResult,
	channelsTreeName,
	CreateSummarizerNodeSource,
	IAttachMessage,
	IEnvelope,
	IFluidDataStoreChannel,
	IFluidDataStoreContextDetached,
	IGarbageCollectionData,
	IInboundSignalMessage,
	IFluidParentContext,
	InboundAttachMessage,
	ISummarizeResult,
	ISummaryTreeWithStats,
	ITelemetryContext,
	IFluidDataStoreFactory,
	IFluidDataStoreContext,
	NamedFluidDataStoreRegistryEntries,
	IFluidDataStoreRegistry,
	type IDataStore,
} from "@fluidframework/runtime-definitions";
import {
	convertSnapshotTreeToSummaryTree,
	convertSummaryTreeToITree,
	create404Response,
	createResponseError,
	GCDataBuilder,
	isSerializedHandle,
	processAttachMessageGCData,
	responseToException,
	SummaryTreeBuilder,
	unpackChildNodesUsedRoutes,
	RequestParser,
	encodeCompactIdToString,
} from "@fluidframework/runtime-utils";
import {
	createChildMonitoringContext,
	DataCorruptionError,
	DataProcessingError,
	extractSafePropertiesFromMessage,
	LoggingError,
	MonitoringContext,
	tagCodeArtifacts,
	createChildLogger,
	UsageError,
} from "@fluidframework/telemetry-utils";
import { AttachState } from "@fluidframework/container-definitions";
import { buildSnapshotTree } from "@fluidframework/driver-utils";
import { assert, Lazy, LazyPromise } from "@fluidframework/core-utils";
import { DataStoreContexts } from "./dataStoreContexts.js";
import { defaultRuntimeHeaderData, RuntimeHeaderData } from "./containerRuntime.js";
import {
	FluidDataStoreContext,
	RemoteFluidDataStoreContext,
	LocalFluidDataStoreContext,
	createAttributesBlob,
	LocalDetachedFluidDataStoreContext,
} from "./dataStoreContext.js";
import { StorageServiceWithAttachBlobs } from "./storageServiceWithAttachBlobs.js";
import {
	IDataStoreAliasMessage,
	channelToDataStore,
	isDataStoreAliasMessage,
} from "./dataStore.js";
import {
	GCNodeType,
	detectOutboundRoutesViaDDSKey,
	trimLeadingAndTrailingSlashes,
} from "./gc/index.js";
import {
	IContainerRuntimeMetadata,
	nonDataStorePaths,
	rootHasIsolatedChannels,
} from "./summary/index.js";
import { ContainerMessageType, LocalContainerRuntimeMessage } from "./messageTypes.js";
import { FluidDataStoreRegistry } from "./dataStoreRegistry.js";

/**
 * Accepted header keys for requests coming to the runtime.
 * @internal
 */
export enum RuntimeHeaders {
	/** True to wait for a data store to be created and loaded before returning it. */
	wait = "wait",
	/** True if the request is coming from an IFluidHandle. */
	viaHandle = "viaHandle",
}

/** True if a tombstoned object should be returned without erroring
 * @alpha
 */
export const AllowTombstoneRequestHeaderKey = "allowTombstone"; // Belongs in the enum above, but avoiding the breaking change
/**
 * [IRRELEVANT IF throwOnInactiveLoad OPTION NOT SET] True if an inactive object should be returned without erroring
 * @internal
 */
export const AllowInactiveRequestHeaderKey = "allowInactive"; // Belongs in the enum above, but avoiding the breaking change

type PendingAliasResolve = (success: boolean) => void;

interface FluidDataStoreMessage {
	content: any;
	type: string;
}

/**
 * Creates a shallow wrapper of {@link IFluidParentContext}. The wrapper can then have its methods overwritten as needed
 */
export function wrapContext(context: IFluidParentContext): IFluidParentContext {
	return {
		get IFluidDataStoreRegistry() {
			return context.IFluidDataStoreRegistry;
		},
		IFluidHandleContext: context.IFluidHandleContext,
		options: context.options,
		get clientId() {
			return context.clientId;
		},
		get connected() {
			return context.connected;
		},
		deltaManager: context.deltaManager,
		storage: context.storage,
		logger: context.logger,
		get clientDetails() {
			return context.clientDetails;
		},
		get idCompressor() {
			return context.idCompressor;
		},
		loadingGroupId: context.loadingGroupId,
		get attachState() {
			return context.attachState;
		},
		containerRuntime: context.containerRuntime,
		scope: context.scope,
		gcThrowOnTombstoneUsage: context.gcThrowOnTombstoneUsage,
		gcTombstoneEnforcementAllowed: context.gcTombstoneEnforcementAllowed,
		getAbsoluteUrl: async (...args) => {
			return context.getAbsoluteUrl(...args);
		},
		getQuorum: (...args) => {
			return context.getQuorum(...args);
		},
		getAudience: (...args) => {
			return context.getAudience(...args);
		},
		ensureNoDataModelChanges: (...args) => {
			return context.ensureNoDataModelChanges(...args);
		},
		submitMessage: (...args) => {
			return context.submitMessage(...args);
		},
		submitSignal: (...args) => {
			return context.submitSignal(...args);
		},
		makeLocallyVisible: (...args) => {
			return context.makeLocallyVisible(...args);
		},
		uploadBlob: async (...args) => {
			return context.uploadBlob(...args);
		},
		addedGCOutboundReference: (...args) => {
			return context.addedGCOutboundReference?.(...args);
		},
		getCreateChildSummarizerNodeFn: (...args) => {
			return context.getCreateChildSummarizerNodeFn?.(...args);
		},
		deleteChildSummarizerNode: (...args) => {
			return context.deleteChildSummarizerNode?.(...args);
		},
	};
}

/**
 * Creates a wrapper of a {@link IFluidParentContext} to be provided to the inner datastore channels.
 * The wrapper will have the submit methods overwritten with the appropriate id as the destination address.
 *
 * @param id - the id of the channel
 * @param parentContext - the {@link IFluidParentContext} to wrap
 * @returns A wrapped {@link IFluidParentContext}
 */
export function wrapContextForInnerChannel(
	id: string,
	parentContext: IFluidParentContext,
): IFluidParentContext {
	const context = wrapContext(parentContext);

	context.submitMessage = (type: string, content: any, localOpMetadata: unknown) => {
		const fluidDataStoreContent: FluidDataStoreMessage = {
			content,
			type,
		};
		const envelope: IEnvelope = {
			address: id,
			contents: fluidDataStoreContent,
		};
		parentContext.submitMessage(
			ContainerMessageType.FluidDataStoreOp,
			envelope,
			localOpMetadata,
		);
	};

	context.submitSignal = (type: string, contents: any, targetClientId?: string) => {
		const envelope: IEnvelope = {
			address: id,
			contents,
		};
		parentContext.submitSignal(type, envelope, targetClientId);
	};

	return context;
}

/**
 * This class encapsulates data store handling. Currently it is only used by the container runtime,
 * but eventually could be hosted on any channel once we formalize the channel api boundary.
 * @internal
 */
export class ChannelCollection implements IFluidDataStoreChannel, IDisposable {
	// Stores tracked by the Domain
	private readonly pendingAttach = new Map<string, IAttachMessage>();
	// 0.24 back-compat attachingBeforeSummary
	public readonly attachOpFiredForDataStore = new Set<string>();

	private readonly mc: MonitoringContext;

	private readonly disposeOnce = new Lazy<void>(() => this.contexts.dispose());

	public readonly entryPoint: IFluidHandle<FluidObject>;

	public readonly containerLoadStats: {
		// number of dataStores during loadContainer
		readonly containerLoadDataStoreCount: number;
		// number of unreferenced dataStores during loadContainer
		readonly referencedDataStoreCount: number;
	};

	// Stores the ids of new data stores between two GC runs. This is used to notify the garbage collector of new
	// root data stores that are added.
	private dataStoresSinceLastGC: string[] = [];
	// The handle to the container runtime. This is used mainly for GC purposes to represent outbound reference from
	// the container runtime to other nodes.
	private readonly containerRuntimeHandle: IFluidHandle;
	private readonly pendingAliasMap: Map<string, Promise<AliasResult>> = new Map<
		string,
		Promise<AliasResult>
	>();

	private readonly contexts: DataStoreContexts;

	constructor(
		private readonly baseSnapshot: ISnapshotTree | undefined,
		public readonly parentContext: IFluidParentContext,
		baseLogger: ITelemetryBaseLogger,
		private readonly gcNodeUpdated: (
			nodePath: string,
			reason: "Loaded" | "Changed",
			timestampMs?: number,
			packagePath?: readonly string[],
			request?: IRequest,
			headerData?: RuntimeHeaderData,
		) => void,
		private readonly isDataStoreDeleted: (nodePath: string) => boolean,
		private readonly aliasMap: Map<string, string>,
		provideEntryPoint: (runtime: ChannelCollection) => Promise<FluidObject>,
	) {
		this.mc = createChildMonitoringContext({ logger: baseLogger });
		this.contexts = new DataStoreContexts(baseLogger);
		this.containerRuntimeHandle = new FluidObjectHandle(
			this.parentContext,
			"/",
			this.parentContext.IFluidHandleContext,
		);
		this.entryPoint = new FluidObjectHandle<FluidObject>(
			new LazyPromise(async () => provideEntryPoint(this)),
			"",
			this.parentContext.IFluidHandleContext,
		);

		// Extract stores stored inside the snapshot
		const fluidDataStores = new Map<string, ISnapshotTree>();
		if (baseSnapshot) {
			for (const [key, value] of Object.entries(baseSnapshot.trees)) {
				fluidDataStores.set(key, value);
			}
		}

		let unreferencedDataStoreCount = 0;
		// Create a context for each of them
		for (const [key, value] of fluidDataStores) {
			let dataStoreContext: FluidDataStoreContext;

			// counting number of unreferenced data stores
			if (value.unreferenced) {
				unreferencedDataStoreCount++;
			}
			// If we have a detached container, then create local data store contexts.
			if (this.parentContext.attachState !== AttachState.Detached) {
				dataStoreContext = new RemoteFluidDataStoreContext({
					id: key,
					snapshotTree: value,
					parentContext: this.wrapContextForInnerChannel(key),
					storage: this.parentContext.storage,
					scope: this.parentContext.scope,
					createSummarizerNodeFn: this.parentContext.getCreateChildSummarizerNodeFn(key, {
						type: CreateSummarizerNodeSource.FromSummary,
					}),
					loadingGroupId: value.groupId,
				});
			} else {
				if (typeof value !== "object") {
					throw new LoggingError("Snapshot should be there to load from!!");
				}
				const snapshotTree = value;
				dataStoreContext = new LocalFluidDataStoreContext({
					id: key,
					pkg: undefined,
					parentContext: this.wrapContextForInnerChannel(key),
					storage: this.parentContext.storage,
					scope: this.parentContext.scope,
					createSummarizerNodeFn: this.parentContext.getCreateChildSummarizerNodeFn(key, {
						type: CreateSummarizerNodeSource.FromSummary,
					}),
					makeLocallyVisibleFn: () => this.makeDataStoreLocallyVisible(key),
					snapshotTree,
					isRootDataStore: undefined,
				});
			}
			this.contexts.addBoundOrRemoted(dataStoreContext);
		}
		this.containerLoadStats = {
			containerLoadDataStoreCount: fluidDataStores.size,
			referencedDataStoreCount: fluidDataStores.size - unreferencedDataStoreCount,
		};
	}

	public get aliases(): ReadonlyMap<string, string> {
		return this.aliasMap;
	}

	public get pendingAliases(): Map<string, Promise<AliasResult>> {
		return this.pendingAliasMap;
	}

	public async waitIfPendingAlias(maybeAlias: string): Promise<AliasResult> {
		const pendingAliasPromise = this.pendingAliases.get(maybeAlias);
		return pendingAliasPromise ?? "Success";
	}

	/** For sampling. Only log once per container */
	private shouldSendAttachLog = true;

	private wrapContextForInnerChannel(id: string): IFluidParentContext {
		return wrapContextForInnerChannel(id, this.parentContext);
	}

	/**
	 * IFluidDataStoreChannel.makeVisibleAndAttachGraph implementation
	 * Not clear when it would be called and what it should do.
	 * Currently this API is called by context only for root data stores.
	 */
	public makeVisibleAndAttachGraph() {
		this.parentContext.makeLocallyVisible();
	}

	private processAttachMessage(message: ISequencedDocumentMessage, local: boolean) {
		const attachMessage = message.contents as InboundAttachMessage;

		this.dataStoresSinceLastGC.push(attachMessage.id);

		// We need to process the GC Data for both local and remote attach messages
		const foundGCData = processAttachMessageGCData(attachMessage.snapshot, (nodeId, toPath) => {
			// nodeId is the relative path under the node being attached. Always starts with "/", but no trailing "/" after an id
			const fromPath = `/${attachMessage.id}${nodeId === "/" ? "" : nodeId}`;
			this.parentContext.addedGCOutboundReference?.(
				{ absolutePath: fromPath },
				{ absolutePath: toPath },
			);
		});

		// Only log once per container to avoid noise/cost.
		// Allows longitudinal tracking of various state (e.g. foundGCData), and some sampled details
		if (this.shouldSendAttachLog) {
			this.shouldSendAttachLog = false;
			this.mc.logger.sendTelemetryEvent({
				eventName: "dataStoreAttachMessage_sampled",
				...tagCodeArtifacts({ id: attachMessage.id, pkg: attachMessage.type }),
				details: {
					local,
					snapshot: !!attachMessage.snapshot,
					foundGCData,
				},
				...extractSafePropertiesFromMessage(message),
			});
		}

		// The local object has already been attached
		if (local) {
			assert(
				this.pendingAttach.has(attachMessage.id),
				0x15e /* "Local object does not have matching attach message id" */,
			);
			this.contexts.get(attachMessage.id)?.emit("attached");
			this.pendingAttach.delete(attachMessage.id);
			return;
		}

		// If a non-local operation then go and create the object, otherwise mark it as officially attached.
		if (this.alreadyProcessed(attachMessage.id)) {
			// TODO: dataStoreId may require a different tag from PackageData #7488
			const error = new DataCorruptionError(
				// pre-0.58 error message: duplicateDataStoreCreatedWithExistingId
				"Duplicate DataStore created with existing id",
				{
					...extractSafePropertiesFromMessage(message),
					...tagCodeArtifacts({ dataStoreId: attachMessage.id }),
				},
			);
			throw error;
		}

		const flatAttachBlobs = new Map<string, ArrayBufferLike>();
		let snapshotTree: ISnapshotTree | undefined;
		if (attachMessage.snapshot) {
			snapshotTree = buildSnapshotTree(attachMessage.snapshot.entries, flatAttachBlobs);
		}

		// Include the type of attach message which is the pkg of the store to be
		// used by RemoteFluidDataStoreContext in case it is not in the snapshot.
		const pkg = [attachMessage.type];
		const remoteFluidDataStoreContext = new RemoteFluidDataStoreContext({
			id: attachMessage.id,
			snapshotTree,
			parentContext: this.wrapContextForInnerChannel(attachMessage.id),
			storage: new StorageServiceWithAttachBlobs(this.parentContext.storage, flatAttachBlobs),
			scope: this.parentContext.scope,
			loadingGroupId: attachMessage.snapshot?.groupId,
			createSummarizerNodeFn: this.parentContext.getCreateChildSummarizerNodeFn(
				attachMessage.id,
				{
					type: CreateSummarizerNodeSource.FromAttach,
					sequenceNumber: message.sequenceNumber,
					snapshot: attachMessage.snapshot ?? {
						entries: [createAttributesBlob(pkg, true /* isRootDataStore */)],
					},
				},
			),
			pkg,
		});

		this.contexts.addBoundOrRemoted(remoteFluidDataStoreContext);
	}

	private processAliasMessage(
		message: ISequencedDocumentMessage,
		localOpMetadata: unknown,
		local: boolean,
	): void {
		const aliasMessage = message.contents as IDataStoreAliasMessage;
		if (!isDataStoreAliasMessage(aliasMessage)) {
			throw new DataCorruptionError("malformedDataStoreAliasMessage", {
				...extractSafePropertiesFromMessage(message),
			});
		}

		const resolve = localOpMetadata as PendingAliasResolve;
		const aliasResult = this.processAliasMessageCore(aliasMessage);
		if (local) {
			resolve(aliasResult);
		}
	}

	public processAliasMessageCore(aliasMessage: IDataStoreAliasMessage): boolean {
		if (this.alreadyProcessed(aliasMessage.alias)) {
			return false;
		}

		const context = this.contexts.get(aliasMessage.internalId);
		// If the data store has been deleted, log an error and ignore this message. This helps prevent document
		// corruption in case a deleted data store accidentally submitted a signal.
		if (
			this.checkAndLogIfDeleted(
				aliasMessage.internalId,
				context,
				"Changed",
				"processAliasMessageCore",
			)
		) {
			return false;
		}

		if (context === undefined) {
			this.mc.logger.sendErrorEvent({
				eventName: "AliasFluidDataStoreNotFound",
				fluidDataStoreId: aliasMessage.internalId,
			});
			return false;
		}

		const handle = new FluidObjectHandle(
			context,
			aliasMessage.internalId,
			this.parentContext.IFluidHandleContext,
		);
		this.parentContext.addedGCOutboundReference?.(this.containerRuntimeHandle, handle);

		this.aliasMap.set(aliasMessage.alias, context.id);
		context.setInMemoryRoot();
		return true;
	}

	private alreadyProcessed(id: string): boolean {
		return this.aliasMap.get(id) !== undefined || this.contexts.get(id) !== undefined;
	}

	/** Package up the context's attach summary etc into an IAttachMessage */
	private generateAttachMessage(localContext: LocalFluidDataStoreContext): IAttachMessage {
		const { attachSummary } = localContext.getAttachData(/* includeGCData: */ true);
		const type = localContext.packagePath[localContext.packagePath.length - 1];

		// Attach message needs the summary in ITree format. Convert the ISummaryTree into an ITree.
		const snapshot = convertSummaryTreeToITree(attachSummary.summary);

		return {
			id: localContext.id,
			snapshot,
			type,
		} satisfies IAttachMessage;
	}

	/**
	 * Make the data store locally visible in the container graph by moving the data store context from unbound to
	 * bound list and submitting the attach message. This data store can now be reached from the root.
	 * @param id - The id of the data store context to make visible.
	 */
	private makeDataStoreLocallyVisible(id: string): void {
		const localContext = this.contexts.getUnbound(id);
		assert(!!localContext, 0x15f /* "Could not find unbound context to bind" */);

		/**
		 * If the container is not detached, it is globally visible to all clients. This data store should also be
		 * globally visible. Move it to attaching state and send an "attach" op for it.
		 * If the container is detached, this data store will be part of the summary that makes the container attached.
		 */
		if (this.parentContext.attachState !== AttachState.Detached) {
			localContext.emit("attaching");
			const message = this.generateAttachMessage(localContext);

			this.pendingAttach.set(id, message);
			this.parentContext.submitMessage(ContainerMessageType.Attach, message, undefined);
			this.attachOpFiredForDataStore.add(id);
		}

		this.contexts.bind(id);
	}

<<<<<<< HEAD
	private createDetachedDataStoreCore(
=======
	/**
	 * Generate compact internal DataStore ID.
	 *
	 * A note about namespace and name collisions:
	 * This code assumes that that's the only way to generate internal IDs, and that it's Ok for this namespace to overlap with
	 * user-provided alias names namespace.
	 * There are two scenarios where it could cause trouble:
	 * 1) Old files, where (already removed) CreateRoot*DataStore*() API was used, and thus internal name of data store
	 * was provided by user. Such files may experience name collision with future data stores that receive a name generated
	 * by this function.
	 * 2) Much less likely, but if it happen that internal ID (generated by this function) is exactly the same as alias name
	 * that user might use in the future, them ContainerRuntime.getAliasedDataStoreEntryPoint() or
	 * ContainerRuntime.getDataStoreFromRequest() could return a data store with internalID matching user request, even though
	 * user expected some other data store (that would receive alias later).
	 * Please note that above mentioned functions have the implementation they have (allowing #2) due to #1.
	 */
	protected createDataStoreId(): string {
		// We use three non-overlapping namespaces:
		// - detached state: even numbers
		// - attached state: odd numbers
		// - uuids
		// In first two cases we will encode result as strings in more compact form.
		if (this.parentContext.attachState === AttachState.Detached) {
			// container is detached, only one client observes content,  no way to hit collisions with other clients.
			return encodeCompactIdToString(2 * this.contexts.size);
		}
		const id = this.parentContext.containerRuntime.generateDocumentUniqueId();
		if (typeof id === "number") {
			return encodeCompactIdToString(2 * id + 1);
		}
		return id;
	}

	public createDetachedDataStoreCore(
>>>>>>> 6250d3e8
		pkg: Readonly<string[]>,
		loadingGroupId?: string,
	): IFluidDataStoreContextDetached {
		const id = this.createDataStoreId();

		const context = new LocalDetachedFluidDataStoreContext({
			id,
			pkg,
			parentContext: this.wrapContextForInnerChannel(id),
			storage: this.parentContext.storage,
			scope: this.parentContext.scope,
			createSummarizerNodeFn: this.parentContext.getCreateChildSummarizerNodeFn(id, {
				type: CreateSummarizerNodeSource.Local,
			}),
			makeLocallyVisibleFn: () => this.makeDataStoreLocallyVisible(id),
			snapshotTree: undefined,
			isRootDataStore: false,
			loadingGroupId,
			channelToDataStoreFn: (channel: IFluidDataStoreChannel) =>
				channelToDataStore(
					channel,
					id,
					this,
					createChildLogger({ logger: this.parentContext.logger }),
				),
		});
		this.contexts.addUnbound(context);
		return context;
	}

	public createDetachedRootDataStore(
		pkg: Readonly<string[]>,
		rootDataStoreId: string,
	): IFluidDataStoreContextDetached {
		if (rootDataStoreId.includes("/")) {
			throw new UsageError(`Id cannot contain slashes: '${rootDataStoreId}'`);
		}
		return this.createDetachedDataStoreCore(pkg, true, rootDataStoreId);
	}

	public createDetachedDataStore(
		pkg: Readonly<string[]>,
		loadingGroupId?: string,
	): IFluidDataStoreContextDetached {
		return this.createDetachedDataStoreCore(pkg, false, undefined, loadingGroupId);
	}

	public async createDataStore(
		pkg: string | string[],
		loadingGroupId?: string,
	): Promise<IDataStore> {
		const id = uuid();
		return channelToDataStore(
			await this._createFluidDataStoreContext(
				Array.isArray(pkg) ? pkg : [pkg],
				id,
				undefined,
				loadingGroupId,
			).realize(),
			id,
			this,
			this.mc.logger,
		);
	}

	/**
	 * This function should not be used.
	 * After `_createDataStoreWithProps` is finally removed, this function should be private.
	 *
	 * @internal
	 */
	public _createFluidDataStoreContext(
		pkg: Readonly<string[]>,
		props?: any,
		loadingGroupId?: string,
	) {
		const id = this.createDataStoreId();
		const context = new LocalFluidDataStoreContext({
			id,
			pkg,
			parentContext: this.wrapContextForInnerChannel(id),
			storage: this.parentContext.storage,
			scope: this.parentContext.scope,
			createSummarizerNodeFn: this.parentContext.getCreateChildSummarizerNodeFn(id, {
				type: CreateSummarizerNodeSource.Local,
			}),
			makeLocallyVisibleFn: () => this.makeDataStoreLocallyVisible(id),
			snapshotTree: undefined,
			isRootDataStore: false,
			createProps: props,
			loadingGroupId,
		});
		this.contexts.addUnbound(context);
		return context;
	}

	public get disposed() {
		return this.disposeOnce.evaluated;
	}
	public readonly dispose = () => this.disposeOnce.value;

	public reSubmit(type: string, content: any, localOpMetadata: unknown) {
		switch (type) {
			case ContainerMessageType.Attach:
			case ContainerMessageType.Alias:
				this.parentContext.submitMessage(type, content, localOpMetadata);
				return;
			default:
		}

		assert(type === ContainerMessageType.FluidDataStoreOp, 0x8e7 /* type */);
		const envelope = content as IEnvelope;
		const context = this.contexts.get(envelope.address);
		// If the data store has been deleted, log an error and throw an error. If there are local changes for a
		// deleted data store, it can otherwise lead to inconsistent state when compared to other clients.
		if (
			this.checkAndLogIfDeleted(envelope.address, context, "Changed", "resubmitDataStoreOp")
		) {
			throw new DataCorruptionError("Context is deleted!", {
				callSite: "resubmitDataStoreOp",
				...tagCodeArtifacts({ id: envelope.address }),
			});
		}
		assert(!!context, 0x160 /* "There should be a store context for the op" */);
		const innerContents = envelope.contents as FluidDataStoreMessage;
		context.reSubmit(innerContents.type, innerContents.content, localOpMetadata);
	}

	public rollback(type: string, content: any, localOpMetadata: unknown) {
		assert(type === ContainerMessageType.FluidDataStoreOp, 0x8e8 /* type */);
		const envelope = content as IEnvelope;
		const context = this.contexts.get(envelope.address);
		// If the data store has been deleted, log an error and throw an error. If there are local changes for a
		// deleted data store, it can otherwise lead to inconsistent state when compared to other clients.
		if (
			this.checkAndLogIfDeleted(envelope.address, context, "Changed", "rollbackDataStoreOp")
		) {
			throw new DataCorruptionError("Context is deleted!", {
				callSite: "rollbackDataStoreOp",
				...tagCodeArtifacts({ id: envelope.address }),
			});
		}
		assert(!!context, 0x2e8 /* "There should be a store context for the op" */);
		const innerContents = envelope.contents as FluidDataStoreMessage;
		context.rollback(innerContents.type, innerContents.content, localOpMetadata);
	}

	public async applyStashedOp(content: unknown): Promise<unknown> {
		const opContents = content as LocalContainerRuntimeMessage;
		switch (opContents.type) {
			case ContainerMessageType.Attach:
				return this.applyStashedAttachOp(opContents.contents);
			case ContainerMessageType.Alias:
				return;
			default:
		}

		const envelope = opContents.contents as IEnvelope;
		const context = this.contexts.get(envelope.address);
		// If the data store has been deleted, log an error and ignore this message. This helps prevent document
		// corruption in case the data store that stashed the op is deleted.
		if (this.checkAndLogIfDeleted(envelope.address, context, "Changed", "applyStashedOp")) {
			return undefined;
		}
		assert(!!context, 0x161 /* "There should be a store context for the op" */);
		return context.applyStashedOp(envelope.contents);
	}

	private async applyStashedAttachOp(message: IAttachMessage) {
		this.pendingAttach.set(message.id, message);
		// eslint-disable-next-line @typescript-eslint/consistent-type-assertions
		this.processAttachMessage({ contents: message } as ISequencedDocumentMessage, false);
	}

	public process(
		message: ISequencedDocumentMessage,
		local: boolean,
		localMessageMetadata: unknown,
		addedOutboundReference?: (fromNodePath: string, toNodePath: string) => void,
	) {
		switch (message.type) {
			case ContainerMessageType.Attach:
				this.processAttachMessage(message, local);
				return;
			case ContainerMessageType.Alias:
				this.processAliasMessage(message, localMessageMetadata, local);
				return;
			case ContainerMessageType.FluidDataStoreOp:
				break;
			default:
				assert(false, 0x8e9 /* unreached */);
		}

		const envelope = message.contents as IEnvelope;
		const innerContents = envelope.contents as FluidDataStoreMessage;
		const transformed = {
			...message,
			type: innerContents.type,
			contents: innerContents.content,
		};

		const context = this.contexts.get(envelope.address);

		// If the data store has been deleted, log an error and ignore this message. This helps prevent document
		// corruption in case a deleted data store accidentally submitted an op.
		if (
			this.checkAndLogIfDeleted(
				envelope.address,
				context,
				"Changed",
				"processFluidDataStoreOp",
			)
		) {
			return;
		}

		if (context === undefined) {
			// Former assert 0x162
			throw DataProcessingError.create(
				"No context for op",
				"processFluidDataStoreOp",
				message,
				{
					local,
					messageDetails: JSON.stringify({
						type: message.type,
						contentType: typeof message.contents,
					}),
					...tagCodeArtifacts({ address: envelope.address }),
				},
			);
		}

		context.process(transformed, local, localMessageMetadata);

		// By default, we use the new behavior of detecting outbound routes here.
		// If this setting is true, then DataStoreContext would be notifying GC instead.
		if (
			this.mc.config.getBoolean(detectOutboundRoutesViaDDSKey) !== true &&
			addedOutboundReference !== undefined
		) {
			// Notify GC of any outbound references that were added by this op.
			detectOutboundReferences(envelope, addedOutboundReference);
		}

		// Notify that a GC node for the data store changed. This is used to detect if a deleted data store is
		// being used.
		this.gcNodeUpdated(
			`/${envelope.address}`,
			"Changed",
			message.timestamp,
			context.isLoaded ? context.packagePath : undefined,
		);
	}

	public async getDataStore(
		id: string,
		requestHeaderData: RuntimeHeaderData,
	): Promise<FluidDataStoreContext> {
		const headerData = { ...defaultRuntimeHeaderData, ...requestHeaderData };
		if (
			this.checkAndLogIfDeleted(
				id,
				this.contexts.get(id),
				"Requested",
				"getDataStore",
				requestHeaderData,
			)
		) {
			// The requested data store has been deleted by gc. Create a 404 response exception.
			const request: IRequest = { url: id };
			throw responseToException(
				createResponseError(404, "DataStore was deleted", request),
				request,
			);
		}

		const context = await this.contexts.getBoundOrRemoted(id, headerData.wait);
		if (context === undefined) {
			// The requested data store does not exits. Throw a 404 response exception.
			const request: IRequest = { url: id };
			throw responseToException(create404Response(request), request);
		}
		return context;
	}

	/**
	 * Returns the data store requested with the given id if available. Otherwise, returns undefined.
	 */
	public async getDataStoreIfAvailable(
		id: string,
		requestHeaderData: RuntimeHeaderData,
	): Promise<FluidDataStoreContext | undefined> {
		// If the data store has been deleted, log an error and return undefined.
		if (
			this.checkAndLogIfDeleted(
				id,
				this.contexts.get(id),
				"Requested",
				"getDataStoreIfAvailable",
				requestHeaderData,
			)
		) {
			return undefined;
		}
		const headerData = { ...defaultRuntimeHeaderData, ...requestHeaderData };
		const context = await this.contexts.getBoundOrRemoted(id, headerData.wait);
		if (context === undefined) {
			return undefined;
		}
		return context;
	}

	/**
	 * Checks if the data store has been deleted by GC. If so, log an error.
	 * @param id - The data store's id.
	 * @param context - The data store context.
	 * @param callSite - The function name this is called from.
	 * @param requestHeaderData - The request header information to log if the data store is deleted.
	 * @returns true if the data store is deleted. Otherwise, returns false.
	 */
	private checkAndLogIfDeleted(
		id: string,
		context: FluidDataStoreContext | undefined,
		deletedLogSuffix: string,
		callSite: string,
		requestHeaderData?: RuntimeHeaderData,
	) {
		const dataStoreNodePath = `/${id}`;
		if (!this.isDataStoreDeleted(dataStoreNodePath)) {
			return false;
		}

		this.mc.logger.sendErrorEvent({
			eventName: `GC_Deleted_DataStore_${deletedLogSuffix}`,
			...tagCodeArtifacts({ id }),
			callSite,
			headers: JSON.stringify(requestHeaderData),
			exists: context !== undefined,
		});
		return true;
	}

	public processSignal(messageArg: IInboundSignalMessage, local: boolean) {
		const envelope = messageArg.content as IEnvelope;
		const fluidDataStoreId = envelope.address;
		const message = { ...messageArg, content: envelope.contents };
		const context = this.contexts.get(fluidDataStoreId);
		// If the data store has been deleted, log an error and ignore this message. This helps prevent document
		// corruption in case a deleted data store accidentally submitted a signal.
		if (this.checkAndLogIfDeleted(fluidDataStoreId, context, "Changed", "processSignal")) {
			return;
		}

		if (!context) {
			// Attach message may not have been processed yet
			assert(!local, 0x163 /* "Missing datastore for local signal" */);
			this.mc.logger.sendTelemetryEvent({
				eventName: "SignalFluidDataStoreNotFound",
				...tagCodeArtifacts({
					fluidDataStoreId,
				}),
			});
			return;
		}

		context.processSignal(message, local);
	}

	public setConnectionState(connected: boolean, clientId?: string) {
		for (const [fluidDataStoreId, context] of this.contexts) {
			try {
				context.setConnectionState(connected, clientId);
			} catch (error) {
				this.mc.logger.sendErrorEvent(
					{
						eventName: "SetConnectionStateError",
						clientId,
						...tagCodeArtifacts({
							fluidDataStoreId,
						}),
						details: JSON.stringify({
							runtimeConnected: this.parentContext.connected,
							connected,
						}),
					},
					error,
				);
			}
		}
	}

	public setAttachState(attachState: AttachState.Attaching | AttachState.Attached): void {
		const eventName = attachState === AttachState.Attaching ? "attaching" : "attached";
		for (const [, context] of this.contexts) {
			// Fire only for bounded stores.
			if (!this.contexts.isNotBound(context.id)) {
				context.emit(eventName);
			}
		}
	}

	public get size(): number {
		return this.contexts.size;
	}

	public async summarize(
		fullTree: boolean,
		trackState: boolean,
		telemetryContext?: ITelemetryContext,
	): Promise<ISummaryTreeWithStats> {
		const summaryBuilder = new SummaryTreeBuilder();

		// Iterate over each store and ask it to snapshot
		await Promise.all(
			Array.from(this.contexts)
				.filter(([_, context]) => {
					// Summarizer works only with clients with no local changes. A data store in attaching
					// state indicates an op was sent to attach a local data store, and the the attach op
					// had not yet round tripped back to the client.
					if (context.attachState === AttachState.Attaching) {
						// Formerly assert 0x588
						const error = DataProcessingError.create(
							"Local data store detected in attaching state during summarize",
							"summarize",
						);
						throw error;
					}
					return context.attachState === AttachState.Attached;
				})
				.map(async ([contextId, context]) => {
					const contextSummary = await context.summarize(
						fullTree,
						trackState,
						telemetryContext,
					);
					summaryBuilder.addWithStats(contextId, contextSummary);
				}),
		);

		return summaryBuilder.getSummaryTree();
	}

	/**
	 * Create a summary. Used when attaching or serializing a detached container.
	 */
	public getAttachSummary(telemetryContext?: ITelemetryContext): ISummaryTreeWithStats {
		const builder = new SummaryTreeBuilder();
		// Attaching graph of some stores can cause other stores to get bound too.
		// So keep taking summary until no new stores get bound.
		let notBoundContextsLength: number;
		do {
			const builderTree = builder.summary.tree;
			notBoundContextsLength = this.contexts.notBoundLength();
			// Iterate over each data store and ask it to snapshot
			Array.from(this.contexts)
				.filter(
					([key, _]) =>
						// Take summary of bounded data stores only, make sure we haven't summarized them already
						// and no attach op has been fired for that data store because for loader versions <= 0.24
						// we set attach state as "attaching" before taking createNew summary.
						!(
							this.contexts.isNotBound(key) ||
							builderTree[key] ||
							this.attachOpFiredForDataStore.has(key)
						),
				)
				.map(([key, value]) => {
					let dataStoreSummary: ISummarizeResult;
					if (value.isLoaded) {
						dataStoreSummary = value.getAttachData(
							/* includeGCCData: */ false,
							telemetryContext,
						).attachSummary;
					} else {
						// If this data store is not yet loaded, then there should be no changes in the snapshot from
						// which it was created as it is detached container. So just use the previous snapshot.
						assert(
							!!this.baseSnapshot,
							0x166 /* "BaseSnapshot should be there as detached container loaded from snapshot" */,
						);
						dataStoreSummary = convertSnapshotTreeToSummaryTree(
							this.baseSnapshot.trees[key],
						);
					}
					builder.addWithStats(key, dataStoreSummary);
				});
		} while (notBoundContextsLength !== this.contexts.notBoundLength());

		return builder.getSummaryTree();
	}

	/**
	 * Before GC runs, called by the garbage collector to update any pending GC state.
	 * The garbage collector needs to know all outbound references that are added. Since root data stores are not
	 * explicitly marked as referenced, notify GC of new root data stores that were added since the last GC run.
	 */
	public async updateStateBeforeGC(): Promise<void> {
		for (const id of this.dataStoresSinceLastGC) {
			const context = this.contexts.get(id);
			assert(context !== undefined, 0x2b6 /* Missing data store context */);
			if (await context.isRoot()) {
				// A root data store is basically a reference from the container runtime to the data store.
				const handle = new FluidObjectHandle(
					context,
					id,
					this.parentContext.IFluidHandleContext,
				);
				this.parentContext.addedGCOutboundReference?.(this.containerRuntimeHandle, handle);
			}
		}
		this.dataStoresSinceLastGC = [];
	}

	/**
	 * Generates data used for garbage collection. It does the following:
	 *
	 * 1. Calls into each child data store context to get its GC data.
	 *
	 * 2. Prefixes the child context's id to the GC nodes in the child's GC data. This makes sure that the node can be
	 * identified as belonging to the child.
	 *
	 * 3. Adds a GC node for this channel to the nodes received from the children. All these nodes together represent
	 * the GC data of this channel.
	 *
	 * @param fullGC - true to bypass optimizations and force full generation of GC data.
	 */
	public async getGCData(fullGC: boolean = false): Promise<IGarbageCollectionData> {
		const builder = new GCDataBuilder();
		// Iterate over each store and get their GC data.
		await Promise.all(
			Array.from(this.contexts)
				.filter(([_, context]) => {
					// Summarizer client and hence GC works only with clients with no local changes. A data store in
					// attaching state indicates an op was sent to attach a local data store, and the the attach op
					// had not yet round tripped back to the client.
					// Formerly assert 0x589
					if (context.attachState === AttachState.Attaching) {
						const error = DataProcessingError.create(
							"Local data store detected in attaching state while running GC",
							"getGCData",
						);
						throw error;
					}

					return context.attachState === AttachState.Attached;
				})
				.map(async ([contextId, context]) => {
					const contextGCData = await context.getGCData(fullGC);
					// Prefix the child's id to the ids of its GC nodes so they can be identified as belonging to the child.
					// This also gradually builds the id of each node to be a path from the root.
					builder.prefixAndAddNodes(contextId, contextGCData.gcNodes);
				}),
		);

		// Get the outbound routes and add a GC node for this channel.
		builder.addNode("/", await this.getOutboundRoutes());
		return builder.getGCData();
	}

	/**
	 * After GC has run, called to notify this Container's data stores of routes that are used in it.
	 * @param usedRoutes - The routes that are used in all data stores in this Container.
	 */
	public updateUsedRoutes(usedRoutes: readonly string[]) {
		// Get a map of data store ids to routes used in it.
		const usedDataStoreRoutes = unpackChildNodesUsedRoutes(usedRoutes);

		// Verify that the used routes are correct.
		for (const [id] of usedDataStoreRoutes) {
			assert(
				this.contexts.has(id),
				0x167 /* "Used route does not belong to any known data store" */,
			);
		}

		// Update the used routes in each data store. Used routes is empty for unused data stores.
		for (const [contextId, context] of this.contexts) {
			context.updateUsedRoutes(usedDataStoreRoutes.get(contextId) ?? []);
		}
	}

	/**
	 * This is called to update objects whose routes are unused. The unused objects are deleted.
	 * @param unusedRoutes - The routes that are unused in all data stores in this Container.
	 */
	public updateUnusedRoutes(unusedRoutes: readonly string[]) {
		for (const route of unusedRoutes) {
			const pathParts = route.split("/");
			// Delete data store only if its route (/datastoreId) is in unusedRoutes. We don't want to delete a data
			// store based on its DDS being unused.
			if (pathParts.length > 2) {
				continue;
			}
			const dataStoreId = pathParts[1];
			assert(this.contexts.has(dataStoreId), 0x2d7 /* No data store with specified id */);
			// Delete the contexts of unused data stores.
			this.contexts.delete(dataStoreId);
			// Delete the summarizer node of the unused data stores.
			this.parentContext.deleteChildSummarizerNode?.(dataStoreId);
		}
	}

	/**
	 * Delete data stores and its objects that are sweep ready.
	 * @param sweepReadyDataStoreRoutes - The routes of data stores and its objects that are sweep ready and should
	 * be deleted.
	 * @returns The routes of data stores and its objects that were deleted.
	 */
	public deleteSweepReadyNodes(sweepReadyDataStoreRoutes: readonly string[]): readonly string[] {
		for (const route of sweepReadyDataStoreRoutes) {
			const pathParts = route.split("/");
			const dataStoreId = pathParts[1];

			// Ignore sub-data store routes because a data store and its sub-routes are deleted together, so, we only
			// need to delete the data store.
			// These routes will still be returned below as among the deleted routes
			if (pathParts.length > 2) {
				continue;
			}

			const dataStoreContext = this.contexts.get(dataStoreId);
			if (dataStoreContext === undefined) {
				// If the data store hasn't already been deleted, log an error because this should never happen.
				// If the data store has already been deleted, log a telemetry event. This can happen because multiple GC
				// sweep ops can contain the same data store. It would be interesting to track how often this happens.
				const alreadyDeleted = this.isDataStoreDeleted(`/${dataStoreId}`);
				this.mc.logger.sendTelemetryEvent({
					eventName: "DeletedDataStoreNotFound",
					category: alreadyDeleted ? "generic" : "error",
					...tagCodeArtifacts({ id: dataStoreId }),
					details: { alreadyDeleted },
				});
				continue;
			}

			dataStoreContext.delete();

			// Delete the contexts of sweep ready data stores.
			this.contexts.delete(dataStoreId);
			// Delete the summarizer node of the sweep ready data stores.
			this.parentContext.deleteChildSummarizerNode?.(dataStoreId);
		}
		return Array.from(sweepReadyDataStoreRoutes);
	}

	/**
	 * This is called to update objects whose routes are tombstones.
	 *
	 * A Tombstoned object has been unreferenced long enough that GC knows it won't be referenced again.
	 * Tombstoned objects are eventually deleted by GC.
	 *
	 * @param tombstonedRoutes - The routes that are tombstones in all data stores in this Container.
	 */
	public updateTombstonedRoutes(tombstonedRoutes: readonly string[]) {
		const tombstonedDataStoresSet: Set<string> = new Set();
		for (const route of tombstonedRoutes) {
			const pathParts = route.split("/");
			// Tombstone data store only if its route (/datastoreId) is directly in tombstoneRoutes.
			if (pathParts.length > 2) {
				continue;
			}
			const dataStoreId = pathParts[1];
			assert(this.contexts.has(dataStoreId), 0x510 /* No data store with specified id */);
			tombstonedDataStoresSet.add(dataStoreId);
		}

		// Update the used routes in each data store. Used routes is empty for unused data stores.
		for (const [contextId, context] of this.contexts) {
			context.setTombstone(tombstonedDataStoresSet.has(contextId));
		}
	}

	/**
	 * Returns the outbound routes of this channel. Only root data stores are considered referenced and their paths are
	 * part of outbound routes.
	 */
	private async getOutboundRoutes(): Promise<string[]> {
		const outboundRoutes: string[] = [];
		for (const [contextId, context] of this.contexts) {
			const isRootDataStore = await context.isRoot();
			if (isRootDataStore) {
				outboundRoutes.push(`/${contextId}`);
			}
		}
		return outboundRoutes;
	}

	/**
	 * Called by GC to retrieve the package path of a data store node with the given path.
	 */
	public async getDataStorePackagePath(nodePath: string): Promise<readonly string[] | undefined> {
		// If the node belongs to a data store, return its package path. For DDSes, we return the package path of the
		// data store that contains it.
		const context = this.contexts.get(nodePath.split("/")[1]);
		return (await context?.getInitialSnapshotDetails())?.pkg;
	}

	/**
	 * Called by GC to determine if a node is for a data store or for an object within a data store (for e.g. DDS).
	 * @returns the GC node type if the node belongs to a data store or object within data store, undefined otherwise.
	 */
	public getGCNodeType(nodePath: string): GCNodeType | undefined {
		const pathParts = nodePath.split("/");
		if (!this.contexts.has(pathParts[1])) {
			return undefined;
		}

		// Data stores paths are of the format "/dataStoreId".
		// Sub data store paths are of the format "/dataStoreId/subPath/...".
		if (pathParts.length === 2) {
			return GCNodeType.DataStore;
		}
		return GCNodeType.SubDataStore;
	}

	public internalId(maybeAlias: string): string {
		return this.aliases.get(maybeAlias) ?? maybeAlias;
	}

	public async request(request: IRequest): Promise<IResponse> {
		const requestParser = RequestParser.create(request);
		const id = requestParser.pathParts[0];

		// Differentiate between requesting the dataStore directly, or one of its children
		const requestForChild = !requestParser.isLeaf(1);

		const headerData: RuntimeHeaderData = {};
		if (typeof request.headers?.[RuntimeHeaders.wait] === "boolean") {
			headerData.wait = request.headers[RuntimeHeaders.wait];
		}
		if (typeof request.headers?.[RuntimeHeaders.viaHandle] === "boolean") {
			headerData.viaHandle = request.headers[RuntimeHeaders.viaHandle];
		}
		if (typeof request.headers?.[AllowTombstoneRequestHeaderKey] === "boolean") {
			headerData.allowTombstone = request.headers[AllowTombstoneRequestHeaderKey];
		}
		if (typeof request.headers?.[AllowInactiveRequestHeaderKey] === "boolean") {
			headerData.allowInactive = request.headers[AllowInactiveRequestHeaderKey];
		}

		// We allow Tombstone requests for sub-DataStore objects
		if (requestForChild) {
			headerData.allowTombstone = true;
		}

		await this.waitIfPendingAlias(id);
		const internalId = this.internalId(id);
		const dataStoreContext = await this.getDataStore(internalId, headerData);

		// Remove query params, leading and trailing slashes from the url. This is done to make sure the format is
		// the same as GC nodes id.
		const urlWithoutQuery = trimLeadingAndTrailingSlashes(request.url.split("?")[0]);
		// Get the initial snapshot details which contain the data store package path.
		const details = await dataStoreContext.getInitialSnapshotDetails();

		// Note that this will throw if the data store is inactive or tombstoned and throwing on incorrect usage
		// is configured.
		this.gcNodeUpdated(
			`/${urlWithoutQuery}`,
			"Loaded",
			undefined /* timestampMs */,
			details.pkg,
			request,
			headerData,
		);
		const dataStore = await dataStoreContext.realize();

		const subRequest = requestParser.createSubRequest(1);
		// We always expect createSubRequest to include a leading slash, but asserting here to protect against
		// unintentionally modifying the url if that changes.
		assert(
			subRequest.url.startsWith("/"),
			0x126 /* "Expected createSubRequest url to include a leading slash" */,
		);

		return dataStore.request(subRequest);
	}
}

export function getSummaryForDatastores(
	snapshot: ISnapshotTree | undefined,
	metadata?: IContainerRuntimeMetadata,
): ISnapshotTree | undefined {
	if (!snapshot) {
		return undefined;
	}

	if (rootHasIsolatedChannels(metadata)) {
		const datastoresSnapshot = snapshot.trees[channelsTreeName];
		assert(!!datastoresSnapshot, 0x168 /* Expected tree in snapshot not found */);
		return datastoresSnapshot;
	} else {
		// back-compat: strip out all non-datastore paths before giving to DataStores object.
		const datastoresTrees: ISnapshotTree["trees"] = {};
		for (const [key, value] of Object.entries(snapshot.trees)) {
			if (!nonDataStorePaths.includes(key)) {
				datastoresTrees[key] = value;
			}
		}
		return {
			...snapshot,
			trees: datastoresTrees,
		};
	}
}

/**
 * Traverse this op's contents and detect any outbound routes that were added by this op.
 *
 * @internal
 */
export function detectOutboundReferences(
	envelope: IEnvelope,
	addedOutboundReference: (fromNodePath: string, toNodePath: string) => void,
): void {
	// These will be built up as we traverse the envelope contents
	const outboundPaths: string[] = [];
	let ddsAddress: string | undefined;

	function recursivelyFindHandles(obj: unknown) {
		if (typeof obj === "object" && obj !== null) {
			for (const [key, value] of Object.entries(obj)) {
				// If 'value' is a serialized IFluidHandle, it represents a new outbound route.
				if (isSerializedHandle(value)) {
					outboundPaths.push(value.url);
				}

				// NOTE: This is taking a hard dependency on the fact that in our DataStore implementation,
				// the address of the DDS is stored in a property called "address".  This is not ideal.
				// An alternative would be for the op envelope to include the absolute path (built up as it is submitted)
				if (key === "address" && ddsAddress === undefined) {
					ddsAddress = value;
				}

				recursivelyFindHandles(value);
			}
		}
	}

	recursivelyFindHandles(envelope.contents);

	// GC node paths are all absolute paths, hence the "" prefix.
	// e.g. this will yield "/dataStoreId/ddsId"
	const fromPath = ["", envelope.address, ddsAddress].join("/");
	outboundPaths.forEach((toPath) => addedOutboundReference(fromPath, toPath));
}

/** @internal */
export class ChannelCollectionFactory implements IFluidDataStoreFactory {
	public readonly type = "ChannelCollectionChannel";

	public IFluidDataStoreRegistry: IFluidDataStoreRegistry;

	constructor(
		registryEntries: NamedFluidDataStoreRegistryEntries,
		// ADO:7302 We need a better type here
		private readonly provideEntryPoint: (
			runtime: IFluidDataStoreChannel,
		) => Promise<FluidObject>,
	) {
		this.IFluidDataStoreRegistry = new FluidDataStoreRegistry(registryEntries);
	}

	public get IFluidDataStoreFactory() {
		return this;
	}

	public async instantiateDataStore(
		context: IFluidDataStoreContext,
		_existing: boolean,
	): Promise<IFluidDataStoreChannel> {
		const runtime = new ChannelCollection(
			context.baseSnapshot,
			context, // parentContext
			context.logger,
			() => {}, // gcNodeUpdated
			(_nodePath: string) => false, // isDataStoreDeleted
			new Map(), // aliasMap
			this.provideEntryPoint,
		);

		return runtime;
	}
}<|MERGE_RESOLUTION|>--- conflicted
+++ resolved
@@ -571,9 +571,6 @@
 		this.contexts.bind(id);
 	}
 
-<<<<<<< HEAD
-	private createDetachedDataStoreCore(
-=======
 	/**
 	 * Generate compact internal DataStore ID.
 	 *
@@ -608,7 +605,6 @@
 	}
 
 	public createDetachedDataStoreCore(
->>>>>>> 6250d3e8
 		pkg: Readonly<string[]>,
 		loadingGroupId?: string,
 	): IFluidDataStoreContextDetached {
