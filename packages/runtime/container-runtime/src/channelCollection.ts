--- conflicted
+++ resolved
@@ -1428,7 +1428,6 @@
 		//* Going to only tell GC about the datastore, regardless of the request.  And not worry about nested datastores
 		// Note that this will throw if the data store is inactive or tombstoned and throwing on incorrect usage
 		// is configured.
-<<<<<<< HEAD
 		// if (!requestForChild) {
 		// 	this.gcNodeUpdated({
 		// 		nodePath: `/${urlWithoutQuery}`,
@@ -1449,13 +1448,6 @@
 			nodePath: urlToGCNodePath(id),
 			reason: "Loaded",
 			packagePath: details.pkg,
-=======
-		this.gcNodeUpdated(
-			urlToGCNodePath(request.url),
-			"Loaded",
-			undefined /* timestampMs */,
-			details.pkg,
->>>>>>> f2b744a7
 			request,
 			headerData,
 			//* proxyNodePath: urlToGCNodePath(id),
