--- conflicted
+++ resolved
@@ -1721,14 +1721,6 @@
 			createChildLogger({ logger: this.baseLogger, namespace: "InboundBatchAggregator" }),
 		);
 
-<<<<<<< HEAD
-		//* FUTURE: Remove this once all is clear
-		const disablePartialFlush = this.mc.config.getBoolean(
-			"Fluid.ContainerRuntime.DisablePartialFlush",
-		);
-
-=======
->>>>>>> 87e378de
 		const legacySendBatchFn = makeLegacySendBatchFn(submitFn, this.innerDeltaManager);
 
 		this.outbox = new Outbox({
