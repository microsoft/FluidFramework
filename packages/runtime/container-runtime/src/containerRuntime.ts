/*!
 * Copyright (c) Microsoft Corporation and contributors. All rights reserved.
 * Licensed under the MIT License.
 */
import {
	ITelemetryBaseLogger,
	FluidObject,
	IFluidHandle,
	IFluidHandleContext,
	IRequest,
	IResponse,
	IProvideFluidHandleContext,
	ISignalEnvelope,
} from "@fluidframework/core-interfaces";
import {
	IAudience,
	IBatchMessage,
	IContainerContext,
	IDeltaManager,
	IRuntime,
	ICriticalContainerError,
	AttachState,
	ILoader,
	LoaderHeader,
	IGetPendingLocalStateProps,
} from "@fluidframework/container-definitions";
import {
	IContainerRuntime,
	IContainerRuntimeEvents,
} from "@fluidframework/container-runtime-definitions";
import { assert, Deferred, delay, LazyPromise, PromiseCache } from "@fluidframework/core-utils";
import { Trace, TypedEventEmitter } from "@fluid-internal/client-utils";
import {
	createChildLogger,
	createChildMonitoringContext,
	DataCorruptionError,
	DataProcessingError,
	GenericError,
	raiseConnectedEvent,
	PerformanceEvent,
	// eslint-disable-next-line import/no-deprecated
	TaggedLoggerAdapter,
	MonitoringContext,
	wrapError,
	ITelemetryLoggerExt,
	UsageError,
	LoggingError,
	createSampledLogger,
	IEventSampler,
	type ITelemetryGenericEventExt,
	loggerToMonitoringContext,
} from "@fluidframework/telemetry-utils";
import {
	DriverHeader,
	FetchSource,
	IDocumentStorageService,
	type ISnapshot,
} from "@fluidframework/driver-definitions";
import { readAndParse } from "@fluidframework/driver-utils";
import {
	IClientDetails,
	IDocumentMessage,
	IQuorumClients,
	ISequencedDocumentMessage,
	ISignalMessage,
	ISnapshotTree,
	ISummaryContent,
	ISummaryTree,
	MessageType,
	SummaryType,
} from "@fluidframework/protocol-definitions";
import {
	FlushMode,
	FlushModeExperimental,
	gcTreeKey,
	InboundAttachMessage,
	IFluidDataStoreContextDetached,
	IFluidDataStoreRegistry,
	IFluidDataStoreChannel,
	IGarbageCollectionData,
	IEnvelope,
	IInboundSignalMessage,
	NamedFluidDataStoreRegistryEntries,
	ISummaryTreeWithStats,
	ISummarizeInternalResult,
	CreateChildSummarizerNodeParam,
	SummarizeInternalFn,
	channelsTreeName,
	IDataStore,
	ITelemetryContext,
} from "@fluidframework/runtime-definitions";
import type {
	SerializedIdCompressorWithNoSession,
	IIdCompressor,
	IIdCompressorCore,
	SerializedIdCompressorWithOngoingSession,
	IdCreationRange,
} from "@fluidframework/id-compressor";
import {
	addBlobToSummary,
	addSummarizeResultToSummary,
	RequestParser,
	create404Response,
	exceptionToResponse,
	GCDataBuilder,
	seqFromTree,
	calculateStats,
	TelemetryContext,
	ReadAndParseBlob,
	responseToException,
} from "@fluidframework/runtime-utils";
import { v4 as uuid } from "uuid";
import { ContainerFluidHandleContext } from "./containerHandleContext.js";
import { FluidDataStoreRegistry } from "./dataStoreRegistry.js";
import { ReportOpPerfTelemetry, IPerfSignalReport } from "./connectionTelemetry.js";
import {
	IPendingBatchMessage,
	IPendingLocalState,
	PendingStateManager,
} from "./pendingStateManager.js";
import { pkgVersion } from "./packageVersion.js";
import { BlobManager, IBlobManagerLoadInfo, IPendingBlobs } from "./blobManager.js";
import { DataStores, getSummaryForDatastores } from "./dataStores.js";
import {
	aliasBlobName,
	blobsTreeName,
	chunksBlobName,
	createRootSummarizerNodeWithGC,
	electedSummarizerBlobName,
	extractSummaryMetadataMessage,
	IContainerRuntimeMetadata,
	ICreateContainerMetadata,
	idCompressorBlobName,
	IRootSummarizerNodeWithGC,
	ISummaryMetadataMessage,
	metadataBlobName,
	Summarizer,
	SummaryManager,
	wrapSummaryInChannelsTree,
	SummaryCollection,
	ISerializedElection,
	OrderedClientCollection,
	OrderedClientElection,
	SummarizerClientElection,
	summarizerClientType,
	SubmitSummaryResult,
	IConnectableRuntime,
	IGeneratedSummaryStats,
	ISubmitSummaryOptions,
	ISummarizerInternalsProvider,
	ISummarizerRuntime,
	IRefreshSummaryAckOptions,
	RunWhileConnectedCoordinator,
	IGenerateSummaryTreeResult,
	RetriableSummaryError,
	IOnDemandSummarizeOptions,
	ISummarizeResults,
	IEnqueueSummarizeOptions,
	EnqueueSummarizeResult,
	ISummarizerEvents,
	IBaseSummarizeResult,
	ISummarizer,
	rootHasIsolatedChannels,
<<<<<<< HEAD
	CompressorMode,
} from "./summary";
import { formExponentialFn, Throttler } from "./throttler";
=======
} from "./summary/index.js";
import { formExponentialFn, Throttler } from "./throttler.js";
>>>>>>> 61c9c9b7
import {
	GarbageCollector,
	GCNodeType,
	gcGenerationOptionName,
	IGarbageCollector,
	IGCRuntimeOptions,
	IGCStats,
	trimLeadingAndTrailingSlashes,
} from "./gc/index.js";
import {
	channelToDataStore,
	IDataStoreAliasMessage,
	isDataStoreAliasMessage,
} from "./dataStore.js";
import { BindBatchTracker } from "./batchTracker.js";
import { ScheduleManager } from "./scheduleManager.js";
import {
	BatchMessage,
	IBatch,
	IBatchCheckpoint,
	OpCompressor,
	OpDecompressor,
	Outbox,
	OpSplitter,
	RemoteMessageProcessor,
	OpGroupingManager,
	getLongStack,
} from "./opLifecycle/index.js";
import { DeltaManagerSummarizerProxy } from "./deltaManagerSummarizerProxy.js";
import { IBatchMetadata, IIdAllocationMetadata } from "./metadata.js";
import {
	ContainerMessageType,
	type InboundSequencedContainerRuntimeMessage,
	type InboundSequencedContainerRuntimeMessageOrSystemMessage,
	type ContainerRuntimeIdAllocationMessage,
	type LocalContainerRuntimeMessage,
	type OutboundContainerRuntimeMessage,
	type UnknownContainerRuntimeMessage,
	ContainerRuntimeGCMessage,
} from "./messageTypes.js";

/**
 * Utility to implement compat behaviors given an unknown message type
 * The parameters are typed to support compile-time enforcement of handling all known types/behaviors
 *
 * @param _unknownContainerRuntimeMessageType - Typed as something unexpected, to ensure all known types have been
 * handled before calling this function (e.g. in a switch statement).
 * @param compatBehavior - Typed redundantly with CompatModeBehavior to ensure handling is added when updating that type
 */
function compatBehaviorAllowsMessageType(
	_unknownContainerRuntimeMessageType: UnknownContainerRuntimeMessage["type"],
	compatBehavior: "Ignore" | "FailToProcess" | undefined,
): boolean {
	// undefined defaults to same behavior as "FailToProcess"
	return compatBehavior === "Ignore";
}

/**
 * @alpha
 */
export interface ISummaryBaseConfiguration {
	/**
	 * Delay before first attempt to spawn summarizing container.
	 */
	initialSummarizerDelayMs: number;

	/**
	 * Defines the maximum allowed time to wait for a pending summary ack.
	 * The maximum amount of time client will wait for a summarize is the minimum of
	 * maxSummarizeAckWaitTime (currently 3 * 60 * 1000) and maxAckWaitTime.
	 */
	maxAckWaitTime: number;
	/**
	 * Defines the maximum number of Ops in between Summaries that can be
	 * allowed before forcibly electing a new summarizer client.
	 */
	maxOpsSinceLastSummary: number;
}

/**
 * @alpha
 */
export interface ISummaryConfigurationHeuristics extends ISummaryBaseConfiguration {
	state: "enabled";
	/**
	 * Defines the maximum allowed time, since the last received Ack, before running the summary
	 * with reason maxTime.
	 * For example, say we receive ops one by one just before the idle time is triggered.
	 * In this case, we still want to run a summary since it's been a while since the last summary.
	 */
	maxTime: number;
	/**
	 * Defines the maximum number of Ops, since the last received Ack, that can be allowed
	 * before running the summary with reason maxOps.
	 */
	maxOps: number;
	/**
	 * Defines the minimum number of Ops, since the last received Ack, that can be allowed
	 * before running the last summary.
	 */
	minOpsForLastSummaryAttempt: number;
	/**
	 * Defines the lower boundary for the allowed time in between summarizations.
	 * Pairs with maxIdleTime to form a range.
	 * For example, if we only receive 1 op, we don't want to have the same idle time as say 100 ops.
	 * Based on the boundaries we set in minIdleTime and maxIdleTime, the idle time will change
	 * linearly depending on the number of ops we receive.
	 */
	minIdleTime: number;
	/**
	 * Defines the upper boundary for the allowed time in between summarizations.
	 * Pairs with minIdleTime to form a range.
	 * For example, if we only receive 1 op, we don't want to have the same idle time as say 100 ops.
	 * Based on the boundaries we set in minIdleTime and maxIdleTime, the idle time will change
	 * linearly depending on the number of ops we receive.
	 */
	maxIdleTime: number;
	/**
	 * Runtime op weight to use in heuristic summarizing.
	 * This number is a multiplier on the number of runtime ops we process when running summarize heuristics.
	 * For example: (multiplier) * (number of runtime ops) = weighted number of runtime ops
	 */
	runtimeOpWeight: number;
	/**
	 * Non-runtime op weight to use in heuristic summarizing
	 * This number is a multiplier on the number of non-runtime ops we process when running summarize heuristics.
	 * For example: (multiplier) * (number of non-runtime ops) = weighted number of non-runtime ops
	 */
	nonRuntimeOpWeight: number;

	/**
	 * Number of ops since last summary needed before a non-runtime op can trigger running summary heuristics.
	 *
	 * Note: Any runtime ops sent before the threshold is reached will trigger heuristics normally.
	 * This threshold ONLY applies to non-runtime ops triggering summaries.
	 *
	 * For example: Say the threshold is 20. Sending 19 non-runtime ops will not trigger any heuristic checks.
	 * Sending the 20th non-runtime op will trigger the heuristic checks for summarizing.
	 */
	nonRuntimeHeuristicThreshold?: number;
}

/**
 * @alpha
 */
export interface ISummaryConfigurationDisableSummarizer {
	state: "disabled";
}

/**
 * @alpha
 */
export interface ISummaryConfigurationDisableHeuristics extends ISummaryBaseConfiguration {
	state: "disableHeuristics";
}

/**
 * @alpha
 */
export type ISummaryConfiguration =
	| ISummaryConfigurationDisableSummarizer
	| ISummaryConfigurationDisableHeuristics
	| ISummaryConfigurationHeuristics;

/**
 * @alpha
 */
export const DefaultSummaryConfiguration: ISummaryConfiguration = {
	state: "enabled",

	minIdleTime: 0,

	maxIdleTime: 30 * 1000, // 30 secs.

	maxTime: 60 * 1000, // 1 min.

	maxOps: 100, // Summarize if 100 weighted ops received since last snapshot.

	minOpsForLastSummaryAttempt: 10,

	maxAckWaitTime: 3 * 60 * 1000, // 3 mins.

	maxOpsSinceLastSummary: 7000,

	initialSummarizerDelayMs: 5 * 1000, // 5 secs.

	nonRuntimeOpWeight: 0.1,

	runtimeOpWeight: 1.0,

	nonRuntimeHeuristicThreshold: 20,
};

/**
 * @alpha
 */
export interface ISummaryRuntimeOptions {
	/** Override summary configurations set by the server. */
	summaryConfigOverrides?: ISummaryConfiguration;

	/**
	 * Delay before first attempt to spawn summarizing container.
	 *
	 * @deprecated Use {@link ISummaryRuntimeOptions.summaryConfigOverrides}'s
	 * {@link ISummaryBaseConfiguration.initialSummarizerDelayMs} instead.
	 */
	initialSummarizerDelayMs?: number;
}

/**
 * Options for op compression.
 * @alpha
 */
export interface ICompressionRuntimeOptions {
	/**
	 * The value the batch's content size must exceed for the batch to be compressed.
	 * By default the value is 600 * 1024 = 614400 bytes. If the value is set to `Infinity`, compression will be disabled.
	 */
	readonly minimumBatchSizeInBytes: number;

	/**
	 * The compression algorithm that will be used to compress the op.
	 * By default the value is `lz4` which is the only compression algorithm currently supported.
	 */
	readonly compressionAlgorithm: CompressionAlgorithms;
}

/**
 * Options for container runtime.
 * @alpha
 */
export interface IContainerRuntimeOptions {
	readonly summaryOptions?: ISummaryRuntimeOptions;
	readonly gcOptions?: IGCRuntimeOptions;
	/**
	 * Affects the behavior while loading the runtime when the data verification check which
	 * compares the DeltaManager sequence number (obtained from protocol in summary) to the
	 * runtime sequence number (obtained from runtime metadata in summary) finds a mismatch.
	 * 1. "close" (default) will close the container with an assertion.
	 * 2. "log" will log an error event to telemetry, but still continue to load.
	 * 3. "bypass" will skip the check entirely. This is not recommended.
	 */
	readonly loadSequenceNumberVerification?: "close" | "log" | "bypass";
	/**
	 * Sets the flush mode for the runtime. In Immediate flush mode the runtime will immediately
	 * send all operations to the driver layer, while in TurnBased the operations will be buffered
	 * and then sent them as a single batch at the end of the turn.
	 * By default, flush mode is TurnBased.
	 */
	readonly flushMode?: FlushMode;
	/**
	 * Enables the runtime to compress ops. See {@link ICompressionRuntimeOptions}.
	 */
	readonly compressionOptions?: ICompressionRuntimeOptions;
	/**
	 * If specified, when in FlushMode.TurnBased, if the size of the ops between JS turns exceeds this value,
	 * an error will be thrown and the container will close.
	 *
	 * If unspecified, the limit is 950 * 1024.
	 *
	 * 'Infinity' will disable any limit.
	 *
	 * @experimental This config should be driven by the connection with the service and will be moved in the future.
	 */
	readonly maxBatchSizeInBytes?: number;
	/**
	 * If the op payload needs to be chunked in order to work around the maximum size of the batch, this value represents
	 * how large the individual chunks will be. This is only supported when compression is enabled. If after compression, the
	 * batch content size exceeds this value, it will be chunked into smaller ops of this exact size.
	 *
	 * This value is a trade-off between having many small chunks vs fewer larger chunks and by default, the runtime is configured to use
	 * 200 * 1024 = 204800 bytes. This default value ensures that no compressed payload's content is able to exceed {@link IContainerRuntimeOptions.maxBatchSizeInBytes}
	 * regardless of the overhead of an individual op.
	 *
	 * Any value of `chunkSizeInBytes` exceeding {@link IContainerRuntimeOptions.maxBatchSizeInBytes} will disable this feature, therefore if a compressed batch's content
	 * size exceeds {@link IContainerRuntimeOptions.maxBatchSizeInBytes} after compression, the container will close with an instance of `GenericError` with
	 * the `BatchTooLarge` message.
	 */
	readonly chunkSizeInBytes?: number;

	/**
	 * Enable the IdCompressor in the runtime.
	 * @experimental Not ready for use.
	 */
	readonly enableRuntimeIdCompressor?: CompressorMode;

	/**
	 * If enabled, the runtime will block all attempts to send an op inside the
	 * {@link ContainerRuntime#ensureNoDataModelChanges} callback. The callback is used by
	 * {@link @fluidframework/shared-object-base#SharedObjectCore} for event handlers so enabling this
	 * will disallow modifying DDSes while handling DDS events.
	 *
	 * By default, the feature is disabled. If enabled from options, the `Fluid.ContainerRuntime.DisableOpReentryCheck`
	 * can be used to disable it at runtime.
	 */
	readonly enableOpReentryCheck?: boolean;
	/**
	 * If enabled, the runtime will group messages within a batch into a single
	 * message to be sent to the service.
	 * The grouping an ungrouping of such messages is handled by the "OpGroupingManager".
	 *
	 * By default, the feature is disabled. If enabled from options, the `Fluid.ContainerRuntime.DisableGroupedBatching`
	 * flag can be used to disable it at runtime.
	 *
	 * @experimental Not ready for use.
	 */
	readonly enableGroupedBatching?: boolean;
}

/**
 * Accepted header keys for requests coming to the runtime.
 * @internal
 */
export enum RuntimeHeaders {
	/** True to wait for a data store to be created and loaded before returning it. */
	wait = "wait",
	/** True if the request is coming from an IFluidHandle. */
	viaHandle = "viaHandle",
}

/** True if a tombstoned object should be returned without erroring
 * @alpha
 */
export const AllowTombstoneRequestHeaderKey = "allowTombstone"; // Belongs in the enum above, but avoiding the breaking change
/**
 * [IRRELEVANT IF throwOnInactiveLoad OPTION NOT SET] True if an inactive object should be returned without erroring
 * @internal
 */
export const AllowInactiveRequestHeaderKey = "allowInactive"; // Belongs in the enum above, but avoiding the breaking change

/**
 * Tombstone error responses will have this header set to true
 * @alpha
 */
export const TombstoneResponseHeaderKey = "isTombstoned";
/**
 * Inactive error responses will have this header set to true
 * @alpha
 */
export const InactiveResponseHeaderKey = "isInactive";

/**
 * The full set of parsed header data that may be found on Runtime requests
 */
export interface RuntimeHeaderData {
	wait?: boolean;
	viaHandle?: boolean;
	allowTombstone?: boolean;
	allowInactive?: boolean;
}

/** Default values for Runtime Headers */
export const defaultRuntimeHeaderData: Required<RuntimeHeaderData> = {
	wait: true,
	viaHandle: false,
	allowTombstone: false,
	allowInactive: false,
};

/**
 * Available compression algorithms for op compression.
 * @alpha
 */
export enum CompressionAlgorithms {
	lz4 = "lz4",
}

/**
 * @deprecated
 * Untagged logger is unsupported going forward. There are old loaders with old ContainerContexts that only
 * have the untagged logger, so to accommodate that scenario the below interface is used. It can be removed once
 * its usage is removed from TaggedLoggerAdapter fallback.
 */
interface OldContainerContextWithLogger extends Omit<IContainerContext, "taggedLogger"> {
	logger: ITelemetryBaseLogger;
	taggedLogger: undefined;
}

/**
 * State saved when the container closes, to be given back to a newly
 * instantiated runtime in a new instance of the container, so it can load to the
 * same state
 */
export interface IPendingRuntimeState {
	/**
	 * Pending ops from PendingStateManager
	 */
	pending?: IPendingLocalState;
	/**
	 * Pending blobs from BlobManager
	 */
	pendingAttachmentBlobs?: IPendingBlobs;
	/**
	 * Pending idCompressor state
	 */
	pendingIdCompressorState?: SerializedIdCompressorWithOngoingSession;
	pendingIdCompressorOps: IdCreationRange[];

	/**
	 * Time at which session expiry timer started.
	 */
	sessionExpiryTimerStarted?: number | undefined;
}

const maxConsecutiveReconnectsKey = "Fluid.ContainerRuntime.MaxConsecutiveReconnects";

const defaultFlushMode = FlushMode.TurnBased;

// The actual limit is 1Mb (socket.io and Kafka limits)
// We can't estimate it fully, as we
// - do not know what properties relay service will add
// - we do not stringify final op, thus we do not know how much escaping will be added.
const defaultMaxBatchSizeInBytes = 700 * 1024;

const defaultCompressionConfig = {
	// Batches with content size exceeding this value will be compressed
	minimumBatchSizeInBytes: 614400,
	compressionAlgorithm: CompressionAlgorithms.lz4,
};

const defaultChunkSizeInBytes = 204800;

/** The default time to wait for pending ops to be processed during summarization */
export const defaultPendingOpsWaitTimeoutMs = 1000;
/** The default time to delay a summarization retry attempt when there are pending ops */
export const defaultPendingOpsRetryDelayMs = 1000;

/**
 * Instead of refreshing from latest because we do not have 100% confidence in the state
 * of the current system, we should close the summarizer and let it recover.
 * This delay's goal is to prevent tight restart loops
 */
const defaultCloseSummarizerDelayMs = 5000; // 5 seconds

/**
 * @deprecated use ContainerRuntimeMessageType instead
 * @internal
 */
export enum RuntimeMessage {
	FluidDataStoreOp = "component",
	Attach = "attach",
	ChunkedOp = "chunkedOp",
	BlobAttach = "blobAttach",
	Rejoin = "rejoin",
	Alias = "alias",
	Operation = "op",
}

/**
 * @deprecated please use version in driver-utils
 * @internal
 */
export function isRuntimeMessage(message: ISequencedDocumentMessage): boolean {
	return (Object.values(RuntimeMessage) as string[]).includes(message.type);
}

/**
 * Legacy ID for the built-in AgentScheduler.  To minimize disruption while removing it, retaining this as a
 * special-case for document dirty state.  Ultimately we should have no special-cases from the
 * ContainerRuntime's perspective.
 * @internal
 */
export const agentSchedulerId = "_scheduler";

// safely check navigator and get the hardware spec value
export function getDeviceSpec() {
	try {
		if (typeof navigator === "object" && navigator !== null) {
			return {
				deviceMemory: (navigator as any).deviceMemory,
				hardwareConcurrency: navigator.hardwareConcurrency,
			};
		}
	} catch {}
	return {};
}

/**
 * Older loader doesn't have a submitBatchFn member, this is the older way of submitting a batch.
 * Rather than exposing the submitFn (now deprecated) and IDeltaManager (dangerous to hand out) to the Outbox,
 * we can provide a partially-applied function to keep those items private to the ContainerRuntime.
 */
export const makeLegacySendBatchFn =
	(
		submitFn: (type: MessageType, contents: any, batch: boolean, appData?: any) => number,
		deltaManager: Pick<IDeltaManager<unknown, unknown>, "flush">,
	) =>
	(batch: IBatch) => {
		for (const message of batch.content) {
			submitFn(
				MessageType.Operation,
				// For back-compat (submitFn only works on deserialized content)
				message.contents === undefined ? undefined : JSON.parse(message.contents),
				true, // batch
				message.metadata,
			);
		}

		deltaManager.flush();
	};

/** Helper type for type constraints passed through several functions.
 * message - The unpacked message. Likely a TypedContainerRuntimeMessage, but could also be a system op
 * modernRuntimeMessage - Does this appear like a current TypedContainerRuntimeMessage?
 * local - Did this client send the op?
 */
type MessageWithContext =
	| {
			message: InboundSequencedContainerRuntimeMessage;
			modernRuntimeMessage: true;
			local: boolean;
	  }
	| {
			message: InboundSequencedContainerRuntimeMessageOrSystemMessage;
			modernRuntimeMessage: false;
			local: boolean;
	  };

const summarizerRequestUrl = "_summarizer";

/**
 * Create and retrieve the summmarizer
 */
async function createSummarizer(loader: ILoader, url: string): Promise<ISummarizer> {
	const request: IRequest = {
		headers: {
			[LoaderHeader.cache]: false,
			[LoaderHeader.clientDetails]: {
				capabilities: { interactive: false },
				type: summarizerClientType,
			},
			[DriverHeader.summarizingClient]: true,
			[LoaderHeader.reconnect]: false,
		},
		url,
	};

	const resolvedContainer = await loader.resolve(request);
	let fluidObject: FluidObject<ISummarizer> | undefined;

	// Older containers may not have the "getEntryPoint" API
	// ! This check will need to stay until LTS of loader moves past 2.0.0-internal.7.0.0
	if (resolvedContainer.getEntryPoint !== undefined) {
		fluidObject = await resolvedContainer.getEntryPoint();
	} else {
		const response = await (resolvedContainer as any).request({
			url: `/${summarizerRequestUrl}`,
		});
		if (response.status !== 200 || response.mimeType !== "fluid/object") {
			throw responseToException(response, request);
		}
		fluidObject = response.value;
	}

	if (fluidObject?.ISummarizer === undefined) {
		throw new UsageError("Fluid object does not implement ISummarizer");
	}
	return fluidObject.ISummarizer;
}

/**
 * Represents the runtime of the container. Contains helper functions/state of the container.
 * It will define the store level mappings.
 * @alpha
 */
export class ContainerRuntime
	extends TypedEventEmitter<IContainerRuntimeEvents & ISummarizerEvents>
	implements
		IContainerRuntime,
		IRuntime,
		ISummarizerRuntime,
		ISummarizerInternalsProvider,
		IProvideFluidHandleContext
{
	/**
	 * Load the stores from a snapshot and returns the runtime.
	 * @param params - An object housing the runtime properties:
	 * - context - Context of the container.
	 * - registryEntries - Mapping from data store types to their corresponding factories.
	 * - existing - Pass 'true' if loading from an existing snapshot.
	 * - requestHandler - (optional) Request handler for the request() method of the container runtime.
	 * Only relevant for back-compat while we remove the request() method and move fully to entryPoint as the main pattern.
	 * - runtimeOptions - Additional options to be passed to the runtime
	 * - containerScope - runtime services provided with context
	 * - containerRuntimeCtor - Constructor to use to create the ContainerRuntime instance.
	 * This allows mixin classes to leverage this method to define their own async initializer.
	 * - provideEntryPoint - Promise that resolves to an object which will act as entryPoint for the Container.
	 * This object should provide all the functionality that the Container is expected to provide to the loader layer.
	 */
	public static async loadRuntime(params: {
		context: IContainerContext;
		registryEntries: NamedFluidDataStoreRegistryEntries;
		existing: boolean;
		runtimeOptions?: IContainerRuntimeOptions;
		containerScope?: FluidObject;
		containerRuntimeCtor?: typeof ContainerRuntime;
		/** @deprecated Will be removed once Loader LTS version is "2.0.0-internal.7.0.0". Migrate all usage of IFluidRouter to the "entryPoint" pattern. Refer to Removing-IFluidRouter.md */
		requestHandler?: (request: IRequest, runtime: IContainerRuntime) => Promise<IResponse>;
		provideEntryPoint: (containerRuntime: IContainerRuntime) => Promise<FluidObject>;
	}): Promise<ContainerRuntime> {
		const {
			context,
			registryEntries,
			existing,
			requestHandler,
			provideEntryPoint,
			runtimeOptions = {},
			containerScope = {},
			containerRuntimeCtor = ContainerRuntime,
		} = params;

		// If taggedLogger exists, use it. Otherwise, wrap the vanilla logger:
		// back-compat: Remove the TaggedLoggerAdapter fallback once all the host are using loader > 0.45
		const backCompatContext: IContainerContext | OldContainerContextWithLogger = context;
		const passLogger =
			backCompatContext.taggedLogger ??
			// eslint-disable-next-line import/no-deprecated
			new TaggedLoggerAdapter((backCompatContext as OldContainerContextWithLogger).logger);
		const logger = createChildLogger({
			logger: passLogger,
			properties: {
				all: {
					runtimeVersion: pkgVersion,
				},
			},
		});

		const mc = loggerToMonitoringContext(logger);

		const {
			summaryOptions = {},
			gcOptions = {},
			loadSequenceNumberVerification = "close",
			flushMode = defaultFlushMode,
			compressionOptions = defaultCompressionConfig,
			maxBatchSizeInBytes = defaultMaxBatchSizeInBytes,
			enableRuntimeIdCompressor = "off",
			chunkSizeInBytes = defaultChunkSizeInBytes,
			enableOpReentryCheck = false,
			enableGroupedBatching = false,
		} = runtimeOptions;

		const registry = new FluidDataStoreRegistry(registryEntries);

		const tryFetchBlob = async <T>(blobName: string): Promise<T | undefined> => {
			const blobId = context.baseSnapshot?.blobs[blobName];
			if (context.baseSnapshot && blobId) {
				// IContainerContext storage api return type still has undefined in 0.39 package version.
				// So once we release 0.40 container-defn package we can remove this check.
				assert(
					context.storage !== undefined,
					0x1f5 /* "Attached state should have storage" */,
				);
				return readAndParse<T>(context.storage, blobId);
			}
		};

		const [chunks, metadata, electedSummarizerData, aliases, serializedIdCompressor] =
			await Promise.all([
				tryFetchBlob<[string, string[]][]>(chunksBlobName),
				tryFetchBlob<IContainerRuntimeMetadata>(metadataBlobName),
				tryFetchBlob<ISerializedElection>(electedSummarizerBlobName),
				tryFetchBlob<[string, string][]>(aliasBlobName),
				tryFetchBlob<SerializedIdCompressorWithNoSession>(idCompressorBlobName),
			]);

		// read snapshot blobs needed for BlobManager to load
		const blobManagerSnapshot = await BlobManager.load(
			context.baseSnapshot?.trees[blobsTreeName],
			async (id) => {
				// IContainerContext storage api return type still has undefined in 0.39 package version.
				// So once we release 0.40 container-defn package we can remove this check.
				assert(
					context.storage !== undefined,
					0x256 /* "storage undefined in attached container" */,
				);
				return readAndParse(context.storage, id);
			},
		);

		// Verify summary runtime sequence number matches protocol sequence number.
		const runtimeSequenceNumber = metadata?.message?.sequenceNumber;
		// When we load with pending state, we reuse an old snapshot so we don't expect these numbers to match
		if (!context.pendingLocalState && runtimeSequenceNumber !== undefined) {
			const protocolSequenceNumber = context.deltaManager.initialSequenceNumber;
			// Unless bypass is explicitly set, then take action when sequence numbers mismatch.
			if (
				loadSequenceNumberVerification !== "bypass" &&
				runtimeSequenceNumber !== protocolSequenceNumber
			) {
				// "Load from summary, runtime metadata sequenceNumber !== initialSequenceNumber"
				const error = new DataCorruptionError(
					// pre-0.58 error message: SummaryMetadataMismatch
					"Summary metadata mismatch",
					{ runtimeVersion: pkgVersion, runtimeSequenceNumber, protocolSequenceNumber },
				);

				if (loadSequenceNumberVerification === "log") {
					logger.sendErrorEvent({ eventName: "SequenceNumberMismatch" }, error);
				} else {
					context.closeFn(error);
				}
			}
		}

		// Enabling the IdCompressor is a one-way operation and we only want to
		// allow new containers to turn it on
		let idCompressorMode = metadata?.idCompressorEnabled
			? "on"
			: enableRuntimeIdCompressor ?? "off";
		if (!existing) {
			// FG overwrite
			const enabled = mc.config.getBoolean("Fluid.ContainerRuntime.IdCompressorEnabled");
			switch (enabled) {
				case true:
					idCompressorMode = "on";
					break;
				case false:
					idCompressorMode = "off";
					break;
				default:
			}
		}

		const createIdCompressorFn = async () => {
			const { createIdCompressor, deserializeIdCompressor, createSessionId } = await import(
				"@fluidframework/id-compressor"
			);

			/**
			 * Because the IdCompressor emits so much telemetry, this function is used to sample
			 * approximately 5% of all clients. Only the given percentage of sessions will emit telemetry.
			 */
			const idCompressorEventSampler: IEventSampler = (() => {
				const isIdCompressorTelemetryEnabled = Math.random() < 0.05;
				return {
					sample: () => {
						return isIdCompressorTelemetryEnabled;
					},
				};
			})();

			const compressorLogger = createSampledLogger(logger, idCompressorEventSampler);
			const pendingLocalState = context.pendingLocalState as IPendingRuntimeState;

			let compressor: IIdCompressor & IIdCompressorCore;
			const ops = pendingLocalState?.pendingIdCompressorOps;
			if (pendingLocalState?.pendingIdCompressorState !== undefined) {
				assert(ops === undefined || ops.length === 0, "no pending ops");
				compressor = deserializeIdCompressor(
					pendingLocalState.pendingIdCompressorState,
					compressorLogger,
				);
			} else if (serializedIdCompressor !== undefined) {
				compressor = deserializeIdCompressor(
					serializedIdCompressor,
					createSessionId(),
					compressorLogger,
				);
			} else {
				compressor = createIdCompressor(compressorLogger);
			}

			if (ops) {
				for (const range of pendingLocalState.pendingIdCompressorOps) {
					compressor.finalizeCreationRange(range);
				}
			}

			return compressor;
		};

		const runtime = new containerRuntimeCtor(
			context,
			registry,
			metadata,
			electedSummarizerData,
			chunks ?? [],
			aliases ?? [],
			{
				summaryOptions,
				gcOptions,
				loadSequenceNumberVerification,
				flushMode,
				compressionOptions,
				maxBatchSizeInBytes,
				chunkSizeInBytes,
				enableRuntimeIdCompressor,
				enableOpReentryCheck,
				enableGroupedBatching,
			},
			containerScope,
			logger,
			existing,
			blobManagerSnapshot,
			context.storage,
			createIdCompressorFn,
			idCompressorMode,
			provideEntryPoint,
			requestHandler,
			undefined, // summaryConfiguration
		);

		// Apply stashed ops with a reference sequence number equal to the sequence number of the snapshot,
		// or zero. This must be done before Container replays saved ops.
		await runtime.pendingStateManager.applyStashedOpsAt(runtimeSequenceNumber ?? 0);

		// Initialize the base state of the runtime before it's returned.
		await runtime.initializeBaseState();

		return runtime;
	}

	public readonly options: Record<string | number, any>;
	private imminentClosure: boolean = false;

	private readonly _getClientId: () => string | undefined;
	public get clientId(): string | undefined {
		return this._getClientId();
	}

	public readonly clientDetails: IClientDetails;

	public get storage(): IDocumentStorageService {
		return this._storage;
	}

	private readonly submitFn: (
		type: MessageType,
		contents: any,
		batch: boolean,
		appData?: any,
	) => number;
	/**
	 * Although current IContainerContext guarantees submitBatchFn, it is not available on older loaders.
	 */
	private readonly submitBatchFn:
		| ((batch: IBatchMessage[], referenceSequenceNumber?: number) => number)
		| undefined;
	private readonly submitSummaryFn: (
		summaryOp: ISummaryContent,
		referenceSequenceNumber?: number,
	) => number;
	private readonly submitSignalFn: (content: any, targetClientId?: string) => void;
	public readonly disposeFn: (error?: ICriticalContainerError) => void;
	public readonly closeFn: (error?: ICriticalContainerError) => void;

	public get flushMode(): FlushMode {
		return this._flushMode;
	}

	public get scope(): FluidObject {
		return this.containerScope;
	}

	public get IFluidDataStoreRegistry(): IFluidDataStoreRegistry {
		return this.registry;
	}

	private readonly _getAttachState: () => AttachState;
	public get attachState(): AttachState {
		return this._getAttachState();
	}

	private _idCompressor: (IIdCompressor & IIdCompressorCore) | undefined;
	private pendingIdCompressorOps: IdCreationRange[] = [];

	/**
	 * See IContainerRuntimeBase.idCompressor() for details.
	 */
	public get idCompressor() {
		// Expose ID Compressor only if it's On from the start.
		// If container uses delayed mode, then we can only expose generateDocumentUniqueId() and nothing else.
		// That's because any other usage will require immidiate loading of ID Compressor in next sessions in order
		// to reason over such things as session ID space.
		if (this.idCompressorMode === "on") {
			assert(this._idCompressor !== undefined, "compressor should have been loaded");
			return this._idCompressor;
		}
	}

	/**
	 * True if we have ID compressor loading in-flight (async operation). Useful only for
	 * this.idCompressorMode === "delayed" mode
	 */
	protected delayedCompressorLoading = false;

	/**
	 * See IContainerRuntimeBase.generateDocumentUniqueId() for details.
	 */
	public generateDocumentUniqueId() {
		return this._idCompressor?.generateDocumentUniqueId() ?? uuid();
	}

	public get IFluidHandleContext(): IFluidHandleContext {
		return this.handleContext;
	}
	private readonly handleContext: ContainerFluidHandleContext;

	/**
	 * This is a proxy to the delta manager provided by the container context (innerDeltaManager). It restricts certain
	 * accesses such as sets "read-only" mode for the summarizer client. This is the default delta manager that should
	 * be used unless the innerDeltaManager is required.
	 */
	public readonly deltaManager: IDeltaManager<ISequencedDocumentMessage, IDocumentMessage>;
	/**
	 * The delta manager provided by the container context. By default, using the default delta manager (proxy)
	 * should be sufficient. This should be used only if necessary. For example, for validating and propagating connected
	 * events which requires access to the actual real only info, this is needed.
	 */
	private readonly innerDeltaManager: IDeltaManager<ISequencedDocumentMessage, IDocumentMessage>;

	// internal logger for ContainerRuntime. Use this.logger for stores, summaries, etc.
	private readonly mc: MonitoringContext;

	private readonly summarizerClientElection?: SummarizerClientElection;
	/**
	 * summaryManager will only be created if this client is permitted to spawn a summarizing client
	 * It is created only by interactive client, i.e. summarizer client, as well as non-interactive bots
	 * do not create it (see SummarizerClientElection.clientDetailsPermitElection() for details)
	 */
	private readonly summaryManager?: SummaryManager;
	private readonly summaryCollection: SummaryCollection;

	private readonly summarizerNode: IRootSummarizerNodeWithGC;

	private readonly maxConsecutiveReconnects: number;
	private readonly defaultMaxConsecutiveReconnects = 7;

	private _orderSequentiallyCalls: number = 0;
	private readonly _flushMode: FlushMode;
	private flushTaskExists = false;

	private _connected: boolean;

	private consecutiveReconnects = 0;

	/**
	 * Used to delay transition to "connected" state while we upload
	 * attachment blobs that were added while disconnected
	 */
	private delayConnectClientId?: string;

	private ensureNoDataModelChangesCalls = 0;

	/**
	 * Tracks the number of detected reentrant ops to report,
	 * in order to self-throttle the telemetry events.
	 *
	 * This should be removed as part of ADO:2322
	 */
	private opReentryCallsToReport = 5;

	/**
	 * Invokes the given callback and expects that no ops are submitted
	 * until execution finishes. If an op is submitted, an error will be raised.
	 *
	 * Can be disabled by feature gate `Fluid.ContainerRuntime.DisableOpReentryCheck`
	 *
	 * @param callback - the callback to be invoked
	 */
	public ensureNoDataModelChanges<T>(callback: () => T): T {
		this.ensureNoDataModelChangesCalls++;
		try {
			return callback();
		} finally {
			this.ensureNoDataModelChangesCalls--;
		}
	}

	public get connected(): boolean {
		return this._connected;
	}

	/** clientId of parent (non-summarizing) container that owns summarizer container */
	public get summarizerClientId(): string | undefined {
		return this.summarizerClientElection?.electedClientId;
	}

	private _disposed = false;
	public get disposed() {
		return this._disposed;
	}

	private dirtyContainer: boolean;
	private emitDirtyDocumentEvent = true;
	private readonly enableOpReentryCheck: boolean;
	private readonly disableAttachReorder: boolean | undefined;
	private readonly closeSummarizerDelayMs: number;
	/**
	 * If true, summary generated is validate before uploading it to the server. With single commit summaries,
	 * summaries will be accepted once uploaded, so they should be validated before upload. However, this can
	 * currently be controlled via a feature flag as its a new functionality.
	 */
	private readonly validateSummaryBeforeUpload: boolean;

	private readonly defaultTelemetrySignalSampleCount = 100;
	private readonly _perfSignalData: IPerfSignalReport = {
		signalsLost: 0,
		signalSequenceNumber: 0,
		signalTimestamp: 0,
		trackingSignalSequenceNumber: undefined,
	};

	/**
	 * Summarizer is responsible for coordinating when to send generate and send summaries.
	 * It is the main entry point for summary work.
	 * It is created only by summarizing container (i.e. one with clientType === "summarizer")
	 */
	private readonly _summarizer?: Summarizer;
	private readonly scheduleManager: ScheduleManager;
	private readonly blobManager: BlobManager;
	private readonly pendingStateManager: PendingStateManager;
	private readonly outbox: Outbox;
	private readonly garbageCollector: IGarbageCollector;

	private readonly dataStores: DataStores;
	private readonly remoteMessageProcessor: RemoteMessageProcessor;

	/** The last message processed at the time of the last summary. */
	private messageAtLastSummary: ISummaryMetadataMessage | undefined;

	private get summarizer(): Summarizer {
		assert(this._summarizer !== undefined, 0x257 /* "This is not summarizing container" */);
		return this._summarizer;
	}

	private readonly summariesDisabled: boolean;
	private isSummariesDisabled(): boolean {
		return this.summaryConfiguration.state === "disabled";
	}

	private readonly maxOpsSinceLastSummary: number;
	private getMaxOpsSinceLastSummary(): number {
		return this.summaryConfiguration.state !== "disabled"
			? this.summaryConfiguration.maxOpsSinceLastSummary
			: 0;
	}

	private readonly initialSummarizerDelayMs: number;
	private getInitialSummarizerDelayMs(): number {
		// back-compat: initialSummarizerDelayMs was moved from ISummaryRuntimeOptions
		//   to ISummaryConfiguration in 0.60.
		if (this.runtimeOptions.summaryOptions.initialSummarizerDelayMs !== undefined) {
			return this.runtimeOptions.summaryOptions.initialSummarizerDelayMs;
		}
		return this.summaryConfiguration.state !== "disabled"
			? this.summaryConfiguration.initialSummarizerDelayMs
			: 0;
	}

	private readonly createContainerMetadata: ICreateContainerMetadata;
	/**
	 * The summary number of the next summary that will be generated for this container. This is incremented every time
	 * a summary is generated.
	 */
	private nextSummaryNumber: number;

	/** If false, loading or using a Tombstoned object should merely log, not fail */
	public get gcTombstoneEnforcementAllowed(): boolean {
		return this.garbageCollector.tombstoneEnforcementAllowed;
	}

	/** If true, throw an error when a tombstone data store is used. */
	public get gcThrowOnTombstoneUsage(): boolean {
		return this.garbageCollector.throwOnTombstoneUsage;
	}

	/**
	 * GUID to identify a document in telemetry
	 * ! Note: should not be used for anything other than telemetry and is not considered a stable GUID
	 */
	private readonly telemetryDocumentId: string;

	/**
	 * Whether this client is the summarizer client itself (type is summarizerClientType)
	 */
	private readonly isSummarizerClient: boolean;

	/**
	 * The id of the version used to initially load this runtime, or undefined if it's newly created.
	 */
	private readonly loadedFromVersionId: string | undefined;

	/**
	 * It a cache for holding mapping for loading groupIds with its snapshot from the service. Add expiry policy of 1 minute.
	 * Starting with 1 min and based on recorded usage we can tweak it later on.
	 */
	private readonly snapshotCacheForLoadingGroupIds = new PromiseCache<string, ISnapshot>({
		expiry: { policy: "absolute", durationMs: 60000 },
	});

	/***/
	protected constructor(
		context: IContainerContext,
		private readonly registry: IFluidDataStoreRegistry,
		private readonly metadata: IContainerRuntimeMetadata | undefined,
		electedSummarizerData: ISerializedElection | undefined,
		chunks: [string, string[]][],
		dataStoreAliasMap: [string, string][],
		private readonly runtimeOptions: Readonly<Required<IContainerRuntimeOptions>>,
		private readonly containerScope: FluidObject,
		public readonly logger: ITelemetryLoggerExt,
		existing: boolean,
		blobManagerSnapshot: IBlobManagerLoadInfo,
		private readonly _storage: IDocumentStorageService,
		private readonly createIdCompressor: () => Promise<IIdCompressor & IIdCompressorCore>,
		private readonly idCompressorMode: CompressorMode,
		provideEntryPoint: (containerRuntime: IContainerRuntime) => Promise<FluidObject>,
		private readonly requestHandler?: (
			request: IRequest,
			runtime: IContainerRuntime,
		) => Promise<IResponse>,
		private readonly summaryConfiguration: ISummaryConfiguration = {
			// the defaults
			...DefaultSummaryConfiguration,
			// the runtime configuration overrides
			...runtimeOptions.summaryOptions?.summaryConfigOverrides,
		},
	) {
		super();

		const {
			options,
			clientDetails,
			connected,
			baseSnapshot,
			submitFn,
			submitBatchFn,
			submitSummaryFn,
			submitSignalFn,
			disposeFn,
			closeFn,
			deltaManager,
			quorum,
			audience,
			loader,
			pendingLocalState,
			supportedFeatures,
		} = context;

		this.innerDeltaManager = deltaManager;
		this.deltaManager = new DeltaManagerSummarizerProxy(this.innerDeltaManager);

		// Here we could wrap/intercept on these functions to block/modify outgoing messages if needed.
		// This makes ContainerRuntime the final gatekeeper for outgoing messages.
		this.submitFn = submitFn;
		this.submitBatchFn = submitBatchFn;
		this.submitSummaryFn = submitSummaryFn;
		this.submitSignalFn = submitSignalFn;

		// TODO: After IContainerContext.options is removed, we'll just create a new blank object {} here.
		// Values are generally expected to be set from the runtime side.
		this.options = options ?? {};
		this.clientDetails = clientDetails;
		this.isSummarizerClient = this.clientDetails.type === summarizerClientType;
		this.loadedFromVersionId = context.getLoadedFromVersion()?.id;
		this._getClientId = () => context.clientId;
		this._getAttachState = () => context.attachState;
		this.getAbsoluteUrl = async (relativeUrl: string) => {
			if (context.getAbsoluteUrl === undefined) {
				throw new Error("Driver does not implement getAbsoluteUrl");
			}
			if (this.attachState !== AttachState.Attached) {
				return undefined;
			}
			return context.getAbsoluteUrl(relativeUrl);
		};
		// TODO: Consider that the Container could just listen to these events itself, or even more appropriately maybe the
		// customer should observe dirty state on the runtime (the owner of dirty state) directly, rather than on the IContainer.
		this.on("dirty", () => context.updateDirtyContainerState(true));
		this.on("saved", () => context.updateDirtyContainerState(false));

		// In old loaders without dispose functionality, closeFn is equivalent but will also switch container to readonly mode
		this.disposeFn = disposeFn ?? closeFn;
		// In cases of summarizer, we want to dispose instead since consumer doesn't interact with this container
		this.closeFn = this.isSummarizerClient ? this.disposeFn : closeFn;

		this.mc = createChildMonitoringContext({
			logger: this.logger,
			namespace: "ContainerRuntime",
		});

		let loadSummaryNumber: number;
		// Get the container creation metadata. For new container, we initialize these. For existing containers,
		// get the values from the metadata blob.
		if (existing) {
			this.createContainerMetadata = {
				createContainerRuntimeVersion: metadata?.createContainerRuntimeVersion,
				createContainerTimestamp: metadata?.createContainerTimestamp,
			};
			// summaryNumber was renamed from summaryCount. For older docs that haven't been opened for a long time,
			// the count is reset to 0.
			loadSummaryNumber = metadata?.summaryNumber ?? 0;
		} else {
			this.createContainerMetadata = {
				createContainerRuntimeVersion: pkgVersion,
				createContainerTimestamp: Date.now(),
			};
			loadSummaryNumber = 0;
		}
		this.nextSummaryNumber = loadSummaryNumber + 1;

		this.messageAtLastSummary = metadata?.message;

		// Note that we only need to pull the *initial* connected state from the context.
		// Later updates come through calls to setConnectionState.
		this._connected = connected;

		this.mc.logger.sendTelemetryEvent({
			eventName: "GCFeatureMatrix",
			metadataValue: JSON.stringify(metadata?.gcFeatureMatrix),
			inputs: JSON.stringify({
				gcOptions_gcGeneration: this.runtimeOptions.gcOptions[gcGenerationOptionName],
			}),
		});

		this.telemetryDocumentId = metadata?.telemetryDocumentId ?? uuid();

		this.disableAttachReorder = this.mc.config.getBoolean(
			"Fluid.ContainerRuntime.disableAttachOpReorder",
		);
		const disableChunking = this.mc.config.getBoolean(
			"Fluid.ContainerRuntime.CompressionChunkingDisabled",
		);

		const opGroupingManager = new OpGroupingManager(
			{
				groupedBatchingEnabled: this.groupedBatchingEnabled,
				opCountThreshold:
					this.mc.config.getNumber("Fluid.ContainerRuntime.GroupedBatchingOpCount") ?? 2,
				reentrantBatchGroupingEnabled:
					this.mc.config.getBoolean("Fluid.ContainerRuntime.GroupedBatchingReentrancy") ??
					true,
			},
			this.mc.logger,
		);

		const opSplitter = new OpSplitter(
			chunks,
			this.submitBatchFn,
			disableChunking === true ? Number.POSITIVE_INFINITY : runtimeOptions.chunkSizeInBytes,
			runtimeOptions.maxBatchSizeInBytes,
			this.mc.logger,
		);

		this.remoteMessageProcessor = new RemoteMessageProcessor(
			opSplitter,
			new OpDecompressor(this.mc.logger),
			opGroupingManager,
		);

		this.handleContext = new ContainerFluidHandleContext("", this);

		if (this.summaryConfiguration.state === "enabled") {
			this.validateSummaryHeuristicConfiguration(this.summaryConfiguration);
		}

		const disableOpReentryCheck = this.mc.config.getBoolean(
			"Fluid.ContainerRuntime.DisableOpReentryCheck",
		);
		this.enableOpReentryCheck =
			runtimeOptions.enableOpReentryCheck === true &&
			// Allow for a break-glass config to override the options
			disableOpReentryCheck !== true;

		this.summariesDisabled = this.isSummariesDisabled();
		this.maxOpsSinceLastSummary = this.getMaxOpsSinceLastSummary();
		this.initialSummarizerDelayMs = this.getInitialSummarizerDelayMs();

		this.maxConsecutiveReconnects =
			this.mc.config.getNumber(maxConsecutiveReconnectsKey) ??
			this.defaultMaxConsecutiveReconnects;

		if (
			runtimeOptions.flushMode === (FlushModeExperimental.Async as unknown as FlushMode) &&
			supportedFeatures?.get("referenceSequenceNumbers") !== true
		) {
			// The loader does not support reference sequence numbers, falling back on FlushMode.TurnBased
			this.mc.logger.sendErrorEvent({ eventName: "FlushModeFallback" });
			this._flushMode = FlushMode.TurnBased;
		} else {
			this._flushMode = runtimeOptions.flushMode;
		}

		const pendingRuntimeState = pendingLocalState as IPendingRuntimeState | undefined;

		if (context.attachState === AttachState.Attached) {
			const maxSnapshotCacheDurationMs = this._storage?.policies?.maximumCacheDurationMs;
			if (
				maxSnapshotCacheDurationMs !== undefined &&
				maxSnapshotCacheDurationMs > 5 * 24 * 60 * 60 * 1000
			) {
				// This is a runtime enforcement of what's already explicit in the policy's type itself,
				// which dictates the value is either undefined or exactly 5 days in ms.
				// As long as the actual value is less than 5 days, the assumptions GC makes here are valid.
				throw new UsageError("Driver's maximumCacheDurationMs policy cannot exceed 5 days");
			}
		}

		this.garbageCollector = GarbageCollector.create({
			runtime: this,
			gcOptions: this.runtimeOptions.gcOptions,
			baseSnapshot,
			baseLogger: this.mc.logger,
			existing,
			metadata,
			createContainerMetadata: this.createContainerMetadata,
			isSummarizerClient: this.isSummarizerClient,
			getNodePackagePath: async (nodePath: string) => this.getGCNodePackagePath(nodePath),
			getLastSummaryTimestampMs: () => this.messageAtLastSummary?.timestamp,
			readAndParseBlob: async <T>(id: string) => readAndParse<T>(this.storage, id),
			submitMessage: (message: ContainerRuntimeGCMessage) => this.submit(message),
			sessionExpiryTimerStarted: pendingRuntimeState?.sessionExpiryTimerStarted,
		});

		const loadedFromSequenceNumber = this.deltaManager.initialSequenceNumber;
		this.summarizerNode = createRootSummarizerNodeWithGC(
			createChildLogger({ logger: this.logger, namespace: "SummarizerNode" }),
			// Summarize function to call when summarize is called. Summarizer node always tracks summary state.
			async (fullTree: boolean, trackState: boolean, telemetryContext?: ITelemetryContext) =>
				this.summarizeInternal(fullTree, trackState, telemetryContext),
			// Latest change sequence number, no changes since summary applied yet
			loadedFromSequenceNumber,
			// Summary reference sequence number, undefined if no summary yet
			baseSnapshot !== undefined ? loadedFromSequenceNumber : undefined,
			{
				// Must set to false to prevent sending summary handle which would be pointing to
				// a summary with an older protocol state.
				canReuseHandle: false,
				// If GC should not run, let the summarizer node know so that it does not track GC state.
				gcDisabled: !this.garbageCollector.shouldRunGC,
			},
			// Function to get GC data if needed. This will always be called by the root summarizer node to get GC data.
			async (fullGC?: boolean) => this.getGCDataInternal(fullGC),
			// Function to get the GC details from the base snapshot we loaded from.
			async () => this.garbageCollector.getBaseGCDetails(),
		);

		if (baseSnapshot) {
			this.summarizerNode.updateBaseSummaryState(baseSnapshot);
		}

		this.dataStores = new DataStores(
			getSummaryForDatastores(baseSnapshot, metadata),
			this,
			(attachMsg) => this.submit({ type: ContainerMessageType.Attach, contents: attachMsg }),
			(id: string, createParam: CreateChildSummarizerNodeParam) =>
				(
					summarizeInternal: SummarizeInternalFn,
					getGCDataFn: (fullGC?: boolean) => Promise<IGarbageCollectionData>,
				) =>
					this.summarizerNode.createChild(
						summarizeInternal,
						id,
						createParam,
						undefined,
						getGCDataFn,
					),
			(id: string) => this.summarizerNode.deleteChild(id),
			this.mc.logger,
			(path: string, timestampMs: number, packagePath?: readonly string[]) =>
				this.garbageCollector.nodeUpdated(path, "Changed", timestampMs, packagePath),
			(path: string) => this.garbageCollector.isNodeDeleted(path),
			new Map<string, string>(dataStoreAliasMap),
		);

		this.blobManager = new BlobManager(
			this.handleContext,
			blobManagerSnapshot,
			() => this.storage,
			(localId: string, blobId?: string) => {
				if (!this.disposed) {
					this.submit(
						{ type: ContainerMessageType.BlobAttach, contents: undefined },
						undefined,
						{
							localId,
							blobId,
						},
					);
				}
			},
			(blobPath: string) => this.garbageCollector.nodeUpdated(blobPath, "Loaded"),
			(blobPath: string) => this.garbageCollector.isNodeDeleted(blobPath),
			this,
			pendingRuntimeState?.pendingAttachmentBlobs,
			(error?: ICriticalContainerError) => this.closeFn(error),
		);

		this.scheduleManager = new ScheduleManager(
			this.innerDeltaManager,
			this,
			() => this.clientId,
			createChildLogger({ logger: this.logger, namespace: "ScheduleManager" }),
		);

		this.pendingStateManager = new PendingStateManager(
			{
				applyStashedOp: this.applyStashedOp.bind(this),
				clientId: () => this.clientId,
				close: this.closeFn,
				connected: () => this.connected,
				reSubmit: this.reSubmit.bind(this),
				reSubmitBatch: this.reSubmitBatch.bind(this),
				isActiveConnection: () => this.innerDeltaManager.active,
				isAttached: () => this.attachState !== AttachState.Detached,
			},
			pendingRuntimeState?.pending,
			this.logger,
		);

		const disableCompression = this.mc.config.getBoolean(
			"Fluid.ContainerRuntime.CompressionDisabled",
		);
		const compressionOptions =
			disableCompression === true
				? {
						minimumBatchSizeInBytes: Number.POSITIVE_INFINITY,
						compressionAlgorithm: CompressionAlgorithms.lz4,
				  }
				: runtimeOptions.compressionOptions;

		const disablePartialFlush = this.mc.config.getBoolean(
			"Fluid.ContainerRuntime.DisablePartialFlush",
		);

		const legacySendBatchFn = makeLegacySendBatchFn(this.submitFn, this.innerDeltaManager);

		this.outbox = new Outbox({
			shouldSend: () => this.canSendOps(),
			pendingStateManager: this.pendingStateManager,
			submitBatchFn: this.submitBatchFn,
			legacySendBatchFn,
			compressor: new OpCompressor(this.mc.logger),
			splitter: opSplitter,
			config: {
				compressionOptions,
				maxBatchSizeInBytes: runtimeOptions.maxBatchSizeInBytes,
				disablePartialFlush: disablePartialFlush === true,
			},
			logger: this.mc.logger,
			groupingManager: opGroupingManager,
			getCurrentSequenceNumbers: () => ({
				referenceSequenceNumber: this.deltaManager.lastSequenceNumber,
				clientSequenceNumber: this._processedClientSequenceNumber,
			}),
			reSubmit: this.reSubmit.bind(this),
			opReentrancy: () => this.ensureNoDataModelChangesCalls > 0,
			closeContainer: this.closeFn,
		});

		this._quorum = quorum;
		this._quorum.on("removeMember", (clientId: string) => {
			this.remoteMessageProcessor.clearPartialMessagesFor(clientId);
		});

		// eslint-disable-next-line @typescript-eslint/no-non-null-assertion
		this._audience = audience!;

		const closeSummarizerDelayOverride = this.mc.config.getNumber(
			"Fluid.ContainerRuntime.Test.CloseSummarizerDelayOverrideMs",
		);
		this.closeSummarizerDelayMs = closeSummarizerDelayOverride ?? defaultCloseSummarizerDelayMs;
		this.validateSummaryBeforeUpload =
			this.mc.config.getBoolean("Fluid.Summarizer.ValidateSummaryBeforeUpload") ?? false;

		this.summaryCollection = new SummaryCollection(this.deltaManager, this.logger);

		this.dirtyContainer =
			this.attachState !== AttachState.Attached || this.hasPendingMessages();
		context.updateDirtyContainerState(this.dirtyContainer);

		if (this.summariesDisabled) {
			this.mc.logger.sendTelemetryEvent({ eventName: "SummariesDisabled" });
		} else {
			const orderedClientLogger = createChildLogger({
				logger: this.logger,
				namespace: "OrderedClientElection",
			});
			const orderedClientCollection = new OrderedClientCollection(
				orderedClientLogger,
				this.innerDeltaManager,
				this._quorum,
			);
			const orderedClientElectionForSummarizer = new OrderedClientElection(
				orderedClientLogger,
				orderedClientCollection,
				electedSummarizerData ?? this.innerDeltaManager.lastSequenceNumber,
				SummarizerClientElection.isClientEligible,
			);

			this.summarizerClientElection = new SummarizerClientElection(
				orderedClientLogger,
				this.summaryCollection,
				orderedClientElectionForSummarizer,
				this.maxOpsSinceLastSummary,
			);

			if (this.isSummarizerClient) {
				this._summarizer = new Summarizer(
					this /* ISummarizerRuntime */,
					() => this.summaryConfiguration,
					this /* ISummarizerInternalsProvider */,
					this.handleContext,
					this.summaryCollection,
					async (runtime: IConnectableRuntime) =>
						RunWhileConnectedCoordinator.create(
							runtime,
							// Summarization runs in summarizer client and needs access to the real (non-proxy) active
							// information. The proxy delta manager would always return false for summarizer client.
							() => this.innerDeltaManager.active,
						),
				);
			} else if (SummarizerClientElection.clientDetailsPermitElection(this.clientDetails)) {
				// Only create a SummaryManager and SummarizerClientElection
				// if summaries are enabled and we are not the summarizer client.
				const defaultAction = () => {
					if (this.summaryCollection.opsSinceLastAck > this.maxOpsSinceLastSummary) {
						this.mc.logger.sendTelemetryEvent({ eventName: "SummaryStatus:Behind" });
						// unregister default to no log on every op after falling behind
						// and register summary ack handler to re-register this handler
						// after successful summary
						this.summaryCollection.once(MessageType.SummaryAck, () => {
							this.mc.logger.sendTelemetryEvent({
								eventName: "SummaryStatus:CaughtUp",
							});
							// we've caught up, so re-register the default action to monitor for
							// falling behind, and unregister ourself
							this.summaryCollection.on("default", defaultAction);
						});
						this.summaryCollection.off("default", defaultAction);
					}
				};

				this.summaryCollection.on("default", defaultAction);

				// Create the SummaryManager and mark the initial state
				this.summaryManager = new SummaryManager(
					this.summarizerClientElection,
					this, // IConnectedState
					this.summaryCollection,
					this.logger,
					this.formCreateSummarizerFn(loader),
					new Throttler(
						60 * 1000, // 60 sec delay window
						30 * 1000, // 30 sec max delay
						// throttling function increases exponentially (0ms, 40ms, 80ms, 160ms, etc)
						formExponentialFn({ coefficient: 20, initialDelay: 0 }),
					),
					{
						initialDelayMs: this.initialSummarizerDelayMs,
					},
				);
				this.summaryManager.on("summarize", (eventProps) => {
					this.emit("summarize", eventProps);
				});
				this.summaryManager.start();
			}
		}

		// logging hardware telemetry
		logger.sendTelemetryEvent({
			eventName: "DeviceSpec",
			...getDeviceSpec(),
		});

		this.mc.logger.sendTelemetryEvent({
			eventName: "ContainerLoadStats",
			...this.createContainerMetadata,
			...this.dataStores.containerLoadStats,
			summaryNumber: loadSummaryNumber,
			summaryFormatVersion: metadata?.summaryFormatVersion,
			disableIsolatedChannels: metadata?.disableIsolatedChannels,
			gcVersion: metadata?.gcFeature,
			options: JSON.stringify(runtimeOptions),
			idCompressorEnabledMetadata: metadata?.idCompressorEnabled,
			idCompressorEnabled: this.idCompressorMode,
			featureGates: JSON.stringify({
				disableCompression,
				disableOpReentryCheck,
				disableChunking,
				disableAttachReorder: this.disableAttachReorder,
				disablePartialFlush,
				closeSummarizerDelayOverride,
			}),
			telemetryDocumentId: this.telemetryDocumentId,
			groupedBatchingEnabled: this.groupedBatchingEnabled,
		});

		ReportOpPerfTelemetry(this.clientId, this.deltaManager, this, this.logger);
		BindBatchTracker(this, this.logger);

		this.entryPoint = new LazyPromise(async () => {
			if (this.isSummarizerClient) {
				assert(
					this._summarizer !== undefined,
					0x5bf /* Summarizer object is undefined in a summarizer client */,
				);
				return this._summarizer;
			}
			return provideEntryPoint(this);
		});
	}

	/**
	 * Initializes the state from the base snapshot this container runtime loaded from.
	 */
	private async initializeBaseState(): Promise<void> {
		if (
			this.idCompressorMode === "on" ||
			(this.idCompressorMode === "delayed" && this.connected)
		) {
			this._idCompressor = await this.createIdCompressor();
			assert(this.pendingIdCompressorOps.length === 0, "no pending ops");
		}

		await this.garbageCollector.initializeBaseState();
	}

	public dispose(error?: Error): void {
		if (this._disposed) {
			return;
		}
		this._disposed = true;

		this.mc.logger.sendTelemetryEvent(
			{
				eventName: "ContainerRuntimeDisposed",
				isDirty: this.isDirty,
				lastSequenceNumber: this.deltaManager.lastSequenceNumber,
				attachState: this.attachState,
			},
			error,
		);

		if (this.summaryManager !== undefined) {
			this.summaryManager.dispose();
		}
		this.garbageCollector.dispose();
		this._summarizer?.dispose();
		this.dataStores.dispose();
		this.pendingStateManager.dispose();
		this.emit("dispose");
		this.removeAllListeners();
	}

	/**
	 * Api to fetch the snapshot from the service for a loadingGroupIds.
	 * @param loadingGroupIds - LoadingGroupId for which the snapshot is asked for.
	 * @param pathParts - Parts of the path, which we want to extract from the snapshot tree.
	 * @returns - snapshotTree and the sequence number of the snapshot.
	 */
	public async getSnapshotForLoadingGroupId(
		loadingGroupIds: string[],
		pathParts: string[],
	): Promise<{ snapshotTree: ISnapshotTree; sequenceNumber: number }> {
		const sortedLoadingGroupIds = loadingGroupIds.sort();
		assert(this.storage.getSnapshot !== undefined, "getSnapshot api should be defined if used");
		let loadedFromCache = true;
		// Lookup up in the cache, if not present then make the network call as multiple datastores could
		// be in same loading group. So, once we have fetched the snapshot for that loading group on
		// any request, then cache that as same group could be requested in future too.
		const snapshot = await this.snapshotCacheForLoadingGroupIds.addOrGet(
			sortedLoadingGroupIds.join(),
			async () => {
				assert(
					this.storage.getSnapshot !== undefined,
					"getSnapshot api should be defined if used",
				);
				loadedFromCache = false;
				return this.storage.getSnapshot({
					cacheSnapshot: false,
					scenarioName: "snapshotForLoadingGroupId",
					loadingGroupIds: sortedLoadingGroupIds,
				});
			},
		);

		this.logger.sendTelemetryEvent({
			eventName: "GroupedSnapshotFetched",
			details: JSON.stringify({ fromCache: loadedFromCache, count: loadingGroupIds.length }),
		});
		// Find the snapshotTree inside the returned snapshot based on the path as given in the request.
		const hasIsolatedChannels = rootHasIsolatedChannels(this.metadata);
		const snapshotTreeForPath = this.getSnapshotTreeForPath(
			snapshot.snapshotTree,
			pathParts,
			hasIsolatedChannels,
		);
		assert(snapshotTreeForPath !== undefined, "no snapshotTree for the path");
		const snapshotSeqNumber = snapshot.sequenceNumber;
		assert(snapshotSeqNumber !== undefined, "snapshotSeqNumber should be present");

		// If the snapshot is ahead of the last seq number of the delta manager, then catch up before
		// returning the snapshot.
		if (snapshotSeqNumber > this.deltaManager.lastSequenceNumber) {
			// If this is a summarizer client, which is trying to load a group and it finds that there is
			// another snapshot from which the summarizer loaded and it is behind, then just give up as
			// the summarizer state is not up to date.
			if (this.isSummarizerClient) {
				throw new Error(
					"Summarizer client behind when loading snapshot with loadingGroupId",
				);
			}
			// If the inbound deltas queue is paused, then unpause it for now as we need
			// to catch up to the snapshot sequence number.
			if (this.deltaManager.inbound.paused) {
				throw new Error("Could not catch up as inbound queue is paused");
			}
			const defP = new Deferred<boolean>();
			this.deltaManager.on("op", (message: ISequencedDocumentMessage) => {
				if (message.sequenceNumber >= snapshotSeqNumber) {
					defP.resolve(true);
				}
			});
			await defP.promise;
		}
		return { snapshotTree: snapshotTreeForPath, sequenceNumber: snapshotSeqNumber };
	}

	/**
	 * Api to find a snapshot tree inside a bigger snapshot tree based on the path in the pathParts array.
	 * @param snapshotTree - snapshot tree to look into.
	 * @param pathParts - Part of the path, which we want to extract from the snapshot tree.
	 * @param hasIsolatedChannels - whether the channels are present inside ".channels" subtree. Older
	 * snapshots will not have trees inside ".channels", so check that.
	 * @returns - requested snapshot tree based on the path parts.
	 */
	private getSnapshotTreeForPath(
		snapshotTree: ISnapshotTree,
		pathParts: string[],
		hasIsolatedChannels: boolean,
	): ISnapshotTree | undefined {
		let childTree = snapshotTree;
		for (const part of pathParts) {
			if (hasIsolatedChannels) {
				childTree = childTree?.trees[channelsTreeName];
			}
			childTree = childTree?.trees[part];
		}
		return childTree;
	}

	/**
	 * Notifies this object about the request made to the container.
	 * @param request - Request made to the handler.
	 * @deprecated Will be removed in future major release. This method needs to stay private until LTS version of Loader moves to "2.0.0-internal.7.0.0".
	 */
	// @ts-expect-error expected to be used by LTS Loaders and Containers
	private async request(request: IRequest): Promise<IResponse> {
		try {
			const parser = RequestParser.create(request);
			const id = parser.pathParts[0];

			if (id === summarizerRequestUrl && parser.pathParts.length === 1) {
				if (this._summarizer !== undefined) {
					return {
						status: 200,
						mimeType: "fluid/object",
						value: this.summarizer,
					};
				}
				return create404Response(request);
			}
			if (this.requestHandler !== undefined) {
				// eslint-disable-next-line @typescript-eslint/return-await -- Adding an await here causes test failures
				return this.requestHandler(parser, this);
			}

			return create404Response(request);
		} catch (error) {
			return exceptionToResponse(error);
		}
	}

	/**
	 * Resolves URI representing handle
	 * @param request - Request made to the handler.
	 */
	public async resolveHandle(request: IRequest): Promise<IResponse> {
		try {
			const requestParser = RequestParser.create(request);
			const id = requestParser.pathParts[0];

			if (id === "_channels") {
				// eslint-disable-next-line @typescript-eslint/return-await -- Adding an await here causes test failures
				return this.resolveHandle(requestParser.createSubRequest(1));
			}

			if (id === BlobManager.basePath && requestParser.isLeaf(2)) {
				const blob = await this.blobManager.getBlob(requestParser.pathParts[1]);
				return blob
					? {
							status: 200,
							mimeType: "fluid/object",
							value: blob,
					  }
					: create404Response(request);
			} else if (requestParser.pathParts.length > 0) {
				// Differentiate between requesting the dataStore directly, or one of its children
				const requestForChild = !requestParser.isLeaf(1);
				const dataStore = await this.getDataStoreFromRequest(id, request, requestForChild);

				const subRequest = requestParser.createSubRequest(1);
				// We always expect createSubRequest to include a leading slash, but asserting here to protect against
				// unintentionally modifying the url if that changes.
				assert(
					subRequest.url.startsWith("/"),
					0x126 /* "Expected createSubRequest url to include a leading slash" */,
				);
				// eslint-disable-next-line @typescript-eslint/return-await -- Adding an await here causes test failures
				return dataStore.request(subRequest);
			}

			return create404Response(request);
		} catch (error) {
			return exceptionToResponse(error);
		}
	}

	/**
	 * {@inheritDoc @fluidframework/container-definitions#IRuntime.getEntryPoint}
	 */
	public async getEntryPoint(): Promise<FluidObject> {
		return this.entryPoint;
	}
	private readonly entryPoint: LazyPromise<FluidObject>;

	private internalId(maybeAlias: string): string {
		return this.dataStores.aliases.get(maybeAlias) ?? maybeAlias;
	}

	private async getDataStoreFromRequest(
		id: string,
		request: IRequest,
		requestForChild: boolean,
	): Promise<IFluidDataStoreChannel> {
		const headerData: RuntimeHeaderData = {};
		if (typeof request.headers?.[RuntimeHeaders.wait] === "boolean") {
			headerData.wait = request.headers[RuntimeHeaders.wait];
		}
		if (typeof request.headers?.[RuntimeHeaders.viaHandle] === "boolean") {
			headerData.viaHandle = request.headers[RuntimeHeaders.viaHandle];
		}
		if (typeof request.headers?.[AllowTombstoneRequestHeaderKey] === "boolean") {
			headerData.allowTombstone = request.headers[AllowTombstoneRequestHeaderKey];
		}
		if (typeof request.headers?.[AllowInactiveRequestHeaderKey] === "boolean") {
			headerData.allowInactive = request.headers[AllowInactiveRequestHeaderKey];
		}

		// We allow Tombstone requests for sub-DataStore objects
		if (requestForChild) {
			headerData.allowTombstone = true;
		}

		// Back-comapatibility:
		// New loader/hosts use entryPoint and would not get here for aliased data stores -
		// handles could only contain internalID!
		// But old loader/host would use request pattern to fetch aliased data store, as well as
		// old "root" data stores. Thus this function should consult both IDs.
		// Please also see note on name collisions in DataStores.createDataStoreId()
		await this.dataStores.waitIfPendingAlias(id);
		const internalId = this.internalId(id);
		const dataStoreContext = await this.dataStores.getDataStore(internalId, headerData);

		// Remove query params, leading and trailing slashes from the url. This is done to make sure the format is
		// the same as GC nodes id.
		const urlWithoutQuery = trimLeadingAndTrailingSlashes(request.url.split("?")[0]);
		// Get the initial snapshot details which contain the data store package path.
		const details = await dataStoreContext.getInitialSnapshotDetails();

		// Note that this will throw if the data store is inactive or tombstoned and throwing on incorrect usage
		// is configured.
		this.garbageCollector.nodeUpdated(
			`/${urlWithoutQuery}`,
			"Loaded",
			undefined /* timestampMs */,
			details.pkg,
			request,
			headerData,
		);
		return dataStoreContext.realize();
	}

	/** Adds the container's metadata to the given summary tree. */
	private addMetadataToSummary(summaryTree: ISummaryTreeWithStats) {
		const metadata: IContainerRuntimeMetadata = {
			...this.createContainerMetadata,
			// Increment the summary number for the next summary that will be generated.
			summaryNumber: this.nextSummaryNumber++,
			summaryFormatVersion: 1,
			...this.garbageCollector.getMetadata(),
			// The last message processed at the time of summary. If there are no new messages, use the message from the
			// last summary.
			message:
				extractSummaryMetadataMessage(this.deltaManager.lastMessage) ??
				this.messageAtLastSummary,
			telemetryDocumentId: this.telemetryDocumentId,
			// "on" is sticky for correctness - future sessions have to load IDCompressor if it was On in this session.
			// Other cases are not sticky and are controlled by runtime envrironment.
			idCompressorEnabled: this.idCompressorMode === "on" ? true : undefined,
		};
		addBlobToSummary(summaryTree, metadataBlobName, JSON.stringify(metadata));
	}

	protected addContainerStateToSummary(
		summaryTree: ISummaryTreeWithStats,
		fullTree: boolean,
		trackState: boolean,
		telemetryContext?: ITelemetryContext,
	) {
		this.addMetadataToSummary(summaryTree);

		if (this._idCompressor) {
			const idCompressorState = JSON.stringify(this._idCompressor.serialize(false));
			addBlobToSummary(summaryTree, idCompressorBlobName, idCompressorState);
		}

		if (this.remoteMessageProcessor.partialMessages.size > 0) {
			const content = JSON.stringify([...this.remoteMessageProcessor.partialMessages]);
			addBlobToSummary(summaryTree, chunksBlobName, content);
		}

		const dataStoreAliases = this.dataStores.aliases;
		if (dataStoreAliases.size > 0) {
			addBlobToSummary(summaryTree, aliasBlobName, JSON.stringify([...dataStoreAliases]));
		}

		if (this.summarizerClientElection) {
			const electedSummarizerContent = JSON.stringify(
				this.summarizerClientElection?.serialize(),
			);
			addBlobToSummary(summaryTree, electedSummarizerBlobName, electedSummarizerContent);
		}

		const blobManagerSummary = this.blobManager.summarize();
		// Some storage (like git) doesn't allow empty tree, so we can omit it.
		// and the blob manager can handle the tree not existing when loading
		if (Object.keys(blobManagerSummary.summary.tree).length > 0) {
			addSummarizeResultToSummary(summaryTree, blobsTreeName, blobManagerSummary);
		}

		const gcSummary = this.garbageCollector.summarize(fullTree, trackState, telemetryContext);
		if (gcSummary !== undefined) {
			addSummarizeResultToSummary(summaryTree, gcTreeKey, gcSummary);
		}
	}

	// Track how many times the container tries to reconnect with pending messages.
	// This happens when the connection state is changed and we reset the counter
	// when we are able to process a local op or when there are no pending messages.
	// If this counter reaches a max, it's a good indicator that the container
	// is not making progress and it is stuck in a retry loop.
	private shouldContinueReconnecting(): boolean {
		if (this.maxConsecutiveReconnects <= 0) {
			// Feature disabled, we never stop reconnecting
			return true;
		}

		if (!this.hasPendingMessages()) {
			// If there are no pending messages, we can always reconnect
			this.resetReconnectCount();
			return true;
		}

		if (this.consecutiveReconnects === Math.floor(this.maxConsecutiveReconnects / 2)) {
			// If we're halfway through the max reconnects, send an event in order
			// to better identify false positives, if any. If the rate of this event
			// matches Container Close count below, we can safely cut down
			// maxConsecutiveReconnects to half.
			this.mc.logger.sendTelemetryEvent({
				eventName: "ReconnectsWithNoProgress",
				attempts: this.consecutiveReconnects,
				pendingMessages: this.pendingMessagesCount,
			});
		}

		return this.consecutiveReconnects < this.maxConsecutiveReconnects;
	}

	private resetReconnectCount(message?: ISequencedDocumentMessage) {
		// Chunked ops don't count towards making progress as they are sent
		// in their own batches before the originating batch is sent.
		// Therefore, receiving them while attempting to send the originating batch
		// does not mean that the container is making any progress.
		if (message?.type !== ContainerMessageType.ChunkedOp) {
			this.consecutiveReconnects = 0;
		}
	}

	private replayPendingStates() {
		// We need to be able to send ops to replay states
		if (!this.canSendOps()) {
			return;
		}

		// We need to temporary clear the dirty flags and disable
		// dirty state change events to detect whether replaying ops
		// has any effect.

		// Save the old state, reset to false, disable event emit
		const oldState = this.dirtyContainer;
		this.dirtyContainer = false;

		assert(this.emitDirtyDocumentEvent, 0x127 /* "dirty document event not set on replay" */);
		this.emitDirtyDocumentEvent = false;
		let newState: boolean;

		try {
			// replay the ops
			this.pendingStateManager.replayPendingStates();
		} finally {
			// Save the new start and restore the old state, re-enable event emit
			newState = this.dirtyContainer;
			this.dirtyContainer = oldState;
			this.emitDirtyDocumentEvent = true;
		}

		// Officially transition from the old state to the new state.
		this.updateDocumentDirtyState(newState);
	}

	/**
	 * Parse an op's type and actual content from given serialized content
	 * ! Note: this format needs to be in-line with what is set in the "ContainerRuntime.submit(...)" method
	 */
	// TODO: markfields: confirm Local- versus Outbound- ContainerRuntimeMessage typing
	private parseLocalOpContent(serializedContents?: string): LocalContainerRuntimeMessage {
		assert(serializedContents !== undefined, 0x6d5 /* content must be defined */);
		const message: LocalContainerRuntimeMessage = JSON.parse(serializedContents);
		assert(message.type !== undefined, 0x6d6 /* incorrect op content format */);
		return message;
	}

	private async applyStashedOp(serializedOpContent: string): Promise<unknown> {
		// Need to parse from string for back-compat
		const opContents = this.parseLocalOpContent(serializedOpContent);
		switch (opContents.type) {
			case ContainerMessageType.FluidDataStoreOp:
				return this.dataStores.applyStashedOp(opContents.contents);
			case ContainerMessageType.Attach:
				return this.dataStores.applyStashedAttachOp(opContents.contents);
			case ContainerMessageType.IdAllocation:
				return;
			case ContainerMessageType.Alias:
			case ContainerMessageType.BlobAttach:
				return;
			case ContainerMessageType.ChunkedOp:
				throw new Error("chunkedOp not expected here");
			case ContainerMessageType.Rejoin:
				throw new Error("rejoin not expected here");
			case ContainerMessageType.GC:
				// GC op is only sent in summarizer which should never have stashed ops.
				throw new LoggingError("GC op not expected to be stashed in summarizer");
			default: {
				// This should be extremely rare for stashed ops.
				// It would require a newer runtime stashing ops and then an older one applying them,
				// e.g. if an app rolled back its container version
				const compatBehavior = opContents.compatDetails?.behavior;
				if (!compatBehaviorAllowsMessageType(opContents.type, compatBehavior)) {
					const error = DataProcessingError.create(
						"Stashed runtime message of unknown type",
						"applyStashedOp",
						undefined /* sequencedMessage */,
						{
							messageDetails: JSON.stringify({
								type: opContents.type,
								compatBehavior,
							}),
						},
					);
					this.closeFn(error);
					throw error;
				}
				// Note: Even if its compat behavior allows it, we don't know how to apply this stashed op.
				// All we can do is ignore it (similar to on process).
			}
		}
	}

	public setConnectionState(connected: boolean, clientId?: string) {
		if (connected && this.idCompressorMode === "delayed" && !this.delayedCompressorLoading) {
			this.delayedCompressorLoading = true;
			this.createIdCompressor()
				.then((compressor) => {
					this._idCompressor = compressor;
					for (const range of this.pendingIdCompressorOps) {
						this._idCompressor.finalizeCreationRange(range);
					}
					this.pendingIdCompressorOps = [];
				})
				.catch((error) => {
					this.logger.sendErrorEvent({ eventName: "IdCompressorDelayedLoad" }, error);
				});
		}
		if (connected === false && this.delayConnectClientId !== undefined) {
			this.delayConnectClientId = undefined;
			this.mc.logger.sendTelemetryEvent({
				eventName: "UnsuccessfulConnectedTransition",
			});
			// Don't propagate "disconnected" event because we didn't propagate the previous "connected" event
			return;
		}

		// If there are stashed blobs in the pending state, we need to delay
		// propagation of the "connected" event until we have uploaded them to
		// ensure we don't submit ops referencing a blob that has not been uploaded
		const connecting = connected && !this._connected;
		if (connecting && this.blobManager.hasPendingStashedBlobs()) {
			assert(
				!this.delayConnectClientId,
				0x791 /* Connect event delay must be canceled before subsequent connect event */,
			);
			assert(!!clientId, 0x792 /* Must have clientId when connecting */);
			this.delayConnectClientId = clientId;
			this.blobManager.processStashedChanges().then(
				() => {
					// make sure we didn't reconnect before the promise resolved
					if (this.delayConnectClientId === clientId && !this.disposed) {
						this.delayConnectClientId = undefined;
						this.setConnectionStateCore(connected, clientId);
					}
				},
				(error) => this.closeFn(error),
			);
			return;
		}

		this.setConnectionStateCore(connected, clientId);
	}

	private setConnectionStateCore(connected: boolean, clientId?: string) {
		assert(
			!this.delayConnectClientId,
			0x394 /* connect event delay must be cleared before propagating connect event */,
		);
		this.verifyNotClosed();

		// There might be no change of state due to Container calling this API after loading runtime.
		const changeOfState = this._connected !== connected;
		const reconnection = changeOfState && !connected;

		// We need to flush the ops currently collected by Outbox to preserve original order.
		// This flush NEEDS to happen before we set the ContainerRuntime to "connected".
		// We want these ops to get to the PendingStateManager without sending to service and have them return to the Outbox upon calling "replayPendingStates".
		if (changeOfState && connected) {
			this.flush();
		}

		this._connected = connected;

		if (!connected) {
			this._perfSignalData.signalsLost = 0;
			this._perfSignalData.signalTimestamp = 0;
			this._perfSignalData.trackingSignalSequenceNumber = undefined;
		} else {
			assert(
				this.attachState === AttachState.Attached,
				0x3cd /* Connection is possible only if container exists in storage */,
			);
		}

		// Fail while disconnected
		if (reconnection) {
			this.consecutiveReconnects++;

			if (!this.shouldContinueReconnecting()) {
				this.closeFn(
					DataProcessingError.create(
						"Runtime detected too many reconnects with no progress syncing local ops.",
						"setConnectionState",
						undefined,
						{
							dataLoss: 1,
							attempts: this.consecutiveReconnects,
							pendingMessages: this.pendingMessagesCount,
						},
					),
				);
				return;
			}
		}

		if (changeOfState) {
			this.replayPendingStates();
		}

		this.dataStores.setConnectionState(connected, clientId);
		this.garbageCollector.setConnectionState(connected, clientId);

		raiseConnectedEvent(this.mc.logger, this, connected, clientId);
	}

	public async notifyOpReplay(message: ISequencedDocumentMessage) {
		await this.pendingStateManager.applyStashedOpsAt(message.sequenceNumber);
	}

	public process(messageArg: ISequencedDocumentMessage, local: boolean) {
		this.verifyNotClosed();

		// Whether or not the message appears to be a runtime message from an up-to-date client.
		// It may be a legacy runtime message (ie already unpacked and ContainerMessageType)
		// or something different, like a system message.
		const modernRuntimeMessage = messageArg.type === MessageType.Operation;

		// Do shallow copy of message, as the processing flow will modify it.
		// There might be multiple container instances receiving the same message.
		// We do not need to make a deep copy. Each layer will just replace message.contents itself,
		// but will not modify the contents object (likely it will replace it on the message).
		const messageCopy = { ...messageArg };
		for (const message of this.remoteMessageProcessor.process(messageCopy)) {
			if (modernRuntimeMessage) {
				this.processCore({
					// Cast it since we expect it to be this based on modernRuntimeMessage computation above.
					// There is nothing really ensuring that anytime original message.type is Operation that
					// the result messages will be so. In the end modern bool being true only directs to
					// throw error if ultimately unrecognized without compat details saying otherwise.
					message: message as InboundSequencedContainerRuntimeMessage,
					local,
					modernRuntimeMessage,
				});
			} else {
				// Unrecognized message will be ignored.
				this.processCore({ message, local, modernRuntimeMessage });
			}
		}
	}

	private _processedClientSequenceNumber: number | undefined;

	/**
	 * Direct the message to the correct subsystem for processing, and implement other side effects
	 */
	private processCore(messageWithContext: MessageWithContext) {
		const { message, local } = messageWithContext;
		// Surround the actual processing of the operation with messages to the schedule manager indicating
		// the beginning and end. This allows it to emit appropriate events and/or pause the processing of new
		// messages once a batch has been fully processed.
		this.scheduleManager.beforeOpProcessing(message);

		this._processedClientSequenceNumber = message.clientSequenceNumber;

		try {
			let localOpMetadata: unknown;
			if (
				local &&
				messageWithContext.modernRuntimeMessage &&
				message.type !== ContainerMessageType.ChunkedOp
			) {
				localOpMetadata = this.pendingStateManager.processPendingLocalMessage(
					messageWithContext.message,
				);
			}

			// If there are no more pending messages after processing a local message,
			// the document is no longer dirty.
			if (!this.hasPendingMessages()) {
				this.updateDocumentDirtyState(false);
			}

			this.validateAndProcessRuntimeMessage(messageWithContext, localOpMetadata);

			this.emit("op", message, messageWithContext.modernRuntimeMessage);

			this.scheduleManager.afterOpProcessing(undefined, message);

			if (local) {
				// If we have processed a local op, this means that the container is
				// making progress and we can reset the counter for how many times
				// we have consecutively replayed the pending states
				this.resetReconnectCount(message);
			}
		} catch (e) {
			this.scheduleManager.afterOpProcessing(e, message);
			throw e;
		}
	}
	/**
	 * Assuming the given message is also a TypedContainerRuntimeMessage,
	 * checks its type and dispatches the message to the appropriate handler in the runtime.
	 * Throws a DataProcessingError if the message looks like but doesn't conform to a known TypedContainerRuntimeMessage type.
	 */
	private validateAndProcessRuntimeMessage(
		messageWithContext: MessageWithContext,
		localOpMetadata: unknown,
	): void {
		// TODO: destructure message and modernRuntimeMessage once using typescript 5.2.2+
		const { local } = messageWithContext;
		switch (messageWithContext.message.type) {
			case ContainerMessageType.Attach:
				this.dataStores.processAttachMessage(messageWithContext.message, local);
				break;
			case ContainerMessageType.Alias:
				this.dataStores.processAliasMessage(
					messageWithContext.message,
					localOpMetadata,
					local,
				);
				break;
			case ContainerMessageType.FluidDataStoreOp:
				this.dataStores.processFluidDataStoreOp(
					messageWithContext.message,
					local,
					localOpMetadata,
					(from, to) => this.garbageCollector.addedOutboundReference(from, to),
				);
				break;
			case ContainerMessageType.BlobAttach:
				this.blobManager.processBlobAttachOp(messageWithContext.message, local);
				break;
			case ContainerMessageType.IdAllocation: {
				const range = messageWithContext.message.contents;
				if (this._idCompressor === undefined) {
					this.pendingIdCompressorOps.push(range);
					// Don't re-finalize the range if we're processing a "savedOp" in
					// stashed ops flow. The compressor is stashed with these ops already processed.
				} else if (
					(messageWithContext.message.metadata as IIdAllocationMetadata)?.savedOp !== true
				) {
					this._idCompressor.finalizeCreationRange(range);
				}
				break;
			}
			case ContainerMessageType.GC:
				this.garbageCollector.processMessage(messageWithContext.message, local);
				break;
			case ContainerMessageType.ChunkedOp:
			case ContainerMessageType.Rejoin:
				break;
			default: {
				// If we didn't necessarily expect a runtime message type, then no worries - just return
				// e.g. this case applies to system ops, or legacy ops that would have fallen into the above cases anyway.
				if (!messageWithContext.modernRuntimeMessage) {
					return;
				}

				const compatBehavior = messageWithContext.message.compatDetails?.behavior;
				if (
					!compatBehaviorAllowsMessageType(
						messageWithContext.message.type,
						compatBehavior,
					)
				) {
					const { message } = messageWithContext;
					const error = DataProcessingError.create(
						// Former assert 0x3ce
						"Runtime message of unknown type",
						"OpProcessing",
						message,
						{
							local,
							messageDetails: JSON.stringify({
								type: message.type,
								contentType: typeof message.contents,
								compatBehavior,
								batch: (message.metadata as IBatchMetadata | undefined)?.batch,
								compression: message.compression,
							}),
						},
					);
					this.closeFn(error);
					throw error;
				}
			}
		}
	}

	/**
	 * Emits the Signal event and update the perf signal data.
	 * @param clientSignalSequenceNumber - is the client signal sequence number to be uploaded.
	 */
	private sendSignalTelemetryEvent(clientSignalSequenceNumber: number) {
		const duration = Date.now() - this._perfSignalData.signalTimestamp;
		this.mc.logger.sendPerformanceEvent({
			eventName: "SignalLatency",
			duration,
			signalsLost: this._perfSignalData.signalsLost,
		});

		this._perfSignalData.signalsLost = 0;
		this._perfSignalData.signalTimestamp = 0;
	}

	public processSignal(message: ISignalMessage, local: boolean) {
		const envelope = message.content as ISignalEnvelope;
		const transformed: IInboundSignalMessage = {
			clientId: message.clientId,
			content: envelope.contents.content,
			type: envelope.contents.type,
		};

		// Only collect signal telemetry for messages sent by the current client.
		if (message.clientId === this.clientId && this.connected) {
			// Check to see if the signal was lost.
			if (
				this._perfSignalData.trackingSignalSequenceNumber !== undefined &&
				envelope.clientSignalSequenceNumber >
					this._perfSignalData.trackingSignalSequenceNumber
			) {
				this._perfSignalData.signalsLost++;
				this._perfSignalData.trackingSignalSequenceNumber = undefined;
				this.mc.logger.sendErrorEvent({
					eventName: "SignalLost",
					type: envelope.contents.type,
					signalsLost: this._perfSignalData.signalsLost,
					trackingSequenceNumber: this._perfSignalData.trackingSignalSequenceNumber,
					clientSignalSequenceNumber: envelope.clientSignalSequenceNumber,
				});
			} else if (
				envelope.clientSignalSequenceNumber ===
				this._perfSignalData.trackingSignalSequenceNumber
			) {
				// only logging for the first connection and the trackingSignalSequenceNUmber.
				if (this.consecutiveReconnects === 0) {
					this.sendSignalTelemetryEvent(envelope.clientSignalSequenceNumber);
				}
				this._perfSignalData.trackingSignalSequenceNumber = undefined;
			}
		}

		if (envelope.address === undefined) {
			// No address indicates a container signal message.
			this.emit("signal", transformed, local);
			return;
		}

		this.dataStores.processSignal(envelope.address, transformed, local);
	}

	/**
	 * Flush the pending ops manually.
	 * This method is expected to be called at the end of a batch.
	 */
	private flush(): void {
		assert(
			this._orderSequentiallyCalls === 0,
			0x24c /* "Cannot call `flush()` from `orderSequentially`'s callback" */,
		);

		this.outbox.flush();
		assert(this.outbox.isEmpty, 0x3cf /* reentrancy */);
	}

	/**
	 * {@inheritDoc @fluidframework/runtime-definitions#IContainerRuntimeBase.orderSequentially}
	 */
	public orderSequentially<T>(callback: () => T): T {
		let checkpoint: IBatchCheckpoint | undefined;
		let result: T;
		if (this.mc.config.getBoolean("Fluid.ContainerRuntime.EnableRollback")) {
			// Note: we are not touching this.pendingAttachBatch here, for two reasons:
			// 1. It would not help, as we flush attach ops as they become available.
			// 2. There is no way to undo process of data store creation.
			checkpoint = this.outbox.checkpoint().mainBatch;
		}
		try {
			this._orderSequentiallyCalls++;
			result = callback();
		} catch (error) {
			if (checkpoint) {
				// This will throw and close the container if rollback fails
				try {
					checkpoint.rollback((message: BatchMessage) =>
						this.rollback(message.contents, message.localOpMetadata),
					);
				} catch (err) {
					const error2 = wrapError(err, (message) => {
						return DataProcessingError.create(
							`RollbackError: ${message}`,
							"checkpointRollback",
							undefined,
						) as DataProcessingError;
					});
					this.closeFn(error2);
					throw error2;
				}
			} else {
				this.closeFn(
					wrapError(
						error,
						(errorMessage) =>
							new GenericError(
								`orderSequentially callback exception: ${errorMessage}`,
								error,
								{
									orderSequentiallyCalls: this._orderSequentiallyCalls,
								},
							),
					),
				);
			}

			throw error; // throw the original error for the consumer of the runtime
		} finally {
			this._orderSequentiallyCalls--;
		}

		// We don't flush on TurnBased since we expect all messages in the same JS turn to be part of the same batch
		if (this.flushMode !== FlushMode.TurnBased && this._orderSequentiallyCalls === 0) {
			this.flush();
		}
		return result;
	}

	/**
	 * Returns the aliased data store's entryPoint, given the alias.
	 * @param alias - The alias for the data store.
	 * @returns The data store's entry point ({@link @fluidframework/core-interfaces#IFluidHandle}) if it exists and is aliased.
	 * Returns undefined if no data store has been assigned the given alias.
	 */
	public async getAliasedDataStoreEntryPoint(
		alias: string,
	): Promise<IFluidHandle<FluidObject> | undefined> {
		// Back-comapatibility:
		// There are old files that were created without using data store aliasing feature, but
		// used createRoot*DataStore*() (already removed) API. Such data stores will have isRoot = true,
		// and internalID provided by user. The expectation is that such files behave as new files, where
		// same data store instances created using aliasing feature.
		// Please also see note on name collisions in DataStores.createDataStoreId()
		await this.dataStores.waitIfPendingAlias(alias);
		const internalId = this.internalId(alias);
		const context = await this.dataStores.getDataStoreIfAvailable(internalId, { wait: false });
		// If the data store is not available or not an alias, return undefined.
		if (context === undefined || !(await context.isRoot())) {
			return undefined;
		}

		const channel = await context.realize();
		if (channel.entryPoint === undefined) {
			throw new UsageError(
				"entryPoint must be defined on data store runtime for using getAliasedDataStoreEntryPoint",
			);
		}
		this.garbageCollector.nodeUpdated(
			`/${internalId}`,
			"Loaded",
			undefined /* timestampMs */,
			context.packagePath,
		);
		return channel.entryPoint;
	}

	public createDetachedDataStore(
		pkg: Readonly<string[]>,
		loadingGroupId?: string,
	): IFluidDataStoreContextDetached {
		return this.dataStores.createDetachedDataStoreCore(pkg, loadingGroupId);
	}

	public async createDataStore(
		pkg: Readonly<string | string[]>,
		loadingGroupId?: string,
	): Promise<IDataStore> {
		return channelToDataStore(
			await this.dataStores
				._createFluidDataStoreContext(
					Array.isArray(pkg) ? pkg : [pkg],
					undefined, // props
					loadingGroupId,
				)
				.realize(),
			this,
			this.dataStores,
			this.mc.logger,
		);
	}

	/**
	 * @deprecated 0.16 Issue #1537, #3631
	 */
	public async _createDataStoreWithProps(
		pkg: Readonly<string | string[]>,
		props?: any,
	): Promise<IDataStore> {
		return channelToDataStore(
			await this.dataStores
				._createFluidDataStoreContext(Array.isArray(pkg) ? pkg : [pkg], props)
				.realize(),
			this,
			this.dataStores,
			this.mc.logger,
		);
	}

	private canSendOps() {
		// Note that the real (non-proxy) delta manager is needed here to get the readonly info. This is because
		// container runtime's ability to send ops depend on the actual readonly state of the delta manager.
		return (
			this.connected && !this.innerDeltaManager.readOnlyInfo.readonly && !this.imminentClosure
		);
	}

	/**
	 * Are we in the middle of batching ops together?
	 */
	private currentlyBatching() {
		return this.flushMode !== FlushMode.Immediate || this._orderSequentiallyCalls !== 0;
	}

	private readonly _quorum: IQuorumClients;
	public getQuorum(): IQuorumClients {
		return this._quorum;
	}

	private readonly _audience: IAudience;
	public getAudience(): IAudience {
		return this._audience;
	}

	/**
	 * Returns true of container is dirty, i.e. there are some pending local changes that
	 * either were not sent out to delta stream or were not yet acknowledged.
	 */
	public get isDirty(): boolean {
		return this.dirtyContainer;
	}

	private isContainerMessageDirtyable({ type, contents }: OutboundContainerRuntimeMessage) {
		// Certain container runtime messages should not mark the container dirty such as the old built-in
		// AgentScheduler and Garbage collector messages.
		switch (type) {
			case ContainerMessageType.Attach: {
				const attachMessage = contents as InboundAttachMessage;
				if (attachMessage.id === agentSchedulerId) {
					return false;
				}
				break;
			}
			case ContainerMessageType.FluidDataStoreOp: {
				const envelope = contents;
				if (envelope.address === agentSchedulerId) {
					return false;
				}
				break;
			}
			case ContainerMessageType.GC: {
				return false;
			}
			default:
				break;
		}
		return true;
	}

	private createNewSignalEnvelope(
		address: string | undefined,
		type: string,
		content: any,
	): ISignalEnvelope {
		const newSequenceNumber = ++this._perfSignalData.signalSequenceNumber;
		const newEnvelope: ISignalEnvelope = {
			address,
			clientSignalSequenceNumber: newSequenceNumber,
			contents: { type, content },
		};

		// We should not track any signals in case we already have a tracking number.
		if (
			newSequenceNumber % this.defaultTelemetrySignalSampleCount === 1 &&
			this._perfSignalData.trackingSignalSequenceNumber === undefined
		) {
			this._perfSignalData.signalTimestamp = Date.now();
			this._perfSignalData.trackingSignalSequenceNumber = newSequenceNumber;
		}

		return newEnvelope;
	}

	/**
	 * Submits the signal to be sent to other clients.
	 * @param type - Type of the signal.
	 * @param content - Content of the signal.
	 * @param targetClientId - When specified, the signal is only sent to the provided client id.
	 */
	public submitSignal(type: string, content: any, targetClientId?: string) {
		this.verifyNotClosed();
		const envelope = this.createNewSignalEnvelope(undefined /* address */, type, content);
		return this.submitSignalFn(envelope, targetClientId);
	}

	/**
	 * Submits the signal to be sent to other clients.
	 * @param type - Type of the signal.
	 * @param content - Content of the signal.
	 * @param targetClientId - When specified, the signal is only sent to the provided client id.
	 */
	public submitDataStoreSignal(
		address: string,
		type: string,
		content: any,
		targetClientId?: string,
	) {
		const envelope = this.createNewSignalEnvelope(address, type, content);
		return this.submitSignalFn(envelope, targetClientId);
	}

	public setAttachState(attachState: AttachState.Attaching | AttachState.Attached): void {
		if (attachState === AttachState.Attaching) {
			assert(
				this.attachState === AttachState.Attaching,
				0x12d /* "Container Context should already be in attaching state" */,
			);
		} else {
			assert(
				this.attachState === AttachState.Attached,
				0x12e /* "Container Context should already be in attached state" */,
			);
			this.emit("attached");
		}

		if (attachState === AttachState.Attached && !this.hasPendingMessages()) {
			this.updateDocumentDirtyState(false);
		}
		this.dataStores.setAttachState(attachState);
	}

	/**
	 * Create a summary. Used when attaching or serializing a detached container.
	 *
	 * @param blobRedirectTable - A table passed during the attach process. While detached, blob upload is supported
	 * using IDs generated locally. After attach, these IDs cannot be used, so this table maps the old local IDs to the
	 * new storage IDs so requests can be redirected.
	 * @param telemetryContext - summary data passed through the layers for telemetry purposes
	 */
	public createSummary(
		blobRedirectTable?: Map<string, string>,
		telemetryContext?: ITelemetryContext,
	): ISummaryTree {
		if (blobRedirectTable) {
			this.blobManager.setRedirectTable(blobRedirectTable);
		}

		// We can finalize any allocated IDs since we're the only client
		const idRange = this._idCompressor?.takeNextCreationRange();
		if (idRange !== undefined) {
			this._idCompressor?.finalizeCreationRange(idRange);
		}

		const summarizeResult = this.dataStores.createSummary(telemetryContext);
		// Wrap data store summaries in .channels subtree.
		wrapSummaryInChannelsTree(summarizeResult);

		this.addContainerStateToSummary(
			summarizeResult,
			true /* fullTree */,
			false /* trackState */,
			telemetryContext,
		);
		return summarizeResult.summary;
	}

	public readonly getAbsoluteUrl: (relativeUrl: string) => Promise<string | undefined>;

	private async summarizeInternal(
		fullTree: boolean,
		trackState: boolean,
		telemetryContext?: ITelemetryContext,
	): Promise<ISummarizeInternalResult> {
		const summarizeResult = await this.dataStores.summarize(
			fullTree,
			trackState,
			telemetryContext,
		);

		// Wrap data store summaries in .channels subtree.
		wrapSummaryInChannelsTree(summarizeResult);
		const pathPartsForChildren = [channelsTreeName];

		this.addContainerStateToSummary(summarizeResult, fullTree, trackState, telemetryContext);
		return {
			...summarizeResult,
			id: "",
			pathPartsForChildren,
		};
	}

	/**
	 * Returns a summary of the runtime at the current sequence number.
	 */
	public async summarize(options: {
		/** True to generate the full tree with no handle reuse optimizations; defaults to false */
		fullTree?: boolean;
		/** True to track the state for this summary in the SummarizerNodes; defaults to true */
		trackState?: boolean;
		/** Logger to use for correlated summary events */
		summaryLogger?: ITelemetryLoggerExt;
		/** True to run garbage collection before summarizing; defaults to true */
		runGC?: boolean;
		/** True to generate full GC data */
		fullGC?: boolean;
		/** True to run GC sweep phase after the mark phase */
		runSweep?: boolean;
	}): Promise<ISummaryTreeWithStats> {
		this.verifyNotClosed();

		const {
			fullTree = false,
			trackState = true,
			summaryLogger = this.mc.logger,
			runGC = this.garbageCollector.shouldRunGC,
			runSweep,
			fullGC,
		} = options;

		const telemetryContext = new TelemetryContext();
		// Add the options that are used to generate this summary to the telemetry context.
		telemetryContext.setMultiple("fluid_Summarize", "Options", {
			fullTree,
			trackState,
			runGC,
			fullGC,
			runSweep,
		});

		try {
			if (runGC) {
				await this.collectGarbage(
					{ logger: summaryLogger, runSweep, fullGC },
					telemetryContext,
				);
			}

			const { stats, summary } = await this.summarizerNode.summarize(
				fullTree,
				trackState,
				telemetryContext,
			);

			assert(
				summary.type === SummaryType.Tree,
				0x12f /* "Container Runtime's summarize should always return a tree" */,
			);

			return { stats, summary };
		} finally {
			this.mc.logger.sendTelemetryEvent({
				eventName: "SummarizeTelemetry",
				details: telemetryContext.serialize(),
			});
		}
	}

	/**
	 * Before GC runs, called by the garbage collector to update any pending GC state. This is mainly used to notify
	 * the garbage collector of references detected since the last GC run. Most references are notified immediately
	 * but there can be some for which async operation is required (such as detecting new root data stores).
	 * @see IGarbageCollectionRuntime.updateStateBeforeGC
	 */
	public async updateStateBeforeGC() {
		return this.dataStores.updateStateBeforeGC();
	}

	private async getGCDataInternal(fullGC?: boolean): Promise<IGarbageCollectionData> {
		return this.dataStores.getGCData(fullGC);
	}

	/**
	 * Generates and returns the GC data for this container.
	 * @param fullGC - true to bypass optimizations and force full generation of GC data.
	 * @see IGarbageCollectionRuntime.getGCData
	 */
	public async getGCData(fullGC?: boolean): Promise<IGarbageCollectionData> {
		const builder = new GCDataBuilder();
		const dsGCData = await this.summarizerNode.getGCData(fullGC);
		builder.addNodes(dsGCData.gcNodes);

		const blobsGCData = this.blobManager.getGCData(fullGC);
		builder.addNodes(blobsGCData.gcNodes);
		return builder.getGCData();
	}

	/**
	 * After GC has run, called to notify this container's nodes of routes that are used in it.
	 * @param usedRoutes - The routes that are used in all nodes in this Container.
	 * @see IGarbageCollectionRuntime.updateUsedRoutes
	 */
	public updateUsedRoutes(usedRoutes: readonly string[]) {
		// Update our summarizer node's used routes. Updating used routes in summarizer node before
		// summarizing is required and asserted by the the summarizer node. We are the root and are
		// always referenced, so the used routes is only self-route (empty string).
		this.summarizerNode.updateUsedRoutes([""]);

		const { dataStoreRoutes } = this.getDataStoreAndBlobManagerRoutes(usedRoutes);
		this.dataStores.updateUsedRoutes(dataStoreRoutes);
	}

	/**
	 * This is called to update objects whose routes are unused.
	 * @param unusedRoutes - Data store and attachment blob routes that are unused in this Container.
	 */
	public updateUnusedRoutes(unusedRoutes: readonly string[]) {
		const { blobManagerRoutes, dataStoreRoutes } =
			this.getDataStoreAndBlobManagerRoutes(unusedRoutes);
		this.blobManager.updateUnusedRoutes(blobManagerRoutes);
		this.dataStores.updateUnusedRoutes(dataStoreRoutes);
	}

	/**
	 * @deprecated Replaced by deleteSweepReadyNodes.
	 */
	public deleteUnusedNodes(unusedRoutes: readonly string[]): string[] {
		throw new Error("deleteUnusedRoutes should not be called");
	}

	/**
	 * After GC has run and identified nodes that are sweep ready, this is called to delete the sweep ready nodes.
	 * @param sweepReadyRoutes - The routes of nodes that are sweep ready and should be deleted.
	 * @returns The routes of nodes that were deleted.
	 */
	public deleteSweepReadyNodes(sweepReadyRoutes: readonly string[]): readonly string[] {
		const { dataStoreRoutes, blobManagerRoutes } =
			this.getDataStoreAndBlobManagerRoutes(sweepReadyRoutes);

		const deletedRoutes = this.dataStores.deleteSweepReadyNodes(dataStoreRoutes);
		return deletedRoutes.concat(this.blobManager.deleteSweepReadyNodes(blobManagerRoutes));
	}

	/**
	 * This is called to update objects that are tombstones.
	 *
	 * A Tombstoned object has been unreferenced long enough that GC knows it won't be referenced again.
	 * Tombstoned objects are eventually deleted by GC.
	 *
	 * @param tombstonedRoutes - Data store and attachment blob routes that are tombstones in this Container.
	 */
	public updateTombstonedRoutes(tombstonedRoutes: readonly string[]) {
		const { blobManagerRoutes, dataStoreRoutes } =
			this.getDataStoreAndBlobManagerRoutes(tombstonedRoutes);
		this.blobManager.updateTombstonedRoutes(blobManagerRoutes);
		this.dataStores.updateTombstonedRoutes(dataStoreRoutes);
	}

	/**
	 * Returns a server generated referenced timestamp to be used to track unreferenced nodes by GC.
	 */
	public getCurrentReferenceTimestampMs(): number | undefined {
		// Use the timestamp of the last message seen by this client as that is server generated. If no messages have
		// been processed, use the timestamp of the message from the last summary.
		return this.deltaManager.lastMessage?.timestamp ?? this.messageAtLastSummary?.timestamp;
	}

	/**
	 * Returns the type of the GC node. Currently, there are nodes that belong to the root ("/"), data stores or
	 * blob manager.
	 */
	public getNodeType(nodePath: string): GCNodeType {
		if (this.isBlobPath(nodePath)) {
			return GCNodeType.Blob;
		}
		return this.dataStores.getGCNodeType(nodePath) ?? GCNodeType.Other;
	}

	/**
	 * Called by GC to retrieve the package path of the node with the given path. The node should belong to a
	 * data store or an attachment blob.
	 */
	public async getGCNodePackagePath(nodePath: string): Promise<readonly string[] | undefined> {
		// GC uses "/" when adding "root" references, e.g. for Aliasing or as part of Tombstone Auto-Recovery.
		// These have no package path so return a special value.
		if (nodePath === "/") {
			return ["_gcRoot"];
		}

		switch (this.getNodeType(nodePath)) {
			case GCNodeType.Blob:
				return [BlobManager.basePath];
			case GCNodeType.DataStore:
			case GCNodeType.SubDataStore:
				return this.dataStores.getDataStorePackagePath(nodePath);
			default:
				assert(false, 0x2de /* "Package path requested for unsupported node type." */);
		}
	}

	/**
	 * Returns whether a given path is for attachment blobs that are in the format - "/BlobManager.basePath/...".
	 */
	private isBlobPath(path: string): boolean {
		const pathParts = path.split("/");
		if (pathParts.length < 2 || pathParts[1] !== BlobManager.basePath) {
			return false;
		}
		return true;
	}

	/**
	 * From a given list of routes, separate and return routes that belong to blob manager and data stores.
	 * @param routes - A list of routes that can belong to data stores or blob manager.
	 * @returns Two route lists - One that contains routes for blob manager and another one that contains routes
	 * for data stores.
	 */
	private getDataStoreAndBlobManagerRoutes(routes: readonly string[]) {
		const blobManagerRoutes: string[] = [];
		const dataStoreRoutes: string[] = [];
		for (const route of routes) {
			if (this.isBlobPath(route)) {
				blobManagerRoutes.push(route);
			} else {
				dataStoreRoutes.push(route);
			}
		}
		return { blobManagerRoutes, dataStoreRoutes };
	}

	/**
	 * Runs garbage collection and updates the reference / used state of the nodes in the container.
	 * @returns the statistics of the garbage collection run; undefined if GC did not run.
	 */
	public async collectGarbage(
		options: {
			/** Logger to use for logging GC events */
			logger?: ITelemetryLoggerExt;
			/** True to run GC sweep phase after the mark phase */
			runSweep?: boolean;
			/** True to generate full GC data */
			fullGC?: boolean;
		},
		telemetryContext?: ITelemetryContext,
	): Promise<IGCStats | undefined> {
		return this.garbageCollector.collectGarbage(options, telemetryContext);
	}

	/**
	 * Called when a new outbound reference is added to another node. This is used by garbage collection to identify
	 * all references added in the system.
	 * @param srcHandle - The handle of the node that added the reference.
	 * @param outboundHandle - The handle of the outbound node that is referenced.
	 */
	public addedGCOutboundReference(
		srcHandle: { absolutePath: string },
		outboundHandle: { absolutePath: string },
	) {
		this.garbageCollector.addedOutboundReference(
			srcHandle.absolutePath,
			outboundHandle.absolutePath,
		);
	}

	/**
	 * Generates the summary tree, uploads it to storage, and then submits the summarize op.
	 * This is intended to be called by the summarizer, since it is the implementation of
	 * ISummarizerInternalsProvider.submitSummary.
	 * It takes care of state management at the container level, including pausing inbound
	 * op processing, updating SummarizerNode state tracking, and garbage collection.
	 * @param options - options controlling how the summary is generated or submitted
	 */
	public async submitSummary(options: ISubmitSummaryOptions): Promise<SubmitSummaryResult> {
		const {
			fullTree = false,
			finalAttempt = false,
			refreshLatestAck,
			summaryLogger,
			latestSummaryRefSeqNum,
		} = options;
		// The summary number for this summary. This will be updated during the summary process, so get it now and
		// use it for all events logged during this summary.
		const summaryNumber = this.nextSummaryNumber;
		const summaryNumberLogger = createChildLogger({
			logger: summaryLogger,
			properties: {
				all: { summaryNumber },
			},
		});

		assert(this.outbox.isEmpty, 0x3d1 /* Can't trigger summary in the middle of a batch */);

		// We close the summarizer and download a new snapshot and reload the container
		if (refreshLatestAck === true) {
			return this.prefetchLatestSummaryThenClose(
				createChildLogger({
					logger: summaryNumberLogger,
					properties: { all: { safeSummary: true } },
				}),
			);
		}

		// If the container is dirty, i.e., there are pending unacked ops, the summary will not be eventual consistent
		// and it may even be incorrect. So, wait for the container to be saved with a timeout. If the container is not
		// saved within the timeout, check if it should be failed or can continue.
		if (this.validateSummaryBeforeUpload && this.isDirty) {
			const countBefore = this.pendingMessagesCount;
			// The timeout for waiting for pending ops can be overridden via configurations.
			const pendingOpsTimeout =
				this.mc.config.getNumber("Fluid.Summarizer.waitForPendingOpsTimeoutMs") ??
				defaultPendingOpsWaitTimeoutMs;
			await new Promise<void>((resolve, reject) => {
				const timeoutId = setTimeout(() => resolve(), pendingOpsTimeout);
				this.once("saved", () => {
					clearTimeout(timeoutId);
					resolve();
				});
				this.once("dispose", () => {
					clearTimeout(timeoutId);
					reject(new Error("Runtime is disposed while summarizing"));
				});
			});

			// Log that there are pending ops while summarizing. This will help us gather data on how often this
			// happens, whether we attempted to wait for these ops to be acked and what was the result.
			summaryNumberLogger.sendTelemetryEvent({
				eventName: "PendingOpsWhileSummarizing",
				saved: !this.isDirty,
				timeout: pendingOpsTimeout,
				countBefore,
				countAfter: this.pendingMessagesCount,
			});

			// There could still be pending ops. Check if summary should fail or continue.
			const pendingMessagesFailResult = await this.shouldFailSummaryOnPendingOps(
				summaryNumberLogger,
				this.deltaManager.lastSequenceNumber,
				this.deltaManager.minimumSequenceNumber,
				finalAttempt,
				true /* beforeSummaryGeneration */,
			);
			if (pendingMessagesFailResult !== undefined) {
				return pendingMessagesFailResult;
			}
		}

		const shouldPauseInboundSignal =
			this.mc.config.getBoolean(
				"Fluid.ContainerRuntime.SubmitSummary.disableInboundSignalPause",
			) !== true;
		const shouldValidatePreSummaryState =
			this.mc.config.getBoolean(
				"Fluid.ContainerRuntime.SubmitSummary.shouldValidatePreSummaryState",
			) === true;

		let summaryRefSeqNum: number | undefined;

		try {
			await this.deltaManager.inbound.pause();
			if (shouldPauseInboundSignal) {
				await this.deltaManager.inboundSignal.pause();
			}

			summaryRefSeqNum = this.deltaManager.lastSequenceNumber;
			const minimumSequenceNumber = this.deltaManager.minimumSequenceNumber;
			const message = `Summary @${summaryRefSeqNum}:${this.deltaManager.minimumSequenceNumber}`;
			const lastAck = this.summaryCollection.latestAck;

			const startSummaryResult = this.summarizerNode.startSummary(
				summaryRefSeqNum,
				summaryNumberLogger,
				latestSummaryRefSeqNum,
			);

			if (
				startSummaryResult.invalidNodes > 0 ||
				startSummaryResult.mismatchNumbers.size > 0
			) {
				summaryLogger.sendErrorEvent({
					eventName: "LatestSummaryRefSeqNumMismatch",
					details: {
						...startSummaryResult,
						mismatchNumbers: Array.from(startSummaryResult.mismatchNumbers),
					},
				});

				if (shouldValidatePreSummaryState && !finalAttempt) {
					return {
						stage: "base",
						referenceSequenceNumber: summaryRefSeqNum,
						minimumSequenceNumber,
						error: `Summarizer node state inconsistent with summarizer state.`,
					};
				}
			}

			// Helper function to check whether we should still continue between each async step.
			const checkContinue = (): { continue: true } | { continue: false; error: string } => {
				// Do not check for loss of connectivity directly! Instead leave it up to
				// RunWhileConnectedCoordinator to control policy in a single place.
				// This will allow easier change of design if we chose to. For example, we may chose to allow
				// summarizer to reconnect in the future.
				// Also checking for cancellation is a must as summary process may be abandoned for other reasons,
				// like loss of connectivity for main (interactive) client.
				if (options.cancellationToken.cancelled) {
					return { continue: false, error: "disconnected" };
				}
				// That said, we rely on submitSystemMessage() that today only works in connected state.
				// So if we fail here, it either means that RunWhileConnectedCoordinator does not work correctly,
				// OR that design changed and we need to remove this check and fix submitSystemMessage.
				assert(this.connected, 0x258 /* "connected" */);

				// Ensure that lastSequenceNumber has not changed after pausing.
				// We need the summary op's reference sequence number to match our summary sequence number,
				// otherwise we'll get the wrong sequence number stamped on the summary's .protocol attributes.
				if (this.deltaManager.lastSequenceNumber !== summaryRefSeqNum) {
					return {
						continue: false,
						error: `lastSequenceNumber changed before uploading to storage. ${this.deltaManager.lastSequenceNumber} !== ${summaryRefSeqNum}`,
					};
				}
				assert(
					summaryRefSeqNum === this.deltaManager.lastMessage?.sequenceNumber,
					0x395 /* it's one and the same thing */,
				);

				if (lastAck !== this.summaryCollection.latestAck) {
					return {
						continue: false,
						error: `Last summary changed while summarizing. ${this.summaryCollection.latestAck} !== ${lastAck}`,
					};
				}
				return { continue: true };
			};

			let continueResult = checkContinue();
			if (!continueResult.continue) {
				return {
					stage: "base",
					referenceSequenceNumber: summaryRefSeqNum,
					minimumSequenceNumber,
					error: continueResult.error,
				};
			}

			const trace = Trace.start();
			let summarizeResult: ISummaryTreeWithStats;
			// If the GC state needs to be reset, we need to force a full tree summary and update the unreferenced
			// state of all the nodes.
			const forcedFullTree = this.garbageCollector.summaryStateNeedsReset;
			try {
				summarizeResult = await this.summarize({
					fullTree: fullTree || forcedFullTree,
					trackState: true,
					summaryLogger: summaryNumberLogger,
					runGC: this.garbageCollector.shouldRunGC,
				});
			} catch (error) {
				return {
					stage: "base",
					referenceSequenceNumber: summaryRefSeqNum,
					minimumSequenceNumber,
					error,
				};
			}

			// If validateSummaryBeforeUpload is true, validate that the summary generated is correct before uploading.
			if (this.validateSummaryBeforeUpload) {
				// Validate that the summaries generated by summarize nodes is correct.
				const validateResult = this.summarizerNode.validateSummary();
				if (!validateResult.success) {
					const { success, ...loggingProps } = validateResult;
					const error = new RetriableSummaryError(
						validateResult.reason,
						validateResult.retryAfterSeconds,
						{ ...loggingProps },
					);
					return {
						stage: "base",
						referenceSequenceNumber: summaryRefSeqNum,
						minimumSequenceNumber,
						error,
					};
				}

				const pendingMessagesFailResult = await this.shouldFailSummaryOnPendingOps(
					summaryNumberLogger,
					summaryRefSeqNum,
					minimumSequenceNumber,
					finalAttempt,
					false /* beforeSummaryGeneration */,
				);
				if (pendingMessagesFailResult !== undefined) {
					return pendingMessagesFailResult;
				}
			}

			const { summary: summaryTree, stats: partialStats } = summarizeResult;

			// Now that we have generated the summary, update the message at last summary to the last message processed.
			this.messageAtLastSummary = this.deltaManager.lastMessage;

			// Counting dataStores and handles
			// Because handles are unchanged dataStores in the current logic,
			// summarized dataStore count is total dataStore count minus handle count
			const dataStoreTree = summaryTree.tree[channelsTreeName];

			assert(dataStoreTree.type === SummaryType.Tree, 0x1fc /* "summary is not a tree" */);
			const handleCount = Object.values(dataStoreTree.tree).filter(
				(value) => value.type === SummaryType.Handle,
			).length;
			const gcSummaryTreeStats = summaryTree.tree[gcTreeKey]
				? calculateStats(summaryTree.tree[gcTreeKey])
				: undefined;

			const summaryStats: IGeneratedSummaryStats = {
				dataStoreCount: this.dataStores.size,
				summarizedDataStoreCount: this.dataStores.size - handleCount,
				gcStateUpdatedDataStoreCount: this.garbageCollector.updatedDSCountSinceLastSummary,
				gcBlobNodeCount: gcSummaryTreeStats?.blobNodeCount,
				gcTotalBlobsSize: gcSummaryTreeStats?.totalBlobSize,
				summaryNumber,
				...partialStats,
			};
			const generateSummaryData: Omit<IGenerateSummaryTreeResult, "stage" | "error"> = {
				referenceSequenceNumber: summaryRefSeqNum,
				minimumSequenceNumber,
				summaryTree,
				summaryStats,
				generateDuration: trace.trace().duration,
				forcedFullTree,
			} as const;

			continueResult = checkContinue();
			if (!continueResult.continue) {
				return { stage: "generate", ...generateSummaryData, error: continueResult.error };
			}

			const summaryContext =
				lastAck === undefined
					? {
							proposalHandle: undefined,
							ackHandle: this.loadedFromVersionId,
							referenceSequenceNumber: summaryRefSeqNum,
					  }
					: {
							proposalHandle: lastAck.summaryOp.contents.handle,
							ackHandle: lastAck.summaryAck.contents.handle,
							referenceSequenceNumber: summaryRefSeqNum,
					  };

			let handle: string;
			try {
				handle = await this.storage.uploadSummaryWithContext(
					summarizeResult.summary,
					summaryContext,
				);
			} catch (error) {
				return { stage: "generate", ...generateSummaryData, error };
			}

			const parent = summaryContext.ackHandle;
			const summaryMessage: ISummaryContent = {
				handle,
				// eslint-disable-next-line @typescript-eslint/no-non-null-assertion
				head: parent!,
				message,
				parents: parent ? [parent] : [],
			};
			const uploadData = {
				...generateSummaryData,
				handle,
				uploadDuration: trace.trace().duration,
			} as const;

			continueResult = checkContinue();
			if (!continueResult.continue) {
				return { stage: "upload", ...uploadData, error: continueResult.error };
			}

			let clientSequenceNumber: number;
			try {
				clientSequenceNumber = this.submitSummaryMessage(summaryMessage, summaryRefSeqNum);
			} catch (error) {
				return { stage: "upload", ...uploadData, error };
			}

			const submitData = {
				stage: "submit",
				...uploadData,
				clientSequenceNumber,
				submitOpDuration: trace.trace().duration,
			} as const;

			try {
				// If validateSummaryBeforeUpload is false, the summary should be validated in this step.
				this.summarizerNode.completeSummary(
					handle,
					!this.validateSummaryBeforeUpload /* validate */,
				);
			} catch (error) {
				return { stage: "upload", ...uploadData, error };
			}
			return submitData;
		} finally {
			// Cleanup wip summary in case of failure
			this.summarizerNode.clearSummary();

			// ! This needs to happen before we resume inbound queues to ensure heuristics are tracked correctly
			this._summarizer?.recordSummaryAttempt?.(summaryRefSeqNum);

			// Restart the delta manager
			this.deltaManager.inbound.resume();
			if (shouldPauseInboundSignal) {
				this.deltaManager.inboundSignal.resume();
			}
		}
	}

	/**
	 * This helper is called during summarization. If the container is dirty, it will return a failed summarize result
	 * (IBaseSummarizeResult) unless this is the final summarize attempt and SkipFailingIncorrectSummary option is set.
	 * @param logger - The logger to be used for sending telemetry.
	 * @param referenceSequenceNumber - The reference sequence number of the summary attempt.
	 * @param minimumSequenceNumber - The minimum sequence number of the summary attempt.
	 * @param finalAttempt - Whether this is the final summary attempt.
	 * @param beforeSummaryGeneration - Whether this is called before summary generation or after.
	 * @returns failed summarize result (IBaseSummarizeResult) if summary should be failed, undefined otherwise.
	 */
	private async shouldFailSummaryOnPendingOps(
		logger: ITelemetryLoggerExt,
		referenceSequenceNumber: number,
		minimumSequenceNumber: number,
		finalAttempt: boolean,
		beforeSummaryGeneration: boolean,
	): Promise<IBaseSummarizeResult | undefined> {
		if (!this.isDirty) {
			return;
		}

		// If "SkipFailingIncorrectSummary" option is true, don't fail the summary in the last attempt.
		// This is a fallback to make progress in documents where there are consistently pending ops in
		// the summarizer.
		if (
			finalAttempt &&
			this.mc.config.getBoolean("Fluid.Summarizer.SkipFailingIncorrectSummary")
		) {
			const error = DataProcessingError.create(
				"Pending ops during summarization",
				"submitSummary",
				undefined,
				{ pendingMessages: this.pendingMessagesCount },
			);
			logger.sendErrorEvent(
				{
					eventName: "SkipFailingIncorrectSummary",
					referenceSequenceNumber,
					minimumSequenceNumber,
					beforeGenerate: beforeSummaryGeneration,
				},
				error,
			);
		} else {
			// The retry delay when there are pending ops can be overridden via config so that we can adjust it
			// based on telemetry while we decide on a stable number.
			const retryDelayMs =
				this.mc.config.getNumber("Fluid.Summarizer.PendingOpsRetryDelayMs") ??
				defaultPendingOpsRetryDelayMs;
			const error = new RetriableSummaryError(
				"PendingOpsWhileSummarizing",
				retryDelayMs / 1000,
				{
					count: this.pendingMessagesCount,
					beforeGenerate: beforeSummaryGeneration,
				},
			);
			return {
				stage: "base",
				referenceSequenceNumber,
				minimumSequenceNumber,
				error,
			};
		}
	}

	private get pendingMessagesCount(): number {
		return this.pendingStateManager.pendingMessagesCount + this.outbox.messageCount;
	}

	private hasPendingMessages() {
		return this.pendingMessagesCount !== 0;
	}

	private updateDocumentDirtyState(dirty: boolean) {
		if (this.attachState !== AttachState.Attached) {
			assert(dirty, 0x3d2 /* Non-attached container is dirty */);
		} else {
			// Other way is not true = see this.isContainerMessageDirtyable()
			assert(
				!dirty || this.hasPendingMessages(),
				0x3d3 /* if doc is dirty, there has to be pending ops */,
			);
		}

		if (this.dirtyContainer === dirty) {
			return;
		}

		this.dirtyContainer = dirty;
		if (this.emitDirtyDocumentEvent) {
			this.emit(dirty ? "dirty" : "saved");
		}
	}

	public submitDataStoreOp(
		id: string,
		contents: any,
		localOpMetadata: unknown = undefined,
	): void {
		const envelope: IEnvelope = {
			address: id,
			contents,
		};
		this.submit(
			{ type: ContainerMessageType.FluidDataStoreOp, contents: envelope },
			localOpMetadata,
		);
	}

	public submitDataStoreAliasOp(contents: any, localOpMetadata: unknown): void {
		const aliasMessage = contents as IDataStoreAliasMessage;
		if (!isDataStoreAliasMessage(aliasMessage)) {
			throw new UsageError("malformedDataStoreAliasMessage");
		}

		this.submit({ type: ContainerMessageType.Alias, contents }, localOpMetadata);
	}

	public async uploadBlob(
		blob: ArrayBufferLike,
		signal?: AbortSignal,
	): Promise<IFluidHandle<ArrayBufferLike>> {
		this.verifyNotClosed();
		return this.blobManager.createBlob(blob, signal);
	}

	private submitIdAllocationOpIfNeeded(): void {
		if (this._idCompressor) {
			const idRange = this._idCompressor.takeNextCreationRange();
			// Don't include the idRange if there weren't any Ids allocated
			if (idRange?.ids !== undefined) {
				const idAllocationMessage: ContainerRuntimeIdAllocationMessage = {
					type: ContainerMessageType.IdAllocation,
					contents: idRange,
				};
				const idAllocationBatchMessage: BatchMessage = {
					contents: JSON.stringify(idAllocationMessage),
					referenceSequenceNumber: this.deltaManager.lastSequenceNumber,
					metadata: undefined,
					localOpMetadata: undefined,
					type: ContainerMessageType.IdAllocation,
				};
				this.outbox.submitIdAllocation(idAllocationBatchMessage);
			}
		}
	}

	private submit(
		containerRuntimeMessage: OutboundContainerRuntimeMessage,
		localOpMetadata: unknown = undefined,
		metadata: Record<string, unknown> | undefined = undefined,
	): void {
		this.verifyNotClosed();
		this.verifyCanSubmitOps();

		// There should be no ops in detached container state!
		assert(
			this.attachState !== AttachState.Detached,
			0x132 /* "sending ops in detached container" */,
		);

		const serializedContent = JSON.stringify(containerRuntimeMessage);

		// Note that the real (non-proxy) delta manager is used here to get the readonly info. This is because
		// container runtime's ability to submit ops depend on the actual readonly state of the delta manager.
		if (this.innerDeltaManager.readOnlyInfo.readonly) {
			this.mc.logger.sendTelemetryEvent({
				eventName: "SubmitOpInReadonly",
				connected: this.connected,
			});
		}

		const type = containerRuntimeMessage.type;
		const message: BatchMessage = {
			contents: serializedContent,
			type,
			metadata,
			localOpMetadata,
			referenceSequenceNumber: this.deltaManager.lastSequenceNumber,
		};

		try {
			// If `message` is an allocation op, then we are in the resubmit path and we must redirect the allocation
			// op into the correct batch to avoid ranges being finalized out of order.
			// Otherwise, submit an IdAllocation op if any IDs have been generated since the last op was submitted, as
			// any of the other op types may contain those IDs and thus depend on the allocation op being sent first.
			if (type === ContainerMessageType.IdAllocation) {
				this.outbox.submitIdAllocation(message);
			} else {
				this.submitIdAllocationOpIfNeeded();

				// If this is attach message for new data store, and we are in a batch, send this op out of order
				// Is it safe:
				//    Yes, this should be safe reordering. Newly created data stores are not visible through API surface.
				//    They become visible only when aliased, or handle to some sub-element of newly created datastore
				//    is stored in some DDS, i.e. only after some other op.
				// Why:
				//    Attach ops are large, and expensive to process. Plus there are scenarios where a lot of new data
				//    stores are created, causing issues like relay service throttling (too many ops) and catastrophic
				//    failure (batch is too large). Pushing them earlier and outside of main batch should alleviate
				//    these issues.
				// Cons:
				//    1. With large batches, relay service may throttle clients. Clients may disconnect while throttled.
				//    This change creates new possibility of a lot of newly created data stores never being referenced
				//    because client died before it had a change to submit the rest of the ops. This will create more
				//    garbage that needs to be collected leveraging GC (Garbage Collection) feature.
				//    2. Sending ops out of order means they are excluded from rollback functionality. This is not an issue
				//    today as rollback can't undo creation of data store. To some extent not sending them is a bigger
				//    issue than sending.
				// Please note that this does not change file format, so it can be disabled in the future if this
				// optimization no longer makes sense (for example, batch compression may make it less appealing).
				if (
					this.currentlyBatching() &&
					type === ContainerMessageType.Attach &&
					this.disableAttachReorder !== true
				) {
					this.outbox.submitAttach(message);
				} else if (type === ContainerMessageType.BlobAttach) {
					// BlobAttach ops must have their metadata visible and cannot be grouped (see opGroupingManager.ts)
					this.outbox.submitBlobAttach(message);
				} else {
					this.outbox.submit(message);
				}
			}

			if (!this.currentlyBatching()) {
				this.flush();
			} else {
				this.scheduleFlush();
			}
		} catch (error) {
			this.closeFn(error as GenericError);
			throw error;
		}

		if (this.isContainerMessageDirtyable(containerRuntimeMessage)) {
			this.updateDocumentDirtyState(true);
		}
	}

	private scheduleFlush() {
		if (this.flushTaskExists) {
			return;
		}

		this.flushTaskExists = true;
		const flush = () => {
			this.flushTaskExists = false;
			try {
				this.flush();
			} catch (error) {
				this.closeFn(error as GenericError);
			}
		};

		switch (this.flushMode) {
			case FlushMode.TurnBased:
				// When in TurnBased flush mode the runtime will buffer operations in the current turn and send them as a single
				// batch at the end of the turn
				// eslint-disable-next-line @typescript-eslint/no-floating-promises
				Promise.resolve().then(flush);
				break;

			// FlushModeExperimental is experimental and not exposed directly in the runtime APIs
			case FlushModeExperimental.Async as unknown as FlushMode:
				// When in Async flush mode, the runtime will accumulate all operations across JS turns and send them as a single
				// batch when all micro-tasks are complete.
				// Compared to TurnBased, this flush mode will capture more ops into the same batch.
				setTimeout(flush, 0);
				break;

			default:
				assert(
					this._orderSequentiallyCalls > 0,
					0x587 /* Unreachable unless running under orderSequentially */,
				);
				break;
		}
	}

	private submitSummaryMessage(contents: ISummaryContent, referenceSequenceNumber: number) {
		this.verifyNotClosed();
		assert(
			this.connected,
			0x133 /* "Container disconnected when trying to submit system message" */,
		);

		// System message should not be sent in the middle of the batch.
		assert(this.outbox.isEmpty, 0x3d4 /* System op in the middle of a batch */);

		// back-compat: ADO #1385: Make this call unconditional in the future
		return this.submitSummaryFn !== undefined
			? this.submitSummaryFn(contents, referenceSequenceNumber)
			: this.submitFn(MessageType.Summarize, contents, false);
	}

	/**
	 * Throw an error if the runtime is closed.  Methods that are expected to potentially
	 * be called after dispose due to asynchrony should not call this.
	 */
	private verifyNotClosed() {
		if (this._disposed) {
			throw new Error("Runtime is closed");
		}
	}

	private verifyCanSubmitOps() {
		if (this.ensureNoDataModelChangesCalls > 0) {
			const errorMessage =
				"Op was submitted from within a `ensureNoDataModelChanges` callback";
			if (this.opReentryCallsToReport > 0) {
				this.mc.logger.sendTelemetryEvent(
					{ eventName: "OpReentry" },
					// We need to capture the call stack in order to inspect the source of this usage pattern
					getLongStack(() => new UsageError(errorMessage)),
				);
				this.opReentryCallsToReport--;
			}

			// Creating ops while processing ops can lead
			// to undefined behavior and events observed in the wrong order.
			// For example, we have two callbacks registered for a DDS, A and B.
			// Then if on change #1 callback A creates change #2, the invocation flow will be:
			//
			// A because of #1
			// A because of #2
			// B because of #2
			// B because of #1
			//
			// The runtime must enforce op coherence by not allowing ops to be submitted
			// while ops are being processed.
			if (this.enableOpReentryCheck) {
				throw new UsageError(errorMessage);
			}
		}
	}

	private reSubmitBatch(batch: IPendingBatchMessage[]) {
		this.orderSequentially(() => {
			for (const message of batch) {
				this.reSubmit(message);
			}
		});
		this.flush();
	}

	private reSubmit(message: IPendingBatchMessage) {
		// Need to parse from string for back-compat
		const containerRuntimeMessage = this.parseLocalOpContent(message.content);
		this.reSubmitCore(containerRuntimeMessage, message.localOpMetadata, message.opMetadata);
	}

	/**
	 * Finds the right store and asks it to resubmit the message. This typically happens when we
	 * reconnect and there are pending messages.
	 * ! Note: successfully resubmitting an op that has been successfully sequenced is not possible due to checks in the ConnectionStateHandler (Loader layer)
	 * @param message - The original LocalContainerRuntimeMessage.
	 * @param localOpMetadata - The local metadata associated with the original message.
	 */
	private reSubmitCore(
		message: LocalContainerRuntimeMessage,
		localOpMetadata: unknown,
		opMetadata: Record<string, unknown> | undefined,
	) {
		assert(!this.isSummarizerClient, "Summarizer never reconnects so should never resubmit");
		switch (message.type) {
			case ContainerMessageType.FluidDataStoreOp:
				// For Operations, call resubmitDataStoreOp which will find the right store
				// and trigger resubmission on it.
				this.dataStores.resubmitDataStoreOp(message.contents, localOpMetadata);
				break;
			case ContainerMessageType.Attach:
			case ContainerMessageType.Alias:
			case ContainerMessageType.IdAllocation: {
				this.submit(message, localOpMetadata);
				break;
			}
			case ContainerMessageType.ChunkedOp:
				throw new Error(`chunkedOp not expected here`);
			case ContainerMessageType.BlobAttach:
				this.blobManager.reSubmit(opMetadata);
				break;
			case ContainerMessageType.Rejoin:
				this.submit(message);
				break;
			case ContainerMessageType.GC:
				this.submit(message);
				break;
			default: {
				// This case should be very rare - it would imply an op was stashed from a
				// future version of runtime code and now is being applied on an older version.
				const compatBehavior = message.compatDetails?.behavior;
				if (compatBehaviorAllowsMessageType(message.type, compatBehavior)) {
					// We do not ultimately resubmit it, to be consistent with this version of the code.
					this.logger.sendTelemetryEvent({
						eventName: "resubmitUnrecognizedMessageTypeAllowed",
						messageDetails: { type: message.type, compatBehavior },
					});
				} else {
					const error = DataProcessingError.create(
						"Resubmitting runtime message of unknown type",
						"reSubmitCore",
						undefined /* sequencedMessage */,
						{
							messageDetails: JSON.stringify({
								type: message.type,
								compatBehavior,
							}),
						},
					);
					this.closeFn(error);
					throw error;
				}
			}
		}
	}

	private rollback(content: string | undefined, localOpMetadata: unknown) {
		// Need to parse from string for back-compat
		const { type, contents } = this.parseLocalOpContent(content);
		switch (type) {
			case ContainerMessageType.FluidDataStoreOp:
				// For operations, call rollbackDataStoreOp which will find the right store
				// and trigger rollback on it.
				this.dataStores.rollbackDataStoreOp(contents, localOpMetadata);
				break;
			default:
				// Don't check message.compatDetails because this is for rolling back a local op so the type will be known
				throw new Error(`Can't rollback ${type}`);
		}
	}

	/** Implementation of ISummarizerInternalsProvider.refreshLatestSummaryAck */
	public async refreshLatestSummaryAck(options: IRefreshSummaryAckOptions) {
		const { proposalHandle, ackHandle, summaryRefSeq, summaryLogger } = options;
		// proposalHandle is always passed from RunningSummarizer.
		assert(proposalHandle !== undefined, 0x766 /* proposalHandle should be available */);
		const readAndParseBlob = async <T>(id: string) => readAndParse<T>(this.storage, id);
		const result = await this.summarizerNode.refreshLatestSummary(
			proposalHandle,
			summaryRefSeq,
		);

		/**
		 * When refreshing a summary ack, this check indicates a new ack of a summary that is newer than the
		 * current summary that is tracked, but this summarizer runtime did not produce/track that summary. Thus
		 * it needs to refresh its state. Today refresh is done by fetching the latest snapshot to update the cache
		 * and then close as the current main client is likely to be re-elected as the parent summarizer again.
		 */
		if (!result.isSummaryTracked && result.isSummaryNewer) {
			await this.fetchLatestSnapshotFromStorage(
				summaryLogger,
				{
					eventName: "RefreshLatestSummaryAckFetch",
					ackHandle,
					targetSequenceNumber: summaryRefSeq,
				},
				readAndParseBlob,
			);

			await this.closeStaleSummarizer();
			return;
		}

		// Notify the garbage collector so it can update its latest summary state.
		await this.garbageCollector.refreshLatestSummary(result);
	}

	/**
	 * Fetches the latest snapshot from storage to refresh the cache as a performance optimization and closes the
	 * summarizer to reload from new state.
	 * @param summaryLogger - logger to use when fetching snapshot from storage
	 * @returns a generic summarization error
	 */
	private async prefetchLatestSummaryThenClose(
		summaryLogger: ITelemetryLoggerExt,
	): Promise<IBaseSummarizeResult> {
		const readAndParseBlob = async <T>(id: string) => readAndParse<T>(this.storage, id);

		// This is a performance optimization as the same parent is likely to be elected again, and would use its
		// cache to fetch the snapshot instead of the network.
		await this.fetchLatestSnapshotFromStorage(
			summaryLogger,
			{
				eventName: "RefreshLatestSummaryFromServerFetch",
			},
			readAndParseBlob,
		);

		await this.closeStaleSummarizer();

		return {
			stage: "base",
			error: "summary state stale - Unsupported option 'refreshLatestAck'",
			referenceSequenceNumber: this.deltaManager.lastSequenceNumber,
			minimumSequenceNumber: this.deltaManager.minimumSequenceNumber,
		};
	}

	private async closeStaleSummarizer(): Promise<void> {
		// Delay before restarting summarizer to prevent the summarizer from restarting too frequently.
		await delay(this.closeSummarizerDelayMs);
		this._summarizer?.stop("latestSummaryStateStale");
		this.disposeFn();
	}

	/**
	 * Downloads the latest snapshot from storage.
	 * By default, it also closes the container after downloading the snapshot. However, this may be
	 * overridden via options.
	 */
	private async fetchLatestSnapshotFromStorage(
		logger: ITelemetryLoggerExt,
		event: ITelemetryGenericEventExt,
		readAndParseBlob: ReadAndParseBlob,
	): Promise<{ snapshotTree: ISnapshotTree; versionId: string; latestSnapshotRefSeq: number }> {
		return PerformanceEvent.timedExecAsync(
			logger,
			event,
			async (perfEvent: {
				end: (arg0: {
					getVersionDuration?: number | undefined;
					getSnapshotDuration?: number | undefined;
					snapshotRefSeq?: number | undefined;
					snapshotVersion?: string | undefined;
				}) => void;
			}) => {
				const stats: {
					getVersionDuration?: number;
					getSnapshotDuration?: number;
					snapshotRefSeq?: number;
					snapshotVersion?: string;
				} = {};
				const trace = Trace.start();

				const versions = await this.storage.getVersions(
					null,
					1,
					"prefetchLatestSummaryBeforeClose",
					FetchSource.noCache,
				);
				assert(
					!!versions && !!versions[0],
					0x137 /* "Failed to get version from storage" */,
				);
				stats.getVersionDuration = trace.trace().duration;

				const maybeSnapshot = await this.storage.getSnapshotTree(versions[0]);
				assert(!!maybeSnapshot, 0x138 /* "Failed to get snapshot from storage" */);
				stats.getSnapshotDuration = trace.trace().duration;
				const latestSnapshotRefSeq = await seqFromTree(maybeSnapshot, readAndParseBlob);
				stats.snapshotRefSeq = latestSnapshotRefSeq;
				stats.snapshotVersion = versions[0].id;

				perfEvent.end(stats);
				return {
					snapshotTree: maybeSnapshot,
					versionId: versions[0].id,
					latestSnapshotRefSeq,
				};
			},
		);
	}

	public getPendingLocalState(props?: IGetPendingLocalStateProps): unknown {
		this.verifyNotClosed();

		if (this._orderSequentiallyCalls !== 0) {
			throw new UsageError("can't get state during orderSequentially");
		}
		this.imminentClosure ||= props?.notifyImminentClosure ?? false;

		const getSyncState = (
			pendingAttachmentBlobs?: IPendingBlobs,
		): IPendingRuntimeState | undefined => {
			const pending = this.pendingStateManager.getLocalState();
			if (pendingAttachmentBlobs === undefined && !this.hasPendingMessages()) {
				return; // no pending state to save
			}

			const pendingIdCompressorState = this._idCompressor?.serialize(true);

			return {
				pending,
				pendingIdCompressorState,
				pendingAttachmentBlobs,
				pendingIdCompressorOps: this.pendingIdCompressorOps,
				sessionExpiryTimerStarted: this.garbageCollector.sessionExpiryTimerStarted,
			};
		};
		const perfEvent = {
			eventName: "getPendingLocalState",
			notifyImminentClosure: props?.notifyImminentClosure,
		};
		const logAndReturnPendingState = (
			event: PerformanceEvent,
			pendingState?: IPendingRuntimeState,
		) => {
			event.end({
				attachmentBlobsSize: Object.keys(pendingState?.pendingAttachmentBlobs ?? {}).length,
				pendingOpsSize: pendingState?.pending?.pendingStates.length,
			});
			return pendingState;
		};

		// Flush pending batch.
		// getPendingLocalState() is only exposed through Container.closeAndGetPendingLocalState(), so it's safe
		// to close current batch.
		this.flush();

		return props?.notifyImminentClosure === true
			? PerformanceEvent.timedExecAsync(this.mc.logger, perfEvent, async (event) =>
					logAndReturnPendingState(
						event,
						getSyncState(
							await this.blobManager.attachAndGetPendingBlobs(
								props?.stopBlobAttachingSignal,
							),
						),
					),
			  )
			: PerformanceEvent.timedExec(this.mc.logger, perfEvent, (event) =>
					logAndReturnPendingState(event, getSyncState()),
			  );
	}

	public summarizeOnDemand(options: IOnDemandSummarizeOptions): ISummarizeResults {
		if (this.isSummarizerClient) {
			return this.summarizer.summarizeOnDemand(options);
		} else if (this.summaryManager !== undefined) {
			return this.summaryManager.summarizeOnDemand(options);
		} else {
			// If we're not the summarizer, and we don't have a summaryManager, we expect that
			// disableSummaries is turned on. We are throwing instead of returning a failure here,
			// because it is a misuse of the API rather than an expected failure.
			throw new UsageError(`Can't summarize, disableSummaries: ${this.summariesDisabled}`);
		}
	}

	public enqueueSummarize(options: IEnqueueSummarizeOptions): EnqueueSummarizeResult {
		if (this.isSummarizerClient) {
			return this.summarizer.enqueueSummarize(options);
		} else if (this.summaryManager !== undefined) {
			return this.summaryManager.enqueueSummarize(options);
		} else {
			// If we're not the summarizer, and we don't have a summaryManager, we expect that
			// generateSummaries is turned off. We are throwing instead of returning a failure here,
			// because it is a misuse of the API rather than an expected failure.
			throw new UsageError(`Can't summarize, disableSummaries: ${this.summariesDisabled}`);
		}
	}

	/**
	 * Forms a function that will create and retrieve a Summarizer.
	 */
	private formCreateSummarizerFn(loader: ILoader) {
		return async () => {
			return createSummarizer(loader, `/${summarizerRequestUrl}`);
		};
	}

	private validateSummaryHeuristicConfiguration(configuration: ISummaryConfigurationHeuristics) {
		// eslint-disable-next-line no-restricted-syntax
		for (const prop in configuration) {
			if (typeof configuration[prop] === "number" && configuration[prop] < 0) {
				throw new UsageError(
					`Summary heuristic configuration property "${prop}" cannot be less than 0`,
				);
			}
		}
		if (configuration.minIdleTime > configuration.maxIdleTime) {
			throw new UsageError(
				`"minIdleTime" [${configuration.minIdleTime}] cannot be greater than "maxIdleTime" [${configuration.maxIdleTime}]`,
			);
		}
	}

	private get groupedBatchingEnabled(): boolean {
		const killSwitch = this.mc.config.getBoolean(
			"Fluid.ContainerRuntime.DisableGroupedBatching",
		);
		return killSwitch !== true && this.runtimeOptions.enableGroupedBatching;
	}
}<|MERGE_RESOLUTION|>--- conflicted
+++ resolved
@@ -161,14 +161,9 @@
 	IBaseSummarizeResult,
 	ISummarizer,
 	rootHasIsolatedChannels,
-<<<<<<< HEAD
 	CompressorMode,
-} from "./summary";
-import { formExponentialFn, Throttler } from "./throttler";
-=======
 } from "./summary/index.js";
 import { formExponentialFn, Throttler } from "./throttler.js";
->>>>>>> 61c9c9b7
 import {
 	GarbageCollector,
 	GCNodeType,
