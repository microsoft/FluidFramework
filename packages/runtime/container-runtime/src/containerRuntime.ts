--- conflicted
+++ resolved
@@ -46,10 +46,7 @@
 } from "@fluidframework/telemetry-utils";
 import { IDocumentStorageService, ISummaryContext } from "@fluidframework/driver-definitions";
 import { readAndParse, BlobAggregationStorage } from "@fluidframework/driver-utils";
-<<<<<<< HEAD
-=======
-import { CreateContainerError, DataCorruptionError } from "@fluidframework/container-utils";
->>>>>>> d8326c19
+import { DataCorruptionError, GenericError } from "@fluidframework/container-utils";
 import { runGarbageCollection } from "@fluidframework/garbage-collector";
 import {
     BlobTreeEntry,
@@ -102,7 +99,6 @@
     responseToException,
     seqFromTree,
 } from "@fluidframework/runtime-utils";
-import { GenericError } from "@fluidframework/container-utils";
 import { v4 as uuid } from "uuid";
 import { ContainerFluidHandleContext } from "./containerHandleContext";
 import { FluidDataStoreRegistry } from "./dataStoreRegistry";
