--- conflicted
+++ resolved
@@ -2826,17 +2826,11 @@
 		savedOp: boolean | undefined,
 		runtimeBatch: boolean,
 	) {
-<<<<<<< HEAD
 		if (locationInBatch.batchStart) {
 			const firstMessage = messages[0]?.message;
-			assert(firstMessage !== undefined, "Batch must have at least one message");
+			assert(firstMessage !== undefined, 0xa31 /* Batch must have at least one message */);
 			this.scheduleManager.batchBegin(firstMessage);
 		}
-=======
-		const firstMessage = batch[0]?.message;
-		assert(firstMessage !== undefined, 0xa31 /* Batch must have at least one message */);
-		this.scheduleManager.batchBegin(firstMessage);
->>>>>>> e64c6a18
 
 		let error: unknown;
 		try {
@@ -2858,17 +2852,11 @@
 			error = e;
 			throw error;
 		} finally {
-<<<<<<< HEAD
 			if (locationInBatch.batchEnd) {
 				const lastMessage = messages[messages.length - 1]?.message;
-				assert(lastMessage !== undefined, "Batch must have at least one message");
+				assert(lastMessage !== undefined, 0xa32 /* Batch must have at least one message */);
 				this.scheduleManager.batchEnd(error, lastMessage);
 			}
-=======
-			const lastMessage = batch[batch.length - 1]?.message;
-			assert(lastMessage !== undefined, 0xa32 /* Batch must have at least one message */);
-			this.scheduleManager.batchEnd(error, lastMessage);
->>>>>>> e64c6a18
 		}
 	}
 
