--- conflicted
+++ resolved
@@ -478,15 +478,6 @@
         runtimeOptions?: IContainerRuntimeOptions,
         containerScope: IFluidObject = context.scope,
     ): Promise<ContainerRuntime> {
-<<<<<<< HEAD
-        // Back-compat: <= 0.18 loader
-        if (context.deltaManager.lastSequenceNumber === undefined) {
-            Object.defineProperty(context.deltaManager, "lastSequenceNumber", {
-                // eslint-disable-next-line @typescript-eslint/no-unsafe-return
-                get: () => (context.deltaManager as any).referenceSequenceNumber,
-            });
-        }
-
         const logger = ChildLogger.create(context.logger, undefined, {
             runtimeVersion: pkgVersion,
         });
@@ -507,8 +498,6 @@
             }
         }
 
-=======
->>>>>>> b582d109
         const registry = new ContainerRuntimeDataStoreRegistry(registryEntries);
 
         const tryFetchBlob = async <T>(blobName: string): Promise<T | undefined> => {
