/*!
 * Copyright (c) Microsoft Corporation and contributors. All rights reserved.
 * Licensed under the MIT License.
 */
import { ITelemetryBaseLogger, ITelemetryGenericEvent } from "@fluidframework/common-definitions";
import {
	FluidObject,
	IFluidHandle,
	IFluidHandleContext,
	IFluidRouter,
	IRequest,
	IResponse,
} from "@fluidframework/core-interfaces";
import {
	IAudience,
	IContainerContext,
	IDeltaManager,
	IRuntime,
	ICriticalContainerError,
	AttachState,
	ILoaderOptions,
	LoaderHeader,
} from "@fluidframework/container-definitions";
import {
	IContainerRuntime,
	IContainerRuntimeEvents,
} from "@fluidframework/container-runtime-definitions";
import {
	assert,
	delay,
	LazyPromise,
	Trace,
	TypedEventEmitter,
	unreachableCase,
} from "@fluidframework/common-utils";
import {
	ChildLogger,
	raiseConnectedEvent,
	PerformanceEvent,
	TaggedLoggerAdapter,
	MonitoringContext,
	loggerToMonitoringContext,
	wrapError,
	ITelemetryLoggerExt,
} from "@fluidframework/telemetry-utils";
import {
	DriverHeader,
	FetchSource,
	IDocumentStorageService,
	ISummaryContext,
} from "@fluidframework/driver-definitions";
import { readAndParse } from "@fluidframework/driver-utils";
import {
	DataCorruptionError,
	DataProcessingError,
	GenericError,
	UsageError,
} from "@fluidframework/container-utils";
import {
	IClientDetails,
	IDocumentMessage,
	IQuorumClients,
	ISequencedDocumentMessage,
	ISignalMessage,
	ISnapshotTree,
	ISummaryContent,
	ISummaryTree,
	MessageType,
	SummaryType,
} from "@fluidframework/protocol-definitions";
import {
	FlushMode,
	FlushModeExperimental,
	gcTreeKey,
	InboundAttachMessage,
	IFluidDataStoreContextDetached,
	IFluidDataStoreRegistry,
	IFluidDataStoreChannel,
	IGarbageCollectionData,
	IEnvelope,
	IInboundSignalMessage,
	ISignalEnvelope,
	NamedFluidDataStoreRegistryEntries,
	ISummaryTreeWithStats,
	ISummarizeInternalResult,
	CreateChildSummarizerNodeParam,
	SummarizeInternalFn,
	channelsTreeName,
	IDataStore,
	ITelemetryContext,
	SerializedIdCompressorWithNoSession,
	IIdCompressor,
	IIdCompressorCore,
	IdCreationRange,
	IdCreationRangeWithStashedState,
	IAttachMessage,
} from "@fluidframework/runtime-definitions";
import {
	addBlobToSummary,
	addSummarizeResultToSummary,
	addTreeToSummary,
	RequestParser,
	create404Response,
	exceptionToResponse,
	GCDataBuilder,
	requestFluidObject,
	seqFromTree,
	calculateStats,
	TelemetryContext,
	ReadAndParseBlob,
} from "@fluidframework/runtime-utils";
import { v4 as uuid } from "uuid";
import { ContainerFluidHandleContext } from "./containerHandleContext";
import { FluidDataStoreRegistry } from "./dataStoreRegistry";
import { ReportOpPerfTelemetry, IPerfSignalReport } from "./connectionTelemetry";
import { IPendingLocalState, PendingStateManager } from "./pendingStateManager";
import { pkgVersion } from "./packageVersion";
import { BlobManager, IBlobManagerLoadInfo, IPendingBlobs } from "./blobManager";
import { DataStores, getSummaryForDatastores } from "./dataStores";
import {
	aliasBlobName,
	blobsTreeName,
	chunksBlobName,
	createRootSummarizerNodeWithGC,
	electedSummarizerBlobName,
	extractSummaryMetadataMessage,
	IContainerRuntimeMetadata,
	ICreateContainerMetadata,
	idCompressorBlobName,
	IFetchSnapshotResult,
	IRootSummarizerNodeWithGC,
	ISummaryMetadataMessage,
	metadataBlobName,
	Summarizer,
	SummaryManager,
	wrapSummaryInChannelsTree,
	SummaryCollection,
	ISerializedElection,
	OrderedClientCollection,
	OrderedClientElection,
	SummarizerClientElection,
	summarizerClientType,
	SubmitSummaryResult,
	IConnectableRuntime,
	IGeneratedSummaryStats,
	ISubmitSummaryOptions,
	ISummarizer,
	ISummarizerInternalsProvider,
	ISummarizerRuntime,
	IRefreshSummaryAckOptions,
	RunWhileConnectedCoordinator,
} from "./summary";
import { formExponentialFn, Throttler } from "./throttler";
import {
	GarbageCollector,
	GCNodeType,
	gcTombstoneGenerationOptionName,
	IGarbageCollector,
	IGCRuntimeOptions,
	IGCStats,
	shouldAllowGcTombstoneEnforcement,
	trimLeadingAndTrailingSlashes,
} from "./gc";
import { channelToDataStore, IDataStoreAliasMessage, isDataStoreAliasMessage } from "./dataStore";
import { BindBatchTracker } from "./batchTracker";
import { ScheduleManager } from "./scheduleManager";
import {
	BatchMessage,
	IBatchCheckpoint,
	OpCompressor,
	OpDecompressor,
	Outbox,
	OpSplitter,
	RemoteMessageProcessor,
	OpGroupingManager,
} from "./opLifecycle";
import { DeltaManagerSummarizerProxy } from "./deltaManagerSummarizerProxy";

export enum ContainerMessageType {
	// An op to be delivered to store
	FluidDataStoreOp = "component",

	// Creates a new store
	Attach = "attach",

	// Chunked operation.
	ChunkedOp = "chunkedOp",

	// Signifies that a blob has been attached and should not be garbage collected by storage
	BlobAttach = "blobAttach",

	// Ties our new clientId to our old one on reconnect
	Rejoin = "rejoin",

	// Sets the alias of a root data store
	Alias = "alias",

	/**
	 * An op containing an IdRange of Ids allocated using the runtime's IdCompressor since
	 * the last allocation op was sent.
	 * See the [IdCompressor README](./id-compressor/README.md) for more details.
	 */
	IdAllocation = "idAllocation",
}

export interface ContainerRuntimeMessage {
	contents: any;
	type: ContainerMessageType;
}

export interface ISummaryBaseConfiguration {
	/**
	 * Delay before first attempt to spawn summarizing container.
	 */
	initialSummarizerDelayMs: number;

	/**
	 * Defines the maximum allowed time to wait for a pending summary ack.
	 * The maximum amount of time client will wait for a summarize is the minimum of
	 * maxSummarizeAckWaitTime (currently 3 * 60 * 1000) and maxAckWaitTime.
	 */
	maxAckWaitTime: number;
	/**
	 * Defines the maximum number of Ops in between Summaries that can be
	 * allowed before forcibly electing a new summarizer client.
	 */
	maxOpsSinceLastSummary: number;
}

export interface ISummaryConfigurationHeuristics extends ISummaryBaseConfiguration {
	state: "enabled";
	/**
	 * Defines the maximum allowed time, since the last received Ack, before running the summary
	 * with reason maxTime.
	 * For example, say we receive ops one by one just before the idle time is triggered.
	 * In this case, we still want to run a summary since it's been a while since the last summary.
	 */
	maxTime: number;
	/**
	 * Defines the maximum number of Ops, since the last received Ack, that can be allowed
	 * before running the summary with reason maxOps.
	 */
	maxOps: number;
	/**
	 * Defines the minimum number of Ops, since the last received Ack, that can be allowed
	 * before running the last summary.
	 */
	minOpsForLastSummaryAttempt: number;
	/**
	 * Defines the lower boundary for the allowed time in between summarizations.
	 * Pairs with maxIdleTime to form a range.
	 * For example, if we only receive 1 op, we don't want to have the same idle time as say 100 ops.
	 * Based on the boundaries we set in minIdleTime and maxIdleTime, the idle time will change
	 * linearly depending on the number of ops we receive.
	 */
	minIdleTime: number;
	/**
	 * Defines the upper boundary for the allowed time in between summarizations.
	 * Pairs with minIdleTime to form a range.
	 * For example, if we only receive 1 op, we don't want to have the same idle time as say 100 ops.
	 * Based on the boundaries we set in minIdleTime and maxIdleTime, the idle time will change
	 * linearly depending on the number of ops we receive.
	 */
	maxIdleTime: number;
	/**
	 * Runtime op weight to use in heuristic summarizing.
	 * This number is a multiplier on the number of runtime ops we process when running summarize heuristics.
	 * For example: (multiplier) * (number of runtime ops) = weighted number of runtime ops
	 */
	runtimeOpWeight: number;
	/**
	 * Non-runtime op weight to use in heuristic summarizing
	 * This number is a multiplier on the number of non-runtime ops we process when running summarize heuristics.
	 * For example: (multiplier) * (number of non-runtime ops) = weighted number of non-runtime ops
	 */
	nonRuntimeOpWeight: number;

	/**
	 * Number of ops since last summary needed before a non-runtime op can trigger running summary heuristics.
	 *
	 * Note: Any runtime ops sent before the threshold is reached will trigger heuristics normally.
	 * This threshold ONLY applies to non-runtime ops triggering summaries.
	 *
	 * For example: Say the threshold is 20. Sending 19 non-runtime ops will not trigger any heuristic checks.
	 * Sending the 20th non-runtime op will trigger the heuristic checks for summarizing.
	 */
	nonRuntimeHeuristicThreshold?: number;
}

export interface ISummaryConfigurationDisableSummarizer {
	state: "disabled";
}

export interface ISummaryConfigurationDisableHeuristics extends ISummaryBaseConfiguration {
	state: "disableHeuristics";
}

export type ISummaryConfiguration =
	| ISummaryConfigurationDisableSummarizer
	| ISummaryConfigurationDisableHeuristics
	| ISummaryConfigurationHeuristics;

export const DefaultSummaryConfiguration: ISummaryConfiguration = {
	state: "enabled",

	minIdleTime: 0,

	maxIdleTime: 30 * 1000, // 30 secs.

	maxTime: 60 * 1000, // 1 min.

	maxOps: 100, // Summarize if 100 weighted ops received since last snapshot.

	minOpsForLastSummaryAttempt: 10,

	maxAckWaitTime: 3 * 60 * 1000, // 3 mins.

	maxOpsSinceLastSummary: 7000,

	initialSummarizerDelayMs: 5 * 1000, // 5 secs.

	nonRuntimeOpWeight: 0.1,

	runtimeOpWeight: 1.0,

	nonRuntimeHeuristicThreshold: 20,
};

export interface ISummaryRuntimeOptions {
	/** Override summary configurations set by the server. */
	summaryConfigOverrides?: ISummaryConfiguration;

	/**
	 * Delay before first attempt to spawn summarizing container.
	 *
	 * @deprecated Use {@link ISummaryRuntimeOptions.summaryConfigOverrides}'s
	 * {@link ISummaryBaseConfiguration.initialSummarizerDelayMs} instead.
	 */
	initialSummarizerDelayMs?: number;
}

/**
 * Options for op compression.
 * @experimental - Not ready for use
 */
export interface ICompressionRuntimeOptions {
	/**
	 * The minimum size the batch's payload must exceed before the batch's contents will be compressed.
	 */
	readonly minimumBatchSizeInBytes: number;

	/**
	 * The compression algorithm that will be used to compress the op.
	 */
	readonly compressionAlgorithm: CompressionAlgorithms;
}

/**
 * Options for container runtime.
 */
export interface IContainerRuntimeOptions {
	readonly summaryOptions?: ISummaryRuntimeOptions;
	readonly gcOptions?: IGCRuntimeOptions;
	/**
	 * Affects the behavior while loading the runtime when the data verification check which
	 * compares the DeltaManager sequence number (obtained from protocol in summary) to the
	 * runtime sequence number (obtained from runtime metadata in summary) finds a mismatch.
	 * 1. "close" (default) will close the container with an assertion.
	 * 2. "log" will log an error event to telemetry, but still continue to load.
	 * 3. "bypass" will skip the check entirely. This is not recommended.
	 */
	readonly loadSequenceNumberVerification?: "close" | "log" | "bypass";
	/**
	 * Sets the flush mode for the runtime. In Immediate flush mode the runtime will immediately
	 * send all operations to the driver layer, while in TurnBased the operations will be buffered
	 * and then sent them as a single batch at the end of the turn.
	 * By default, flush mode is TurnBased.
	 */
	readonly flushMode?: FlushMode;
	/**
	 * Enables the runtime to compress ops. Compression is disabled when undefined.
	 * @experimental Not ready for use.
	 */
	readonly compressionOptions?: ICompressionRuntimeOptions;
	/**
	 * If specified, when in FlushMode.TurnBased, if the size of the ops between JS turns exceeds this value,
	 * an error will be thrown and the container will close.
	 *
	 * If unspecified, the limit is 950 * 1024.
	 *
	 * 'Infinity' will disable any limit.
	 *
	 * @experimental This config should be driven by the connection with the service and will be moved in the future.
	 */
	readonly maxBatchSizeInBytes?: number;
	/**
	 * If the op payload needs to be chunked in order to work around the maximum size of the batch, this value represents
	 * how large the individual chunks will be. This is only supported when compression is enabled. If after compression, the
	 * batch size exceeds this value, it will be chunked into smaller ops of this size.
	 *
	 * If unspecified, if a batch exceeds `maxBatchSizeInBytes` after compression, the container will close with an instance
	 * of `GenericError` with the `BatchTooLarge` message.
	 *
	 * @experimental Not ready for use.
	 */
	readonly chunkSizeInBytes?: number;

	/**
	 * Enable the IdCompressor in the runtime.
	 * @experimental Not ready for use.
	 */
	readonly enableRuntimeIdCompressor?: boolean;

	/**
	 * If enabled, the runtime will block all attempts to send an op inside the
	 * {@link ContainerRuntime#ensureNoDataModelChanges} callback. The callback is used by
	 * {@link @fluidframework/shared-object-base#SharedObjectCore} for event handlers so enabling this
	 * will disallow modifying DDSes while handling DDS events.
	 *
	 * By default, the feature is disabled. If enabled from options, the `Fluid.ContainerRuntime.DisableOpReentryCheck`
	 * can be used to disable it at runtime.
	 */
	readonly enableOpReentryCheck?: boolean;
	/**
	 * If enabled, the runtime will group messages within a batch into a single
	 * message to be sent to the service.
	 * The grouping an ungrouping of such messages is handled by the "OpGroupingManager".
	 *
	 * By default, the feature is disabled. If enabled from options, the `Fluid.ContainerRuntime.DisableGroupedBatching`
	 * flag can be used to disable it at runtime.
	 *
	 * @experimental Not ready for use.
	 */
	readonly enableGroupedBatching?: boolean;
}

/**
 * The summary tree returned by the root node. It adds state relevant to the root of the tree.
 */
export interface IRootSummaryTreeWithStats extends ISummaryTreeWithStats {
	/** The garbage collection stats if GC ran, undefined otherwise. */
	gcStats?: IGCStats;
}

/**
 * Accepted header keys for requests coming to the runtime.
 */
export enum RuntimeHeaders {
	/** True to wait for a data store to be created and loaded before returning it. */
	wait = "wait",
	/** True if the request is coming from an IFluidHandle. */
	viaHandle = "viaHandle",
}

/** True if a tombstoned object should be returned without erroring */
export const AllowTombstoneRequestHeaderKey = "allowTombstone"; // Belongs in the enum above, but avoiding the breaking change

/** Tombstone error responses will have this header set to true */
export const TombstoneResponseHeaderKey = "isTombstoned";

/**
 * The full set of parsed header data that may be found on Runtime requests
 */
export interface RuntimeHeaderData {
	wait?: boolean;
	viaHandle?: boolean;
	allowTombstone?: boolean;
}

/** Default values for Runtime Headers */
export const defaultRuntimeHeaderData: Required<RuntimeHeaderData> = {
	wait: true,
	viaHandle: false,
	allowTombstone: false,
};

/**
 * Available compression algorithms for op compression.
 */
export enum CompressionAlgorithms {
	lz4 = "lz4",
}

/**
 * @deprecated
 * Untagged logger is unsupported going forward. There are old loaders with old ContainerContexts that only
 * have the untagged logger, so to accommodate that scenario the below interface is used. It can be removed once
 * its usage is removed from TaggedLoggerAdapter fallback.
 */
interface OldContainerContextWithLogger extends Omit<IContainerContext, "taggedLogger"> {
	logger: ITelemetryBaseLogger;
	taggedLogger: undefined;
}

/**
 * State saved when the container closes, to be given back to a newly
 * instantiated runtime in a new instance of the container, so it can load to the
 * same state
 */
interface IPendingRuntimeState {
	/**
	 * Pending ops from PendingStateManager
	 */
	pending?: IPendingLocalState;
	/**
	 * Pending blobs from BlobManager
	 */
	pendingAttachmentBlobs?: IPendingBlobs;
}

const maxConsecutiveReconnectsKey = "Fluid.ContainerRuntime.MaxConsecutiveReconnects";

const defaultFlushMode = FlushMode.TurnBased;

// The actual limit is 1Mb (socket.io and Kafka limits)
// We can't estimate it fully, as we
// - do not know what properties relay service will add
// - we do not stringify final op, thus we do not know how much escaping will be added.
const defaultMaxBatchSizeInBytes = 700 * 1024;

const defaultCompressionConfig = {
	// Batches with content size exceeding this value will be compressed
	minimumBatchSizeInBytes: 614400,
	compressionAlgorithm: CompressionAlgorithms.lz4,
};

const defaultChunkSizeInBytes = 204800;

/**
 * Instead of refreshing from latest because we do not have 100% confidence in the state
 * of the current system, we should close the summarizer and let it recover.
 * This delay's goal is to prevent tight restart loops
 */
const defaultCloseSummarizerDelayMs = 10000; // 10 seconds

/**
 * @deprecated - use ContainerRuntimeMessage instead
 */
export enum RuntimeMessage {
	FluidDataStoreOp = "component",
	Attach = "attach",
	ChunkedOp = "chunkedOp",
	BlobAttach = "blobAttach",
	Rejoin = "rejoin",
	Alias = "alias",
	Operation = "op",
}

/**
 * @deprecated - please use version in driver-utils
 */
export function isRuntimeMessage(message: ISequencedDocumentMessage): boolean {
	return (Object.values(RuntimeMessage) as string[]).includes(message.type);
}

/**
 * Legacy ID for the built-in AgentScheduler.  To minimize disruption while removing it, retaining this as a
 * special-case for document dirty state.  Ultimately we should have no special-cases from the
 * ContainerRuntime's perspective.
 */
export const agentSchedulerId = "_scheduler";

// safely check navigator and get the hardware spec value
export function getDeviceSpec() {
	try {
		if (typeof navigator === "object" && navigator !== null) {
			return {
				deviceMemory: (navigator as any).deviceMemory,
				hardwareConcurrency: navigator.hardwareConcurrency,
			};
		}
	} catch {}
	return {};
}

/**
 * Represents the runtime of the container. Contains helper functions/state of the container.
 * It will define the store level mappings.
 */
export class ContainerRuntime
	extends TypedEventEmitter<IContainerRuntimeEvents>
	implements IContainerRuntime, IRuntime, ISummarizerRuntime, ISummarizerInternalsProvider
{
	public get IFluidRouter() {
		return this;
	}

	/**
	 * @deprecated - use loadRuntime instead.
	 * Load the stores from a snapshot and returns the runtime.
	 * @param context - Context of the container.
	 * @param registryEntries - Mapping to the stores.
	 * @param requestHandler - Request handlers for the container runtime
	 * @param runtimeOptions - Additional options to be passed to the runtime
	 * @param existing - (optional) When loading from an existing snapshot. Precedes context.existing if provided
	 * @param containerRuntimeCtor - (optional) Constructor to use to create the ContainerRuntime instance. This
	 * allows mixin classes to leverage this method to define their own async initializer.
	 */
	public static async load(
		context: IContainerContext,
		registryEntries: NamedFluidDataStoreRegistryEntries,
		requestHandler?: (request: IRequest, runtime: IContainerRuntime) => Promise<IResponse>,
		runtimeOptions: IContainerRuntimeOptions = {},
		containerScope: FluidObject = context.scope,
		existing?: boolean,
		containerRuntimeCtor: typeof ContainerRuntime = ContainerRuntime,
	): Promise<ContainerRuntime> {
		let existingFlag = true;
		if (!existing) {
			existingFlag = false;
		}
		return this.loadRuntime({
			context,
			registryEntries,
			existing: existingFlag,
			requestHandler,
			runtimeOptions,
			containerScope,
			containerRuntimeCtor,
		});
	}

	/**
	 * Load the stores from a snapshot and returns the runtime.
	 * @param params - An object housing the runtime properties:
	 * - context - Context of the container.
	 * - registryEntries - Mapping from data store types to their corresponding factories.
	 * - existing - Pass 'true' if loading from an existing snapshot.
	 * - requestHandler - (optional) Request handler for the request() method of the container runtime.
	 * Only relevant for back-compat while we remove the request() method and move fully to entryPoint as the main pattern.
	 * - runtimeOptions - Additional options to be passed to the runtime
	 * - containerScope - runtime services provided with context
	 * - containerRuntimeCtor - Constructor to use to create the ContainerRuntime instance.
	 * This allows mixin classes to leverage this method to define their own async initializer.
	 * - initializeEntryPoint - Promise that resolves to an object which will act as entryPoint for the Container.
	 * This object should provide all the functionality that the Container is expected to provide to the loader layer.
	 */
	public static async loadRuntime(params: {
		context: IContainerContext;
		registryEntries: NamedFluidDataStoreRegistryEntries;
		existing: boolean;
		requestHandler?: (request: IRequest, runtime: IContainerRuntime) => Promise<IResponse>;
		runtimeOptions?: IContainerRuntimeOptions;
		containerScope?: FluidObject;
		containerRuntimeCtor?: typeof ContainerRuntime;
		initializeEntryPoint?: (containerRuntime: IContainerRuntime) => Promise<FluidObject>;
	}): Promise<ContainerRuntime> {
		const {
			context,
			registryEntries,
			existing,
			requestHandler,
			runtimeOptions = {},
			containerScope = {},
			containerRuntimeCtor = ContainerRuntime,
			initializeEntryPoint,
		} = params;

		// If taggedLogger exists, use it. Otherwise, wrap the vanilla logger:
		// back-compat: Remove the TaggedLoggerAdapter fallback once all the host are using loader > 0.45
		const backCompatContext: IContainerContext | OldContainerContextWithLogger = context;
		const passLogger =
			backCompatContext.taggedLogger ??
			new TaggedLoggerAdapter((backCompatContext as OldContainerContextWithLogger).logger);
		const logger = ChildLogger.create(passLogger, undefined, {
			all: {
				runtimeVersion: pkgVersion,
			},
		});

		const {
			summaryOptions = {},
			gcOptions = {},
			loadSequenceNumberVerification = "close",
			flushMode = defaultFlushMode,
			compressionOptions = defaultCompressionConfig,
			maxBatchSizeInBytes = defaultMaxBatchSizeInBytes,
			enableRuntimeIdCompressor = false,
			chunkSizeInBytes = defaultChunkSizeInBytes,
			enableOpReentryCheck = false,
			enableGroupedBatching = false,
		} = runtimeOptions;

		const registry = new FluidDataStoreRegistry(registryEntries);

		const tryFetchBlob = async <T>(blobName: string): Promise<T | undefined> => {
			const blobId = context.baseSnapshot?.blobs[blobName];
			if (context.baseSnapshot && blobId) {
				// IContainerContext storage api return type still has undefined in 0.39 package version.
				// So once we release 0.40 container-defn package we can remove this check.
				assert(
					context.storage !== undefined,
					0x1f5 /* "Attached state should have storage" */,
				);
				return readAndParse<T>(context.storage, blobId);
			}
		};

		const [chunks, metadata, electedSummarizerData, aliases, serializedIdCompressor] =
			await Promise.all([
				tryFetchBlob<[string, string[]][]>(chunksBlobName),
				tryFetchBlob<IContainerRuntimeMetadata>(metadataBlobName),
				tryFetchBlob<ISerializedElection>(electedSummarizerBlobName),
				tryFetchBlob<[string, string][]>(aliasBlobName),
				tryFetchBlob<SerializedIdCompressorWithNoSession>(idCompressorBlobName),
			]);

		const loadExisting = existing === true || context.existing === true;

		// read snapshot blobs needed for BlobManager to load
		const blobManagerSnapshot = await BlobManager.load(
			context.baseSnapshot?.trees[blobsTreeName],
			async (id) => {
				// IContainerContext storage api return type still has undefined in 0.39 package version.
				// So once we release 0.40 container-defn package we can remove this check.
				assert(
					context.storage !== undefined,
					0x256 /* "storage undefined in attached container" */,
				);
				return readAndParse(context.storage, id);
			},
		);

		// Verify summary runtime sequence number matches protocol sequence number.
		const runtimeSequenceNumber = metadata?.message?.sequenceNumber;
		// When we load with pending state, we reuse an old snapshot so we don't expect these numbers to match
		if (!context.pendingLocalState && runtimeSequenceNumber !== undefined) {
			const protocolSequenceNumber = context.deltaManager.initialSequenceNumber;
			// Unless bypass is explicitly set, then take action when sequence numbers mismatch.
			if (
				loadSequenceNumberVerification !== "bypass" &&
				runtimeSequenceNumber !== protocolSequenceNumber
			) {
				// "Load from summary, runtime metadata sequenceNumber !== initialSequenceNumber"
				const error = new DataCorruptionError(
					// pre-0.58 error message: SummaryMetadataMismatch
					"Summary metadata mismatch",
					{ runtimeVersion: pkgVersion, runtimeSequenceNumber, protocolSequenceNumber },
				);

				if (loadSequenceNumberVerification === "log") {
					logger.sendErrorEvent({ eventName: "SequenceNumberMismatch" }, error);
				} else {
					context.closeFn(error);
				}
			}
		}

		const idCompressorEnabled =
			metadata?.idCompressorEnabled ?? runtimeOptions.enableRuntimeIdCompressor ?? false;
		let idCompressor: (IIdCompressor & IIdCompressorCore) | undefined;
		if (idCompressorEnabled) {
			const { IdCompressor, createSessionId } = await import("./id-compressor");
			idCompressor =
				serializedIdCompressor !== undefined
					? IdCompressor.deserialize(serializedIdCompressor, createSessionId())
					: new IdCompressor(createSessionId(), logger);
		}

		const runtime = new containerRuntimeCtor(
			context,
			registry,
			metadata,
			electedSummarizerData,
			chunks ?? [],
			aliases ?? [],
			{
				summaryOptions,
				gcOptions,
				loadSequenceNumberVerification,
				flushMode,
				compressionOptions,
				maxBatchSizeInBytes,
				chunkSizeInBytes,
				enableRuntimeIdCompressor,
				enableOpReentryCheck,
				enableGroupedBatching,
			},
			containerScope,
			logger,
			loadExisting,
			blobManagerSnapshot,
			context.storage,
			idCompressor,
			requestHandler,
			undefined, // summaryConfiguration
			initializeEntryPoint,
		);

		// It's possible to have ops with a reference sequence number of 0. Op sequence numbers start
		// at 1, so we won't see a replayed saved op with a sequence number of 0.
		await runtime.pendingStateManager.applyStashedOpsAt(0);

		// Initialize the base state of the runtime before it's returned.
		await runtime.initializeBaseState();

		return runtime;
	}

	public get options(): ILoaderOptions {
		return this.context.options;
	}

	public get clientId(): string | undefined {
		return this.context.clientId;
	}

	public get clientDetails(): IClientDetails {
		return this.context.clientDetails;
	}

	public get storage(): IDocumentStorageService {
		return this._storage;
	}

	public get reSubmitFn(): (
		type: ContainerMessageType,
		content: any,
		localOpMetadata: unknown,
		opMetadata: Record<string, unknown> | undefined,
	) => void {
		// eslint-disable-next-line @typescript-eslint/unbound-method
		return this.reSubmitCore;
	}

	public get disposeFn(): (error?: ICriticalContainerError) => void {
		// In old loaders without dispose functionality, closeFn is equivalent but will also switch container to readonly mode
		return this.context.disposeFn ?? this.context.closeFn;
	}

	public get closeFn(): (error?: ICriticalContainerError) => void {
		return this.context.closeFn;
	}

	public get flushMode(): FlushMode {
		return this._flushMode;
	}

	public get scope(): FluidObject {
		return this.containerScope;
	}

	public get IFluidDataStoreRegistry(): IFluidDataStoreRegistry {
		return this.registry;
	}

	public get attachState(): AttachState {
		return this.context.attachState;
	}

	public idCompressor: (IIdCompressor & IIdCompressorCore) | undefined;

	public get IFluidHandleContext(): IFluidHandleContext {
		return this.handleContext;
	}
	private readonly handleContext: ContainerFluidHandleContext;

	/**
	 * This is a proxy to the delta manager provided by the container context (innerDeltaManager). It restricts certain
	 * accesses such as sets "read-only" mode for the summarizer client. This is the default delta manager that should
	 * be used unless the innerDeltaManager is required.
	 */
	public readonly deltaManager: IDeltaManager<ISequencedDocumentMessage, IDocumentMessage>;
	/**
	 * The delta manager provided by the container context. By default, using the default delta manager (proxy)
	 * should be sufficient. This should be used only if necessary. For example, for validating and propagating connected
	 * events which requires access to the actual real only info, this is needed.
	 */
	private readonly innerDeltaManager: IDeltaManager<ISequencedDocumentMessage, IDocumentMessage>;

	// internal logger for ContainerRuntime. Use this.logger for stores, summaries, etc.
	private readonly mc: MonitoringContext;

	private readonly summarizerClientElection?: SummarizerClientElection;
	/**
	 * summaryManager will only be created if this client is permitted to spawn a summarizing client
	 * It is created only by interactive client, i.e. summarizer client, as well as non-interactive bots
	 * do not create it (see SummarizerClientElection.clientDetailsPermitElection() for details)
	 */
	private readonly summaryManager?: SummaryManager;
	private readonly summaryCollection: SummaryCollection;

	private readonly summarizerNode: IRootSummarizerNodeWithGC;

	private readonly maxConsecutiveReconnects: number;
	private readonly defaultMaxConsecutiveReconnects = 7;

	private _orderSequentiallyCalls: number = 0;
	private readonly _flushMode: FlushMode;
	private flushTaskExists = false;

	private _connected: boolean;

	private consecutiveReconnects = 0;

	/**
	 * Used to delay transition to "connected" state while we upload
	 * attachment blobs that were added while disconnected
	 */
	private delayConnectClientId?: string;

	private ensureNoDataModelChangesCalls = 0;

	/**
	 * Tracks the number of detected reentrant ops to report,
	 * in order to self-throttle the telemetry events.
	 *
	 * This should be removed as part of ADO:2322
	 */
	private opReentryCallsToReport = 5;

	/**
	 * Invokes the given callback and expects that no ops are submitted
	 * until execution finishes. If an op is submitted, an error will be raised.
	 *
	 * Can be disabled by feature gate `Fluid.ContainerRuntime.DisableOpReentryCheck`
	 *
	 * @param callback - the callback to be invoked
	 */
	public ensureNoDataModelChanges<T>(callback: () => T): T {
		this.ensureNoDataModelChangesCalls++;
		try {
			return callback();
		} finally {
			this.ensureNoDataModelChangesCalls--;
		}
	}

	public get connected(): boolean {
		return this._connected;
	}

	/** clientId of parent (non-summarizing) container that owns summarizer container */
	public get summarizerClientId(): string | undefined {
		return this.summarizerClientElection?.electedClientId;
	}

	private _disposed = false;
	public get disposed() {
		return this._disposed;
	}

	private dirtyContainer: boolean;
	private emitDirtyDocumentEvent = true;
	private readonly enableOpReentryCheck: boolean;
	private readonly disableAttachReorder: boolean | undefined;
	private readonly summaryStateUpdateMethod: string | undefined;
	private readonly closeSummarizerDelayMs: number;

	private readonly defaultTelemetrySignalSampleCount = 100;
	private _perfSignalData: IPerfSignalReport = {
		signalsLost: 0,
		signalSequenceNumber: 0,
		signalTimestamp: 0,
		trackingSignalSequenceNumber: undefined,
	};

	/**
	 * Summarizer is responsible for coordinating when to send generate and send summaries.
	 * It is the main entry point for summary work.
	 * It is created only by summarizing container (i.e. one with clientType === "summarizer")
	 */
	private readonly _summarizer?: Summarizer;
	private readonly scheduleManager: ScheduleManager;
	private readonly blobManager: BlobManager;
	private readonly pendingStateManager: PendingStateManager;
	private readonly outbox: Outbox;
	private readonly garbageCollector: IGarbageCollector;

	private readonly dataStores: DataStores;
	private readonly remoteMessageProcessor: RemoteMessageProcessor;

	/** The last message processed at the time of the last summary. */
	private messageAtLastSummary: ISummaryMetadataMessage | undefined;

	private get summarizer(): Summarizer {
		assert(this._summarizer !== undefined, 0x257 /* "This is not summarizing container" */);
		return this._summarizer;
	}

	private readonly summariesDisabled: boolean;
	private isSummariesDisabled(): boolean {
		return this.summaryConfiguration.state === "disabled";
	}

	private readonly heuristicsDisabled: boolean;
	private isHeuristicsDisabled(): boolean {
		return this.summaryConfiguration.state === "disableHeuristics";
	}

	private readonly maxOpsSinceLastSummary: number;
	private getMaxOpsSinceLastSummary(): number {
		return this.summaryConfiguration.state !== "disabled"
			? this.summaryConfiguration.maxOpsSinceLastSummary
			: 0;
	}

	private readonly initialSummarizerDelayMs: number;
	private getInitialSummarizerDelayMs(): number {
		// back-compat: initialSummarizerDelayMs was moved from ISummaryRuntimeOptions
		//   to ISummaryConfiguration in 0.60.
		if (this.runtimeOptions.summaryOptions.initialSummarizerDelayMs !== undefined) {
			return this.runtimeOptions.summaryOptions.initialSummarizerDelayMs;
		}
		return this.summaryConfiguration.state !== "disabled"
			? this.summaryConfiguration.initialSummarizerDelayMs
			: 0;
	}

	private readonly createContainerMetadata: ICreateContainerMetadata;
	/**
	 * The summary number of the next summary that will be generated for this container. This is incremented every time
	 * a summary is generated.
	 */
	private nextSummaryNumber: number;

	/**
	 * If false, loading or using a Tombstoned object should merely log, not fail
	 */
	public readonly gcTombstoneEnforcementAllowed: boolean;

	/**
	 * GUID to identify a document in telemetry
	 * ! Note: should not be used for anything other than telemetry and is not considered a stable GUID
	 */
	private readonly telemetryDocumentId: string;

	/**
	 * If true, the runtime has access to an IdCompressor
	 */
	private readonly idCompressorEnabled: boolean;

	/**
	 * @internal
	 */
	protected constructor(
		private readonly context: IContainerContext,
		private readonly registry: IFluidDataStoreRegistry,
		metadata: IContainerRuntimeMetadata | undefined,
		electedSummarizerData: ISerializedElection | undefined,
		chunks: [string, string[]][],
		dataStoreAliasMap: [string, string][],
		private readonly runtimeOptions: Readonly<Required<IContainerRuntimeOptions>>,
		private readonly containerScope: FluidObject,
		public readonly logger: ITelemetryLoggerExt,
		existing: boolean,
		blobManagerSnapshot: IBlobManagerLoadInfo,
		private readonly _storage: IDocumentStorageService,
		idCompressor: (IIdCompressor & IIdCompressorCore) | undefined,
		private readonly requestHandler?: (
			request: IRequest,
			runtime: IContainerRuntime,
		) => Promise<IResponse>,
		private readonly summaryConfiguration: ISummaryConfiguration = {
			// the defaults
			...DefaultSummaryConfiguration,
			// the runtime configuration overrides
			...runtimeOptions.summaryOptions?.summaryConfigOverrides,
		},
		initializeEntryPoint?: (containerRuntime: IContainerRuntime) => Promise<FluidObject>,
	) {
		super();

		this.innerDeltaManager = context.deltaManager;
		this.deltaManager = new DeltaManagerSummarizerProxy(context.deltaManager);

		this.mc = loggerToMonitoringContext(ChildLogger.create(this.logger, "ContainerRuntime"));

		let loadSummaryNumber: number;
		// Get the container creation metadata. For new container, we initialize these. For existing containers,
		// get the values from the metadata blob.
		if (existing) {
			this.createContainerMetadata = {
				createContainerRuntimeVersion: metadata?.createContainerRuntimeVersion,
				createContainerTimestamp: metadata?.createContainerTimestamp,
			};
			// summaryNumber was renamed from summaryCount. For older docs that haven't been opened for a long time,
			// the count is reset to 0.
			loadSummaryNumber = metadata?.summaryNumber ?? 0;

			// Enabling the IdCompressor is a one-way operation and we only want to
			// allow new containers to turn it on
			this.idCompressorEnabled = metadata?.idCompressorEnabled ?? false;
		} else {
			this.createContainerMetadata = {
				createContainerRuntimeVersion: pkgVersion,
				createContainerTimestamp: Date.now(),
			};
			loadSummaryNumber = 0;

			this.idCompressorEnabled =
				this.mc.config.getBoolean("Fluid.ContainerRuntime.IdCompressorEnabled") ??
				idCompressor !== undefined;
		}
		this.nextSummaryNumber = loadSummaryNumber + 1;

		this.messageAtLastSummary = metadata?.message;

		this._connected = this.context.connected;

		this.gcTombstoneEnforcementAllowed = shouldAllowGcTombstoneEnforcement(
			metadata?.gcFeatureMatrix?.tombstoneGeneration /* persisted */,
			this.runtimeOptions.gcOptions[gcTombstoneGenerationOptionName] /* current */,
		);

		this.mc.logger.sendTelemetryEvent({
			eventName: "GCFeatureMatrix",
			metadataValue: JSON.stringify(metadata?.gcFeatureMatrix),
			inputs: JSON.stringify({
				gcOptions_gcTombstoneGeneration:
					this.runtimeOptions.gcOptions[gcTombstoneGenerationOptionName],
			}),
		});

		this.telemetryDocumentId = metadata?.telemetryDocumentId ?? uuid();

		this.disableAttachReorder = this.mc.config.getBoolean(
			"Fluid.ContainerRuntime.disableAttachOpReorder",
		);
		const disableChunking = this.mc.config.getBoolean(
			"Fluid.ContainerRuntime.CompressionChunkingDisabled",
		);

		const opGroupingManager = new OpGroupingManager(this.groupedBatchingEnabled);

		const opSplitter = new OpSplitter(
			chunks,
			this.context.submitBatchFn,
			disableChunking === true ? Number.POSITIVE_INFINITY : runtimeOptions.chunkSizeInBytes,
			runtimeOptions.maxBatchSizeInBytes,
			this.mc.logger,
		);

		this.remoteMessageProcessor = new RemoteMessageProcessor(
			opSplitter,
			new OpDecompressor(this.mc.logger),
			opGroupingManager,
		);

		this.handleContext = new ContainerFluidHandleContext("", this);

		if (this.summaryConfiguration.state === "enabled") {
			this.validateSummaryHeuristicConfiguration(this.summaryConfiguration);
		}

		const disableOpReentryCheck = this.mc.config.getBoolean(
			"Fluid.ContainerRuntime.DisableOpReentryCheck",
		);
		this.enableOpReentryCheck =
			runtimeOptions.enableOpReentryCheck === true &&
			// Allow for a break-glass config to override the options
			disableOpReentryCheck !== true;

		this.summariesDisabled = this.isSummariesDisabled();
		this.heuristicsDisabled = this.isHeuristicsDisabled();
		this.maxOpsSinceLastSummary = this.getMaxOpsSinceLastSummary();
		this.initialSummarizerDelayMs = this.getInitialSummarizerDelayMs();

		if (this.idCompressorEnabled) {
			this.idCompressor = idCompressor;
		}

		this.maxConsecutiveReconnects =
			this.mc.config.getNumber(maxConsecutiveReconnectsKey) ??
			this.defaultMaxConsecutiveReconnects;

		if (
			runtimeOptions.flushMode === (FlushModeExperimental.Async as unknown as FlushMode) &&
			context.supportedFeatures?.get("referenceSequenceNumbers") !== true
		) {
			// The loader does not support reference sequence numbers, falling back on FlushMode.TurnBased
			this.mc.logger.sendErrorEvent({ eventName: "FlushModeFallback" });
			this._flushMode = FlushMode.TurnBased;
		} else {
			this._flushMode = runtimeOptions.flushMode;
		}

		const pendingRuntimeState = context.pendingLocalState as IPendingRuntimeState | undefined;

		const maxSnapshotCacheDurationMs = this._storage?.policies?.maximumCacheDurationMs;
		if (
			maxSnapshotCacheDurationMs !== undefined &&
			maxSnapshotCacheDurationMs > 5 * 24 * 60 * 60 * 1000
		) {
			// This is a runtime enforcement of what's already explicit in the policy's type itself,
			// which dictates the value is either undefined or exactly 5 days in ms.
			// As long as the actual value is less than 5 days, the assumptions GC makes here are valid.
			throw new UsageError("Driver's maximumCacheDurationMs policy cannot exceed 5 days");
		}

		this.garbageCollector = GarbageCollector.create({
			runtime: this,
			gcOptions: this.runtimeOptions.gcOptions,
			baseSnapshot: context.baseSnapshot,
			baseLogger: this.mc.logger,
			existing,
			metadata,
			createContainerMetadata: this.createContainerMetadata,
			isSummarizerClient: this.context.clientDetails.type === summarizerClientType,
			getNodePackagePath: async (nodePath: string) => this.getGCNodePackagePath(nodePath),
			getLastSummaryTimestampMs: () => this.messageAtLastSummary?.timestamp,
			readAndParseBlob: async <T>(id: string) => readAndParse<T>(this.storage, id),
			getContainerDiagnosticId: () => this.context.id,
			// GC runs in summarizer client and needs access to the real (non-proxy) active information. The proxy
			// delta manager would always return false for summarizer client.
			activeConnection: () => this.innerDeltaManager.active,
		});

		const loadedFromSequenceNumber = this.deltaManager.initialSequenceNumber;
		this.summarizerNode = createRootSummarizerNodeWithGC(
			ChildLogger.create(this.logger, "SummarizerNode"),
			// Summarize function to call when summarize is called. Summarizer node always tracks summary state.
			async (fullTree: boolean, trackState: boolean, telemetryContext?: ITelemetryContext) =>
				this.summarizeInternal(fullTree, trackState, telemetryContext),
			// Latest change sequence number, no changes since summary applied yet
			loadedFromSequenceNumber,
			// Summary reference sequence number, undefined if no summary yet
			context.baseSnapshot ? loadedFromSequenceNumber : undefined,
			{
				// Must set to false to prevent sending summary handle which would be pointing to
				// a summary with an older protocol state.
				canReuseHandle: false,
				// Must set to true to throw on any data stores failure that was too severe to be handled.
				// We also are not decoding the base summaries at the root.
				throwOnFailure: true,
				// If GC should not run, let the summarizer node know so that it does not track GC state.
				gcDisabled: !this.garbageCollector.shouldRunGC,
			},
			// Function to get GC data if needed. This will always be called by the root summarizer node to get GC data.
			async (fullGC?: boolean) => this.getGCDataInternal(fullGC),
			// Function to get the GC details from the base snapshot we loaded from.
			async () => this.garbageCollector.getBaseGCDetails(),
		);

		if (context.baseSnapshot) {
			this.summarizerNode.updateBaseSummaryState(context.baseSnapshot);
		}

		this.dataStores = new DataStores(
			getSummaryForDatastores(context.baseSnapshot, metadata),
			this,
			(attachMsg) => this.submit(ContainerMessageType.Attach, attachMsg),
			(id: string, createParam: CreateChildSummarizerNodeParam) =>
				(
					summarizeInternal: SummarizeInternalFn,
					getGCDataFn: (fullGC?: boolean) => Promise<IGarbageCollectionData>,
				) =>
					this.summarizerNode.createChild(
						summarizeInternal,
						id,
						createParam,
						undefined,
						getGCDataFn,
					),
			(id: string) => this.summarizerNode.deleteChild(id),
			this.mc.logger,
			(path: string, timestampMs: number, packagePath?: readonly string[]) =>
				this.garbageCollector.nodeUpdated(path, "Changed", timestampMs, packagePath),
			(path: string) => this.garbageCollector.isNodeDeleted(path),
			new Map<string, string>(dataStoreAliasMap),
		);

		this.blobManager = new BlobManager(
			this.handleContext,
			blobManagerSnapshot,
			() => this.storage,
			(localId: string, blobId?: string) => {
				if (!this.disposed) {
					this.submit(ContainerMessageType.BlobAttach, undefined, undefined, {
						localId,
						blobId,
					});
				}
			},
			(blobPath: string) => this.garbageCollector.nodeUpdated(blobPath, "Loaded"),
			(blobPath: string) => this.garbageCollector.isNodeDeleted(blobPath),
			this,
			pendingRuntimeState?.pendingAttachmentBlobs,
			(error?: ICriticalContainerError) => this.closeFn(error),
		);

		this.scheduleManager = new ScheduleManager(
			context.deltaManager,
			this,
			() => this.clientId,
			ChildLogger.create(this.logger, "ScheduleManager"),
		);

		this.pendingStateManager = new PendingStateManager(
			{
				applyStashedOp: this.applyStashedOp.bind(this),
				clientId: () => this.clientId,
				close: this.closeFn,
				connected: () => this.connected,
				reSubmit: this.reSubmit.bind(this),
				orderSequentially: this.orderSequentially.bind(this),
			},
			pendingRuntimeState?.pending,
		);

		const disableCompression = this.mc.config.getBoolean(
			"Fluid.ContainerRuntime.CompressionDisabled",
		);
		const compressionOptions =
			disableCompression === true
				? {
						minimumBatchSizeInBytes: Number.POSITIVE_INFINITY,
						compressionAlgorithm: CompressionAlgorithms.lz4,
				  }
				: runtimeOptions.compressionOptions;

		const disablePartialFlush = this.mc.config.getBoolean(
			"Fluid.ContainerRuntime.DisablePartialFlush",
		);
		this.outbox = new Outbox({
			shouldSend: () => this.canSendOps(),
			pendingStateManager: this.pendingStateManager,
			containerContext: this.context,
			compressor: new OpCompressor(this.mc.logger),
			splitter: opSplitter,
			config: {
				compressionOptions,
				maxBatchSizeInBytes: runtimeOptions.maxBatchSizeInBytes,
				disablePartialFlush: disablePartialFlush === true,
			},
			logger: this.mc.logger,
			groupingManager: opGroupingManager,
			getCurrentSequenceNumbers: () => ({
				referenceSequenceNumber: this.deltaManager.lastSequenceNumber,
				clientSequenceNumber: this._processedClientSequenceNumber,
			}),
		});

		this.context.quorum.on("removeMember", (clientId: string) => {
			this.remoteMessageProcessor.clearPartialMessagesFor(clientId);
		});

		this.summaryStateUpdateMethod = this.mc.config.getString(
			"Fluid.ContainerRuntime.Test.SummaryStateUpdateMethod",
		);
		const closeSummarizerDelayOverride = this.mc.config.getNumber(
			"Fluid.ContainerRuntime.Test.CloseSummarizerDelayOverrideMs",
		);
		this.closeSummarizerDelayMs = closeSummarizerDelayOverride ?? defaultCloseSummarizerDelayMs;

		this.summaryCollection = new SummaryCollection(this.deltaManager, this.logger);

		this.dirtyContainer =
			this.context.attachState !== AttachState.Attached ||
			this.pendingStateManager.hasPendingMessages();
		this.context.updateDirtyContainerState(this.dirtyContainer);

		if (this.summariesDisabled) {
			this.mc.logger.sendTelemetryEvent({ eventName: "SummariesDisabled" });
		} else {
			const orderedClientLogger = ChildLogger.create(this.logger, "OrderedClientElection");
			const orderedClientCollection = new OrderedClientCollection(
				orderedClientLogger,
				this.context.deltaManager,
				this.context.quorum,
			);
			const orderedClientElectionForSummarizer = new OrderedClientElection(
				orderedClientLogger,
				orderedClientCollection,
				electedSummarizerData ?? this.context.deltaManager.lastSequenceNumber,
				SummarizerClientElection.isClientEligible,
			);

			this.summarizerClientElection = new SummarizerClientElection(
				orderedClientLogger,
				this.summaryCollection,
				orderedClientElectionForSummarizer,
				this.maxOpsSinceLastSummary,
			);

			if (this.context.clientDetails.type === summarizerClientType) {
				this._summarizer = new Summarizer(
					this /* ISummarizerRuntime */,
					() => this.summaryConfiguration,
					this /* ISummarizerInternalsProvider */,
					this.handleContext,
					this.summaryCollection,
					async (runtime: IConnectableRuntime) =>
						RunWhileConnectedCoordinator.create(
							runtime,
							// Summarization runs in summarizer client and needs access to the real (non-proxy) active
							// information. The proxy delta manager would always return false for summarizer client.
							() => this.innerDeltaManager.active,
						),
				);
			} else if (
				SummarizerClientElection.clientDetailsPermitElection(this.context.clientDetails)
			) {
				// Only create a SummaryManager and SummarizerClientElection
				// if summaries are enabled and we are not the summarizer client.
				const defaultAction = () => {
					if (this.summaryCollection.opsSinceLastAck > this.maxOpsSinceLastSummary) {
						this.logger.sendTelemetryEvent({ eventName: "SummaryStatus:Behind" });
						// unregister default to no log on every op after falling behind
						// and register summary ack handler to re-register this handler
						// after successful summary
						this.summaryCollection.once(MessageType.SummaryAck, () => {
							this.logger.sendTelemetryEvent({ eventName: "SummaryStatus:CaughtUp" });
							// we've caught up, so re-register the default action to monitor for
							// falling behind, and unregister ourself
							this.summaryCollection.on("default", defaultAction);
						});
						this.summaryCollection.off("default", defaultAction);
					}
				};

				this.summaryCollection.on("default", defaultAction);

				// Create the SummaryManager and mark the initial state
				this.summaryManager = new SummaryManager(
					this.summarizerClientElection,
					this, // IConnectedState
					this.summaryCollection,
					this.logger,
					this.formRequestSummarizerFn(this.context.loader),
					new Throttler(
						60 * 1000, // 60 sec delay window
						30 * 1000, // 30 sec max delay
						// throttling function increases exponentially (0ms, 40ms, 80ms, 160ms, etc)
						formExponentialFn({ coefficient: 20, initialDelay: 0 }),
					),
					{
						initialDelayMs: this.initialSummarizerDelayMs,
					},
					this.heuristicsDisabled,
				);
				this.summaryManager.start();
			}
		}

		this.deltaManager.on("readonly", (readonly: boolean) => {
			// we accumulate ops while being in read-only state.
			// once user gets write permissions and we have active connection, flush all pending ops.
			// Note that the inner (non-proxy) delta manager is needed here to get the readonly information.
			assert(
				readonly === this.innerDeltaManager.readOnlyInfo.readonly,
				0x124 /* "inconsistent readonly property/event state" */,
			);

			// We need to be very careful with when we (re)send pending ops, to ensure that we only send ops
			// when we either never send an op, or attempted to send it but we know for sure it was not
			// sequenced by server and will never be sequenced (i.e. was lost)
			// For loss of connection, we wait for our own "join" op and use it a a barrier to know all the
			// ops that made it from previous connection, before switching clientId and raising "connected" event
			// But with read-only permissions, if we transition between read-only and r/w states while on same
			// connection, then we have no good signal to tell us when it's safe to send ops we accumulated while
			// being in read-only state.
			// For that reason, we support getting to read-only state only when disconnected. This ensures that we
			// can rely on same safety mechanism and resend ops only when we establish new connection.
			// This is applicable for read-only permissions (event is raised before connection is properly registered),
			// but it's an extra requirement for Container.forceReadonly() API
			assert(
				!readonly || !this.connected,
				0x125 /* "Unsafe to transition to read-only state!" */,
			);

			this.replayPendingStates();
		});

		// logging hardware telemetry
		logger.sendTelemetryEvent({
			eventName: "DeviceSpec",
			...getDeviceSpec(),
		});

		this.logger.sendTelemetryEvent({
			eventName: "ContainerLoadStats",
			...this.createContainerMetadata,
			...this.dataStores.containerLoadStats,
			summaryNumber: loadSummaryNumber,
			summaryFormatVersion: metadata?.summaryFormatVersion,
			disableIsolatedChannels: metadata?.disableIsolatedChannels,
			gcVersion: metadata?.gcFeature,
			options: JSON.stringify(runtimeOptions),
			featureGates: JSON.stringify({
				disableCompression,
				disableOpReentryCheck,
				disableChunking,
				disableAttachReorder: this.disableAttachReorder,
				disablePartialFlush,
				idCompressorEnabled: this.idCompressorEnabled,
				summaryStateUpdateMethod: this.summaryStateUpdateMethod,
				closeSummarizerDelayOverride,
			}),
			telemetryDocumentId: this.telemetryDocumentId,
			groupedBatchingEnabled: this.groupedBatchingEnabled,
		});

		ReportOpPerfTelemetry(this.context.clientId, this.deltaManager, this.logger);
		BindBatchTracker(this, this.logger);

		this.entryPoint = new LazyPromise(async () => {
			if (this.context.clientDetails.type === summarizerClientType) {
				assert(
					this._summarizer !== undefined,
					0x5bf /* Summarizer object is undefined in a summarizer client */,
				);
				return this._summarizer;
			}
			return initializeEntryPoint?.(this);
		});
	}

	/**
	 * Initializes the state from the base snapshot this container runtime loaded from.
	 */
	private async initializeBaseState(): Promise<void> {
		await this.garbageCollector.initializeBaseState();
	}

	public dispose(error?: Error): void {
		if (this._disposed) {
			return;
		}
		this._disposed = true;

		this.logger.sendTelemetryEvent(
			{
				eventName: "ContainerRuntimeDisposed",
				isDirty: this.isDirty,
				lastSequenceNumber: this.deltaManager.lastSequenceNumber,
				attachState: this.attachState,
			},
			error,
		);

		if (this.summaryManager !== undefined) {
			this.summaryManager.dispose();
		}
		this.garbageCollector.dispose();
		this._summarizer?.dispose();
		this.dataStores.dispose();
		this.pendingStateManager.dispose();
		this.emit("dispose");
		this.removeAllListeners();
	}

	/**
	 * Notifies this object about the request made to the container.
	 * @param request - Request made to the handler.
	 */
	public async request(request: IRequest): Promise<IResponse> {
		try {
			const parser = RequestParser.create(request);
			const id = parser.pathParts[0];

			if (id === "_summarizer" && parser.pathParts.length === 1) {
				if (this._summarizer !== undefined) {
					return {
						status: 200,
						mimeType: "fluid/object",
						value: this.summarizer,
					};
				}
				return create404Response(request);
			}
			if (this.requestHandler !== undefined) {
				return this.requestHandler(parser, this);
			}

			return create404Response(request);
		} catch (error) {
			return exceptionToResponse(error);
		}
	}

	/**
	 * Resolves URI representing handle
	 * @param request - Request made to the handler.
	 */
	public async resolveHandle(request: IRequest): Promise<IResponse> {
		try {
			const requestParser = RequestParser.create(request);
			const id = requestParser.pathParts[0];

			if (id === "_channels") {
				return this.resolveHandle(requestParser.createSubRequest(1));
			}

			if (id === BlobManager.basePath && requestParser.isLeaf(2)) {
				const blob = await this.blobManager.getBlob(requestParser.pathParts[1]);
				return blob
					? {
							status: 200,
							mimeType: "fluid/object",
							value: blob,
					  }
					: create404Response(request);
			} else if (requestParser.pathParts.length > 0) {
				const dataStore = await this.getDataStoreFromRequest(id, request);
				const subRequest = requestParser.createSubRequest(1);
				// We always expect createSubRequest to include a leading slash, but asserting here to protect against
				// unintentionally modifying the url if that changes.
				assert(
					subRequest.url.startsWith("/"),
					0x126 /* "Expected createSubRequest url to include a leading slash" */,
				);
				return dataStore.IFluidRouter.request(subRequest);
			}

			return create404Response(request);
		} catch (error) {
			return exceptionToResponse(error);
		}
	}

	/**
	 * {@inheritDoc @fluidframework/container-definitions#IRuntime.getEntryPoint}
	 */
	public async getEntryPoint?(): Promise<FluidObject | undefined> {
		return this.entryPoint;
	}
	private readonly entryPoint: LazyPromise<FluidObject | undefined>;

	private internalId(maybeAlias: string): string {
		return this.dataStores.aliases.get(maybeAlias) ?? maybeAlias;
	}

	private async getDataStoreFromRequest(id: string, request: IRequest): Promise<IFluidRouter> {
		const headerData: RuntimeHeaderData = {};
		if (typeof request.headers?.[RuntimeHeaders.wait] === "boolean") {
			headerData.wait = request.headers[RuntimeHeaders.wait];
		}
		if (typeof request.headers?.[RuntimeHeaders.viaHandle] === "boolean") {
			headerData.viaHandle = request.headers[RuntimeHeaders.viaHandle];
		}
		if (typeof request.headers?.[AllowTombstoneRequestHeaderKey] === "boolean") {
			headerData.allowTombstone = request.headers[AllowTombstoneRequestHeaderKey];
		}

		await this.dataStores.waitIfPendingAlias(id);
		const internalId = this.internalId(id);
		const dataStoreContext = await this.dataStores.getDataStore(internalId, headerData);
		const dataStoreChannel = await dataStoreContext.realize();

		// Remove query params, leading and trailing slashes from the url. This is done to make sure the format is
		// the same as GC nodes id.
		const urlWithoutQuery = trimLeadingAndTrailingSlashes(request.url.split("?")[0]);
		this.garbageCollector.nodeUpdated(
			`/${urlWithoutQuery}`,
			"Loaded",
			undefined /* timestampMs */,
			dataStoreContext.packagePath,
			request?.headers,
		);
		return dataStoreChannel;
	}

	/** Adds the container's metadata to the given summary tree. */
	private addMetadataToSummary(summaryTree: ISummaryTreeWithStats) {
		const metadata: IContainerRuntimeMetadata = {
			...this.createContainerMetadata,
			// Increment the summary number for the next summary that will be generated.
			summaryNumber: this.nextSummaryNumber++,
			summaryFormatVersion: 1,
			...this.garbageCollector.getMetadata(),
			// The last message processed at the time of summary. If there are no new messages, use the message from the
			// last summary.
			message:
				extractSummaryMetadataMessage(this.deltaManager.lastMessage) ??
				this.messageAtLastSummary,
			telemetryDocumentId: this.telemetryDocumentId,
			idCompressorEnabled: this.idCompressorEnabled ? true : undefined,
		};
		addBlobToSummary(summaryTree, metadataBlobName, JSON.stringify(metadata));
	}

	protected addContainerStateToSummary(
		summaryTree: ISummaryTreeWithStats,
		fullTree: boolean,
		trackState: boolean,
		telemetryContext?: ITelemetryContext,
	) {
		this.addMetadataToSummary(summaryTree);

		if (this.idCompressorEnabled) {
			assert(
				this.idCompressor !== undefined,
				0x67a /* IdCompressor should be defined if enabled */,
			);
			const idCompressorState = JSON.stringify(this.idCompressor.serialize(false));
			addBlobToSummary(summaryTree, idCompressorBlobName, idCompressorState);
		}

		if (this.remoteMessageProcessor.partialMessages.size > 0) {
			const content = JSON.stringify([...this.remoteMessageProcessor.partialMessages]);
			addBlobToSummary(summaryTree, chunksBlobName, content);
		}

		const dataStoreAliases = this.dataStores.aliases;
		if (dataStoreAliases.size > 0) {
			addBlobToSummary(summaryTree, aliasBlobName, JSON.stringify([...dataStoreAliases]));
		}

		if (this.summarizerClientElection) {
			const electedSummarizerContent = JSON.stringify(
				this.summarizerClientElection?.serialize(),
			);
			addBlobToSummary(summaryTree, electedSummarizerBlobName, electedSummarizerContent);
		}

		const blobManagerSummary = this.blobManager.summarize();
		// Some storage (like git) doesn't allow empty tree, so we can omit it.
		// and the blob manager can handle the tree not existing when loading
		if (Object.keys(blobManagerSummary.summary.tree).length > 0) {
			addTreeToSummary(summaryTree, blobsTreeName, blobManagerSummary);
		}

		const gcSummary = this.garbageCollector.summarize(fullTree, trackState, telemetryContext);
		if (gcSummary !== undefined) {
			addSummarizeResultToSummary(summaryTree, gcTreeKey, gcSummary);
		}
	}

	// Track how many times the container tries to reconnect with pending messages.
	// This happens when the connection state is changed and we reset the counter
	// when we are able to process a local op or when there are no pending messages.
	// If this counter reaches a max, it's a good indicator that the container
	// is not making progress and it is stuck in a retry loop.
	private shouldContinueReconnecting(): boolean {
		if (this.maxConsecutiveReconnects <= 0) {
			// Feature disabled, we never stop reconnecting
			return true;
		}

		if (!this.hasPendingMessages()) {
			// If there are no pending messages, we can always reconnect
			this.resetReconnectCount();
			return true;
		}

		if (this.consecutiveReconnects === Math.floor(this.maxConsecutiveReconnects / 2)) {
			// If we're halfway through the max reconnects, send an event in order
			// to better identify false positives, if any. If the rate of this event
			// matches Container Close count below, we can safely cut down
			// maxConsecutiveReconnects to half.
			this.mc.logger.sendTelemetryEvent({
				eventName: "ReconnectsWithNoProgress",
				attempts: this.consecutiveReconnects,
				pendingMessages: this.pendingStateManager.pendingMessagesCount,
			});
		}

		return this.consecutiveReconnects < this.maxConsecutiveReconnects;
	}

	private resetReconnectCount(message?: ISequencedDocumentMessage) {
		// Chunked ops don't count towards making progress as they are sent
		// in their own batches before the originating batch is sent.
		// Therefore, receiving them while attempting to send the originating batch
		// does not mean that the container is making any progress.
		if (message?.type !== ContainerMessageType.ChunkedOp) {
			this.consecutiveReconnects = 0;
		}
	}

	private replayPendingStates() {
		// We need to be able to send ops to replay states
		if (!this.canSendOps()) {
			return;
		}

		// We need to temporary clear the dirty flags and disable
		// dirty state change events to detect whether replaying ops
		// has any effect.

		// Save the old state, reset to false, disable event emit
		const oldState = this.dirtyContainer;
		this.dirtyContainer = false;

		assert(this.emitDirtyDocumentEvent, 0x127 /* "dirty document event not set on replay" */);
		this.emitDirtyDocumentEvent = false;
		let newState: boolean;

		try {
			// replay the ops
			this.pendingStateManager.replayPendingStates();
		} finally {
			// Save the new start and restore the old state, re-enable event emit
			newState = this.dirtyContainer;
			this.dirtyContainer = oldState;
			this.emitDirtyDocumentEvent = true;
		}

		// Officially transition from the old state to the new state.
		this.updateDocumentDirtyState(newState);
	}

	/**
	 * Updates the runtime's IdCompressor with the stashed state present in the given op. This is a bit of a
	 * hack and is unnecessarily expensive. As it stands, every locally stashed op (all ops that get stored in
	 * the PendingStateManager) will store their serialized representation locally until ack'd. Upon receiving
	 * this stashed state, the IdCompressor blindly deserializes to the stashed state and assumes the session.
	 * Technically only the last stashed state is needed to do this correctly, but we would have to write some
	 * more hacky code to modify the batch before it gets sent out.
	 * @param content - An IdAllocationOp with "stashedState", which is a representation of un-ack'd local state.
	 */
	private async applyStashedIdAllocationOp(op: IdCreationRangeWithStashedState) {
		const { IdCompressor } = await import("./id-compressor");
		this.idCompressor = IdCompressor.deserialize(op.stashedState);
	}

	/**
	 * Parse an op's type and actual content from given serialized content
	 * ! Note: this format needs to be in-line with what is set in the "ContainerRuntime.submit(...)" method
	 */
	private parseOpContent(serializedContent?: string): {
		type: ContainerMessageType;
		contents: unknown;
	} {
		assert(serializedContent !== undefined, "content must be defined");
		const parsed = JSON.parse(serializedContent);
		assert(parsed.type !== undefined, "incorrect op content format");
		return { type: parsed.type as ContainerMessageType, contents: parsed.contents };
	}

	private async applyStashedOp(op: string): Promise<unknown> {
		// Need to parse from string for back-compat
		const { type, contents } = this.parseOpContent(op);
		switch (type) {
			case ContainerMessageType.FluidDataStoreOp:
				return this.dataStores.applyStashedOp(contents as IEnvelope);
			case ContainerMessageType.Attach:
				return this.dataStores.applyStashedAttachOp(contents as IAttachMessage);
			case ContainerMessageType.IdAllocation:
				assert(
					this.idCompressor !== undefined,
					0x67b /* IdCompressor should be defined if enabled */,
				);
				return this.applyStashedIdAllocationOp(contents as IdCreationRangeWithStashedState);
			case ContainerMessageType.Alias:
			case ContainerMessageType.BlobAttach:
				return;
			case ContainerMessageType.ChunkedOp:
				throw new Error("chunkedOp not expected here");
			case ContainerMessageType.Rejoin:
				throw new Error("rejoin not expected here");
			default:
				unreachableCase(type, `Unknown ContainerMessageType: ${type}`);
		}
	}

	public setConnectionState(connected: boolean, clientId?: string) {
		if (connected === false && this.delayConnectClientId !== undefined) {
			this.delayConnectClientId = undefined;
			this.mc.logger.sendTelemetryEvent({
				eventName: "UnsuccessfulConnectedTransition",
			});
			// Don't propagate "disconnected" event because we didn't propagate the previous "connected" event
			return;
		}

		// If attachment blobs were added while disconnected, we need to delay
		// propagation of the "connected" event until we have uploaded them to
		// ensure we don't submit ops referencing a blob that has not been uploaded
		// Note that the inner (non-proxy) delta manager is needed here to get the readonly information.
		const connecting =
			connected && !this._connected && !this.innerDeltaManager.readOnlyInfo.readonly;
		if (connecting && this.blobManager.hasPendingOfflineUploads) {
			assert(
				!this.delayConnectClientId,
				0x392 /* Connect event delay must be canceled before subsequent connect event */,
			);
			assert(!!clientId, 0x393 /* Must have clientId when connecting */);
			this.delayConnectClientId = clientId;
			this.blobManager.onConnected().then(
				() => {
					// make sure we didn't reconnect before the promise resolved
					if (this.delayConnectClientId === clientId && !this.disposed) {
						this.delayConnectClientId = undefined;
						this.setConnectionStateCore(connected, clientId);
					}
				},
				(error) => this.closeFn(error),
			);
			return;
		}

		this.setConnectionStateCore(connected, clientId);
	}

	private setConnectionStateCore(connected: boolean, clientId?: string) {
		assert(
			!this.delayConnectClientId,
			0x394 /* connect event delay must be cleared before propagating connect event */,
		);
		this.verifyNotClosed();

		// There might be no change of state due to Container calling this API after loading runtime.
		const changeOfState = this._connected !== connected;
		const reconnection = changeOfState && !connected;
		this._connected = connected;

		if (!connected) {
			this._perfSignalData.signalsLost = 0;
			this._perfSignalData.signalTimestamp = 0;
			this._perfSignalData.trackingSignalSequenceNumber = undefined;
		} else {
			assert(
				this.attachState === AttachState.Attached,
				0x3cd /* Connection is possible only if container exists in storage */,
			);
		}

		// Fail while disconnected
		if (reconnection) {
			this.consecutiveReconnects++;

			if (!this.shouldContinueReconnecting()) {
				this.closeFn(
					DataProcessingError.create(
						"Runtime detected too many reconnects with no progress syncing local ops.",
						"setConnectionState",
						undefined,
						{
							dataLoss: 1,
							attempts: this.consecutiveReconnects,
							pendingMessages: this.pendingStateManager.pendingMessagesCount,
						},
					),
				);
				return;
			}
		}

		if (changeOfState) {
			this.replayPendingStates();
		}

		this.dataStores.setConnectionState(connected, clientId);
		this.garbageCollector.setConnectionState(connected, clientId);

		raiseConnectedEvent(this.mc.logger, this, connected, clientId);
	}

	public async notifyOpReplay(message: ISequencedDocumentMessage) {
		await this.pendingStateManager.applyStashedOpsAt(message.sequenceNumber);
	}

	public process(messageArg: ISequencedDocumentMessage, local: boolean) {
		this.verifyNotClosed();

		// Whether or not the message is actually a runtime message.
		// It may be a legacy runtime message (ie already unpacked and ContainerMessageType)
		// or something different, like a system message.
		const runtimeMessage = messageArg.type === MessageType.Operation;

		// Do shallow copy of message, as the processing flow will modify it.
		const messageCopy = { ...messageArg };
		for (const message of this.remoteMessageProcessor.process(messageCopy)) {
			this.processCore(message, local, runtimeMessage);
		}
	}

	private _processedClientSequenceNumber: number | undefined;

	private processCore(
		message: ISequencedDocumentMessage,
		local: boolean,
		runtimeMessage: boolean,
	) {
		// Surround the actual processing of the operation with messages to the schedule manager indicating
		// the beginning and end. This allows it to emit appropriate events and/or pause the processing of new
		// messages once a batch has been fully processed.
		this.scheduleManager.beforeOpProcessing(message);

		this._processedClientSequenceNumber = message.clientSequenceNumber;

		try {
			let localOpMetadata: unknown;
			if (local && runtimeMessage && message.type !== ContainerMessageType.ChunkedOp) {
				localOpMetadata = this.pendingStateManager.processPendingLocalMessage(message);
			}

			// If there are no more pending messages after processing a local message,
			// the document is no longer dirty.
			if (!this.hasPendingMessages()) {
				this.updateDocumentDirtyState(false);
			}

			const type = message.type as ContainerMessageType;
			switch (type) {
				case ContainerMessageType.Attach:
					this.dataStores.processAttachMessage(message, local);
					break;
				case ContainerMessageType.Alias:
					this.processAliasMessage(message, localOpMetadata, local);
					break;
				case ContainerMessageType.FluidDataStoreOp:
					this.dataStores.processFluidDataStoreOp(message, local, localOpMetadata);
					break;
				case ContainerMessageType.BlobAttach:
					this.blobManager.processBlobAttachOp(message, local);
					break;
				case ContainerMessageType.IdAllocation:
					assert(
						this.idCompressor !== undefined,
						0x67c /* IdCompressor should be defined if enabled */,
					);
					this.idCompressor.finalizeCreationRange(message.contents as IdCreationRange);
					break;
				case ContainerMessageType.ChunkedOp:
				case ContainerMessageType.Rejoin:
					break;
				default:
					if (runtimeMessage) {
						const error = DataProcessingError.create(
							// Former assert 0x3ce
							"Runtime message of unknown type",
							"OpProcessing",
							message,
							{
								local,
								type: message.type,
								contentType: typeof message.contents,
								batch: message.metadata?.batch,
								compression: message.compression,
							},
						);
						this.closeFn(error);
						throw error;
					}
			}

			if (runtimeMessage || this.groupedBatchingEnabled) {
				this.emit("op", message, runtimeMessage);
			}

			this.scheduleManager.afterOpProcessing(undefined, message);

			if (local) {
				// If we have processed a local op, this means that the container is
				// making progress and we can reset the counter for how many times
				// we have consecutively replayed the pending states
				this.resetReconnectCount(message);
			}
		} catch (e) {
			this.scheduleManager.afterOpProcessing(e, message);
			throw e;
		}
	}

	private processAliasMessage(
		message: ISequencedDocumentMessage,
		localOpMetadata: unknown,
		local: boolean,
	) {
		this.dataStores.processAliasMessage(message, localOpMetadata, local);
	}

	/**
	 * Emits the Signal event and update the perf signal data.
	 * @param clientSignalSequenceNumber - is the client signal sequence number to be uploaded.
	 */
	private sendSignalTelemetryEvent(clientSignalSequenceNumber: number) {
		const duration = Date.now() - this._perfSignalData.signalTimestamp;
		this.logger.sendPerformanceEvent({
			eventName: "SignalLatency",
			duration,
			signalsLost: this._perfSignalData.signalsLost,
		});

		this._perfSignalData.signalsLost = 0;
		this._perfSignalData.signalTimestamp = 0;
	}

	public processSignal(message: ISignalMessage, local: boolean) {
		const envelope = message.content as ISignalEnvelope;
		const transformed: IInboundSignalMessage = {
			clientId: message.clientId,
			content: envelope.contents.content,
			type: envelope.contents.type,
		};

		// Only collect signal telemetry for messages sent by the current client.
		if (message.clientId === this.clientId && this.connected) {
			// Check to see if the signal was lost.
			if (
				this._perfSignalData.trackingSignalSequenceNumber !== undefined &&
				envelope.clientSignalSequenceNumber >
					this._perfSignalData.trackingSignalSequenceNumber
			) {
				this._perfSignalData.signalsLost++;
				this._perfSignalData.trackingSignalSequenceNumber = undefined;
				this.logger.sendErrorEvent({
					eventName: "SignalLost",
					type: envelope.contents.type,
					signalsLost: this._perfSignalData.signalsLost,
					trackingSequenceNumber: this._perfSignalData.trackingSignalSequenceNumber,
					clientSignalSequenceNumber: envelope.clientSignalSequenceNumber,
				});
			} else if (
				envelope.clientSignalSequenceNumber ===
				this._perfSignalData.trackingSignalSequenceNumber
			) {
				// only logging for the first connection and the trackingSignalSequenceNUmber.
				if (this.consecutiveReconnects === 0) {
					this.sendSignalTelemetryEvent(envelope.clientSignalSequenceNumber);
				}
				this._perfSignalData.trackingSignalSequenceNumber = undefined;
			}
		}

		if (envelope.address === undefined) {
			// No address indicates a container signal message.
			this.emit("signal", transformed, local);
			return;
		}

		this.dataStores.processSignal(envelope.address, transformed, local);
	}

	public async getRootDataStore(id: string, wait = true): Promise<IFluidRouter> {
		return this.getRootDataStoreChannel(id, wait);
	}

	private async getRootDataStoreChannel(
		id: string,
		wait = true,
	): Promise<IFluidDataStoreChannel> {
		await this.dataStores.waitIfPendingAlias(id);
		const internalId = this.internalId(id);
		const context = await this.dataStores.getDataStore(internalId, { wait });
		assert(await context.isRoot(), 0x12b /* "did not get root data store" */);
		return context.realize();
	}

	/**
	 * Flush the pending ops manually.
	 * This method is expected to be called at the end of a batch.
	 */
	private flush(): void {
		assert(
			this._orderSequentiallyCalls === 0,
			0x24c /* "Cannot call `flush()` from `orderSequentially`'s callback" */,
		);

		this.outbox.flush();
		assert(this.outbox.isEmpty, 0x3cf /* reentrancy */);
	}

	public orderSequentially<T>(callback: () => T): T {
		let checkpoint: IBatchCheckpoint | undefined;
		let result: T;
		if (this.mc.config.getBoolean("Fluid.ContainerRuntime.EnableRollback")) {
			// Note: we are not touching this.pendingAttachBatch here, for two reasons:
			// 1. It would not help, as we flush attach ops as they become available.
			// 2. There is no way to undo process of data store creation.
			checkpoint = this.outbox.checkpoint().mainBatch;
		}
		try {
			this._orderSequentiallyCalls++;
			result = callback();
		} catch (error) {
			if (checkpoint) {
				// This will throw and close the container if rollback fails
				try {
					checkpoint.rollback((message: BatchMessage) =>
						this.rollback(message.contents, message.localOpMetadata),
					);
				} catch (err) {
					const error2 = wrapError(err, (message) => {
						return DataProcessingError.create(
							`RollbackError: ${message}`,
							"checkpointRollback",
							undefined,
						) as DataProcessingError;
					});
					this.closeFn(error2);
					throw error2;
				}
			} else {
				// pre-0.58 error message: orderSequentiallyCallbackException
				this.closeFn(new GenericError("orderSequentially callback exception", error));
			}
			throw error; // throw the original error for the consumer of the runtime
		} finally {
			this._orderSequentiallyCalls--;
		}

		// We don't flush on TurnBased since we expect all messages in the same JS turn to be part of the same batch
		if (this.flushMode !== FlushMode.TurnBased && this._orderSequentiallyCalls === 0) {
			this.flush();
		}
		return result;
	}

	public async createDataStore(pkg: string | string[]): Promise<IDataStore> {
		const internalId = uuid();
		return channelToDataStore(
			await this._createDataStore(pkg, internalId),
			internalId,
			this,
			this.dataStores,
			this.mc.logger,
		);
	}

	public createDetachedRootDataStore(
		pkg: Readonly<string[]>,
		rootDataStoreId: string,
	): IFluidDataStoreContextDetached {
		if (rootDataStoreId.includes("/")) {
			throw new UsageError(`Id cannot contain slashes: '${rootDataStoreId}'`);
		}
		return this.dataStores.createDetachedDataStoreCore(pkg, true, rootDataStoreId);
	}

	public createDetachedDataStore(pkg: Readonly<string[]>): IFluidDataStoreContextDetached {
		return this.dataStores.createDetachedDataStoreCore(pkg, false);
	}

	public async _createDataStoreWithProps(
		pkg: string | string[],
		props?: any,
		id = uuid(),
	): Promise<IDataStore> {
		const fluidDataStore = await this.dataStores
			._createFluidDataStoreContext(Array.isArray(pkg) ? pkg : [pkg], id, props)
			.realize();
		return channelToDataStore(fluidDataStore, id, this, this.dataStores, this.mc.logger);
	}

	private async _createDataStore(
		pkg: string | string[],
		id = uuid(),
		props?: any,
	): Promise<IFluidDataStoreChannel> {
		return this.dataStores
			._createFluidDataStoreContext(Array.isArray(pkg) ? pkg : [pkg], id, props)
			.realize();
	}

	private canSendOps() {
		// Note that the real (non-proxy) delta manager is needed here to get the readonly info. This is because
		// container runtime's ability to send ops depend on the actual readonly state of the delta manager.
		return this.connected && !this.innerDeltaManager.readOnlyInfo.readonly;
	}

	/**
	 * Are we in the middle of batching ops together?
	 */
	private currentlyBatching() {
		return this.flushMode !== FlushMode.Immediate || this._orderSequentiallyCalls !== 0;
	}

	public getQuorum(): IQuorumClients {
		return this.context.quorum;
	}

	public getAudience(): IAudience {
		// eslint-disable-next-line @typescript-eslint/no-non-null-assertion
		return this.context.audience!;
	}

	/**
	 * Returns true of container is dirty, i.e. there are some pending local changes that
	 * either were not sent out to delta stream or were not yet acknowledged.
	 */
	public get isDirty(): boolean {
		return this.dirtyContainer;
	}

	private isContainerMessageDirtyable(type: ContainerMessageType, contents: any) {
		// For legacy purposes, exclude the old built-in AgentScheduler from dirty consideration as a special-case.
		// Ultimately we should have no special-cases from the ContainerRuntime's perspective.
		if (type === ContainerMessageType.Attach) {
			const attachMessage = contents as InboundAttachMessage;
			if (attachMessage.id === agentSchedulerId) {
				return false;
			}
		} else if (type === ContainerMessageType.FluidDataStoreOp) {
			const envelope = contents as IEnvelope;
			if (envelope.address === agentSchedulerId) {
				return false;
			}
		}
		return true;
	}

	private createNewSignalEnvelope(
		address: string | undefined,
		type: string,
		content: any,
	): ISignalEnvelope {
		const newSequenceNumber = ++this._perfSignalData.signalSequenceNumber;
		const newEnvelope: ISignalEnvelope = {
			address,
			clientSignalSequenceNumber: newSequenceNumber,
			contents: { type, content },
		};

		// We should not track any signals in case we already have a tracking number.
		if (
			newSequenceNumber % this.defaultTelemetrySignalSampleCount === 1 &&
			this._perfSignalData.trackingSignalSequenceNumber === undefined
		) {
			this._perfSignalData.signalTimestamp = Date.now();
			this._perfSignalData.trackingSignalSequenceNumber = newSequenceNumber;
		}

		return newEnvelope;
	}

	/**
	 * Submits the signal to be sent to other clients.
	 * @param type - Type of the signal.
	 * @param content - Content of the signal.
	 */
	public submitSignal(type: string, content: any) {
		this.verifyNotClosed();
		const envelope = this.createNewSignalEnvelope(undefined /* address */, type, content);
		return this.context.submitSignalFn(envelope);
	}

	public submitDataStoreSignal(address: string, type: string, content: any) {
		const envelope = this.createNewSignalEnvelope(address, type, content);
		return this.context.submitSignalFn(envelope);
	}

	public setAttachState(attachState: AttachState.Attaching | AttachState.Attached): void {
		if (attachState === AttachState.Attaching) {
			assert(
				this.attachState === AttachState.Attaching,
				0x12d /* "Container Context should already be in attaching state" */,
			);
		} else {
			assert(
				this.attachState === AttachState.Attached,
				0x12e /* "Container Context should already be in attached state" */,
			);
			this.emit("attached");
		}

		if (attachState === AttachState.Attached && !this.hasPendingMessages()) {
			this.updateDocumentDirtyState(false);
		}
		this.dataStores.setAttachState(attachState);
	}

	/**
	 * Create a summary. Used when attaching or serializing a detached container.
	 *
	 * @param blobRedirectTable - A table passed during the attach process. While detached, blob upload is supported
	 * using IDs generated locally. After attach, these IDs cannot be used, so this table maps the old local IDs to the
	 * new storage IDs so requests can be redirected.
	 * @param telemetryContext - summary data passed through the layers for telemetry purposes
	 */
	public createSummary(
		blobRedirectTable?: Map<string, string>,
		telemetryContext?: ITelemetryContext,
	): ISummaryTree {
		if (blobRedirectTable) {
			this.blobManager.setRedirectTable(blobRedirectTable);
		}

		const summarizeResult = this.dataStores.createSummary(telemetryContext);
		// Wrap data store summaries in .channels subtree.
		wrapSummaryInChannelsTree(summarizeResult);

		this.addContainerStateToSummary(
			summarizeResult,
			true /* fullTree */,
			false /* trackState */,
			telemetryContext,
		);
		return summarizeResult.summary;
	}

	public async getAbsoluteUrl(relativeUrl: string): Promise<string | undefined> {
		if (this.context.getAbsoluteUrl === undefined) {
			throw new Error("Driver does not implement getAbsoluteUrl");
		}
		if (this.attachState !== AttachState.Attached) {
			return undefined;
		}
		return this.context.getAbsoluteUrl(relativeUrl);
	}

	private async summarizeInternal(
		fullTree: boolean,
		trackState: boolean,
		telemetryContext?: ITelemetryContext,
	): Promise<ISummarizeInternalResult> {
		const summarizeResult = await this.dataStores.summarize(
			fullTree,
			trackState,
			telemetryContext,
		);

		// Wrap data store summaries in .channels subtree.
		wrapSummaryInChannelsTree(summarizeResult);
		const pathPartsForChildren = [channelsTreeName];

		this.addContainerStateToSummary(summarizeResult, fullTree, trackState, telemetryContext);
		return {
			...summarizeResult,
			id: "",
			pathPartsForChildren,
		};
	}

	/**
	 * Returns a summary of the runtime at the current sequence number.
	 */
	public async summarize(options: {
		/** True to generate the full tree with no handle reuse optimizations; defaults to false */
		fullTree?: boolean;
		/** True to track the state for this summary in the SummarizerNodes; defaults to true */
		trackState?: boolean;
		/** Logger to use for correlated summary events */
		summaryLogger?: ITelemetryLoggerExt;
		/** True to run garbage collection before summarizing; defaults to true */
		runGC?: boolean;
		/** True to generate full GC data */
		fullGC?: boolean;
		/** True to run GC sweep phase after the mark phase */
		runSweep?: boolean;
	}): Promise<IRootSummaryTreeWithStats> {
		this.verifyNotClosed();

		const {
			fullTree = false,
			trackState = true,
			summaryLogger = this.mc.logger,
			runGC = this.garbageCollector.shouldRunGC,
			runSweep,
			fullGC,
		} = options;

		const telemetryContext = new TelemetryContext();
		// Add the options that are used to generate this summary to the telemetry context.
		telemetryContext.setMultiple("fluid_Summarize", "Options", {
			fullTree,
			trackState,
			runGC,
			fullGC,
			runSweep,
		});

		try {
			let gcStats: IGCStats | undefined;
			if (runGC) {
				gcStats = await this.collectGarbage(
					{ logger: summaryLogger, runSweep, fullGC },
					telemetryContext,
				);
			}

			const { stats, summary } = await this.summarizerNode.summarize(
				fullTree,
				trackState,
				telemetryContext,
			);

			assert(
				summary.type === SummaryType.Tree,
				0x12f /* "Container Runtime's summarize should always return a tree" */,
			);

			return { stats, summary, gcStats };
		} finally {
			this.logger.sendTelemetryEvent({
				eventName: "SummarizeTelemetry",
				details: telemetryContext.serialize(),
			});
		}
	}

	/**
	 * Before GC runs, called by the garbage collector to update any pending GC state. This is mainly used to notify
	 * the garbage collector of references detected since the last GC run. Most references are notified immediately
	 * but there can be some for which async operation is required (such as detecting new root data stores).
	 * @see IGarbageCollectionRuntime.updateStateBeforeGC
	 */
	public async updateStateBeforeGC() {
		return this.dataStores.updateStateBeforeGC();
	}

	private async getGCDataInternal(fullGC?: boolean): Promise<IGarbageCollectionData> {
		return this.dataStores.getGCData(fullGC);
	}

	/**
	 * Generates and returns the GC data for this container.
	 * @param fullGC - true to bypass optimizations and force full generation of GC data.
	 * @see IGarbageCollectionRuntime.getGCData
	 */
	public async getGCData(fullGC?: boolean): Promise<IGarbageCollectionData> {
		const builder = new GCDataBuilder();
		const dsGCData = await this.summarizerNode.getGCData(fullGC);
		builder.addNodes(dsGCData.gcNodes);

		const blobsGCData = this.blobManager.getGCData(fullGC);
		builder.addNodes(blobsGCData.gcNodes);
		return builder.getGCData();
	}

	/**
	 * After GC has run, called to notify this container's nodes of routes that are used in it.
	 * @param usedRoutes - The routes that are used in all nodes in this Container.
	 * @see IGarbageCollectionRuntime.updateUsedRoutes
	 */
	public updateUsedRoutes(usedRoutes: string[]) {
		// Update our summarizer node's used routes. Updating used routes in summarizer node before
		// summarizing is required and asserted by the the summarizer node. We are the root and are
		// always referenced, so the used routes is only self-route (empty string).
		this.summarizerNode.updateUsedRoutes([""]);

		const { dataStoreRoutes } = this.getDataStoreAndBlobManagerRoutes(usedRoutes);
		this.dataStores.updateUsedRoutes(dataStoreRoutes);
	}

	/**
	 * This is called to update objects whose routes are unused.
	 * @param unusedRoutes - Data store and attachment blob routes that are unused in this Container.
	 */
	public updateUnusedRoutes(unusedRoutes: string[]) {
		const { blobManagerRoutes, dataStoreRoutes } =
			this.getDataStoreAndBlobManagerRoutes(unusedRoutes);
		this.blobManager.updateUnusedRoutes(blobManagerRoutes);
		this.dataStores.updateUnusedRoutes(dataStoreRoutes);
	}

	/**
	 * @deprecated - Replaced by deleteSweepReadyNodes.
	 */
	public deleteUnusedNodes(unusedRoutes: string[]): string[] {
		throw new Error("deleteUnusedRoutes should not be called");
	}

	/**
	 * After GC has run and identified nodes that are sweep ready, this is called to delete the sweep ready nodes.
	 * @param sweepReadyRoutes - The routes of nodes that are sweep ready and should be deleted.
	 * @returns - The routes of nodes that were deleted.
	 */
	public deleteSweepReadyNodes(sweepReadyRoutes: string[]): string[] {
		const { dataStoreRoutes, blobManagerRoutes } =
			this.getDataStoreAndBlobManagerRoutes(sweepReadyRoutes);

		const deletedRoutes = this.dataStores.deleteSweepReadyNodes(dataStoreRoutes);
		return deletedRoutes.concat(this.blobManager.deleteSweepReadyNodes(blobManagerRoutes));
	}

	/**
	 * This is called to update objects that are tombstones.
	 * @param tombstonedRoutes - Data store and attachment blob routes that are tombstones in this Container.
	 */
	public updateTombstonedRoutes(tombstonedRoutes: string[]) {
		const { blobManagerRoutes, dataStoreRoutes } =
			this.getDataStoreAndBlobManagerRoutes(tombstonedRoutes);
		this.blobManager.updateTombstonedRoutes(blobManagerRoutes);
		this.dataStores.updateTombstonedRoutes(dataStoreRoutes);
	}

	/**
	 * Returns a server generated referenced timestamp to be used to track unreferenced nodes by GC.
	 */
	public getCurrentReferenceTimestampMs(): number | undefined {
		// Use the timestamp of the last message seen by this client as that is server generated. If no messages have
		// been processed, use the timestamp of the message from the last summary.
		return this.deltaManager.lastMessage?.timestamp ?? this.messageAtLastSummary?.timestamp;
	}

	/**
	 * Returns the type of the GC node. Currently, there are nodes that belong to the root ("/"), data stores or
	 * blob manager.
	 */
	public getNodeType(nodePath: string): GCNodeType {
		if (this.isBlobPath(nodePath)) {
			return GCNodeType.Blob;
		}
		return this.dataStores.getGCNodeType(nodePath) ?? GCNodeType.Other;
	}

	/**
	 * Called by GC to retrieve the package path of the node with the given path. The node should belong to a
	 * data store or an attachment blob.
	 */
	public async getGCNodePackagePath(nodePath: string): Promise<readonly string[] | undefined> {
		switch (this.getNodeType(nodePath)) {
			case GCNodeType.Blob:
				return [BlobManager.basePath];
			case GCNodeType.DataStore:
			case GCNodeType.SubDataStore:
				return this.dataStores.getDataStorePackagePath(nodePath);
			default:
				assert(false, 0x2de /* "Package path requested for unsupported node type." */);
		}
	}

	/**
	 * Returns whether a given path is for attachment blobs that are in the format - "/BlobManager.basePath/...".
	 */
	private isBlobPath(path: string): boolean {
		const pathParts = path.split("/");
		if (pathParts.length < 2 || pathParts[1] !== BlobManager.basePath) {
			return false;
		}
		return true;
	}

	/**
	 * From a given list of routes, separate and return routes that belong to blob manager and data stores.
	 * @param routes - A list of routes that can belong to data stores or blob manager.
	 * @returns - Two route lists - One that contains routes for blob manager and another one that contains routes
	 * for data stores.
	 */
	private getDataStoreAndBlobManagerRoutes(routes: string[]) {
		const blobManagerRoutes: string[] = [];
		const dataStoreRoutes: string[] = [];
		for (const route of routes) {
			if (this.isBlobPath(route)) {
				blobManagerRoutes.push(route);
			} else {
				dataStoreRoutes.push(route);
			}
		}
		return { blobManagerRoutes, dataStoreRoutes };
	}

	/**
	 * Runs garbage collection and updates the reference / used state of the nodes in the container.
	 * @returns the statistics of the garbage collection run; undefined if GC did not run.
	 */
	public async collectGarbage(
		options: {
			/** Logger to use for logging GC events */
			logger?: ITelemetryLoggerExt;
			/** True to run GC sweep phase after the mark phase */
			runSweep?: boolean;
			/** True to generate full GC data */
			fullGC?: boolean;
		},
		telemetryContext?: ITelemetryContext,
	): Promise<IGCStats | undefined> {
		return this.garbageCollector.collectGarbage(options, telemetryContext);
	}

	/**
	 * Called when a new outbound reference is added to another node. This is used by garbage collection to identify
	 * all references added in the system.
	 * @param srcHandle - The handle of the node that added the reference.
	 * @param outboundHandle - The handle of the outbound node that is referenced.
	 */
	public addedGCOutboundReference(srcHandle: IFluidHandle, outboundHandle: IFluidHandle) {
		this.garbageCollector.addedOutboundReference(
			srcHandle.absolutePath,
			outboundHandle.absolutePath,
		);
	}

	/**
	 * Generates the summary tree, uploads it to storage, and then submits the summarize op.
	 * This is intended to be called by the summarizer, since it is the implementation of
	 * ISummarizerInternalsProvider.submitSummary.
	 * It takes care of state management at the container level, including pausing inbound
	 * op processing, updating SummarizerNode state tracking, and garbage collection.
	 * @param options - options controlling how the summary is generated or submitted
	 */
	public async submitSummary(options: ISubmitSummaryOptions): Promise<SubmitSummaryResult> {
		const { fullTree = false, refreshLatestAck, summaryLogger } = options;
		// The summary number for this summary. This will be updated during the summary process, so get it now and
		// use it for all events logged during this summary.
		const summaryNumber = this.nextSummaryNumber;
		const summaryNumberLogger = ChildLogger.create(summaryLogger, undefined, {
			all: { summaryNumber },
		});

		assert(this.outbox.isEmpty, 0x3d1 /* Can't trigger summary in the middle of a batch */);

		let latestSnapshotVersionId: string | undefined;
		if (refreshLatestAck) {
			const latestSnapshotInfo = await this.refreshLatestSummaryAckFromServer(
				ChildLogger.create(summaryNumberLogger, undefined, { all: { safeSummary: true } }),
			);
			const latestSnapshotRefSeq = latestSnapshotInfo.latestSnapshotRefSeq;
			latestSnapshotVersionId = latestSnapshotInfo.latestSnapshotVersionId;

			// We might need to catch up to the latest summary's reference sequence number before pausing.
			await this.waitForDeltaManagerToCatchup(latestSnapshotRefSeq, summaryNumberLogger);
		}

		const shouldPauseInboundSignal =
			this.mc.config.getBoolean(
				"Fluid.ContainerRuntime.SubmitSummary.disableInboundSignalPause",
			) !== true;

		let summaryRefSeqNum: number | undefined;

		try {
			await this.deltaManager.inbound.pause();
			if (shouldPauseInboundSignal) {
				await this.deltaManager.inboundSignal.pause();
			}

			summaryRefSeqNum = this.deltaManager.lastSequenceNumber;
			const minimumSequenceNumber = this.deltaManager.minimumSequenceNumber;
			const message = `Summary @${summaryRefSeqNum}:${this.deltaManager.minimumSequenceNumber}`;
			const lastAck = this.summaryCollection.latestAck;

			this.summarizerNode.startSummary(summaryRefSeqNum, summaryNumberLogger);

			// Helper function to check whether we should still continue between each async step.
			const checkContinue = (): { continue: true } | { continue: false; error: string } => {
				// Do not check for loss of connectivity directly! Instead leave it up to
				// RunWhileConnectedCoordinator to control policy in a single place.
				// This will allow easier change of design if we chose to. For example, we may chose to allow
				// summarizer to reconnect in the future.
				// Also checking for cancellation is a must as summary process may be abandoned for other reasons,
				// like loss of connectivity for main (interactive) client.
				if (options.cancellationToken.cancelled) {
					return { continue: false, error: "disconnected" };
				}
				// That said, we rely on submitSystemMessage() that today only works in connected state.
				// So if we fail here, it either means that RunWhileConnectedCoordinator does not work correctly,
				// OR that design changed and we need to remove this check and fix submitSystemMessage.
				assert(this.connected, 0x258 /* "connected" */);

				// Ensure that lastSequenceNumber has not changed after pausing.
				// We need the summary op's reference sequence number to match our summary sequence number,
				// otherwise we'll get the wrong sequence number stamped on the summary's .protocol attributes.
				if (this.deltaManager.lastSequenceNumber !== summaryRefSeqNum) {
					return {
						continue: false,
						error: `lastSequenceNumber changed before uploading to storage. ${this.deltaManager.lastSequenceNumber} !== ${summaryRefSeqNum}`,
					};
				}
				assert(
					summaryRefSeqNum === this.deltaManager.lastMessage?.sequenceNumber,
					0x395 /* it's one and the same thing */,
				);

				if (lastAck !== this.summaryCollection.latestAck) {
					return {
						continue: false,
						error: `Last summary changed while summarizing. ${this.summaryCollection.latestAck} !== ${lastAck}`,
					};
				}
				return { continue: true };
			};

			let continueResult = checkContinue();
			if (!continueResult.continue) {
				return {
					stage: "base",
					referenceSequenceNumber: summaryRefSeqNum,
					minimumSequenceNumber,
					error: continueResult.error,
				};
			}

			const trace = Trace.start();
			let summarizeResult: IRootSummaryTreeWithStats;
			// If the GC state needs to be reset, we need to force a full tree summary and update the unreferenced
			// state of all the nodes.
			const forcedFullTree = this.garbageCollector.summaryStateNeedsReset;
			try {
				summarizeResult = await this.summarize({
					fullTree: fullTree || forcedFullTree,
					trackState: true,
					summaryLogger: summaryNumberLogger,
					runGC: this.garbageCollector.shouldRunGC,
				});
			} catch (error) {
				return {
					stage: "base",
					referenceSequenceNumber: summaryRefSeqNum,
					minimumSequenceNumber,
					error,
				};
			}
			const { summary: summaryTree, stats: partialStats } = summarizeResult;

			// Now that we have generated the summary, update the message at last summary to the last message processed.
			this.messageAtLastSummary = this.deltaManager.lastMessage;

			// Counting dataStores and handles
			// Because handles are unchanged dataStores in the current logic,
			// summarized dataStore count is total dataStore count minus handle count
			const dataStoreTree = summaryTree.tree[channelsTreeName];

			assert(dataStoreTree.type === SummaryType.Tree, 0x1fc /* "summary is not a tree" */);
			const handleCount = Object.values(dataStoreTree.tree).filter(
				(value) => value.type === SummaryType.Handle,
			).length;
			const gcSummaryTreeStats = summaryTree.tree[gcTreeKey]
				? calculateStats(summaryTree.tree[gcTreeKey])
				: undefined;

			const summaryStats: IGeneratedSummaryStats = {
				dataStoreCount: this.dataStores.size,
				summarizedDataStoreCount: this.dataStores.size - handleCount,
				gcStateUpdatedDataStoreCount: this.garbageCollector.updatedDSCountSinceLastSummary,
				gcBlobNodeCount: gcSummaryTreeStats?.blobNodeCount,
				gcTotalBlobsSize: gcSummaryTreeStats?.totalBlobSize,
				summaryNumber,
				...partialStats,
			};
			const generateSummaryData = {
				referenceSequenceNumber: summaryRefSeqNum,
				minimumSequenceNumber,
				summaryTree,
				summaryStats,
				generateDuration: trace.trace().duration,
				forcedFullTree,
			} as const;

			continueResult = checkContinue();
			if (!continueResult.continue) {
				return { stage: "generate", ...generateSummaryData, error: continueResult.error };
			}

			// It may happen that the lastAck it not correct due to missing summaryAck in case of single commit
			// summary. So if the previous summarizer closes just after submitting the summary and before
			// submitting the summaryOp then we can't rely on summaryAck. So in case we have
			// latestSnapshotVersionId from storage and it does not match with the lastAck ackHandle, then use
			// the one fetched from storage as parent as that is the latest.
			let summaryContext: ISummaryContext;
			if (
				lastAck?.summaryAck.contents.handle !== latestSnapshotVersionId &&
				latestSnapshotVersionId !== undefined
			) {
				summaryContext = {
					proposalHandle: undefined,
					ackHandle: latestSnapshotVersionId,
					referenceSequenceNumber: summaryRefSeqNum,
				};
			} else if (lastAck === undefined) {
				summaryContext = {
					proposalHandle: undefined,
					ackHandle: this.context.getLoadedFromVersion()?.id,
					referenceSequenceNumber: summaryRefSeqNum,
				};
			} else {
				summaryContext = {
					proposalHandle: lastAck.summaryOp.contents.handle,
					ackHandle: lastAck.summaryAck.contents.handle,
					referenceSequenceNumber: summaryRefSeqNum,
				};
			}

			let handle: string;
			try {
				handle = await this.storage.uploadSummaryWithContext(
					summarizeResult.summary,
					summaryContext,
				);
			} catch (error) {
				return { stage: "generate", ...generateSummaryData, error };
			}

			const parent = summaryContext.ackHandle;
			const summaryMessage: ISummaryContent = {
				handle,
				// eslint-disable-next-line @typescript-eslint/no-non-null-assertion
				head: parent!,
				message,
				parents: parent ? [parent] : [],
			};
			const uploadData = {
				...generateSummaryData,
				handle,
				uploadDuration: trace.trace().duration,
			} as const;

			continueResult = checkContinue();
			if (!continueResult.continue) {
				return { stage: "upload", ...uploadData, error: continueResult.error };
			}

			let clientSequenceNumber: number;
			try {
				clientSequenceNumber = this.submitSummaryMessage(summaryMessage, summaryRefSeqNum);
			} catch (error) {
				return { stage: "upload", ...uploadData, error };
			}

			const submitData = {
				stage: "submit",
				...uploadData,
				clientSequenceNumber,
				submitOpDuration: trace.trace().duration,
			} as const;

			this.summarizerNode.completeSummary(handle);
			return submitData;
		} finally {
			// Cleanup wip summary in case of failure
			this.summarizerNode.clearSummary();

			// ! This needs to happen before we resume inbound queues to ensure heuristics are tracked correctly
			this._summarizer?.recordSummaryAttempt?.(summaryRefSeqNum);

			// Restart the delta manager
			this.deltaManager.inbound.resume();
			if (shouldPauseInboundSignal) {
				this.deltaManager.inboundSignal.resume();
			}
		}
	}

	private hasPendingMessages() {
		return this.pendingStateManager.hasPendingMessages() || !this.outbox.isEmpty;
	}

	private updateDocumentDirtyState(dirty: boolean) {
		if (this.attachState !== AttachState.Attached) {
			assert(dirty, 0x3d2 /* Non-attached container is dirty */);
		} else {
			// Other way is not true = see this.isContainerMessageDirtyable()
			assert(
				!dirty || this.hasPendingMessages(),
				0x3d3 /* if doc is dirty, there has to be pending ops */,
			);
		}

		if (this.dirtyContainer === dirty) {
			return;
		}

		this.dirtyContainer = dirty;
		if (this.emitDirtyDocumentEvent) {
			this.emit(dirty ? "dirty" : "saved");
			this.context.updateDirtyContainerState(dirty);
		}
	}

	public submitDataStoreOp(
		id: string,
		contents: any,
		localOpMetadata: unknown = undefined,
	): void {
		const envelope: IEnvelope = {
			address: id,
			contents,
		};
		this.submit(ContainerMessageType.FluidDataStoreOp, envelope, localOpMetadata);
	}

	public submitDataStoreAliasOp(contents: any, localOpMetadata: unknown): void {
		const aliasMessage = contents as IDataStoreAliasMessage;
		if (!isDataStoreAliasMessage(aliasMessage)) {
			throw new UsageError("malformedDataStoreAliasMessage");
		}

		this.submit(ContainerMessageType.Alias, contents, localOpMetadata);
	}

	public async uploadBlob(blob: ArrayBufferLike): Promise<IFluidHandle<ArrayBufferLike>> {
		this.verifyNotClosed();
		return this.blobManager.createBlob(blob);
	}

	private maybeSubmitIdAllocationOp(type: ContainerMessageType) {
		if (type !== ContainerMessageType.IdAllocation) {
			let idAllocationBatchMessage: BatchMessage | undefined;
			let idRange: IdCreationRange | undefined;
			if (this.idCompressorEnabled) {
				assert(
					this.idCompressor !== undefined,
					0x67d /* IdCompressor should be defined if enabled */,
				);
				idRange = this.idCompressor.takeNextCreationRange();
				// Don't include the idRange if there weren't any Ids allocated
				idRange = idRange?.ids?.first !== undefined ? idRange : undefined;
			}

			if (idRange !== undefined) {
				const idAllocationMessage: ContainerRuntimeMessage = {
					type: ContainerMessageType.IdAllocation,
					contents: idRange,
				};
				idAllocationBatchMessage = {
					contents: JSON.stringify(idAllocationMessage),
					referenceSequenceNumber: this.deltaManager.lastSequenceNumber,
					metadata: undefined,
					localOpMetadata: this.idCompressor?.serialize(true),
					type: ContainerMessageType.IdAllocation,
				};
			}

			if (idAllocationBatchMessage !== undefined) {
				this.outbox.submit(idAllocationBatchMessage);
			}
		}
	}

	private submit(
		type: ContainerMessageType,
		contents: any,
		localOpMetadata: unknown = undefined,
		metadata: Record<string, unknown> | undefined = undefined,
	): void {
		this.verifyNotClosed();
		this.verifyCanSubmitOps();

		// There should be no ops in detached container state!
		assert(
			this.attachState !== AttachState.Detached,
			0x132 /* "sending ops in detached container" */,
		);

		const serializedContent = JSON.stringify({ type, contents });

		// Note that the real (non-proxy) delta manager is used here to get the readonly info. This is because
		// container runtime's ability to submit ops depend on the actual readonly state of the delta manager.
		if (this.innerDeltaManager.readOnlyInfo.readonly) {
			this.logger.sendTelemetryEvent({
				eventName: "SubmitOpInReadonly",
				connected: this.connected,
			});
		}

		const message: BatchMessage = {
			contents: serializedContent,
			type,
			metadata,
			localOpMetadata,
			referenceSequenceNumber: this.deltaManager.lastSequenceNumber,
		};

		try {
			// Submit an IdAllocation op if any Ids have been generated since
			// the last op was submitted. Don't submit another if it's an IdAllocation
			// op as that means we're in resubmission flow and we don't want to send
			// IdRanges out of order.
			this.maybeSubmitIdAllocationOp(type);

			// If this is attach message for new data store, and we are in a batch, send this op out of order
			// Is it safe:
			//    Yes, this should be safe reordering. Newly created data stores are not visible through API surface.
			//    They become visible only when aliased, or handle to some sub-element of newly created datastore
			//    is stored in some DDS, i.e. only after some other op.
			// Why:
			//    Attach ops are large, and expensive to process. Plus there are scenarios where a lot of new data
			//    stores are created, causing issues like relay service throttling (too many ops) and catastrophic
			//    failure (batch is too large). Pushing them earlier and outside of main batch should alleviate
			//    these issues.
			// Cons:
			//    1. With large batches, relay service may throttle clients. Clients may disconnect while throttled.
			//    This change creates new possibility of a lot of newly created data stores never being referenced
			//    because client died before it had a change to submit the rest of the ops. This will create more
			//    garbage that needs to be collected leveraging GC (Garbage Collection) feature.
			//    2. Sending ops out of order means they are excluded from rollback functionality. This is not an issue
			//    today as rollback can't undo creation of data store. To some extent not sending them is a bigger
			//    issue than sending.
			// Please note that this does not change file format, so it can be disabled in the future if this
			// optimization no longer makes sense (for example, batch compression may make it less appealing).
			if (
				this.currentlyBatching() &&
				type === ContainerMessageType.Attach &&
				this.disableAttachReorder !== true
			) {
				this.outbox.submitAttach(message);
			} else {
				this.outbox.submit(message);
			}

			if (!this.currentlyBatching()) {
				this.flush();
			} else {
				this.scheduleFlush();
			}
		} catch (error) {
			this.closeFn(error as GenericError);
			throw error;
		}

		if (this.isContainerMessageDirtyable(type, contents)) {
			this.updateDocumentDirtyState(true);
		}
	}

	private scheduleFlush() {
		if (this.flushTaskExists) {
			return;
		}

		this.flushTaskExists = true;
		const flush = () => {
			this.flushTaskExists = false;
			try {
				this.flush();
			} catch (error) {
				this.closeFn(error as GenericError);
			}
		};

		switch (this.flushMode) {
			case FlushMode.TurnBased:
				// When in TurnBased flush mode the runtime will buffer operations in the current turn and send them as a single
				// batch at the end of the turn
				// eslint-disable-next-line @typescript-eslint/no-floating-promises
				Promise.resolve().then(flush);
				break;

			// FlushModeExperimental is experimental and not exposed directly in the runtime APIs
			case FlushModeExperimental.Async as unknown as FlushMode:
				// When in Async flush mode, the runtime will accumulate all operations across JS turns and send them as a single
				// batch when all micro-tasks are complete.
				// Compared to TurnBased, this flush mode will capture more ops into the same batch.
				setTimeout(flush, 0);
				break;

			default:
				assert(
					this._orderSequentiallyCalls > 0,
					0x587 /* Unreachable unless running under orderSequentially */,
				);
				break;
		}
	}

	private submitSummaryMessage(contents: ISummaryContent, referenceSequenceNumber: number) {
		this.verifyNotClosed();
		assert(
			this.connected,
			0x133 /* "Container disconnected when trying to submit system message" */,
		);

		// System message should not be sent in the middle of the batch.
		assert(this.outbox.isEmpty, 0x3d4 /* System op in the middle of a batch */);

		// back-compat: ADO #1385: Make this call unconditional in the future
		return this.context.submitSummaryFn !== undefined
			? this.context.submitSummaryFn(contents, referenceSequenceNumber)
			: this.context.submitFn(MessageType.Summarize, contents, false);
	}

	/**
	 * Throw an error if the runtime is closed.  Methods that are expected to potentially
	 * be called after dispose due to asynchrony should not call this.
	 */
	private verifyNotClosed() {
		if (this._disposed) {
			throw new Error("Runtime is closed");
		}
	}

	private verifyCanSubmitOps() {
		if (this.ensureNoDataModelChangesCalls > 0) {
			const errorMessage =
				"Op was submitted from within a `ensureNoDataModelChanges` callback";
			if (this.opReentryCallsToReport > 0) {
				this.mc.logger.sendTelemetryEvent(
					{ eventName: "OpReentry" },
					// We need to capture the call stack in order to inspect the source of this usage pattern
					new UsageError(errorMessage),
				);
				this.opReentryCallsToReport--;
			}

			// Creating ops while processing ops can lead
			// to undefined behavior and events observed in the wrong order.
			// For example, we have two callbacks registered for a DDS, A and B.
			// Then if on change #1 callback A creates change #2, the invocation flow will be:
			//
			// A because of #1
			// A because of #2
			// B because of #2
			// B because of #1
			//
			// The runtime must enforce op coherence by not allowing ops to be submitted
			// while ops are being processed.
			if (this.enableOpReentryCheck) {
				throw new UsageError(errorMessage);
			}
		}
	}

	private reSubmit(
		content: string,
		localOpMetadata: unknown,
		opMetadata: Record<string, unknown> | undefined,
	) {
		// Need to parse from string for back-compat
		const { contents, type } = this.parseOpContent(content);
		this.reSubmitCore(type, contents, localOpMetadata, opMetadata);
	}

	/**
	 * Finds the right store and asks it to resubmit the message. This typically happens when we
	 * reconnect and there are pending messages.
	 * @param content - The content of the original message.
	 * @param localOpMetadata - The local metadata associated with the original message.
	 */
	private reSubmitCore(
		type: ContainerMessageType,
		content: any,
		localOpMetadata: unknown,
		opMetadata: Record<string, unknown> | undefined,
	) {
		switch (type) {
			case ContainerMessageType.FluidDataStoreOp:
				// For Operations, call resubmitDataStoreOp which will find the right store
				// and trigger resubmission on it.
				this.dataStores.resubmitDataStoreOp(content, localOpMetadata);
				break;
			case ContainerMessageType.Attach:
			case ContainerMessageType.Alias:
				this.submit(type, content, localOpMetadata);
				break;
			case ContainerMessageType.IdAllocation:
				// Remove the stashedState from the op if it's a stashed op
				if (content.stashedState !== undefined) {
					delete content.stashedState;
				}
				this.submit(type, content, localOpMetadata);
				break;
			case ContainerMessageType.ChunkedOp:
				throw new Error(`chunkedOp not expected here`);
			case ContainerMessageType.BlobAttach:
				this.blobManager.reSubmit(opMetadata);
				break;
			case ContainerMessageType.Rejoin:
				this.submit(type, content);
				break;
			default:
				unreachableCase(type, `Unknown ContainerMessageType: ${type}`);
		}
	}

	private rollback(content: string | undefined, localOpMetadata: unknown) {
		// Need to parse from string for back-compat
		const { type, contents } = this.parseOpContent(content);
		switch (type) {
			case ContainerMessageType.FluidDataStoreOp:
				// For operations, call rollbackDataStoreOp which will find the right store
				// and trigger rollback on it.
				this.dataStores.rollbackDataStoreOp(contents as IEnvelope, localOpMetadata);
				break;
			default:
				throw new Error(`Can't rollback ${type}`);
		}
	}

	private async waitForDeltaManagerToCatchup(
		latestSnapshotRefSeq: number,
		summaryLogger: ITelemetryLoggerExt,
	): Promise<void> {
		if (latestSnapshotRefSeq > this.deltaManager.lastSequenceNumber) {
			// We need to catch up to the latest summary's reference sequence number before proceeding.
			await PerformanceEvent.timedExecAsync(
				summaryLogger,
				{
					eventName: "WaitingForSeq",
					lastSequenceNumber: this.deltaManager.lastSequenceNumber,
					targetSequenceNumber: latestSnapshotRefSeq,
					lastKnownSeqNumber: this.deltaManager.lastKnownSeqNumber,
				},
				async () => waitForSeq(this.deltaManager, latestSnapshotRefSeq),
				{ start: true, end: true, cancel: "error" }, // definitely want start event
			);
		}
	}

	/** Implementation of ISummarizerInternalsProvider.refreshLatestSummaryAck */
	public async refreshLatestSummaryAck(options: IRefreshSummaryAckOptions) {
		const { proposalHandle, ackHandle, summaryRefSeq, summaryLogger } = options;
		const readAndParseBlob = async <T>(id: string) => readAndParse<T>(this.storage, id);
		// The call to fetch the snapshot is very expensive and not always needed.
		// It should only be done by the summarizerNode, if required.
		// When fetching from storage we will always get the latest version and do not use the ackHandle.
		const fetchLatestSnapshot: () => Promise<IFetchSnapshotResult> = async () => {
			let fetchResult = await this.fetchLatestSnapshotFromStorage(
				summaryLogger,
				{
					eventName: "RefreshLatestSummaryAckFetch",
					ackHandle,
					targetSequenceNumber: summaryRefSeq,
				},
				readAndParseBlob,
			);

			/**
			 * back-compat - Older loaders and drivers (pre 2.0.0-internal.1.4) don't have fetchSource as a param in the
			 * getVersions API. So, they will not fetch the latest snapshot from network in the previous fetch call. For
			 * these scenarios, fetch the snapshot corresponding to the ack handle to have the same behavior before the
			 * change that started fetching latest snapshot always.
			 */
			if (fetchResult.latestSnapshotRefSeq < summaryRefSeq) {
				fetchResult = await this.fetchSnapshotFromStorage(
					summaryLogger,
					{
						eventName: "RefreshLatestSummaryAckFetchBackCompat",
						ackHandle,
						targetSequenceNumber: summaryRefSeq,
					},
					readAndParseBlob,
					ackHandle,
				);
			}

			/**
			 * If the fetched snapshot is older than the one for which the ack was received, close the container.
			 * This should never happen because an ack should be sent after the latest summary is updated in the server.
			 * However, there are couple of scenarios where it's possible:
			 * 1. A file was modified externally resulting in modifying the snapshot's sequence number. This can lead to
			 * the document being unusable and we should not proceed.
			 * 2. The server DB failed after the ack was sent which may delete the corresponding snapshot. Ideally, in
			 * such cases, the file will be rolled back along with the ack and we will eventually reach a consistent
			 * state.
			 */
			if (fetchResult.latestSnapshotRefSeq < summaryRefSeq) {
				const error = DataProcessingError.create(
					"Fetched snapshot is older than the received ack",
					"RefreshLatestSummaryAck",
					undefined /* sequencedMessage */,
					{
						ackHandle,
						summaryRefSeq,
						fetchedSnapshotRefSeq: fetchResult.latestSnapshotRefSeq,
					},
				);
				this.closeFn(error);
				throw error;
			}

			// In case we had to retrieve the latest snapshot and it is different than summaryRefSeq,
			// wait for the delta manager to catch up before refreshing the latest Summary.
			await this.waitForDeltaManagerToCatchup(
				fetchResult.latestSnapshotRefSeq,
				summaryLogger,
			);

			return {
				snapshotTree: fetchResult.snapshotTree,
				snapshotRefSeq: fetchResult.latestSnapshotRefSeq,
			};
		};

		const result = await this.summarizerNode.refreshLatestSummary(
			proposalHandle,
			summaryRefSeq,
			fetchLatestSnapshot,
			readAndParseBlob,
			summaryLogger,
		);

		// Notify the garbage collector so it can update its latest summary state.
		await this.garbageCollector.refreshLatestSummary(proposalHandle, result, readAndParseBlob);
	}

	/**
	 * Fetches the latest snapshot from storage and uses it to refresh SummarizerNode's
	 * internal state as it should be considered the latest summary ack.
	 * @param summaryLogger - logger to use when fetching snapshot from storage
	 * @returns downloaded snapshot's reference sequence number
	 */
	private async refreshLatestSummaryAckFromServer(
		summaryLogger: ITelemetryLoggerExt,
	): Promise<{ latestSnapshotRefSeq: number; latestSnapshotVersionId: string | undefined }> {
		const readAndParseBlob = async <T>(id: string) => readAndParse<T>(this.storage, id);
		const { snapshotTree, versionId, latestSnapshotRefSeq } =
			await this.fetchLatestSnapshotFromStorage(
				summaryLogger,
				{
					eventName: "RefreshLatestSummaryFromServerFetch",
				},
				readAndParseBlob,
			);
		const fetchLatestSnapshot: IFetchSnapshotResult = {
			snapshotTree,
			snapshotRefSeq: latestSnapshotRefSeq,
		};
		const result = await this.summarizerNode.refreshLatestSummary(
			undefined /* proposalHandle */,
			latestSnapshotRefSeq,
			async () => fetchLatestSnapshot,
			readAndParseBlob,
			summaryLogger,
		);

		// Notify the garbage collector so it can update its latest summary state.
		await this.garbageCollector.refreshLatestSummary(
			undefined /* proposalHandle */,
			result,
			readAndParseBlob,
		);

		return { latestSnapshotRefSeq, latestSnapshotVersionId: versionId };
	}

	private async fetchLatestSnapshotFromStorage(
		logger: ITelemetryLoggerExt,
		event: ITelemetryGenericEvent,
		readAndParseBlob: ReadAndParseBlob,
	): Promise<{ snapshotTree: ISnapshotTree; versionId: string; latestSnapshotRefSeq: number }> {
		return this.fetchSnapshotFromStorage(logger, event, readAndParseBlob, null /* latest */);
	}

	private async fetchSnapshotFromStorage(
		logger: ITelemetryLoggerExt,
		event: ITelemetryGenericEvent,
		readAndParseBlob: ReadAndParseBlob,
		versionId: string | null,
	): Promise<{ snapshotTree: ISnapshotTree; versionId: string; latestSnapshotRefSeq: number }> {
<<<<<<< HEAD
		if (this.summaryStateUpdateMethod === "restart") {
			const error = new GenericError("Restarting summarizer instead of refreshing");

			this.mc.logger.sendTelemetryEvent(
				{
					...event,
					eventName: "ClosingSummarizerOnSummaryStale",
					codePath: event.eventName,
					message: "Stopping fetch from storage",
					versionId: versionId != null ? versionId : undefined,
					closeSummarizerDelayMs: this.closeSummarizerDelayMs,
				},
				error,
			);

			// Delay 10 seconds before restarting summarizer to prevent the summarizer from restarting too frequently.
			await delay(this.closeSummarizerDelayMs);
			this._summarizer?.stop("latestSummaryStateStale");
			this.closeFn(error);
			throw error;
		}

		return PerformanceEvent.timedExecAsync(
=======
		const snapshotResults = await PerformanceEvent.timedExecAsync(
>>>>>>> 26e12afb
			logger,
			event,
			async (perfEvent: {
				end: (arg0: {
					getVersionDuration?: number | undefined;
					getSnapshotDuration?: number | undefined;
					snapshotRefSeq?: number | undefined;
					snapshotVersion?: string | undefined;
				}) => void;
			}) => {
				const stats: {
					getVersionDuration?: number;
					getSnapshotDuration?: number;
					snapshotRefSeq?: number;
					snapshotVersion?: string;
				} = {};
				const trace = Trace.start();

				const versions = await this.storage.getVersions(
					versionId,
					1,
					"refreshLatestSummaryAckFromServer",
					versionId === null ? FetchSource.noCache : undefined,
				);
				assert(
					!!versions && !!versions[0],
					0x137 /* "Failed to get version from storage" */,
				);
				stats.getVersionDuration = trace.trace().duration;

				const maybeSnapshot = await this.storage.getSnapshotTree(versions[0]);
				assert(!!maybeSnapshot, 0x138 /* "Failed to get snapshot from storage" */);
				stats.getSnapshotDuration = trace.trace().duration;
				const latestSnapshotRefSeq = await seqFromTree(maybeSnapshot, readAndParseBlob);
				stats.snapshotRefSeq = latestSnapshotRefSeq;
				stats.snapshotVersion = versions[0].id;

				perfEvent.end(stats);
				return {
					snapshotTree: maybeSnapshot,
					versionId: versions[0].id,
					latestSnapshotRefSeq,
				};
			},
		);

		// We choose to close the summarizer after the snapshot cache is updated to avoid
		// situations which the main client (which is likely to be re-elected as the leader again)
		// loads the summarizer from cache.
		if (this.summaryStateUpdateMethod === "restart") {
			const error = new GenericError("Restarting summarizer instead of refreshing");

			this.mc.logger.sendTelemetryEvent(
				{
					...event,
					eventName: "ClosingSummarizerOnSummaryStale",
					codePath: event.eventName,
					message: "Stopping fetch from storage",
					versionId: versionId != null ? versionId : undefined,
					closeSummarizerDelayMs: this.closeSummarizerDelayMs,
				},
				error,
			);

			// Delay 10 seconds before restarting summarizer to prevent the summarizer from restarting too frequently.
			await delay(this.closeSummarizerDelayMs);
			this._summarizer?.stop("latestSummaryStateStale");
			this.closeFn();
			throw error;
		}

		return snapshotResults;
	}

	public notifyAttaching() {} // do nothing (deprecated method)

	public getPendingLocalState(): unknown {
		if (this._orderSequentiallyCalls !== 0) {
			throw new UsageError("can't get state during orderSequentially");
		}
		// Flush pending batch.
		// getPendingLocalState() is only exposed through Container.closeAndGetPendingLocalState(), so it's safe
		// to close current batch.
		this.flush();

		return {
			pending: this.pendingStateManager.getLocalState(),
			pendingAttachmentBlobs: this.blobManager.getPendingBlobs(),
		};
	}

	public readonly summarizeOnDemand: ISummarizer["summarizeOnDemand"] = (...args) => {
		if (this.clientDetails.type === summarizerClientType) {
			return this.summarizer.summarizeOnDemand(...args);
		} else if (this.summaryManager !== undefined) {
			return this.summaryManager.summarizeOnDemand(...args);
		} else {
			// If we're not the summarizer, and we don't have a summaryManager, we expect that
			// disableSummaries is turned on. We are throwing instead of returning a failure here,
			// because it is a misuse of the API rather than an expected failure.
			throw new UsageError(`Can't summarize, disableSummaries: ${this.summariesDisabled}`);
		}
	};

	public readonly enqueueSummarize: ISummarizer["enqueueSummarize"] = (...args) => {
		if (this.clientDetails.type === summarizerClientType) {
			return this.summarizer.enqueueSummarize(...args);
		} else if (this.summaryManager !== undefined) {
			return this.summaryManager.enqueueSummarize(...args);
		} else {
			// If we're not the summarizer, and we don't have a summaryManager, we expect that
			// generateSummaries is turned off. We are throwing instead of returning a failure here,
			// because it is a misuse of the API rather than an expected failure.
			throw new UsageError(`Can't summarize, disableSummaries: ${this.summariesDisabled}`);
		}
	};

	/**
	 * * Forms a function that will request a Summarizer.
	 * @param loaderRouter - the loader acting as an IFluidRouter
	 * */
	private formRequestSummarizerFn(loaderRouter: IFluidRouter) {
		return async () => {
			const request: IRequest = {
				headers: {
					[LoaderHeader.cache]: false,
					[LoaderHeader.clientDetails]: {
						capabilities: { interactive: false },
						type: summarizerClientType,
					},
					[DriverHeader.summarizingClient]: true,
					[LoaderHeader.reconnect]: false,
				},
				url: "/_summarizer",
			};

			const fluidObject = await requestFluidObject<FluidObject<ISummarizer>>(
				loaderRouter,
				request,
			);
			const summarizer = fluidObject.ISummarizer;

			if (!summarizer) {
				throw new UsageError("Fluid object does not implement ISummarizer");
			}

			return summarizer;
		};
	}

	private validateSummaryHeuristicConfiguration(configuration: ISummaryConfigurationHeuristics) {
		// eslint-disable-next-line no-restricted-syntax
		for (const prop in configuration) {
			if (typeof configuration[prop] === "number" && configuration[prop] < 0) {
				throw new UsageError(
					`Summary heuristic configuration property "${prop}" cannot be less than 0`,
				);
			}
		}
		if (configuration.minIdleTime > configuration.maxIdleTime) {
			throw new UsageError(
				`"minIdleTime" [${configuration.minIdleTime}] cannot be greater than "maxIdleTime" [${configuration.maxIdleTime}]`,
			);
		}
	}

	private get groupedBatchingEnabled(): boolean {
		const killSwitch = this.mc.config.getBoolean(
			"Fluid.ContainerRuntime.DisableGroupedBatching",
		);
		return killSwitch !== true && this.runtimeOptions.enableGroupedBatching;
	}
}

/**
 * Wait for a specific sequence number. Promise should resolve when we reach that number,
 * or reject if closed.
 */
const waitForSeq = async (
	deltaManager: IDeltaManager<Pick<ISequencedDocumentMessage, "sequenceNumber">, unknown>,
	targetSeq: number,
): Promise<void> =>
	new Promise<void>((resolve, reject) => {
		// TODO: remove cast to any when actual event is determined
		deltaManager.on("closed" as any, reject);
		deltaManager.on("disposed" as any, reject);

		// If we already reached target sequence number, simply resolve the promise.
		if (deltaManager.lastSequenceNumber >= targetSeq) {
			resolve();
		} else {
			const handleOp = (message: Pick<ISequencedDocumentMessage, "sequenceNumber">) => {
				if (message.sequenceNumber >= targetSeq) {
					resolve();
					deltaManager.off("op", handleOp);
				}
			};
			deltaManager.on("op", handleOp);
		}
	});<|MERGE_RESOLUTION|>--- conflicted
+++ resolved
@@ -3401,33 +3401,7 @@
 		readAndParseBlob: ReadAndParseBlob,
 		versionId: string | null,
 	): Promise<{ snapshotTree: ISnapshotTree; versionId: string; latestSnapshotRefSeq: number }> {
-<<<<<<< HEAD
-		if (this.summaryStateUpdateMethod === "restart") {
-			const error = new GenericError("Restarting summarizer instead of refreshing");
-
-			this.mc.logger.sendTelemetryEvent(
-				{
-					...event,
-					eventName: "ClosingSummarizerOnSummaryStale",
-					codePath: event.eventName,
-					message: "Stopping fetch from storage",
-					versionId: versionId != null ? versionId : undefined,
-					closeSummarizerDelayMs: this.closeSummarizerDelayMs,
-				},
-				error,
-			);
-
-			// Delay 10 seconds before restarting summarizer to prevent the summarizer from restarting too frequently.
-			await delay(this.closeSummarizerDelayMs);
-			this._summarizer?.stop("latestSummaryStateStale");
-			this.closeFn(error);
-			throw error;
-		}
-
-		return PerformanceEvent.timedExecAsync(
-=======
 		const snapshotResults = await PerformanceEvent.timedExecAsync(
->>>>>>> 26e12afb
 			logger,
 			event,
 			async (perfEvent: {
@@ -3495,7 +3469,7 @@
 			// Delay 10 seconds before restarting summarizer to prevent the summarizer from restarting too frequently.
 			await delay(this.closeSummarizerDelayMs);
 			this._summarizer?.stop("latestSummaryStateStale");
-			this.closeFn();
+			this.closeFn(error);
 			throw error;
 		}
 
