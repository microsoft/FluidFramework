--- conflicted
+++ resolved
@@ -25,12 +25,8 @@
     IRuntime,
     IRuntimeState,
     ContainerWarning,
-<<<<<<< HEAD
     ICriticalContainerError,
-=======
-    CriticalContainerError,
     AttachState,
->>>>>>> 832563e8
 } from "@fluidframework/container-definitions";
 import { IContainerRuntime, IContainerRuntimeDirtyable } from "@fluidframework/container-runtime-definitions";
 import {
