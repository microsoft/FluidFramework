--- conflicted
+++ resolved
@@ -2,6 +2,8 @@
  * Copyright (c) Microsoft Corporation and contributors. All rights reserved.
  * Licensed under the MIT License.
  */
+// See #9219
+/* eslint-disable max-lines */
 import { EventEmitter } from "events";
 import { ITelemetryBaseLogger, ITelemetryGenericEvent, ITelemetryLogger } from "@fluidframework/common-definitions";
 import {
@@ -23,7 +25,6 @@
     AttachState,
     ILoaderOptions,
     LoaderHeader,
-    ISnapshotTreeWithBlobContents,
 } from "@fluidframework/container-definitions";
 import {
     IContainerRuntime,
@@ -40,6 +41,7 @@
     ChildLogger,
     raiseConnectedEvent,
     PerformanceEvent,
+    normalizeError,
     TaggedLoggerAdapter,
     MonitoringContext,
     loggerToMonitoringContext,
@@ -59,7 +61,7 @@
     IQuorumClients,
     ISequencedDocumentMessage,
     ISignalMessage,
-    ISnapshotTree,
+    ISummaryConfiguration,
     ISummaryContent,
     ISummaryTree,
     MessageType,
@@ -151,7 +153,6 @@
     isDataStoreAliasMessage,
 } from "./dataStore";
 import { BindBatchTracker } from "./batchTracker";
-import { ISerializedBaseSnapshotBlobs, SerializedSnapshotStorage } from "./serializedSnapshotStorage";
 import { OpTracker } from "./opTelemetry";
 
 export enum ContainerMessageType {
@@ -188,92 +189,15 @@
     contents: any;
     type: ContainerMessageType;
 }
-export interface ISummaryBaseConfiguration {
-    /**
-     *  Delay before first attempt to spawn summarizing container.
-     */
-    initialSummarizerDelayMs: number;
-
-    /**
-     * Flag that will enable changing elected summarizer client after maxOpsSinceLastSummary.
-     * This defaults to false (disabled) and must be explicitly set to true to enable.
-     */
-    summarizerClientElection: boolean;
-
-    /**
-     * Defines the maximum allowed time to wait for a pending summary ack.
-     * The maximum amount of time client will wait for a summarize is the minimum of
-     * maxSummarizeAckWaitTime (currently 10 * 60 * 1000) and maxAckWaitTime.
-     */
-    maxAckWaitTime: number;
-    /**
-     * Defines the maximum number of Ops in between Summaries that can be
-     * allowed before forcibly electing a new summarizer client.
-     */
-    maxOpsSinceLastSummary: number;
-}
-
-export interface ISummaryConfigurationHeuristics extends ISummaryBaseConfiguration {
-    state: "enabled";
-    /**
-     * Defines the maximum allowed time in between summarizations.
-     */
-     idleTime: number;
-    /**
-     * Defines the maximum allowed time, since the last received Ack,  before running the summary
-     * with reason maxTime.
-     */
-    maxTime: number;
-    /**
-     * Defines the maximum number of Ops, since the last received Ack, that can be allowed
-     * before running the summary with reason maxOps.
-     */
-     maxOps: number;
-    /**
-     * Defnines the minimum number of Ops, since the last received Ack, that can be allowed
-     * before running the last summary.
-     */
-    minOpsForLastSummaryAttempt: number;
-}
-
-export interface ISummaryConfigurationDisableSummarizer {
-    state: "disabled";
-}
-
-export interface ISummaryConfigurationDisableHeuristics extends ISummaryBaseConfiguration {
-    state: "disableHeuristics";
-}
-
-export type ISummaryConfiguration =
-| ISummaryConfigurationDisableSummarizer
-| ISummaryConfigurationDisableHeuristics
-| ISummaryConfigurationHeuristics;
-
-export const DefaultSummaryConfiguration: ISummaryConfiguration = {
-    state: "enabled",
-
-    idleTime: 5000 * 3,
-
-<<<<<<< HEAD
-    maxTime: 5000 * 12,
-=======
+
+// Consider idle 5s of no activity. And snapshot if a minute has gone by with no snapshot.
+const IdleDetectionTime = 5000;
+
 const DefaultSummaryConfiguration: ISummaryConfiguration = {
     idleTime: IdleDetectionTime * 3,
->>>>>>> 24231532
-
-    maxOps: 1000, // Summarize if 1000 ops received since last snapshot.
-
-<<<<<<< HEAD
-    minOpsForLastSummaryAttempt: 10,
-
-    maxAckWaitTime: 6 * 10 * 1000, // 6 min.
-
-    maxOpsSinceLastSummary: 7000,
-
-    initialSummarizerDelayMs: 5000, // 5 secs.
-
-    summarizerClientElection: false,
-=======
+
+    maxTime: IdleDetectionTime * 12,
+
     // Summarize if 1000 ops received since last snapshot.
     maxOps: 1000,
 
@@ -281,7 +205,6 @@
     // this is less than maxSummarizeAckWaitTime
     // the min of the two will be chosen
     maxAckWaitTime: 600000,
->>>>>>> 24231532
 };
 
 export interface IGCRuntimeOptions {
@@ -321,43 +244,39 @@
 }
 
 export interface ISummaryRuntimeOptions {
+    /**
+     * Flag that disables summaries if it is set to true.
+     */
+    disableSummaries?: boolean;
+
+    /**
+     * @deprecated - To disable summaries, please set disableSummaries===true.
+     * Flag that will generate summaries if connected to a service that supports them.
+     * This defaults to true and must be explicitly set to false to disable.
+     */
+    generateSummaries?: boolean;
+
+    /* Delay before first attempt to spawn summarizing container. */
+    initialSummarizerDelayMs?: number;
 
     /** Override summary configurations set by the server. */
-    summaryConfigOverrides?: ISummaryConfiguration;
+    summaryConfigOverrides?: Partial<ISummaryConfiguration>;
 
     // Flag that disables putting channels in isolated subtrees for each data store
     // and the root node when generating a summary if set to true.
     // Defaults to FALSE (enabled) for now.
     disableIsolatedChannels?: boolean;
 
-    /**
-     *  @deprecated - use `summaryConfigOverrides.initialSummarizerDelayMs` instead.
-     *  Delay before first attempt to spawn summarizing container.
-    */
-    initialSummarizerDelayMs?: number;
-
-    /**
-     * @deprecated - use `summaryConfigOverrides.disableSummaries` instead.
-     * Flag that disables summaries if it is set to true.
-     */
-    disableSummaries?: boolean;
-
-    /**
-     * @deprecated - use `summaryConfigOverrides.maxOpsSinceLastSummary` instead.
-     * Defaults to 7000 ops
-     */
-     maxOpsSinceLastSummary?: number;
-
-     /**
-     * @deprecated - use `summaryConfigOverrides.summarizerClientElection` instead.
+    // Defaults to 7000 ops
+    maxOpsSinceLastSummary?: number;
+
+    /**
      * Flag that will enable changing elected summarizer client after maxOpsSinceLastSummary.
-     * This defaults to false (disabled) and must be explicitly set to true to enable.
+     * THis defaults to false (disabled) and must be explicitly set to true to enable.
      */
     summarizerClientElection?: boolean;
 
-    /**
-     * @deprecated - use `summaryConfigOverrides.state = "DisableHeuristics"` instead.
-     *  Options that control the running summarizer behavior. */
+    /** Options that control the running summarizer behavior. */
     summarizerOptions?: Readonly<Partial<ISummarizerOptions>>;
 }
 
@@ -389,10 +308,6 @@
      * By default, flush mode is TurnBased.
      */
     readonly flushMode?: FlushMode;
-    /**
-     * Save enough runtime state to be able to serialize upon request and load to the same state in a new container.
-     */
-    readonly enableOfflineLoad?: boolean;
 }
 
 type IRuntimeMessageMetadata = undefined | {
@@ -431,33 +346,6 @@
 interface OldContainerContextWithLogger extends Omit<IContainerContext, "taggedLogger"> {
     logger: ITelemetryBaseLogger;
     taggedLogger: undefined;
-}
-
-/**
- * State saved when the container closes, to be given back to a newly
- * instantiated runtime in a new instance of the container, so it can load to the
- * same state
- */
-export interface IPendingRuntimeState {
-    /**
-     * Pending ops from PendingStateManager
-     */
-    pending?: IPendingLocalState;
-    /**
-     * A base snapshot at a sequence number prior to the first pending op
-     */
-    baseSnapshot: ISnapshotTree;
-    /**
-     * Serialized blobs from the base snapshot. Used to load offline since
-     * storage is not available.
-     */
-    snapshotBlobs: ISerializedBaseSnapshotBlobs;
-    /**
-     * All runtime ops since base snapshot sequence number up to the latest op
-     * seen when the container was closed. Used to apply stashed (saved pending)
-     * ops at the same sequence number at which they were made.
-     */
-    savedOps: ISequencedDocumentMessage[];
 }
 
 const useDataStoreAliasingKey = "Fluid.ContainerRuntime.UseDataStoreAliasing";
@@ -860,61 +748,15 @@
             loadSequenceNumberVerification = "close",
             useDataStoreAliasing = false,
             flushMode = defaultFlushMode,
-            enableOfflineLoad = false,
         } = runtimeOptions;
 
-<<<<<<< HEAD
-        // We pack at data store level only. If isolated channels are disabled,
-        // then there are no .channel layers, we pack at level 1, otherwise we pack at level 2
-        const packingLevel = summaryOptions.disableIsolatedChannels ? 1 : 2;
-
-        const pendingRuntimeState = context.pendingLocalState as IPendingRuntimeState | undefined;
-        const baseSnapshot: ISnapshotTree | undefined = pendingRuntimeState?.baseSnapshot ?? context.baseSnapshot;
-
-        let storage = context.storage;
-        if (context.baseSnapshot && !pendingRuntimeState) {
-            // This will patch snapshot in place!
-            // If storage is provided, it will wrap storage with BlobAggregationStorage that can
-            // pack & unpack aggregated blobs.
-            // Note that if storage is provided later by loader layer, we will wrap storage in this.storage getter.
-            // BlobAggregationStorage is smart enough for double-wrapping to be no-op
-            if (context.attachState === AttachState.Attached) {
-                // IContainerContext storage api return type still has undefined in 0.39 package version.
-                // So once we release 0.40 container-defn package we can remove this check.
-                assert(context.storage !== undefined, 0x1f4 /* "Attached state should have storage" */);
-                const aggrStorage = BlobAggregationStorage.wrap(
-                    context.storage,
-                    logger,
-                    undefined /* allowPacking */,
-                    packingLevel,
-                );
-                await aggrStorage.unpackSnapshot(context.baseSnapshot);
-                storage = aggrStorage;
-            } else {
-                await BlobAggregationStorage.unpackSnapshot(context.baseSnapshot);
-            }
-        }
-=======
         const storage = context.storage;
->>>>>>> 24231532
-
-        if (pendingRuntimeState) {
-            storage = new SerializedSnapshotStorage(() => {
-                // we still want to write aggegrated blobs
-                return BlobAggregationStorage.wrap(
-                    context.storage,
-                    logger,
-                    undefined /* allowPacking */,
-                    packingLevel,
-                );
-            }, pendingRuntimeState.snapshotBlobs);
-        }
 
         const registry = new FluidDataStoreRegistry(registryEntries);
 
         const tryFetchBlob = async <T>(blobName: string): Promise<T | undefined> => {
-            const blobId = baseSnapshot?.blobs[blobName];
-            if (baseSnapshot && blobId) {
+            const blobId = context.baseSnapshot?.blobs[blobName];
+            if (context.baseSnapshot && blobId) {
                 // IContainerContext storage api return type still has undefined in 0.39 package version.
                 // So once we release 0.40 container-defn package we can remove this check.
                 assert(storage !== undefined, 0x1f5 /* "Attached state should have storage" */);
@@ -933,7 +775,7 @@
 
         // read snapshot blobs needed for BlobManager to load
         const blobManagerSnapshot = await BlobManager.load(
-            baseSnapshot?.trees[blobsTreeName],
+            context.baseSnapshot?.trees[blobsTreeName],
             async (id) => {
                 // IContainerContext storage api return type still has undefined in 0.39 package version.
                 // So once we release 0.40 container-defn package we can remove this check.
@@ -976,7 +818,6 @@
                 loadSequenceNumberVerification,
                 useDataStoreAliasing,
                 flushMode,
-                enableOfflineLoad,
             },
             containerScope,
             logger,
@@ -984,14 +825,6 @@
             blobManagerSnapshot,
             requestHandler,
         );
-
-        if (pendingRuntimeState) {
-            await runtime.processSavedOps(pendingRuntimeState);
-            // delete these once runtime has seen them to save space
-            pendingRuntimeState.savedOps = [];
-        }
-
-        await runtime.getSnapshotBlobs();
 
         return runtime;
     }
@@ -1076,8 +909,7 @@
 
     private _connected: boolean;
 
-    private readonly savedOps: ISequencedDocumentMessage[] = [];
-    private baseSnapshotBlobs?: ISerializedBaseSnapshotBlobs;
+    private paused: boolean = false;
 
     private consecutiveReconnects = 0;
 
@@ -1090,8 +922,6 @@
         return this.summarizerClientElection?.electedClientId;
     }
 
-<<<<<<< HEAD
-=======
     private get summaryConfiguration() {
         return {
             // the defaults
@@ -1101,7 +931,6 @@
         };
     }
 
->>>>>>> 24231532
     private _disposed = false;
     public get disposed() { return this._disposed; }
 
@@ -1139,68 +968,9 @@
         return this._summarizer;
     }
 
-    private readonly summariesDisabled: boolean;
-    private isSummariesDisabled(): boolean {
-        // back-compat: disableSummaries was moved from ISummaryRuntimeOptions
-        //   to ISummaryConfiguration in 0.60.
-        if (this.runtimeOptions.summaryOptions.disableSummaries === true) {
-            return true;
-        }
-        return this.summaryConfiguration.state === "disabled";
-    }
-
-    private readonly heuristicsDisabled: boolean;
-    private isHeuristicsDisabled(): boolean {
-        // back-compat: disableHeuristics was moved from ISummarizerOptions
-        //   to ISummaryConfiguration in 0.60.
-        if (this.runtimeOptions.summaryOptions.summarizerOptions?.disableHeuristics === true) {
-            return true;
-        }
-        return this.summaryConfiguration.state === "disableHeuristics";
-    }
-
-    private readonly summarizerClientElectionEnabled: boolean;
-    private isSummarizerClientElectionEnabled(): boolean {
-        if (this.mc.config.getBoolean("Fluid.ContainerRuntime.summarizerClientElection")) {
-            return this.mc.config.getBoolean("Fluid.ContainerRuntime.summarizerClientElection") ?? true;
-        }
-        // back-compat: summarizerClientElection was moved from ISummaryRuntimeOptions
-        //   to ISummaryConfiguration in 0.60.
-        if (this.runtimeOptions.summaryOptions.summarizerClientElection === true) {
-            return true;
-        }
-        if (this.summaryConfiguration.state !== "disabled") {
-            return this.summaryConfiguration.summarizerClientElection === true;
-        } else {
-            return false;
-        }
-    }
-    private readonly maxOpsSinceLastSummary: number;
-    private getMaxOpsSinceLastSummary(): number {
-        // back-compat: maxOpsSinceLastSummary was moved from ISummaryRuntimeOptions
-        //   to ISummaryConfiguration in 0.60.
-        if (this.runtimeOptions.summaryOptions.maxOpsSinceLastSummary !== undefined) {
-            return this.runtimeOptions.summaryOptions.maxOpsSinceLastSummary;
-        }
-        if (this.summaryConfiguration.state !== "disabled") {
-            return this.summaryConfiguration.maxOpsSinceLastSummary;
-        } else {
-            return 0;
-        }
-    }
-
-    private readonly initialSummarizerDelayMs: number;
-    private getInitialSummarizerDelayMs(): number {
-        // back-compat: initialSummarizerDelayMs was moved from ISummaryRuntimeOptions
-        //   to ISummaryConfiguration in 0.60.
-        if (this.runtimeOptions.summaryOptions.initialSummarizerDelayMs !== undefined) {
-            return this.runtimeOptions.summaryOptions.initialSummarizerDelayMs;
-        }
-        if (this.summaryConfiguration.state !== "disabled") {
-            return this.summaryConfiguration.initialSummarizerDelayMs;
-        } else {
-            return 0;
-        }
+    private get summariesDisabled(): boolean {
+        return this.runtimeOptions.summaryOptions.disableSummaries === true ||
+            this.runtimeOptions.summaryOptions.summaryConfigOverrides?.disableSummaries === true;
     }
 
     private readonly createContainerMetadata: ICreateContainerMetadata;
@@ -1224,18 +994,9 @@
         existing: boolean,
         blobManagerSnapshot: IBlobManagerLoadInfo,
         private readonly requestHandler?: (request: IRequest, runtime: IContainerRuntime) => Promise<IResponse>,
-<<<<<<< HEAD
-        private _storage?: IDocumentStorageService,
-        private readonly summaryConfiguration: ISummaryConfiguration = {
-            // the defaults
-            ... DefaultSummaryConfiguration,
-            // the runtime configuration overrides
-            ... runtimeOptions.summaryOptions?.summaryConfigOverrides,
-        },
-=======
->>>>>>> 24231532
     ) {
         super();
+
         this.messageAtLastSummary = metadata?.message;
 
         // Default to false (enabled).
@@ -1248,12 +1009,6 @@
 
         this.mc = loggerToMonitoringContext(
             ChildLogger.create(this.logger, "ContainerRuntime"));
-
-        this.summariesDisabled = this.isSummariesDisabled();
-        this.heuristicsDisabled = this.isHeuristicsDisabled();
-        this.summarizerClientElectionEnabled = this.isSummarizerClientElectionEnabled();
-        this.maxOpsSinceLastSummary = this.getMaxOpsSinceLastSummary();
-        this.initialSummarizerDelayMs = this.getInitialSummarizerDelayMs();
 
         this._aliasingEnabled =
             (this.mc.config.getBoolean(useDataStoreAliasingKey) ?? false) ||
@@ -1264,16 +1019,12 @@
             this.mc.config.getNumber(maxConsecutiveReconnectsKey) ?? this.defaultMaxConsecutiveReconnects;
 
         this._flushMode = runtimeOptions.flushMode;
-
-        const pendingRuntimeState = context.pendingLocalState as IPendingRuntimeState | undefined;
-        const baseSnapshot: ISnapshotTree | undefined = pendingRuntimeState?.baseSnapshot ?? context.baseSnapshot;
-
         this.garbageCollector = GarbageCollector.create(
             this,
             this.runtimeOptions.gcOptions,
             (nodePath: string) => this.getGCNodePackagePath(nodePath),
             () => this.messageAtLastSummary?.timestamp,
-            baseSnapshot,
+            context.baseSnapshot,
             async <T>(id: string) => readAndParse<T>(this.storage, id),
             this.mc.logger,
             existing,
@@ -1288,7 +1039,7 @@
             // Latest change sequence number, no changes since summary applied yet
             loadedFromSequenceNumber,
             // Summary reference sequence number, undefined if no summary yet
-            baseSnapshot ? loadedFromSequenceNumber : undefined,
+            context.baseSnapshot ? loadedFromSequenceNumber : undefined,
             {
                 // Must set to false to prevent sending summary handle which would be pointing to
                 // a summary with an older protocol state.
@@ -1301,12 +1052,12 @@
             },
         );
 
-        if (baseSnapshot) {
-            this.summarizerNode.loadBaseSummaryWithoutDifferential(baseSnapshot);
+        if (this.context.baseSnapshot) {
+            this.summarizerNode.loadBaseSummaryWithoutDifferential(this.context.baseSnapshot);
         }
 
         this.dataStores = new DataStores(
-            getSummaryForDatastores(baseSnapshot, metadata),
+            getSummaryForDatastores(context.baseSnapshot, metadata),
             this,
             (attachMsg) => this.submit(ContainerMessageType.Attach, attachMsg),
             (id: string, createParam: CreateChildSummarizerNodeParam) => (
@@ -1352,19 +1103,10 @@
         this.deltaSender = this.deltaManager;
 
         this.pendingStateManager = new PendingStateManager(
-            {
-                applyStashedOp: this.applyStashedOp.bind(this),
-                clientId: ()=>this.clientId,
-                close: this.closeFn,
-                connected: ()=>this.connected,
-                flush: this.flush.bind(this),
-                flushMode: ()=>this.flushMode,
-                reSubmit: this.reSubmit.bind(this),
-                rollback: this.rollback.bind(this),
-                setFlushMode: (mode)=>this.setFlushMode(mode),
-            },
+            this,
+            async (type, content) => this.applyStashedOp(type, content),
             this._flushMode,
-            pendingRuntimeState?.pending);
+            context.pendingLocalState as IPendingLocalState);
 
         this.context.quorum.on("removeMember", (clientId: string) => {
             this.clearPartialChunks(clientId);
@@ -1372,9 +1114,15 @@
 
         this.summaryCollection = new SummaryCollection(this.deltaManager, this.logger);
 
-        this.dirtyContainer = this.context.attachState !== AttachState.Attached
-            || this.pendingStateManager.hasPendingMessages();
+        const { attachState, pendingLocalState } = this.context;
+        this.dirtyContainer = attachState !== AttachState.Attached
+            || (pendingLocalState as IPendingLocalState)?.pendingStates.length > 0;
         this.context.updateDirtyContainerState(this.dirtyContainer);
+
+        // Map the deprecated generateSummaries flag to disableSummaries.
+        if (this.runtimeOptions.summaryOptions.generateSummaries === false) {
+            this.runtimeOptions.summaryOptions.disableSummaries = true;
+        }
 
         if (this.summariesDisabled) {
             this.mc.logger.sendTelemetryEvent({ eventName: "SummariesDisabled" });
@@ -1392,13 +1140,16 @@
                 electedSummarizerData ?? this.context.deltaManager.lastSequenceNumber,
                 SummarizerClientElection.isClientEligible,
             );
-
+            const summarizerClientElectionEnabled =
+                this.mc.config.getBoolean("Fluid.ContainerRuntime.summarizerClientElection") ??
+                this.runtimeOptions.summaryOptions?.summarizerClientElection === true;
+            const maxOpsSinceLastSummary = this.runtimeOptions.summaryOptions.maxOpsSinceLastSummary ?? 7000;
             this.summarizerClientElection = new SummarizerClientElection(
                 orderedClientLogger,
                 this.summaryCollection,
                 orderedClientElectionForSummarizer,
-                this.maxOpsSinceLastSummary,
-                this.summarizerClientElectionEnabled,
+                maxOpsSinceLastSummary,
+                summarizerClientElectionEnabled,
             );
 
             if (this.context.clientDetails.type === summarizerClientType) {
@@ -1415,13 +1166,8 @@
                 // Only create a SummaryManager and SummarizerClientElection
                 // if summaries are enabled and we are not the summarizer client.
                 const defaultAction = () => {
-<<<<<<< HEAD
-                    if (this.summaryCollection.opsSinceLastAck > this.maxOpsSinceLastSummary) {
-                        this.logger.sendErrorEvent({eventName: "SummaryStatus:Behind"});
-=======
                     if (this.summaryCollection.opsSinceLastAck > maxOpsSinceLastSummary) {
                         this.logger.sendErrorEvent({ eventName: "SummaryStatus:Behind" });
->>>>>>> 24231532
                         // unregister default to no log on every op after falling behind
                         // and register summary ack handler to re-register this handler
                         // after successful summary
@@ -1451,9 +1197,9 @@
                         formExponentialFn({ coefficient: 20, initialDelay: 0 }),
                     ),
                     {
-                        initialDelayMs: this.initialSummarizerDelayMs,
+                        initialDelayMs: this.runtimeOptions.summaryOptions.initialSummarizerDelayMs,
                     },
-                    this.heuristicsDisabled,
+                    this.runtimeOptions.summaryOptions.summarizerOptions,
                 );
                 this.summaryManager.start();
             }
@@ -1481,6 +1227,10 @@
 
             this.replayPendingStates();
         });
+
+        if (context.pendingLocalState !== undefined) {
+            this.deltaManager.on("op", this.onOp);
+        }
 
         // logging hardware telemetry
         logger.sendTelemetryEvent({
@@ -1777,6 +1527,28 @@
         this.updateDocumentDirtyState(newState);
     }
 
+    /**
+     * Used to apply stashed ops at their reference sequence number.
+     * Normal op processing is synchronous, but applying stashed ops is async since the
+     * data store may not be loaded yet, so we pause DeltaManager between ops.
+     * It's also important that we see each op so we know all stashed ops have
+     * been applied by "connected" event, but process() doesn't see system ops,
+     * so we listen directly from DeltaManager instead.
+     */
+    private readonly onOp = (op: ISequencedDocumentMessage) => {
+        assert(!this.paused, 0x128 /* "Container should not already be paused before applying stashed ops" */);
+        this.paused = true;
+        // eslint-disable-next-line @typescript-eslint/no-floating-promises
+        this.context.deltaManager.inbound.pause();
+        const stashP = this.pendingStateManager.applyStashedOpsAt(op.sequenceNumber);
+        stashP.then(() => {
+            this.paused = false;
+            this.context.deltaManager.inbound.resume();
+        }, (error) => {
+            this.closeFn(normalizeError(error));
+        });
+    };
+
     private async applyStashedOp(type: ContainerMessageType, op: ISequencedDocumentMessage): Promise<unknown> {
         switch (type) {
             case ContainerMessageType.FluidDataStoreOp:
@@ -1803,6 +1575,8 @@
         this._connected = connected;
 
         if (changeOfState) {
+            this.deltaManager.off("op", this.onOp);
+            this.context.pendingLocalState = undefined;
             if (!this.shouldContinueReconnecting()) {
                 this.closeFn(new GenericError(
                     // pre-0.58 error message: MaxReconnectsWithNoProgress
@@ -1828,10 +1602,6 @@
             return;
         }
 
-        if (this.mc.config.getBoolean("enableOfflineLoad") ?? this.runtimeOptions.enableOfflineLoad) {
-            this.savedOps.push(messageArg);
-        }
-
         // Do shallow copy of message, as methods below will modify it.
         // There might be multiple container instances receiving same message
         // We do not need to make deep copy, as each layer will just replace message.content itself,
@@ -1850,14 +1620,8 @@
             // once all pieces are available
             message = this.processRemoteChunkedMessage(message);
 
-            let localOpMetadata: unknown;
-            if (local) {
-                // Call the PendingStateManager to process local messages.
-                // Do not process local chunked ops until all pieces are available.
-                if (message.type !== ContainerMessageType.ChunkedOp) {
-                    localOpMetadata = this.pendingStateManager.processPendingLocalMessage(message);
-                }
-            }
+            // Call the PendingStateManager to process messages.
+            const { localAck, localOpMetadata } = this.pendingStateManager.processMessage(message, local);
 
             // If there are no more pending messages after processing a local message,
             // the document is no longer dirty.
@@ -1867,13 +1631,14 @@
 
             switch (message.type) {
                 case ContainerMessageType.Attach:
-                    this.dataStores.processAttachMessage(message, local);
+                    this.dataStores.processAttachMessage(message, local || localAck);
                     break;
                 case ContainerMessageType.Alias:
                     this.processAliasMessage(message, localOpMetadata, local);
                     break;
                 case ContainerMessageType.FluidDataStoreOp:
-                    this.dataStores.processFluidDataStoreOp(message, local, localOpMetadata);
+                    // if localAck === true, treat this as a local op because it's one we sent on a previous container
+                    this.dataStores.processFluidDataStoreOp(message, local || localAck, localOpMetadata);
                     break;
                 case ContainerMessageType.BlobAttach:
                     assert(message?.metadata?.blobId, 0x12a /* "Missing blob id on metadata" */);
@@ -1994,31 +1759,18 @@
         const savedFlushMode = this.flushMode;
         this.setFlushMode(FlushMode.TurnBased);
 
-        try {
-            this.trackOrderSequentiallyCalls(callback);
-            this.flush();
-        } finally{
-            this.setFlushMode(savedFlushMode);
-        }
+        this.trackOrderSequentiallyCalls(callback);
+        this.flush();
+        this.setFlushMode(savedFlushMode);
     }
 
     private trackOrderSequentiallyCalls(callback: () => void): void {
-        let checkpoint: { rollback: () => void } | undefined;
-        if (this.mc.config.getBoolean("Fluid.ContainerRuntime.EnableRollback")) {
-            checkpoint = this.pendingStateManager.checkpoint();
-        }
-
         try {
             this._orderSequentiallyCalls++;
             callback();
         } catch (error) {
-            if (checkpoint) {
-                // This will throw and close the container if rollback fails
-                checkpoint.rollback();
-            } else {
-                // pre-0.58 error message: orderSequentiallyCallbackException
-                this.closeFn(new GenericError("orderSequentially callback exception", error));
-            }
+            // pre-0.58 error message: orderSequentiallyCallbackException
+            this.closeFn(new GenericError("orderSequentially callback exception", error));
             throw error; // throw the original error for the consumer of the runtime
         } finally {
             this._orderSequentiallyCalls--;
@@ -2603,11 +2355,7 @@
                 gcTotalBlobsSize: gcSummaryTreeStats?.totalBlobSize,
                 opsSizesSinceLastSummary: this.opTracker.opsSizeAccumulator,
                 nonSystemOpsSinceLastSummary: this.opTracker.nonSystemOpCount,
-<<<<<<< HEAD
-                quorumSize: this.getQuorum().getMembers().size,
-=======
                 summaryNumber,
->>>>>>> 24231532
                 ...partialStats,
             };
             const generateSummaryData = {
@@ -2771,6 +2519,9 @@
     ): void {
         this.verifyNotClosed();
 
+        if (this.context.pendingLocalState !== undefined) {
+            this.closeFn(new GenericError("containerRuntimeSubmitWithPendingLocalState"));
+        }
         // There should be no ops in detached container state!
         assert(this.attachState !== AttachState.Detached, 0x132 /* "sending ops in detached container" */);
 
@@ -2966,22 +2717,6 @@
         }
     }
 
-    private rollback(
-        type: ContainerMessageType,
-        content: any,
-        localOpMetadata: unknown,
-    ) {
-        switch (type) {
-            case ContainerMessageType.FluidDataStoreOp:
-                // For operations, call rollbackDataStoreOp which will find the right store
-                // and trigger rollback on it.
-                this.dataStores.rollbackDataStoreOp(content, localOpMetadata);
-                break;
-            default:
-                throw new Error(`Can't rollback ${type}`);
-        }
-    }
-
     /** Implementation of ISummarizerInternalsProvider.refreshLatestSummaryAck */
     public async refreshLatestSummaryAck(
         proposalHandle: string | undefined,
@@ -3060,43 +2795,8 @@
         });
     }
 
-    public notifyAttaching(snapshot: ISnapshotTreeWithBlobContents) {
-        if (this.mc.config.getBoolean("enableOfflineLoad") ?? this.runtimeOptions.enableOfflineLoad) {
-            this.baseSnapshotBlobs = SerializedSnapshotStorage.serializeTreeWithBlobContents(snapshot);
-        }
-    }
-
-    public async getSnapshotBlobs(): Promise<void> {
-        if (!(this.mc.config.getBoolean("enableOfflineLoad") ?? this.runtimeOptions.enableOfflineLoad) ||
-            this.attachState !== AttachState.Attached || this.context.pendingLocalState) {
-            return;
-        }
-        assert(!!this.context.baseSnapshot, "Must have a base snapshot");
-        this.baseSnapshotBlobs = await SerializedSnapshotStorage.serializeTree(this.context.baseSnapshot, this.storage);
-    }
-
-    public getPendingLocalState(): IPendingRuntimeState {
-        if (!(this.mc.config.getBoolean("enableOfflineLoad") ?? this.runtimeOptions.enableOfflineLoad)) {
-            throw new UsageError("can't get state when offline load disabled");
-        }
-
-        const previousPendingState = this.context.pendingLocalState as IPendingRuntimeState | undefined;
-        if (previousPendingState) {
-            return {
-                pending: this.pendingStateManager.getLocalState(),
-                snapshotBlobs: previousPendingState.snapshotBlobs,
-                baseSnapshot: previousPendingState.baseSnapshot,
-                savedOps: this.savedOps,
-            };
-        }
-        assert(!!this.context.baseSnapshot, "Must have a base snapshot");
-        assert(!!this.baseSnapshotBlobs, "Must serialize base snapshot blobs before getting runtime state");
-        return {
-            pending: this.pendingStateManager.getLocalState(),
-            snapshotBlobs: this.baseSnapshotBlobs,
-            baseSnapshot: this.context.baseSnapshot,
-            savedOps: this.savedOps,
-        };
+    public getPendingLocalState() {
+        return this.pendingStateManager.getLocalState();
     }
 
     public readonly summarizeOnDemand: ISummarizer["summarizeOnDemand"] = (...args) => {
@@ -3125,7 +2825,7 @@
             // because it is a misuse of the API rather than an expected failure.
             throw new UsageError(
                 `Can't summarize, disableSummaries: ${this.summariesDisabled}`,
-                );
+            );
         }
     };
 
@@ -3158,16 +2858,6 @@
             return summarizer;
         };
     }
-
-    private async processSavedOps(state: IPendingRuntimeState) {
-        for (const op of state.savedOps) {
-            this.process(op, false);
-            await this.pendingStateManager.applyStashedOpsAt(op.sequenceNumber);
-        }
-        // we may not have seen every sequence number (because of system ops) so apply everything once we
-        // don't have any more saved ops
-        await this.pendingStateManager.applyStashedOpsAt();
-    }
 }
 
 /**
