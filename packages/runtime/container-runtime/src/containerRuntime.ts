/*!
 * Copyright (c) Microsoft Corporation and contributors. All rights reserved.
 * Licensed under the MIT License.
 */
import { EventEmitter } from "events";
import { ITelemetryBaseLogger, ITelemetryGenericEvent, ITelemetryLogger } from "@fluidframework/common-definitions";
import {
    FluidObject,
    IFluidHandle,
    IFluidHandleContext,
    IFluidRouter,
    IRequest,
    IResponse,
} from "@fluidframework/core-interfaces";
import {
    IAudience,
    IFluidTokenProvider,
    IContainerContext,
    IDeltaManager,
    IDeltaSender,
    IRuntime,
    ICriticalContainerError,
    AttachState,
    ILoaderOptions,
    LoaderHeader,
    ISnapshotTreeWithBlobContents,
} from "@fluidframework/container-definitions";
import {
    IContainerRuntime,
    IContainerRuntimeEvents,
} from "@fluidframework/container-runtime-definitions";
import {
    assert,
    Trace,
    TypedEventEmitter,
    unreachableCase,
    performance,
} from "@fluidframework/common-utils";
import {
    ChildLogger,
    raiseConnectedEvent,
    PerformanceEvent,
    TaggedLoggerAdapter,
    MonitoringContext,
    loggerToMonitoringContext,
} from "@fluidframework/telemetry-utils";
import {
    DriverHeader,
    FetchSource,
    IDocumentStorageService,
    ISummaryContext,
} from "@fluidframework/driver-definitions";
import { readAndParse, isUnpackedRuntimeMessage } from "@fluidframework/driver-utils";
import {
    DataCorruptionError,
    DataProcessingError,
    GenericError,
    UsageError,
    extractSafePropertiesFromMessage,
} from "@fluidframework/container-utils";
import {
    IClientDetails,
    IDocumentMessage,
    IQuorumClients,
    ISequencedDocumentMessage,
    ISignalMessage,
    ISnapshotTree,
    ISummaryContent,
    ISummaryTree,
    MessageType,
    SummaryType,
} from "@fluidframework/protocol-definitions";
import {
    FlushMode,
    InboundAttachMessage,
    IFluidDataStoreContextDetached,
    IFluidDataStoreRegistry,
    IFluidDataStoreChannel,
    IGarbageCollectionData,
    IGarbageCollectionDetailsBase,
    IEnvelope,
    IInboundSignalMessage,
    ISignalEnvelope,
    NamedFluidDataStoreRegistryEntries,
    ISummaryTreeWithStats,
    ISummarizeInternalResult,
    CreateChildSummarizerNodeParam,
    SummarizeInternalFn,
    channelsTreeName,
    IAttachMessage,
    IDataStore,
    ITelemetryContext,
} from "@fluidframework/runtime-definitions";
import {
    addBlobToSummary,
    addSummarizeResultToSummary,
    addTreeToSummary,
    createRootSummarizerNodeWithGC,
    IRootSummarizerNodeWithGC,
    RequestParser,
    create404Response,
    exceptionToResponse,
    requestFluidObject,
    responseToException,
    seqFromTree,
    calculateStats,
    TelemetryContext,
} from "@fluidframework/runtime-utils";
import { GCDataBuilder, trimLeadingAndTrailingSlashes } from "@fluidframework/garbage-collector";
import { v4 as uuid } from "uuid";
import { ContainerFluidHandleContext } from "./containerHandleContext";
import { FluidDataStoreRegistry } from "./dataStoreRegistry";
import { Summarizer } from "./summarizer";
import { SummaryManager } from "./summaryManager";
import { DeltaScheduler } from "./deltaScheduler";
import {
    ReportOpPerfTelemetry,
    latencyThreshold,
    IPerfSignalReport,
} from "./connectionTelemetry";
import { IPendingLocalState, PendingStateManager } from "./pendingStateManager";
import { pkgVersion } from "./packageVersion";
import { BlobManager, IBlobManagerLoadInfo } from "./blobManager";
import { DataStores, getSummaryForDatastores } from "./dataStores";
import {
    aliasBlobName,
    blobsTreeName,
    chunksBlobName,
    electedSummarizerBlobName,
    extractSummaryMetadataMessage,
    IContainerRuntimeMetadata,
    ICreateContainerMetadata,
    ISummaryMetadataMessage,
    metadataBlobName,
    wrapSummaryInChannelsTree,
} from "./summaryFormat";
import { SummaryCollection } from "./summaryCollection";
import { ISerializedElection, OrderedClientCollection, OrderedClientElection } from "./orderedClientElection";
import { SummarizerClientElection, summarizerClientType } from "./summarizerClientElection";
import {
    SubmitSummaryResult,
    IConnectableRuntime,
    IGeneratedSummaryStats,
    ISubmitSummaryOptions,
    ISummarizer,
    ISummarizerInternalsProvider,
    ISummarizerOptions,
    ISummarizerRuntime,
} from "./summarizerTypes";
import { formExponentialFn, Throttler } from "./throttler";
import { RunWhileConnectedCoordinator } from "./runWhileConnectedCoordinator";
import {
    GarbageCollector,
    GCNodeType,
    gcTreeKey,
    IGarbageCollectionRuntime,
    IGarbageCollector,
    IGCStats,
} from "./garbageCollection";
import {
    channelToDataStore,
    IDataStoreAliasMessage,
    isDataStoreAliasMessage,
} from "./dataStore";
import { BindBatchTracker } from "./batchTracker";
import { ISerializedBaseSnapshotBlobs, SerializedSnapshotStorage } from "./serializedSnapshotStorage";

export enum ContainerMessageType {
    // An op to be delivered to store
    FluidDataStoreOp = "component",

    // Creates a new store
    Attach = "attach",

    // Chunked operation.
    ChunkedOp = "chunkedOp",

    // Signifies that a blob has been attached and should not be garbage collected by storage
    BlobAttach = "blobAttach",

    // Ties our new clientId to our old one on reconnect
    Rejoin = "rejoin",

    // Sets the alias of a root data store
    Alias = "alias",
}

export interface IChunkedOp {
    chunkId: number;

    totalChunks: number;

    contents: string;

    originalType: MessageType | ContainerMessageType;
}

export interface ContainerRuntimeMessage {
    contents: any;
    type: ContainerMessageType;
}
export interface ISummaryBaseConfiguration {
    /**
     *  Delay before first attempt to spawn summarizing container.
     */
    initialSummarizerDelayMs: number;

    /**
     * Flag that will enable changing elected summarizer client after maxOpsSinceLastSummary.
     * This defaults to false (disabled) and must be explicitly set to true to enable.
     */
    summarizerClientElection: boolean;

    /**
     * Defines the maximum allowed time to wait for a pending summary ack.
     * The maximum amount of time client will wait for a summarize is the minimum of
     * maxSummarizeAckWaitTime (currently 10 * 60 * 1000) and maxAckWaitTime.
     */
    maxAckWaitTime: number;
    /**
     * Defines the maximum number of Ops in between Summaries that can be
     * allowed before forcibly electing a new summarizer client.
     */
    maxOpsSinceLastSummary: number;
}

export interface ISummaryConfigurationHeuristics extends ISummaryBaseConfiguration {
    state: "enabled";
    /**
     * @deprecated - please move all implementation to minIdleTime and maxIdleTime
     */
    idleTime: number;
    /**
     * Defines the maximum allowed time, since the last received Ack, before running the summary
     * with reason maxTime.
     * For example, say we receive ops one by one just before the idle time is triggered.
     * In this case, we still want to run a summary since it's been a while since the last summary.
     */
    maxTime: number;
    /**
     * Defines the maximum number of Ops, since the last received Ack, that can be allowed
     * before running the summary with reason maxOps.
     */
    maxOps: number;
    /**
     * Defines the minimum number of Ops, since the last received Ack, that can be allowed
     * before running the last summary.
     */
    minOpsForLastSummaryAttempt: number;
    /**
     * Defines the lower boundary for the allowed time in between summarizations.
     * Pairs with maxIdleTime to form a range.
     * For example, if we only receive 1 op, we don't want to have the same idle time as say 100 ops.
     * Based on the boundaries we set in minIdleTime and maxIdleTime, the idle time will change
     * linearly depending on the number of ops we receive.
     */
    minIdleTime: number;
    /**
     * Defines the upper boundary for the allowed time in between summarizations.
     * Pairs with minIdleTime to form a range.
     * For example, if we only receive 1 op, we don't want to have the same idle time as say 100 ops.
     * Based on the boundaries we set in minIdleTime and maxIdleTime, the idle time will change
     * linearly depending on the number of ops we receive.
     */
    maxIdleTime: number;
    /**
     * Runtime op weight to use in heuristic summarizing.
     * This number is a multiplier on the number of runtime ops we process when running summarize heuristics.
     * For example: (multiplier) * (number of runtime ops) = weighted number of runtime ops
     */
    runtimeOpWeight: number;
    /**
     * Non-runtime op weight to use in heuristic summarizing
     * This number is a multiplier on the number of non-runtime ops we process when running summarize heuristics.
     * For example: (multiplier) * (number of non-runtime ops) = weighted number of non-runtime ops
     */
    nonRuntimeOpWeight: number;
}

export interface ISummaryConfigurationDisableSummarizer {
    state: "disabled";
}

export interface ISummaryConfigurationDisableHeuristics extends ISummaryBaseConfiguration {
    state: "disableHeuristics";
}

export type ISummaryConfiguration =
    | ISummaryConfigurationDisableSummarizer
    | ISummaryConfigurationDisableHeuristics
    | ISummaryConfigurationHeuristics;

export const DefaultSummaryConfiguration: ISummaryConfiguration = {
    state: "enabled",

    idleTime: 15 * 1000, // 15 secs.

    minIdleTime: 0,

    maxIdleTime: 30 * 1000, // 30 secs.

    maxTime: 60 * 1000, // 1 min.

    maxOps: 100, // Summarize if 100 weighted ops received since last snapshot.

    minOpsForLastSummaryAttempt: 10,

    maxAckWaitTime: 10 * 60 * 1000, // 10 mins.

    maxOpsSinceLastSummary: 7000,

    initialSummarizerDelayMs: 5 * 1000, // 5 secs.

    summarizerClientElection: false,

    nonRuntimeOpWeight: 0.1,

    runtimeOpWeight: 1.0,
};

export interface IGCRuntimeOptions {
    /**
     * Flag that if true, will enable running garbage collection (GC) for a new container.
     *
     * GC has mark phase and sweep phase. In mark phase, unreferenced objects are identified
     * and marked as such in the summary. This option enables the mark phase.
     * In sweep phase, unreferenced objects are eventually deleted from the container if they meet certain conditions.
     * Sweep phase can be enabled via the "sweepAllowed" option.
     *
     * Note: This setting is persisted in the container's summary and cannot be changed.
     */
    gcAllowed?: boolean;

    /**
     * Flag that if true, enables GC's sweep phase for a new container.
     *
     * This will allow GC to eventually delete unreferenced objects from the container.
     * This flag should only be set to true if "gcAllowed" is true.
     *
     * Note: This setting is persisted in the container's summary and cannot be changed.
     */
    sweepAllowed?: boolean;

    /**
     * Flag that if true, will disable garbage collection for the session.
     * Can be used to disable running GC on containers where it is allowed via the gcAllowed option.
     */
    disableGC?: boolean;

    /**
     * Flag that will bypass optimizations and generate GC data for all nodes irrespective of whether a node
     * changed or not.
     */
    runFullGC?: boolean;

    /**
     * Maximum session duration for a new container. If not present, a default value will be used.
     *
     * Note: This setting is persisted in the container's summary and cannot be changed.
     */
    sessionExpiryTimeoutMs?: number;

    /**
     * Allows additional GC options to be passed.
     */
    [key: string]: any;
}

export interface ISummaryRuntimeOptions {

    /** Override summary configurations set by the server. */
    summaryConfigOverrides?: ISummaryConfiguration;

    /**
     *  @deprecated - this option will not be supported on the next versions.
     * Flag that disables putting channels in isolated subtrees for each data store
     * and the root node when generating a summary if set to true.
     * Defaults to FALSE (enabled) for now.
     */
    disableIsolatedChannels?: boolean;

    /**
     *  @deprecated - use `summaryConfigOverrides.initialSummarizerDelayMs` instead.
     *  Delay before first attempt to spawn summarizing container.
    */
    initialSummarizerDelayMs?: number;

    /**
     * @deprecated - use `summaryConfigOverrides.disableSummaries` instead.
     * Flag that disables summaries if it is set to true.
     */
    disableSummaries?: boolean;

    /**
     * @deprecated - use `summaryConfigOverrides.maxOpsSinceLastSummary` instead.
     * Defaults to 7000 ops
     */
    maxOpsSinceLastSummary?: number;

    /**
    * @deprecated - use `summaryConfigOverrides.summarizerClientElection` instead.
    * Flag that will enable changing elected summarizer client after maxOpsSinceLastSummary.
    * This defaults to false (disabled) and must be explicitly set to true to enable.
    */
    summarizerClientElection?: boolean;

    /**
     * @deprecated - use `summaryConfigOverrides.state = "DisableHeuristics"` instead.
     *  Options that control the running summarizer behavior. */
    summarizerOptions?: Readonly<Partial<ISummarizerOptions>>;
}

/**
 * Options for container runtime.
 */
export interface IContainerRuntimeOptions {
    readonly summaryOptions?: ISummaryRuntimeOptions;
    readonly gcOptions?: IGCRuntimeOptions;
    /**
     * Affects the behavior while loading the runtime when the data verification check which
     * compares the DeltaManager sequence number (obtained from protocol in summary) to the
     * runtime sequence number (obtained from runtime metadata in summary) finds a mismatch.
     * 1. "close" (default) will close the container with an assertion.
     * 2. "log" will log an error event to telemetry, but still continue to load.
     * 3. "bypass" will skip the check entirely. This is not recommended.
     */
    readonly loadSequenceNumberVerification?: "close" | "log" | "bypass";
    /**
     * Sets the flush mode for the runtime. In Immediate flush mode the runtime will immediately
     * send all operations to the driver layer, while in TurnBased the operations will be buffered
     * and then sent them as a single batch at the end of the turn.
     * By default, flush mode is TurnBased.
     */
    readonly flushMode?: FlushMode;
    /**
     * Save enough runtime state to be able to serialize upon request and load to the same state in a new container.
     */
    readonly enableOfflineLoad?: boolean;
}

type IRuntimeMessageMetadata = undefined | {
    batch?: boolean;
};

/**
 * The summary tree returned by the root node. It adds state relevant to the root of the tree.
 */
export interface IRootSummaryTreeWithStats extends ISummaryTreeWithStats {
    /** The garbage collection stats if GC ran, undefined otherwise. */
    gcStats?: IGCStats;
}

/**
 * Accepted header keys for requests coming to the runtime.
 */
export enum RuntimeHeaders {
    /** True to wait for a data store to be created and loaded before returning it. */
    wait = "wait",
    /**
     * True if the request is from an external app. Used for GC to handle scenarios where a data store
     * is deleted and requested via an external app.
     */
    externalRequest = "externalRequest",
    /** True if the request is coming from an IFluidHandle. */
    viaHandle = "viaHandle",
}

/**
 * @deprecated
 * Untagged logger is unsupported going forward. There are old loaders with old ContainerContexts that only
 * have the untagged logger, so to accommodate that scenario the below interface is used. It can be removed once
 * its usage is removed from TaggedLoggerAdapter fallback.
 */
interface OldContainerContextWithLogger extends Omit<IContainerContext, "taggedLogger"> {
    logger: ITelemetryBaseLogger;
    taggedLogger: undefined;
}

/**
 * State saved when the container closes, to be given back to a newly
 * instantiated runtime in a new instance of the container, so it can load to the
 * same state
 */
export interface IPendingRuntimeState {
    /**
     * Pending ops from PendingStateManager
     */
    pending?: IPendingLocalState;
    /**
     * A base snapshot at a sequence number prior to the first pending op
     */
    baseSnapshot: ISnapshotTree;
    /**
     * Serialized blobs from the base snapshot. Used to load offline since
     * storage is not available.
     */
    snapshotBlobs: ISerializedBaseSnapshotBlobs;
    /**
     * All runtime ops since base snapshot sequence number up to the latest op
     * seen when the container was closed. Used to apply stashed (saved pending)
     * ops at the same sequence number at which they were made.
     */
    savedOps: ISequencedDocumentMessage[];
}

const maxConsecutiveReconnectsKey = "Fluid.ContainerRuntime.MaxConsecutiveReconnects";

// Feature gate for the max op size. If the value is negative, chunking is enabled
// and all ops over 16k would be chunked. If the value is positive, all ops with
// a size strictly larger will be rejected and the container closed with an error.
const maxOpSizeInBytesKey = "Fluid.ContainerRuntime.MaxOpSizeInBytes";

// By default, we should reject any op larger than 768KB,
// in order to account for some extra overhead from serialization
// to not reach the 1MB limits in socket.io and Kafka.
const defaultMaxOpSizeInBytes = 768000;

const defaultFlushMode = FlushMode.TurnBased;

export enum RuntimeMessage {
    FluidDataStoreOp = "component",
    Attach = "attach",
    ChunkedOp = "chunkedOp",
    BlobAttach = "blobAttach",
    Rejoin = "rejoin",
    Alias = "alias",
    Operation = "op",
}

export function isRuntimeMessage(message: ISequencedDocumentMessage): boolean {
    if ((Object.values(RuntimeMessage) as string[]).includes(message.type)) {
        return true;
    }
    return false;
}

export function unpackRuntimeMessage(message: ISequencedDocumentMessage) {
    if (message.type === MessageType.Operation) {
        // legacy op format?
        if (message.contents.address !== undefined && message.contents.type === undefined) {
            message.type = ContainerMessageType.FluidDataStoreOp;
        } else {
            // new format
            const innerContents = message.contents as ContainerRuntimeMessage;
            assert(innerContents.type !== undefined, 0x121 /* "Undefined inner contents type!" */);
            message.type = innerContents.type;
            message.contents = innerContents.contents;
        }
        assert(isUnpackedRuntimeMessage(message), 0x122 /* "Message to unpack is not proper runtime message" */);
    } else {
        // Legacy format, but it's already "unpacked",
        // i.e. message.type is actually ContainerMessageType.
        // Nothing to do in such case.
    }
    return message;
}

/**
 * This class controls pausing and resuming of inbound queue to ensure that we never
 * start processing ops in a batch IF we do not have all ops in the batch.
 */
class ScheduleManagerCore {
    private pauseSequenceNumber: number | undefined;
    private currentBatchClientId: string | undefined;
    private localPaused = false;
    private timePaused = 0;
    private batchCount = 0;

    constructor(
        private readonly deltaManager: IDeltaManager<ISequencedDocumentMessage, IDocumentMessage>,
        private readonly logger: ITelemetryLogger,
    ) {
        // Listen for delta manager sends and add batch metadata to messages
        this.deltaManager.on("prepareSend", (messages: IDocumentMessage[]) => {
            if (messages.length === 0) {
                return;
            }

            // First message will have the batch flag set to true if doing a batched send
            const firstMessageMetadata = messages[0].metadata as IRuntimeMessageMetadata;
            if (!firstMessageMetadata?.batch) {
                return;
            }

            // If the batch contains only a single op, clear the batch flag.
            if (messages.length === 1) {
                delete firstMessageMetadata.batch;
                return;
            }

            // Set the batch flag to false on the last message to indicate the end of the send batch
            const lastMessage = messages[messages.length - 1];
            lastMessage.metadata = { ...lastMessage.metadata, batch: false };
        });

        // Listen for updates and peek at the inbound
        this.deltaManager.inbound.on(
            "push",
            (message: ISequencedDocumentMessage) => {
                this.trackPending(message);
            });

        // Start with baseline - empty inbound queue.
        assert(!this.localPaused, 0x293 /* "initial state" */);

        const allPending = this.deltaManager.inbound.toArray();
        for (const pending of allPending) {
            this.trackPending(pending);
        }

        // We are intentionally directly listening to the "op" to inspect system ops as well.
        // If we do not observe system ops, we are likely to hit 0x296 assert when system ops
        // precedes start of incomplete batch.
        this.deltaManager.on("op", (message) => this.afterOpProcessing(message.sequenceNumber));
    }

    /**
     * The only public function in this class - called when we processed an op,
     * to make decision if op processing should be paused or not afer that.
     */
    public afterOpProcessing(sequenceNumber: number) {
        assert(!this.localPaused, 0x294 /* "can't have op processing paused if we are processing an op" */);

        // If the inbound queue is ever empty, nothing to do!
        if (this.deltaManager.inbound.length === 0) {
            assert(this.pauseSequenceNumber === undefined,
                0x295 /* "there should be no pending batch if we have no ops" */);
            return;
        }

        // The queue is
        // 1. paused only when the next message to be processed is the beginning of a batch. Done in two places:
        //    - here (processing ops until reaching start of incomplete batch)
        //    - in trackPending(), when queue was empty and start of batch showed up.
        // 2. resumed when batch end comes in (in trackPending())

        // do we have incomplete batch to worry about?
        if (this.pauseSequenceNumber !== undefined) {
            assert(sequenceNumber < this.pauseSequenceNumber,
                0x296 /* "we should never start processing incomplete batch!" */);
            // If the next op is the start of incomplete batch, then we can't process it until it's fully in - pause!
            if (sequenceNumber + 1 === this.pauseSequenceNumber) {
                this.pauseQueue();
            }
        }
    }

    private pauseQueue() {
        assert(!this.localPaused, 0x297 /* "always called from resumed state" */);
        this.localPaused = true;
        this.timePaused = performance.now();
        // eslint-disable-next-line @typescript-eslint/no-floating-promises
        this.deltaManager.inbound.pause();
    }

    private resumeQueue(startBatch: number, messageEndBatch: ISequencedDocumentMessage) {
        const endBatch = messageEndBatch.sequenceNumber;
        const duration = this.localPaused ? (performance.now() - this.timePaused) : undefined;

        this.batchCount++;
        if (this.batchCount % 1000 === 1) {
            this.logger.sendTelemetryEvent({
                eventName: "BatchStats",
                sequenceNumber: endBatch,
                length: endBatch - startBatch + 1,
                msnDistance: endBatch - messageEndBatch.minimumSequenceNumber,
                duration,
                batchCount: this.batchCount,
                interrupted: this.localPaused,
            });
        }

        // Return early if no change in value
        if (!this.localPaused) {
            return;
        }

        this.localPaused = false;

        // Random round number - we want to know when batch waiting paused op processing.
        if (duration !== undefined && duration > latencyThreshold) {
            this.logger.sendErrorEvent({
                eventName: "MaxBatchWaitTimeExceeded",
                duration,
                sequenceNumber: endBatch,
                length: endBatch - startBatch,
            });
        }
        this.deltaManager.inbound.resume();
    }

    /**
     * Called for each incoming op (i.e. inbound "push" notification)
     */
    private trackPending(message: ISequencedDocumentMessage) {
        assert(this.deltaManager.inbound.length !== 0,
            0x298 /* "we have something in the queue that generates this event" */);

        assert((this.currentBatchClientId === undefined) === (this.pauseSequenceNumber === undefined),
            0x299 /* "non-synchronized state" */);

        const metadata = message.metadata as IRuntimeMessageMetadata;
        const batchMetadata = metadata?.batch;

        // Protocol messages are never part of a runtime batch of messages
        if (!isUnpackedRuntimeMessage(message)) {
            // Protocol messages should never show up in the middle of the batch!
            assert(this.currentBatchClientId === undefined, 0x29a /* "System message in the middle of batch!" */);
            assert(batchMetadata === undefined, 0x29b /* "system op in a batch?" */);
            assert(!this.localPaused, 0x29c /* "we should be processing ops when there is no active batch" */);
            return;
        }

        if (this.currentBatchClientId === undefined && batchMetadata === undefined) {
            assert(!this.localPaused, 0x29d /* "we should be processing ops when there is no active batch" */);
            return;
        }

        // If the client ID changes then we can move the pause point. If it stayed the same then we need to check.
        // If batchMetadata is not undefined then if it's true we've begun a new batch - if false we've ended
        // the previous one
        if (this.currentBatchClientId !== undefined || batchMetadata === false) {
            if (this.currentBatchClientId !== message.clientId) {
                // "Batch not closed, yet message from another client!"
                throw new DataCorruptionError(
                    "OpBatchIncomplete",
                    {
                        runtimeVersion: pkgVersion,
                        batchClientId: this.currentBatchClientId,
                        ...extractSafePropertiesFromMessage(message),
                    });
            }
        }

        // The queue is
        // 1. paused only when the next message to be processed is the beginning of a batch. Done in two places:
        //    - in afterOpProcessing() - processing ops until reaching start of incomplete batch
        //    - here (batchMetadata == false below), when queue was empty and start of batch showed up.
        // 2. resumed when batch end comes in (batchMetadata === true case below)

        if (batchMetadata) {
            assert(this.currentBatchClientId === undefined, 0x29e /* "there can't be active batch" */);
            assert(!this.localPaused, 0x29f /* "we should be processing ops when there is no active batch" */);
            this.pauseSequenceNumber = message.sequenceNumber;
            this.currentBatchClientId = message.clientId;
            // Start of the batch
            // Only pause processing if queue has no other ops!
            // If there are any other ops in the queue, processing will be stopped when they are processed!
            if (this.deltaManager.inbound.length === 1) {
                this.pauseQueue();
            }
        } else if (batchMetadata === false) {
            assert(this.pauseSequenceNumber !== undefined, 0x2a0 /* "batch presence was validated above" */);
            // Batch is complete, we can process it!
            this.resumeQueue(this.pauseSequenceNumber, message);
            this.pauseSequenceNumber = undefined;
            this.currentBatchClientId = undefined;
        } else {
            // Continuation of current batch. Do nothing
            assert(this.currentBatchClientId !== undefined, 0x2a1 /* "logic error" */);
        }
    }
}

/**
 * This class has the following responsibilities:
 * 1. It tracks batches as we process ops and raises "batchBegin" and "batchEnd" events.
 *    As part of it, it validates batch correctness (i.e. no system ops in the middle of batch)
 * 2. It creates instance of ScheduleManagerCore that ensures we never start processing ops from batch
 *    unless all ops of the batch are in.
 */
export class ScheduleManager {
    private readonly deltaScheduler: DeltaScheduler;
    private batchClientId: string | undefined;
    private hitError = false;

    constructor(
        private readonly deltaManager: IDeltaManager<ISequencedDocumentMessage, IDocumentMessage>,
        private readonly emitter: EventEmitter,
        private readonly logger: ITelemetryLogger,
    ) {
        this.deltaScheduler = new DeltaScheduler(
            this.deltaManager,
            ChildLogger.create(this.logger, "DeltaScheduler"),
        );
        void new ScheduleManagerCore(deltaManager, logger);
    }

    public beforeOpProcessing(message: ISequencedDocumentMessage) {
        if (this.batchClientId !== message.clientId) {
            assert(this.batchClientId === undefined,
                0x2a2 /* "Batch is interrupted by other client op. Should be caught by trackPending()" */);

            // This could be the beginning of a new batch or an individual message.
            this.emitter.emit("batchBegin", message);
            this.deltaScheduler.batchBegin(message);

            const batch = (message?.metadata as IRuntimeMessageMetadata)?.batch;
            if (batch) {
                this.batchClientId = message.clientId;
            } else {
                this.batchClientId = undefined;
            }
        }
    }

    public afterOpProcessing(error: any | undefined, message: ISequencedDocumentMessage) {
        // If this is no longer true, we need to revisit what we do where we set this.hitError.
        assert(!this.hitError, 0x2a3 /* "container should be closed on any error" */);

        if (error) {
            // We assume here that loader will close container and stop processing all future ops.
            // This is implicit dependency. If this flow changes, this code might no longer be correct.
            this.hitError = true;
            this.batchClientId = undefined;
            this.emitter.emit("batchEnd", error, message);
            this.deltaScheduler.batchEnd(message);
            return;
        }

        const batch = (message?.metadata as IRuntimeMessageMetadata)?.batch;
        // If no batchClientId has been set then we're in an individual batch. Else, if we get
        // batch end metadata, this is end of the current batch.
        if (this.batchClientId === undefined || batch === false) {
            this.batchClientId = undefined;
            this.emitter.emit("batchEnd", undefined, message);
            this.deltaScheduler.batchEnd(message);
            return;
        }
    }
}

/**
 * Legacy ID for the built-in AgentScheduler.  To minimize disruption while removing it, retaining this as a
 * special-case for document dirty state.  Ultimately we should have no special-cases from the
 * ContainerRuntime's perspective.
 */
export const agentSchedulerId = "_scheduler";

// safely check navigator and get the hardware spec value
export function getDeviceSpec() {
    try {
        if (typeof navigator === "object" && navigator !== null) {
            return {
                deviceMemory: (navigator as any).deviceMemory,
                hardwareConcurrency: navigator.hardwareConcurrency,
            };
        }
    } catch {
    }
    return {};
}

/**
 * Represents the runtime of the container. Contains helper functions/state of the container.
 * It will define the store level mappings.
 */
export class ContainerRuntime extends TypedEventEmitter<IContainerRuntimeEvents>
    implements
    IContainerRuntime,
    IGarbageCollectionRuntime,
    IRuntime,
    ISummarizerRuntime,
    ISummarizerInternalsProvider {
    public get IContainerRuntime() { return this; }
    public get IFluidRouter() { return this; }

    /**
     * Load the stores from a snapshot and returns the runtime.
     * @param context - Context of the container.
     * @param registryEntries - Mapping to the stores.
     * @param requestHandler - Request handlers for the container runtime
     * @param runtimeOptions - Additional options to be passed to the runtime
     * @param existing - (optional) When loading from an existing snapshot. Precedes context.existing if provided
     */
    public static async load(
        context: IContainerContext,
        registryEntries: NamedFluidDataStoreRegistryEntries,
        requestHandler?: (request: IRequest, runtime: IContainerRuntime) => Promise<IResponse>,
        runtimeOptions: IContainerRuntimeOptions = {},
        containerScope: FluidObject = context.scope,
        existing?: boolean,
    ): Promise<ContainerRuntime> {
        // If taggedLogger exists, use it. Otherwise, wrap the vanilla logger:
        // back-compat: Remove the TaggedLoggerAdapter fallback once all the host are using loader > 0.45
        const backCompatContext: IContainerContext | OldContainerContextWithLogger = context;
        const passLogger = backCompatContext.taggedLogger ??
            new TaggedLoggerAdapter((backCompatContext as OldContainerContextWithLogger).logger);
        const logger = ChildLogger.create(passLogger, undefined, {
            all: {
                runtimeVersion: pkgVersion,
            },
        });

        const {
            summaryOptions = {},
            gcOptions = {},
            loadSequenceNumberVerification = "close",
            flushMode = defaultFlushMode,
            enableOfflineLoad = false,
        } = runtimeOptions;

        const pendingRuntimeState = context.pendingLocalState as IPendingRuntimeState | undefined;
        const baseSnapshot: ISnapshotTree | undefined = pendingRuntimeState?.baseSnapshot ?? context.baseSnapshot;
        const storage = !pendingRuntimeState ?
            context.storage :
            new SerializedSnapshotStorage(() => { return context.storage; }, pendingRuntimeState.snapshotBlobs);

        const registry = new FluidDataStoreRegistry(registryEntries);

        const tryFetchBlob = async <T>(blobName: string): Promise<T | undefined> => {
            const blobId = baseSnapshot?.blobs[blobName];
            if (baseSnapshot && blobId) {
                // IContainerContext storage api return type still has undefined in 0.39 package version.
                // So once we release 0.40 container-defn package we can remove this check.
                assert(storage !== undefined, 0x1f5 /* "Attached state should have storage" */);
                return readAndParse<T>(storage, blobId);
            }
        };

        const [chunks, metadata, electedSummarizerData, aliases] = await Promise.all([
            tryFetchBlob<[string, string[]][]>(chunksBlobName),
            tryFetchBlob<IContainerRuntimeMetadata>(metadataBlobName),
            tryFetchBlob<ISerializedElection>(electedSummarizerBlobName),
            tryFetchBlob<[string, string][]>(aliasBlobName),
        ]);

        const loadExisting = existing === true || context.existing === true;

        // read snapshot blobs needed for BlobManager to load
        const blobManagerSnapshot = await BlobManager.load(
            baseSnapshot?.trees[blobsTreeName],
            async (id) => {
                // IContainerContext storage api return type still has undefined in 0.39 package version.
                // So once we release 0.40 container-defn package we can remove this check.
                assert(storage !== undefined, 0x256 /* "storage undefined in attached container" */);
                return readAndParse(storage, id);
            },
        );

        // Verify summary runtime sequence number matches protocol sequence number.
        const runtimeSequenceNumber = metadata?.message?.sequenceNumber;
        // When we load with pending state, we reuse an old snapshot so we don't expect these numbers to match
        if (!pendingRuntimeState && runtimeSequenceNumber !== undefined) {
            const protocolSequenceNumber = context.deltaManager.initialSequenceNumber;
            // Unless bypass is explicitly set, then take action when sequence numbers mismatch.
            if (loadSequenceNumberVerification !== "bypass" && runtimeSequenceNumber !== protocolSequenceNumber) {
                // "Load from summary, runtime metadata sequenceNumber !== initialSequenceNumber"
                const error = new DataCorruptionError(
                    // pre-0.58 error message: SummaryMetadataMismatch
                    "Summary metadata mismatch",
                    { runtimeVersion: pkgVersion, runtimeSequenceNumber, protocolSequenceNumber },
                );

                if (loadSequenceNumberVerification === "log") {
                    logger.sendErrorEvent({ eventName: "SequenceNumberMismatch" }, error);
                } else {
                    context.closeFn(error);
                }
            }
        }

        const runtime = new ContainerRuntime(
            context,
            registry,
            metadata,
            electedSummarizerData,
            chunks ?? [],
            aliases ?? [],
            {
                summaryOptions,
                gcOptions,
                loadSequenceNumberVerification,
                flushMode,
                enableOfflineLoad,
            },
            containerScope,
            logger,
            loadExisting,
            blobManagerSnapshot,
            storage,
            requestHandler,
        );

        if (pendingRuntimeState) {
            await runtime.processSavedOps(pendingRuntimeState);
            // delete these once runtime has seen them to save space
            pendingRuntimeState.savedOps = [];
        }

        await runtime.getSnapshotBlobs();

        return runtime;
    }

    public get options(): ILoaderOptions {
        return this.context.options;
    }

    public get clientId(): string | undefined {
        return this.context.clientId;
    }

    public get clientDetails(): IClientDetails {
        return this.context.clientDetails;
    }

    public get deltaManager(): IDeltaManager<ISequencedDocumentMessage, IDocumentMessage> {
        return this.context.deltaManager;
    }

    public get storage(): IDocumentStorageService {
        return this._storage;
    }

    public get reSubmitFn(): (
        type: ContainerMessageType,
        content: any,
        localOpMetadata: unknown,
        opMetadata: Record<string, unknown> | undefined,
    ) => void {
        // eslint-disable-next-line @typescript-eslint/unbound-method
        return this.reSubmit;
    }

    public get closeFn(): (error?: ICriticalContainerError) => void {
        return this.context.closeFn;
    }

    public get flushMode(): FlushMode {
        return this._flushMode;
    }

    public get scope(): FluidObject {
        return this.containerScope;
    }

    public get IFluidDataStoreRegistry(): IFluidDataStoreRegistry {
        return this.registry;
    }

    public get attachState(): AttachState {
        return this.context.attachState;
    }

    public get IFluidHandleContext(): IFluidHandleContext {
        return this.handleContext;
    }
    private readonly handleContext: ContainerFluidHandleContext;

    // internal logger for ContainerRuntime. Use this.logger for stores, summaries, etc.
    private readonly mc: MonitoringContext;
    private readonly summarizerClientElection?: SummarizerClientElection;
    /**
     * summaryManager will only be created if this client is permitted to spawn a summarizing client
     * It is created only by interactive client, i.e. summarizer client, as well as non-interactive bots
     * do not create it (see SummarizerClientElection.clientDetailsPermitElection() for details)
     */
    private readonly summaryManager?: SummaryManager;
    private readonly summaryCollection: SummaryCollection;

    private readonly summarizerNode: IRootSummarizerNodeWithGC;
    private readonly _maxOpSizeInBytes: number;

    private readonly maxConsecutiveReconnects: number;
    private readonly defaultMaxConsecutiveReconnects = 15;

    private _orderSequentiallyCalls: number = 0;
    private _flushMode: FlushMode;
    private needsFlush = false;
    private flushTrigger = false;

    private _connected: boolean;

    private readonly savedOps: ISequencedDocumentMessage[] = [];
    private baseSnapshotBlobs?: ISerializedBaseSnapshotBlobs;

    private consecutiveReconnects = 0;

    /**
     * Used to delay transition to "connected" state while we upload
     * attachment blobs that were added while disconnected
     */
    private delayConnectClientId?: string;

    public get connected(): boolean {
        return this._connected;
    }

    /** clientId of parent (non-summarizing) container that owns summarizer container */
    public get summarizerClientId(): string | undefined {
        return this.summarizerClientElection?.electedClientId;
    }

    private _disposed = false;
    public get disposed() { return this._disposed; }

    private dirtyContainer: boolean;
    private emitDirtyDocumentEvent = true;

    private readonly defaultTelemetrySignalSampleCount = 100;
    private _perfSignalData: IPerfSignalReport = {
        signalsLost: 0,
        signalSequenceNumber: 0,
        signalTimestamp: 0,
        trackingSignalSequenceNumber: undefined,
    };

    /**
     * Summarizer is responsible for coordinating when to send generate and send summaries.
     * It is the main entry point for summary work.
     * It is created only by summarizing container (i.e. one with clientType === "summarizer")
     */
    private readonly _summarizer?: Summarizer;
    private readonly deltaSender: IDeltaSender;
    private readonly scheduleManager: ScheduleManager;
    private readonly blobManager: BlobManager;
    private readonly pendingStateManager: PendingStateManager;
    private readonly garbageCollector: IGarbageCollector;

    // Local copy of incomplete received chunks.
    private readonly chunkMap: Map<string, string[]>;

    private readonly dataStores: DataStores;

    /**
     * True if generating summaries with isolated channels is
     * explicitly disabled. This only affects how summaries are written,
     * and is the single source of truth for this container.
     */
    public readonly disableIsolatedChannels: boolean;
    /** The last message processed at the time of the last summary. */
    private messageAtLastSummary: ISummaryMetadataMessage | undefined;

    private get summarizer(): Summarizer {
        assert(this._summarizer !== undefined, 0x257 /* "This is not summarizing container" */);
        return this._summarizer;
    }

    private readonly summariesDisabled: boolean;
    private isSummariesDisabled(): boolean {
        // back-compat: disableSummaries was moved from ISummaryRuntimeOptions
        //   to ISummaryConfiguration in 0.60.
        if (this.runtimeOptions.summaryOptions.disableSummaries === true) {
            return true;
        }
        return this.summaryConfiguration.state === "disabled";
    }

    private readonly heuristicsDisabled: boolean;
    private isHeuristicsDisabled(): boolean {
        // back-compat: disableHeuristics was moved from ISummarizerOptions
        //   to ISummaryConfiguration in 0.60.
        if (this.runtimeOptions.summaryOptions.summarizerOptions?.disableHeuristics === true) {
            return true;
        }
        return this.summaryConfiguration.state === "disableHeuristics";
    }

    private readonly summarizerClientElectionEnabled: boolean;
    private isSummarizerClientElectionEnabled(): boolean {
        if (this.mc.config.getBoolean("Fluid.ContainerRuntime.summarizerClientElection")) {
            return this.mc.config.getBoolean("Fluid.ContainerRuntime.summarizerClientElection") ?? true;
        }
        // back-compat: summarizerClientElection was moved from ISummaryRuntimeOptions
        //   to ISummaryConfiguration in 0.60.
        if (this.runtimeOptions.summaryOptions.summarizerClientElection === true) {
            return true;
        }
        if (this.summaryConfiguration.state !== "disabled") {
            return this.summaryConfiguration.summarizerClientElection === true;
        } else {
            return false;
        }
    }
    private readonly maxOpsSinceLastSummary: number;
    private getMaxOpsSinceLastSummary(): number {
        // back-compat: maxOpsSinceLastSummary was moved from ISummaryRuntimeOptions
        //   to ISummaryConfiguration in 0.60.
        if (this.runtimeOptions.summaryOptions.maxOpsSinceLastSummary !== undefined) {
            return this.runtimeOptions.summaryOptions.maxOpsSinceLastSummary;
        }
        if (this.summaryConfiguration.state !== "disabled") {
            return this.summaryConfiguration.maxOpsSinceLastSummary;
        } else {
            return 0;
        }
    }

    private readonly initialSummarizerDelayMs: number;
    private getInitialSummarizerDelayMs(): number {
        // back-compat: initialSummarizerDelayMs was moved from ISummaryRuntimeOptions
        //   to ISummaryConfiguration in 0.60.
        if (this.runtimeOptions.summaryOptions.initialSummarizerDelayMs !== undefined) {
            return this.runtimeOptions.summaryOptions.initialSummarizerDelayMs;
        }
        if (this.summaryConfiguration.state !== "disabled") {
            return this.summaryConfiguration.initialSummarizerDelayMs;
        } else {
            return 0;
        }
    }

    private readonly createContainerMetadata: ICreateContainerMetadata;
    /**
     * The summary number of the next summary that will be generated for this container. This is incremented every time
     * a summary is generated.
     */
    private nextSummaryNumber: number;

    private constructor(
        private readonly context: IContainerContext,
        private readonly registry: IFluidDataStoreRegistry,
        metadata: IContainerRuntimeMetadata | undefined,
        electedSummarizerData: ISerializedElection | undefined,
        chunks: [string, string[]][],
        dataStoreAliasMap: [string, string][],
        private readonly runtimeOptions: Readonly<Required<IContainerRuntimeOptions>>,
        private readonly containerScope: FluidObject,
        public readonly logger: ITelemetryLogger,
        existing: boolean,
        blobManagerSnapshot: IBlobManagerLoadInfo,
        private readonly _storage: IDocumentStorageService,
        private readonly requestHandler?: (request: IRequest, runtime: IContainerRuntime) => Promise<IResponse>,
        private readonly summaryConfiguration: ISummaryConfiguration = {
            // the defaults
            ...DefaultSummaryConfiguration,
            // the runtime configuration overrides
            ...runtimeOptions.summaryOptions?.summaryConfigOverrides,
        },
    ) {
        super();
        this.messageAtLastSummary = metadata?.message;

        // Default to false (enabled).
        this.disableIsolatedChannels = this.runtimeOptions.summaryOptions.disableIsolatedChannels ?? false;

        this._connected = this.context.connected;
        this.chunkMap = new Map<string, string[]>(chunks);

        this.handleContext = new ContainerFluidHandleContext("", this);

        this.mc = loggerToMonitoringContext(
            ChildLogger.create(this.logger, "ContainerRuntime"));

        if (this.summaryConfiguration.state === "enabled") {
            this.validateSummaryHeuristicConfiguration(this.summaryConfiguration);
        }

        this.summariesDisabled = this.isSummariesDisabled();
        this.heuristicsDisabled = this.isHeuristicsDisabled();
        this.summarizerClientElectionEnabled = this.isSummarizerClientElectionEnabled();
        this.maxOpsSinceLastSummary = this.getMaxOpsSinceLastSummary();
        this.initialSummarizerDelayMs = this.getInitialSummarizerDelayMs();

        this._maxOpSizeInBytes = (this.mc.config.getNumber(maxOpSizeInBytesKey) ?? defaultMaxOpSizeInBytes);
        this.maxConsecutiveReconnects =
            this.mc.config.getNumber(maxConsecutiveReconnectsKey) ?? this.defaultMaxConsecutiveReconnects;

        this._flushMode = runtimeOptions.flushMode;

        const pendingRuntimeState = context.pendingLocalState as IPendingRuntimeState | undefined;
        const baseSnapshot: ISnapshotTree | undefined = pendingRuntimeState?.baseSnapshot ?? context.baseSnapshot;

        this.garbageCollector = GarbageCollector.create({
            runtime: this,
            gcOptions: this.runtimeOptions.gcOptions,
            baseSnapshot,
            baseLogger: this.mc.logger,
            existing,
            metadata,
            isSummarizerClient: this.context.clientDetails.type === summarizerClientType,
            getNodePackagePath: async (nodePath: string) => this.getGCNodePackagePath(nodePath),
            getLastSummaryTimestampMs: () => this.messageAtLastSummary?.timestamp,
            readAndParseBlob: async <T>(id: string) => readAndParse<T>(this.storage, id),
        });

        const loadedFromSequenceNumber = this.deltaManager.initialSequenceNumber;
        this.summarizerNode = createRootSummarizerNodeWithGC(
            ChildLogger.create(this.logger, "SummarizerNode"),
            // Summarize function to call when summarize is called. Summarizer node always tracks summary state.
            async (fullTree: boolean, trackState: boolean, telemetryContext?: ITelemetryContext) =>
                this.summarizeInternal(fullTree, trackState, telemetryContext),
            // Latest change sequence number, no changes since summary applied yet
            loadedFromSequenceNumber,
            // Summary reference sequence number, undefined if no summary yet
            baseSnapshot ? loadedFromSequenceNumber : undefined,
            {
                // Must set to false to prevent sending summary handle which would be pointing to
                // a summary with an older protocol state.
                canReuseHandle: false,
                // Must set to true to throw on any data stores failure that was too severe to be handled.
                // We also are not decoding the base summaries at the root.
                throwOnFailure: true,
                // If GC should not run, let the summarizer node know so that it does not track GC state.
                gcDisabled: !this.garbageCollector.shouldRunGC,
            },
        );

        if (baseSnapshot) {
            this.summarizerNode.loadBaseSummaryWithoutDifferential(baseSnapshot);
        }

        this.dataStores = new DataStores(
            getSummaryForDatastores(baseSnapshot, metadata),
            this,
            (attachMsg) => this.submit(ContainerMessageType.Attach, attachMsg),
            (id: string, createParam: CreateChildSummarizerNodeParam) => (
                summarizeInternal: SummarizeInternalFn,
                getGCDataFn: (fullGC?: boolean) => Promise<IGarbageCollectionData>,
                getBaseGCDetailsFn: () => Promise<IGarbageCollectionDetailsBase>,
            ) => this.summarizerNode.createChild(
                summarizeInternal,
                id,
                createParam,
                undefined,
                getGCDataFn,
                getBaseGCDetailsFn,
            ),
            (id: string) => this.summarizerNode.deleteChild(id),
            this.mc.logger,
            async () => this.garbageCollector.getBaseGCDetails(),
            (path: string, timestampMs: number, packagePath?: readonly string[]) => this.garbageCollector.nodeUpdated(
                path,
                "Changed",
                timestampMs,
                packagePath,
            ),
            new Map<string, string>(dataStoreAliasMap),
            this.garbageCollector.writeDataAtRoot,
        );

        this.blobManager = new BlobManager(
            this.handleContext,
            blobManagerSnapshot,
            () => this.storage,
            (blobId, localId) => this.submit(
                ContainerMessageType.BlobAttach, undefined, undefined, { blobId, localId }),
            (blobPath: string) => this.garbageCollector.nodeUpdated(blobPath, "Loaded"),
            this,
        );

        this.scheduleManager = new ScheduleManager(
            context.deltaManager,
            this,
            ChildLogger.create(this.logger, "ScheduleManager"),
        );

        this.deltaSender = this.deltaManager;

        this.pendingStateManager = new PendingStateManager(
            {
                applyStashedOp: this.applyStashedOp.bind(this),
                clientId: () => this.clientId,
                close: this.closeFn,
                connected: () => this.connected,
                flush: this.flush.bind(this),
                flushMode: () => this.flushMode,
                reSubmit: this.reSubmit.bind(this),
                rollback: this.rollback.bind(this),
                setFlushMode: (mode) => this.setFlushMode(mode),
            },
            this._flushMode,
            pendingRuntimeState?.pending);

        this.context.quorum.on("removeMember", (clientId: string) => {
            this.clearPartialChunks(clientId);
        });

        this.summaryCollection = new SummaryCollection(this.deltaManager, this.logger);

        this.dirtyContainer = this.context.attachState !== AttachState.Attached
            || this.pendingStateManager.hasPendingMessages();
        this.context.updateDirtyContainerState(this.dirtyContainer);

        if (this.summariesDisabled) {
            this.mc.logger.sendTelemetryEvent({ eventName: "SummariesDisabled" });
        } else {
            const orderedClientLogger = ChildLogger.create(this.logger, "OrderedClientElection");
            const orderedClientCollection = new OrderedClientCollection(
                orderedClientLogger,
                this.context.deltaManager,
                this.context.quorum,
            );
            const orderedClientElectionForSummarizer = new OrderedClientElection(

                orderedClientLogger,
                orderedClientCollection,
                electedSummarizerData ?? this.context.deltaManager.lastSequenceNumber,
                SummarizerClientElection.isClientEligible,
            );

            this.summarizerClientElection = new SummarizerClientElection(
                orderedClientLogger,
                this.summaryCollection,
                orderedClientElectionForSummarizer,
                this.maxOpsSinceLastSummary,
                this.summarizerClientElectionEnabled,
            );

            if (this.context.clientDetails.type === summarizerClientType) {
                this._summarizer = new Summarizer(
                    "/_summarizer",
                    this /* ISummarizerRuntime */,
                    () => this.summaryConfiguration,
                    this /* ISummarizerInternalsProvider */,
                    this.handleContext,
                    this.summaryCollection,
                    async (runtime: IConnectableRuntime) => RunWhileConnectedCoordinator.create(runtime),
                );
            } else if (SummarizerClientElection.clientDetailsPermitElection(this.context.clientDetails)) {
                // Only create a SummaryManager and SummarizerClientElection
                // if summaries are enabled and we are not the summarizer client.
                const defaultAction = () => {
                    if (this.summaryCollection.opsSinceLastAck > this.maxOpsSinceLastSummary) {
                        this.logger.sendErrorEvent({ eventName: "SummaryStatus:Behind" });
                        // unregister default to no log on every op after falling behind
                        // and register summary ack handler to re-register this handler
                        // after successful summary
                        this.summaryCollection.once(MessageType.SummaryAck, () => {
                            this.logger.sendTelemetryEvent({ eventName: "SummaryStatus:CaughtUp" });
                            // we've caught up, so re-register the default action to monitor for
                            // falling behind, and unregister ourself
                            this.summaryCollection.on("default", defaultAction);
                        });
                        this.summaryCollection.off("default", defaultAction);
                    }
                };

                this.summaryCollection.on("default", defaultAction);

                // Create the SummaryManager and mark the initial state
                this.summaryManager = new SummaryManager(
                    this.summarizerClientElection,
                    this, // IConnectedState
                    this.summaryCollection,
                    this.logger,
                    this.formRequestSummarizerFn(this.context.loader),
                    new Throttler(
                        60 * 1000, // 60 sec delay window
                        30 * 1000, // 30 sec max delay
                        // throttling function increases exponentially (0ms, 40ms, 80ms, 160ms, etc)
                        formExponentialFn({ coefficient: 20, initialDelay: 0 }),
                    ),
                    {
                        initialDelayMs: this.initialSummarizerDelayMs,
                    },
                    this.heuristicsDisabled,
                );
                this.summaryManager.start();
            }
        }

        this.deltaManager.on("readonly", (readonly: boolean) => {
            // we accumulate ops while being in read-only state.
            // once user gets write permissions and we have active connection, flush all pending ops.
            assert(readonly === this.deltaManager.readOnlyInfo.readonly,
                0x124 /* "inconsistent readonly property/event state" */);

            // We need to be very careful with when we (re)send pending ops, to ensure that we only send ops
            // when we either never send an op, or attempted to send it but we know for sure it was not
            // sequenced by server and will never be sequenced (i.e. was lost)
            // For loss of connection, we wait for our own "join" op and use it a a barrier to know all the
            // ops that made it from previous connection, before switching clientId and raising "connected" event
            // But with read-only permissions, if we transition between read-only and r/w states while on same
            // connection, then we have no good signal to tell us when it's safe to send ops we accumulated while
            // being in read-only state.
            // For that reason, we support getting to read-only state only when disconnected. This ensures that we
            // can rely on same safety mechanism and resend ops only when we establish new connection.
            // This is applicable for read-only permissions (event is raised before connection is properly registered),
            // but it's an extra requirement for Container.forceReadonly() API
            assert(!readonly || !this.connected, 0x125 /* "Unsafe to transition to read-only state!" */);

            this.replayPendingStates();
        });

        // logging hardware telemetry
        logger.sendTelemetryEvent({
            eventName: "DeviceSpec",
            ...getDeviceSpec(),
        });

        let loadSummaryNumber: number;
        // Get the container creation metadata. For new container, we initialize these. For existing containers,
        // get the values from the metadata blob.
        if (existing) {
            this.createContainerMetadata = {
                createContainerRuntimeVersion: metadata?.createContainerRuntimeVersion,
                createContainerTimestamp: metadata?.createContainerTimestamp,
            };
            // summaryNumber was renamed from summaryCount. For older docs that haven't been opened for a long time,
            // the count is reset to 0.
            loadSummaryNumber = metadata?.summaryNumber ?? 0;
        } else {
            this.createContainerMetadata = {
                createContainerRuntimeVersion: pkgVersion,
                createContainerTimestamp: Date.now(),
            };
            loadSummaryNumber = 0;
        }
        this.nextSummaryNumber = loadSummaryNumber + 1;

        this.logger.sendTelemetryEvent({
            eventName: "ContainerLoadStats",
            ...this.createContainerMetadata,
            ...this.dataStores.containerLoadStats,
            summaryNumber: loadSummaryNumber,
            summaryFormatVersion: metadata?.summaryFormatVersion,
            disableIsolatedChannels: metadata?.disableIsolatedChannels,
            gcVersion: metadata?.gcFeature,
        });

        ReportOpPerfTelemetry(this.context.clientId, this.deltaManager, this.logger);
        BindBatchTracker(this, this.logger);
    }

    public dispose(error?: Error): void {
        if (this._disposed) {
            return;
        }
        this._disposed = true;

        this.logger.sendTelemetryEvent({
            eventName: "ContainerRuntimeDisposed",
            isDirty: this.isDirty,
            lastSequenceNumber: this.deltaManager.lastSequenceNumber,
            attachState: this.attachState,
        }, error);

        if (this.summaryManager !== undefined) {
            this.summaryManager.dispose();
        }
        this.garbageCollector.dispose();
        this._summarizer?.dispose();
        this.dataStores.dispose();
        this.pendingStateManager.dispose();
        this.emit("dispose");
        this.removeAllListeners();
    }

    public get IFluidTokenProvider() {
        if (this.options?.intelligence) {
            // eslint-disable-next-line @typescript-eslint/consistent-type-assertions
            return {
                intelligence: this.options.intelligence,
            } as IFluidTokenProvider;
        }
        return undefined;
    }

    /**
     * Notifies this object about the request made to the container.
     * @param request - Request made to the handler.
     */
    public async request(request: IRequest): Promise<IResponse> {
        try {
            const parser = RequestParser.create(request);
            const id = parser.pathParts[0];

            if (id === "_summarizer" && parser.pathParts.length === 1) {
                if (this._summarizer !== undefined) {
                    return {
                        status: 200,
                        mimeType: "fluid/object",
                        value: this.summarizer,
                    };
                }
                return create404Response(request);
            }
            if (this.requestHandler !== undefined) {
                return this.requestHandler(parser, this);
            }

            return create404Response(request);
        } catch (error) {
            return exceptionToResponse(error);
        }
    }

    /**
     * Resolves URI representing handle
     * @param request - Request made to the handler.
     */
    public async resolveHandle(request: IRequest): Promise<IResponse> {
        try {
            const requestParser = RequestParser.create(request);
            const id = requestParser.pathParts[0];

            if (id === "_channels") {
                return this.resolveHandle(requestParser.createSubRequest(1));
            }

            if (id === BlobManager.basePath && requestParser.isLeaf(2)) {
                const blob = await this.blobManager.getBlob(requestParser.pathParts[1]);
                if (blob) {
                    return {
                        status: 200,
                        mimeType: "fluid/object",
                        value: blob,
                    };
                } else {
                    return create404Response(request);
                }
            } else if (requestParser.pathParts.length > 0) {
                const dataStore = await this.getDataStoreFromRequest(id, request);
                const subRequest = requestParser.createSubRequest(1);
                // We always expect createSubRequest to include a leading slash, but asserting here to protect against
                // unintentionally modifying the url if that changes.
                assert(subRequest.url.startsWith("/"),
                    0x126 /* "Expected createSubRequest url to include a leading slash" */);
                return dataStore.IFluidRouter.request(subRequest);
            }

            return create404Response(request);
        } catch (error) {
            return exceptionToResponse(error);
        }
    }

    private internalId(maybeAlias: string): string {
        return this.dataStores.aliases.get(maybeAlias) ?? maybeAlias;
    }

    private async getDataStoreFromRequest(id: string, request: IRequest): Promise<IFluidRouter> {
        const wait = typeof request.headers?.[RuntimeHeaders.wait] === "boolean"
            ? request.headers?.[RuntimeHeaders.wait]
            : true;

        await this.dataStores.waitIfPendingAlias(id);
        const internalId = this.internalId(id);
        const dataStoreContext = await this.dataStores.getDataStore(internalId, wait);

        /**
         * If GC should run and this an external app request with "externalRequest" header, we need to return
         * an error if the data store being requested is marked as unreferenced as per the data store's base
         * GC data.
         *
         * This is a workaround to handle scenarios where a data store shared with an external app is deleted
         * and marked as unreferenced by GC. Returning an error will fail to load the data store for the app.
         */
        if (request.headers?.[RuntimeHeaders.externalRequest] && this.garbageCollector.shouldRunGC) {
            // The data store is referenced if used routes in the base summary has a route to self.
            // Older documents may not have used routes in the summary. They are considered referenced.
            const usedRoutes = (await dataStoreContext.getBaseGCDetails()).usedRoutes;
            if (!(usedRoutes === undefined || usedRoutes.includes("") || usedRoutes.includes("/"))) {
                throw responseToException(create404Response(request), request);
            }
        }

        const dataStoreChannel = await dataStoreContext.realize();

        // Remove query params, leading and trailing slashes from the url. This is done to make sure the format is
        // the same as GC nodes id.
        const urlWithoutQuery = trimLeadingAndTrailingSlashes(request.url.split("?")[0]);
        this.garbageCollector.nodeUpdated(
            `/${urlWithoutQuery}`,
            "Loaded",
            undefined /* timestampMs */,
            dataStoreContext.packagePath,
            request?.headers,
        );
        return dataStoreChannel;
    }

    /** Adds the container's metadata to the given summary tree. */
    private addMetadataToSummary(summaryTree: ISummaryTreeWithStats) {
        const metadata: IContainerRuntimeMetadata = {
            ...this.createContainerMetadata,
            // Increment the summary number for the next summary that will be generated.
            summaryNumber: this.nextSummaryNumber++,
            summaryFormatVersion: 1,
            disableIsolatedChannels: this.disableIsolatedChannels || undefined,
            ...this.garbageCollector.getMetadata(),
            // The last message processed at the time of summary. If there are no new messages, use the message from the
            // last summary.
            message: extractSummaryMetadataMessage(this.deltaManager.lastMessage) ?? this.messageAtLastSummary,
        };
        addBlobToSummary(summaryTree, metadataBlobName, JSON.stringify(metadata));
    }

    private addContainerStateToSummary(
        summaryTree: ISummaryTreeWithStats,
        fullTree: boolean,
        trackState: boolean,
        telemetryContext?: ITelemetryContext,
    ) {
        this.addMetadataToSummary(summaryTree);

        if (this.chunkMap.size > 0) {
            const content = JSON.stringify([...this.chunkMap]);
            addBlobToSummary(summaryTree, chunksBlobName, content);
        }

        const dataStoreAliases = this.dataStores.aliases;
        if (dataStoreAliases.size > 0) {
            addBlobToSummary(summaryTree, aliasBlobName, JSON.stringify([...dataStoreAliases]));
        }

        if (this.summarizerClientElection) {
            const electedSummarizerContent = JSON.stringify(this.summarizerClientElection?.serialize());
            addBlobToSummary(summaryTree, electedSummarizerBlobName, electedSummarizerContent);
        }

        const blobManagerSummary = this.blobManager.summarize();
        // Some storage (like git) doesn't allow empty tree, so we can omit it.
        // and the blob manager can handle the tree not existing when loading
        if (Object.keys(blobManagerSummary.summary.tree).length > 0) {
            addTreeToSummary(summaryTree, blobsTreeName, blobManagerSummary);
        }

        if (this.garbageCollector.writeDataAtRoot) {
            const gcSummary = this.garbageCollector.summarize(fullTree, trackState, telemetryContext);
            if (gcSummary !== undefined) {
                addSummarizeResultToSummary(summaryTree, gcTreeKey, gcSummary);
            }
        }
    }

    // Track how many times the container tries to reconnect with pending messages.
    // This happens when the connection state is changed and we reset the counter
    // when we are able to process a local op or when there are no pending messages.
    // If this counter reaches a max, it's a good indicator that the container
    // is not making progress and it is stuck in a retry loop.
    private shouldContinueReconnecting(): boolean {
        if (this.maxConsecutiveReconnects <= 0) {
            // Feature disabled, we never stop reconnecting
            return true;
        }

        if (!this.pendingStateManager.hasPendingMessages()) {
            // If there are no pending messages, we can always reconnect
            this.resetReconnectCount();
            return true;
        }

        if (this.consecutiveReconnects === Math.floor(this.maxConsecutiveReconnects / 2)) {
            // If we're halfway through the max reconnects, send an event in order
            // to better identify false positives, if any. If the rate of this event
            // matches Container Close count below, we can safely cut down
            // maxConsecutiveReconnects to half.
            this.mc.logger.sendTelemetryEvent({
                eventName: "ReconnectsWithNoProgress",
                attempts: this.consecutiveReconnects,
                pendingMessages: this.pendingStateManager.pendingMessagesCount,
            });
        }

        return this.consecutiveReconnects < this.maxConsecutiveReconnects;
    }

    private resetReconnectCount() {
        this.consecutiveReconnects = 0;
    }

    private replayPendingStates() {
        // We need to be able to send ops to replay states
        if (!this.canSendOps()) { return; }

        // We need to temporary clear the dirty flags and disable
        // dirty state change events to detect whether replaying ops
        // has any effect.

        // Save the old state, reset to false, disable event emit
        const oldState = this.dirtyContainer;
        this.dirtyContainer = false;

        assert(this.emitDirtyDocumentEvent, 0x127 /* "dirty document event not set on replay" */);
        this.emitDirtyDocumentEvent = false;
        let newState: boolean;

        try {
            // replay the ops
            this.pendingStateManager.replayPendingStates();
        } finally {
            // Save the new start and restore the old state, re-enable event emit
            newState = this.dirtyContainer;
            this.dirtyContainer = oldState;
            this.emitDirtyDocumentEvent = true;
        }

        // Officially transition from the old state to the new state.
        this.updateDocumentDirtyState(newState);
    }

    private async applyStashedOp(type: ContainerMessageType, op: ISequencedDocumentMessage): Promise<unknown> {
        switch (type) {
            case ContainerMessageType.FluidDataStoreOp:
                return this.dataStores.applyStashedOp(op);
            case ContainerMessageType.Attach:
                return this.dataStores.applyStashedAttachOp(op as unknown as IAttachMessage);
            case ContainerMessageType.Alias:
            case ContainerMessageType.BlobAttach:
                return;
            case ContainerMessageType.ChunkedOp:
                throw new Error("chunkedOp not expected here");
            case ContainerMessageType.Rejoin:
                throw new Error("rejoin not expected here");
            default:
                unreachableCase(type, `Unknown ContainerMessageType: ${type}`);
        }
    }

    public setConnectionState(connected: boolean, clientId?: string) {
        if (connected === false && this.delayConnectClientId !== undefined) {
            this.delayConnectClientId = undefined;
            this.mc.logger.sendTelemetryEvent({
                eventName: "UnsuccessfulConnectedTransition",
            });
            // Don't propagate "disconnected" event because we didn't propagate the previous "connected" event
            return;
        }

        // If attachment blobs were added while disconnected, we need to delay
        // propagation of the "connected" event until we have uploaded them to
        // ensure we don't submit ops referencing a blob that has not been uploaded
        const connecting = connected && !this._connected && !this.deltaManager.readOnlyInfo.readonly;
        if (connecting && this.blobManager.hasPendingOfflineUploads) {
            assert(!this.delayConnectClientId, "Connect event delay must be canceled before subsequent connect event");
            assert(!!clientId, "Must have clientId when connecting");
            this.delayConnectClientId = clientId;
            this.blobManager.onConnected().then(() => {
                // make sure we didn't reconnect before the promise resolved
                if (this.delayConnectClientId === clientId && !this.disposed) {
                    this.delayConnectClientId = undefined;
                    this.setConnectionStateCore(connected, clientId);
                }
            }, (error) => this.closeFn(error));
            return;
        }

        this.setConnectionStateCore(connected, clientId);
    }

    private setConnectionStateCore(connected: boolean, clientId?: string) {
        assert(!this.delayConnectClientId, "connect event delay must be cleared before propagating connect event");
        this.verifyNotClosed();

        // There might be no change of state due to Container calling this API after loading runtime.
        const changeOfState = this._connected !== connected;
        const reconnection = changeOfState && connected;
        this._connected = connected;

        if (!connected) {
            this._perfSignalData.signalsLost = 0;
            this._perfSignalData.signalTimestamp = 0;
            this._perfSignalData.trackingSignalSequenceNumber = undefined;
        }

        if (reconnection) {
            this.consecutiveReconnects++;

            if (!this.shouldContinueReconnecting()) {
                this.closeFn(
                    // pre-0.58 error message: MaxReconnectsWithNoProgress
                    DataProcessingError.create(
                        "Runtime detected too many reconnects with no progress syncing local ops",
                        "setConnectionState",
                        undefined,
                        {
                            dataLoss: 1,
                            attempts: this.consecutiveReconnects,
                            pendingMessages: this.pendingStateManager.pendingMessagesCount,
                        }));
                return;
            }
        }

        if (changeOfState) {
            this.replayPendingStates();
        }

        this.dataStores.setConnectionState(connected, clientId);

        raiseConnectedEvent(this.mc.logger, this, connected, clientId);
    }

    public process(messageArg: ISequencedDocumentMessage, local: boolean) {
        this.verifyNotClosed();

        // If it's not message for runtime, bail out right away.
        if (!isUnpackedRuntimeMessage(messageArg)) {
            return;
        }

        if (this.mc.config.getBoolean("enableOfflineLoad") ?? this.runtimeOptions.enableOfflineLoad) {
            this.savedOps.push(messageArg);
        }

        // Do shallow copy of message, as methods below will modify it.
        // There might be multiple container instances receiving same message
        // We do not need to make deep copy, as each layer will just replace message.content itself,
        // but would not modify contents details
        let message = { ...messageArg };

        // Surround the actual processing of the operation with messages to the schedule manager indicating
        // the beginning and end. This allows it to emit appropriate events and/or pause the processing of new
        // messages once a batch has been fully processed.
        this.scheduleManager.beforeOpProcessing(message);

        try {
            message = unpackRuntimeMessage(message);

            // Chunk processing must come first given that we will transform the message to the unchunked version
            // once all pieces are available
            message = this.processRemoteChunkedMessage(message);

            let localOpMetadata: unknown;
            if (local) {
                // Call the PendingStateManager to process local messages.
                // Do not process local chunked ops until all pieces are available.
                if (message.type !== ContainerMessageType.ChunkedOp) {
                    localOpMetadata = this.pendingStateManager.processPendingLocalMessage(message);
                }
            }

            // If there are no more pending messages after processing a local message,
            // the document is no longer dirty.
            if (!this.pendingStateManager.hasPendingMessages()) {
                this.updateDocumentDirtyState(false);
            }

            switch (message.type) {
                case ContainerMessageType.Attach:
                    this.dataStores.processAttachMessage(message, local);
                    break;
                case ContainerMessageType.Alias:
                    this.processAliasMessage(message, localOpMetadata, local);
                    break;
                case ContainerMessageType.FluidDataStoreOp:
                    this.dataStores.processFluidDataStoreOp(message, local, localOpMetadata);
                    break;
                case ContainerMessageType.BlobAttach:
                    this.blobManager.processBlobAttachOp(message, local);
                    break;
                default:
            }

            this.emit("op", message);
            this.scheduleManager.afterOpProcessing(undefined, message);

            if (local) {
                // If we have processed a local op, this means that the container is
                // making progress and we can reset the counter for how many times
                // we have consecutively replayed the pending states
                this.resetReconnectCount();
            }
        } catch (e) {
            this.scheduleManager.afterOpProcessing(e, message);
            throw e;
        }
    }

    private processAliasMessage(
        message: ISequencedDocumentMessage,
        localOpMetadata: unknown,
        local: boolean,
    ) {
        this.dataStores.processAliasMessage(message, localOpMetadata, local);
    }

    /**
     * Emits the Signal event and update the perf signal data.
     * @param clientSignalSequenceNumber - is the client signal sequence number to be uploaded.
     */
    private sendSignalTelemetryEvent(clientSignalSequenceNumber: number) {
        const duration = Date.now() - this._perfSignalData.signalTimestamp;
        this.logger.sendPerformanceEvent({
            eventName: "SignalLatency",
            duration,
            signalsLost: this._perfSignalData.signalsLost,
        });

        this._perfSignalData.signalsLost = 0;
        this._perfSignalData.signalTimestamp = 0;
    }

    public processSignal(message: ISignalMessage, local: boolean) {
        const envelope = message.content as ISignalEnvelope;
        const transformed: IInboundSignalMessage = {
            clientId: message.clientId,
            content: envelope.contents.content,
            type: envelope.contents.type,
        };

        // Only collect signal telemetry for messages sent by the current client.
        if (message.clientId === this.clientId && this.connected) {
            // Check to see if the signal was lost.
            if (this._perfSignalData.trackingSignalSequenceNumber !== undefined &&
                envelope.clientSignalSequenceNumber > this._perfSignalData.trackingSignalSequenceNumber) {
                this._perfSignalData.signalsLost++;
                this._perfSignalData.trackingSignalSequenceNumber = undefined;
                this.logger.sendErrorEvent({
                    eventName: "SignalLost",
                    type: envelope.contents.type,
                    signalsLost: this._perfSignalData.signalsLost,
                    trackingSequenceNumber: this._perfSignalData.trackingSignalSequenceNumber,
                    clientSignalSequenceNumber: envelope.clientSignalSequenceNumber,
                });
            } else if (envelope.clientSignalSequenceNumber === this._perfSignalData.trackingSignalSequenceNumber) {
                this.sendSignalTelemetryEvent(envelope.clientSignalSequenceNumber);
                this._perfSignalData.trackingSignalSequenceNumber = undefined;
            }
        }

        if (envelope.address === undefined) {
            // No address indicates a container signal message.
            this.emit("signal", transformed, local);
            return;
        }

        this.dataStores.processSignal(envelope.address, transformed, local);
    }

    public async getRootDataStore(id: string, wait = true): Promise<IFluidRouter> {
        return this.getRootDataStoreChannel(id, wait);
    }

    private async getRootDataStoreChannel(id: string, wait = true): Promise<IFluidDataStoreChannel> {
        await this.dataStores.waitIfPendingAlias(id);
        const internalId = this.internalId(id);
        const context = await this.dataStores.getDataStore(internalId, wait);
        assert(await context.isRoot(), 0x12b /* "did not get root data store" */);
        return context.realize();
    }

    public setFlushMode(mode: FlushMode): void {
        if (mode === this._flushMode) {
            return;
        }

        this.mc.logger.sendTelemetryEvent({
            eventName: "FlushMode Updated",
            old: this._flushMode,
            new: mode,
        });

        // Flush any pending batches if switching to immediate
        if (mode === FlushMode.Immediate) {
            this.flush();
        }

        this._flushMode = mode;

        // Let the PendingStateManager know that FlushMode has been updated.
        this.pendingStateManager.onFlushModeUpdated(mode);
    }

    public flush(): void {
        assert(this._orderSequentiallyCalls === 0,
            0x24c /* "Cannot call `flush()` from `orderSequentially`'s callback" */);

        if (!this.deltaSender) {
            return;
        }

        // Let the PendingStateManager know that there was an attempt to flush messages.
        // Note that this should happen before the `this.needsFlush` check below because in the scenario where we are
        // not connected, `this.needsFlush` will be false but the PendingStateManager might have pending messages and
        // hence needs to track this.
        this.pendingStateManager.onFlush();

        // If flush has already been called then exit early
        if (!this.needsFlush) {
            return;
        }

        this.needsFlush = false;

        // Did we disconnect in the middle of turn-based batch?
        // If so, do nothing, as pending state manager will resubmit it correctly on reconnect.
        if (!this.canSendOps()) {
            return;
        }

        return this.deltaSender.flush();
    }

    public orderSequentially(callback: () => void): void {
        // If flush mode is already TurnBased we are either
        // nested in another orderSequentially, or
        // the app is flushing manually, in which
        // case this invocation doesn't own
        // flushing.
        if (this.flushMode === FlushMode.TurnBased) {
            this.trackOrderSequentiallyCalls(callback);
            return;
        }

        const savedFlushMode = this.flushMode;
        this.setFlushMode(FlushMode.TurnBased);

        try {
            this.trackOrderSequentiallyCalls(callback);
            this.flush();
        } finally {
            this.setFlushMode(savedFlushMode);
        }
    }

    private trackOrderSequentiallyCalls(callback: () => void): void {
        let checkpoint: { rollback: () => void; } | undefined;
        if (this.mc.config.getBoolean("Fluid.ContainerRuntime.EnableRollback")) {
            checkpoint = this.pendingStateManager.checkpoint();
        }

        try {
            this._orderSequentiallyCalls++;
            callback();
        } catch (error) {
            if (checkpoint) {
                // This will throw and close the container if rollback fails
                checkpoint.rollback();
            } else {
                // pre-0.58 error message: orderSequentiallyCallbackException
                this.closeFn(new GenericError("orderSequentially callback exception", error));
            }
            throw error; // throw the original error for the consumer of the runtime
        } finally {
            this._orderSequentiallyCalls--;
        }
    }

    public async createDataStore(pkg: string | string[]): Promise<IDataStore> {
        const internalId = uuid();
        return channelToDataStore(
            await this._createDataStore(pkg, internalId),
            internalId,
            this,
            this.dataStores,
            this.mc.logger);
    }

    public createDetachedRootDataStore(
        pkg: Readonly<string[]>,
        rootDataStoreId: string): IFluidDataStoreContextDetached {
        if (rootDataStoreId.includes("/")) {
            throw new UsageError(`Id cannot contain slashes: '${rootDataStoreId}'`);
        }
        return this.dataStores.createDetachedDataStoreCore(pkg, true, rootDataStoreId);
    }

    public createDetachedDataStore(pkg: Readonly<string[]>): IFluidDataStoreContextDetached {
        return this.dataStores.createDetachedDataStoreCore(pkg, false);
    }

    public async _createDataStoreWithProps(
        pkg: string | string[],
        props?: any,
        id = uuid(),
    ): Promise<IDataStore> {
        const fluidDataStore = await this.dataStores._createFluidDataStoreContext(
            Array.isArray(pkg) ? pkg : [pkg], id, props).realize();
        return channelToDataStore(fluidDataStore, id, this, this.dataStores, this.mc.logger);
    }

    private async _createDataStore(
        pkg: string | string[],
        id = uuid(),
        props?: any,
    ): Promise<IFluidDataStoreChannel> {
        return this.dataStores
            ._createFluidDataStoreContext(Array.isArray(pkg) ? pkg : [pkg], id, props)
            .realize();
    }

    private canSendOps() {
        return this.connected && !this.deltaManager.readOnlyInfo.readonly;
    }

    public getQuorum(): IQuorumClients {
        return this.context.quorum;
    }

    public getAudience(): IAudience {
        // eslint-disable-next-line @typescript-eslint/no-non-null-assertion
        return this.context.audience!;
    }

    /**
     * Returns true of container is dirty, i.e. there are some pending local changes that
     * either were not sent out to delta stream or were not yet acknowledged.
     */
    public get isDirty(): boolean {
        return this.dirtyContainer;
    }

    private isContainerMessageDirtyable(type: ContainerMessageType, contents: any) {
        // For legacy purposes, exclude the old built-in AgentScheduler from dirty consideration as a special-case.
        // Ultimately we should have no special-cases from the ContainerRuntime's perspective.
        if (type === ContainerMessageType.Attach) {
            const attachMessage = contents as InboundAttachMessage;
            if (attachMessage.id === agentSchedulerId) {
                return false;
            }
        } else if (type === ContainerMessageType.FluidDataStoreOp) {
            const envelope = contents as IEnvelope;
            if (envelope.address === agentSchedulerId) {
                return false;
            }
        }
        return true;
    }

    private createNewSignalEnvelope(address: string | undefined, type: string, content: any): ISignalEnvelope {
        const newSequenceNumber = ++this._perfSignalData.signalSequenceNumber;
        const newEnvelope: ISignalEnvelope = {
            address,
            clientSignalSequenceNumber: newSequenceNumber,
            contents: { type, content },
        };

        // We should not track any signals in case we already have a tracking number.
        if (newSequenceNumber % this.defaultTelemetrySignalSampleCount === 1 &&
            this._perfSignalData.trackingSignalSequenceNumber === undefined) {
            this._perfSignalData.signalTimestamp = Date.now();
            this._perfSignalData.trackingSignalSequenceNumber = newSequenceNumber;
        }

        return newEnvelope;
    }

    /**
     * Submits the signal to be sent to other clients.
     * @param type - Type of the signal.
     * @param content - Content of the signal.
     */
    public submitSignal(type: string, content: any) {
        this.verifyNotClosed();
        const envelope = this.createNewSignalEnvelope(undefined /* address */, type, content);
        return this.context.submitSignalFn(envelope);
    }

    public submitDataStoreSignal(address: string, type: string, content: any) {
        const envelope = this.createNewSignalEnvelope(address, type, content);
        return this.context.submitSignalFn(envelope);
    }

    public setAttachState(attachState: AttachState.Attaching | AttachState.Attached): void {
        if (attachState === AttachState.Attaching) {
            assert(this.attachState === AttachState.Attaching,
                0x12d /* "Container Context should already be in attaching state" */);
        } else {
            assert(this.attachState === AttachState.Attached,
                0x12e /* "Container Context should already be in attached state" */);
            this.emit("attached");
        }

        if (attachState === AttachState.Attached && !this.pendingStateManager.hasPendingMessages()) {
            this.updateDocumentDirtyState(false);
        }
        this.dataStores.setAttachState(attachState);
    }

    /**
     * Create a summary. Used when attaching or serializing a detached container.
     *
     * @param blobRedirectTable - A table passed during the attach process. While detached, blob upload is supported
     * using IDs generated locally. After attach, these IDs cannot be used, so this table maps the old local IDs to the
     * new storage IDs so requests can be redirected.
     * @param telemetryContext - summary data passed through the layers for telemetry purposes
     */
    public createSummary(blobRedirectTable?: Map<string, string>, telemetryContext?: ITelemetryContext): ISummaryTree {
        if (blobRedirectTable) {
            this.blobManager.setRedirectTable(blobRedirectTable);
        }

        const summarizeResult = this.dataStores.createSummary(telemetryContext);
        if (!this.disableIsolatedChannels) {
            // Wrap data store summaries in .channels subtree.
            wrapSummaryInChannelsTree(summarizeResult);
        }
        this.addContainerStateToSummary(
            summarizeResult,
            true /* fullTree */,
            false /* trackState */,
            telemetryContext,
        );
        return summarizeResult.summary;
    }

    public async getAbsoluteUrl(relativeUrl: string): Promise<string | undefined> {
        if (this.context.getAbsoluteUrl === undefined) {
            throw new Error("Driver does not implement getAbsoluteUrl");
        }
        if (this.attachState !== AttachState.Attached) {
            return undefined;
        }
        return this.context.getAbsoluteUrl(relativeUrl);
    }

    private async summarizeInternal(
        fullTree: boolean,
        trackState: boolean,
        telemetryContext?: ITelemetryContext,
    ): Promise<ISummarizeInternalResult> {
        const summarizeResult = await this.dataStores.summarize(fullTree, trackState, telemetryContext);
        let pathPartsForChildren: string[] | undefined;

        if (!this.disableIsolatedChannels) {
            // Wrap data store summaries in .channels subtree.
            wrapSummaryInChannelsTree(summarizeResult);
            pathPartsForChildren = [channelsTreeName];
        }
        this.addContainerStateToSummary(summarizeResult, fullTree, trackState, telemetryContext);
        return {
            ...summarizeResult,
            id: "",
            pathPartsForChildren,
        };
    }

    /**
     * Returns a summary of the runtime at the current sequence number.
     */
    public async summarize(options: {
        /** True to generate the full tree with no handle reuse optimizations; defaults to false */
        fullTree?: boolean;
        /** True to track the state for this summary in the SummarizerNodes; defaults to true */
        trackState?: boolean;
        /** Logger to use for correlated summary events */
        summaryLogger?: ITelemetryLogger;
        /** True to run garbage collection before summarizing; defaults to true */
        runGC?: boolean;
        /** True to generate full GC data */
        fullGC?: boolean;
        /** True to run GC sweep phase after the mark phase */
        runSweep?: boolean;
    }): Promise<IRootSummaryTreeWithStats> {
        this.verifyNotClosed();

        const {
            fullTree = false,
            trackState = true,
            summaryLogger = this.mc.logger,
            runGC = this.garbageCollector.shouldRunGC,
            runSweep,
            fullGC,
        } = options;

        let gcStats: IGCStats | undefined;
        if (runGC) {
            gcStats = await this.collectGarbage({ logger: summaryLogger, runSweep, fullGC });
        }

        const telemetryContext = new TelemetryContext();
        const { stats, summary } = await this.summarizerNode.summarize(fullTree, trackState, telemetryContext);

        this.logger.sendTelemetryEvent({ eventName: "SummarizeTelemetry", details: telemetryContext.serialize() });

        assert(summary.type === SummaryType.Tree,
            0x12f /* "Container Runtime's summarize should always return a tree" */);

        return { stats, summary, gcStats };
    }

    /**
     * Implementation of IGarbageCollectionRuntime::updateStateBeforeGC.
     * Before GC runs, called by the garbage collector to update any pending GC state. This is mainly used to notify
     * the garbage collector of references detected since the last GC run. Most references are notified immediately
     * but there can be some for which async operation is required (such as detecting new root data stores).
     */
    public async updateStateBeforeGC() {
        return this.dataStores.updateStateBeforeGC();
    }

    /**
     * Implementation of IGarbageCollectionRuntime::getGCData.
     * Generates and returns the GC data for this container.
     * @param fullGC - true to bypass optimizations and force full generation of GC data.
     */
    public async getGCData(fullGC?: boolean): Promise<IGarbageCollectionData> {
        const builder = new GCDataBuilder();
        const dsGCData = await this.dataStores.getGCData(fullGC);
        builder.addNodes(dsGCData.gcNodes);

        const blobsGCData = this.blobManager.getGCData(fullGC);
        builder.addNodes(blobsGCData.gcNodes);
        return builder.getGCData();
    }

    /**
     * Implementation of IGarbageCollectionRuntime::updateUsedRoutes.
     * After GC has run, called to notify this container's nodes of routes that are used in it.
     * @param usedRoutes - The routes that are used in all nodes in this Container.
     * @param gcTimestamp - The time when GC was run that generated these used routes. If any node node becomes
     * unreferenced as part of this GC run, this should be used to update the time when it happens.
     */
    public updateUsedRoutes(usedRoutes: string[], gcTimestamp?: number) {
        // Update our summarizer node's used routes. Updating used routes in summarizer node before
        // summarizing is required and asserted by the the summarizer node. We are the root and are
        // always referenced, so the used routes is only self-route (empty string).
        this.summarizerNode.updateUsedRoutes([""]);

        const dataStoreUsedRoutes: string[] = [];
        for (const route of usedRoutes) {
            if (route.split("/")[1] !== BlobManager.basePath) {
                dataStoreUsedRoutes.push(route);
            }
        }

        return this.dataStores.updateUsedRoutes(dataStoreUsedRoutes, gcTimestamp);
    }

    /**
     * When running GC in test mode, this is called to delete objects whose routes are unused. This enables testing
     * scenarios with accessing deleted content.
     * @param unusedRoutes - The routes that are unused in all data stores in this Container.
     */
    public deleteUnusedRoutes(unusedRoutes: string[]) {
        const blobManagerUnusedRoutes: string[] = [];
        const dataStoreUnusedRoutes: string[] = [];
        for (const route of unusedRoutes) {
            if (this.isBlobPath(route)) {
                blobManagerUnusedRoutes.push(route);
            } else {
                dataStoreUnusedRoutes.push(route);
            }
        }

        this.blobManager.deleteUnusedRoutes(blobManagerUnusedRoutes);
        this.dataStores.deleteUnusedRoutes(dataStoreUnusedRoutes);
    }

    /**
     * Returns a server generated referenced timestamp to be used to track unreferenced nodes by GC.
     */
    public getCurrentReferenceTimestampMs(): number | undefined {
        // Use the timestamp of the last message seen by this client as that is server generated. If no messages have
        // been processed, use the timestamp of the message from the last summary.
        return this.deltaManager.lastMessage?.timestamp ?? this.messageAtLastSummary?.timestamp;
    }

    /**
     * Returns the type of the GC node. Currently, there are nodes that belong to the root ("/"), data stores or
     * blob manager.
     */
    public getNodeType(nodePath: string): GCNodeType {
        if (this.isBlobPath(nodePath)) {
            return GCNodeType.Blob;
        }
        return this.dataStores.getGCNodeType(nodePath) ?? GCNodeType.Other;
    }

    /**
     * Called by GC to retrieve the package path of the node with the given path. The node should belong to a
     * data store or an attachment blob.
     */
    public async getGCNodePackagePath(nodePath: string): Promise<readonly string[] | undefined> {
        switch (this.getNodeType(nodePath)) {
            case GCNodeType.Blob:
                return ["_blobs"];
            case GCNodeType.DataStore:
            case GCNodeType.SubDataStore:
                return this.dataStores.getDataStorePackagePath(nodePath);
            default:
                assert(false, 0x2de /* "Package path requested for unsupported node type." */);
        }
    }

    /**
     * Returns whether a given path is for attachment blobs that are in the format - "/BlobManager.basePath/...".
     */
    private isBlobPath(path: string): boolean {
        const pathParts = path.split("/");
        if (pathParts.length < 2 || pathParts[1] !== BlobManager.basePath) {
            return false;
        }
        return true;
    }

    /**
     * Runs garbage collection and updates the reference / used state of the nodes in the container.
     * @returns the statistics of the garbage collection run.
     */
    public async collectGarbage(
        options: {
            /** Logger to use for logging GC events */
            logger?: ITelemetryLogger;
            /** True to run GC sweep phase after the mark phase */
            runSweep?: boolean;
            /** True to generate full GC data */
            fullGC?: boolean;
        },
    ): Promise<IGCStats> {
        return this.garbageCollector.collectGarbage(options);
    }

    /**
     * Called when a new outbound reference is added to another node. This is used by garbage collection to identify
     * all references added in the system.
     * @param srcHandle - The handle of the node that added the reference.
     * @param outboundHandle - The handle of the outbound node that is referenced.
     */
    public addedGCOutboundReference(srcHandle: IFluidHandle, outboundHandle: IFluidHandle) {
        this.garbageCollector.addedOutboundReference(srcHandle.absolutePath, outboundHandle.absolutePath);
    }

    /**
     * Generates the summary tree, uploads it to storage, and then submits the summarize op.
     * This is intended to be called by the summarizer, since it is the implementation of
     * ISummarizerInternalsProvider.submitSummary.
     * It takes care of state management at the container level, including pausing inbound
     * op processing, updating SummarizerNode state tracking, and garbage collection.
     * @param options - options controlling how the summary is generated or submitted
     */
    public async submitSummary(options: ISubmitSummaryOptions): Promise<SubmitSummaryResult> {
        const { fullTree, refreshLatestAck, summaryLogger } = options;
        // The summary number for this summary. This will be updated during the summary process, so get it now and
        // use it for all events logged during this summary.
        const summaryNumber = this.nextSummaryNumber;
        const summaryNumberLogger = ChildLogger.create(
            summaryLogger,
            undefined,
            {
                all: { summaryNumber },
            },
        );

        let latestSnapshotVersionId: string | undefined;
        if (refreshLatestAck) {
            const latestSnapshotInfo = await this.refreshLatestSummaryAckFromServer(
                ChildLogger.create(summaryNumberLogger, undefined, { all: { safeSummary: true } }));
            const latestSnapshotRefSeq = latestSnapshotInfo.latestSnapshotRefSeq;
            latestSnapshotVersionId = latestSnapshotInfo.latestSnapshotVersionId;

            if (latestSnapshotRefSeq > this.deltaManager.lastSequenceNumber) {
                // We need to catch up to the latest summary's reference sequence number before pausing.
                await PerformanceEvent.timedExecAsync(
                    summaryNumberLogger,
                    {
                        eventName: "WaitingForSeq",
                        lastSequenceNumber: this.deltaManager.lastSequenceNumber,
                        targetSequenceNumber: latestSnapshotRefSeq,
                        lastKnownSeqNumber: this.deltaManager.lastKnownSeqNumber,
                    },
                    async () => waitForSeq(this.deltaManager, latestSnapshotRefSeq),
                    { start: true, end: true, cancel: "error" }, // definitely want start event
                );
            }
        }

        try {
            await this.deltaManager.inbound.pause();

            const summaryRefSeqNum = this.deltaManager.lastSequenceNumber;
            const minimumSequenceNumber = this.deltaManager.minimumSequenceNumber;
            const message = `Summary @${summaryRefSeqNum}:${this.deltaManager.minimumSequenceNumber}`;
            const lastAck = this.summaryCollection.latestAck;

            this.summarizerNode.startSummary(summaryRefSeqNum, summaryNumberLogger);

            // Helper function to check whether we should still continue between each async step.
            const checkContinue = (): { continue: true; } | { continue: false; error: string; } => {
                // Do not check for loss of connectivity directly! Instead leave it up to
                // RunWhileConnectedCoordinator to control policy in a single place.
                // This will allow easier change of design if we chose to. For example, we may chose to allow
                // summarizer to reconnect in the future.
                // Also checking for cancellation is a must as summary process may be abandoned for other reasons,
                // like loss of connectivity for main (interactive) client.
                if (options.cancellationToken.cancelled) {
                    return { continue: false, error: "disconnected" };
                }
                // That said, we rely on submitSystemMessage() that today only works in connected state.
                // So if we fail here, it either means that RunWhileConnectedCoordinator does not work correctly,
                // OR that design changed and we need to remove this check and fix submitSystemMessage.
                assert(this.connected, 0x258 /* "connected" */);

                // Ensure that lastSequenceNumber has not changed after pausing.
                // We need the summary op's reference sequence number to match our summary sequence number,
                // otherwise we'll get the wrong sequence number stamped on the summary's .protocol attributes.
                if (this.deltaManager.lastSequenceNumber !== summaryRefSeqNum) {
                    return {
                        continue: false,
                        // eslint-disable-next-line max-len
                        error: `lastSequenceNumber changed before uploading to storage. ${this.deltaManager.lastSequenceNumber} !== ${summaryRefSeqNum}`,
                    };
                }
                assert(summaryRefSeqNum === this.deltaManager.lastMessage?.sequenceNumber,
                    "it's one and the same thing");

                if (lastAck !== this.summaryCollection.latestAck) {
                    return {
                        continue: false,
                        // eslint-disable-next-line max-len
                        error: `Last summary changed while summarizing. ${this.summaryCollection.latestAck} !== ${lastAck}`,
                    };
                }
                return { continue: true };
            };

            let continueResult = checkContinue();
            if (!continueResult.continue) {
                return {
                    stage: "base",
                    referenceSequenceNumber: summaryRefSeqNum,
                    minimumSequenceNumber,
                    error: continueResult.error,
                };
            }

            const trace = Trace.start();
            let summarizeResult: IRootSummaryTreeWithStats;
            // If the GC state needs to be reset, we need to force a full tree summary and update the unreferenced
            // state of all the nodes.
            const forcedFullTree = this.garbageCollector.summaryStateNeedsReset;
            try {
                summarizeResult = await this.summarize({
                    fullTree: fullTree || forcedFullTree,
                    trackState: true,
                    summaryLogger: summaryNumberLogger,
                    runGC: this.garbageCollector.shouldRunGC,
                });
            } catch (error) {
                return {
                    stage: "base",
                    referenceSequenceNumber: summaryRefSeqNum,
                    minimumSequenceNumber,
                    error,
                };
            }
            const { summary: summaryTree, stats: partialStats } = summarizeResult;

            // Now that we have generated the summary, update the message at last summary to the last message processed.
            this.messageAtLastSummary = this.deltaManager.lastMessage;

            // Counting dataStores and handles
            // Because handles are unchanged dataStores in the current logic,
            // summarized dataStore count is total dataStore count minus handle count
            const dataStoreTree = this.disableIsolatedChannels ? summaryTree : summaryTree.tree[channelsTreeName];

            assert(dataStoreTree.type === SummaryType.Tree, 0x1fc /* "summary is not a tree" */);
            const handleCount = Object.values(dataStoreTree.tree).filter(
                (value) => value.type === SummaryType.Handle).length;
            const gcSummaryTreeStats = summaryTree.tree[gcTreeKey]
                ? calculateStats(summaryTree.tree[gcTreeKey])
                : undefined;

            const summaryStats: IGeneratedSummaryStats = {
                dataStoreCount: this.dataStores.size,
                summarizedDataStoreCount: this.dataStores.size - handleCount,
                gcStateUpdatedDataStoreCount: summarizeResult.gcStats?.updatedDataStoreCount,
                gcBlobNodeCount: gcSummaryTreeStats?.blobNodeCount,
                gcTotalBlobsSize: gcSummaryTreeStats?.totalBlobSize,
                summaryNumber,
                ...partialStats,
            };
            const generateSummaryData = {
                referenceSequenceNumber: summaryRefSeqNum,
                minimumSequenceNumber,
                summaryTree,
                summaryStats,
                generateDuration: trace.trace().duration,
                forcedFullTree,
            } as const;

            continueResult = checkContinue();
            if (!continueResult.continue) {
                return { stage: "generate", ...generateSummaryData, error: continueResult.error };
            }

            // It may happen that the lastAck it not correct due to missing summaryAck in case of single commit
            // summary. So if the previous summarizer closes just after submitting the summary and before
            // submitting the summaryOp then we can't rely on summaryAck. So in case we have
            // latestSnapshotVersionId from storage and it does not match with the lastAck ackHandle, then use
            // the one fetched from storage as parent as that is the latest.
            let summaryContext: ISummaryContext;
            if (lastAck?.summaryAck.contents.handle !== latestSnapshotVersionId
                && latestSnapshotVersionId !== undefined) {
                summaryContext = {
                    proposalHandle: undefined,
                    ackHandle: latestSnapshotVersionId,
                    referenceSequenceNumber: summaryRefSeqNum,
                };
            } else if (lastAck === undefined) {
                summaryContext = {
                    proposalHandle: undefined,
                    ackHandle: this.context.getLoadedFromVersion()?.id,
                    referenceSequenceNumber: summaryRefSeqNum,
                };
            } else {
                summaryContext = {
                    proposalHandle: lastAck.summaryOp.contents.handle,
                    ackHandle: lastAck.summaryAck.contents.handle,
                    referenceSequenceNumber: summaryRefSeqNum,
                };
            }

            let handle: string;
            try {
                handle = await this.storage.uploadSummaryWithContext(summarizeResult.summary, summaryContext);
            } catch (error) {
                return { stage: "generate", ...generateSummaryData, error };
            }

            const parent = summaryContext.ackHandle;
            const summaryMessage: ISummaryContent = {
                handle,
                // eslint-disable-next-line @typescript-eslint/no-non-null-assertion
                head: parent!,
                message,
                parents: parent ? [parent] : [],
            };
            const uploadData = {
                ...generateSummaryData,
                handle,
                uploadDuration: trace.trace().duration,
            } as const;

            continueResult = checkContinue();
            if (!continueResult.continue) {
                return { stage: "upload", ...uploadData, error: continueResult.error };
            }

            let clientSequenceNumber: number;
            try {
                clientSequenceNumber = this.submitSystemMessage(MessageType.Summarize, summaryMessage);
            } catch (error) {
                return { stage: "upload", ...uploadData, error };
            }

            const submitData = {
                stage: "submit",
                ...uploadData,
                clientSequenceNumber,
                submitOpDuration: trace.trace().duration,
            } as const;

            this.summarizerNode.completeSummary(handle);
            return submitData;
        } finally {
            // Cleanup wip summary in case of failure
            this.summarizerNode.clearSummary();
            // Restart the delta manager
            this.deltaManager.inbound.resume();
        }
    }

    private processRemoteChunkedMessage(message: ISequencedDocumentMessage) {
        if (message.type !== ContainerMessageType.ChunkedOp) {
            return message;
        }

        const clientId = message.clientId;
        const chunkedContent = message.contents as IChunkedOp;
        this.addChunk(clientId, chunkedContent);
        if (chunkedContent.chunkId === chunkedContent.totalChunks) {
            const newMessage = { ...message };
            // eslint-disable-next-line @typescript-eslint/no-non-null-assertion
            const serializedContent = this.chunkMap.get(clientId)!.join("");
            newMessage.contents = JSON.parse(serializedContent);
            newMessage.type = chunkedContent.originalType;
            this.clearPartialChunks(clientId);
            return newMessage;
        }
        return message;
    }

    private addChunk(clientId: string, chunkedContent: IChunkedOp) {
        let map = this.chunkMap.get(clientId);
        if (map === undefined) {
            map = [];
            this.chunkMap.set(clientId, map);
        }
        assert(chunkedContent.chunkId === map.length + 1,
            0x131 /* "Mismatch between new chunkId and expected chunkMap" */); // 1-based indexing
        map.push(chunkedContent.contents);
    }

    private clearPartialChunks(clientId: string) {
        if (this.chunkMap.has(clientId)) {
            this.chunkMap.delete(clientId);
        }
    }

    private updateDocumentDirtyState(dirty: boolean) {
        if (this.dirtyContainer === dirty) {
            return;
        }

        this.dirtyContainer = dirty;
        if (this.emitDirtyDocumentEvent) {
            this.emit(dirty ? "dirty" : "saved");
            this.context.updateDirtyContainerState(dirty);
        }
    }

    public submitDataStoreOp(
        id: string,
        contents: any,
        localOpMetadata: unknown = undefined): void {
        const envelope: IEnvelope = {
            address: id,
            contents,
        };
        this.submit(ContainerMessageType.FluidDataStoreOp, envelope, localOpMetadata);
    }

    public submitDataStoreAliasOp(contents: any, localOpMetadata: unknown): void {
        const aliasMessage = contents as IDataStoreAliasMessage;
        if (!isDataStoreAliasMessage(aliasMessage)) {
            throw new UsageError("malformedDataStoreAliasMessage");
        }

        this.submit(ContainerMessageType.Alias, contents, localOpMetadata);
    }

    public async uploadBlob(blob: ArrayBufferLike): Promise<IFluidHandle<ArrayBufferLike>> {
        this.verifyNotClosed();
        return this.blobManager.createBlob(blob);
    }

    private submit(
        type: ContainerMessageType,
        content: any,
        localOpMetadata: unknown = undefined,
        opMetadata: Record<string, unknown> | undefined = undefined,
    ): void {
        this.verifyNotClosed();

        // There should be no ops in detached container state!
        assert(this.attachState !== AttachState.Detached, 0x132 /* "sending ops in detached container" */);

        let clientSequenceNumber: number = -1;
        let opMetadataInternal = opMetadata;

        if (this.canSendOps()) {
            const serializedContent = JSON.stringify(content);
            const maxOpSize = this.context.deltaManager.maxMessageSize;

            // If in TurnBased flush mode we will trigger a flush at the next turn break
            if (this.flushMode === FlushMode.TurnBased && !this.needsFlush) {
                opMetadataInternal = {
                    ...opMetadata,
                    batch: true,
                };
                this.needsFlush = true;

                // Use Promise.resolve().then() to queue a microtask to detect the end of the turn and force a flush.
                if (!this.flushTrigger) {
                    // eslint-disable-next-line @typescript-eslint/no-floating-promises
                    Promise.resolve().then(() => {
                        this.flushTrigger = false;
                        this.flush();
                    });
                }
            }

            clientSequenceNumber = this.submitMaybeChunkedMessages(
                type,
                content,
                serializedContent,
                maxOpSize,
                this._flushMode === FlushMode.TurnBased,
                opMetadataInternal);
        }

        // Let the PendingStateManager know that a message was submitted.
        this.pendingStateManager.onSubmitMessage(
            type,
            clientSequenceNumber,
            this.deltaManager.lastSequenceNumber,
            content,
            localOpMetadata,
            opMetadataInternal,
        );
        if (this.isContainerMessageDirtyable(type, content)) {
            this.updateDocumentDirtyState(true);
        }
    }

    private submitMaybeChunkedMessages(
        type: ContainerMessageType,
        content: any,
        serializedContent: string,
        serverMaxOpSize: number,
        batch: boolean,
        opMetadataInternal: unknown = undefined,
    ): number {
        if (this._maxOpSizeInBytes >= 0) {
            // Chunking disabled
            if (!serializedContent || serializedContent.length <= this._maxOpSizeInBytes) {
                return this.submitRuntimeMessage(type, content, batch, opMetadataInternal);
            }

            // When chunking is disabled, we ignore the server max message size
            // and if the content length is larger than the client configured message size
            // instead of splitting the content, we will fail by explicitly close the container
            this.closeFn(new GenericError(
                "OpTooLarge",
                /* error */ undefined,
                {
                    length: serializedContent.length,
                    limit: this._maxOpSizeInBytes,
                }));
            return -1;
        }

        // Chunking enabled, fallback on the server's max message size
        // and split the content accordingly
        if (!serializedContent || serializedContent.length <= serverMaxOpSize) {
            return this.submitRuntimeMessage(type, content, batch, opMetadataInternal);
        }

        return this.submitChunkedMessage(type, serializedContent, serverMaxOpSize);
    }

    private submitChunkedMessage(type: ContainerMessageType, content: string, maxOpSize: number): number {
        const contentLength = content.length;
        const chunkN = Math.floor((contentLength - 1) / maxOpSize) + 1;
        let offset = 0;
        let clientSequenceNumber: number = 0;
        for (let i = 1; i <= chunkN; i = i + 1) {
            const chunkedOp: IChunkedOp = {
                chunkId: i,
                contents: content.substr(offset, maxOpSize),
                originalType: type,
                totalChunks: chunkN,
            };
            offset += maxOpSize;
            clientSequenceNumber = this.submitRuntimeMessage(
                ContainerMessageType.ChunkedOp,
                chunkedOp,
                false);
        }
        return clientSequenceNumber;
    }

    private submitSystemMessage(
        type: MessageType,
        contents: any) {
        this.verifyNotClosed();
        assert(this.connected, 0x133 /* "Container disconnected when trying to submit system message" */);

        // System message should not be sent in the middle of the batch.
        // That said, we can preserve existing behavior by not flushing existing buffer.
        // That might be not what caller hopes to get, but we can look deeper if telemetry tells us it's a problem.
        const middleOfBatch = this.flushMode === FlushMode.TurnBased && this.needsFlush;
        if (middleOfBatch) {
            this.mc.logger.sendErrorEvent({ eventName: "submitSystemMessageError", type });
        }

        return this.context.submitFn(
            type,
            contents,
            middleOfBatch);
    }

    private submitRuntimeMessage(
        type: ContainerMessageType,
        contents: any,
        batch: boolean,
        appData?: any,
    ) {
        this.verifyNotClosed();
        assert(this.connected, 0x259 /* "Container disconnected when trying to submit system message" */);
        const payload: ContainerRuntimeMessage = { type, contents };
        return this.context.submitFn(
            MessageType.Operation,
            payload,
            batch,
            appData);
    }

    /**
     * Throw an error if the runtime is closed.  Methods that are expected to potentially
     * be called after dispose due to asynchrony should not call this.
     */
    private verifyNotClosed() {
        if (this._disposed) {
            throw new Error("Runtime is closed");
        }
    }

    /**
     * Finds the right store and asks it to resubmit the message. This typically happens when we
     * reconnect and there are pending messages.
     * @param content - The content of the original message.
     * @param localOpMetadata - The local metadata associated with the original message.
     */
    private reSubmit(
        type: ContainerMessageType,
        content: any,
        localOpMetadata: unknown,
        opMetadata: Record<string, unknown> | undefined,
    ) {
        switch (type) {
            case ContainerMessageType.FluidDataStoreOp:
                // For Operations, call resubmitDataStoreOp which will find the right store
                // and trigger resubmission on it.
                this.dataStores.resubmitDataStoreOp(content, localOpMetadata);
                break;
            case ContainerMessageType.Attach:
            case ContainerMessageType.Alias:
                this.submit(type, content, localOpMetadata);
                break;
            case ContainerMessageType.ChunkedOp:
                throw new Error(`chunkedOp not expected here`);
            case ContainerMessageType.BlobAttach:
                this.blobManager.reSubmit(opMetadata);
                break;
            case ContainerMessageType.Rejoin:
                this.submit(type, content);
                break;
            default:
                unreachableCase(type, `Unknown ContainerMessageType: ${type}`);
        }
    }

    private rollback(
        type: ContainerMessageType,
        content: any,
        localOpMetadata: unknown,
    ) {
        switch (type) {
            case ContainerMessageType.FluidDataStoreOp:
                // For operations, call rollbackDataStoreOp which will find the right store
                // and trigger rollback on it.
                this.dataStores.rollbackDataStoreOp(content, localOpMetadata);
                break;
            default:
                throw new Error(`Can't rollback ${type}`);
        }
    }

    /** Implementation of ISummarizerInternalsProvider.refreshLatestSummaryAck */
    public async refreshLatestSummaryAck(
        proposalHandle: string | undefined,
        ackHandle: string,
        summaryRefSeq: number,
        summaryLogger: ITelemetryLogger,
    ) {
        const readAndParseBlob = async <T>(id: string) => readAndParse<T>(this.storage, id);
        const { snapshotTree } = await this.fetchSnapshotFromStorage(
            ackHandle,
            summaryLogger,
            {
                eventName: "RefreshLatestSummaryGetSnapshot",
                ackHandle,
                summaryRefSeq,
                fetchLatest: false,
            },
        );
        const result = await this.summarizerNode.refreshLatestSummary(
            proposalHandle,
            summaryRefSeq,
            async () => snapshotTree,
            readAndParseBlob,
            summaryLogger,
        );

        // Notify the garbage collector so it can update its latest summary state.
        await this.garbageCollector.latestSummaryStateRefreshed(result, readAndParseBlob);
    }

    /**
     * Fetches the latest snapshot from storage and uses it to refresh SummarizerNode's
     * internal state as it should be considered the latest summary ack.
     * @param summaryLogger - logger to use when fetching snapshot from storage
     * @returns downloaded snapshot's reference sequence number
     */
<<<<<<< HEAD
    private async refreshLatestSummaryAckFromServer(summaryLogger: ITelemetryLogger): Promise<number> {
        const snapshot = await this.fetchSnapshotFromStorage(null, summaryLogger, {
            eventName: "RefreshLatestSummaryGetSnapshot",
            fetchLatest: true,
        },
=======
    private async refreshLatestSummaryAckFromServer(
        summaryLogger: ITelemetryLogger,
    ): Promise<{ latestSnapshotRefSeq: number; latestSnapshotVersionId: string | undefined; }> {
        const { snapshotTree, versionId } = await this.fetchSnapshotFromStorage(null, summaryLogger, {
                eventName: "RefreshLatestSummaryGetSnapshot",
                fetchLatest: true,
            },
>>>>>>> 275102b3
            FetchSource.noCache,
        );

        const readAndParseBlob = async <T>(id: string) => readAndParse<T>(this.storage, id);
        const latestSnapshotRefSeq = await seqFromTree(snapshotTree, readAndParseBlob);

        const result = await this.summarizerNode.refreshLatestSummary(
            undefined,
            latestSnapshotRefSeq,
            async () => snapshotTree,
            readAndParseBlob,
            summaryLogger,
        );

        // Notify the garbage collector so it can update its latest summary state.
        await this.garbageCollector.latestSummaryStateRefreshed(result, readAndParseBlob);

        return { latestSnapshotRefSeq, latestSnapshotVersionId: versionId };
    }

    private async fetchSnapshotFromStorage(
        versionId: string | null,
        logger: ITelemetryLogger,
        event: ITelemetryGenericEvent,
        fetchSource?: FetchSource,
    ): Promise<{ snapshotTree: ISnapshotTree; versionId: string; }> {
        return PerformanceEvent.timedExecAsync(
            logger, event, async (perfEvent: {
                end: (arg0: {
                    getVersionDuration?: number | undefined;
                    getSnapshotDuration?: number | undefined;
                }) => void;
            }) => {
            const stats: { getVersionDuration?: number; getSnapshotDuration?: number; } = {};
            const trace = Trace.start();

            const versions = await this.storage.getVersions(
                versionId, 1, "refreshLatestSummaryAckFromServer", fetchSource);
            assert(!!versions && !!versions[0], 0x137 /* "Failed to get version from storage" */);
            stats.getVersionDuration = trace.trace().duration;

            const maybeSnapshot = await this.storage.getSnapshotTree(versions[0]);
            assert(!!maybeSnapshot, 0x138 /* "Failed to get snapshot from storage" */);
            stats.getSnapshotDuration = trace.trace().duration;

            perfEvent.end(stats);
            return { snapshotTree: maybeSnapshot, versionId: versions[0].id };
        });
    }

    public notifyAttaching(snapshot: ISnapshotTreeWithBlobContents) {
        if (this.mc.config.getBoolean("enableOfflineLoad") ?? this.runtimeOptions.enableOfflineLoad) {
            this.baseSnapshotBlobs = SerializedSnapshotStorage.serializeTreeWithBlobContents(snapshot);
        }
    }

    public async getSnapshotBlobs(): Promise<void> {
        if (!(this.mc.config.getBoolean("enableOfflineLoad") ?? this.runtimeOptions.enableOfflineLoad) ||
            this.attachState !== AttachState.Attached || this.context.pendingLocalState) {
            return;
        }
        assert(!!this.context.baseSnapshot, 0x2e5 /* "Must have a base snapshot" */);
        this.baseSnapshotBlobs = await SerializedSnapshotStorage.serializeTree(this.context.baseSnapshot, this.storage);
    }

    public getPendingLocalState(): IPendingRuntimeState {
        if (!(this.mc.config.getBoolean("enableOfflineLoad") ?? this.runtimeOptions.enableOfflineLoad)) {
            throw new UsageError("can't get state when offline load disabled");
        }

        const previousPendingState = this.context.pendingLocalState as IPendingRuntimeState | undefined;
        if (previousPendingState) {
            return {
                pending: this.pendingStateManager.getLocalState(),
                snapshotBlobs: previousPendingState.snapshotBlobs,
                baseSnapshot: previousPendingState.baseSnapshot,
                savedOps: this.savedOps,
            };
        }
        assert(!!this.context.baseSnapshot, 0x2e6 /* "Must have a base snapshot" */);
        assert(!!this.baseSnapshotBlobs, 0x2e7 /* "Must serialize base snapshot blobs before getting runtime state" */);
        return {
            pending: this.pendingStateManager.getLocalState(),
            snapshotBlobs: this.baseSnapshotBlobs,
            baseSnapshot: this.context.baseSnapshot,
            savedOps: this.savedOps,
        };
    }

    public readonly summarizeOnDemand: ISummarizer["summarizeOnDemand"] = (...args) => {
        if (this.clientDetails.type === summarizerClientType) {
            return this.summarizer.summarizeOnDemand(...args);
        } else if (this.summaryManager !== undefined) {
            return this.summaryManager.summarizeOnDemand(...args);
        } else {
            // If we're not the summarizer, and we don't have a summaryManager, we expect that
            // disableSummaries is turned on. We are throwing instead of returning a failure here,
            // because it is a misuse of the API rather than an expected failure.
            throw new UsageError(
                `Can't summarize, disableSummaries: ${this.summariesDisabled}`,
            );
        }
    };

    public readonly enqueueSummarize: ISummarizer["enqueueSummarize"] = (...args) => {
        if (this.clientDetails.type === summarizerClientType) {
            return this.summarizer.enqueueSummarize(...args);
        } else if (this.summaryManager !== undefined) {
            return this.summaryManager.enqueueSummarize(...args);
        } else {
            // If we're not the summarizer, and we don't have a summaryManager, we expect that
            // generateSummaries is turned off. We are throwing instead of returning a failure here,
            // because it is a misuse of the API rather than an expected failure.
            throw new UsageError(
                `Can't summarize, disableSummaries: ${this.summariesDisabled}`,
            );
        }
    };

    /**
     * * Forms a function that will request a Summarizer.
     * @param loaderRouter - the loader acting as an IFluidRouter
     * */
    private formRequestSummarizerFn(loaderRouter: IFluidRouter) {
        return async () => {
            const request: IRequest = {
                headers: {
                    [LoaderHeader.cache]: false,
                    [LoaderHeader.clientDetails]: {
                        capabilities: { interactive: false },
                        type: summarizerClientType,
                    },
                    [DriverHeader.summarizingClient]: true,
                    [LoaderHeader.reconnect]: false,
                },
                url: "/_summarizer",
            };

            const fluidObject = await requestFluidObject<FluidObject<ISummarizer>>(loaderRouter, request);
            const summarizer = fluidObject.ISummarizer;

            if (!summarizer) {
                throw new UsageError("Fluid object does not implement ISummarizer");
            }

            return summarizer;
        };
    }

    private async processSavedOps(state: IPendingRuntimeState) {
        for (const op of state.savedOps) {
            this.process(op, false);
            await this.pendingStateManager.applyStashedOpsAt(op.sequenceNumber);
        }
        // we may not have seen every sequence number (because of system ops) so apply everything once we
        // don't have any more saved ops
        await this.pendingStateManager.applyStashedOpsAt();
    }

    private validateSummaryHeuristicConfiguration(configuration: ISummaryConfigurationHeuristics) {
        // eslint-disable-next-line no-restricted-syntax
        for (const prop in configuration) {
            if (typeof configuration[prop] === "number" && configuration[prop] < 0) {
                throw new UsageError(`Summary heuristic configuration property "${prop}" cannot be less than 0`);
            }
        }
    }
}

/**
 * Wait for a specific sequence number. Promise should resolve when we reach that number,
 * or reject if closed.
 */
const waitForSeq = async (
    deltaManager: IDeltaManager<Pick<ISequencedDocumentMessage, "sequenceNumber">, unknown>,
    targetSeq: number,
): Promise<void> => new Promise<void>((resolve, reject) => {
    // TODO: remove cast to any when actual event is determined
    deltaManager.on("closed" as any, reject);

    const handleOp = (message: Pick<ISequencedDocumentMessage, "sequenceNumber">) => {
        if (message.sequenceNumber >= targetSeq) {
            resolve();
            deltaManager.off("op", handleOp);
        }
    };
    deltaManager.on("op", handleOp);
});<|MERGE_RESOLUTION|>--- conflicted
+++ resolved
@@ -3058,21 +3058,13 @@
      * @param summaryLogger - logger to use when fetching snapshot from storage
      * @returns downloaded snapshot's reference sequence number
      */
-<<<<<<< HEAD
-    private async refreshLatestSummaryAckFromServer(summaryLogger: ITelemetryLogger): Promise<number> {
-        const snapshot = await this.fetchSnapshotFromStorage(null, summaryLogger, {
-            eventName: "RefreshLatestSummaryGetSnapshot",
-            fetchLatest: true,
-        },
-=======
     private async refreshLatestSummaryAckFromServer(
         summaryLogger: ITelemetryLogger,
     ): Promise<{ latestSnapshotRefSeq: number; latestSnapshotVersionId: string | undefined; }> {
         const { snapshotTree, versionId } = await this.fetchSnapshotFromStorage(null, summaryLogger, {
-                eventName: "RefreshLatestSummaryGetSnapshot",
-                fetchLatest: true,
-            },
->>>>>>> 275102b3
+            eventName: "RefreshLatestSummaryGetSnapshot",
+            fetchLatest: true,
+        },
             FetchSource.noCache,
         );
 
