--- conflicted
+++ resolved
@@ -380,12 +380,8 @@
  * It will define the component level mappings.
  */
 export class ContainerRuntime extends EventEmitter implements IHostRuntime, IRuntime, IExperimentalRuntime {
-<<<<<<< HEAD
-
     public get IHostRuntime() { return this; }
 
-=======
->>>>>>> 06bd447b
     public readonly isExperimentalRuntime = true;
     /**
      * Load the components from a snapshot and returns the runtime.
