/*!
 * Copyright (c) Microsoft Corporation and contributors. All rights reserved.
 * Licensed under the MIT License.
 */
import {
	ITelemetryBaseLogger,
	ITelemetryGenericEvent,
	FluidObject,
	IFluidHandle,
	IFluidHandleContext,
	IFluidRouter,
	IRequest,
	IResponse,
} from "@fluidframework/core-interfaces";
import {
	IAudience,
	IContainerContext,
	IDeltaManager,
	IRuntime,
	ICriticalContainerError,
	AttachState,
	ILoaderOptions,
	LoaderHeader,
} from "@fluidframework/container-definitions";
import {
	IContainerRuntime,
	IContainerRuntimeEvents,
} from "@fluidframework/container-runtime-definitions";
import {
	assert,
	delay,
	Trace,
	TypedEventEmitter,
	unreachableCase,
} from "@fluidframework/common-utils";
import { LazyPromise } from "@fluidframework/core-utils";
import {
	ChildLogger,
	raiseConnectedEvent,
	PerformanceEvent,
	TaggedLoggerAdapter,
	MonitoringContext,
	loggerToMonitoringContext,
	wrapError,
	ITelemetryLoggerExt,
} from "@fluidframework/telemetry-utils";
import {
	DriverHeader,
	FetchSource,
	IDocumentStorageService,
	ISummaryContext,
} from "@fluidframework/driver-definitions";
import { readAndParse } from "@fluidframework/driver-utils";
import {
	DataCorruptionError,
	DataProcessingError,
	GenericError,
	UsageError,
} from "@fluidframework/container-utils";
import {
	IClientDetails,
	IDocumentMessage,
	IQuorumClients,
	ISequencedDocumentMessage,
	ISignalMessage,
	ISnapshotTree,
	ISummaryContent,
	ISummaryTree,
	MessageType,
	SummaryType,
} from "@fluidframework/protocol-definitions";
import {
	FlushMode,
	FlushModeExperimental,
	gcTreeKey,
	InboundAttachMessage,
	IFluidDataStoreContextDetached,
	IFluidDataStoreRegistry,
	IFluidDataStoreChannel,
	IGarbageCollectionData,
	IEnvelope,
	IInboundSignalMessage,
	ISignalEnvelope,
	NamedFluidDataStoreRegistryEntries,
	ISummaryTreeWithStats,
	ISummarizeInternalResult,
	CreateChildSummarizerNodeParam,
	SummarizeInternalFn,
	channelsTreeName,
	IDataStore,
	ITelemetryContext,
	SerializedIdCompressorWithNoSession,
	IIdCompressor,
	IIdCompressorCore,
	IdCreationRange,
	IdCreationRangeWithStashedState,
	IAttachMessage,
} from "@fluidframework/runtime-definitions";
import {
	addBlobToSummary,
	addSummarizeResultToSummary,
	addTreeToSummary,
	RequestParser,
	create404Response,
	exceptionToResponse,
	GCDataBuilder,
	requestFluidObject,
	seqFromTree,
	calculateStats,
	TelemetryContext,
	ReadAndParseBlob,
} from "@fluidframework/runtime-utils";
import { v4 as uuid } from "uuid";
import { ContainerFluidHandleContext } from "./containerHandleContext";
import { FluidDataStoreRegistry } from "./dataStoreRegistry";
import { ReportOpPerfTelemetry, IPerfSignalReport } from "./connectionTelemetry";
import {
	IPendingBatchMessage,
	IPendingLocalState,
	PendingStateManager,
} from "./pendingStateManager";
import { pkgVersion } from "./packageVersion";
import { BlobManager, IBlobManagerLoadInfo, IPendingBlobs } from "./blobManager";
import { DataStores, getSummaryForDatastores } from "./dataStores";
import {
	aliasBlobName,
	blobsTreeName,
	chunksBlobName,
	createRootSummarizerNodeWithGC,
	electedSummarizerBlobName,
	extractSummaryMetadataMessage,
	IContainerRuntimeMetadata,
	ICreateContainerMetadata,
	idCompressorBlobName,
	IFetchSnapshotResult,
	IRootSummarizerNodeWithGC,
	ISummaryMetadataMessage,
	metadataBlobName,
	Summarizer,
	SummaryManager,
	wrapSummaryInChannelsTree,
	SummaryCollection,
	ISerializedElection,
	OrderedClientCollection,
	OrderedClientElection,
	SummarizerClientElection,
	summarizerClientType,
	SubmitSummaryResult,
	IConnectableRuntime,
	IGeneratedSummaryStats,
	ISubmitSummaryOptions,
	ISummarizer,
	ISummarizerInternalsProvider,
	ISummarizerRuntime,
	IRefreshSummaryAckOptions,
	RunWhileConnectedCoordinator,
	IGenerateSummaryTreeResult,
	RetriableSummaryError,
} from "./summary";
import { formExponentialFn, Throttler } from "./throttler";
import {
	GarbageCollector,
	GCNodeType,
	gcTombstoneGenerationOptionName,
	IGarbageCollector,
	IGCRuntimeOptions,
	IGCStats,
	shouldAllowGcTombstoneEnforcement,
	trimLeadingAndTrailingSlashes,
} from "./gc";
import { channelToDataStore, IDataStoreAliasMessage, isDataStoreAliasMessage } from "./dataStore";
import { BindBatchTracker } from "./batchTracker";
import { ScheduleManager } from "./scheduleManager";
import {
	BatchMessage,
	IBatchCheckpoint,
	OpCompressor,
	OpDecompressor,
	Outbox,
	OpSplitter,
	RemoteMessageProcessor,
	OpGroupingManager,
	getLongStack,
} from "./opLifecycle";
import { DeltaManagerSummarizerProxy } from "./deltaManagerSummarizerProxy";
import { IBatchMetadata } from "./metadata";

export enum ContainerMessageType {
	// An op to be delivered to store
	FluidDataStoreOp = "component",

	// Creates a new store
	Attach = "attach",

	// Chunked operation.
	ChunkedOp = "chunkedOp",

	// Signifies that a blob has been attached and should not be garbage collected by storage
	BlobAttach = "blobAttach",

	// Ties our new clientId to our old one on reconnect
	Rejoin = "rejoin",

	// Sets the alias of a root data store
	Alias = "alias",

	/**
	 * An op containing an IdRange of Ids allocated using the runtime's IdCompressor since
	 * the last allocation op was sent.
	 * See the [IdCompressor README](./id-compressor/README.md) for more details.
	 */
	IdAllocation = "idAllocation",
}

export interface ContainerRuntimeMessage {
	contents: any;
	type: ContainerMessageType;
}

export interface ISummaryBaseConfiguration {
	/**
	 * Delay before first attempt to spawn summarizing container.
	 */
	initialSummarizerDelayMs: number;

	/**
	 * Defines the maximum allowed time to wait for a pending summary ack.
	 * The maximum amount of time client will wait for a summarize is the minimum of
	 * maxSummarizeAckWaitTime (currently 3 * 60 * 1000) and maxAckWaitTime.
	 */
	maxAckWaitTime: number;
	/**
	 * Defines the maximum number of Ops in between Summaries that can be
	 * allowed before forcibly electing a new summarizer client.
	 */
	maxOpsSinceLastSummary: number;
}

export interface ISummaryConfigurationHeuristics extends ISummaryBaseConfiguration {
	state: "enabled";
	/**
	 * Defines the maximum allowed time, since the last received Ack, before running the summary
	 * with reason maxTime.
	 * For example, say we receive ops one by one just before the idle time is triggered.
	 * In this case, we still want to run a summary since it's been a while since the last summary.
	 */
	maxTime: number;
	/**
	 * Defines the maximum number of Ops, since the last received Ack, that can be allowed
	 * before running the summary with reason maxOps.
	 */
	maxOps: number;
	/**
	 * Defines the minimum number of Ops, since the last received Ack, that can be allowed
	 * before running the last summary.
	 */
	minOpsForLastSummaryAttempt: number;
	/**
	 * Defines the lower boundary for the allowed time in between summarizations.
	 * Pairs with maxIdleTime to form a range.
	 * For example, if we only receive 1 op, we don't want to have the same idle time as say 100 ops.
	 * Based on the boundaries we set in minIdleTime and maxIdleTime, the idle time will change
	 * linearly depending on the number of ops we receive.
	 */
	minIdleTime: number;
	/**
	 * Defines the upper boundary for the allowed time in between summarizations.
	 * Pairs with minIdleTime to form a range.
	 * For example, if we only receive 1 op, we don't want to have the same idle time as say 100 ops.
	 * Based on the boundaries we set in minIdleTime and maxIdleTime, the idle time will change
	 * linearly depending on the number of ops we receive.
	 */
	maxIdleTime: number;
	/**
	 * Runtime op weight to use in heuristic summarizing.
	 * This number is a multiplier on the number of runtime ops we process when running summarize heuristics.
	 * For example: (multiplier) * (number of runtime ops) = weighted number of runtime ops
	 */
	runtimeOpWeight: number;
	/**
	 * Non-runtime op weight to use in heuristic summarizing
	 * This number is a multiplier on the number of non-runtime ops we process when running summarize heuristics.
	 * For example: (multiplier) * (number of non-runtime ops) = weighted number of non-runtime ops
	 */
	nonRuntimeOpWeight: number;

	/**
	 * Number of ops since last summary needed before a non-runtime op can trigger running summary heuristics.
	 *
	 * Note: Any runtime ops sent before the threshold is reached will trigger heuristics normally.
	 * This threshold ONLY applies to non-runtime ops triggering summaries.
	 *
	 * For example: Say the threshold is 20. Sending 19 non-runtime ops will not trigger any heuristic checks.
	 * Sending the 20th non-runtime op will trigger the heuristic checks for summarizing.
	 */
	nonRuntimeHeuristicThreshold?: number;
}

export interface ISummaryConfigurationDisableSummarizer {
	state: "disabled";
}

export interface ISummaryConfigurationDisableHeuristics extends ISummaryBaseConfiguration {
	state: "disableHeuristics";
}

export type ISummaryConfiguration =
	| ISummaryConfigurationDisableSummarizer
	| ISummaryConfigurationDisableHeuristics
	| ISummaryConfigurationHeuristics;

export const DefaultSummaryConfiguration: ISummaryConfiguration = {
	state: "enabled",

	minIdleTime: 0,

	maxIdleTime: 30 * 1000, // 30 secs.

	maxTime: 60 * 1000, // 1 min.

	maxOps: 100, // Summarize if 100 weighted ops received since last snapshot.

	minOpsForLastSummaryAttempt: 10,

	maxAckWaitTime: 3 * 60 * 1000, // 3 mins.

	maxOpsSinceLastSummary: 7000,

	initialSummarizerDelayMs: 5 * 1000, // 5 secs.

	nonRuntimeOpWeight: 0.1,

	runtimeOpWeight: 1.0,

	nonRuntimeHeuristicThreshold: 20,
};

export interface ISummaryRuntimeOptions {
	/** Override summary configurations set by the server. */
	summaryConfigOverrides?: ISummaryConfiguration;

	/**
	 * Delay before first attempt to spawn summarizing container.
	 *
	 * @deprecated Use {@link ISummaryRuntimeOptions.summaryConfigOverrides}'s
	 * {@link ISummaryBaseConfiguration.initialSummarizerDelayMs} instead.
	 */
	initialSummarizerDelayMs?: number;
}

/**
 * Options for op compression.
 * @experimental - Not ready for use
 */
export interface ICompressionRuntimeOptions {
	/**
	 * The minimum size the batch's payload must exceed before the batch's contents will be compressed.
	 */
	readonly minimumBatchSizeInBytes: number;

	/**
	 * The compression algorithm that will be used to compress the op.
	 */
	readonly compressionAlgorithm: CompressionAlgorithms;
}

/**
 * Options for container runtime.
 */
export interface IContainerRuntimeOptions {
	readonly summaryOptions?: ISummaryRuntimeOptions;
	readonly gcOptions?: IGCRuntimeOptions;
	/**
	 * Affects the behavior while loading the runtime when the data verification check which
	 * compares the DeltaManager sequence number (obtained from protocol in summary) to the
	 * runtime sequence number (obtained from runtime metadata in summary) finds a mismatch.
	 * 1. "close" (default) will close the container with an assertion.
	 * 2. "log" will log an error event to telemetry, but still continue to load.
	 * 3. "bypass" will skip the check entirely. This is not recommended.
	 */
	readonly loadSequenceNumberVerification?: "close" | "log" | "bypass";
	/**
	 * Sets the flush mode for the runtime. In Immediate flush mode the runtime will immediately
	 * send all operations to the driver layer, while in TurnBased the operations will be buffered
	 * and then sent them as a single batch at the end of the turn.
	 * By default, flush mode is TurnBased.
	 */
	readonly flushMode?: FlushMode;
	/**
	 * Enables the runtime to compress ops. Compression is disabled when undefined.
	 * @experimental Not ready for use.
	 */
	readonly compressionOptions?: ICompressionRuntimeOptions;
	/**
	 * If specified, when in FlushMode.TurnBased, if the size of the ops between JS turns exceeds this value,
	 * an error will be thrown and the container will close.
	 *
	 * If unspecified, the limit is 950 * 1024.
	 *
	 * 'Infinity' will disable any limit.
	 *
	 * @experimental This config should be driven by the connection with the service and will be moved in the future.
	 */
	readonly maxBatchSizeInBytes?: number;
	/**
	 * If the op payload needs to be chunked in order to work around the maximum size of the batch, this value represents
	 * how large the individual chunks will be. This is only supported when compression is enabled. If after compression, the
	 * batch size exceeds this value, it will be chunked into smaller ops of this size.
	 *
	 * If unspecified, if a batch exceeds `maxBatchSizeInBytes` after compression, the container will close with an instance
	 * of `GenericError` with the `BatchTooLarge` message.
	 *
	 * @experimental Not ready for use.
	 */
	readonly chunkSizeInBytes?: number;

	/**
	 * Enable the IdCompressor in the runtime.
	 * @experimental Not ready for use.
	 */
	readonly enableRuntimeIdCompressor?: boolean;

	/**
	 * If enabled, the runtime will block all attempts to send an op inside the
	 * {@link ContainerRuntime#ensureNoDataModelChanges} callback. The callback is used by
	 * {@link @fluidframework/shared-object-base#SharedObjectCore} for event handlers so enabling this
	 * will disallow modifying DDSes while handling DDS events.
	 *
	 * By default, the feature is disabled. If enabled from options, the `Fluid.ContainerRuntime.DisableOpReentryCheck`
	 * can be used to disable it at runtime.
	 */
	readonly enableOpReentryCheck?: boolean;
	/**
	 * If enabled, the runtime will group messages within a batch into a single
	 * message to be sent to the service.
	 * The grouping an ungrouping of such messages is handled by the "OpGroupingManager".
	 *
	 * By default, the feature is disabled. If enabled from options, the `Fluid.ContainerRuntime.DisableGroupedBatching`
	 * flag can be used to disable it at runtime.
	 *
	 * @experimental Not ready for use.
	 */
	readonly enableGroupedBatching?: boolean;
}

/**
 * Accepted header keys for requests coming to the runtime.
 */
export enum RuntimeHeaders {
	/** True to wait for a data store to be created and loaded before returning it. */
	wait = "wait",
	/** True if the request is coming from an IFluidHandle. */
	viaHandle = "viaHandle",
}

/** True if a tombstoned object should be returned without erroring */
export const AllowTombstoneRequestHeaderKey = "allowTombstone"; // Belongs in the enum above, but avoiding the breaking change

/** Tombstone error responses will have this header set to true */
export const TombstoneResponseHeaderKey = "isTombstoned";

/**
 * The full set of parsed header data that may be found on Runtime requests
 */
export interface RuntimeHeaderData {
	wait?: boolean;
	viaHandle?: boolean;
	allowTombstone?: boolean;
}

/** Default values for Runtime Headers */
export const defaultRuntimeHeaderData: Required<RuntimeHeaderData> = {
	wait: true,
	viaHandle: false,
	allowTombstone: false,
};

/**
 * Available compression algorithms for op compression.
 */
export enum CompressionAlgorithms {
	lz4 = "lz4",
}

/**
 * @deprecated
 * Untagged logger is unsupported going forward. There are old loaders with old ContainerContexts that only
 * have the untagged logger, so to accommodate that scenario the below interface is used. It can be removed once
 * its usage is removed from TaggedLoggerAdapter fallback.
 */
interface OldContainerContextWithLogger extends Omit<IContainerContext, "taggedLogger"> {
	logger: ITelemetryBaseLogger;
	taggedLogger: undefined;
}

/**
 * State saved when the container closes, to be given back to a newly
 * instantiated runtime in a new instance of the container, so it can load to the
 * same state
 */
interface IPendingRuntimeState {
	/**
	 * Pending ops from PendingStateManager
	 */
	pending?: IPendingLocalState;
	/**
	 * Pending blobs from BlobManager
	 */
	pendingAttachmentBlobs?: IPendingBlobs;
}

const maxConsecutiveReconnectsKey = "Fluid.ContainerRuntime.MaxConsecutiveReconnects";

const defaultFlushMode = FlushMode.TurnBased;

// The actual limit is 1Mb (socket.io and Kafka limits)
// We can't estimate it fully, as we
// - do not know what properties relay service will add
// - we do not stringify final op, thus we do not know how much escaping will be added.
const defaultMaxBatchSizeInBytes = 700 * 1024;

const defaultCompressionConfig = {
	// Batches with content size exceeding this value will be compressed
	minimumBatchSizeInBytes: 614400,
	compressionAlgorithm: CompressionAlgorithms.lz4,
};

const defaultChunkSizeInBytes = 204800;

/**
 * Instead of refreshing from latest because we do not have 100% confidence in the state
 * of the current system, we should close the summarizer and let it recover.
 * This delay's goal is to prevent tight restart loops
 */
const defaultCloseSummarizerDelayMs = 10000; // 10 seconds

/**
 * @deprecated - use ContainerRuntimeMessage instead
 */
export enum RuntimeMessage {
	FluidDataStoreOp = "component",
	Attach = "attach",
	ChunkedOp = "chunkedOp",
	BlobAttach = "blobAttach",
	Rejoin = "rejoin",
	Alias = "alias",
	Operation = "op",
}

/**
 * @deprecated - please use version in driver-utils
 */
export function isRuntimeMessage(message: ISequencedDocumentMessage): boolean {
	return (Object.values(RuntimeMessage) as string[]).includes(message.type);
}

/**
 * Legacy ID for the built-in AgentScheduler.  To minimize disruption while removing it, retaining this as a
 * special-case for document dirty state.  Ultimately we should have no special-cases from the
 * ContainerRuntime's perspective.
 */
export const agentSchedulerId = "_scheduler";

// safely check navigator and get the hardware spec value
export function getDeviceSpec() {
	try {
		if (typeof navigator === "object" && navigator !== null) {
			return {
				deviceMemory: (navigator as any).deviceMemory,
				hardwareConcurrency: navigator.hardwareConcurrency,
			};
		}
	} catch {}
	return {};
}

/**
 * Represents the runtime of the container. Contains helper functions/state of the container.
 * It will define the store level mappings.
 */
export class ContainerRuntime
	extends TypedEventEmitter<IContainerRuntimeEvents>
	implements IContainerRuntime, IRuntime, ISummarizerRuntime, ISummarizerInternalsProvider
{
	public get IFluidRouter() {
		return this;
	}

	/**
	 * @deprecated - use loadRuntime instead.
	 * Load the stores from a snapshot and returns the runtime.
	 * @param context - Context of the container.
	 * @param registryEntries - Mapping to the stores.
	 * @param requestHandler - Request handlers for the container runtime
	 * @param runtimeOptions - Additional options to be passed to the runtime
	 * @param existing - (optional) When loading from an existing snapshot. Precedes context.existing if provided
	 * @param containerRuntimeCtor - (optional) Constructor to use to create the ContainerRuntime instance. This
	 * allows mixin classes to leverage this method to define their own async initializer.
	 */
	public static async load(
		context: IContainerContext,
		registryEntries: NamedFluidDataStoreRegistryEntries,
		requestHandler?: (request: IRequest, runtime: IContainerRuntime) => Promise<IResponse>,
		runtimeOptions: IContainerRuntimeOptions = {},
		containerScope: FluidObject = context.scope,
		existing?: boolean,
		containerRuntimeCtor: typeof ContainerRuntime = ContainerRuntime,
	): Promise<ContainerRuntime> {
		let existingFlag = true;
		if (!existing) {
			existingFlag = false;
		}
		return this.loadRuntime({
			context,
			registryEntries,
			existing: existingFlag,
			requestHandler,
			runtimeOptions,
			containerScope,
			containerRuntimeCtor,
		});
	}

	/**
	 * Load the stores from a snapshot and returns the runtime.
	 * @param params - An object housing the runtime properties:
	 * - context - Context of the container.
	 * - registryEntries - Mapping from data store types to their corresponding factories.
	 * - existing - Pass 'true' if loading from an existing snapshot.
	 * - requestHandler - (optional) Request handler for the request() method of the container runtime.
	 * Only relevant for back-compat while we remove the request() method and move fully to entryPoint as the main pattern.
	 * - runtimeOptions - Additional options to be passed to the runtime
	 * - containerScope - runtime services provided with context
	 * - containerRuntimeCtor - Constructor to use to create the ContainerRuntime instance.
	 * This allows mixin classes to leverage this method to define their own async initializer.
	 * - initializeEntryPoint - Promise that resolves to an object which will act as entryPoint for the Container.
	 * This object should provide all the functionality that the Container is expected to provide to the loader layer.
	 */
	public static async loadRuntime(params: {
		context: IContainerContext;
		registryEntries: NamedFluidDataStoreRegistryEntries;
		existing: boolean;
		requestHandler?: (request: IRequest, runtime: IContainerRuntime) => Promise<IResponse>;
		runtimeOptions?: IContainerRuntimeOptions;
		containerScope?: FluidObject;
		containerRuntimeCtor?: typeof ContainerRuntime;
		initializeEntryPoint?: (containerRuntime: IContainerRuntime) => Promise<FluidObject>;
	}): Promise<ContainerRuntime> {
		const {
			context,
			registryEntries,
			existing,
			requestHandler,
			runtimeOptions = {},
			containerScope = {},
			containerRuntimeCtor = ContainerRuntime,
			initializeEntryPoint,
		} = params;

		// If taggedLogger exists, use it. Otherwise, wrap the vanilla logger:
		// back-compat: Remove the TaggedLoggerAdapter fallback once all the host are using loader > 0.45
		const backCompatContext: IContainerContext | OldContainerContextWithLogger = context;
		const passLogger =
			backCompatContext.taggedLogger ??
			new TaggedLoggerAdapter((backCompatContext as OldContainerContextWithLogger).logger);
		const logger = ChildLogger.create(passLogger, undefined, {
			all: {
				runtimeVersion: pkgVersion,
			},
		});

		const {
			summaryOptions = {},
			gcOptions = {},
			loadSequenceNumberVerification = "close",
			flushMode = defaultFlushMode,
			compressionOptions = defaultCompressionConfig,
			maxBatchSizeInBytes = defaultMaxBatchSizeInBytes,
			enableRuntimeIdCompressor = false,
			chunkSizeInBytes = defaultChunkSizeInBytes,
			enableOpReentryCheck = false,
			enableGroupedBatching = false,
		} = runtimeOptions;

		const registry = new FluidDataStoreRegistry(registryEntries);

		const tryFetchBlob = async <T>(blobName: string): Promise<T | undefined> => {
			const blobId = context.baseSnapshot?.blobs[blobName];
			if (context.baseSnapshot && blobId) {
				// IContainerContext storage api return type still has undefined in 0.39 package version.
				// So once we release 0.40 container-defn package we can remove this check.
				assert(
					context.storage !== undefined,
					0x1f5 /* "Attached state should have storage" */,
				);
				return readAndParse<T>(context.storage, blobId);
			}
		};

		const [chunks, metadata, electedSummarizerData, aliases, serializedIdCompressor] =
			await Promise.all([
				tryFetchBlob<[string, string[]][]>(chunksBlobName),
				tryFetchBlob<IContainerRuntimeMetadata>(metadataBlobName),
				tryFetchBlob<ISerializedElection>(electedSummarizerBlobName),
				tryFetchBlob<[string, string][]>(aliasBlobName),
				tryFetchBlob<SerializedIdCompressorWithNoSession>(idCompressorBlobName),
			]);

		// read snapshot blobs needed for BlobManager to load
		const blobManagerSnapshot = await BlobManager.load(
			context.baseSnapshot?.trees[blobsTreeName],
			async (id) => {
				// IContainerContext storage api return type still has undefined in 0.39 package version.
				// So once we release 0.40 container-defn package we can remove this check.
				assert(
					context.storage !== undefined,
					0x256 /* "storage undefined in attached container" */,
				);
				return readAndParse(context.storage, id);
			},
		);

		// Verify summary runtime sequence number matches protocol sequence number.
		const runtimeSequenceNumber = metadata?.message?.sequenceNumber;
		// When we load with pending state, we reuse an old snapshot so we don't expect these numbers to match
		if (!context.pendingLocalState && runtimeSequenceNumber !== undefined) {
			const protocolSequenceNumber = context.deltaManager.initialSequenceNumber;
			// Unless bypass is explicitly set, then take action when sequence numbers mismatch.
			if (
				loadSequenceNumberVerification !== "bypass" &&
				runtimeSequenceNumber !== protocolSequenceNumber
			) {
				// "Load from summary, runtime metadata sequenceNumber !== initialSequenceNumber"
				const error = new DataCorruptionError(
					// pre-0.58 error message: SummaryMetadataMismatch
					"Summary metadata mismatch",
					{ runtimeVersion: pkgVersion, runtimeSequenceNumber, protocolSequenceNumber },
				);

				if (loadSequenceNumberVerification === "log") {
					logger.sendErrorEvent({ eventName: "SequenceNumberMismatch" }, error);
				} else {
					context.closeFn(error);
				}
			}
		}

		const idCompressorEnabled =
			metadata?.idCompressorEnabled ?? runtimeOptions.enableRuntimeIdCompressor ?? false;
		let idCompressor: (IIdCompressor & IIdCompressorCore) | undefined;
		if (idCompressorEnabled) {
			const { IdCompressor, createSessionId } = await import("./id-compressor");
			idCompressor =
				serializedIdCompressor !== undefined
					? IdCompressor.deserialize(serializedIdCompressor, createSessionId())
					: new IdCompressor(createSessionId(), logger);
		}

		const runtime = new containerRuntimeCtor(
			context,
			registry,
			metadata,
			electedSummarizerData,
			chunks ?? [],
			aliases ?? [],
			{
				summaryOptions,
				gcOptions,
				loadSequenceNumberVerification,
				flushMode,
				compressionOptions,
				maxBatchSizeInBytes,
				chunkSizeInBytes,
				enableRuntimeIdCompressor,
				enableOpReentryCheck,
				enableGroupedBatching,
			},
			containerScope,
			logger,
			existing,
			blobManagerSnapshot,
			context.storage,
			idCompressor,
			requestHandler,
			undefined, // summaryConfiguration
			initializeEntryPoint,
		);

		// It's possible to have ops with a reference sequence number of 0. Op sequence numbers start
		// at 1, so we won't see a replayed saved op with a sequence number of 0.
		await runtime.pendingStateManager.applyStashedOpsAt(0);

		// Initialize the base state of the runtime before it's returned.
		await runtime.initializeBaseState();

		return runtime;
	}

	public get options(): ILoaderOptions {
		return this.context.options;
	}

	public get clientId(): string | undefined {
		return this.context.clientId;
	}

	public get clientDetails(): IClientDetails {
		return this.context.clientDetails;
	}

	public get storage(): IDocumentStorageService {
		return this._storage;
	}

	/** @deprecated - The functionality is no longer exposed publicly */
	public get reSubmitFn() {
		return (
			type: ContainerMessageType,
			contents: any,
			localOpMetadata: unknown,
			opMetadata: Record<string, unknown> | undefined,
		) => this.reSubmitCore({ type, contents }, localOpMetadata, opMetadata);
	}

	public get disposeFn(): (error?: ICriticalContainerError) => void {
		// In old loaders without dispose functionality, closeFn is equivalent but will also switch container to readonly mode
		return this.context.disposeFn ?? this.context.closeFn;
	}

	public get closeFn(): (error?: ICriticalContainerError) => void {
<<<<<<< HEAD
		if (this._summarizer !== undefined) {
			// In cases of summarizer, we want to dispose instead since consumer doesn't interact with this container
			return this.disposeFn;
		}

		// Also call disposeFn to retain functionality of runtime being disposed on close
		return (error?: ICriticalContainerError) => {
			this.context.closeFn(error);
			this.context.disposeFn?.(error);
		};
=======
		return this.context.closeFn;
>>>>>>> 5bd37050
	}

	public get flushMode(): FlushMode {
		return this._flushMode;
	}

	public get scope(): FluidObject {
		return this.containerScope;
	}

	public get IFluidDataStoreRegistry(): IFluidDataStoreRegistry {
		return this.registry;
	}

	public get attachState(): AttachState {
		return this.context.attachState;
	}

	public idCompressor: (IIdCompressor & IIdCompressorCore) | undefined;

	public get IFluidHandleContext(): IFluidHandleContext {
		return this.handleContext;
	}
	private readonly handleContext: ContainerFluidHandleContext;

	/**
	 * This is a proxy to the delta manager provided by the container context (innerDeltaManager). It restricts certain
	 * accesses such as sets "read-only" mode for the summarizer client. This is the default delta manager that should
	 * be used unless the innerDeltaManager is required.
	 */
	public readonly deltaManager: IDeltaManager<ISequencedDocumentMessage, IDocumentMessage>;
	/**
	 * The delta manager provided by the container context. By default, using the default delta manager (proxy)
	 * should be sufficient. This should be used only if necessary. For example, for validating and propagating connected
	 * events which requires access to the actual real only info, this is needed.
	 */
	private readonly innerDeltaManager: IDeltaManager<ISequencedDocumentMessage, IDocumentMessage>;

	// internal logger for ContainerRuntime. Use this.logger for stores, summaries, etc.
	private readonly mc: MonitoringContext;

	private readonly summarizerClientElection?: SummarizerClientElection;
	/**
	 * summaryManager will only be created if this client is permitted to spawn a summarizing client
	 * It is created only by interactive client, i.e. summarizer client, as well as non-interactive bots
	 * do not create it (see SummarizerClientElection.clientDetailsPermitElection() for details)
	 */
	private readonly summaryManager?: SummaryManager;
	private readonly summaryCollection: SummaryCollection;

	private readonly summarizerNode: IRootSummarizerNodeWithGC;

	private readonly maxConsecutiveReconnects: number;
	private readonly defaultMaxConsecutiveReconnects = 7;

	private _orderSequentiallyCalls: number = 0;
	private readonly _flushMode: FlushMode;
	private flushTaskExists = false;

	private _connected: boolean;

	private consecutiveReconnects = 0;

	/**
	 * Used to delay transition to "connected" state while we upload
	 * attachment blobs that were added while disconnected
	 */
	private delayConnectClientId?: string;

	private ensureNoDataModelChangesCalls = 0;

	/**
	 * Tracks the number of detected reentrant ops to report,
	 * in order to self-throttle the telemetry events.
	 *
	 * This should be removed as part of ADO:2322
	 */
	private opReentryCallsToReport = 5;

	/**
	 * Invokes the given callback and expects that no ops are submitted
	 * until execution finishes. If an op is submitted, an error will be raised.
	 *
	 * Can be disabled by feature gate `Fluid.ContainerRuntime.DisableOpReentryCheck`
	 *
	 * @param callback - the callback to be invoked
	 */
	public ensureNoDataModelChanges<T>(callback: () => T): T {
		this.ensureNoDataModelChangesCalls++;
		try {
			return callback();
		} finally {
			this.ensureNoDataModelChangesCalls--;
		}
	}

	public get connected(): boolean {
		return this._connected;
	}

	/** clientId of parent (non-summarizing) container that owns summarizer container */
	public get summarizerClientId(): string | undefined {
		return this.summarizerClientElection?.electedClientId;
	}

	private _disposed = false;
	public get disposed() {
		return this._disposed;
	}

	private dirtyContainer: boolean;
	private emitDirtyDocumentEvent = true;
	private readonly enableOpReentryCheck: boolean;
	private readonly disableAttachReorder: boolean | undefined;
	private readonly summaryStateUpdateMethod: string | undefined;
	private readonly closeSummarizerDelayMs: number;
	/**
	 * If true, summary generated is validate before uploading it to the server. With single commit summaries,
	 * summaries will be accepted once uploaded, so they should be validated before upload. However, this can
	 * currently be controlled via a feature flag as its a new functionality.
	 */
	private readonly validateSummaryBeforeUpload: boolean;

	private readonly defaultTelemetrySignalSampleCount = 100;
	private _perfSignalData: IPerfSignalReport = {
		signalsLost: 0,
		signalSequenceNumber: 0,
		signalTimestamp: 0,
		trackingSignalSequenceNumber: undefined,
	};

	/**
	 * Summarizer is responsible for coordinating when to send generate and send summaries.
	 * It is the main entry point for summary work.
	 * It is created only by summarizing container (i.e. one with clientType === "summarizer")
	 */
	private readonly _summarizer?: Summarizer;
	private readonly scheduleManager: ScheduleManager;
	private readonly blobManager: BlobManager;
	private readonly pendingStateManager: PendingStateManager;
	private readonly outbox: Outbox;
	private readonly garbageCollector: IGarbageCollector;

	private readonly dataStores: DataStores;
	private readonly remoteMessageProcessor: RemoteMessageProcessor;

	/** The last message processed at the time of the last summary. */
	private messageAtLastSummary: ISummaryMetadataMessage | undefined;

	private get summarizer(): Summarizer {
		assert(this._summarizer !== undefined, 0x257 /* "This is not summarizing container" */);
		return this._summarizer;
	}

	private readonly summariesDisabled: boolean;
	private isSummariesDisabled(): boolean {
		return this.summaryConfiguration.state === "disabled";
	}

	private readonly heuristicsDisabled: boolean;
	private isHeuristicsDisabled(): boolean {
		return this.summaryConfiguration.state === "disableHeuristics";
	}

	private readonly maxOpsSinceLastSummary: number;
	private getMaxOpsSinceLastSummary(): number {
		return this.summaryConfiguration.state !== "disabled"
			? this.summaryConfiguration.maxOpsSinceLastSummary
			: 0;
	}

	private readonly initialSummarizerDelayMs: number;
	private getInitialSummarizerDelayMs(): number {
		// back-compat: initialSummarizerDelayMs was moved from ISummaryRuntimeOptions
		//   to ISummaryConfiguration in 0.60.
		if (this.runtimeOptions.summaryOptions.initialSummarizerDelayMs !== undefined) {
			return this.runtimeOptions.summaryOptions.initialSummarizerDelayMs;
		}
		return this.summaryConfiguration.state !== "disabled"
			? this.summaryConfiguration.initialSummarizerDelayMs
			: 0;
	}

	private readonly createContainerMetadata: ICreateContainerMetadata;
	/**
	 * The summary number of the next summary that will be generated for this container. This is incremented every time
	 * a summary is generated.
	 */
	private nextSummaryNumber: number;

	/**
	 * If false, loading or using a Tombstoned object should merely log, not fail
	 */
	public readonly gcTombstoneEnforcementAllowed: boolean;

	/**
	 * GUID to identify a document in telemetry
	 * ! Note: should not be used for anything other than telemetry and is not considered a stable GUID
	 */
	private readonly telemetryDocumentId: string;

	/**
	 * If true, the runtime has access to an IdCompressor
	 */
	private readonly idCompressorEnabled: boolean;

	/**
	 * @internal
	 */
	protected constructor(
		private readonly context: IContainerContext,
		private readonly registry: IFluidDataStoreRegistry,
		metadata: IContainerRuntimeMetadata | undefined,
		electedSummarizerData: ISerializedElection | undefined,
		chunks: [string, string[]][],
		dataStoreAliasMap: [string, string][],
		private readonly runtimeOptions: Readonly<Required<IContainerRuntimeOptions>>,
		private readonly containerScope: FluidObject,
		public readonly logger: ITelemetryLoggerExt,
		existing: boolean,
		blobManagerSnapshot: IBlobManagerLoadInfo,
		private readonly _storage: IDocumentStorageService,
		idCompressor: (IIdCompressor & IIdCompressorCore) | undefined,
		private readonly requestHandler?: (
			request: IRequest,
			runtime: IContainerRuntime,
		) => Promise<IResponse>,
		private readonly summaryConfiguration: ISummaryConfiguration = {
			// the defaults
			...DefaultSummaryConfiguration,
			// the runtime configuration overrides
			...runtimeOptions.summaryOptions?.summaryConfigOverrides,
		},
		initializeEntryPoint?: (containerRuntime: IContainerRuntime) => Promise<FluidObject>,
	) {
		super();

		this.innerDeltaManager = context.deltaManager;
		this.deltaManager = new DeltaManagerSummarizerProxy(context.deltaManager);

		this.mc = loggerToMonitoringContext(ChildLogger.create(this.logger, "ContainerRuntime"));

		let loadSummaryNumber: number;
		// Get the container creation metadata. For new container, we initialize these. For existing containers,
		// get the values from the metadata blob.
		if (existing) {
			this.createContainerMetadata = {
				createContainerRuntimeVersion: metadata?.createContainerRuntimeVersion,
				createContainerTimestamp: metadata?.createContainerTimestamp,
			};
			// summaryNumber was renamed from summaryCount. For older docs that haven't been opened for a long time,
			// the count is reset to 0.
			loadSummaryNumber = metadata?.summaryNumber ?? 0;

			// Enabling the IdCompressor is a one-way operation and we only want to
			// allow new containers to turn it on
			this.idCompressorEnabled = metadata?.idCompressorEnabled ?? false;
		} else {
			this.createContainerMetadata = {
				createContainerRuntimeVersion: pkgVersion,
				createContainerTimestamp: Date.now(),
			};
			loadSummaryNumber = 0;

			this.idCompressorEnabled =
				this.mc.config.getBoolean("Fluid.ContainerRuntime.IdCompressorEnabled") ??
				idCompressor !== undefined;
		}
		this.nextSummaryNumber = loadSummaryNumber + 1;

		this.messageAtLastSummary = metadata?.message;

		this._connected = this.context.connected;

		this.gcTombstoneEnforcementAllowed = shouldAllowGcTombstoneEnforcement(
			metadata?.gcFeatureMatrix?.tombstoneGeneration /* persisted */,
			this.runtimeOptions.gcOptions[gcTombstoneGenerationOptionName] /* current */,
		);

		this.mc.logger.sendTelemetryEvent({
			eventName: "GCFeatureMatrix",
			metadataValue: JSON.stringify(metadata?.gcFeatureMatrix),
			inputs: JSON.stringify({
				gcOptions_gcTombstoneGeneration:
					this.runtimeOptions.gcOptions[gcTombstoneGenerationOptionName],
			}),
		});

		this.telemetryDocumentId = metadata?.telemetryDocumentId ?? uuid();

		this.disableAttachReorder = this.mc.config.getBoolean(
			"Fluid.ContainerRuntime.disableAttachOpReorder",
		);
		const disableChunking = this.mc.config.getBoolean(
			"Fluid.ContainerRuntime.CompressionChunkingDisabled",
		);

		const opGroupingManager = new OpGroupingManager(this.groupedBatchingEnabled);

		const opSplitter = new OpSplitter(
			chunks,
			this.context.submitBatchFn,
			disableChunking === true ? Number.POSITIVE_INFINITY : runtimeOptions.chunkSizeInBytes,
			runtimeOptions.maxBatchSizeInBytes,
			this.mc.logger,
		);

		this.remoteMessageProcessor = new RemoteMessageProcessor(
			opSplitter,
			new OpDecompressor(this.mc.logger),
			opGroupingManager,
		);

		this.handleContext = new ContainerFluidHandleContext("", this);

		if (this.summaryConfiguration.state === "enabled") {
			this.validateSummaryHeuristicConfiguration(this.summaryConfiguration);
		}

		const disableOpReentryCheck = this.mc.config.getBoolean(
			"Fluid.ContainerRuntime.DisableOpReentryCheck",
		);
		this.enableOpReentryCheck =
			runtimeOptions.enableOpReentryCheck === true &&
			// Allow for a break-glass config to override the options
			disableOpReentryCheck !== true;

		this.summariesDisabled = this.isSummariesDisabled();
		this.heuristicsDisabled = this.isHeuristicsDisabled();
		this.maxOpsSinceLastSummary = this.getMaxOpsSinceLastSummary();
		this.initialSummarizerDelayMs = this.getInitialSummarizerDelayMs();

		if (this.idCompressorEnabled) {
			this.idCompressor = idCompressor;
		}

		this.maxConsecutiveReconnects =
			this.mc.config.getNumber(maxConsecutiveReconnectsKey) ??
			this.defaultMaxConsecutiveReconnects;

		if (
			runtimeOptions.flushMode === (FlushModeExperimental.Async as unknown as FlushMode) &&
			context.supportedFeatures?.get("referenceSequenceNumbers") !== true
		) {
			// The loader does not support reference sequence numbers, falling back on FlushMode.TurnBased
			this.mc.logger.sendErrorEvent({ eventName: "FlushModeFallback" });
			this._flushMode = FlushMode.TurnBased;
		} else {
			this._flushMode = runtimeOptions.flushMode;
		}

		const pendingRuntimeState = context.pendingLocalState as IPendingRuntimeState | undefined;

		const maxSnapshotCacheDurationMs = this._storage?.policies?.maximumCacheDurationMs;
		if (
			maxSnapshotCacheDurationMs !== undefined &&
			maxSnapshotCacheDurationMs > 5 * 24 * 60 * 60 * 1000
		) {
			// This is a runtime enforcement of what's already explicit in the policy's type itself,
			// which dictates the value is either undefined or exactly 5 days in ms.
			// As long as the actual value is less than 5 days, the assumptions GC makes here are valid.
			throw new UsageError("Driver's maximumCacheDurationMs policy cannot exceed 5 days");
		}

		this.garbageCollector = GarbageCollector.create({
			runtime: this,
			gcOptions: this.runtimeOptions.gcOptions,
			baseSnapshot: context.baseSnapshot,
			baseLogger: this.mc.logger,
			existing,
			metadata,
			createContainerMetadata: this.createContainerMetadata,
			isSummarizerClient: this.context.clientDetails.type === summarizerClientType,
			getNodePackagePath: async (nodePath: string) => this.getGCNodePackagePath(nodePath),
			getLastSummaryTimestampMs: () => this.messageAtLastSummary?.timestamp,
			readAndParseBlob: async <T>(id: string) => readAndParse<T>(this.storage, id),
			// GC runs in summarizer client and needs access to the real (non-proxy) active information. The proxy
			// delta manager would always return false for summarizer client.
			activeConnection: () => this.innerDeltaManager.active,
		});

		const loadedFromSequenceNumber = this.deltaManager.initialSequenceNumber;
		this.summarizerNode = createRootSummarizerNodeWithGC(
			ChildLogger.create(this.logger, "SummarizerNode"),
			// Summarize function to call when summarize is called. Summarizer node always tracks summary state.
			async (fullTree: boolean, trackState: boolean, telemetryContext?: ITelemetryContext) =>
				this.summarizeInternal(fullTree, trackState, telemetryContext),
			// Latest change sequence number, no changes since summary applied yet
			loadedFromSequenceNumber,
			// Summary reference sequence number, undefined if no summary yet
			context.baseSnapshot ? loadedFromSequenceNumber : undefined,
			{
				// Must set to false to prevent sending summary handle which would be pointing to
				// a summary with an older protocol state.
				canReuseHandle: false,
				// Must set to true to throw on any data stores failure that was too severe to be handled.
				// We also are not decoding the base summaries at the root.
				throwOnFailure: true,
				// If GC should not run, let the summarizer node know so that it does not track GC state.
				gcDisabled: !this.garbageCollector.shouldRunGC,
			},
			// Function to get GC data if needed. This will always be called by the root summarizer node to get GC data.
			async (fullGC?: boolean) => this.getGCDataInternal(fullGC),
			// Function to get the GC details from the base snapshot we loaded from.
			async () => this.garbageCollector.getBaseGCDetails(),
		);

		if (context.baseSnapshot) {
			this.summarizerNode.updateBaseSummaryState(context.baseSnapshot);
		}

		this.dataStores = new DataStores(
			getSummaryForDatastores(context.baseSnapshot, metadata),
			this,
			(attachMsg) => this.submit({ type: ContainerMessageType.Attach, contents: attachMsg }),
			(id: string, createParam: CreateChildSummarizerNodeParam) =>
				(
					summarizeInternal: SummarizeInternalFn,
					getGCDataFn: (fullGC?: boolean) => Promise<IGarbageCollectionData>,
				) =>
					this.summarizerNode.createChild(
						summarizeInternal,
						id,
						createParam,
						undefined,
						getGCDataFn,
					),
			(id: string) => this.summarizerNode.deleteChild(id),
			this.mc.logger,
			(path: string, timestampMs: number, packagePath?: readonly string[]) =>
				this.garbageCollector.nodeUpdated(path, "Changed", timestampMs, packagePath),
			(path: string) => this.garbageCollector.isNodeDeleted(path),
			new Map<string, string>(dataStoreAliasMap),
		);

		this.blobManager = new BlobManager(
			this.handleContext,
			blobManagerSnapshot,
			() => this.storage,
			(localId: string, blobId?: string) => {
				if (!this.disposed) {
					this.submit(
						{ type: ContainerMessageType.BlobAttach, contents: undefined },
						undefined,
						{
							localId,
							blobId,
						},
					);
				}
			},
			(blobPath: string) => this.garbageCollector.nodeUpdated(blobPath, "Loaded"),
			(blobPath: string) => this.garbageCollector.isNodeDeleted(blobPath),
			this,
			pendingRuntimeState?.pendingAttachmentBlobs,
			(error?: ICriticalContainerError) => this.closeFn(error),
		);

		this.scheduleManager = new ScheduleManager(
			context.deltaManager,
			this,
			() => this.clientId,
			ChildLogger.create(this.logger, "ScheduleManager"),
		);

		this.pendingStateManager = new PendingStateManager(
			{
				applyStashedOp: this.applyStashedOp.bind(this),
				clientId: () => this.clientId,
				close: this.closeFn,
				connected: () => this.connected,
				reSubmit: this.reSubmit.bind(this),
				reSubmitBatch: this.reSubmitBatch.bind(this),
				isActiveConnection: () => this.innerDeltaManager.active,
			},
			pendingRuntimeState?.pending,
			this.logger,
		);

		const disableCompression = this.mc.config.getBoolean(
			"Fluid.ContainerRuntime.CompressionDisabled",
		);
		const compressionOptions =
			disableCompression === true
				? {
						minimumBatchSizeInBytes: Number.POSITIVE_INFINITY,
						compressionAlgorithm: CompressionAlgorithms.lz4,
				  }
				: runtimeOptions.compressionOptions;

		const disablePartialFlush = this.mc.config.getBoolean(
			"Fluid.ContainerRuntime.DisablePartialFlush",
		);
		this.outbox = new Outbox({
			shouldSend: () => this.canSendOps(),
			pendingStateManager: this.pendingStateManager,
			containerContext: this.context,
			compressor: new OpCompressor(this.mc.logger),
			splitter: opSplitter,
			config: {
				compressionOptions,
				maxBatchSizeInBytes: runtimeOptions.maxBatchSizeInBytes,
				disablePartialFlush: disablePartialFlush === true,
				enableGroupedBatching: this.groupedBatchingEnabled,
			},
			logger: this.mc.logger,
			groupingManager: opGroupingManager,
			getCurrentSequenceNumbers: () => ({
				referenceSequenceNumber: this.deltaManager.lastSequenceNumber,
				clientSequenceNumber: this._processedClientSequenceNumber,
			}),
			reSubmit: this.reSubmit.bind(this),
			opReentrancy: () => this.ensureNoDataModelChangesCalls > 0,
			closeContainer: this.closeFn,
		});

		this.context.quorum.on("removeMember", (clientId: string) => {
			this.remoteMessageProcessor.clearPartialMessagesFor(clientId);
		});

		this.summaryStateUpdateMethod = this.mc.config.getString(
			"Fluid.ContainerRuntime.Test.SummaryStateUpdateMethodV2",
		);
		const closeSummarizerDelayOverride = this.mc.config.getNumber(
			"Fluid.ContainerRuntime.Test.CloseSummarizerDelayOverrideMs",
		);
		this.closeSummarizerDelayMs = closeSummarizerDelayOverride ?? defaultCloseSummarizerDelayMs;
		this.validateSummaryBeforeUpload =
			this.mc.config.getBoolean("Fluid.ContainerRuntime.Test.ValidateSummaryBeforeUpload") ??
			false;

		this.summaryCollection = new SummaryCollection(this.deltaManager, this.logger);

		this.dirtyContainer =
			this.context.attachState !== AttachState.Attached ||
			this.pendingStateManager.hasPendingMessages();
		this.context.updateDirtyContainerState(this.dirtyContainer);

		if (this.summariesDisabled) {
			this.mc.logger.sendTelemetryEvent({ eventName: "SummariesDisabled" });
		} else {
			const orderedClientLogger = ChildLogger.create(this.logger, "OrderedClientElection");
			const orderedClientCollection = new OrderedClientCollection(
				orderedClientLogger,
				this.context.deltaManager,
				this.context.quorum,
			);
			const orderedClientElectionForSummarizer = new OrderedClientElection(
				orderedClientLogger,
				orderedClientCollection,
				electedSummarizerData ?? this.context.deltaManager.lastSequenceNumber,
				SummarizerClientElection.isClientEligible,
			);

			this.summarizerClientElection = new SummarizerClientElection(
				orderedClientLogger,
				this.summaryCollection,
				orderedClientElectionForSummarizer,
				this.maxOpsSinceLastSummary,
			);

			if (this.context.clientDetails.type === summarizerClientType) {
				this._summarizer = new Summarizer(
					this /* ISummarizerRuntime */,
					() => this.summaryConfiguration,
					this /* ISummarizerInternalsProvider */,
					this.handleContext,
					this.summaryCollection,
					async (runtime: IConnectableRuntime) =>
						RunWhileConnectedCoordinator.create(
							runtime,
							// Summarization runs in summarizer client and needs access to the real (non-proxy) active
							// information. The proxy delta manager would always return false for summarizer client.
							() => this.innerDeltaManager.active,
						),
				);
			} else if (
				SummarizerClientElection.clientDetailsPermitElection(this.context.clientDetails)
			) {
				// Only create a SummaryManager and SummarizerClientElection
				// if summaries are enabled and we are not the summarizer client.
				const defaultAction = () => {
					if (this.summaryCollection.opsSinceLastAck > this.maxOpsSinceLastSummary) {
						this.logger.sendTelemetryEvent({ eventName: "SummaryStatus:Behind" });
						// unregister default to no log on every op after falling behind
						// and register summary ack handler to re-register this handler
						// after successful summary
						this.summaryCollection.once(MessageType.SummaryAck, () => {
							this.logger.sendTelemetryEvent({ eventName: "SummaryStatus:CaughtUp" });
							// we've caught up, so re-register the default action to monitor for
							// falling behind, and unregister ourself
							this.summaryCollection.on("default", defaultAction);
						});
						this.summaryCollection.off("default", defaultAction);
					}
				};

				this.summaryCollection.on("default", defaultAction);

				// Create the SummaryManager and mark the initial state
				this.summaryManager = new SummaryManager(
					this.summarizerClientElection,
					this, // IConnectedState
					this.summaryCollection,
					this.logger,
					this.formRequestSummarizerFn(this.context.loader),
					new Throttler(
						60 * 1000, // 60 sec delay window
						30 * 1000, // 30 sec max delay
						// throttling function increases exponentially (0ms, 40ms, 80ms, 160ms, etc)
						formExponentialFn({ coefficient: 20, initialDelay: 0 }),
					),
					{
						initialDelayMs: this.initialSummarizerDelayMs,
					},
					this.heuristicsDisabled,
				);
				this.summaryManager.start();
			}
		}

		this.deltaManager.on("readonly", (readonly: boolean) => {
			// we accumulate ops while being in read-only state.
			// once user gets write permissions and we have active connection, flush all pending ops.
			// Note that the inner (non-proxy) delta manager is needed here to get the readonly information.
			assert(
				readonly === this.innerDeltaManager.readOnlyInfo.readonly,
				0x124 /* "inconsistent readonly property/event state" */,
			);

			// We need to be very careful with when we (re)send pending ops, to ensure that we only send ops
			// when we either never send an op, or attempted to send it but we know for sure it was not
			// sequenced by server and will never be sequenced (i.e. was lost)
			// For loss of connection, we wait for our own "join" op and use it a a barrier to know all the
			// ops that made it from previous connection, before switching clientId and raising "connected" event
			// But with read-only permissions, if we transition between read-only and r/w states while on same
			// connection, then we have no good signal to tell us when it's safe to send ops we accumulated while
			// being in read-only state.
			// For that reason, we support getting to read-only state only when disconnected. This ensures that we
			// can rely on same safety mechanism and resend ops only when we establish new connection.
			// This is applicable for read-only permissions (event is raised before connection is properly registered),
			// but it's an extra requirement for Container.forceReadonly() API
			assert(
				!readonly || !this.connected,
				0x125 /* "Unsafe to transition to read-only state!" */,
			);

			this.replayPendingStates();
		});

		// logging hardware telemetry
		logger.sendTelemetryEvent({
			eventName: "DeviceSpec",
			...getDeviceSpec(),
		});

		this.logger.sendTelemetryEvent({
			eventName: "ContainerLoadStats",
			...this.createContainerMetadata,
			...this.dataStores.containerLoadStats,
			summaryNumber: loadSummaryNumber,
			summaryFormatVersion: metadata?.summaryFormatVersion,
			disableIsolatedChannels: metadata?.disableIsolatedChannels,
			gcVersion: metadata?.gcFeature,
			options: JSON.stringify(runtimeOptions),
			featureGates: JSON.stringify({
				disableCompression,
				disableOpReentryCheck,
				disableChunking,
				disableAttachReorder: this.disableAttachReorder,
				disablePartialFlush,
				idCompressorEnabled: this.idCompressorEnabled,
				summaryStateUpdateMethod: this.summaryStateUpdateMethod,
				closeSummarizerDelayOverride,
			}),
			telemetryDocumentId: this.telemetryDocumentId,
			groupedBatchingEnabled: this.groupedBatchingEnabled,
		});

		ReportOpPerfTelemetry(this.context.clientId, this.deltaManager, this.logger);
		BindBatchTracker(this, this.logger);

		this.entryPoint = new LazyPromise(async () => {
			if (this.context.clientDetails.type === summarizerClientType) {
				assert(
					this._summarizer !== undefined,
					0x5bf /* Summarizer object is undefined in a summarizer client */,
				);
				return this._summarizer;
			}
			return initializeEntryPoint?.(this);
		});
	}

	/**
	 * Initializes the state from the base snapshot this container runtime loaded from.
	 */
	private async initializeBaseState(): Promise<void> {
		await this.garbageCollector.initializeBaseState();
	}

	public dispose(error?: Error): void {
		if (this._disposed) {
			return;
		}
		this._disposed = true;

		this.logger.sendTelemetryEvent(
			{
				eventName: "ContainerRuntimeDisposed",
				isDirty: this.isDirty,
				lastSequenceNumber: this.deltaManager.lastSequenceNumber,
				attachState: this.attachState,
			},
			error,
		);

		if (this.summaryManager !== undefined) {
			this.summaryManager.dispose();
		}
		this.garbageCollector.dispose();
		this._summarizer?.dispose();
		this.dataStores.dispose();
		this.pendingStateManager.dispose();
		this.emit("dispose");
		this.removeAllListeners();
	}

	/**
	 * Notifies this object about the request made to the container.
	 * @param request - Request made to the handler.
	 */
	public async request(request: IRequest): Promise<IResponse> {
		try {
			const parser = RequestParser.create(request);
			const id = parser.pathParts[0];

			if (id === "_summarizer" && parser.pathParts.length === 1) {
				if (this._summarizer !== undefined) {
					return {
						status: 200,
						mimeType: "fluid/object",
						value: this.summarizer,
					};
				}
				return create404Response(request);
			}
			if (this.requestHandler !== undefined) {
				return this.requestHandler(parser, this);
			}

			return create404Response(request);
		} catch (error) {
			return exceptionToResponse(error);
		}
	}

	/**
	 * Resolves URI representing handle
	 * @param request - Request made to the handler.
	 */
	public async resolveHandle(request: IRequest): Promise<IResponse> {
		try {
			const requestParser = RequestParser.create(request);
			const id = requestParser.pathParts[0];

			if (id === "_channels") {
				return this.resolveHandle(requestParser.createSubRequest(1));
			}

			if (id === BlobManager.basePath && requestParser.isLeaf(2)) {
				const blob = await this.blobManager.getBlob(requestParser.pathParts[1]);
				return blob
					? {
							status: 200,
							mimeType: "fluid/object",
							value: blob,
					  }
					: create404Response(request);
			} else if (requestParser.pathParts.length > 0) {
				const dataStore = await this.getDataStoreFromRequest(id, request);
				const subRequest = requestParser.createSubRequest(1);
				// We always expect createSubRequest to include a leading slash, but asserting here to protect against
				// unintentionally modifying the url if that changes.
				assert(
					subRequest.url.startsWith("/"),
					0x126 /* "Expected createSubRequest url to include a leading slash" */,
				);
				return dataStore.IFluidRouter.request(subRequest);
			}

			return create404Response(request);
		} catch (error) {
			return exceptionToResponse(error);
		}
	}

	/**
	 * {@inheritDoc @fluidframework/container-definitions#IRuntime.getEntryPoint}
	 */
	public async getEntryPoint?(): Promise<FluidObject | undefined> {
		return this.entryPoint;
	}
	private readonly entryPoint: LazyPromise<FluidObject | undefined>;

	private internalId(maybeAlias: string): string {
		return this.dataStores.aliases.get(maybeAlias) ?? maybeAlias;
	}

	private async getDataStoreFromRequest(id: string, request: IRequest): Promise<IFluidRouter> {
		const headerData: RuntimeHeaderData = {};
		if (typeof request.headers?.[RuntimeHeaders.wait] === "boolean") {
			headerData.wait = request.headers[RuntimeHeaders.wait];
		}
		if (typeof request.headers?.[RuntimeHeaders.viaHandle] === "boolean") {
			headerData.viaHandle = request.headers[RuntimeHeaders.viaHandle];
		}
		if (typeof request.headers?.[AllowTombstoneRequestHeaderKey] === "boolean") {
			headerData.allowTombstone = request.headers[AllowTombstoneRequestHeaderKey];
		}

		await this.dataStores.waitIfPendingAlias(id);
		const internalId = this.internalId(id);
		const dataStoreContext = await this.dataStores.getDataStore(internalId, headerData);
		const dataStoreChannel = await dataStoreContext.realize();

		// Remove query params, leading and trailing slashes from the url. This is done to make sure the format is
		// the same as GC nodes id.
		const urlWithoutQuery = trimLeadingAndTrailingSlashes(request.url.split("?")[0]);
		this.garbageCollector.nodeUpdated(
			`/${urlWithoutQuery}`,
			"Loaded",
			undefined /* timestampMs */,
			dataStoreContext.packagePath,
			request?.headers,
		);
		return dataStoreChannel;
	}

	/** Adds the container's metadata to the given summary tree. */
	private addMetadataToSummary(summaryTree: ISummaryTreeWithStats) {
		const metadata: IContainerRuntimeMetadata = {
			...this.createContainerMetadata,
			// Increment the summary number for the next summary that will be generated.
			summaryNumber: this.nextSummaryNumber++,
			summaryFormatVersion: 1,
			...this.garbageCollector.getMetadata(),
			// The last message processed at the time of summary. If there are no new messages, use the message from the
			// last summary.
			message:
				extractSummaryMetadataMessage(this.deltaManager.lastMessage) ??
				this.messageAtLastSummary,
			telemetryDocumentId: this.telemetryDocumentId,
			idCompressorEnabled: this.idCompressorEnabled ? true : undefined,
		};
		addBlobToSummary(summaryTree, metadataBlobName, JSON.stringify(metadata));
	}

	protected addContainerStateToSummary(
		summaryTree: ISummaryTreeWithStats,
		fullTree: boolean,
		trackState: boolean,
		telemetryContext?: ITelemetryContext,
	) {
		this.addMetadataToSummary(summaryTree);

		if (this.idCompressorEnabled) {
			assert(
				this.idCompressor !== undefined,
				0x67a /* IdCompressor should be defined if enabled */,
			);
			const idCompressorState = JSON.stringify(this.idCompressor.serialize(false));
			addBlobToSummary(summaryTree, idCompressorBlobName, idCompressorState);
		}

		if (this.remoteMessageProcessor.partialMessages.size > 0) {
			const content = JSON.stringify([...this.remoteMessageProcessor.partialMessages]);
			addBlobToSummary(summaryTree, chunksBlobName, content);
		}

		const dataStoreAliases = this.dataStores.aliases;
		if (dataStoreAliases.size > 0) {
			addBlobToSummary(summaryTree, aliasBlobName, JSON.stringify([...dataStoreAliases]));
		}

		if (this.summarizerClientElection) {
			const electedSummarizerContent = JSON.stringify(
				this.summarizerClientElection?.serialize(),
			);
			addBlobToSummary(summaryTree, electedSummarizerBlobName, electedSummarizerContent);
		}

		const blobManagerSummary = this.blobManager.summarize();
		// Some storage (like git) doesn't allow empty tree, so we can omit it.
		// and the blob manager can handle the tree not existing when loading
		if (Object.keys(blobManagerSummary.summary.tree).length > 0) {
			addTreeToSummary(summaryTree, blobsTreeName, blobManagerSummary);
		}

		const gcSummary = this.garbageCollector.summarize(fullTree, trackState, telemetryContext);
		if (gcSummary !== undefined) {
			addSummarizeResultToSummary(summaryTree, gcTreeKey, gcSummary);
		}
	}

	// Track how many times the container tries to reconnect with pending messages.
	// This happens when the connection state is changed and we reset the counter
	// when we are able to process a local op or when there are no pending messages.
	// If this counter reaches a max, it's a good indicator that the container
	// is not making progress and it is stuck in a retry loop.
	private shouldContinueReconnecting(): boolean {
		if (this.maxConsecutiveReconnects <= 0) {
			// Feature disabled, we never stop reconnecting
			return true;
		}

		if (!this.hasPendingMessages()) {
			// If there are no pending messages, we can always reconnect
			this.resetReconnectCount();
			return true;
		}

		if (this.consecutiveReconnects === Math.floor(this.maxConsecutiveReconnects / 2)) {
			// If we're halfway through the max reconnects, send an event in order
			// to better identify false positives, if any. If the rate of this event
			// matches Container Close count below, we can safely cut down
			// maxConsecutiveReconnects to half.
			this.mc.logger.sendTelemetryEvent({
				eventName: "ReconnectsWithNoProgress",
				attempts: this.consecutiveReconnects,
				pendingMessages: this.pendingStateManager.pendingMessagesCount,
			});
		}

		return this.consecutiveReconnects < this.maxConsecutiveReconnects;
	}

	private resetReconnectCount(message?: ISequencedDocumentMessage) {
		// Chunked ops don't count towards making progress as they are sent
		// in their own batches before the originating batch is sent.
		// Therefore, receiving them while attempting to send the originating batch
		// does not mean that the container is making any progress.
		if (message?.type !== ContainerMessageType.ChunkedOp) {
			this.consecutiveReconnects = 0;
		}
	}

	private replayPendingStates() {
		// We need to be able to send ops to replay states
		if (!this.canSendOps()) {
			return;
		}

		// We need to temporary clear the dirty flags and disable
		// dirty state change events to detect whether replaying ops
		// has any effect.

		// Save the old state, reset to false, disable event emit
		const oldState = this.dirtyContainer;
		this.dirtyContainer = false;

		assert(this.emitDirtyDocumentEvent, 0x127 /* "dirty document event not set on replay" */);
		this.emitDirtyDocumentEvent = false;
		let newState: boolean;

		try {
			// replay the ops
			this.pendingStateManager.replayPendingStates();
		} finally {
			// Save the new start and restore the old state, re-enable event emit
			newState = this.dirtyContainer;
			this.dirtyContainer = oldState;
			this.emitDirtyDocumentEvent = true;
		}

		// Officially transition from the old state to the new state.
		this.updateDocumentDirtyState(newState);
	}

	/**
	 * Updates the runtime's IdCompressor with the stashed state present in the given op. This is a bit of a
	 * hack and is unnecessarily expensive. As it stands, every locally stashed op (all ops that get stored in
	 * the PendingStateManager) will store their serialized representation locally until ack'd. Upon receiving
	 * this stashed state, the IdCompressor blindly deserializes to the stashed state and assumes the session.
	 * Technically only the last stashed state is needed to do this correctly, but we would have to write some
	 * more hacky code to modify the batch before it gets sent out.
	 * @param content - An IdAllocationOp with "stashedState", which is a representation of un-ack'd local state.
	 */
	private async applyStashedIdAllocationOp(op: IdCreationRangeWithStashedState) {
		const { IdCompressor } = await import("./id-compressor");
		this.idCompressor = IdCompressor.deserialize(op.stashedState);
	}

	/**
	 * Parse an op's type and actual content from given serialized content
	 * ! Note: this format needs to be in-line with what is set in the "ContainerRuntime.submit(...)" method
	 */
	private parseOpContent(serializedContent?: string): ContainerRuntimeMessage {
		assert(serializedContent !== undefined, 0x6d5 /* content must be defined */);
		const { type, contents } = JSON.parse(serializedContent);
		assert(type !== undefined, 0x6d6 /* incorrect op content format */);
		return { type, contents };
	}

	private async applyStashedOp(op: string): Promise<unknown> {
		// Need to parse from string for back-compat
		const { type, contents } = this.parseOpContent(op);
		switch (type) {
			case ContainerMessageType.FluidDataStoreOp:
				return this.dataStores.applyStashedOp(contents as IEnvelope);
			case ContainerMessageType.Attach:
				return this.dataStores.applyStashedAttachOp(contents as IAttachMessage);
			case ContainerMessageType.IdAllocation:
				assert(
					this.idCompressor !== undefined,
					0x67b /* IdCompressor should be defined if enabled */,
				);
				return this.applyStashedIdAllocationOp(contents as IdCreationRangeWithStashedState);
			case ContainerMessageType.Alias:
			case ContainerMessageType.BlobAttach:
				return;
			case ContainerMessageType.ChunkedOp:
				throw new Error("chunkedOp not expected here");
			case ContainerMessageType.Rejoin:
				throw new Error("rejoin not expected here");
			default:
				unreachableCase(type, `Unknown ContainerMessageType: ${type}`);
		}
	}

	public setConnectionState(connected: boolean, clientId?: string) {
		if (connected === false && this.delayConnectClientId !== undefined) {
			this.delayConnectClientId = undefined;
			this.mc.logger.sendTelemetryEvent({
				eventName: "UnsuccessfulConnectedTransition",
			});
			// Don't propagate "disconnected" event because we didn't propagate the previous "connected" event
			return;
		}

		// If attachment blobs were added while disconnected, we need to delay
		// propagation of the "connected" event until we have uploaded them to
		// ensure we don't submit ops referencing a blob that has not been uploaded
		// Note that the inner (non-proxy) delta manager is needed here to get the readonly information.
		const connecting =
			connected && !this._connected && !this.innerDeltaManager.readOnlyInfo.readonly;
		if (connecting && this.blobManager.hasPendingOfflineUploads) {
			assert(
				!this.delayConnectClientId,
				0x392 /* Connect event delay must be canceled before subsequent connect event */,
			);
			assert(!!clientId, 0x393 /* Must have clientId when connecting */);
			this.delayConnectClientId = clientId;
			this.blobManager.onConnected().then(
				() => {
					// make sure we didn't reconnect before the promise resolved
					if (this.delayConnectClientId === clientId && !this.disposed) {
						this.delayConnectClientId = undefined;
						this.setConnectionStateCore(connected, clientId);
					}
				},
				(error) => this.closeFn(error),
			);
			return;
		}

		this.setConnectionStateCore(connected, clientId);
	}

	private setConnectionStateCore(connected: boolean, clientId?: string) {
		assert(
			!this.delayConnectClientId,
			0x394 /* connect event delay must be cleared before propagating connect event */,
		);
		this.verifyNotClosed();

		// There might be no change of state due to Container calling this API after loading runtime.
		const changeOfState = this._connected !== connected;
		const reconnection = changeOfState && !connected;
		this._connected = connected;

		if (!connected) {
			this._perfSignalData.signalsLost = 0;
			this._perfSignalData.signalTimestamp = 0;
			this._perfSignalData.trackingSignalSequenceNumber = undefined;
		} else {
			assert(
				this.attachState === AttachState.Attached,
				0x3cd /* Connection is possible only if container exists in storage */,
			);
		}

		// Fail while disconnected
		if (reconnection) {
			this.consecutiveReconnects++;

			if (!this.shouldContinueReconnecting()) {
				this.closeFn(
					DataProcessingError.create(
						"Runtime detected too many reconnects with no progress syncing local ops.",
						"setConnectionState",
						undefined,
						{
							dataLoss: 1,
							attempts: this.consecutiveReconnects,
							pendingMessages: this.pendingStateManager.pendingMessagesCount,
						},
					),
				);
				return;
			}
		}

		if (changeOfState) {
			this.replayPendingStates();
		}

		this.dataStores.setConnectionState(connected, clientId);
		this.garbageCollector.setConnectionState(connected, clientId);

		raiseConnectedEvent(this.mc.logger, this, connected, clientId);
	}

	public async notifyOpReplay(message: ISequencedDocumentMessage) {
		await this.pendingStateManager.applyStashedOpsAt(message.sequenceNumber);
	}

	public process(messageArg: ISequencedDocumentMessage, local: boolean) {
		this.verifyNotClosed();

		// Whether or not the message is actually a runtime message.
		// It may be a legacy runtime message (ie already unpacked and ContainerMessageType)
		// or something different, like a system message.
		const runtimeMessage = messageArg.type === MessageType.Operation;

		// Do shallow copy of message, as the processing flow will modify it.
		const messageCopy = { ...messageArg };
		for (const message of this.remoteMessageProcessor.process(messageCopy)) {
			this.processCore(message, local, runtimeMessage);
		}
	}

	private _processedClientSequenceNumber: number | undefined;

	/**
	 * Direct the message to the correct subsystem for processing, and implement other side effects
	 * @param message - The unpacked message. Likely a ContainerRuntimeMessage, but could also be a system op
	 * @param local - Did this client send the op?
	 * @param runtimeMessage - Does this appear like a current ContainerRuntimeMessage?  If true, certain validation will occur.
	 */
	private processCore(
		message: ISequencedDocumentMessage,
		local: boolean,
		runtimeMessage: boolean,
	) {
		// Surround the actual processing of the operation with messages to the schedule manager indicating
		// the beginning and end. This allows it to emit appropriate events and/or pause the processing of new
		// messages once a batch has been fully processed.
		this.scheduleManager.beforeOpProcessing(message);

		this._processedClientSequenceNumber = message.clientSequenceNumber;

		try {
			let localOpMetadata: unknown;
			if (local && runtimeMessage && message.type !== ContainerMessageType.ChunkedOp) {
				localOpMetadata = this.pendingStateManager.processPendingLocalMessage(message);
			}

			// If there are no more pending messages after processing a local message,
			// the document is no longer dirty.
			if (!this.hasPendingMessages()) {
				this.updateDocumentDirtyState(false);
			}

			const type = message.type as ContainerMessageType;
			switch (type) {
				case ContainerMessageType.Attach:
					this.dataStores.processAttachMessage(message, local);
					break;
				case ContainerMessageType.Alias:
					this.processAliasMessage(message, localOpMetadata, local);
					break;
				case ContainerMessageType.FluidDataStoreOp:
					this.dataStores.processFluidDataStoreOp(message, local, localOpMetadata);
					break;
				case ContainerMessageType.BlobAttach:
					this.blobManager.processBlobAttachOp(message, local);
					break;
				case ContainerMessageType.IdAllocation:
					assert(
						this.idCompressor !== undefined,
						0x67c /* IdCompressor should be defined if enabled */,
					);
					this.idCompressor.finalizeCreationRange(message.contents as IdCreationRange);
					break;
				case ContainerMessageType.ChunkedOp:
				case ContainerMessageType.Rejoin:
					break;
				default:
					if (runtimeMessage) {
						const error = DataProcessingError.create(
							// Former assert 0x3ce
							"Runtime message of unknown type",
							"OpProcessing",
							message,
							{
								local,
								type: message.type,
								contentType: typeof message.contents,
								batch: (message.metadata as IBatchMetadata | undefined)?.batch,
								compression: message.compression,
							},
						);
						this.closeFn(error);
						throw error;
					}
			}

			if (runtimeMessage || this.groupedBatchingEnabled) {
				this.emit("op", message, runtimeMessage);
			}

			this.scheduleManager.afterOpProcessing(undefined, message);

			if (local) {
				// If we have processed a local op, this means that the container is
				// making progress and we can reset the counter for how many times
				// we have consecutively replayed the pending states
				this.resetReconnectCount(message);
			}
		} catch (e) {
			this.scheduleManager.afterOpProcessing(e, message);
			throw e;
		}
	}

	private processAliasMessage(
		message: ISequencedDocumentMessage,
		localOpMetadata: unknown,
		local: boolean,
	) {
		this.dataStores.processAliasMessage(message, localOpMetadata, local);
	}

	/**
	 * Emits the Signal event and update the perf signal data.
	 * @param clientSignalSequenceNumber - is the client signal sequence number to be uploaded.
	 */
	private sendSignalTelemetryEvent(clientSignalSequenceNumber: number) {
		const duration = Date.now() - this._perfSignalData.signalTimestamp;
		this.logger.sendPerformanceEvent({
			eventName: "SignalLatency",
			duration,
			signalsLost: this._perfSignalData.signalsLost,
		});

		this._perfSignalData.signalsLost = 0;
		this._perfSignalData.signalTimestamp = 0;
	}

	public processSignal(message: ISignalMessage, local: boolean) {
		const envelope = message.content as ISignalEnvelope;
		const transformed: IInboundSignalMessage = {
			clientId: message.clientId,
			content: envelope.contents.content,
			type: envelope.contents.type,
		};

		// Only collect signal telemetry for messages sent by the current client.
		if (message.clientId === this.clientId && this.connected) {
			// Check to see if the signal was lost.
			if (
				this._perfSignalData.trackingSignalSequenceNumber !== undefined &&
				envelope.clientSignalSequenceNumber >
					this._perfSignalData.trackingSignalSequenceNumber
			) {
				this._perfSignalData.signalsLost++;
				this._perfSignalData.trackingSignalSequenceNumber = undefined;
				this.logger.sendErrorEvent({
					eventName: "SignalLost",
					type: envelope.contents.type,
					signalsLost: this._perfSignalData.signalsLost,
					trackingSequenceNumber: this._perfSignalData.trackingSignalSequenceNumber,
					clientSignalSequenceNumber: envelope.clientSignalSequenceNumber,
				});
			} else if (
				envelope.clientSignalSequenceNumber ===
				this._perfSignalData.trackingSignalSequenceNumber
			) {
				// only logging for the first connection and the trackingSignalSequenceNUmber.
				if (this.consecutiveReconnects === 0) {
					this.sendSignalTelemetryEvent(envelope.clientSignalSequenceNumber);
				}
				this._perfSignalData.trackingSignalSequenceNumber = undefined;
			}
		}

		if (envelope.address === undefined) {
			// No address indicates a container signal message.
			this.emit("signal", transformed, local);
			return;
		}

		this.dataStores.processSignal(envelope.address, transformed, local);
	}

	public async getRootDataStore(id: string, wait = true): Promise<IFluidRouter> {
		return this.getRootDataStoreChannel(id, wait);
	}

	private async getRootDataStoreChannel(
		id: string,
		wait = true,
	): Promise<IFluidDataStoreChannel> {
		await this.dataStores.waitIfPendingAlias(id);
		const internalId = this.internalId(id);
		const context = await this.dataStores.getDataStore(internalId, { wait });
		assert(await context.isRoot(), 0x12b /* "did not get root data store" */);
		return context.realize();
	}

	/**
	 * Flush the pending ops manually.
	 * This method is expected to be called at the end of a batch.
	 */
	private flush(): void {
		assert(
			this._orderSequentiallyCalls === 0,
			0x24c /* "Cannot call `flush()` from `orderSequentially`'s callback" */,
		);

		this.outbox.flush();
		assert(this.outbox.isEmpty, 0x3cf /* reentrancy */);
	}

	public orderSequentially<T>(callback: () => T): T {
		let checkpoint: IBatchCheckpoint | undefined;
		let result: T;
		if (this.mc.config.getBoolean("Fluid.ContainerRuntime.EnableRollback")) {
			// Note: we are not touching this.pendingAttachBatch here, for two reasons:
			// 1. It would not help, as we flush attach ops as they become available.
			// 2. There is no way to undo process of data store creation.
			checkpoint = this.outbox.checkpoint().mainBatch;
		}
		try {
			this._orderSequentiallyCalls++;
			result = callback();
		} catch (error) {
			if (checkpoint) {
				// This will throw and close the container if rollback fails
				try {
					checkpoint.rollback((message: BatchMessage) =>
						this.rollback(message.contents, message.localOpMetadata),
					);
				} catch (err) {
					const error2 = wrapError(err, (message) => {
						return DataProcessingError.create(
							`RollbackError: ${message}`,
							"checkpointRollback",
							undefined,
						) as DataProcessingError;
					});
					this.closeFn(error2);
					throw error2;
				}
			} else {
				// pre-0.58 error message: orderSequentiallyCallbackException
				this.closeFn(new GenericError("orderSequentially callback exception", error));
			}
			throw error; // throw the original error for the consumer of the runtime
		} finally {
			this._orderSequentiallyCalls--;
		}

		// We don't flush on TurnBased since we expect all messages in the same JS turn to be part of the same batch
		if (this.flushMode !== FlushMode.TurnBased && this._orderSequentiallyCalls === 0) {
			this.flush();
		}
		return result;
	}

	public async createDataStore(pkg: string | string[]): Promise<IDataStore> {
		const internalId = uuid();
		return channelToDataStore(
			await this._createDataStore(pkg, internalId),
			internalId,
			this,
			this.dataStores,
			this.mc.logger,
		);
	}

	public createDetachedRootDataStore(
		pkg: Readonly<string[]>,
		rootDataStoreId: string,
	): IFluidDataStoreContextDetached {
		if (rootDataStoreId.includes("/")) {
			throw new UsageError(`Id cannot contain slashes: '${rootDataStoreId}'`);
		}
		return this.dataStores.createDetachedDataStoreCore(pkg, true, rootDataStoreId);
	}

	public createDetachedDataStore(pkg: Readonly<string[]>): IFluidDataStoreContextDetached {
		return this.dataStores.createDetachedDataStoreCore(pkg, false);
	}

	public async _createDataStoreWithProps(
		pkg: string | string[],
		props?: any,
		id = uuid(),
	): Promise<IDataStore> {
		const fluidDataStore = await this.dataStores
			._createFluidDataStoreContext(Array.isArray(pkg) ? pkg : [pkg], id, props)
			.realize();
		return channelToDataStore(fluidDataStore, id, this, this.dataStores, this.mc.logger);
	}

	private async _createDataStore(
		pkg: string | string[],
		id = uuid(),
		props?: any,
	): Promise<IFluidDataStoreChannel> {
		return this.dataStores
			._createFluidDataStoreContext(Array.isArray(pkg) ? pkg : [pkg], id, props)
			.realize();
	}

	private canSendOps() {
		// Note that the real (non-proxy) delta manager is needed here to get the readonly info. This is because
		// container runtime's ability to send ops depend on the actual readonly state of the delta manager.
		return this.connected && !this.innerDeltaManager.readOnlyInfo.readonly;
	}

	/**
	 * Are we in the middle of batching ops together?
	 */
	private currentlyBatching() {
		return this.flushMode !== FlushMode.Immediate || this._orderSequentiallyCalls !== 0;
	}

	public getQuorum(): IQuorumClients {
		return this.context.quorum;
	}

	public getAudience(): IAudience {
		// eslint-disable-next-line @typescript-eslint/no-non-null-assertion
		return this.context.audience!;
	}

	/**
	 * Returns true of container is dirty, i.e. there are some pending local changes that
	 * either were not sent out to delta stream or were not yet acknowledged.
	 */
	public get isDirty(): boolean {
		return this.dirtyContainer;
	}

	private isContainerMessageDirtyable({ type, contents }: ContainerRuntimeMessage) {
		// For legacy purposes, exclude the old built-in AgentScheduler from dirty consideration as a special-case.
		// Ultimately we should have no special-cases from the ContainerRuntime's perspective.
		if (type === ContainerMessageType.Attach) {
			const attachMessage = contents as InboundAttachMessage;
			if (attachMessage.id === agentSchedulerId) {
				return false;
			}
		} else if (type === ContainerMessageType.FluidDataStoreOp) {
			const envelope = contents as IEnvelope;
			if (envelope.address === agentSchedulerId) {
				return false;
			}
		}
		return true;
	}

	private createNewSignalEnvelope(
		address: string | undefined,
		type: string,
		content: any,
	): ISignalEnvelope {
		const newSequenceNumber = ++this._perfSignalData.signalSequenceNumber;
		const newEnvelope: ISignalEnvelope = {
			address,
			clientSignalSequenceNumber: newSequenceNumber,
			contents: { type, content },
		};

		// We should not track any signals in case we already have a tracking number.
		if (
			newSequenceNumber % this.defaultTelemetrySignalSampleCount === 1 &&
			this._perfSignalData.trackingSignalSequenceNumber === undefined
		) {
			this._perfSignalData.signalTimestamp = Date.now();
			this._perfSignalData.trackingSignalSequenceNumber = newSequenceNumber;
		}

		return newEnvelope;
	}

	/**
	 * Submits the signal to be sent to other clients.
	 * @param type - Type of the signal.
	 * @param content - Content of the signal.
	 */
	public submitSignal(type: string, content: any) {
		this.verifyNotClosed();
		const envelope = this.createNewSignalEnvelope(undefined /* address */, type, content);
		return this.context.submitSignalFn(envelope);
	}

	public submitDataStoreSignal(address: string, type: string, content: any) {
		const envelope = this.createNewSignalEnvelope(address, type, content);
		return this.context.submitSignalFn(envelope);
	}

	public setAttachState(attachState: AttachState.Attaching | AttachState.Attached): void {
		if (attachState === AttachState.Attaching) {
			assert(
				this.attachState === AttachState.Attaching,
				0x12d /* "Container Context should already be in attaching state" */,
			);
		} else {
			assert(
				this.attachState === AttachState.Attached,
				0x12e /* "Container Context should already be in attached state" */,
			);
			this.emit("attached");
		}

		if (attachState === AttachState.Attached && !this.hasPendingMessages()) {
			this.updateDocumentDirtyState(false);
		}
		this.dataStores.setAttachState(attachState);
	}

	/**
	 * Create a summary. Used when attaching or serializing a detached container.
	 *
	 * @param blobRedirectTable - A table passed during the attach process. While detached, blob upload is supported
	 * using IDs generated locally. After attach, these IDs cannot be used, so this table maps the old local IDs to the
	 * new storage IDs so requests can be redirected.
	 * @param telemetryContext - summary data passed through the layers for telemetry purposes
	 */
	public createSummary(
		blobRedirectTable?: Map<string, string>,
		telemetryContext?: ITelemetryContext,
	): ISummaryTree {
		if (blobRedirectTable) {
			this.blobManager.setRedirectTable(blobRedirectTable);
		}

		const summarizeResult = this.dataStores.createSummary(telemetryContext);
		// Wrap data store summaries in .channels subtree.
		wrapSummaryInChannelsTree(summarizeResult);

		this.addContainerStateToSummary(
			summarizeResult,
			true /* fullTree */,
			false /* trackState */,
			telemetryContext,
		);
		return summarizeResult.summary;
	}

	public async getAbsoluteUrl(relativeUrl: string): Promise<string | undefined> {
		if (this.context.getAbsoluteUrl === undefined) {
			throw new Error("Driver does not implement getAbsoluteUrl");
		}
		if (this.attachState !== AttachState.Attached) {
			return undefined;
		}
		return this.context.getAbsoluteUrl(relativeUrl);
	}

	private async summarizeInternal(
		fullTree: boolean,
		trackState: boolean,
		telemetryContext?: ITelemetryContext,
	): Promise<ISummarizeInternalResult> {
		const summarizeResult = await this.dataStores.summarize(
			fullTree,
			trackState,
			telemetryContext,
		);

		// Wrap data store summaries in .channels subtree.
		wrapSummaryInChannelsTree(summarizeResult);
		const pathPartsForChildren = [channelsTreeName];

		this.addContainerStateToSummary(summarizeResult, fullTree, trackState, telemetryContext);
		return {
			...summarizeResult,
			id: "",
			pathPartsForChildren,
		};
	}

	/**
	 * Returns a summary of the runtime at the current sequence number.
	 */
	public async summarize(options: {
		/** True to generate the full tree with no handle reuse optimizations; defaults to false */
		fullTree?: boolean;
		/** True to track the state for this summary in the SummarizerNodes; defaults to true */
		trackState?: boolean;
		/** Logger to use for correlated summary events */
		summaryLogger?: ITelemetryLoggerExt;
		/** True to run garbage collection before summarizing; defaults to true */
		runGC?: boolean;
		/** True to generate full GC data */
		fullGC?: boolean;
		/** True to run GC sweep phase after the mark phase */
		runSweep?: boolean;
	}): Promise<ISummaryTreeWithStats> {
		this.verifyNotClosed();

		const {
			fullTree = false,
			trackState = true,
			summaryLogger = this.mc.logger,
			runGC = this.garbageCollector.shouldRunGC,
			runSweep,
			fullGC,
		} = options;

		const telemetryContext = new TelemetryContext();
		// Add the options that are used to generate this summary to the telemetry context.
		telemetryContext.setMultiple("fluid_Summarize", "Options", {
			fullTree,
			trackState,
			runGC,
			fullGC,
			runSweep,
		});

		try {
			if (runGC) {
				await this.collectGarbage(
					{ logger: summaryLogger, runSweep, fullGC },
					telemetryContext,
				);
			}

			const { stats, summary } = await this.summarizerNode.summarize(
				fullTree,
				trackState,
				telemetryContext,
			);

			assert(
				summary.type === SummaryType.Tree,
				0x12f /* "Container Runtime's summarize should always return a tree" */,
			);

			return { stats, summary };
		} finally {
			this.logger.sendTelemetryEvent({
				eventName: "SummarizeTelemetry",
				details: telemetryContext.serialize(),
			});
		}
	}

	/**
	 * Before GC runs, called by the garbage collector to update any pending GC state. This is mainly used to notify
	 * the garbage collector of references detected since the last GC run. Most references are notified immediately
	 * but there can be some for which async operation is required (such as detecting new root data stores).
	 * @see IGarbageCollectionRuntime.updateStateBeforeGC
	 */
	public async updateStateBeforeGC() {
		return this.dataStores.updateStateBeforeGC();
	}

	private async getGCDataInternal(fullGC?: boolean): Promise<IGarbageCollectionData> {
		return this.dataStores.getGCData(fullGC);
	}

	/**
	 * Generates and returns the GC data for this container.
	 * @param fullGC - true to bypass optimizations and force full generation of GC data.
	 * @see IGarbageCollectionRuntime.getGCData
	 */
	public async getGCData(fullGC?: boolean): Promise<IGarbageCollectionData> {
		const builder = new GCDataBuilder();
		const dsGCData = await this.summarizerNode.getGCData(fullGC);
		builder.addNodes(dsGCData.gcNodes);

		const blobsGCData = this.blobManager.getGCData(fullGC);
		builder.addNodes(blobsGCData.gcNodes);
		return builder.getGCData();
	}

	/**
	 * After GC has run, called to notify this container's nodes of routes that are used in it.
	 * @param usedRoutes - The routes that are used in all nodes in this Container.
	 * @see IGarbageCollectionRuntime.updateUsedRoutes
	 */
	public updateUsedRoutes(usedRoutes: string[]) {
		// Update our summarizer node's used routes. Updating used routes in summarizer node before
		// summarizing is required and asserted by the the summarizer node. We are the root and are
		// always referenced, so the used routes is only self-route (empty string).
		this.summarizerNode.updateUsedRoutes([""]);

		const { dataStoreRoutes } = this.getDataStoreAndBlobManagerRoutes(usedRoutes);
		this.dataStores.updateUsedRoutes(dataStoreRoutes);
	}

	/**
	 * This is called to update objects whose routes are unused.
	 * @param unusedRoutes - Data store and attachment blob routes that are unused in this Container.
	 */
	public updateUnusedRoutes(unusedRoutes: string[]) {
		const { blobManagerRoutes, dataStoreRoutes } =
			this.getDataStoreAndBlobManagerRoutes(unusedRoutes);
		this.blobManager.updateUnusedRoutes(blobManagerRoutes);
		this.dataStores.updateUnusedRoutes(dataStoreRoutes);
	}

	/**
	 * @deprecated - Replaced by deleteSweepReadyNodes.
	 */
	public deleteUnusedNodes(unusedRoutes: string[]): string[] {
		throw new Error("deleteUnusedRoutes should not be called");
	}

	/**
	 * After GC has run and identified nodes that are sweep ready, this is called to delete the sweep ready nodes.
	 * @param sweepReadyRoutes - The routes of nodes that are sweep ready and should be deleted.
	 * @returns - The routes of nodes that were deleted.
	 */
	public deleteSweepReadyNodes(sweepReadyRoutes: string[]): string[] {
		const { dataStoreRoutes, blobManagerRoutes } =
			this.getDataStoreAndBlobManagerRoutes(sweepReadyRoutes);

		const deletedRoutes = this.dataStores.deleteSweepReadyNodes(dataStoreRoutes);
		return deletedRoutes.concat(this.blobManager.deleteSweepReadyNodes(blobManagerRoutes));
	}

	/**
	 * This is called to update objects that are tombstones.
	 * @param tombstonedRoutes - Data store and attachment blob routes that are tombstones in this Container.
	 */
	public updateTombstonedRoutes(tombstonedRoutes: string[]) {
		const { blobManagerRoutes, dataStoreRoutes } =
			this.getDataStoreAndBlobManagerRoutes(tombstonedRoutes);
		this.blobManager.updateTombstonedRoutes(blobManagerRoutes);
		this.dataStores.updateTombstonedRoutes(dataStoreRoutes);
	}

	/**
	 * Returns a server generated referenced timestamp to be used to track unreferenced nodes by GC.
	 */
	public getCurrentReferenceTimestampMs(): number | undefined {
		// Use the timestamp of the last message seen by this client as that is server generated. If no messages have
		// been processed, use the timestamp of the message from the last summary.
		return this.deltaManager.lastMessage?.timestamp ?? this.messageAtLastSummary?.timestamp;
	}

	/**
	 * Returns the type of the GC node. Currently, there are nodes that belong to the root ("/"), data stores or
	 * blob manager.
	 */
	public getNodeType(nodePath: string): GCNodeType {
		if (this.isBlobPath(nodePath)) {
			return GCNodeType.Blob;
		}
		return this.dataStores.getGCNodeType(nodePath) ?? GCNodeType.Other;
	}

	/**
	 * Called by GC to retrieve the package path of the node with the given path. The node should belong to a
	 * data store or an attachment blob.
	 */
	public async getGCNodePackagePath(nodePath: string): Promise<readonly string[] | undefined> {
		switch (this.getNodeType(nodePath)) {
			case GCNodeType.Blob:
				return [BlobManager.basePath];
			case GCNodeType.DataStore:
			case GCNodeType.SubDataStore:
				return this.dataStores.getDataStorePackagePath(nodePath);
			default:
				assert(false, 0x2de /* "Package path requested for unsupported node type." */);
		}
	}

	/**
	 * Returns whether a given path is for attachment blobs that are in the format - "/BlobManager.basePath/...".
	 */
	private isBlobPath(path: string): boolean {
		const pathParts = path.split("/");
		if (pathParts.length < 2 || pathParts[1] !== BlobManager.basePath) {
			return false;
		}
		return true;
	}

	/**
	 * From a given list of routes, separate and return routes that belong to blob manager and data stores.
	 * @param routes - A list of routes that can belong to data stores or blob manager.
	 * @returns - Two route lists - One that contains routes for blob manager and another one that contains routes
	 * for data stores.
	 */
	private getDataStoreAndBlobManagerRoutes(routes: string[]) {
		const blobManagerRoutes: string[] = [];
		const dataStoreRoutes: string[] = [];
		for (const route of routes) {
			if (this.isBlobPath(route)) {
				blobManagerRoutes.push(route);
			} else {
				dataStoreRoutes.push(route);
			}
		}
		return { blobManagerRoutes, dataStoreRoutes };
	}

	/**
	 * Runs garbage collection and updates the reference / used state of the nodes in the container.
	 * @returns the statistics of the garbage collection run; undefined if GC did not run.
	 */
	public async collectGarbage(
		options: {
			/** Logger to use for logging GC events */
			logger?: ITelemetryLoggerExt;
			/** True to run GC sweep phase after the mark phase */
			runSweep?: boolean;
			/** True to generate full GC data */
			fullGC?: boolean;
		},
		telemetryContext?: ITelemetryContext,
	): Promise<IGCStats | undefined> {
		return this.garbageCollector.collectGarbage(options, telemetryContext);
	}

	/**
	 * Called when a new outbound reference is added to another node. This is used by garbage collection to identify
	 * all references added in the system.
	 * @param srcHandle - The handle of the node that added the reference.
	 * @param outboundHandle - The handle of the outbound node that is referenced.
	 */
	public addedGCOutboundReference(srcHandle: IFluidHandle, outboundHandle: IFluidHandle) {
		this.garbageCollector.addedOutboundReference(
			srcHandle.absolutePath,
			outboundHandle.absolutePath,
		);
	}

	/**
	 * Generates the summary tree, uploads it to storage, and then submits the summarize op.
	 * This is intended to be called by the summarizer, since it is the implementation of
	 * ISummarizerInternalsProvider.submitSummary.
	 * It takes care of state management at the container level, including pausing inbound
	 * op processing, updating SummarizerNode state tracking, and garbage collection.
	 * @param options - options controlling how the summary is generated or submitted
	 */
	public async submitSummary(options: ISubmitSummaryOptions): Promise<SubmitSummaryResult> {
		const { fullTree = false, refreshLatestAck, summaryLogger } = options;
		// The summary number for this summary. This will be updated during the summary process, so get it now and
		// use it for all events logged during this summary.
		const summaryNumber = this.nextSummaryNumber;
		const summaryNumberLogger = ChildLogger.create(summaryLogger, undefined, {
			all: { summaryNumber },
		});

		assert(this.outbox.isEmpty, 0x3d1 /* Can't trigger summary in the middle of a batch */);

		let latestSnapshotVersionId: string | undefined;
		if (refreshLatestAck) {
			const latestSnapshotInfo = await this.refreshLatestSummaryAckFromServer(
				ChildLogger.create(summaryNumberLogger, undefined, { all: { safeSummary: true } }),
			);
			const latestSnapshotRefSeq = latestSnapshotInfo.latestSnapshotRefSeq;
			latestSnapshotVersionId = latestSnapshotInfo.latestSnapshotVersionId;

			// We might need to catch up to the latest summary's reference sequence number before pausing.
			await this.waitForDeltaManagerToCatchup(latestSnapshotRefSeq, summaryNumberLogger);
		}

		const shouldPauseInboundSignal =
			this.mc.config.getBoolean(
				"Fluid.ContainerRuntime.SubmitSummary.disableInboundSignalPause",
			) !== true;

		let summaryRefSeqNum: number | undefined;

		try {
			await this.deltaManager.inbound.pause();
			if (shouldPauseInboundSignal) {
				await this.deltaManager.inboundSignal.pause();
			}

			summaryRefSeqNum = this.deltaManager.lastSequenceNumber;
			const minimumSequenceNumber = this.deltaManager.minimumSequenceNumber;
			const message = `Summary @${summaryRefSeqNum}:${this.deltaManager.minimumSequenceNumber}`;
			const lastAck = this.summaryCollection.latestAck;

			this.summarizerNode.startSummary(summaryRefSeqNum, summaryNumberLogger);

			// Helper function to check whether we should still continue between each async step.
			const checkContinue = (): { continue: true } | { continue: false; error: string } => {
				// Do not check for loss of connectivity directly! Instead leave it up to
				// RunWhileConnectedCoordinator to control policy in a single place.
				// This will allow easier change of design if we chose to. For example, we may chose to allow
				// summarizer to reconnect in the future.
				// Also checking for cancellation is a must as summary process may be abandoned for other reasons,
				// like loss of connectivity for main (interactive) client.
				if (options.cancellationToken.cancelled) {
					return { continue: false, error: "disconnected" };
				}
				// That said, we rely on submitSystemMessage() that today only works in connected state.
				// So if we fail here, it either means that RunWhileConnectedCoordinator does not work correctly,
				// OR that design changed and we need to remove this check and fix submitSystemMessage.
				assert(this.connected, 0x258 /* "connected" */);

				// Ensure that lastSequenceNumber has not changed after pausing.
				// We need the summary op's reference sequence number to match our summary sequence number,
				// otherwise we'll get the wrong sequence number stamped on the summary's .protocol attributes.
				if (this.deltaManager.lastSequenceNumber !== summaryRefSeqNum) {
					return {
						continue: false,
						error: `lastSequenceNumber changed before uploading to storage. ${this.deltaManager.lastSequenceNumber} !== ${summaryRefSeqNum}`,
					};
				}
				assert(
					summaryRefSeqNum === this.deltaManager.lastMessage?.sequenceNumber,
					0x395 /* it's one and the same thing */,
				);

				if (lastAck !== this.summaryCollection.latestAck) {
					return {
						continue: false,
						error: `Last summary changed while summarizing. ${this.summaryCollection.latestAck} !== ${lastAck}`,
					};
				}
				return { continue: true };
			};

			let continueResult = checkContinue();
			if (!continueResult.continue) {
				return {
					stage: "base",
					referenceSequenceNumber: summaryRefSeqNum,
					minimumSequenceNumber,
					error: continueResult.error,
				};
			}

			const trace = Trace.start();
			let summarizeResult: ISummaryTreeWithStats;
			// If the GC state needs to be reset, we need to force a full tree summary and update the unreferenced
			// state of all the nodes.
			const forcedFullTree = this.garbageCollector.summaryStateNeedsReset;
			try {
				summarizeResult = await this.summarize({
					fullTree: fullTree || forcedFullTree,
					trackState: true,
					summaryLogger: summaryNumberLogger,
					runGC: this.garbageCollector.shouldRunGC,
				});
			} catch (error) {
				return {
					stage: "base",
					referenceSequenceNumber: summaryRefSeqNum,
					minimumSequenceNumber,
					error,
				};
			}
			const { summary: summaryTree, stats: partialStats } = summarizeResult;

			// Now that we have generated the summary, update the message at last summary to the last message processed.
			this.messageAtLastSummary = this.deltaManager.lastMessage;

			// Counting dataStores and handles
			// Because handles are unchanged dataStores in the current logic,
			// summarized dataStore count is total dataStore count minus handle count
			const dataStoreTree = summaryTree.tree[channelsTreeName];

			assert(dataStoreTree.type === SummaryType.Tree, 0x1fc /* "summary is not a tree" */);
			const handleCount = Object.values(dataStoreTree.tree).filter(
				(value) => value.type === SummaryType.Handle,
			).length;
			const gcSummaryTreeStats = summaryTree.tree[gcTreeKey]
				? calculateStats(summaryTree.tree[gcTreeKey])
				: undefined;

			const summaryStats: IGeneratedSummaryStats = {
				dataStoreCount: this.dataStores.size,
				summarizedDataStoreCount: this.dataStores.size - handleCount,
				gcStateUpdatedDataStoreCount: this.garbageCollector.updatedDSCountSinceLastSummary,
				gcBlobNodeCount: gcSummaryTreeStats?.blobNodeCount,
				gcTotalBlobsSize: gcSummaryTreeStats?.totalBlobSize,
				summaryNumber,
				...partialStats,
			};
			const generateSummaryData: Omit<IGenerateSummaryTreeResult, "stage" | "error"> = {
				referenceSequenceNumber: summaryRefSeqNum,
				minimumSequenceNumber,
				summaryTree,
				summaryStats,
				generateDuration: trace.trace().duration,
				forcedFullTree,
			} as const;

			// If validateSummaryBeforeUpload is true, validate that the summary generated by the summarizer nodes is
			// correct before this summary is uploaded.
			if (this.validateSummaryBeforeUpload) {
				const validateResult = this.summarizerNode.validateSummary();
				if (!validateResult.success) {
					const { success, ...loggingProps } = validateResult;
					const error = new RetriableSummaryError(
						validateResult.reason,
						validateResult.retryAfterSeconds,
						{ ...loggingProps },
					);
					return { stage: "base", ...generateSummaryData, error };
				}
			}

			continueResult = checkContinue();
			if (!continueResult.continue) {
				return { stage: "generate", ...generateSummaryData, error: continueResult.error };
			}

			// It may happen that the lastAck it not correct due to missing summaryAck in case of single commit
			// summary. So if the previous summarizer closes just after submitting the summary and before
			// submitting the summaryOp then we can't rely on summaryAck. So in case we have
			// latestSnapshotVersionId from storage and it does not match with the lastAck ackHandle, then use
			// the one fetched from storage as parent as that is the latest.
			let summaryContext: ISummaryContext;
			if (
				lastAck?.summaryAck.contents.handle !== latestSnapshotVersionId &&
				latestSnapshotVersionId !== undefined
			) {
				summaryContext = {
					proposalHandle: undefined,
					ackHandle: latestSnapshotVersionId,
					referenceSequenceNumber: summaryRefSeqNum,
				};
			} else if (lastAck === undefined) {
				summaryContext = {
					proposalHandle: undefined,
					ackHandle: this.context.getLoadedFromVersion()?.id,
					referenceSequenceNumber: summaryRefSeqNum,
				};
			} else {
				summaryContext = {
					proposalHandle: lastAck.summaryOp.contents.handle,
					ackHandle: lastAck.summaryAck.contents.handle,
					referenceSequenceNumber: summaryRefSeqNum,
				};
			}

			let handle: string;
			try {
				handle = await this.storage.uploadSummaryWithContext(
					summarizeResult.summary,
					summaryContext,
				);
			} catch (error) {
				return { stage: "generate", ...generateSummaryData, error };
			}

			const parent = summaryContext.ackHandle;
			const summaryMessage: ISummaryContent = {
				handle,
				// eslint-disable-next-line @typescript-eslint/no-non-null-assertion
				head: parent!,
				message,
				parents: parent ? [parent] : [],
			};
			const uploadData = {
				...generateSummaryData,
				handle,
				uploadDuration: trace.trace().duration,
			} as const;

			continueResult = checkContinue();
			if (!continueResult.continue) {
				return { stage: "upload", ...uploadData, error: continueResult.error };
			}

			let clientSequenceNumber: number;
			try {
				clientSequenceNumber = this.submitSummaryMessage(summaryMessage, summaryRefSeqNum);
			} catch (error) {
				return { stage: "upload", ...uploadData, error };
			}

			const submitData = {
				stage: "submit",
				...uploadData,
				clientSequenceNumber,
				submitOpDuration: trace.trace().duration,
			} as const;

			try {
				// If validateSummaryBeforeUpload is false, the summary should be validated in this step.
				this.summarizerNode.completeSummary(
					handle,
					!this.validateSummaryBeforeUpload /* validate */,
				);
			} catch (error) {
				return { stage: "upload", ...uploadData, error };
			}
			return submitData;
		} finally {
			// Cleanup wip summary in case of failure
			this.summarizerNode.clearSummary();

			// ! This needs to happen before we resume inbound queues to ensure heuristics are tracked correctly
			this._summarizer?.recordSummaryAttempt?.(summaryRefSeqNum);

			// Restart the delta manager
			this.deltaManager.inbound.resume();
			if (shouldPauseInboundSignal) {
				this.deltaManager.inboundSignal.resume();
			}
		}
	}

	private hasPendingMessages() {
		return this.pendingStateManager.hasPendingMessages() || !this.outbox.isEmpty;
	}

	private updateDocumentDirtyState(dirty: boolean) {
		if (this.attachState !== AttachState.Attached) {
			assert(dirty, 0x3d2 /* Non-attached container is dirty */);
		} else {
			// Other way is not true = see this.isContainerMessageDirtyable()
			assert(
				!dirty || this.hasPendingMessages(),
				0x3d3 /* if doc is dirty, there has to be pending ops */,
			);
		}

		if (this.dirtyContainer === dirty) {
			return;
		}

		this.dirtyContainer = dirty;
		if (this.emitDirtyDocumentEvent) {
			this.emit(dirty ? "dirty" : "saved");
			this.context.updateDirtyContainerState(dirty);
		}
	}

	public submitDataStoreOp(
		id: string,
		contents: any,
		localOpMetadata: unknown = undefined,
	): void {
		const envelope: IEnvelope = {
			address: id,
			contents,
		};
		this.submit(
			{ type: ContainerMessageType.FluidDataStoreOp, contents: envelope },
			localOpMetadata,
		);
	}

	public submitDataStoreAliasOp(contents: any, localOpMetadata: unknown): void {
		const aliasMessage = contents as IDataStoreAliasMessage;
		if (!isDataStoreAliasMessage(aliasMessage)) {
			throw new UsageError("malformedDataStoreAliasMessage");
		}

		this.submit({ type: ContainerMessageType.Alias, contents }, localOpMetadata);
	}

	public async uploadBlob(blob: ArrayBufferLike): Promise<IFluidHandle<ArrayBufferLike>> {
		this.verifyNotClosed();
		return this.blobManager.createBlob(blob);
	}

	private maybeSubmitIdAllocationOp(type: ContainerMessageType) {
		if (type !== ContainerMessageType.IdAllocation) {
			let idAllocationBatchMessage: BatchMessage | undefined;
			let idRange: IdCreationRange | undefined;
			if (this.idCompressorEnabled) {
				assert(
					this.idCompressor !== undefined,
					0x67d /* IdCompressor should be defined if enabled */,
				);
				idRange = this.idCompressor.takeNextCreationRange();
				// Don't include the idRange if there weren't any Ids allocated
				idRange = idRange?.ids?.first !== undefined ? idRange : undefined;
			}

			if (idRange !== undefined) {
				const idAllocationMessage: ContainerRuntimeMessage = {
					type: ContainerMessageType.IdAllocation,
					contents: idRange,
				};
				idAllocationBatchMessage = {
					contents: JSON.stringify(idAllocationMessage),
					referenceSequenceNumber: this.deltaManager.lastSequenceNumber,
					metadata: undefined,
					localOpMetadata: this.idCompressor?.serialize(true),
					type: ContainerMessageType.IdAllocation,
				};
			}

			if (idAllocationBatchMessage !== undefined) {
				this.outbox.submit(idAllocationBatchMessage);
			}
		}
	}

	private submit(
		containerRuntimeMessage: ContainerRuntimeMessage,
		localOpMetadata: unknown = undefined,
		metadata: Record<string, unknown> | undefined = undefined,
	): void {
		this.verifyNotClosed();
		this.verifyCanSubmitOps();

		// There should be no ops in detached container state!
		assert(
			this.attachState !== AttachState.Detached,
			0x132 /* "sending ops in detached container" */,
		);

		const serializedContent = JSON.stringify(containerRuntimeMessage);

		// Note that the real (non-proxy) delta manager is used here to get the readonly info. This is because
		// container runtime's ability to submit ops depend on the actual readonly state of the delta manager.
		if (this.innerDeltaManager.readOnlyInfo.readonly) {
			this.logger.sendTelemetryEvent({
				eventName: "SubmitOpInReadonly",
				connected: this.connected,
			});
		}

		const type = containerRuntimeMessage.type;
		const message: BatchMessage = {
			contents: serializedContent,
			type,
			metadata,
			localOpMetadata,
			referenceSequenceNumber: this.deltaManager.lastSequenceNumber,
		};

		try {
			// Submit an IdAllocation op if any Ids have been generated since
			// the last op was submitted. Don't submit another if it's an IdAllocation
			// op as that means we're in resubmission flow and we don't want to send
			// IdRanges out of order.
			this.maybeSubmitIdAllocationOp(type);

			// If this is attach message for new data store, and we are in a batch, send this op out of order
			// Is it safe:
			//    Yes, this should be safe reordering. Newly created data stores are not visible through API surface.
			//    They become visible only when aliased, or handle to some sub-element of newly created datastore
			//    is stored in some DDS, i.e. only after some other op.
			// Why:
			//    Attach ops are large, and expensive to process. Plus there are scenarios where a lot of new data
			//    stores are created, causing issues like relay service throttling (too many ops) and catastrophic
			//    failure (batch is too large). Pushing them earlier and outside of main batch should alleviate
			//    these issues.
			// Cons:
			//    1. With large batches, relay service may throttle clients. Clients may disconnect while throttled.
			//    This change creates new possibility of a lot of newly created data stores never being referenced
			//    because client died before it had a change to submit the rest of the ops. This will create more
			//    garbage that needs to be collected leveraging GC (Garbage Collection) feature.
			//    2. Sending ops out of order means they are excluded from rollback functionality. This is not an issue
			//    today as rollback can't undo creation of data store. To some extent not sending them is a bigger
			//    issue than sending.
			// Please note that this does not change file format, so it can be disabled in the future if this
			// optimization no longer makes sense (for example, batch compression may make it less appealing).
			if (
				this.currentlyBatching() &&
				type === ContainerMessageType.Attach &&
				this.disableAttachReorder !== true
			) {
				this.outbox.submitAttach(message);
			} else if (type === ContainerMessageType.BlobAttach) {
				// BlobAttach ops must have their metadata visible and cannot be grouped (see opGroupingManager.ts)
				this.outbox.submitBlobAttach(message);
			} else {
				this.outbox.submit(message);
			}

			if (!this.currentlyBatching()) {
				this.flush();
			} else {
				this.scheduleFlush();
			}
		} catch (error) {
			this.closeFn(error as GenericError);
			throw error;
		}

		if (this.isContainerMessageDirtyable(containerRuntimeMessage)) {
			this.updateDocumentDirtyState(true);
		}
	}

	private scheduleFlush() {
		if (this.flushTaskExists) {
			return;
		}

		this.flushTaskExists = true;
		const flush = () => {
			this.flushTaskExists = false;
			try {
				this.flush();
			} catch (error) {
				this.closeFn(error as GenericError);
			}
		};

		switch (this.flushMode) {
			case FlushMode.TurnBased:
				// When in TurnBased flush mode the runtime will buffer operations in the current turn and send them as a single
				// batch at the end of the turn
				// eslint-disable-next-line @typescript-eslint/no-floating-promises
				Promise.resolve().then(flush);
				break;

			// FlushModeExperimental is experimental and not exposed directly in the runtime APIs
			case FlushModeExperimental.Async as unknown as FlushMode:
				// When in Async flush mode, the runtime will accumulate all operations across JS turns and send them as a single
				// batch when all micro-tasks are complete.
				// Compared to TurnBased, this flush mode will capture more ops into the same batch.
				setTimeout(flush, 0);
				break;

			default:
				assert(
					this._orderSequentiallyCalls > 0,
					0x587 /* Unreachable unless running under orderSequentially */,
				);
				break;
		}
	}

	private submitSummaryMessage(contents: ISummaryContent, referenceSequenceNumber: number) {
		this.verifyNotClosed();
		assert(
			this.connected,
			0x133 /* "Container disconnected when trying to submit system message" */,
		);

		// System message should not be sent in the middle of the batch.
		assert(this.outbox.isEmpty, 0x3d4 /* System op in the middle of a batch */);

		// back-compat: ADO #1385: Make this call unconditional in the future
		return this.context.submitSummaryFn !== undefined
			? this.context.submitSummaryFn(contents, referenceSequenceNumber)
			: this.context.submitFn(MessageType.Summarize, contents, false);
	}

	/**
	 * Throw an error if the runtime is closed.  Methods that are expected to potentially
	 * be called after dispose due to asynchrony should not call this.
	 */
	private verifyNotClosed() {
		if (this._disposed) {
			throw new Error("Runtime is closed");
		}
	}

	private verifyCanSubmitOps() {
		if (this.ensureNoDataModelChangesCalls > 0) {
			const errorMessage =
				"Op was submitted from within a `ensureNoDataModelChanges` callback";
			if (this.opReentryCallsToReport > 0) {
				this.mc.logger.sendTelemetryEvent(
					{ eventName: "OpReentry" },
					// We need to capture the call stack in order to inspect the source of this usage pattern
					getLongStack(() => new UsageError(errorMessage)),
				);
				this.opReentryCallsToReport--;
			}

			// Creating ops while processing ops can lead
			// to undefined behavior and events observed in the wrong order.
			// For example, we have two callbacks registered for a DDS, A and B.
			// Then if on change #1 callback A creates change #2, the invocation flow will be:
			//
			// A because of #1
			// A because of #2
			// B because of #2
			// B because of #1
			//
			// The runtime must enforce op coherence by not allowing ops to be submitted
			// while ops are being processed.
			if (this.enableOpReentryCheck) {
				throw new UsageError(errorMessage);
			}
		}
	}

	private reSubmitBatch(batch: IPendingBatchMessage[]) {
		this.orderSequentially(() => {
			for (const message of batch) {
				this.reSubmit(message);
			}
		});
		this.flush();
	}

	private reSubmit(message: IPendingBatchMessage) {
		// Need to parse from string for back-compat
		const containerRuntimeMessage = this.parseOpContent(message.content);
		this.reSubmitCore(containerRuntimeMessage, message.localOpMetadata, message.opMetadata);
	}

	/**
	 * Finds the right store and asks it to resubmit the message. This typically happens when we
	 * reconnect and there are pending messages.
	 * @param message - The original ContainerRuntimeMessage.
	 * @param localOpMetadata - The local metadata associated with the original message.
	 */
	private reSubmitCore(
		message: ContainerRuntimeMessage,
		localOpMetadata: unknown,
		opMetadata: Record<string, unknown> | undefined,
	) {
		const contents = message.contents;
		switch (message.type) {
			case ContainerMessageType.FluidDataStoreOp:
				// For Operations, call resubmitDataStoreOp which will find the right store
				// and trigger resubmission on it.
				this.dataStores.resubmitDataStoreOp(contents, localOpMetadata);
				break;
			case ContainerMessageType.Attach:
			case ContainerMessageType.Alias:
				this.submit(message, localOpMetadata);
				break;
			case ContainerMessageType.IdAllocation:
				// Remove the stashedState from the op if it's a stashed op
				if (contents.stashedState !== undefined) {
					delete contents.stashedState;
				}
				this.submit(message, localOpMetadata);
				break;
			case ContainerMessageType.ChunkedOp:
				throw new Error(`chunkedOp not expected here`);
			case ContainerMessageType.BlobAttach:
				this.blobManager.reSubmit(opMetadata);
				break;
			case ContainerMessageType.Rejoin:
				this.submit(message);
				break;
			default:
				unreachableCase(
					message.type,
					`Unknown ContainerMessageType [type: ${message.type}]`,
				);
		}
	}

	private rollback(content: string | undefined, localOpMetadata: unknown) {
		// Need to parse from string for back-compat
		const { type, contents } = this.parseOpContent(content);
		switch (type) {
			case ContainerMessageType.FluidDataStoreOp:
				// For operations, call rollbackDataStoreOp which will find the right store
				// and trigger rollback on it.
				this.dataStores.rollbackDataStoreOp(contents as IEnvelope, localOpMetadata);
				break;
			default:
				throw new Error(`Can't rollback ${type}`);
		}
	}

	private async waitForDeltaManagerToCatchup(
		latestSnapshotRefSeq: number,
		summaryLogger: ITelemetryLoggerExt,
	): Promise<void> {
		if (latestSnapshotRefSeq > this.deltaManager.lastSequenceNumber) {
			// We need to catch up to the latest summary's reference sequence number before proceeding.
			await PerformanceEvent.timedExecAsync(
				summaryLogger,
				{
					eventName: "WaitingForSeq",
					lastSequenceNumber: this.deltaManager.lastSequenceNumber,
					targetSequenceNumber: latestSnapshotRefSeq,
					lastKnownSeqNumber: this.deltaManager.lastKnownSeqNumber,
				},
				async () => waitForSeq(this.deltaManager, latestSnapshotRefSeq),
				{ start: true, end: true, cancel: "error" }, // definitely want start event
			);
		}
	}

	/** Implementation of ISummarizerInternalsProvider.refreshLatestSummaryAck */
	public async refreshLatestSummaryAck(options: IRefreshSummaryAckOptions) {
		const { proposalHandle, ackHandle, summaryRefSeq, summaryLogger } = options;
		const readAndParseBlob = async <T>(id: string) => readAndParse<T>(this.storage, id);
		// The call to fetch the snapshot is very expensive and not always needed.
		// It should only be done by the summarizerNode, if required.
		// When fetching from storage we will always get the latest version and do not use the ackHandle.
		const fetchLatestSnapshot: () => Promise<IFetchSnapshotResult> = async () => {
			let fetchResult = await this.fetchLatestSnapshotFromStorage(
				summaryLogger,
				{
					eventName: "RefreshLatestSummaryAckFetch",
					ackHandle,
					targetSequenceNumber: summaryRefSeq,
				},
				readAndParseBlob,
			);

			/**
			 * back-compat - Older loaders and drivers (pre 2.0.0-internal.1.4) don't have fetchSource as a param in the
			 * getVersions API. So, they will not fetch the latest snapshot from network in the previous fetch call. For
			 * these scenarios, fetch the snapshot corresponding to the ack handle to have the same behavior before the
			 * change that started fetching latest snapshot always.
			 */
			if (fetchResult.latestSnapshotRefSeq < summaryRefSeq) {
				fetchResult = await this.fetchSnapshotFromStorage(
					summaryLogger,
					{
						eventName: "RefreshLatestSummaryAckFetchBackCompat",
						ackHandle,
						targetSequenceNumber: summaryRefSeq,
					},
					readAndParseBlob,
					ackHandle,
				);
			}

			/**
			 * If the fetched snapshot is older than the one for which the ack was received, close the container.
			 * This should never happen because an ack should be sent after the latest summary is updated in the server.
			 * However, there are couple of scenarios where it's possible:
			 * 1. A file was modified externally resulting in modifying the snapshot's sequence number. This can lead to
			 * the document being unusable and we should not proceed.
			 * 2. The server DB failed after the ack was sent which may delete the corresponding snapshot. Ideally, in
			 * such cases, the file will be rolled back along with the ack and we will eventually reach a consistent
			 * state.
			 */
			if (fetchResult.latestSnapshotRefSeq < summaryRefSeq) {
				const error = DataProcessingError.create(
					"Fetched snapshot is older than the received ack",
					"RefreshLatestSummaryAck",
					undefined /* sequencedMessage */,
					{
						ackHandle,
						summaryRefSeq,
						fetchedSnapshotRefSeq: fetchResult.latestSnapshotRefSeq,
					},
				);
				this.disposeFn(error);
				throw error;
			}

			// In case we had to retrieve the latest snapshot and it is different than summaryRefSeq,
			// wait for the delta manager to catch up before refreshing the latest Summary.
			await this.waitForDeltaManagerToCatchup(
				fetchResult.latestSnapshotRefSeq,
				summaryLogger,
			);

			return {
				snapshotTree: fetchResult.snapshotTree,
				snapshotRefSeq: fetchResult.latestSnapshotRefSeq,
			};
		};

		const result = await this.summarizerNode.refreshLatestSummary(
			proposalHandle,
			summaryRefSeq,
			fetchLatestSnapshot,
			readAndParseBlob,
			summaryLogger,
		);

		// Notify the garbage collector so it can update its latest summary state.
		await this.garbageCollector.refreshLatestSummary(proposalHandle, result, readAndParseBlob);
	}

	/**
	 * Fetches the latest snapshot from storage and uses it to refresh SummarizerNode's
	 * internal state as it should be considered the latest summary ack.
	 * @param summaryLogger - logger to use when fetching snapshot from storage
	 * @returns downloaded snapshot's reference sequence number
	 */
	private async refreshLatestSummaryAckFromServer(
		summaryLogger: ITelemetryLoggerExt,
	): Promise<{ latestSnapshotRefSeq: number; latestSnapshotVersionId: string | undefined }> {
		const readAndParseBlob = async <T>(id: string) => readAndParse<T>(this.storage, id);
		const { snapshotTree, versionId, latestSnapshotRefSeq } =
			await this.fetchLatestSnapshotFromStorage(
				summaryLogger,
				{
					eventName: "RefreshLatestSummaryFromServerFetch",
				},
				readAndParseBlob,
			);
		const fetchLatestSnapshot: IFetchSnapshotResult = {
			snapshotTree,
			snapshotRefSeq: latestSnapshotRefSeq,
		};
		const result = await this.summarizerNode.refreshLatestSummary(
			undefined /* proposalHandle */,
			latestSnapshotRefSeq,
			async () => fetchLatestSnapshot,
			readAndParseBlob,
			summaryLogger,
		);

		// Notify the garbage collector so it can update its latest summary state.
		await this.garbageCollector.refreshLatestSummary(
			undefined /* proposalHandle */,
			result,
			readAndParseBlob,
		);

		return { latestSnapshotRefSeq, latestSnapshotVersionId: versionId };
	}

	private async fetchLatestSnapshotFromStorage(
		logger: ITelemetryLoggerExt,
		event: ITelemetryGenericEvent,
		readAndParseBlob: ReadAndParseBlob,
	): Promise<{ snapshotTree: ISnapshotTree; versionId: string; latestSnapshotRefSeq: number }> {
		return this.fetchSnapshotFromStorage(logger, event, readAndParseBlob, null /* latest */);
	}

	private async fetchSnapshotFromStorage(
		logger: ITelemetryLoggerExt,
		event: ITelemetryGenericEvent,
		readAndParseBlob: ReadAndParseBlob,
		versionId: string | null,
	): Promise<{ snapshotTree: ISnapshotTree; versionId: string; latestSnapshotRefSeq: number }> {
		const snapshotResults = await PerformanceEvent.timedExecAsync(
			logger,
			event,
			async (perfEvent: {
				end: (arg0: {
					getVersionDuration?: number | undefined;
					getSnapshotDuration?: number | undefined;
					snapshotRefSeq?: number | undefined;
					snapshotVersion?: string | undefined;
				}) => void;
			}) => {
				const stats: {
					getVersionDuration?: number;
					getSnapshotDuration?: number;
					snapshotRefSeq?: number;
					snapshotVersion?: string;
				} = {};
				const trace = Trace.start();

				const versions = await this.storage.getVersions(
					versionId,
					1,
					"refreshLatestSummaryAckFromServer",
					versionId === null ? FetchSource.noCache : undefined,
				);
				assert(
					!!versions && !!versions[0],
					0x137 /* "Failed to get version from storage" */,
				);
				stats.getVersionDuration = trace.trace().duration;

				const maybeSnapshot = await this.storage.getSnapshotTree(versions[0]);
				assert(!!maybeSnapshot, 0x138 /* "Failed to get snapshot from storage" */);
				stats.getSnapshotDuration = trace.trace().duration;
				const latestSnapshotRefSeq = await seqFromTree(maybeSnapshot, readAndParseBlob);
				stats.snapshotRefSeq = latestSnapshotRefSeq;
				stats.snapshotVersion = versions[0].id;

				perfEvent.end(stats);
				return {
					snapshotTree: maybeSnapshot,
					versionId: versions[0].id,
					latestSnapshotRefSeq,
				};
			},
		);

		// We choose to close the summarizer after the snapshot cache is updated to avoid
		// situations which the main client (which is likely to be re-elected as the leader again)
		// loads the summarizer from cache.
		if (this.summaryStateUpdateMethod === "restart") {
			this.mc.logger.sendTelemetryEvent(
				{
					...event,
					eventName: "ClosingSummarizerOnSummaryStale",
					codePath: event.eventName,
					message: "Stopping fetch from storage",
					versionId: versionId != null ? versionId : undefined,
					closeSummarizerDelayMs: this.closeSummarizerDelayMs,
				},
				new GenericError("Restarting summarizer instead of refreshing"),
			);

			// Delay 10 seconds before restarting summarizer to prevent the summarizer from restarting too frequently.
			await delay(this.closeSummarizerDelayMs);
			this._summarizer?.stop("latestSummaryStateStale");
<<<<<<< HEAD
			this.closeFn();
=======
			this.disposeFn(error);
			throw error;
>>>>>>> 5bd37050
		}

		return snapshotResults;
	}

	public notifyAttaching() {} // do nothing (deprecated method)

	public getPendingLocalState(): unknown {
		if (this._orderSequentiallyCalls !== 0) {
			throw new UsageError("can't get state during orderSequentially");
		}
		// Flush pending batch.
		// getPendingLocalState() is only exposed through Container.closeAndGetPendingLocalState(), so it's safe
		// to close current batch.
		this.flush();

		return {
			pending: this.pendingStateManager.getLocalState(),
			pendingAttachmentBlobs: this.blobManager.getPendingBlobs(),
		};
	}

	public readonly summarizeOnDemand: ISummarizer["summarizeOnDemand"] = (...args) => {
		if (this.clientDetails.type === summarizerClientType) {
			return this.summarizer.summarizeOnDemand(...args);
		} else if (this.summaryManager !== undefined) {
			return this.summaryManager.summarizeOnDemand(...args);
		} else {
			// If we're not the summarizer, and we don't have a summaryManager, we expect that
			// disableSummaries is turned on. We are throwing instead of returning a failure here,
			// because it is a misuse of the API rather than an expected failure.
			throw new UsageError(`Can't summarize, disableSummaries: ${this.summariesDisabled}`);
		}
	};

	public readonly enqueueSummarize: ISummarizer["enqueueSummarize"] = (...args) => {
		if (this.clientDetails.type === summarizerClientType) {
			return this.summarizer.enqueueSummarize(...args);
		} else if (this.summaryManager !== undefined) {
			return this.summaryManager.enqueueSummarize(...args);
		} else {
			// If we're not the summarizer, and we don't have a summaryManager, we expect that
			// generateSummaries is turned off. We are throwing instead of returning a failure here,
			// because it is a misuse of the API rather than an expected failure.
			throw new UsageError(`Can't summarize, disableSummaries: ${this.summariesDisabled}`);
		}
	};

	/**
	 * * Forms a function that will request a Summarizer.
	 * @param loaderRouter - the loader acting as an IFluidRouter
	 * */
	private formRequestSummarizerFn(loaderRouter: IFluidRouter) {
		return async () => {
			const request: IRequest = {
				headers: {
					[LoaderHeader.cache]: false,
					[LoaderHeader.clientDetails]: {
						capabilities: { interactive: false },
						type: summarizerClientType,
					},
					[DriverHeader.summarizingClient]: true,
					[LoaderHeader.reconnect]: false,
				},
				url: "/_summarizer",
			};

			const fluidObject = await requestFluidObject<FluidObject<ISummarizer>>(
				loaderRouter,
				request,
			);
			const summarizer = fluidObject.ISummarizer;

			if (!summarizer) {
				throw new UsageError("Fluid object does not implement ISummarizer");
			}

			return summarizer;
		};
	}

	private validateSummaryHeuristicConfiguration(configuration: ISummaryConfigurationHeuristics) {
		// eslint-disable-next-line no-restricted-syntax
		for (const prop in configuration) {
			if (typeof configuration[prop] === "number" && configuration[prop] < 0) {
				throw new UsageError(
					`Summary heuristic configuration property "${prop}" cannot be less than 0`,
				);
			}
		}
		if (configuration.minIdleTime > configuration.maxIdleTime) {
			throw new UsageError(
				`"minIdleTime" [${configuration.minIdleTime}] cannot be greater than "maxIdleTime" [${configuration.maxIdleTime}]`,
			);
		}
	}

	private get groupedBatchingEnabled(): boolean {
		const killSwitch = this.mc.config.getBoolean(
			"Fluid.ContainerRuntime.DisableGroupedBatching",
		);
		return killSwitch !== true && this.runtimeOptions.enableGroupedBatching;
	}
}

/**
 * Wait for a specific sequence number. Promise should resolve when we reach that number,
 * or reject if closed.
 */
const waitForSeq = async (
	deltaManager: IDeltaManager<Pick<ISequencedDocumentMessage, "sequenceNumber">, unknown>,
	targetSeq: number,
): Promise<void> =>
	new Promise<void>((resolve, reject) => {
		// TODO: remove cast to any when actual event is determined
		deltaManager.on("closed" as any, reject);
		deltaManager.on("disposed" as any, reject);

		// If we already reached target sequence number, simply resolve the promise.
		if (deltaManager.lastSequenceNumber >= targetSeq) {
			resolve();
		} else {
			const handleOp = (message: Pick<ISequencedDocumentMessage, "sequenceNumber">) => {
				if (message.sequenceNumber >= targetSeq) {
					resolve();
					deltaManager.off("op", handleOp);
				}
			};
			deltaManager.on("op", handleOp);
		}
	});<|MERGE_RESOLUTION|>--- conflicted
+++ resolved
@@ -828,7 +828,6 @@
 	}
 
 	public get closeFn(): (error?: ICriticalContainerError) => void {
-<<<<<<< HEAD
 		if (this._summarizer !== undefined) {
 			// In cases of summarizer, we want to dispose instead since consumer doesn't interact with this container
 			return this.disposeFn;
@@ -839,9 +838,6 @@
 			this.context.closeFn(error);
 			this.context.disposeFn?.(error);
 		};
-=======
-		return this.context.closeFn;
->>>>>>> 5bd37050
 	}
 
 	public get flushMode(): FlushMode {
@@ -3536,12 +3532,8 @@
 			// Delay 10 seconds before restarting summarizer to prevent the summarizer from restarting too frequently.
 			await delay(this.closeSummarizerDelayMs);
 			this._summarizer?.stop("latestSummaryStateStale");
-<<<<<<< HEAD
-			this.closeFn();
-=======
 			this.disposeFn(error);
 			throw error;
->>>>>>> 5bd37050
 		}
 
 		return snapshotResults;
