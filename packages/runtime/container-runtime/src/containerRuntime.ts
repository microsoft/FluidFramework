--- conflicted
+++ resolved
@@ -1023,14 +1023,10 @@
 		// That's because any other usage will require immidiate loading of ID Compressor in next sessions in order
 		// to reason over such things as session ID space.
 		if (this.idCompressorMode === "on") {
-<<<<<<< HEAD
-			assert(this._idCompressor !== undefined, "compressor should have been loaded");
-=======
 			assert(
 				this._idCompressor !== undefined,
 				0x8ea /* compressor should have been loaded */,
 			);
->>>>>>> b2e6ed96
 			return this._idCompressor;
 		}
 	}
@@ -1810,11 +1806,7 @@
 			(this.idCompressorMode === "delayed" && this.connected)
 		) {
 			// This is called from loadRuntime(), long before we process any ops, so there should be no ops accumulated yet.
-<<<<<<< HEAD
-			assert(this.pendingIdCompressorOps.length === 0, "no pending ops");
-=======
 			assert(this.pendingIdCompressorOps.length === 0, 0x8ec /* no pending ops */);
->>>>>>> b2e6ed96
 			this._idCompressor = await this.createIdCompressor();
 		}
 
@@ -2215,11 +2207,7 @@
 			case ContainerMessageType.Alias:
 				return this.channelCollection.applyStashedOp(opContents);
 			case ContainerMessageType.IdAllocation:
-<<<<<<< HEAD
-				assert(this.idCompressorMode !== "off", "ID compressor should be in use");
-=======
 				assert(this.idCompressorMode !== "off", 0x8f1 /* ID compressor should be in use */);
->>>>>>> b2e6ed96
 				return;
 			case ContainerMessageType.BlobAttach:
 				return;
