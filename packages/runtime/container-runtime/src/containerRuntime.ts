/*!
 * Copyright (c) Microsoft Corporation and contributors. All rights reserved.
 * Licensed under the MIT License.
 */
import {
	ITelemetryBaseLogger,
	ITelemetryGenericEvent,
	FluidObject,
	IFluidHandle,
	IFluidHandleContext,
	// eslint-disable-next-line import/no-deprecated
	IFluidRouter,
	IRequest,
	IResponse,
	IProvideFluidHandleContext,
} from "@fluidframework/core-interfaces";
import {
	IAudience,
	IBatchMessage,
	IContainerContext,
	IDeltaManager,
	IRuntime,
	ICriticalContainerError,
	AttachState,
	ILoaderOptions,
	ILoader,
} from "@fluidframework/container-definitions";
import {
	IContainerRuntime,
	IContainerRuntimeEvents,
} from "@fluidframework/container-runtime-definitions";
import { assert, delay, LazyPromise } from "@fluidframework/core-utils";
import { Trace, TypedEventEmitter } from "@fluid-internal/client-utils";
import {
	createChildLogger,
	createChildMonitoringContext,
	DataCorruptionError,
	DataProcessingError,
	GenericError,
	raiseConnectedEvent,
	PerformanceEvent,
	// eslint-disable-next-line import/no-deprecated
	TaggedLoggerAdapter,
	MonitoringContext,
	wrapError,
	ITelemetryLoggerExt,
	UsageError,
} from "@fluidframework/telemetry-utils";
import {
	FetchSource,
	IDocumentStorageService,
	ISummaryContext,
} from "@fluidframework/driver-definitions";
import { readAndParse } from "@fluidframework/driver-utils";
import {
	IClientDetails,
	IDocumentMessage,
	IQuorumClients,
	ISequencedDocumentMessage,
	ISignalMessage,
	ISnapshotTree,
	ISummaryContent,
	ISummaryTree,
	MessageType,
	SummaryType,
} from "@fluidframework/protocol-definitions";
import {
	FlushMode,
	FlushModeExperimental,
	gcTreeKey,
	InboundAttachMessage,
	IFluidDataStoreContextDetached,
	IFluidDataStoreRegistry,
	IFluidDataStoreChannel,
	IGarbageCollectionData,
	IEnvelope,
	IInboundSignalMessage,
	ISignalEnvelope,
	NamedFluidDataStoreRegistryEntries,
	ISummaryTreeWithStats,
	ISummarizeInternalResult,
	CreateChildSummarizerNodeParam,
	SummarizeInternalFn,
	channelsTreeName,
	IDataStore,
	ITelemetryContext,
	SerializedIdCompressorWithNoSession,
	IIdCompressor,
	IIdCompressorCore,
	IdCreationRange,
	IdCreationRangeWithStashedState,
} from "@fluidframework/runtime-definitions";
import {
	addBlobToSummary,
	addSummarizeResultToSummary,
	addTreeToSummary,
	RequestParser,
	create404Response,
	exceptionToResponse,
	GCDataBuilder,
<<<<<<< HEAD
=======
	// eslint-disable-next-line import/no-deprecated
	requestFluidObject,
>>>>>>> 14d45814
	seqFromTree,
	calculateStats,
	TelemetryContext,
	ReadAndParseBlob,
} from "@fluidframework/runtime-utils";
import { v4 as uuid } from "uuid";
import { ContainerFluidHandleContext } from "./containerHandleContext";
import { FluidDataStoreRegistry } from "./dataStoreRegistry";
import { ReportOpPerfTelemetry, IPerfSignalReport } from "./connectionTelemetry";
import {
	IPendingBatchMessage,
	IPendingLocalState,
	PendingStateManager,
} from "./pendingStateManager";
import { pkgVersion } from "./packageVersion";
import { BlobManager, IBlobManagerLoadInfo, IPendingBlobs } from "./blobManager";
import { DataStores, getSummaryForDatastores } from "./dataStores";
import {
	aliasBlobName,
	blobsTreeName,
	chunksBlobName,
	createRootSummarizerNodeWithGC,
	electedSummarizerBlobName,
	extractSummaryMetadataMessage,
	IContainerRuntimeMetadata,
	ICreateContainerMetadata,
	idCompressorBlobName,
	IRootSummarizerNodeWithGC,
	ISummaryMetadataMessage,
	metadataBlobName,
	Summarizer,
	SummaryManager,
	wrapSummaryInChannelsTree,
	SummaryCollection,
	ISerializedElection,
	OrderedClientCollection,
	OrderedClientElection,
	SummarizerClientElection,
	summarizerClientType,
	SubmitSummaryResult,
	IConnectableRuntime,
	IGeneratedSummaryStats,
	ISubmitSummaryOptions,
	ISummarizerInternalsProvider,
	ISummarizerRuntime,
	IRefreshSummaryAckOptions,
	RunWhileConnectedCoordinator,
	IGenerateSummaryTreeResult,
	RetriableSummaryError,
	IOnDemandSummarizeOptions,
	ISummarizeResults,
	IEnqueueSummarizeOptions,
	EnqueueSummarizeResult,
	ISummarizerEvents,
	IBaseSummarizeResult,
} from "./summary";
import { formExponentialFn, Throttler } from "./throttler";
import {
	GarbageCollector,
	GCNodeType,
	gcTombstoneGenerationOptionName,
	IGarbageCollector,
	IGCRuntimeOptions,
	IGCStats,
	shouldAllowGcTombstoneEnforcement,
	trimLeadingAndTrailingSlashes,
} from "./gc";
import { channelToDataStore, IDataStoreAliasMessage, isDataStoreAliasMessage } from "./dataStore";
import { BindBatchTracker } from "./batchTracker";
import { ScheduleManager } from "./scheduleManager";
import {
	BatchMessage,
	IBatch,
	IBatchCheckpoint,
	OpCompressor,
	OpDecompressor,
	Outbox,
	OpSplitter,
	RemoteMessageProcessor,
	OpGroupingManager,
	getLongStack,
} from "./opLifecycle";
import { DeltaManagerSummarizerProxy } from "./deltaManagerSummarizerProxy";
import { IBatchMetadata } from "./metadata";
import {
	ContainerMessageType,
	type InboundSequencedContainerRuntimeMessage,
	type InboundSequencedContainerRuntimeMessageOrSystemMessage,
	type ContainerRuntimeIdAllocationMessage,
	type LocalContainerRuntimeIdAllocationMessage,
	type LocalContainerRuntimeMessage,
	type OutboundContainerRuntimeMessage,
	type UnknownContainerRuntimeMessage,
} from "./messageTypes";

/**
 * Utility to implement compat behaviors given an unknown message type
 * The parameters are typed to support compile-time enforcement of handling all known types/behaviors
 *
 * @param _unknownContainerRuntimeMessageType - Typed as something unexpected, to ensure all known types have been
 * handled before calling this function (e.g. in a switch statement).
 * @param compatBehavior - Typed redundantly with CompatModeBehavior to ensure handling is added when updating that type
 */
function compatBehaviorAllowsMessageType(
	_unknownContainerRuntimeMessageType: UnknownContainerRuntimeMessage["type"],
	compatBehavior: "Ignore" | "FailToProcess" | undefined,
): boolean {
	// undefined defaults to same behavior as "FailToProcess"
	return compatBehavior === "Ignore";
}

function prepareLocalContainerRuntimeIdAllocationMessageForTransit(
	message: LocalContainerRuntimeIdAllocationMessage | ContainerRuntimeIdAllocationMessage,
): asserts message is ContainerRuntimeIdAllocationMessage {
	// Remove the stashedState from the op if it's a stashed op
	if ("stashedState" in message.contents) {
		delete message.contents.stashedState;
	}
}

export interface ISummaryBaseConfiguration {
	/**
	 * Delay before first attempt to spawn summarizing container.
	 */
	initialSummarizerDelayMs: number;

	/**
	 * Defines the maximum allowed time to wait for a pending summary ack.
	 * The maximum amount of time client will wait for a summarize is the minimum of
	 * maxSummarizeAckWaitTime (currently 3 * 60 * 1000) and maxAckWaitTime.
	 */
	maxAckWaitTime: number;
	/**
	 * Defines the maximum number of Ops in between Summaries that can be
	 * allowed before forcibly electing a new summarizer client.
	 */
	maxOpsSinceLastSummary: number;
}

export interface ISummaryConfigurationHeuristics extends ISummaryBaseConfiguration {
	state: "enabled";
	/**
	 * Defines the maximum allowed time, since the last received Ack, before running the summary
	 * with reason maxTime.
	 * For example, say we receive ops one by one just before the idle time is triggered.
	 * In this case, we still want to run a summary since it's been a while since the last summary.
	 */
	maxTime: number;
	/**
	 * Defines the maximum number of Ops, since the last received Ack, that can be allowed
	 * before running the summary with reason maxOps.
	 */
	maxOps: number;
	/**
	 * Defines the minimum number of Ops, since the last received Ack, that can be allowed
	 * before running the last summary.
	 */
	minOpsForLastSummaryAttempt: number;
	/**
	 * Defines the lower boundary for the allowed time in between summarizations.
	 * Pairs with maxIdleTime to form a range.
	 * For example, if we only receive 1 op, we don't want to have the same idle time as say 100 ops.
	 * Based on the boundaries we set in minIdleTime and maxIdleTime, the idle time will change
	 * linearly depending on the number of ops we receive.
	 */
	minIdleTime: number;
	/**
	 * Defines the upper boundary for the allowed time in between summarizations.
	 * Pairs with minIdleTime to form a range.
	 * For example, if we only receive 1 op, we don't want to have the same idle time as say 100 ops.
	 * Based on the boundaries we set in minIdleTime and maxIdleTime, the idle time will change
	 * linearly depending on the number of ops we receive.
	 */
	maxIdleTime: number;
	/**
	 * Runtime op weight to use in heuristic summarizing.
	 * This number is a multiplier on the number of runtime ops we process when running summarize heuristics.
	 * For example: (multiplier) * (number of runtime ops) = weighted number of runtime ops
	 */
	runtimeOpWeight: number;
	/**
	 * Non-runtime op weight to use in heuristic summarizing
	 * This number is a multiplier on the number of non-runtime ops we process when running summarize heuristics.
	 * For example: (multiplier) * (number of non-runtime ops) = weighted number of non-runtime ops
	 */
	nonRuntimeOpWeight: number;

	/**
	 * Number of ops since last summary needed before a non-runtime op can trigger running summary heuristics.
	 *
	 * Note: Any runtime ops sent before the threshold is reached will trigger heuristics normally.
	 * This threshold ONLY applies to non-runtime ops triggering summaries.
	 *
	 * For example: Say the threshold is 20. Sending 19 non-runtime ops will not trigger any heuristic checks.
	 * Sending the 20th non-runtime op will trigger the heuristic checks for summarizing.
	 */
	nonRuntimeHeuristicThreshold?: number;
}

export interface ISummaryConfigurationDisableSummarizer {
	state: "disabled";
}

export interface ISummaryConfigurationDisableHeuristics extends ISummaryBaseConfiguration {
	state: "disableHeuristics";
}

export type ISummaryConfiguration =
	| ISummaryConfigurationDisableSummarizer
	| ISummaryConfigurationDisableHeuristics
	| ISummaryConfigurationHeuristics;

export const DefaultSummaryConfiguration: ISummaryConfiguration = {
	state: "enabled",

	minIdleTime: 0,

	maxIdleTime: 30 * 1000, // 30 secs.

	maxTime: 60 * 1000, // 1 min.

	maxOps: 100, // Summarize if 100 weighted ops received since last snapshot.

	minOpsForLastSummaryAttempt: 10,

	maxAckWaitTime: 3 * 60 * 1000, // 3 mins.

	maxOpsSinceLastSummary: 7000,

	initialSummarizerDelayMs: 5 * 1000, // 5 secs.

	nonRuntimeOpWeight: 0.1,

	runtimeOpWeight: 1.0,

	nonRuntimeHeuristicThreshold: 20,
};

export interface ISummaryRuntimeOptions {
	/** Override summary configurations set by the server. */
	summaryConfigOverrides?: ISummaryConfiguration;

	/**
	 * Delay before first attempt to spawn summarizing container.
	 *
	 * @deprecated Use {@link ISummaryRuntimeOptions.summaryConfigOverrides}'s
	 * {@link ISummaryBaseConfiguration.initialSummarizerDelayMs} instead.
	 */
	initialSummarizerDelayMs?: number;
}

/**
 * Options for op compression.
 * @experimental - Not ready for use
 */
export interface ICompressionRuntimeOptions {
	/**
	 * The minimum size the batch's payload must exceed before the batch's contents will be compressed.
	 */
	readonly minimumBatchSizeInBytes: number;

	/**
	 * The compression algorithm that will be used to compress the op.
	 */
	readonly compressionAlgorithm: CompressionAlgorithms;
}

/**
 * Options for container runtime.
 */
export interface IContainerRuntimeOptions {
	readonly summaryOptions?: ISummaryRuntimeOptions;
	readonly gcOptions?: IGCRuntimeOptions;
	/**
	 * Affects the behavior while loading the runtime when the data verification check which
	 * compares the DeltaManager sequence number (obtained from protocol in summary) to the
	 * runtime sequence number (obtained from runtime metadata in summary) finds a mismatch.
	 * 1. "close" (default) will close the container with an assertion.
	 * 2. "log" will log an error event to telemetry, but still continue to load.
	 * 3. "bypass" will skip the check entirely. This is not recommended.
	 */
	readonly loadSequenceNumberVerification?: "close" | "log" | "bypass";
	/**
	 * Sets the flush mode for the runtime. In Immediate flush mode the runtime will immediately
	 * send all operations to the driver layer, while in TurnBased the operations will be buffered
	 * and then sent them as a single batch at the end of the turn.
	 * By default, flush mode is TurnBased.
	 */
	readonly flushMode?: FlushMode;
	/**
	 * Enables the runtime to compress ops. Compression is disabled when undefined.
	 * @experimental Not ready for use.
	 */
	readonly compressionOptions?: ICompressionRuntimeOptions;
	/**
	 * If specified, when in FlushMode.TurnBased, if the size of the ops between JS turns exceeds this value,
	 * an error will be thrown and the container will close.
	 *
	 * If unspecified, the limit is 950 * 1024.
	 *
	 * 'Infinity' will disable any limit.
	 *
	 * @experimental This config should be driven by the connection with the service and will be moved in the future.
	 */
	readonly maxBatchSizeInBytes?: number;
	/**
	 * If the op payload needs to be chunked in order to work around the maximum size of the batch, this value represents
	 * how large the individual chunks will be. This is only supported when compression is enabled. If after compression, the
	 * batch size exceeds this value, it will be chunked into smaller ops of this size.
	 *
	 * If unspecified, if a batch exceeds `maxBatchSizeInBytes` after compression, the container will close with an instance
	 * of `GenericError` with the `BatchTooLarge` message.
	 *
	 * @experimental Not ready for use.
	 */
	readonly chunkSizeInBytes?: number;

	/**
	 * Enable the IdCompressor in the runtime.
	 * @experimental Not ready for use.
	 */
	readonly enableRuntimeIdCompressor?: boolean;

	/**
	 * If enabled, the runtime will block all attempts to send an op inside the
	 * {@link ContainerRuntime#ensureNoDataModelChanges} callback. The callback is used by
	 * {@link @fluidframework/shared-object-base#SharedObjectCore} for event handlers so enabling this
	 * will disallow modifying DDSes while handling DDS events.
	 *
	 * By default, the feature is disabled. If enabled from options, the `Fluid.ContainerRuntime.DisableOpReentryCheck`
	 * can be used to disable it at runtime.
	 */
	readonly enableOpReentryCheck?: boolean;
	/**
	 * If enabled, the runtime will group messages within a batch into a single
	 * message to be sent to the service.
	 * The grouping an ungrouping of such messages is handled by the "OpGroupingManager".
	 *
	 * By default, the feature is disabled. If enabled from options, the `Fluid.ContainerRuntime.DisableGroupedBatching`
	 * flag can be used to disable it at runtime.
	 *
	 * @experimental Not ready for use.
	 */
	readonly enableGroupedBatching?: boolean;
}

/**
 * Accepted header keys for requests coming to the runtime.
 */
export enum RuntimeHeaders {
	/** True to wait for a data store to be created and loaded before returning it. */
	wait = "wait",
	/** True if the request is coming from an IFluidHandle. */
	viaHandle = "viaHandle",
}

/** True if a tombstoned object should be returned without erroring */
export const AllowTombstoneRequestHeaderKey = "allowTombstone"; // Belongs in the enum above, but avoiding the breaking change
/** [IRRELEVANT IF throwOnInactiveLoad OPTION NOT SET] True if an inactive object should be returned without erroring */
export const AllowInactiveRequestHeaderKey = "allowInactive"; // Belongs in the enum above, but avoiding the breaking change

/** Tombstone error responses will have this header set to true */
export const TombstoneResponseHeaderKey = "isTombstoned";
/** Inactive error responses will have this header set to true */
export const InactiveResponseHeaderKey = "isInactive";

/**
 * The full set of parsed header data that may be found on Runtime requests
 */
export interface RuntimeHeaderData {
	wait?: boolean;
	viaHandle?: boolean;
	allowTombstone?: boolean;
}

/** Default values for Runtime Headers */
export const defaultRuntimeHeaderData: Required<RuntimeHeaderData> = {
	wait: true,
	viaHandle: false,
	allowTombstone: false,
};

/**
 * Available compression algorithms for op compression.
 */
export enum CompressionAlgorithms {
	lz4 = "lz4",
}

/**
 * @deprecated
 * Untagged logger is unsupported going forward. There are old loaders with old ContainerContexts that only
 * have the untagged logger, so to accommodate that scenario the below interface is used. It can be removed once
 * its usage is removed from TaggedLoggerAdapter fallback.
 */
interface OldContainerContextWithLogger extends Omit<IContainerContext, "taggedLogger"> {
	logger: ITelemetryBaseLogger;
	taggedLogger: undefined;
}

/**
 * State saved when the container closes, to be given back to a newly
 * instantiated runtime in a new instance of the container, so it can load to the
 * same state
 */
export interface IPendingRuntimeState {
	/**
	 * Pending ops from PendingStateManager
	 */
	pending?: IPendingLocalState;
	/**
	 * Pending blobs from BlobManager
	 */
	pendingAttachmentBlobs?: IPendingBlobs;
}

const maxConsecutiveReconnectsKey = "Fluid.ContainerRuntime.MaxConsecutiveReconnects";

const defaultFlushMode = FlushMode.TurnBased;

// The actual limit is 1Mb (socket.io and Kafka limits)
// We can't estimate it fully, as we
// - do not know what properties relay service will add
// - we do not stringify final op, thus we do not know how much escaping will be added.
const defaultMaxBatchSizeInBytes = 700 * 1024;

const defaultCompressionConfig = {
	// Batches with content size exceeding this value will be compressed
	minimumBatchSizeInBytes: 614400,
	compressionAlgorithm: CompressionAlgorithms.lz4,
};

const defaultChunkSizeInBytes = 204800;

/** The default time to wait for pending ops to be processed during summarization */
export const defaultPendingOpsWaitTimeoutMs = 1000;
/** The default time to delay a summarization retry attempt when there are pending ops */
export const defaultPendingOpsRetryDelayMs = 1000;

/**
 * Instead of refreshing from latest because we do not have 100% confidence in the state
 * of the current system, we should close the summarizer and let it recover.
 * This delay's goal is to prevent tight restart loops
 */
const defaultCloseSummarizerDelayMs = 5000; // 5 seconds

/**
 * @deprecated - use ContainerRuntimeMessageType instead
 */
export enum RuntimeMessage {
	FluidDataStoreOp = "component",
	Attach = "attach",
	ChunkedOp = "chunkedOp",
	BlobAttach = "blobAttach",
	Rejoin = "rejoin",
	Alias = "alias",
	Operation = "op",
}

/**
 * @deprecated - please use version in driver-utils
 */
export function isRuntimeMessage(message: ISequencedDocumentMessage): boolean {
	return (Object.values(RuntimeMessage) as string[]).includes(message.type);
}

/**
 * Legacy ID for the built-in AgentScheduler.  To minimize disruption while removing it, retaining this as a
 * special-case for document dirty state.  Ultimately we should have no special-cases from the
 * ContainerRuntime's perspective.
 */
export const agentSchedulerId = "_scheduler";

// safely check navigator and get the hardware spec value
export function getDeviceSpec() {
	try {
		if (typeof navigator === "object" && navigator !== null) {
			return {
				deviceMemory: (navigator as any).deviceMemory,
				hardwareConcurrency: navigator.hardwareConcurrency,
			};
		}
	} catch {}
	return {};
}

/**
 * Older loader doesn't have a submitBatchFn member, this is the older way of submitting a batch.
 * Rather than exposing the submitFn (now deprecated) and IDeltaManager (dangerous to hand out) to the Outbox,
 * we can provide a partially-applied function to keep those items private to the ContainerRuntime.
 */
export const makeLegacySendBatchFn =
	(
		submitFn: (type: MessageType, contents: any, batch: boolean, appData?: any) => number,
		deltaManager: Pick<IDeltaManager<unknown, unknown>, "flush">,
	) =>
	(batch: IBatch) => {
		for (const message of batch.content) {
			submitFn(
				MessageType.Operation,
				// For back-compat (submitFn only works on deserialized content)
				message.contents === undefined ? undefined : JSON.parse(message.contents),
				true, // batch
				message.metadata,
			);
		}

		deltaManager.flush();
	};

/** Helper type for type constraints passed through several functions.
 * message - The unpacked message. Likely a TypedContainerRuntimeMessage, but could also be a system op
 * modernRuntimeMessage - Does this appear like a current TypedContainerRuntimeMessage?
 * local - Did this client send the op?
 */
type MessageWithContext =
	| {
			message: InboundSequencedContainerRuntimeMessage;
			modernRuntimeMessage: true;
			local: boolean;
	  }
	| {
			message: InboundSequencedContainerRuntimeMessageOrSystemMessage;
			modernRuntimeMessage: false;
			local: boolean;
	  };

/**
 * Represents the runtime of the container. Contains helper functions/state of the container.
 * It will define the store level mappings.
 */
export class ContainerRuntime
	extends TypedEventEmitter<IContainerRuntimeEvents & ISummarizerEvents>
	implements
		IContainerRuntime,
		IRuntime,
		ISummarizerRuntime,
		ISummarizerInternalsProvider,
		IProvideFluidHandleContext
{
	/**
	 * @deprecated - Will be removed in future major release. Migrate all usage of IFluidRouter to the "entryPoint" pattern. Refer to Removing-IFluidRouter.md
	 */
	public get IFluidRouter() {
		return this;
	}

	/**
	 * @deprecated - use loadRuntime instead.
	 * Load the stores from a snapshot and returns the runtime.
	 * @param context - Context of the container.
	 * @param registryEntries - Mapping to the stores.
	 * @param requestHandler - Request handlers for the container runtime
	 * @param runtimeOptions - Additional options to be passed to the runtime
	 * @param existing - (optional) When loading from an existing snapshot. Precedes context.existing if provided
	 * @param containerRuntimeCtor - (optional) Constructor to use to create the ContainerRuntime instance. This
	 * allows mixin classes to leverage this method to define their own async initializer.
	 */
	public static async load(
		context: IContainerContext,
		registryEntries: NamedFluidDataStoreRegistryEntries,
		requestHandler?: (request: IRequest, runtime: IContainerRuntime) => Promise<IResponse>,
		runtimeOptions: IContainerRuntimeOptions = {},
		containerScope: FluidObject = context.scope,
		existing?: boolean,
		containerRuntimeCtor: typeof ContainerRuntime = ContainerRuntime,
	): Promise<ContainerRuntime> {
		let existingFlag = true;
		if (!existing) {
			existingFlag = false;
		}
		return this.loadRuntime({
			context,
			registryEntries,
			existing: existingFlag,
			runtimeOptions,
			containerScope,
			containerRuntimeCtor,
			requestHandler,
			provideEntryPoint: () => {
				throw new UsageError(
					"ContainerRuntime.load is deprecated and should no longer be used",
				);
			},
		});
	}

	/**
	 * Load the stores from a snapshot and returns the runtime.
	 * @param params - An object housing the runtime properties:
	 * - context - Context of the container.
	 * - registryEntries - Mapping from data store types to their corresponding factories.
	 * - existing - Pass 'true' if loading from an existing snapshot.
	 * - requestHandler - (optional) Request handler for the request() method of the container runtime.
	 * Only relevant for back-compat while we remove the request() method and move fully to entryPoint as the main pattern.
	 * - runtimeOptions - Additional options to be passed to the runtime
	 * - containerScope - runtime services provided with context
	 * - containerRuntimeCtor - Constructor to use to create the ContainerRuntime instance.
	 * This allows mixin classes to leverage this method to define their own async initializer.
	 * - provideEntryPoint - Promise that resolves to an object which will act as entryPoint for the Container.
	 * This object should provide all the functionality that the Container is expected to provide to the loader layer.
	 */
	public static async loadRuntime(params: {
		context: IContainerContext;
		registryEntries: NamedFluidDataStoreRegistryEntries;
		existing: boolean;
		runtimeOptions?: IContainerRuntimeOptions;
		containerScope?: FluidObject;
		containerRuntimeCtor?: typeof ContainerRuntime;
		/** @deprecated Will be removed in future major release. Migrate all usage of IFluidRouter to the "entryPoint" pattern. Refer to Removing-IFluidRouter.md */
		requestHandler?: (request: IRequest, runtime: IContainerRuntime) => Promise<IResponse>;
		provideEntryPoint: (containerRuntime: IContainerRuntime) => Promise<FluidObject>;
	}): Promise<ContainerRuntime> {
		const {
			context,
			registryEntries,
			existing,
			requestHandler,
			provideEntryPoint,
			runtimeOptions = {},
			containerScope = {},
			containerRuntimeCtor = ContainerRuntime,
		} = params;

		// If taggedLogger exists, use it. Otherwise, wrap the vanilla logger:
		// back-compat: Remove the TaggedLoggerAdapter fallback once all the host are using loader > 0.45
		const backCompatContext: IContainerContext | OldContainerContextWithLogger = context;
		const passLogger =
			backCompatContext.taggedLogger ??
			// eslint-disable-next-line import/no-deprecated
			new TaggedLoggerAdapter((backCompatContext as OldContainerContextWithLogger).logger);
		const logger = createChildLogger({
			logger: passLogger,
			properties: {
				all: {
					runtimeVersion: pkgVersion,
				},
			},
		});

		const {
			summaryOptions = {},
			gcOptions = {},
			loadSequenceNumberVerification = "close",
			flushMode = defaultFlushMode,
			compressionOptions = defaultCompressionConfig,
			maxBatchSizeInBytes = defaultMaxBatchSizeInBytes,
			enableRuntimeIdCompressor = false,
			chunkSizeInBytes = defaultChunkSizeInBytes,
			enableOpReentryCheck = false,
			enableGroupedBatching = false,
		} = runtimeOptions;

		const registry = new FluidDataStoreRegistry(registryEntries);

		const tryFetchBlob = async <T>(blobName: string): Promise<T | undefined> => {
			const blobId = context.baseSnapshot?.blobs[blobName];
			if (context.baseSnapshot && blobId) {
				// IContainerContext storage api return type still has undefined in 0.39 package version.
				// So once we release 0.40 container-defn package we can remove this check.
				assert(
					context.storage !== undefined,
					0x1f5 /* "Attached state should have storage" */,
				);
				return readAndParse<T>(context.storage, blobId);
			}
		};

		const [chunks, metadata, electedSummarizerData, aliases, serializedIdCompressor] =
			await Promise.all([
				tryFetchBlob<[string, string[]][]>(chunksBlobName),
				tryFetchBlob<IContainerRuntimeMetadata>(metadataBlobName),
				tryFetchBlob<ISerializedElection>(electedSummarizerBlobName),
				tryFetchBlob<[string, string][]>(aliasBlobName),
				tryFetchBlob<SerializedIdCompressorWithNoSession>(idCompressorBlobName),
			]);

		// read snapshot blobs needed for BlobManager to load
		const blobManagerSnapshot = await BlobManager.load(
			context.baseSnapshot?.trees[blobsTreeName],
			async (id) => {
				// IContainerContext storage api return type still has undefined in 0.39 package version.
				// So once we release 0.40 container-defn package we can remove this check.
				assert(
					context.storage !== undefined,
					0x256 /* "storage undefined in attached container" */,
				);
				return readAndParse(context.storage, id);
			},
		);

		// Verify summary runtime sequence number matches protocol sequence number.
		const runtimeSequenceNumber = metadata?.message?.sequenceNumber;
		// When we load with pending state, we reuse an old snapshot so we don't expect these numbers to match
		if (!context.pendingLocalState && runtimeSequenceNumber !== undefined) {
			const protocolSequenceNumber = context.deltaManager.initialSequenceNumber;
			// Unless bypass is explicitly set, then take action when sequence numbers mismatch.
			if (
				loadSequenceNumberVerification !== "bypass" &&
				runtimeSequenceNumber !== protocolSequenceNumber
			) {
				// "Load from summary, runtime metadata sequenceNumber !== initialSequenceNumber"
				const error = new DataCorruptionError(
					// pre-0.58 error message: SummaryMetadataMismatch
					"Summary metadata mismatch",
					{ runtimeVersion: pkgVersion, runtimeSequenceNumber, protocolSequenceNumber },
				);

				if (loadSequenceNumberVerification === "log") {
					logger.sendErrorEvent({ eventName: "SequenceNumberMismatch" }, error);
				} else {
					context.closeFn(error);
				}
			}
		}

		const idCompressorEnabled =
			metadata?.idCompressorEnabled ?? runtimeOptions.enableRuntimeIdCompressor ?? false;
		let idCompressor: (IIdCompressor & IIdCompressorCore) | undefined;
		if (idCompressorEnabled) {
			const { IdCompressor, createSessionId } = await import("./id-compressor");
			idCompressor =
				serializedIdCompressor !== undefined
					? IdCompressor.deserialize(serializedIdCompressor, createSessionId())
					: IdCompressor.create(logger);
		}

		const runtime = new containerRuntimeCtor(
			context,
			registry,
			metadata,
			electedSummarizerData,
			chunks ?? [],
			aliases ?? [],
			{
				summaryOptions,
				gcOptions,
				loadSequenceNumberVerification,
				flushMode,
				compressionOptions,
				maxBatchSizeInBytes,
				chunkSizeInBytes,
				enableRuntimeIdCompressor,
				enableOpReentryCheck,
				enableGroupedBatching,
			},
			containerScope,
			logger,
			existing,
			blobManagerSnapshot,
			context.storage,
			idCompressor,
			provideEntryPoint,
			requestHandler,
			undefined, // summaryConfiguration
		);

		// Apply stashed ops with a reference sequence number equal to the sequence number of the snapshot,
		// or zero. This must be done before Container replays saved ops.
		await runtime.pendingStateManager.applyStashedOpsAt(runtimeSequenceNumber ?? 0);

		// Initialize the base state of the runtime before it's returned.
		await runtime.initializeBaseState();

		return runtime;
	}

	public readonly options: ILoaderOptions;

	private readonly _getClientId: () => string | undefined;
	public get clientId(): string | undefined {
		return this._getClientId();
	}

	public readonly clientDetails: IClientDetails;

	public get storage(): IDocumentStorageService {
		return this._storage;
	}

	private readonly submitFn: (
		type: MessageType,
		contents: any,
		batch: boolean,
		appData?: any,
	) => number;
	/**
	 * Although current IContainerContext guarantees submitBatchFn, it is not available on older loaders.
	 */
	private readonly submitBatchFn:
		| ((batch: IBatchMessage[], referenceSequenceNumber?: number) => number)
		| undefined;
	private readonly submitSummaryFn: (
		summaryOp: ISummaryContent,
		referenceSequenceNumber?: number,
	) => number;
	private readonly submitSignalFn: (contents: any) => void;
	public readonly disposeFn: (error?: ICriticalContainerError) => void;
	public readonly closeFn: (error?: ICriticalContainerError) => void;

	public get flushMode(): FlushMode {
		return this._flushMode;
	}

	public get scope(): FluidObject {
		return this.containerScope;
	}

	public get IFluidDataStoreRegistry(): IFluidDataStoreRegistry {
		return this.registry;
	}

	private readonly _getAttachState: () => AttachState;
	public get attachState(): AttachState {
		return this._getAttachState();
	}

	public idCompressor: (IIdCompressor & IIdCompressorCore) | undefined;

	public get IFluidHandleContext(): IFluidHandleContext {
		return this.handleContext;
	}
	private readonly handleContext: ContainerFluidHandleContext;

	/**
	 * This is a proxy to the delta manager provided by the container context (innerDeltaManager). It restricts certain
	 * accesses such as sets "read-only" mode for the summarizer client. This is the default delta manager that should
	 * be used unless the innerDeltaManager is required.
	 */
	public readonly deltaManager: IDeltaManager<ISequencedDocumentMessage, IDocumentMessage>;
	/**
	 * The delta manager provided by the container context. By default, using the default delta manager (proxy)
	 * should be sufficient. This should be used only if necessary. For example, for validating and propagating connected
	 * events which requires access to the actual real only info, this is needed.
	 */
	private readonly innerDeltaManager: IDeltaManager<ISequencedDocumentMessage, IDocumentMessage>;

	// internal logger for ContainerRuntime. Use this.logger for stores, summaries, etc.
	private readonly mc: MonitoringContext;

	private readonly summarizerClientElection?: SummarizerClientElection;
	/**
	 * summaryManager will only be created if this client is permitted to spawn a summarizing client
	 * It is created only by interactive client, i.e. summarizer client, as well as non-interactive bots
	 * do not create it (see SummarizerClientElection.clientDetailsPermitElection() for details)
	 */
	private readonly summaryManager?: SummaryManager;
	private readonly summaryCollection: SummaryCollection;

	private readonly summarizerNode: IRootSummarizerNodeWithGC;

	private readonly maxConsecutiveReconnects: number;
	private readonly defaultMaxConsecutiveReconnects = 7;

	private _orderSequentiallyCalls: number = 0;
	private readonly _flushMode: FlushMode;
	private flushTaskExists = false;

	private _connected: boolean;

	private consecutiveReconnects = 0;

	/**
	 * Used to delay transition to "connected" state while we upload
	 * attachment blobs that were added while disconnected
	 */
	private delayConnectClientId?: string;

	private ensureNoDataModelChangesCalls = 0;

	/**
	 * Tracks the number of detected reentrant ops to report,
	 * in order to self-throttle the telemetry events.
	 *
	 * This should be removed as part of ADO:2322
	 */
	private opReentryCallsToReport = 5;

	/**
	 * Invokes the given callback and expects that no ops are submitted
	 * until execution finishes. If an op is submitted, an error will be raised.
	 *
	 * Can be disabled by feature gate `Fluid.ContainerRuntime.DisableOpReentryCheck`
	 *
	 * @param callback - the callback to be invoked
	 */
	public ensureNoDataModelChanges<T>(callback: () => T): T {
		this.ensureNoDataModelChangesCalls++;
		try {
			return callback();
		} finally {
			this.ensureNoDataModelChangesCalls--;
		}
	}

	public get connected(): boolean {
		return this._connected;
	}

	/** clientId of parent (non-summarizing) container that owns summarizer container */
	public get summarizerClientId(): string | undefined {
		return this.summarizerClientElection?.electedClientId;
	}

	private _disposed = false;
	public get disposed() {
		return this._disposed;
	}

	private dirtyContainer: boolean;
	private emitDirtyDocumentEvent = true;
	private readonly enableOpReentryCheck: boolean;
	private readonly disableAttachReorder: boolean | undefined;
	private readonly closeSummarizerDelayMs: number;
	/**
	 * If true, summary generated is validate before uploading it to the server. With single commit summaries,
	 * summaries will be accepted once uploaded, so they should be validated before upload. However, this can
	 * currently be controlled via a feature flag as its a new functionality.
	 */
	private readonly validateSummaryBeforeUpload: boolean;

	private readonly defaultTelemetrySignalSampleCount = 100;
	private readonly _perfSignalData: IPerfSignalReport = {
		signalsLost: 0,
		signalSequenceNumber: 0,
		signalTimestamp: 0,
		trackingSignalSequenceNumber: undefined,
	};

	/**
	 * Summarizer is responsible for coordinating when to send generate and send summaries.
	 * It is the main entry point for summary work.
	 * It is created only by summarizing container (i.e. one with clientType === "summarizer")
	 */
	private readonly _summarizer?: Summarizer;
	private readonly scheduleManager: ScheduleManager;
	private readonly blobManager: BlobManager;
	private readonly pendingStateManager: PendingStateManager;
	private readonly outbox: Outbox;
	private readonly garbageCollector: IGarbageCollector;

	private readonly dataStores: DataStores;
	private readonly remoteMessageProcessor: RemoteMessageProcessor;

	/** The last message processed at the time of the last summary. */
	private messageAtLastSummary: ISummaryMetadataMessage | undefined;

	private get summarizer(): Summarizer {
		assert(this._summarizer !== undefined, 0x257 /* "This is not summarizing container" */);
		return this._summarizer;
	}

	private readonly summariesDisabled: boolean;
	private isSummariesDisabled(): boolean {
		return this.summaryConfiguration.state === "disabled";
	}

	private readonly heuristicsDisabled: boolean;
	private isHeuristicsDisabled(): boolean {
		return this.summaryConfiguration.state === "disableHeuristics";
	}

	private readonly maxOpsSinceLastSummary: number;
	private getMaxOpsSinceLastSummary(): number {
		return this.summaryConfiguration.state !== "disabled"
			? this.summaryConfiguration.maxOpsSinceLastSummary
			: 0;
	}

	private readonly initialSummarizerDelayMs: number;
	private getInitialSummarizerDelayMs(): number {
		// back-compat: initialSummarizerDelayMs was moved from ISummaryRuntimeOptions
		//   to ISummaryConfiguration in 0.60.
		if (this.runtimeOptions.summaryOptions.initialSummarizerDelayMs !== undefined) {
			return this.runtimeOptions.summaryOptions.initialSummarizerDelayMs;
		}
		return this.summaryConfiguration.state !== "disabled"
			? this.summaryConfiguration.initialSummarizerDelayMs
			: 0;
	}

	private readonly createContainerMetadata: ICreateContainerMetadata;
	/**
	 * The summary number of the next summary that will be generated for this container. This is incremented every time
	 * a summary is generated.
	 */
	private nextSummaryNumber: number;

	/**
	 * If false, loading or using a Tombstoned object should merely log, not fail
	 */
	public readonly gcTombstoneEnforcementAllowed: boolean;

	/**
	 * GUID to identify a document in telemetry
	 * ! Note: should not be used for anything other than telemetry and is not considered a stable GUID
	 */
	private readonly telemetryDocumentId: string;

	/**
	 * If true, the runtime has access to an IdCompressor
	 */
	private readonly idCompressorEnabled: boolean;

	/**
	 * Whether this client is the summarizer client itself (type is summarizerClientType)
	 */
	private readonly isSummarizerClient: boolean;

	/**
	 * The id of the version used to initially load this runtime, or undefined if it's newly created.
	 */
	private readonly loadedFromVersionId: string | undefined;

	/**
	 * @internal
	 */
	protected constructor(
		context: IContainerContext,
		private readonly registry: IFluidDataStoreRegistry,
		metadata: IContainerRuntimeMetadata | undefined,
		electedSummarizerData: ISerializedElection | undefined,
		chunks: [string, string[]][],
		dataStoreAliasMap: [string, string][],
		private readonly runtimeOptions: Readonly<Required<IContainerRuntimeOptions>>,
		private readonly containerScope: FluidObject,
		public readonly logger: ITelemetryLoggerExt,
		existing: boolean,
		blobManagerSnapshot: IBlobManagerLoadInfo,
		private readonly _storage: IDocumentStorageService,
		idCompressor: (IIdCompressor & IIdCompressorCore) | undefined,
		provideEntryPoint: (containerRuntime: IContainerRuntime) => Promise<FluidObject>,
		private readonly requestHandler?: (
			request: IRequest,
			runtime: IContainerRuntime,
		) => Promise<IResponse>,
		private readonly summaryConfiguration: ISummaryConfiguration = {
			// the defaults
			...DefaultSummaryConfiguration,
			// the runtime configuration overrides
			...runtimeOptions.summaryOptions?.summaryConfigOverrides,
		},
	) {
		super();

		const {
			options,
			clientDetails,
			connected,
			baseSnapshot,
			submitFn,
			submitBatchFn,
			submitSummaryFn,
			submitSignalFn,
			disposeFn,
			closeFn,
			deltaManager,
			quorum,
			audience,
			loader,
			pendingLocalState,
			supportedFeatures,
		} = context;

		this.innerDeltaManager = deltaManager;
		this.deltaManager = new DeltaManagerSummarizerProxy(this.innerDeltaManager);

		// Here we could wrap/intercept on these functions to block/modify outgoing messages if needed.
		// This makes ContainerRuntime the final gatekeeper for outgoing messages.
		this.submitFn = submitFn;
		this.submitBatchFn = submitBatchFn;
		this.submitSummaryFn = submitSummaryFn;
		this.submitSignalFn = submitSignalFn;

		this.options = options;
		this.clientDetails = clientDetails;
		this.isSummarizerClient = this.clientDetails.type === summarizerClientType;
		this.loadedFromVersionId = context.getLoadedFromVersion()?.id;
		this._getClientId = () => context.clientId;
		this._getAttachState = () => context.attachState;
		this.getAbsoluteUrl = async (relativeUrl: string) => {
			if (context.getAbsoluteUrl === undefined) {
				throw new Error("Driver does not implement getAbsoluteUrl");
			}
			if (this.attachState !== AttachState.Attached) {
				return undefined;
			}
			return context.getAbsoluteUrl(relativeUrl);
		};
		// TODO: Consider that the Container could just listen to these events itself, or even more appropriately maybe the
		// customer should observe dirty state on the runtime (the owner of dirty state) directly, rather than on the IContainer.
		this.on("dirty", () => context.updateDirtyContainerState(true));
		this.on("saved", () => context.updateDirtyContainerState(false));

		// In old loaders without dispose functionality, closeFn is equivalent but will also switch container to readonly mode
		this.disposeFn = disposeFn ?? closeFn;
		// In cases of summarizer, we want to dispose instead since consumer doesn't interact with this container
		this.closeFn = this.isSummarizerClient ? this.disposeFn : closeFn;

		this.mc = createChildMonitoringContext({
			logger: this.logger,
			namespace: "ContainerRuntime",
		});

		let loadSummaryNumber: number;
		// Get the container creation metadata. For new container, we initialize these. For existing containers,
		// get the values from the metadata blob.
		if (existing) {
			this.createContainerMetadata = {
				createContainerRuntimeVersion: metadata?.createContainerRuntimeVersion,
				createContainerTimestamp: metadata?.createContainerTimestamp,
			};
			// summaryNumber was renamed from summaryCount. For older docs that haven't been opened for a long time,
			// the count is reset to 0.
			loadSummaryNumber = metadata?.summaryNumber ?? 0;

			// Enabling the IdCompressor is a one-way operation and we only want to
			// allow new containers to turn it on
			this.idCompressorEnabled = metadata?.idCompressorEnabled ?? false;
		} else {
			this.createContainerMetadata = {
				createContainerRuntimeVersion: pkgVersion,
				createContainerTimestamp: Date.now(),
			};
			loadSummaryNumber = 0;

			this.idCompressorEnabled =
				this.mc.config.getBoolean("Fluid.ContainerRuntime.IdCompressorEnabled") ??
				idCompressor !== undefined;
		}
		this.nextSummaryNumber = loadSummaryNumber + 1;

		this.messageAtLastSummary = metadata?.message;

		// Note that we only need to pull the *initial* connected state from the context.
		// Later updates come through calls to setConnectionState.
		this._connected = connected;

		this.gcTombstoneEnforcementAllowed = shouldAllowGcTombstoneEnforcement(
			metadata?.gcFeatureMatrix?.tombstoneGeneration /* persisted */,
			this.runtimeOptions.gcOptions[gcTombstoneGenerationOptionName] /* current */,
		);

		this.mc.logger.sendTelemetryEvent({
			eventName: "GCFeatureMatrix",
			metadataValue: JSON.stringify(metadata?.gcFeatureMatrix),
			inputs: JSON.stringify({
				gcOptions_gcTombstoneGeneration:
					this.runtimeOptions.gcOptions[gcTombstoneGenerationOptionName],
			}),
		});

		this.telemetryDocumentId = metadata?.telemetryDocumentId ?? uuid();

		this.disableAttachReorder = this.mc.config.getBoolean(
			"Fluid.ContainerRuntime.disableAttachOpReorder",
		);
		const disableChunking = this.mc.config.getBoolean(
			"Fluid.ContainerRuntime.CompressionChunkingDisabled",
		);

		const opGroupingManager = new OpGroupingManager(this.groupedBatchingEnabled);

		const opSplitter = new OpSplitter(
			chunks,
			this.submitBatchFn,
			disableChunking === true ? Number.POSITIVE_INFINITY : runtimeOptions.chunkSizeInBytes,
			runtimeOptions.maxBatchSizeInBytes,
			this.mc.logger,
		);

		this.remoteMessageProcessor = new RemoteMessageProcessor(
			opSplitter,
			new OpDecompressor(this.mc.logger),
			opGroupingManager,
		);

		this.handleContext = new ContainerFluidHandleContext("", this);

		if (this.summaryConfiguration.state === "enabled") {
			this.validateSummaryHeuristicConfiguration(this.summaryConfiguration);
		}

		const disableOpReentryCheck = this.mc.config.getBoolean(
			"Fluid.ContainerRuntime.DisableOpReentryCheck",
		);
		this.enableOpReentryCheck =
			runtimeOptions.enableOpReentryCheck === true &&
			// Allow for a break-glass config to override the options
			disableOpReentryCheck !== true;

		this.summariesDisabled = this.isSummariesDisabled();
		this.heuristicsDisabled = this.isHeuristicsDisabled();
		this.maxOpsSinceLastSummary = this.getMaxOpsSinceLastSummary();
		this.initialSummarizerDelayMs = this.getInitialSummarizerDelayMs();

		if (this.idCompressorEnabled) {
			this.idCompressor = idCompressor;
		}

		this.maxConsecutiveReconnects =
			this.mc.config.getNumber(maxConsecutiveReconnectsKey) ??
			this.defaultMaxConsecutiveReconnects;

		if (
			runtimeOptions.flushMode === (FlushModeExperimental.Async as unknown as FlushMode) &&
			supportedFeatures?.get("referenceSequenceNumbers") !== true
		) {
			// The loader does not support reference sequence numbers, falling back on FlushMode.TurnBased
			this.mc.logger.sendErrorEvent({ eventName: "FlushModeFallback" });
			this._flushMode = FlushMode.TurnBased;
		} else {
			this._flushMode = runtimeOptions.flushMode;
		}

		const pendingRuntimeState = pendingLocalState as IPendingRuntimeState | undefined;

		const maxSnapshotCacheDurationMs = this._storage?.policies?.maximumCacheDurationMs;
		if (
			maxSnapshotCacheDurationMs !== undefined &&
			maxSnapshotCacheDurationMs > 5 * 24 * 60 * 60 * 1000
		) {
			// This is a runtime enforcement of what's already explicit in the policy's type itself,
			// which dictates the value is either undefined or exactly 5 days in ms.
			// As long as the actual value is less than 5 days, the assumptions GC makes here are valid.
			throw new UsageError("Driver's maximumCacheDurationMs policy cannot exceed 5 days");
		}

		this.garbageCollector = GarbageCollector.create({
			runtime: this,
			gcOptions: this.runtimeOptions.gcOptions,
			baseSnapshot,
			baseLogger: this.mc.logger,
			existing,
			metadata,
			createContainerMetadata: this.createContainerMetadata,
			isSummarizerClient: this.isSummarizerClient,
			getNodePackagePath: async (nodePath: string) => this.getGCNodePackagePath(nodePath),
			getLastSummaryTimestampMs: () => this.messageAtLastSummary?.timestamp,
			readAndParseBlob: async <T>(id: string) => readAndParse<T>(this.storage, id),
			// GC runs in summarizer client and needs access to the real (non-proxy) active information. The proxy
			// delta manager would always return false for summarizer client.
			activeConnection: () => this.innerDeltaManager.active,
		});

		const loadedFromSequenceNumber = this.deltaManager.initialSequenceNumber;
		this.summarizerNode = createRootSummarizerNodeWithGC(
			createChildLogger({ logger: this.logger, namespace: "SummarizerNode" }),
			// Summarize function to call when summarize is called. Summarizer node always tracks summary state.
			async (fullTree: boolean, trackState: boolean, telemetryContext?: ITelemetryContext) =>
				this.summarizeInternal(fullTree, trackState, telemetryContext),
			// Latest change sequence number, no changes since summary applied yet
			loadedFromSequenceNumber,
			// Summary reference sequence number, undefined if no summary yet
			baseSnapshot !== undefined ? loadedFromSequenceNumber : undefined,
			{
				// Must set to false to prevent sending summary handle which would be pointing to
				// a summary with an older protocol state.
				canReuseHandle: false,
				// Must set to true to throw on any data stores failure that was too severe to be handled.
				// We also are not decoding the base summaries at the root.
				throwOnFailure: true,
				// If GC should not run, let the summarizer node know so that it does not track GC state.
				gcDisabled: !this.garbageCollector.shouldRunGC,
			},
			// Function to get GC data if needed. This will always be called by the root summarizer node to get GC data.
			async (fullGC?: boolean) => this.getGCDataInternal(fullGC),
			// Function to get the GC details from the base snapshot we loaded from.
			async () => this.garbageCollector.getBaseGCDetails(),
		);

		if (baseSnapshot) {
			this.summarizerNode.updateBaseSummaryState(baseSnapshot);
		}

		this.dataStores = new DataStores(
			getSummaryForDatastores(baseSnapshot, metadata),
			this,
			(attachMsg) => this.submit({ type: ContainerMessageType.Attach, contents: attachMsg }),
			(id: string, createParam: CreateChildSummarizerNodeParam) =>
				(
					summarizeInternal: SummarizeInternalFn,
					getGCDataFn: (fullGC?: boolean) => Promise<IGarbageCollectionData>,
				) =>
					this.summarizerNode.createChild(
						summarizeInternal,
						id,
						createParam,
						undefined,
						getGCDataFn,
					),
			(id: string) => this.summarizerNode.deleteChild(id),
			this.mc.logger,
			(path: string, timestampMs: number, packagePath?: readonly string[]) =>
				this.garbageCollector.nodeUpdated(path, "Changed", timestampMs, packagePath),
			(path: string) => this.garbageCollector.isNodeDeleted(path),
			new Map<string, string>(dataStoreAliasMap),
		);

		this.blobManager = new BlobManager(
			this.handleContext,
			blobManagerSnapshot,
			() => this.storage,
			(localId: string, blobId?: string) => {
				if (!this.disposed) {
					this.submit(
						{ type: ContainerMessageType.BlobAttach, contents: undefined },
						undefined,
						{
							localId,
							blobId,
						},
					);
				}
			},
			(blobPath: string) => this.garbageCollector.nodeUpdated(blobPath, "Loaded"),
			(blobPath: string) => this.garbageCollector.isNodeDeleted(blobPath),
			this,
			pendingRuntimeState?.pendingAttachmentBlobs,
			(error?: ICriticalContainerError) => this.closeFn(error),
		);

		this.scheduleManager = new ScheduleManager(
			this.innerDeltaManager,
			this,
			() => this.clientId,
			createChildLogger({ logger: this.logger, namespace: "ScheduleManager" }),
		);

		this.pendingStateManager = new PendingStateManager(
			{
				applyStashedOp: this.applyStashedOp.bind(this),
				clientId: () => this.clientId,
				close: this.closeFn,
				connected: () => this.connected,
				reSubmit: this.reSubmit.bind(this),
				reSubmitBatch: this.reSubmitBatch.bind(this),
				isActiveConnection: () => this.innerDeltaManager.active,
			},
			pendingRuntimeState?.pending,
			this.logger,
		);

		const disableCompression = this.mc.config.getBoolean(
			"Fluid.ContainerRuntime.CompressionDisabled",
		);
		const compressionOptions =
			disableCompression === true
				? {
						minimumBatchSizeInBytes: Number.POSITIVE_INFINITY,
						compressionAlgorithm: CompressionAlgorithms.lz4,
				  }
				: runtimeOptions.compressionOptions;

		const disablePartialFlush = this.mc.config.getBoolean(
			"Fluid.ContainerRuntime.DisablePartialFlush",
		);

		const legacySendBatchFn = makeLegacySendBatchFn(this.submitFn, this.innerDeltaManager);

		this.outbox = new Outbox({
			shouldSend: () => this.canSendOps(),
			pendingStateManager: this.pendingStateManager,
			submitBatchFn: this.submitBatchFn,
			legacySendBatchFn,
			compressor: new OpCompressor(this.mc.logger),
			splitter: opSplitter,
			config: {
				compressionOptions,
				maxBatchSizeInBytes: runtimeOptions.maxBatchSizeInBytes,
				disablePartialFlush: disablePartialFlush === true,
				enableGroupedBatching: this.groupedBatchingEnabled,
			},
			logger: this.mc.logger,
			groupingManager: opGroupingManager,
			getCurrentSequenceNumbers: () => ({
				referenceSequenceNumber: this.deltaManager.lastSequenceNumber,
				clientSequenceNumber: this._processedClientSequenceNumber,
			}),
			reSubmit: this.reSubmit.bind(this),
			opReentrancy: () => this.ensureNoDataModelChangesCalls > 0,
			closeContainer: this.closeFn,
		});

		this._quorum = quorum;
		this._quorum.on("removeMember", (clientId: string) => {
			this.remoteMessageProcessor.clearPartialMessagesFor(clientId);
		});

		// eslint-disable-next-line @typescript-eslint/no-non-null-assertion
		this._audience = audience!;

		const closeSummarizerDelayOverride = this.mc.config.getNumber(
			"Fluid.ContainerRuntime.Test.CloseSummarizerDelayOverrideMs",
		);
		this.closeSummarizerDelayMs = closeSummarizerDelayOverride ?? defaultCloseSummarizerDelayMs;
		this.validateSummaryBeforeUpload =
			this.mc.config.getBoolean("Fluid.Summarizer.ValidateSummaryBeforeUpload") ?? false;

		this.summaryCollection = new SummaryCollection(this.deltaManager, this.logger);

		this.dirtyContainer =
			this.attachState !== AttachState.Attached || this.hasPendingMessages();
		context.updateDirtyContainerState(this.dirtyContainer);

		if (this.summariesDisabled) {
			this.mc.logger.sendTelemetryEvent({ eventName: "SummariesDisabled" });
		} else {
			const orderedClientLogger = createChildLogger({
				logger: this.logger,
				namespace: "OrderedClientElection",
			});
			const orderedClientCollection = new OrderedClientCollection(
				orderedClientLogger,
				this.innerDeltaManager,
				this._quorum,
			);
			const orderedClientElectionForSummarizer = new OrderedClientElection(
				orderedClientLogger,
				orderedClientCollection,
				electedSummarizerData ?? this.innerDeltaManager.lastSequenceNumber,
				SummarizerClientElection.isClientEligible,
			);

			this.summarizerClientElection = new SummarizerClientElection(
				orderedClientLogger,
				this.summaryCollection,
				orderedClientElectionForSummarizer,
				this.maxOpsSinceLastSummary,
			);

			if (this.isSummarizerClient) {
				this._summarizer = new Summarizer(
					this /* ISummarizerRuntime */,
					() => this.summaryConfiguration,
					this /* ISummarizerInternalsProvider */,
					this.handleContext,
					this.summaryCollection,
					async (runtime: IConnectableRuntime) =>
						RunWhileConnectedCoordinator.create(
							runtime,
							// Summarization runs in summarizer client and needs access to the real (non-proxy) active
							// information. The proxy delta manager would always return false for summarizer client.
							() => this.innerDeltaManager.active,
						),
				);
			} else if (SummarizerClientElection.clientDetailsPermitElection(this.clientDetails)) {
				// Only create a SummaryManager and SummarizerClientElection
				// if summaries are enabled and we are not the summarizer client.
				const defaultAction = () => {
					if (this.summaryCollection.opsSinceLastAck > this.maxOpsSinceLastSummary) {
						this.mc.logger.sendTelemetryEvent({ eventName: "SummaryStatus:Behind" });
						// unregister default to no log on every op after falling behind
						// and register summary ack handler to re-register this handler
						// after successful summary
						this.summaryCollection.once(MessageType.SummaryAck, () => {
							this.mc.logger.sendTelemetryEvent({
								eventName: "SummaryStatus:CaughtUp",
							});
							// we've caught up, so re-register the default action to monitor for
							// falling behind, and unregister ourself
							this.summaryCollection.on("default", defaultAction);
						});
						this.summaryCollection.off("default", defaultAction);
					}
				};

				this.summaryCollection.on("default", defaultAction);

				// Create the SummaryManager and mark the initial state
				this.summaryManager = new SummaryManager(
					this.summarizerClientElection,
					this, // IConnectedState
					this.summaryCollection,
					this.logger,
					this.formCreateSummarizerFn(loader),
					new Throttler(
						60 * 1000, // 60 sec delay window
						30 * 1000, // 30 sec max delay
						// throttling function increases exponentially (0ms, 40ms, 80ms, 160ms, etc)
						formExponentialFn({ coefficient: 20, initialDelay: 0 }),
					),
					{
						initialDelayMs: this.initialSummarizerDelayMs,
					},
					this.heuristicsDisabled,
				);
				this.summaryManager.on("summarize", (eventProps) => {
					this.emit("summarize", eventProps);
				});
				this.summaryManager.start();
			}
		}

		// logging hardware telemetry
		logger.sendTelemetryEvent({
			eventName: "DeviceSpec",
			...getDeviceSpec(),
		});

		this.mc.logger.sendTelemetryEvent({
			eventName: "ContainerLoadStats",
			...this.createContainerMetadata,
			...this.dataStores.containerLoadStats,
			summaryNumber: loadSummaryNumber,
			summaryFormatVersion: metadata?.summaryFormatVersion,
			disableIsolatedChannels: metadata?.disableIsolatedChannels,
			gcVersion: metadata?.gcFeature,
			options: JSON.stringify(runtimeOptions),
			featureGates: JSON.stringify({
				disableCompression,
				disableOpReentryCheck,
				disableChunking,
				disableAttachReorder: this.disableAttachReorder,
				disablePartialFlush,
				idCompressorEnabled: this.idCompressorEnabled,
				closeSummarizerDelayOverride,
			}),
			telemetryDocumentId: this.telemetryDocumentId,
			groupedBatchingEnabled: this.groupedBatchingEnabled,
		});

		ReportOpPerfTelemetry(this.clientId, this.deltaManager, this.logger);
		BindBatchTracker(this, this.logger);

		this.entryPoint = new LazyPromise(async () => {
			if (this.isSummarizerClient) {
				assert(
					this._summarizer !== undefined,
					0x5bf /* Summarizer object is undefined in a summarizer client */,
				);
				return this._summarizer;
			}
			return provideEntryPoint(this);
		});
	}

	/**
	 * Initializes the state from the base snapshot this container runtime loaded from.
	 */
	private async initializeBaseState(): Promise<void> {
		await this.garbageCollector.initializeBaseState();
	}

	public dispose(error?: Error): void {
		if (this._disposed) {
			return;
		}
		this._disposed = true;

		this.mc.logger.sendTelemetryEvent(
			{
				eventName: "ContainerRuntimeDisposed",
				isDirty: this.isDirty,
				lastSequenceNumber: this.deltaManager.lastSequenceNumber,
				attachState: this.attachState,
			},
			error,
		);

		if (this.summaryManager !== undefined) {
			this.summaryManager.dispose();
		}
		this.garbageCollector.dispose();
		this._summarizer?.dispose();
		this.dataStores.dispose();
		this.pendingStateManager.dispose();
		this.emit("dispose");
		this.removeAllListeners();
	}

	/**
	 * Notifies this object about the request made to the container.
	 * @param request - Request made to the handler.
	 * @deprecated - Will be removed in future major release. Migrate all usage of IFluidRouter to the "entryPoint" pattern. Refer to Removing-IFluidRouter.md
	 */
	public async request(request: IRequest): Promise<IResponse> {
		try {
			const parser = RequestParser.create(request);
			const id = parser.pathParts[0];

			if (id === "_summarizer" && parser.pathParts.length === 1) {
				if (this._summarizer !== undefined) {
					return {
						status: 200,
						mimeType: "fluid/object",
						value: this.summarizer,
					};
				}
				return create404Response(request);
			}
			if (this.requestHandler !== undefined) {
				return this.requestHandler(parser, this);
			}

			return create404Response(request);
		} catch (error) {
			return exceptionToResponse(error);
		}
	}

	/**
	 * Resolves URI representing handle
	 * @param request - Request made to the handler.
	 */
	public async resolveHandle(request: IRequest): Promise<IResponse> {
		try {
			const requestParser = RequestParser.create(request);
			const id = requestParser.pathParts[0];

			if (id === "_channels") {
				return this.resolveHandle(requestParser.createSubRequest(1));
			}

			if (id === BlobManager.basePath && requestParser.isLeaf(2)) {
				const blob = await this.blobManager.getBlob(requestParser.pathParts[1]);
				return blob
					? {
							status: 200,
							mimeType: "fluid/object",
							value: blob,
					  }
					: create404Response(request);
			} else if (requestParser.pathParts.length > 0) {
				const dataStore = await this.getDataStoreFromRequest(id, request);
				const subRequest = requestParser.createSubRequest(1);
				// We always expect createSubRequest to include a leading slash, but asserting here to protect against
				// unintentionally modifying the url if that changes.
				assert(
					subRequest.url.startsWith("/"),
					0x126 /* "Expected createSubRequest url to include a leading slash" */,
				);
				return dataStore.request(subRequest);
			}

			return create404Response(request);
		} catch (error) {
			return exceptionToResponse(error);
		}
	}

	/**
	 * {@inheritDoc @fluidframework/container-definitions#IRuntime.getEntryPoint}
	 */
	public async getEntryPoint(): Promise<FluidObject> {
		return this.entryPoint;
	}
	private readonly entryPoint: LazyPromise<FluidObject>;

	private internalId(maybeAlias: string): string {
		return this.dataStores.aliases.get(maybeAlias) ?? maybeAlias;
	}

	private async getDataStoreFromRequest(
		id: string,
		request: IRequest,
	): Promise<IFluidDataStoreChannel> {
		const headerData: RuntimeHeaderData = {};
		if (typeof request.headers?.[RuntimeHeaders.wait] === "boolean") {
			headerData.wait = request.headers[RuntimeHeaders.wait];
		}
		if (typeof request.headers?.[RuntimeHeaders.viaHandle] === "boolean") {
			headerData.viaHandle = request.headers[RuntimeHeaders.viaHandle];
		}
		if (typeof request.headers?.[AllowTombstoneRequestHeaderKey] === "boolean") {
			headerData.allowTombstone = request.headers[AllowTombstoneRequestHeaderKey];
		}

		await this.dataStores.waitIfPendingAlias(id);
		const internalId = this.internalId(id);
		const dataStoreContext = await this.dataStores.getDataStore(internalId, headerData);
		const dataStoreChannel = await dataStoreContext.realize();

		// Remove query params, leading and trailing slashes from the url. This is done to make sure the format is
		// the same as GC nodes id.
		const urlWithoutQuery = trimLeadingAndTrailingSlashes(request.url.split("?")[0]);
		this.garbageCollector.nodeUpdated(
			`/${urlWithoutQuery}`,
			"Loaded",
			undefined /* timestampMs */,
			dataStoreContext.packagePath,
			request?.headers,
		);

		return dataStoreChannel;
	}

	/** Adds the container's metadata to the given summary tree. */
	private addMetadataToSummary(summaryTree: ISummaryTreeWithStats) {
		const metadata: IContainerRuntimeMetadata = {
			...this.createContainerMetadata,
			// Increment the summary number for the next summary that will be generated.
			summaryNumber: this.nextSummaryNumber++,
			summaryFormatVersion: 1,
			...this.garbageCollector.getMetadata(),
			// The last message processed at the time of summary. If there are no new messages, use the message from the
			// last summary.
			message:
				extractSummaryMetadataMessage(this.deltaManager.lastMessage) ??
				this.messageAtLastSummary,
			telemetryDocumentId: this.telemetryDocumentId,
			idCompressorEnabled: this.idCompressorEnabled ? true : undefined,
		};
		addBlobToSummary(summaryTree, metadataBlobName, JSON.stringify(metadata));
	}

	protected addContainerStateToSummary(
		summaryTree: ISummaryTreeWithStats,
		fullTree: boolean,
		trackState: boolean,
		telemetryContext?: ITelemetryContext,
	) {
		this.addMetadataToSummary(summaryTree);

		if (this.idCompressorEnabled) {
			assert(
				this.idCompressor !== undefined,
				0x67a /* IdCompressor should be defined if enabled */,
			);
			const idCompressorState = JSON.stringify(this.idCompressor.serialize(false));
			addBlobToSummary(summaryTree, idCompressorBlobName, idCompressorState);
		}

		if (this.remoteMessageProcessor.partialMessages.size > 0) {
			const content = JSON.stringify([...this.remoteMessageProcessor.partialMessages]);
			addBlobToSummary(summaryTree, chunksBlobName, content);
		}

		const dataStoreAliases = this.dataStores.aliases;
		if (dataStoreAliases.size > 0) {
			addBlobToSummary(summaryTree, aliasBlobName, JSON.stringify([...dataStoreAliases]));
		}

		if (this.summarizerClientElection) {
			const electedSummarizerContent = JSON.stringify(
				this.summarizerClientElection?.serialize(),
			);
			addBlobToSummary(summaryTree, electedSummarizerBlobName, electedSummarizerContent);
		}

		const blobManagerSummary = this.blobManager.summarize();
		// Some storage (like git) doesn't allow empty tree, so we can omit it.
		// and the blob manager can handle the tree not existing when loading
		if (Object.keys(blobManagerSummary.summary.tree).length > 0) {
			addTreeToSummary(summaryTree, blobsTreeName, blobManagerSummary);
		}

		const gcSummary = this.garbageCollector.summarize(fullTree, trackState, telemetryContext);
		if (gcSummary !== undefined) {
			addSummarizeResultToSummary(summaryTree, gcTreeKey, gcSummary);
		}
	}

	// Track how many times the container tries to reconnect with pending messages.
	// This happens when the connection state is changed and we reset the counter
	// when we are able to process a local op or when there are no pending messages.
	// If this counter reaches a max, it's a good indicator that the container
	// is not making progress and it is stuck in a retry loop.
	private shouldContinueReconnecting(): boolean {
		if (this.maxConsecutiveReconnects <= 0) {
			// Feature disabled, we never stop reconnecting
			return true;
		}

		if (!this.hasPendingMessages()) {
			// If there are no pending messages, we can always reconnect
			this.resetReconnectCount();
			return true;
		}

		if (this.consecutiveReconnects === Math.floor(this.maxConsecutiveReconnects / 2)) {
			// If we're halfway through the max reconnects, send an event in order
			// to better identify false positives, if any. If the rate of this event
			// matches Container Close count below, we can safely cut down
			// maxConsecutiveReconnects to half.
			this.mc.logger.sendTelemetryEvent({
				eventName: "ReconnectsWithNoProgress",
				attempts: this.consecutiveReconnects,
				pendingMessages: this.pendingMessagesCount,
			});
		}

		return this.consecutiveReconnects < this.maxConsecutiveReconnects;
	}

	private resetReconnectCount(message?: ISequencedDocumentMessage) {
		// Chunked ops don't count towards making progress as they are sent
		// in their own batches before the originating batch is sent.
		// Therefore, receiving them while attempting to send the originating batch
		// does not mean that the container is making any progress.
		if (message?.type !== ContainerMessageType.ChunkedOp) {
			this.consecutiveReconnects = 0;
		}
	}

	private replayPendingStates() {
		// We need to be able to send ops to replay states
		if (!this.canSendOps()) {
			return;
		}

		// We need to temporary clear the dirty flags and disable
		// dirty state change events to detect whether replaying ops
		// has any effect.

		// Save the old state, reset to false, disable event emit
		const oldState = this.dirtyContainer;
		this.dirtyContainer = false;

		assert(this.emitDirtyDocumentEvent, 0x127 /* "dirty document event not set on replay" */);
		this.emitDirtyDocumentEvent = false;
		let newState: boolean;

		try {
			// replay the ops
			this.pendingStateManager.replayPendingStates();
		} finally {
			// Save the new start and restore the old state, re-enable event emit
			newState = this.dirtyContainer;
			this.dirtyContainer = oldState;
			this.emitDirtyDocumentEvent = true;
		}

		// Officially transition from the old state to the new state.
		this.updateDocumentDirtyState(newState);
	}

	/**
	 * Updates the runtime's IdCompressor with the stashed state present in the given op. This is a bit of a
	 * hack and is unnecessarily expensive. As it stands, every locally stashed op (all ops that get stored in
	 * the PendingStateManager) will store their serialized representation locally until ack'd. Upon receiving
	 * this stashed state, the IdCompressor blindly deserializes to the stashed state and assumes the session.
	 * Technically only the last stashed state is needed to do this correctly, but we would have to write some
	 * more hacky code to modify the batch before it gets sent out.
	 * @param content - An IdAllocationOp with "stashedState", which is a representation of un-ack'd local state.
	 */
	private async applyStashedIdAllocationOp(op: IdCreationRangeWithStashedState) {
		const { IdCompressor } = await import("./id-compressor");
		this.idCompressor = IdCompressor.deserialize(op.stashedState);
	}

	/**
	 * Parse an op's type and actual content from given serialized content
	 * ! Note: this format needs to be in-line with what is set in the "ContainerRuntime.submit(...)" method
	 */
	// TODO: markfields: confirm Local- versus Outbound- ContainerRuntimeMessage typing
	private parseLocalOpContent(serializedContents?: string): LocalContainerRuntimeMessage {
		assert(serializedContents !== undefined, 0x6d5 /* content must be defined */);
		const message: LocalContainerRuntimeMessage = JSON.parse(serializedContents);
		assert(message.type !== undefined, 0x6d6 /* incorrect op content format */);
		return message;
	}

	private async applyStashedOp(serializedOpContent: string): Promise<unknown> {
		// Need to parse from string for back-compat
		const opContents = this.parseLocalOpContent(serializedOpContent);
		switch (opContents.type) {
			case ContainerMessageType.FluidDataStoreOp:
				return this.dataStores.applyStashedOp(opContents.contents);
			case ContainerMessageType.Attach:
				return this.dataStores.applyStashedAttachOp(opContents.contents);
			case ContainerMessageType.IdAllocation:
				assert(
					this.idCompressor !== undefined,
					0x67b /* IdCompressor should be defined if enabled */,
				);
				return this.applyStashedIdAllocationOp(opContents.contents);
			case ContainerMessageType.Alias:
			case ContainerMessageType.BlobAttach:
				return;
			case ContainerMessageType.ChunkedOp:
				throw new Error("chunkedOp not expected here");
			case ContainerMessageType.Rejoin:
				throw new Error("rejoin not expected here");
			default: {
				// This should be extremely rare for stashed ops.
				// It would require a newer runtime stashing ops and then an older one applying them,
				// e.g. if an app rolled back its container version
				const compatBehavior = opContents.compatDetails?.behavior;
				if (!compatBehaviorAllowsMessageType(opContents.type, compatBehavior)) {
					const error = DataProcessingError.create(
						"Stashed runtime message of unknown type",
						"applyStashedOp",
						undefined /* sequencedMessage */,
						{
							messageDetails: JSON.stringify({
								type: opContents.type,
								compatBehavior,
							}),
						},
					);
					this.closeFn(error);
					throw error;
				}
			}
		}
	}

	public setConnectionState(connected: boolean, clientId?: string) {
		if (connected === false && this.delayConnectClientId !== undefined) {
			this.delayConnectClientId = undefined;
			this.mc.logger.sendTelemetryEvent({
				eventName: "UnsuccessfulConnectedTransition",
			});
			// Don't propagate "disconnected" event because we didn't propagate the previous "connected" event
			return;
		}

		// If there are stashed blobs in the pending state, we need to delay
		// propagation of the "connected" event until we have uploaded them to
		// ensure we don't submit ops referencing a blob that has not been uploaded
		const connecting = connected && !this._connected;
		if (connecting && this.blobManager.hasPendingStashedBlobs()) {
			assert(
				!this.delayConnectClientId,
				0x791 /* Connect event delay must be canceled before subsequent connect event */,
			);
			assert(!!clientId, 0x792 /* Must have clientId when connecting */);
			this.delayConnectClientId = clientId;
			this.blobManager.processStashedChanges().then(
				() => {
					// make sure we didn't reconnect before the promise resolved
					if (this.delayConnectClientId === clientId && !this.disposed) {
						this.delayConnectClientId = undefined;
						this.setConnectionStateCore(connected, clientId);
					}
				},
				(error) => this.closeFn(error),
			);
			return;
		}

		this.setConnectionStateCore(connected, clientId);
	}

	private setConnectionStateCore(connected: boolean, clientId?: string) {
		assert(
			!this.delayConnectClientId,
			0x394 /* connect event delay must be cleared before propagating connect event */,
		);
		this.verifyNotClosed();

		// There might be no change of state due to Container calling this API after loading runtime.
		const changeOfState = this._connected !== connected;
		const reconnection = changeOfState && !connected;

		// We need to flush the ops currently collected by Outbox to preserve original order.
		// This flush NEEDS to happen before we set the ContainerRuntime to "connected".
		// We want these ops to get to the PendingStateManager without sending to service and have them return to the Outbox upon calling "replayPendingStates".
		if (changeOfState && connected) {
			this.flush();
		}

		this._connected = connected;

		if (!connected) {
			this._perfSignalData.signalsLost = 0;
			this._perfSignalData.signalTimestamp = 0;
			this._perfSignalData.trackingSignalSequenceNumber = undefined;
		} else {
			assert(
				this.attachState === AttachState.Attached,
				0x3cd /* Connection is possible only if container exists in storage */,
			);
		}

		// Fail while disconnected
		if (reconnection) {
			this.consecutiveReconnects++;

			if (!this.shouldContinueReconnecting()) {
				this.closeFn(
					DataProcessingError.create(
						"Runtime detected too many reconnects with no progress syncing local ops.",
						"setConnectionState",
						undefined,
						{
							dataLoss: 1,
							attempts: this.consecutiveReconnects,
							pendingMessages: this.pendingMessagesCount,
						},
					),
				);
				return;
			}
		}

		if (changeOfState) {
			this.replayPendingStates();
		}

		this.dataStores.setConnectionState(connected, clientId);
		this.garbageCollector.setConnectionState(connected, clientId);

		raiseConnectedEvent(this.mc.logger, this, connected, clientId);
	}

	public async notifyOpReplay(message: ISequencedDocumentMessage) {
		await this.pendingStateManager.applyStashedOpsAt(message.sequenceNumber);
	}

	public process(messageArg: ISequencedDocumentMessage, local: boolean) {
		this.verifyNotClosed();

		// Whether or not the message appears to be a runtime message from an up-to-date client.
		// It may be a legacy runtime message (ie already unpacked and ContainerMessageType)
		// or something different, like a system message.
		const modernRuntimeMessage = messageArg.type === MessageType.Operation;

		// Do shallow copy of message, as the processing flow will modify it.
		// There might be multiple container instances receiving the same message.
		// We do not need to make a deep copy. Each layer will just replace message.contents itself,
		// but will not modify the contents object (likely it will replace it on the message).
		const messageCopy = { ...messageArg };
		for (const message of this.remoteMessageProcessor.process(messageCopy)) {
			if (modernRuntimeMessage) {
				this.processCore({
					// Cast it since we expect it to be this based on modernRuntimeMessage computation above.
					// There is nothing really ensuring that anytime original message.type is Operation that
					// the result messages will be so. In the end modern bool being true only directs to
					// throw error if ultimately unrecognized without compat details saying otherwise.
					message: message as InboundSequencedContainerRuntimeMessage,
					local,
					modernRuntimeMessage,
				});
			} else {
				// Unrecognized message will be ignored.
				this.processCore({ message, local, modernRuntimeMessage });
			}
		}
	}

	private _processedClientSequenceNumber: number | undefined;

	/**
	 * Direct the message to the correct subsystem for processing, and implement other side effects
	 */
	private processCore(messageWithContext: MessageWithContext) {
		const { message, local } = messageWithContext;
		// Surround the actual processing of the operation with messages to the schedule manager indicating
		// the beginning and end. This allows it to emit appropriate events and/or pause the processing of new
		// messages once a batch has been fully processed.
		this.scheduleManager.beforeOpProcessing(message);

		this._processedClientSequenceNumber = message.clientSequenceNumber;

		try {
			let localOpMetadata: unknown;
			if (
				local &&
				messageWithContext.modernRuntimeMessage &&
				message.type !== ContainerMessageType.ChunkedOp
			) {
				localOpMetadata = this.pendingStateManager.processPendingLocalMessage(
					messageWithContext.message,
				);
			}

			// If there are no more pending messages after processing a local message,
			// the document is no longer dirty.
			if (!this.hasPendingMessages()) {
				this.updateDocumentDirtyState(false);
			}

			this.validateAndProcessRuntimeMessage(messageWithContext, localOpMetadata);

			this.emit("op", message, messageWithContext.modernRuntimeMessage);

			this.scheduleManager.afterOpProcessing(undefined, message);

			if (local) {
				// If we have processed a local op, this means that the container is
				// making progress and we can reset the counter for how many times
				// we have consecutively replayed the pending states
				this.resetReconnectCount(message);
			}
		} catch (e) {
			this.scheduleManager.afterOpProcessing(e, message);
			throw e;
		}
	}
	/**
	 * Assuming the given message is also a TypedContainerRuntimeMessage,
	 * checks its type and dispatches the message to the appropriate handler in the runtime.
	 * Throws a DataProcessingError if the message looks like but doesn't conform to a known TypedContainerRuntimeMessage type.
	 */
	private validateAndProcessRuntimeMessage(
		messageWithContext: MessageWithContext,
		localOpMetadata: unknown,
	): void {
		// TODO: destructure message and modernRuntimeMessage once using typescript 5.2.2+
		const { local } = messageWithContext;
		switch (messageWithContext.message.type) {
			case ContainerMessageType.Attach:
				this.dataStores.processAttachMessage(messageWithContext.message, local);
				break;
			case ContainerMessageType.Alias:
				this.dataStores.processAliasMessage(
					messageWithContext.message,
					localOpMetadata,
					local,
				);
				break;
			case ContainerMessageType.FluidDataStoreOp:
				this.dataStores.processFluidDataStoreOp(
					messageWithContext.message,
					local,
					localOpMetadata,
				);
				break;
			case ContainerMessageType.BlobAttach:
				this.blobManager.processBlobAttachOp(messageWithContext.message, local);
				break;
			case ContainerMessageType.IdAllocation:
				assert(
					this.idCompressor !== undefined,
					0x67c /* IdCompressor should be defined if enabled */,
				);
				this.idCompressor.finalizeCreationRange(messageWithContext.message.contents);
				break;
			case ContainerMessageType.ChunkedOp:
			case ContainerMessageType.Rejoin:
				break;
			default: {
				// If we didn't necessarily expect a runtime message type, then no worries - just return
				// e.g. this case applies to system ops, or legacy ops that would have fallen into the above cases anyway.
				if (!messageWithContext.modernRuntimeMessage) {
					return;
				}

				const compatBehavior = messageWithContext.message.compatDetails?.behavior;
				if (
					!compatBehaviorAllowsMessageType(
						messageWithContext.message.type,
						compatBehavior,
					)
				) {
					const { message } = messageWithContext;
					const error = DataProcessingError.create(
						// Former assert 0x3ce
						"Runtime message of unknown type",
						"OpProcessing",
						message,
						{
							local,
							messageDetails: JSON.stringify({
								type: message.type,
								contentType: typeof message.contents,
								compatBehavior,
								batch: (message.metadata as IBatchMetadata | undefined)?.batch,
								compression: message.compression,
							}),
						},
					);
					this.closeFn(error);
					throw error;
				}
			}
		}
	}

	/**
	 * Emits the Signal event and update the perf signal data.
	 * @param clientSignalSequenceNumber - is the client signal sequence number to be uploaded.
	 */
	private sendSignalTelemetryEvent(clientSignalSequenceNumber: number) {
		const duration = Date.now() - this._perfSignalData.signalTimestamp;
		this.mc.logger.sendPerformanceEvent({
			eventName: "SignalLatency",
			duration,
			signalsLost: this._perfSignalData.signalsLost,
		});

		this._perfSignalData.signalsLost = 0;
		this._perfSignalData.signalTimestamp = 0;
	}

	public processSignal(message: ISignalMessage, local: boolean) {
		const envelope = message.content as ISignalEnvelope;
		const transformed: IInboundSignalMessage = {
			clientId: message.clientId,
			content: envelope.contents.content,
			type: envelope.contents.type,
		};

		// Only collect signal telemetry for messages sent by the current client.
		if (message.clientId === this.clientId && this.connected) {
			// Check to see if the signal was lost.
			if (
				this._perfSignalData.trackingSignalSequenceNumber !== undefined &&
				envelope.clientSignalSequenceNumber >
					this._perfSignalData.trackingSignalSequenceNumber
			) {
				this._perfSignalData.signalsLost++;
				this._perfSignalData.trackingSignalSequenceNumber = undefined;
				this.mc.logger.sendErrorEvent({
					eventName: "SignalLost",
					type: envelope.contents.type,
					signalsLost: this._perfSignalData.signalsLost,
					trackingSequenceNumber: this._perfSignalData.trackingSignalSequenceNumber,
					clientSignalSequenceNumber: envelope.clientSignalSequenceNumber,
				});
			} else if (
				envelope.clientSignalSequenceNumber ===
				this._perfSignalData.trackingSignalSequenceNumber
			) {
				// only logging for the first connection and the trackingSignalSequenceNUmber.
				if (this.consecutiveReconnects === 0) {
					this.sendSignalTelemetryEvent(envelope.clientSignalSequenceNumber);
				}
				this._perfSignalData.trackingSignalSequenceNumber = undefined;
			}
		}

		if (envelope.address === undefined) {
			// No address indicates a container signal message.
			this.emit("signal", transformed, local);
			return;
		}

		this.dataStores.processSignal(envelope.address, transformed, local);
	}

	/**
	 * Returns the runtime of the data store.
	 * @param id - Id supplied during creating the data store.
	 * @param wait - True if you want to wait for it.
	 * @deprecated - Use getAliasedDataStoreEntryPoint instead to get an aliased data store's entry point.
	 */
	// eslint-disable-next-line import/no-deprecated
	public async getRootDataStore(id: string, wait = true): Promise<IFluidRouter> {
		return this.getRootDataStoreChannel(id, wait);
	}

	private async getRootDataStoreChannel(
		id: string,
		wait = true,
	): Promise<IFluidDataStoreChannel> {
		await this.dataStores.waitIfPendingAlias(id);
		const internalId = this.internalId(id);
		const context = await this.dataStores.getDataStore(internalId, { wait });
		assert(await context.isRoot(), 0x12b /* "did not get root data store" */);
		return context.realize();
	}

	/**
	 * Flush the pending ops manually.
	 * This method is expected to be called at the end of a batch.
	 */
	private flush(): void {
		assert(
			this._orderSequentiallyCalls === 0,
			0x24c /* "Cannot call `flush()` from `orderSequentially`'s callback" */,
		);

		this.outbox.flush();
		assert(this.outbox.isEmpty, 0x3cf /* reentrancy */);
	}

	public orderSequentially<T>(callback: () => T): T {
		let checkpoint: IBatchCheckpoint | undefined;
		let result: T;
		if (this.mc.config.getBoolean("Fluid.ContainerRuntime.EnableRollback")) {
			// Note: we are not touching this.pendingAttachBatch here, for two reasons:
			// 1. It would not help, as we flush attach ops as they become available.
			// 2. There is no way to undo process of data store creation.
			checkpoint = this.outbox.checkpoint().mainBatch;
		}
		try {
			this._orderSequentiallyCalls++;
			result = callback();
		} catch (error) {
			if (checkpoint) {
				// This will throw and close the container if rollback fails
				try {
					checkpoint.rollback((message: BatchMessage) =>
						this.rollback(message.contents, message.localOpMetadata),
					);
				} catch (err) {
					const error2 = wrapError(err, (message) => {
						return DataProcessingError.create(
							`RollbackError: ${message}`,
							"checkpointRollback",
							undefined,
						) as DataProcessingError;
					});
					this.closeFn(error2);
					throw error2;
				}
			} else {
				// pre-0.58 error message: orderSequentiallyCallbackException
				this.closeFn(new GenericError("orderSequentially callback exception", error));
			}
			throw error; // throw the original error for the consumer of the runtime
		} finally {
			this._orderSequentiallyCalls--;
		}

		// We don't flush on TurnBased since we expect all messages in the same JS turn to be part of the same batch
		if (this.flushMode !== FlushMode.TurnBased && this._orderSequentiallyCalls === 0) {
			this.flush();
		}
		return result;
	}

	/**
	 * Returns the aliased data store's entryPoint, given the alias.
	 * @param alias - The alias for the data store.
	 * @returns The data store's entry point ({@link @fluidframework/core-interfaces#IFluidHandle}) if it exists and is aliased.
	 * Returns undefined if no data store has been assigned the given alias.
	 */
	public async getAliasedDataStoreEntryPoint(
		alias: string,
	): Promise<IFluidHandle<FluidObject> | undefined> {
		await this.dataStores.waitIfPendingAlias(alias);
		const internalId = this.internalId(alias);
		const context = await this.dataStores.getDataStoreIfAvailable(internalId, { wait: false });
		// If the data store is not available or not an alias, return undefined.
		if (context === undefined || !(await context.isRoot())) {
			return undefined;
		}

		const channel = await context.realize();
		if (channel.entryPoint === undefined) {
			throw new UsageError(
				"entryPoint must be defined on data store runtime for using getAliasedDataStoreEntryPoint",
			);
		}
		return channel.entryPoint;
	}

	public createDetachedRootDataStore(
		pkg: Readonly<string[]>,
		rootDataStoreId: string,
	): IFluidDataStoreContextDetached {
		if (rootDataStoreId.includes("/")) {
			throw new UsageError(`Id cannot contain slashes: '${rootDataStoreId}'`);
		}
		return this.dataStores.createDetachedDataStoreCore(pkg, true, rootDataStoreId);
	}

	public createDetachedDataStore(pkg: Readonly<string[]>): IFluidDataStoreContextDetached {
		return this.dataStores.createDetachedDataStoreCore(pkg, false);
	}

	public async createDataStore(pkg: string | string[]): Promise<IDataStore> {
		const id = uuid();
		return channelToDataStore(
			await this.dataStores
				._createFluidDataStoreContext(Array.isArray(pkg) ? pkg : [pkg], id)
				.realize(),
			id,
			this,
			this.dataStores,
			this.mc.logger,
		);
	}

	/**
	 * @deprecated 0.16 Issue #1537, #3631
	 * @internal
	 */
	public async _createDataStoreWithProps(
		pkg: string | string[],
		props?: any,
		id = uuid(),
	): Promise<IDataStore> {
		return channelToDataStore(
			await this.dataStores
				._createFluidDataStoreContext(Array.isArray(pkg) ? pkg : [pkg], id, props)
				.realize(),
			id,
			this,
			this.dataStores,
			this.mc.logger,
		);
	}

	private canSendOps() {
		// Note that the real (non-proxy) delta manager is needed here to get the readonly info. This is because
		// container runtime's ability to send ops depend on the actual readonly state of the delta manager.
		return this.connected && !this.innerDeltaManager.readOnlyInfo.readonly;
	}

	/**
	 * Are we in the middle of batching ops together?
	 */
	private currentlyBatching() {
		return this.flushMode !== FlushMode.Immediate || this._orderSequentiallyCalls !== 0;
	}

	private readonly _quorum: IQuorumClients;
	public getQuorum(): IQuorumClients {
		return this._quorum;
	}

	private readonly _audience: IAudience;
	public getAudience(): IAudience {
		return this._audience;
	}

	/**
	 * Returns true of container is dirty, i.e. there are some pending local changes that
	 * either were not sent out to delta stream or were not yet acknowledged.
	 */
	public get isDirty(): boolean {
		return this.dirtyContainer;
	}

	private isContainerMessageDirtyable({ type, contents }: OutboundContainerRuntimeMessage) {
		// For legacy purposes, exclude the old built-in AgentScheduler from dirty consideration as a special-case.
		// Ultimately we should have no special-cases from the ContainerRuntime's perspective.
		if (type === ContainerMessageType.Attach) {
			const attachMessage = contents as InboundAttachMessage;
			if (attachMessage.id === agentSchedulerId) {
				return false;
			}
		} else if (type === ContainerMessageType.FluidDataStoreOp) {
			const envelope = contents;
			if (envelope.address === agentSchedulerId) {
				return false;
			}
		}
		return true;
	}

	private createNewSignalEnvelope(
		address: string | undefined,
		type: string,
		content: any,
	): ISignalEnvelope {
		const newSequenceNumber = ++this._perfSignalData.signalSequenceNumber;
		const newEnvelope: ISignalEnvelope = {
			address,
			clientSignalSequenceNumber: newSequenceNumber,
			contents: { type, content },
		};

		// We should not track any signals in case we already have a tracking number.
		if (
			newSequenceNumber % this.defaultTelemetrySignalSampleCount === 1 &&
			this._perfSignalData.trackingSignalSequenceNumber === undefined
		) {
			this._perfSignalData.signalTimestamp = Date.now();
			this._perfSignalData.trackingSignalSequenceNumber = newSequenceNumber;
		}

		return newEnvelope;
	}

	/**
	 * Submits the signal to be sent to other clients.
	 * @param type - Type of the signal.
	 * @param content - Content of the signal.
	 */
	public submitSignal(type: string, content: any) {
		this.verifyNotClosed();
		const envelope = this.createNewSignalEnvelope(undefined /* address */, type, content);
		return this.submitSignalFn(envelope);
	}

	public submitDataStoreSignal(address: string, type: string, content: any) {
		const envelope = this.createNewSignalEnvelope(address, type, content);
		return this.submitSignalFn(envelope);
	}

	public setAttachState(attachState: AttachState.Attaching | AttachState.Attached): void {
		if (attachState === AttachState.Attaching) {
			assert(
				this.attachState === AttachState.Attaching,
				0x12d /* "Container Context should already be in attaching state" */,
			);
		} else {
			assert(
				this.attachState === AttachState.Attached,
				0x12e /* "Container Context should already be in attached state" */,
			);
			this.emit("attached");
		}

		if (attachState === AttachState.Attached && !this.hasPendingMessages()) {
			this.updateDocumentDirtyState(false);
		}
		this.dataStores.setAttachState(attachState);
	}

	/**
	 * Create a summary. Used when attaching or serializing a detached container.
	 *
	 * @param blobRedirectTable - A table passed during the attach process. While detached, blob upload is supported
	 * using IDs generated locally. After attach, these IDs cannot be used, so this table maps the old local IDs to the
	 * new storage IDs so requests can be redirected.
	 * @param telemetryContext - summary data passed through the layers for telemetry purposes
	 */
	public createSummary(
		blobRedirectTable?: Map<string, string>,
		telemetryContext?: ITelemetryContext,
	): ISummaryTree {
		if (blobRedirectTable) {
			this.blobManager.setRedirectTable(blobRedirectTable);
		}

		const summarizeResult = this.dataStores.createSummary(telemetryContext);
		// Wrap data store summaries in .channels subtree.
		wrapSummaryInChannelsTree(summarizeResult);

		this.addContainerStateToSummary(
			summarizeResult,
			true /* fullTree */,
			false /* trackState */,
			telemetryContext,
		);
		return summarizeResult.summary;
	}

	public readonly getAbsoluteUrl: (relativeUrl: string) => Promise<string | undefined>;

	private async summarizeInternal(
		fullTree: boolean,
		trackState: boolean,
		telemetryContext?: ITelemetryContext,
	): Promise<ISummarizeInternalResult> {
		const summarizeResult = await this.dataStores.summarize(
			fullTree,
			trackState,
			telemetryContext,
		);

		// Wrap data store summaries in .channels subtree.
		wrapSummaryInChannelsTree(summarizeResult);
		const pathPartsForChildren = [channelsTreeName];

		this.addContainerStateToSummary(summarizeResult, fullTree, trackState, telemetryContext);
		return {
			...summarizeResult,
			id: "",
			pathPartsForChildren,
		};
	}

	/**
	 * Returns a summary of the runtime at the current sequence number.
	 */
	public async summarize(options: {
		/** True to generate the full tree with no handle reuse optimizations; defaults to false */
		fullTree?: boolean;
		/** True to track the state for this summary in the SummarizerNodes; defaults to true */
		trackState?: boolean;
		/** Logger to use for correlated summary events */
		summaryLogger?: ITelemetryLoggerExt;
		/** True to run garbage collection before summarizing; defaults to true */
		runGC?: boolean;
		/** True to generate full GC data */
		fullGC?: boolean;
		/** True to run GC sweep phase after the mark phase */
		runSweep?: boolean;
	}): Promise<ISummaryTreeWithStats> {
		this.verifyNotClosed();

		const {
			fullTree = false,
			trackState = true,
			summaryLogger = this.mc.logger,
			runGC = this.garbageCollector.shouldRunGC,
			runSweep,
			fullGC,
		} = options;

		const telemetryContext = new TelemetryContext();
		// Add the options that are used to generate this summary to the telemetry context.
		telemetryContext.setMultiple("fluid_Summarize", "Options", {
			fullTree,
			trackState,
			runGC,
			fullGC,
			runSweep,
		});

		try {
			if (runGC) {
				await this.collectGarbage(
					{ logger: summaryLogger, runSweep, fullGC },
					telemetryContext,
				);
			}

			const { stats, summary } = await this.summarizerNode.summarize(
				fullTree,
				trackState,
				telemetryContext,
			);

			assert(
				summary.type === SummaryType.Tree,
				0x12f /* "Container Runtime's summarize should always return a tree" */,
			);

			return { stats, summary };
		} finally {
			this.mc.logger.sendTelemetryEvent({
				eventName: "SummarizeTelemetry",
				details: telemetryContext.serialize(),
			});
		}
	}

	/**
	 * Before GC runs, called by the garbage collector to update any pending GC state. This is mainly used to notify
	 * the garbage collector of references detected since the last GC run. Most references are notified immediately
	 * but there can be some for which async operation is required (such as detecting new root data stores).
	 * @see IGarbageCollectionRuntime.updateStateBeforeGC
	 */
	public async updateStateBeforeGC() {
		return this.dataStores.updateStateBeforeGC();
	}

	private async getGCDataInternal(fullGC?: boolean): Promise<IGarbageCollectionData> {
		return this.dataStores.getGCData(fullGC);
	}

	/**
	 * Generates and returns the GC data for this container.
	 * @param fullGC - true to bypass optimizations and force full generation of GC data.
	 * @see IGarbageCollectionRuntime.getGCData
	 */
	public async getGCData(fullGC?: boolean): Promise<IGarbageCollectionData> {
		const builder = new GCDataBuilder();
		const dsGCData = await this.summarizerNode.getGCData(fullGC);
		builder.addNodes(dsGCData.gcNodes);

		const blobsGCData = this.blobManager.getGCData(fullGC);
		builder.addNodes(blobsGCData.gcNodes);
		return builder.getGCData();
	}

	/**
	 * After GC has run, called to notify this container's nodes of routes that are used in it.
	 * @param usedRoutes - The routes that are used in all nodes in this Container.
	 * @see IGarbageCollectionRuntime.updateUsedRoutes
	 */
	public updateUsedRoutes(usedRoutes: string[]) {
		// Update our summarizer node's used routes. Updating used routes in summarizer node before
		// summarizing is required and asserted by the the summarizer node. We are the root and are
		// always referenced, so the used routes is only self-route (empty string).
		this.summarizerNode.updateUsedRoutes([""]);

		const { dataStoreRoutes } = this.getDataStoreAndBlobManagerRoutes(usedRoutes);
		this.dataStores.updateUsedRoutes(dataStoreRoutes);
	}

	/**
	 * This is called to update objects whose routes are unused.
	 * @param unusedRoutes - Data store and attachment blob routes that are unused in this Container.
	 */
	public updateUnusedRoutes(unusedRoutes: string[]) {
		const { blobManagerRoutes, dataStoreRoutes } =
			this.getDataStoreAndBlobManagerRoutes(unusedRoutes);
		this.blobManager.updateUnusedRoutes(blobManagerRoutes);
		this.dataStores.updateUnusedRoutes(dataStoreRoutes);
	}

	/**
	 * @deprecated - Replaced by deleteSweepReadyNodes.
	 */
	public deleteUnusedNodes(unusedRoutes: string[]): string[] {
		throw new Error("deleteUnusedRoutes should not be called");
	}

	/**
	 * After GC has run and identified nodes that are sweep ready, this is called to delete the sweep ready nodes.
	 * @param sweepReadyRoutes - The routes of nodes that are sweep ready and should be deleted.
	 * @returns The routes of nodes that were deleted.
	 */
	public deleteSweepReadyNodes(sweepReadyRoutes: string[]): string[] {
		const { dataStoreRoutes, blobManagerRoutes } =
			this.getDataStoreAndBlobManagerRoutes(sweepReadyRoutes);

		const deletedRoutes = this.dataStores.deleteSweepReadyNodes(dataStoreRoutes);
		return deletedRoutes.concat(this.blobManager.deleteSweepReadyNodes(blobManagerRoutes));
	}

	/**
	 * This is called to update objects that are tombstones.
	 * @param tombstonedRoutes - Data store and attachment blob routes that are tombstones in this Container.
	 */
	public updateTombstonedRoutes(tombstonedRoutes: string[]) {
		const { blobManagerRoutes, dataStoreRoutes } =
			this.getDataStoreAndBlobManagerRoutes(tombstonedRoutes);
		this.blobManager.updateTombstonedRoutes(blobManagerRoutes);
		this.dataStores.updateTombstonedRoutes(dataStoreRoutes);
	}

	/**
	 * Returns a server generated referenced timestamp to be used to track unreferenced nodes by GC.
	 */
	public getCurrentReferenceTimestampMs(): number | undefined {
		// Use the timestamp of the last message seen by this client as that is server generated. If no messages have
		// been processed, use the timestamp of the message from the last summary.
		return this.deltaManager.lastMessage?.timestamp ?? this.messageAtLastSummary?.timestamp;
	}

	/**
	 * Returns the type of the GC node. Currently, there are nodes that belong to the root ("/"), data stores or
	 * blob manager.
	 */
	public getNodeType(nodePath: string): GCNodeType {
		if (this.isBlobPath(nodePath)) {
			return GCNodeType.Blob;
		}
		return this.dataStores.getGCNodeType(nodePath) ?? GCNodeType.Other;
	}

	/**
	 * Called by GC to retrieve the package path of the node with the given path. The node should belong to a
	 * data store or an attachment blob.
	 */
	public async getGCNodePackagePath(nodePath: string): Promise<readonly string[] | undefined> {
		switch (this.getNodeType(nodePath)) {
			case GCNodeType.Blob:
				return [BlobManager.basePath];
			case GCNodeType.DataStore:
			case GCNodeType.SubDataStore:
				return this.dataStores.getDataStorePackagePath(nodePath);
			default:
				assert(false, 0x2de /* "Package path requested for unsupported node type." */);
		}
	}

	/**
	 * Returns whether a given path is for attachment blobs that are in the format - "/BlobManager.basePath/...".
	 */
	private isBlobPath(path: string): boolean {
		const pathParts = path.split("/");
		if (pathParts.length < 2 || pathParts[1] !== BlobManager.basePath) {
			return false;
		}
		return true;
	}

	/**
	 * From a given list of routes, separate and return routes that belong to blob manager and data stores.
	 * @param routes - A list of routes that can belong to data stores or blob manager.
	 * @returns Two route lists - One that contains routes for blob manager and another one that contains routes
	 * for data stores.
	 */
	private getDataStoreAndBlobManagerRoutes(routes: string[]) {
		const blobManagerRoutes: string[] = [];
		const dataStoreRoutes: string[] = [];
		for (const route of routes) {
			if (this.isBlobPath(route)) {
				blobManagerRoutes.push(route);
			} else {
				dataStoreRoutes.push(route);
			}
		}
		return { blobManagerRoutes, dataStoreRoutes };
	}

	/**
	 * Runs garbage collection and updates the reference / used state of the nodes in the container.
	 * @returns the statistics of the garbage collection run; undefined if GC did not run.
	 */
	public async collectGarbage(
		options: {
			/** Logger to use for logging GC events */
			logger?: ITelemetryLoggerExt;
			/** True to run GC sweep phase after the mark phase */
			runSweep?: boolean;
			/** True to generate full GC data */
			fullGC?: boolean;
		},
		telemetryContext?: ITelemetryContext,
	): Promise<IGCStats | undefined> {
		return this.garbageCollector.collectGarbage(options, telemetryContext);
	}

	/**
	 * Called when a new outbound reference is added to another node. This is used by garbage collection to identify
	 * all references added in the system.
	 * @param srcHandle - The handle of the node that added the reference.
	 * @param outboundHandle - The handle of the outbound node that is referenced.
	 */
	public addedGCOutboundReference(srcHandle: IFluidHandle, outboundHandle: IFluidHandle) {
		this.garbageCollector.addedOutboundReference(
			srcHandle.absolutePath,
			outboundHandle.absolutePath,
		);
	}

	/**
	 * Generates the summary tree, uploads it to storage, and then submits the summarize op.
	 * This is intended to be called by the summarizer, since it is the implementation of
	 * ISummarizerInternalsProvider.submitSummary.
	 * It takes care of state management at the container level, including pausing inbound
	 * op processing, updating SummarizerNode state tracking, and garbage collection.
	 * @param options - options controlling how the summary is generated or submitted
	 */
	public async submitSummary(options: ISubmitSummaryOptions): Promise<SubmitSummaryResult> {
		const { fullTree = false, finalAttempt = false, refreshLatestAck, summaryLogger } = options;
		// The summary number for this summary. This will be updated during the summary process, so get it now and
		// use it for all events logged during this summary.
		const summaryNumber = this.nextSummaryNumber;
		const summaryNumberLogger = createChildLogger({
			logger: summaryLogger,
			properties: {
				all: { summaryNumber },
			},
		});

		assert(this.outbox.isEmpty, 0x3d1 /* Can't trigger summary in the middle of a batch */);

		// We close the summarizer and download a new snapshot and reload the container
		let latestSnapshotVersionId: string | undefined;
		if (refreshLatestAck === true) {
			return this.prefetchLatestSummaryThenClose(
				createChildLogger({
					logger: summaryNumberLogger,
					properties: { all: { safeSummary: true } },
				}),
			);
		}

		// If there are pending (unacked ops), the summary will not be eventual consistent and it may even be
		// incorrect. So, wait for the container to be saved with a timeout. If the container is not saved
		// within the timeout, check if it should be failed or can continue.
		if (this.validateSummaryBeforeUpload && this.hasPendingMessages()) {
			const countBefore = this.pendingMessagesCount;
			// The timeout for waiting for pending ops can be overridden via configurations.
			const pendingOpsTimeout =
				this.mc.config.getNumber("Fluid.Summarizer.waitForPendingOpsTimeoutMs") ??
				defaultPendingOpsWaitTimeoutMs;
			await new Promise<void>((resolve, reject) => {
				const timeoutId = setTimeout(() => resolve(), pendingOpsTimeout);
				this.once("saved", () => {
					clearTimeout(timeoutId);
					resolve();
				});
				this.once("dispose", () => {
					clearTimeout(timeoutId);
					reject(new Error("Runtime is disposed while summarizing"));
				});
			});

			// Log that there are pending ops while summarizing. This will help us gather data on how often this
			// happens, whether we attempted to wait for these ops to be acked and what was the result.
			summaryNumberLogger.sendTelemetryEvent({
				eventName: "PendingOpsWhileSummarizing",
				saved: this.hasPendingMessages() ? false : true,
				timeout: pendingOpsTimeout,
				countBefore,
				countAfter: this.pendingMessagesCount,
			});

			// There could still be pending ops. Check if summary should fail or continue.
			const pendingMessagesFailResult = await this.shouldFailSummaryOnPendingOps(
				summaryNumberLogger,
				this.deltaManager.lastSequenceNumber,
				this.deltaManager.minimumSequenceNumber,
				finalAttempt,
				true /* beforeSummaryGeneration */,
			);
			if (pendingMessagesFailResult !== undefined) {
				return pendingMessagesFailResult;
			}
		}

		const shouldPauseInboundSignal =
			this.mc.config.getBoolean(
				"Fluid.ContainerRuntime.SubmitSummary.disableInboundSignalPause",
			) !== true;

		let summaryRefSeqNum: number | undefined;

		try {
			await this.deltaManager.inbound.pause();
			if (shouldPauseInboundSignal) {
				await this.deltaManager.inboundSignal.pause();
			}

			summaryRefSeqNum = this.deltaManager.lastSequenceNumber;
			const minimumSequenceNumber = this.deltaManager.minimumSequenceNumber;
			const message = `Summary @${summaryRefSeqNum}:${this.deltaManager.minimumSequenceNumber}`;
			const lastAck = this.summaryCollection.latestAck;

			this.summarizerNode.startSummary(summaryRefSeqNum, summaryNumberLogger);

			// Helper function to check whether we should still continue between each async step.
			const checkContinue = (): { continue: true } | { continue: false; error: string } => {
				// Do not check for loss of connectivity directly! Instead leave it up to
				// RunWhileConnectedCoordinator to control policy in a single place.
				// This will allow easier change of design if we chose to. For example, we may chose to allow
				// summarizer to reconnect in the future.
				// Also checking for cancellation is a must as summary process may be abandoned for other reasons,
				// like loss of connectivity for main (interactive) client.
				if (options.cancellationToken.cancelled) {
					return { continue: false, error: "disconnected" };
				}
				// That said, we rely on submitSystemMessage() that today only works in connected state.
				// So if we fail here, it either means that RunWhileConnectedCoordinator does not work correctly,
				// OR that design changed and we need to remove this check and fix submitSystemMessage.
				assert(this.connected, 0x258 /* "connected" */);

				// Ensure that lastSequenceNumber has not changed after pausing.
				// We need the summary op's reference sequence number to match our summary sequence number,
				// otherwise we'll get the wrong sequence number stamped on the summary's .protocol attributes.
				if (this.deltaManager.lastSequenceNumber !== summaryRefSeqNum) {
					return {
						continue: false,
						error: `lastSequenceNumber changed before uploading to storage. ${this.deltaManager.lastSequenceNumber} !== ${summaryRefSeqNum}`,
					};
				}
				assert(
					summaryRefSeqNum === this.deltaManager.lastMessage?.sequenceNumber,
					0x395 /* it's one and the same thing */,
				);

				if (lastAck !== this.summaryCollection.latestAck) {
					return {
						continue: false,
						error: `Last summary changed while summarizing. ${this.summaryCollection.latestAck} !== ${lastAck}`,
					};
				}
				return { continue: true };
			};

			let continueResult = checkContinue();
			if (!continueResult.continue) {
				return {
					stage: "base",
					referenceSequenceNumber: summaryRefSeqNum,
					minimumSequenceNumber,
					error: continueResult.error,
				};
			}

			const trace = Trace.start();
			let summarizeResult: ISummaryTreeWithStats;
			// If the GC state needs to be reset, we need to force a full tree summary and update the unreferenced
			// state of all the nodes.
			const forcedFullTree = this.garbageCollector.summaryStateNeedsReset;
			try {
				summarizeResult = await this.summarize({
					fullTree: fullTree || forcedFullTree,
					trackState: true,
					summaryLogger: summaryNumberLogger,
					runGC: this.garbageCollector.shouldRunGC,
				});
			} catch (error) {
				return {
					stage: "base",
					referenceSequenceNumber: summaryRefSeqNum,
					minimumSequenceNumber,
					error,
				};
			}

			// If validateSummaryBeforeUpload is true, validate that the summary generated is correct before uploading.
			if (this.validateSummaryBeforeUpload) {
				// Validate that the summaries generated by summarize nodes is correct.
				const validateResult = this.summarizerNode.validateSummary();
				if (!validateResult.success) {
					const { success, ...loggingProps } = validateResult;
					const error = new RetriableSummaryError(
						validateResult.reason,
						validateResult.retryAfterSeconds,
						{ ...loggingProps },
					);
					return {
						stage: "base",
						referenceSequenceNumber: summaryRefSeqNum,
						minimumSequenceNumber,
						error,
					};
				}

				const pendingMessagesFailResult = await this.shouldFailSummaryOnPendingOps(
					summaryNumberLogger,
					summaryRefSeqNum,
					minimumSequenceNumber,
					finalAttempt,
					false /* beforeSummaryGeneration */,
				);
				if (pendingMessagesFailResult !== undefined) {
					return pendingMessagesFailResult;
				}
			}

			const { summary: summaryTree, stats: partialStats } = summarizeResult;

			// Now that we have generated the summary, update the message at last summary to the last message processed.
			this.messageAtLastSummary = this.deltaManager.lastMessage;

			// Counting dataStores and handles
			// Because handles are unchanged dataStores in the current logic,
			// summarized dataStore count is total dataStore count minus handle count
			const dataStoreTree = summaryTree.tree[channelsTreeName];

			assert(dataStoreTree.type === SummaryType.Tree, 0x1fc /* "summary is not a tree" */);
			const handleCount = Object.values(dataStoreTree.tree).filter(
				(value) => value.type === SummaryType.Handle,
			).length;
			const gcSummaryTreeStats = summaryTree.tree[gcTreeKey]
				? calculateStats(summaryTree.tree[gcTreeKey])
				: undefined;

			const summaryStats: IGeneratedSummaryStats = {
				dataStoreCount: this.dataStores.size,
				summarizedDataStoreCount: this.dataStores.size - handleCount,
				gcStateUpdatedDataStoreCount: this.garbageCollector.updatedDSCountSinceLastSummary,
				gcBlobNodeCount: gcSummaryTreeStats?.blobNodeCount,
				gcTotalBlobsSize: gcSummaryTreeStats?.totalBlobSize,
				summaryNumber,
				...partialStats,
			};
			const generateSummaryData: Omit<IGenerateSummaryTreeResult, "stage" | "error"> = {
				referenceSequenceNumber: summaryRefSeqNum,
				minimumSequenceNumber,
				summaryTree,
				summaryStats,
				generateDuration: trace.trace().duration,
				forcedFullTree,
			} as const;

			continueResult = checkContinue();
			if (!continueResult.continue) {
				return { stage: "generate", ...generateSummaryData, error: continueResult.error };
			}

			// It may happen that the lastAck it not correct due to missing summaryAck in case of single commit
			// summary. So if the previous summarizer closes just after submitting the summary and before
			// submitting the summaryOp then we can't rely on summaryAck. So in case we have
			// latestSnapshotVersionId from storage and it does not match with the lastAck ackHandle, then use
			// the one fetched from storage as parent as that is the latest.
			let summaryContext: ISummaryContext;
			if (
				lastAck?.summaryAck.contents.handle !== latestSnapshotVersionId &&
				latestSnapshotVersionId !== undefined
			) {
				summaryContext = {
					proposalHandle: undefined,
					ackHandle: latestSnapshotVersionId,
					referenceSequenceNumber: summaryRefSeqNum,
				};
			} else if (lastAck === undefined) {
				summaryContext = {
					proposalHandle: undefined,
					ackHandle: this.loadedFromVersionId,
					referenceSequenceNumber: summaryRefSeqNum,
				};
			} else {
				summaryContext = {
					proposalHandle: lastAck.summaryOp.contents.handle,
					ackHandle: lastAck.summaryAck.contents.handle,
					referenceSequenceNumber: summaryRefSeqNum,
				};
			}

			let handle: string;
			try {
				handle = await this.storage.uploadSummaryWithContext(
					summarizeResult.summary,
					summaryContext,
				);
			} catch (error) {
				return { stage: "generate", ...generateSummaryData, error };
			}

			const parent = summaryContext.ackHandle;
			const summaryMessage: ISummaryContent = {
				handle,
				// eslint-disable-next-line @typescript-eslint/no-non-null-assertion
				head: parent!,
				message,
				parents: parent ? [parent] : [],
			};
			const uploadData = {
				...generateSummaryData,
				handle,
				uploadDuration: trace.trace().duration,
			} as const;

			continueResult = checkContinue();
			if (!continueResult.continue) {
				return { stage: "upload", ...uploadData, error: continueResult.error };
			}

			let clientSequenceNumber: number;
			try {
				clientSequenceNumber = this.submitSummaryMessage(summaryMessage, summaryRefSeqNum);
			} catch (error) {
				return { stage: "upload", ...uploadData, error };
			}

			const submitData = {
				stage: "submit",
				...uploadData,
				clientSequenceNumber,
				submitOpDuration: trace.trace().duration,
			} as const;

			try {
				// If validateSummaryBeforeUpload is false, the summary should be validated in this step.
				this.summarizerNode.completeSummary(
					handle,
					!this.validateSummaryBeforeUpload /* validate */,
				);
			} catch (error) {
				return { stage: "upload", ...uploadData, error };
			}
			return submitData;
		} finally {
			// Cleanup wip summary in case of failure
			this.summarizerNode.clearSummary();

			// ! This needs to happen before we resume inbound queues to ensure heuristics are tracked correctly
			this._summarizer?.recordSummaryAttempt?.(summaryRefSeqNum);

			// Restart the delta manager
			this.deltaManager.inbound.resume();
			if (shouldPauseInboundSignal) {
				this.deltaManager.inboundSignal.resume();
			}
		}
	}

	/**
	 * This helper is called during summarization. If there are pending ops, it will return a failed summarize result
	 * (IBaseSummarizeResult) unless this is the final summarize attempt and SkipFailingIncorrectSummary option is set.
	 * @param logger - The logger to be used for sending telemetry.
	 * @param referenceSequenceNumber - The reference sequence number of the summary attempt.
	 * @param minimumSequenceNumber - The minimum sequence number of the summary attempt.
	 * @param finalAttempt - Whether this is the final summary attempt.
	 * @param beforeSummaryGeneration - Whether this is called before summary generation or after.
	 * @returns failed summarize result (IBaseSummarizeResult) if summary should be failed, undefined otherwise.
	 */
	private async shouldFailSummaryOnPendingOps(
		logger: ITelemetryLoggerExt,
		referenceSequenceNumber: number,
		minimumSequenceNumber: number,
		finalAttempt: boolean,
		beforeSummaryGeneration: boolean,
	): Promise<IBaseSummarizeResult | undefined> {
		if (!this.hasPendingMessages()) {
			return;
		}

		// If "SkipFailingIncorrectSummary" option is true, don't fail the summary in the last attempt.
		// This is a fallback to make progress in documents where there are consistently pending ops in
		// the summarizer.
		if (
			finalAttempt &&
			this.mc.config.getBoolean("Fluid.Summarizer.SkipFailingIncorrectSummary")
		) {
			const error = DataProcessingError.create(
				"Pending ops during summarization",
				"submitSummary",
				undefined,
				{ pendingMessages: this.pendingMessagesCount },
			);
			logger.sendErrorEvent(
				{
					eventName: "SkipFailingIncorrectSummary",
					referenceSequenceNumber,
					minimumSequenceNumber,
					beforeGenerate: beforeSummaryGeneration,
				},
				error,
			);
		} else {
			// The retry delay when there are pending ops can be overridden via config so that we can adjust it
			// based on telemetry while we decide on a stable number.
			const retryDelayMs =
				this.mc.config.getNumber("Fluid.Summarizer.PendingOpsRetryDelayMs") ??
				defaultPendingOpsRetryDelayMs;
			const error = new RetriableSummaryError(
				"PendingOpsWhileSummarizing",
				retryDelayMs / 1000,
				{
					count: this.pendingMessagesCount,
					beforeGenerate: beforeSummaryGeneration,
				},
			);
			return {
				stage: "base",
				referenceSequenceNumber,
				minimumSequenceNumber,
				error,
			};
		}
	}

	private get pendingMessagesCount(): number {
		return this.pendingStateManager.pendingMessagesCount + this.outbox.messageCount;
	}

	private hasPendingMessages() {
		return this.pendingMessagesCount !== 0;
	}

	private updateDocumentDirtyState(dirty: boolean) {
		if (this.attachState !== AttachState.Attached) {
			assert(dirty, 0x3d2 /* Non-attached container is dirty */);
		} else {
			// Other way is not true = see this.isContainerMessageDirtyable()
			assert(
				!dirty || this.hasPendingMessages(),
				0x3d3 /* if doc is dirty, there has to be pending ops */,
			);
		}

		if (this.dirtyContainer === dirty) {
			return;
		}

		this.dirtyContainer = dirty;
		if (this.emitDirtyDocumentEvent) {
			this.emit(dirty ? "dirty" : "saved");
		}
	}

	public submitDataStoreOp(
		id: string,
		contents: any,
		localOpMetadata: unknown = undefined,
	): void {
		const envelope: IEnvelope = {
			address: id,
			contents,
		};
		this.submit(
			{ type: ContainerMessageType.FluidDataStoreOp, contents: envelope },
			localOpMetadata,
		);
	}

	public submitDataStoreAliasOp(contents: any, localOpMetadata: unknown): void {
		const aliasMessage = contents as IDataStoreAliasMessage;
		if (!isDataStoreAliasMessage(aliasMessage)) {
			throw new UsageError("malformedDataStoreAliasMessage");
		}

		this.submit({ type: ContainerMessageType.Alias, contents }, localOpMetadata);
	}

	public async uploadBlob(
		blob: ArrayBufferLike,
		signal?: AbortSignal,
	): Promise<IFluidHandle<ArrayBufferLike>> {
		this.verifyNotClosed();
		return this.blobManager.createBlob(blob, signal);
	}

	private maybeSubmitIdAllocationOp(type: ContainerMessageType) {
		if (type !== ContainerMessageType.IdAllocation) {
			let idAllocationBatchMessage: BatchMessage | undefined;
			let idRange: IdCreationRange | undefined;
			if (this.idCompressorEnabled) {
				assert(
					this.idCompressor !== undefined,
					0x67d /* IdCompressor should be defined if enabled */,
				);
				idRange = this.idCompressor.takeNextCreationRange();
				// Don't include the idRange if there weren't any Ids allocated
				idRange = idRange?.ids !== undefined ? idRange : undefined;
			}

			if (idRange !== undefined) {
				const idAllocationMessage: ContainerRuntimeIdAllocationMessage = {
					type: ContainerMessageType.IdAllocation,
					contents: idRange,
				};
				idAllocationBatchMessage = {
					contents: JSON.stringify(idAllocationMessage),
					referenceSequenceNumber: this.deltaManager.lastSequenceNumber,
					metadata: undefined,
					localOpMetadata: this.idCompressor?.serialize(true),
					type: ContainerMessageType.IdAllocation,
				};
			}

			if (idAllocationBatchMessage !== undefined) {
				this.outbox.submit(idAllocationBatchMessage);
			}
		}
	}

	private submit(
		containerRuntimeMessage: OutboundContainerRuntimeMessage,
		localOpMetadata: unknown = undefined,
		metadata: Record<string, unknown> | undefined = undefined,
	): void {
		this.verifyNotClosed();
		this.verifyCanSubmitOps();

		// There should be no ops in detached container state!
		assert(
			this.attachState !== AttachState.Detached,
			0x132 /* "sending ops in detached container" */,
		);

		const serializedContent = JSON.stringify(containerRuntimeMessage);

		// Note that the real (non-proxy) delta manager is used here to get the readonly info. This is because
		// container runtime's ability to submit ops depend on the actual readonly state of the delta manager.
		if (this.innerDeltaManager.readOnlyInfo.readonly) {
			this.mc.logger.sendTelemetryEvent({
				eventName: "SubmitOpInReadonly",
				connected: this.connected,
			});
		}

		const type = containerRuntimeMessage.type;
		const message: BatchMessage = {
			contents: serializedContent,
			type,
			metadata,
			localOpMetadata,
			referenceSequenceNumber: this.deltaManager.lastSequenceNumber,
		};

		try {
			// Submit an IdAllocation op if any Ids have been generated since
			// the last op was submitted. Don't submit another if it's an IdAllocation
			// op as that means we're in resubmission flow and we don't want to send
			// IdRanges out of order.
			this.maybeSubmitIdAllocationOp(type);

			// If this is attach message for new data store, and we are in a batch, send this op out of order
			// Is it safe:
			//    Yes, this should be safe reordering. Newly created data stores are not visible through API surface.
			//    They become visible only when aliased, or handle to some sub-element of newly created datastore
			//    is stored in some DDS, i.e. only after some other op.
			// Why:
			//    Attach ops are large, and expensive to process. Plus there are scenarios where a lot of new data
			//    stores are created, causing issues like relay service throttling (too many ops) and catastrophic
			//    failure (batch is too large). Pushing them earlier and outside of main batch should alleviate
			//    these issues.
			// Cons:
			//    1. With large batches, relay service may throttle clients. Clients may disconnect while throttled.
			//    This change creates new possibility of a lot of newly created data stores never being referenced
			//    because client died before it had a change to submit the rest of the ops. This will create more
			//    garbage that needs to be collected leveraging GC (Garbage Collection) feature.
			//    2. Sending ops out of order means they are excluded from rollback functionality. This is not an issue
			//    today as rollback can't undo creation of data store. To some extent not sending them is a bigger
			//    issue than sending.
			// Please note that this does not change file format, so it can be disabled in the future if this
			// optimization no longer makes sense (for example, batch compression may make it less appealing).
			if (
				this.currentlyBatching() &&
				type === ContainerMessageType.Attach &&
				this.disableAttachReorder !== true
			) {
				this.outbox.submitAttach(message);
			} else if (type === ContainerMessageType.BlobAttach) {
				// BlobAttach ops must have their metadata visible and cannot be grouped (see opGroupingManager.ts)
				this.outbox.submitBlobAttach(message);
			} else {
				this.outbox.submit(message);
			}

			if (!this.currentlyBatching()) {
				this.flush();
			} else {
				this.scheduleFlush();
			}
		} catch (error) {
			this.closeFn(error as GenericError);
			throw error;
		}

		if (this.isContainerMessageDirtyable(containerRuntimeMessage)) {
			this.updateDocumentDirtyState(true);
		}
	}

	private scheduleFlush() {
		if (this.flushTaskExists) {
			return;
		}

		this.flushTaskExists = true;
		const flush = () => {
			this.flushTaskExists = false;
			try {
				this.flush();
			} catch (error) {
				this.closeFn(error as GenericError);
			}
		};

		switch (this.flushMode) {
			case FlushMode.TurnBased:
				// When in TurnBased flush mode the runtime will buffer operations in the current turn and send them as a single
				// batch at the end of the turn
				// eslint-disable-next-line @typescript-eslint/no-floating-promises
				Promise.resolve().then(flush);
				break;

			// FlushModeExperimental is experimental and not exposed directly in the runtime APIs
			case FlushModeExperimental.Async as unknown as FlushMode:
				// When in Async flush mode, the runtime will accumulate all operations across JS turns and send them as a single
				// batch when all micro-tasks are complete.
				// Compared to TurnBased, this flush mode will capture more ops into the same batch.
				setTimeout(flush, 0);
				break;

			default:
				assert(
					this._orderSequentiallyCalls > 0,
					0x587 /* Unreachable unless running under orderSequentially */,
				);
				break;
		}
	}

	private submitSummaryMessage(contents: ISummaryContent, referenceSequenceNumber: number) {
		this.verifyNotClosed();
		assert(
			this.connected,
			0x133 /* "Container disconnected when trying to submit system message" */,
		);

		// System message should not be sent in the middle of the batch.
		assert(this.outbox.isEmpty, 0x3d4 /* System op in the middle of a batch */);

		// back-compat: ADO #1385: Make this call unconditional in the future
		return this.submitSummaryFn !== undefined
			? this.submitSummaryFn(contents, referenceSequenceNumber)
			: this.submitFn(MessageType.Summarize, contents, false);
	}

	/**
	 * Throw an error if the runtime is closed.  Methods that are expected to potentially
	 * be called after dispose due to asynchrony should not call this.
	 */
	private verifyNotClosed() {
		if (this._disposed) {
			throw new Error("Runtime is closed");
		}
	}

	private verifyCanSubmitOps() {
		if (this.ensureNoDataModelChangesCalls > 0) {
			const errorMessage =
				"Op was submitted from within a `ensureNoDataModelChanges` callback";
			if (this.opReentryCallsToReport > 0) {
				this.mc.logger.sendTelemetryEvent(
					{ eventName: "OpReentry" },
					// We need to capture the call stack in order to inspect the source of this usage pattern
					getLongStack(() => new UsageError(errorMessage)),
				);
				this.opReentryCallsToReport--;
			}

			// Creating ops while processing ops can lead
			// to undefined behavior and events observed in the wrong order.
			// For example, we have two callbacks registered for a DDS, A and B.
			// Then if on change #1 callback A creates change #2, the invocation flow will be:
			//
			// A because of #1
			// A because of #2
			// B because of #2
			// B because of #1
			//
			// The runtime must enforce op coherence by not allowing ops to be submitted
			// while ops are being processed.
			if (this.enableOpReentryCheck) {
				throw new UsageError(errorMessage);
			}
		}
	}

	private reSubmitBatch(batch: IPendingBatchMessage[]) {
		this.orderSequentially(() => {
			for (const message of batch) {
				this.reSubmit(message);
			}
		});
		this.flush();
	}

	private reSubmit(message: IPendingBatchMessage) {
		// Need to parse from string for back-compat
		const containerRuntimeMessage = this.parseLocalOpContent(message.content);
		this.reSubmitCore(containerRuntimeMessage, message.localOpMetadata, message.opMetadata);
	}

	/**
	 * Finds the right store and asks it to resubmit the message. This typically happens when we
	 * reconnect and there are pending messages.
	 * @param message - The original LocalContainerRuntimeMessage.
	 * @param localOpMetadata - The local metadata associated with the original message.
	 */
	private reSubmitCore(
		message: LocalContainerRuntimeMessage,
		localOpMetadata: unknown,
		opMetadata: Record<string, unknown> | undefined,
	) {
		switch (message.type) {
			case ContainerMessageType.FluidDataStoreOp:
				// For Operations, call resubmitDataStoreOp which will find the right store
				// and trigger resubmission on it.
				this.dataStores.resubmitDataStoreOp(message.contents, localOpMetadata);
				break;
			case ContainerMessageType.Attach:
			case ContainerMessageType.Alias:
				this.submit(message, localOpMetadata);
				break;
			case ContainerMessageType.IdAllocation: {
				prepareLocalContainerRuntimeIdAllocationMessageForTransit(message);
				this.submit(message, localOpMetadata);
				break;
			}
			case ContainerMessageType.ChunkedOp:
				throw new Error(`chunkedOp not expected here`);
			case ContainerMessageType.BlobAttach:
				this.blobManager.reSubmit(opMetadata);
				break;
			case ContainerMessageType.Rejoin:
				this.submit(message);
				break;
			default: {
				// This case should be very rare - it would imply an op was stashed from a
				// future version of runtime code and now is being applied on an older version
				const compatBehavior = message.compatDetails?.behavior;
				if (compatBehaviorAllowsMessageType(message.type, compatBehavior)) {
					this.logger.sendTelemetryEvent({
						eventName: "resubmitUnrecognizedMessageTypeAllowed",
						messageDetails: { type: message.type, compatBehavior },
					});
				} else {
					const error = DataProcessingError.create(
						"Resubmitting runtime message of unknown type",
						"reSubmitCore",
						undefined /* sequencedMessage */,
						{
							messageDetails: JSON.stringify({
								type: message.type,
								compatBehavior,
							}),
						},
					);
					this.closeFn(error);
					throw error;
				}
			}
		}
	}

	private rollback(content: string | undefined, localOpMetadata: unknown) {
		// Need to parse from string for back-compat
		const { type, contents } = this.parseLocalOpContent(content);
		switch (type) {
			case ContainerMessageType.FluidDataStoreOp:
				// For operations, call rollbackDataStoreOp which will find the right store
				// and trigger rollback on it.
				this.dataStores.rollbackDataStoreOp(contents, localOpMetadata);
				break;
			default:
				// Don't check message.compatDetails because this is for rolling back a local op so the type will be known
				throw new Error(`Can't rollback ${type}`);
		}
	}

	/** Implementation of ISummarizerInternalsProvider.refreshLatestSummaryAck */
	public async refreshLatestSummaryAck(options: IRefreshSummaryAckOptions) {
		const { proposalHandle, ackHandle, summaryRefSeq, summaryLogger } = options;
		// proposalHandle is always passed from RunningSummarizer.
		assert(proposalHandle !== undefined, 0x766 /* proposalHandle should be available */);
		const readAndParseBlob = async <T>(id: string) => readAndParse<T>(this.storage, id);
		const result = await this.summarizerNode.refreshLatestSummary(
			proposalHandle,
			summaryRefSeq,
		);

		/**
		 * When refreshing a summary ack, this check indicates a new ack of a summary that is newer than the
		 * current summary that is tracked, but this summarizer runtime did not produce/track that summary. Thus
		 * it needs to refresh its state. Today refresh is done by fetching the latest snapshot to update the cache
		 * and then close as the current main client is likely to be re-elected as the parent summarizer again.
		 */
		if (!result.isSummaryTracked && result.isSummaryNewer) {
			const fetchResult = await this.fetchSnapshotFromStorage(
				summaryLogger,
				{
					eventName: "RefreshLatestSummaryAckFetch",
					ackHandle,
					targetSequenceNumber: summaryRefSeq,
				},
				readAndParseBlob,
				null,
			);

			/**
			 * If the fetched snapshot is older than the one for which the ack was received, close the container.
			 * This should never happen because an ack should be sent after the latest summary is updated in the server.
			 * However, there are couple of scenarios where it's possible:
			 * 1. A file was modified externally resulting in modifying the snapshot's sequence number. This can lead to
			 * the document being unusable and we should not proceed.
			 * 2. The server DB failed after the ack was sent which may delete the corresponding snapshot. Ideally, in
			 * such cases, the file will be rolled back along with the ack and we will eventually reach a consistent
			 * state.
			 */
			if (fetchResult.latestSnapshotRefSeq < summaryRefSeq) {
				const error = DataProcessingError.create(
					"Fetched snapshot is older than the received ack",
					"RefreshLatestSummaryAck",
					undefined /* sequencedMessage */,
					{
						ackHandle,
						summaryRefSeq,
						fetchedSnapshotRefSeq: fetchResult.latestSnapshotRefSeq,
					},
				);
				this.disposeFn(error);
				throw error;
			}

			await this.closeStaleSummarizer("RefreshLatestSummaryAckFetch");
			return;
		}

		// Notify the garbage collector so it can update its latest summary state.
		await this.garbageCollector.refreshLatestSummary(result);
	}

	/**
	 * Fetches the latest snapshot from storage to refresh the cache as a performance optimization and closes the
	 * summarizer to reload from new state.
	 * @param summaryLogger - logger to use when fetching snapshot from storage
	 * @returns a generic summarization error
	 */
	private async prefetchLatestSummaryThenClose(
		summaryLogger: ITelemetryLoggerExt,
	): Promise<IBaseSummarizeResult> {
		const readAndParseBlob = async <T>(id: string) => readAndParse<T>(this.storage, id);

		// This is a performance optimization as the same parent is likely to be elected again, and would use its
		// cache to fetch the snapshot instead of the network.
		await this.fetchSnapshotFromStorage(
			summaryLogger,
			{
				eventName: "RefreshLatestSummaryFromServerFetch",
			},
			readAndParseBlob,
			null,
		);

		await this.closeStaleSummarizer("RefreshLatestSummaryFromServerFetch");

		return {
			stage: "base",
			error: "summary state stale - Unsupported option 'refreshLatestAck'",
			referenceSequenceNumber: this.deltaManager.lastSequenceNumber,
			minimumSequenceNumber: this.deltaManager.minimumSequenceNumber,
		};
	}

	private async closeStaleSummarizer(codePath: string): Promise<void> {
		this.mc.logger.sendTelemetryEvent(
			{
				eventName: "ClosingSummarizerOnSummaryStale",
				codePath,
				message: "Stopping fetch from storage",
				closeSummarizerDelayMs: this.closeSummarizerDelayMs,
			},
			new GenericError("Restarting summarizer instead of refreshing"),
		);

		// Delay before restarting summarizer to prevent the summarizer from restarting too frequently.
		await delay(this.closeSummarizerDelayMs);
		this._summarizer?.stop("latestSummaryStateStale");
		this.disposeFn();
	}

	/**
	 * Downloads snapshot from storage with the given versionId or latest if versionId is null.
	 * By default, it also closes the container after downloading the snapshot. However, this may be
	 * overridden via options.
	 */
	private async fetchSnapshotFromStorage(
		logger: ITelemetryLoggerExt,
		event: ITelemetryGenericEvent,
		readAndParseBlob: ReadAndParseBlob,
		versionId: string | null,
	): Promise<{ snapshotTree: ISnapshotTree; versionId: string; latestSnapshotRefSeq: number }> {
		return PerformanceEvent.timedExecAsync(
			logger,
			event,
			async (perfEvent: {
				end: (arg0: {
					getVersionDuration?: number | undefined;
					getSnapshotDuration?: number | undefined;
					snapshotRefSeq?: number | undefined;
					snapshotVersion?: string | undefined;
				}) => void;
			}) => {
				const stats: {
					getVersionDuration?: number;
					getSnapshotDuration?: number;
					snapshotRefSeq?: number;
					snapshotVersion?: string;
				} = {};
				const trace = Trace.start();

				const versions = await this.storage.getVersions(
					versionId,
					1,
					"prefetchLatestSummaryBeforeClose",
					versionId === null ? FetchSource.noCache : undefined,
				);
				assert(
					!!versions && !!versions[0],
					0x137 /* "Failed to get version from storage" */,
				);
				stats.getVersionDuration = trace.trace().duration;

				const maybeSnapshot = await this.storage.getSnapshotTree(versions[0]);
				assert(!!maybeSnapshot, 0x138 /* "Failed to get snapshot from storage" */);
				stats.getSnapshotDuration = trace.trace().duration;
				const latestSnapshotRefSeq = await seqFromTree(maybeSnapshot, readAndParseBlob);
				stats.snapshotRefSeq = latestSnapshotRefSeq;
				stats.snapshotVersion = versions[0].id;

				perfEvent.end(stats);
				return {
					snapshotTree: maybeSnapshot,
					versionId: versions[0].id,
					latestSnapshotRefSeq,
				};
			},
		);
	}

	public notifyAttaching() {} // do nothing (deprecated method)

	public async getPendingLocalState(props?: {
		notifyImminentClosure: boolean;
	}): Promise<unknown> {
		return PerformanceEvent.timedExecAsync(
			this.mc.logger,
			{
				eventName: "getPendingLocalState",
				notifyImminentClosure: props?.notifyImminentClosure,
			},
			async (event) => {
				this.verifyNotClosed();
				const waitBlobsToAttach = props?.notifyImminentClosure;
				if (this._orderSequentiallyCalls !== 0) {
					throw new UsageError("can't get state during orderSequentially");
				}
				// Flush pending batch.
				// getPendingLocalState() is only exposed through Container.closeAndGetPendingLocalState(), so it's safe
				// to close current batch.
				this.flush();
				const pendingAttachmentBlobs = waitBlobsToAttach
					? await this.blobManager.attachAndGetPendingBlobs()
					: undefined;
				const pending = this.pendingStateManager.getLocalState();
				if (!pendingAttachmentBlobs && !this.hasPendingMessages()) {
					return; // no pending state to save
				}

				const pendingState: IPendingRuntimeState = {
					pending,
					pendingAttachmentBlobs,
				};
				event.end({
					attachmentBlobsSize: Object.keys(pendingAttachmentBlobs ?? {}).length,
					pendingOpsSize: pending?.pendingStates.length,
				});
				return pendingState;
			},
		);
	}

	public summarizeOnDemand(options: IOnDemandSummarizeOptions): ISummarizeResults {
		if (this.isSummarizerClient) {
			return this.summarizer.summarizeOnDemand(options);
		} else if (this.summaryManager !== undefined) {
			return this.summaryManager.summarizeOnDemand(options);
		} else {
			// If we're not the summarizer, and we don't have a summaryManager, we expect that
			// disableSummaries is turned on. We are throwing instead of returning a failure here,
			// because it is a misuse of the API rather than an expected failure.
			throw new UsageError(`Can't summarize, disableSummaries: ${this.summariesDisabled}`);
		}
	}

	public enqueueSummarize(options: IEnqueueSummarizeOptions): EnqueueSummarizeResult {
		if (this.isSummarizerClient) {
			return this.summarizer.enqueueSummarize(options);
		} else if (this.summaryManager !== undefined) {
			return this.summaryManager.enqueueSummarize(options);
		} else {
			// If we're not the summarizer, and we don't have a summaryManager, we expect that
			// generateSummaries is turned off. We are throwing instead of returning a failure here,
			// because it is a misuse of the API rather than an expected failure.
			throw new UsageError(`Can't summarize, disableSummaries: ${this.summariesDisabled}`);
		}
	}

	/**
<<<<<<< HEAD
	 * Forms a function that will create and retrieve a Summarizer.
	 */
	private formCreateSummarizerFn(loader: ILoader) {
		return async () => {
			const absoluteUrl = await this.getAbsoluteUrl("");
			if (absoluteUrl === undefined) {
				throw new Error("absoluteUrl could not be resolved for creating summarizer");
=======
	 * * Forms a function that will request a Summarizer.
	 * @param loaderRouter - the loader acting as an IFluidRouter
	 * */
	// eslint-disable-next-line import/no-deprecated
	private formRequestSummarizerFn(loaderRouter: IFluidRouter) {
		return async () => {
			const request: IRequest = {
				headers: {
					[LoaderHeader.cache]: false,
					[LoaderHeader.clientDetails]: {
						capabilities: { interactive: false },
						type: summarizerClientType,
					},
					[DriverHeader.summarizingClient]: true,
					[LoaderHeader.reconnect]: false,
				},
				url: "/_summarizer",
			};

			// eslint-disable-next-line import/no-deprecated
			const fluidObject = await requestFluidObject<FluidObject<ISummarizer>>(
				loaderRouter,
				request,
			);
			const summarizer = fluidObject.ISummarizer;

			if (!summarizer) {
				throw new UsageError("Fluid object does not implement ISummarizer");
>>>>>>> 14d45814
			}
			return Summarizer.create(loader, absoluteUrl);
		};
	}

	private validateSummaryHeuristicConfiguration(configuration: ISummaryConfigurationHeuristics) {
		// eslint-disable-next-line no-restricted-syntax
		for (const prop in configuration) {
			if (typeof configuration[prop] === "number" && configuration[prop] < 0) {
				throw new UsageError(
					`Summary heuristic configuration property "${prop}" cannot be less than 0`,
				);
			}
		}
		if (configuration.minIdleTime > configuration.maxIdleTime) {
			throw new UsageError(
				`"minIdleTime" [${configuration.minIdleTime}] cannot be greater than "maxIdleTime" [${configuration.maxIdleTime}]`,
			);
		}
	}

	private get groupedBatchingEnabled(): boolean {
		const killSwitch = this.mc.config.getBoolean(
			"Fluid.ContainerRuntime.DisableGroupedBatching",
		);
		return killSwitch !== true && this.runtimeOptions.enableGroupedBatching;
	}
}<|MERGE_RESOLUTION|>--- conflicted
+++ resolved
@@ -98,11 +98,6 @@
 	create404Response,
 	exceptionToResponse,
 	GCDataBuilder,
-<<<<<<< HEAD
-=======
-	// eslint-disable-next-line import/no-deprecated
-	requestFluidObject,
->>>>>>> 14d45814
 	seqFromTree,
 	calculateStats,
 	TelemetryContext,
@@ -3906,7 +3901,6 @@
 	}
 
 	/**
-<<<<<<< HEAD
 	 * Forms a function that will create and retrieve a Summarizer.
 	 */
 	private formCreateSummarizerFn(loader: ILoader) {
@@ -3914,36 +3908,6 @@
 			const absoluteUrl = await this.getAbsoluteUrl("");
 			if (absoluteUrl === undefined) {
 				throw new Error("absoluteUrl could not be resolved for creating summarizer");
-=======
-	 * * Forms a function that will request a Summarizer.
-	 * @param loaderRouter - the loader acting as an IFluidRouter
-	 * */
-	// eslint-disable-next-line import/no-deprecated
-	private formRequestSummarizerFn(loaderRouter: IFluidRouter) {
-		return async () => {
-			const request: IRequest = {
-				headers: {
-					[LoaderHeader.cache]: false,
-					[LoaderHeader.clientDetails]: {
-						capabilities: { interactive: false },
-						type: summarizerClientType,
-					},
-					[DriverHeader.summarizingClient]: true,
-					[LoaderHeader.reconnect]: false,
-				},
-				url: "/_summarizer",
-			};
-
-			// eslint-disable-next-line import/no-deprecated
-			const fluidObject = await requestFluidObject<FluidObject<ISummarizer>>(
-				loaderRouter,
-				request,
-			);
-			const summarizer = fluidObject.ISummarizer;
-
-			if (!summarizer) {
-				throw new UsageError("Fluid object does not implement ISummarizer");
->>>>>>> 14d45814
 			}
 			return Summarizer.create(loader, absoluteUrl);
 		};
