/*!
 * Copyright (c) Microsoft Corporation and contributors. All rights reserved.
 * Licensed under the MIT License.
 */
// See #9219
/* eslint-disable max-lines */
import { EventEmitter } from "events";
import { ITelemetryBaseLogger, ITelemetryGenericEvent, ITelemetryLogger } from "@fluidframework/common-definitions";
import {
    FluidObject,
    IFluidHandle,
    IFluidHandleContext,
    IFluidRouter,
    IRequest,
    IResponse,
} from "@fluidframework/core-interfaces";
import {
    IAudience,
    IFluidTokenProvider,
    IContainerContext,
    IDeltaManager,
    IDeltaSender,
    IRuntime,
    ICriticalContainerError,
    AttachState,
    ILoaderOptions,
    LoaderHeader,
} from "@fluidframework/container-definitions";
import {
    IContainerRuntime,
    IContainerRuntimeEvents,
} from "@fluidframework/container-runtime-definitions";
import {
    assert,
    Trace,
    TypedEventEmitter,
    unreachableCase,
    performance,
} from "@fluidframework/common-utils";
import {
    ChildLogger,
    raiseConnectedEvent,
    PerformanceEvent,
    TaggedLoggerAdapter,
    MonitoringContext,
    loggerToMonitoringContext,
    TelemetryDataTag,
} from "@fluidframework/telemetry-utils";
import { DriverHeader, IDocumentStorageService, ISummaryContext } from "@fluidframework/driver-definitions";
import { readAndParse, BlobAggregationStorage } from "@fluidframework/driver-utils";
import {
    DataCorruptionError,
    GenericError,
    UsageError,
    extractSafePropertiesFromMessage,
} from "@fluidframework/container-utils";
import {
    IClientDetails,
    IDocumentMessage,
    IQuorumClients,
    ISequencedDocumentMessage,
    ISignalMessage,
    ISnapshotTree,
    ISummaryConfiguration,
    ISummaryContent,
    ISummaryTree,
    MessageType,
    SummaryType,
} from "@fluidframework/protocol-definitions";
import {
    FlushMode,
    InboundAttachMessage,
    IFluidDataStoreContextDetached,
    IFluidDataStoreRegistry,
    IFluidDataStoreChannel,
    IGarbageCollectionData,
    IGarbageCollectionDetailsBase,
    IEnvelope,
    IInboundSignalMessage,
    ISignalEnvelope,
    NamedFluidDataStoreRegistryEntries,
    ISummaryTreeWithStats,
    ISummarizeInternalResult,
    CreateChildSummarizerNodeParam,
    SummarizeInternalFn,
    channelsTreeName,
    IAttachMessage,
    IDataStore,
} from "@fluidframework/runtime-definitions";
import {
    addBlobToSummary,
    addTreeToSummary,
    createRootSummarizerNodeWithGC,
    IRootSummarizerNodeWithGC,
    RequestParser,
    create404Response,
    exceptionToResponse,
    requestFluidObject,
    responseToException,
    seqFromTree,
    calculateStats,
} from "@fluidframework/runtime-utils";
import { GCDataBuilder } from "@fluidframework/garbage-collector";
import { v4 as uuid } from "uuid";
import { ContainerFluidHandleContext } from "./containerHandleContext";
import { FluidDataStoreRegistry } from "./dataStoreRegistry";
import { Summarizer } from "./summarizer";
import { SummaryManager } from "./summaryManager";
import { DeltaScheduler } from "./deltaScheduler";
import { ReportOpPerfTelemetry, latencyThreshold } from "./connectionTelemetry";
import { IPendingLocalState, PendingStateManager } from "./pendingStateManager";
import { pkgVersion } from "./packageVersion";
import { BlobManager, IBlobManagerLoadInfo } from "./blobManager";
import { DataStores, getSummaryForDatastores } from "./dataStores";
import {
    aliasBlobName,
    blobsTreeName,
    chunksBlobName,
    electedSummarizerBlobName,
    extractSummaryMetadataMessage,
    IContainerRuntimeMetadata,
    ICreateContainerMetadata,
    ISummaryMetadataMessage,
    metadataBlobName,
    wrapSummaryInChannelsTree,
} from "./summaryFormat";
import { SummaryCollection } from "./summaryCollection";
import { ISerializedElection, OrderedClientCollection, OrderedClientElection } from "./orderedClientElection";
import { SummarizerClientElection, summarizerClientType } from "./summarizerClientElection";
import {
    SubmitSummaryResult,
    IConnectableRuntime,
    IGeneratedSummaryStats,
    ISubmitSummaryOptions,
    ISummarizer,
    ISummarizerInternalsProvider,
    ISummarizerOptions,
    ISummarizerRuntime,
} from "./summarizerTypes";
import { formExponentialFn, Throttler } from "./throttler";
import { RunWhileConnectedCoordinator } from "./runWhileConnectedCoordinator";
import {
    GarbageCollector,
    GCNodeType,
    gcTreeKey,
    IGarbageCollectionRuntime,
    IGarbageCollector,
    IGCStats,
} from "./garbageCollection";
import {
    channelToDataStore,
    IDataStoreAliasMessage,
    isDataStoreAliasMessage,
} from "./dataStore";
import { BindBatchTracker } from "./batchTracker";
<<<<<<< HEAD
import { ISerializedBaseSnapshotBlobs, SerializedSnapshotStorage } from "./serializedSnapshotStorage";
=======
import { OpTracker } from "./opTelemetry";
>>>>>>> f4ff1591

export enum ContainerMessageType {
    // An op to be delivered to store
    FluidDataStoreOp = "component",

    // Creates a new store
    Attach = "attach",

    // Chunked operation.
    ChunkedOp = "chunkedOp",

    // Signifies that a blob has been attached and should not be garbage collected by storage
    BlobAttach = "blobAttach",

    // Ties our new clientId to our old one on reconnect
    Rejoin = "rejoin",

    // Sets the alias of a root data store
    Alias = "alias",
}

export interface IChunkedOp {
    chunkId: number;

    totalChunks: number;

    contents: string;

    originalType: MessageType | ContainerMessageType;
}

export interface ContainerRuntimeMessage {
    contents: any;
    type: ContainerMessageType;
}

// Consider idle 5s of no activity. And snapshot if a minute has gone by with no snapshot.
const IdleDetectionTime = 5000;

const DefaultSummaryConfiguration: ISummaryConfiguration = {
    idleTime: IdleDetectionTime,

    maxTime: IdleDetectionTime * 12,

    // Snapshot if 1000 ops received since last snapshot.
    maxOps: 1000,

    // Wait 2 minutes for summary ack
    // this is less than maxSummarizeAckWaitTime
    // the min of the two will be chosen
    maxAckWaitTime: 120000,
};

export interface IGCRuntimeOptions {
    /* Flag that will disable garbage collection if set to true. */
    disableGC?: boolean;

    /**
     * Flag representing the summary's preference for allowing garbage collection.
     * This is stored in the summary and unchangeable (for now). So this runtime option
     * only takes affect on new containers.
     * Currently if this is set to false, it will take priority and any container will
     * never run GC.
     */
    gcAllowed?: boolean;

    /**
     * Flag that will bypass optimizations and generate GC data for all nodes irrespective of whether the node
     * changed or not.
     */
    runFullGC?: boolean;

    /**
     * Flag that if true, will run sweep which may delete unused objects that meet certain criteria. Only takes
     * effect if GC is enabled.
     */
    runSweep?: boolean;

    /**
     * Allows additional GC options to be passed.
     */
    [key: string]: any;
}

export interface ISummaryRuntimeOptions {
    /**
     * Flag that disables summaries if it is set to true.
     */
    disableSummaries?: boolean;

    /**
     * @deprecated - To disable summaries, please set disableSummaries===true.
     * Flag that will generate summaries if connected to a service that supports them.
     * This defaults to true and must be explicitly set to false to disable.
     */
    generateSummaries?: boolean;

    /* Delay before first attempt to spawn summarizing container. */
    initialSummarizerDelayMs?: number;

    /** Override summary configurations set by the server. */
    summaryConfigOverrides?: Partial<ISummaryConfiguration>;

    // Flag that disables putting channels in isolated subtrees for each data store
    // and the root node when generating a summary if set to true.
    // Defaults to FALSE (enabled) for now.
    disableIsolatedChannels?: boolean;

    // Defaults to 7000 ops
    maxOpsSinceLastSummary?: number;

    /**
     * Flag that will enable changing elected summarizer client after maxOpsSinceLastSummary.
     * THis defaults to false (disabled) and must be explicitly set to true to enable.
     */
    summarizerClientElection?: boolean;

    /** Options that control the running summarizer behavior. */
    summarizerOptions?: Readonly<Partial<ISummarizerOptions>>;
}

/**
 * Options for container runtime.
 */
export interface IContainerRuntimeOptions {
    readonly summaryOptions?: ISummaryRuntimeOptions;
    readonly gcOptions?: IGCRuntimeOptions;
    /**
     * Affects the behavior while loading the runtime when the data verification check which
     * compares the DeltaManager sequence number (obtained from protocol in summary) to the
     * runtime sequence number (obtained from runtime metadata in summary) finds a mismatch.
     * 1. "close" (default) will close the container with an assertion.
     * 2. "log" will log an error event to telemetry, but still continue to load.
     * 3. "bypass" will skip the check entirely. This is not recommended.
     */
    readonly loadSequenceNumberVerification?: "close" | "log" | "bypass";
    /**
     * Should the runtime use data store aliasing for creating root datastores.
     * In case of aliasing conflicts, the runtime will raise an exception which does
     * not effect the status of the container.
     */
<<<<<<< HEAD
    useDataStoreAliasing?: boolean;
    /**
     * Save enough runtime state to be able to serialize upon request and load to the same state in a new container.
     */
    enableOfflineLoad?: boolean;
=======
    readonly useDataStoreAliasing?: boolean;
    /**
     * Sets the flush mode for the runtime. In Immediate flush mode the runtime will immediately
     * send all operations to the driver layer, while in TurnBased the operations will be buffered
     * and then sent them as a single batch at the end of the turn.
     * By default, flush mode is TurnBased.
     */
    readonly flushMode?: FlushMode;
>>>>>>> f4ff1591
}

type IRuntimeMessageMetadata = undefined | {
    batch?: boolean;
};

/**
 * The summary tree returned by the root node. It adds state relevant to the root of the tree.
 */
export interface IRootSummaryTreeWithStats extends ISummaryTreeWithStats {
    /** The garbage collection stats if GC ran, undefined otherwise. */
    gcStats?: IGCStats;
}

/**
 * Accepted header keys for requests coming to the runtime.
 */
export enum RuntimeHeaders {
    /** True to wait for a data store to be created and loaded before returning it. */
    wait = "wait",
    /**
     * True if the request is from an external app. Used for GC to handle scenarios where a data store
     * is deleted and requested via an external app.
     */
    externalRequest = "externalRequest",
    /** True if the request is coming from an IFluidHandle. */
    viaHandle = "viaHandle",
}

/**
 * @deprecated
 * Untagged logger is unsupported going forward. There are old loaders with old ContainerContexts that only
 * have the untagged logger, so to accommodate that scenario the below interface is used. It can be removed once
 * its usage is removed from TaggedLoggerAdapter fallback.
 */
interface OldContainerContextWithLogger extends Omit<IContainerContext, "taggedLogger"> {
    logger: ITelemetryBaseLogger;
    taggedLogger: undefined;
}

export interface IPendingRuntimeState {
    pending?: IPendingLocalState;
    baseSnapshot: ISnapshotTree;
    snapshotBlobs: ISerializedBaseSnapshotBlobs;
    savedOps: ISequencedDocumentMessage[];
}

const useDataStoreAliasingKey = "Fluid.ContainerRuntime.UseDataStoreAliasing";
const maxConsecutiveReconnectsKey = "Fluid.ContainerRuntime.MaxConsecutiveReconnects";

// Feature gate for the max op size. If the value is negative, chunking is enabled
// and all ops over 16k would be chunked. If the value is positive, all ops with
// a size strictly larger will be rejected and the container closed with an error.
const maxOpSizeInBytesKey = "Fluid.ContainerRuntime.MaxOpSizeInBytes";

// By default, we should reject any op larger than 768KB,
// in order to account for some extra overhead from serialization
// to not reach the 1MB limits in socket.io and Kafka.
const defaultMaxOpSizeInBytes = 768000;

// By default, the size of the contents for the incoming ops is tracked.
// However, in certain situations, this may incur a performance hit.
// The feature-gate below can be used to disable this feature.
const disableOpTrackingKey = "Fluid.ContainerRuntime.DisableOpTracking";

const defaultFlushMode = FlushMode.TurnBased;

export enum RuntimeMessage {
    FluidDataStoreOp = "component",
    Attach = "attach",
    ChunkedOp = "chunkedOp",
    BlobAttach = "blobAttach",
    Rejoin = "rejoin",
    Alias = "alias",
    Operation = "op",
}

export function isRuntimeMessage(message: ISequencedDocumentMessage): boolean {
    if ((Object.values(RuntimeMessage) as string[]).includes(message.type)) {
        return true;
    }
    return false;
}

export function unpackRuntimeMessage(message: ISequencedDocumentMessage) {
    if (message.type === MessageType.Operation) {
        // legacy op format?
        if (message.contents.address !== undefined && message.contents.type === undefined) {
            message.type = ContainerMessageType.FluidDataStoreOp;
        } else {
            // new format
            const innerContents = message.contents as ContainerRuntimeMessage;
            assert(innerContents.type !== undefined, 0x121 /* "Undefined inner contents type!" */);
            message.type = innerContents.type;
            message.contents = innerContents.contents;
        }
        assert(isRuntimeMessage(message), 0x122 /* "Message to unpack is not proper runtime message" */);
    } else {
        // Legacy format, but it's already "unpacked",
        // i.e. message.type is actually ContainerMessageType.
        // Nothing to do in such case.
    }
    return message;
}

/**
 * This class controls pausing and resuming of inbound queue to ensure that we never
 * start processing ops in a batch IF we do not have all ops in the batch.
 */
class ScheduleManagerCore {
    private pauseSequenceNumber: number | undefined;
    private currentBatchClientId: string | undefined;
    private localPaused = false;
    private timePaused = 0;
    private batchCount = 0;

    constructor(
        private readonly deltaManager: IDeltaManager<ISequencedDocumentMessage, IDocumentMessage>,
        private readonly logger: ITelemetryLogger,
    ) {
        // Listen for delta manager sends and add batch metadata to messages
        this.deltaManager.on("prepareSend", (messages: IDocumentMessage[]) => {
            if (messages.length === 0) {
                return;
            }

            // First message will have the batch flag set to true if doing a batched send
            const firstMessageMetadata = messages[0].metadata as IRuntimeMessageMetadata;
            if (!firstMessageMetadata?.batch) {
                return;
            }

            // If the batch contains only a single op, clear the batch flag.
            if (messages.length === 1) {
                delete firstMessageMetadata.batch;
                return;
            }

            // Set the batch flag to false on the last message to indicate the end of the send batch
            const lastMessage = messages[messages.length - 1];
            lastMessage.metadata = { ...lastMessage.metadata, batch: false };
        });

        // Listen for updates and peek at the inbound
        this.deltaManager.inbound.on(
            "push",
            (message: ISequencedDocumentMessage) => {
                this.trackPending(message);
            });

        // Start with baseline - empty inbound queue.
        assert(!this.localPaused, 0x293 /* "initial state" */);

        const allPending = this.deltaManager.inbound.toArray();
        for (const pending of allPending) {
            this.trackPending(pending);
        }

        // We are intentionally directly listening to the "op" to inspect system ops as well.
        // If we do not observe system ops, we are likely to hit 0x296 assert when system ops
        // precedes start of incomplete batch.
        this.deltaManager.on("op", (message) => this.afterOpProcessing(message.sequenceNumber));
    }

    /**
     * The only public function in this class - called when we processed an op,
     * to make decision if op processing should be paused or not afer that.
     */
     public afterOpProcessing(sequenceNumber: number) {
        assert(!this.localPaused, 0x294 /* "can't have op processing paused if we are processing an op" */);

        // If the inbound queue is ever empty, nothing to do!
        if (this.deltaManager.inbound.length === 0) {
            assert(this.pauseSequenceNumber === undefined,
                0x295 /* "there should be no pending batch if we have no ops" */);
            return;
        }

        // The queue is
        // 1. paused only when the next message to be processed is the beginning of a batch. Done in two places:
        //    - here (processing ops until reaching start of incomplete batch)
        //    - in trackPending(), when queue was empty and start of batch showed up.
        // 2. resumed when batch end comes in (in trackPending())

        // do we have incomplete batch to worry about?
        if (this.pauseSequenceNumber !== undefined) {
            assert(sequenceNumber < this.pauseSequenceNumber,
                0x296 /* "we should never start processing incomplete batch!" */);
            // If the next op is the start of incomplete batch, then we can't process it until it's fully in - pause!
            if (sequenceNumber + 1 === this.pauseSequenceNumber) {
                this.pauseQueue();
            }
        }
    }

    private pauseQueue() {
        assert(!this.localPaused, 0x297 /* "always called from resumed state" */);
        this.localPaused = true;
        this.timePaused = performance.now();
        // eslint-disable-next-line @typescript-eslint/no-floating-promises
        this.deltaManager.inbound.pause();
    }

    private resumeQueue(startBatch: number, messageEndBatch: ISequencedDocumentMessage) {
        const endBatch = messageEndBatch.sequenceNumber;
        const duration = performance.now() - this.timePaused;

        this.batchCount++;
        if (this.batchCount % 1000 === 1) {
            this.logger.sendTelemetryEvent({
                eventName: "BatchStats",
                sequenceNumber: endBatch,
                length: endBatch - startBatch + 1,
                msnDistance: endBatch - messageEndBatch.minimumSequenceNumber,
                duration,
                batchCount: this.batchCount,
                interrupted: this.localPaused,
            });
        }

        // Return early if no change in value
        if (!this.localPaused) {
            return;
        }

        this.localPaused = false;

        // Random round number - we want to know when batch waiting paused op processing.
        if (duration > latencyThreshold) {
            this.logger.sendErrorEvent({
                eventName: "MaxBatchWaitTimeExceeded",
                duration,
                sequenceNumber: endBatch,
                length: endBatch - startBatch,
            });
        }
        this.deltaManager.inbound.resume();
    }

    /**
     * Called for each incoming op (i.e. inbound "push" notification)
     */
    private trackPending(message: ISequencedDocumentMessage) {
        assert(this.deltaManager.inbound.length !== 0,
            0x298 /* "we have something in the queue that generates this event" */);

        assert((this.currentBatchClientId === undefined) === (this.pauseSequenceNumber === undefined),
            0x299 /* "non-synchronized state" */);

        const metadata = message.metadata as IRuntimeMessageMetadata;
        const batchMetadata = metadata?.batch;

        // Protocol messages are never part of a runtime batch of messages
        if (!isRuntimeMessage(message)) {
            // Protocol messages should never show up in the middle of the batch!
            assert(this.currentBatchClientId === undefined, 0x29a /* "System message in the middle of batch!" */);
            assert(batchMetadata === undefined, 0x29b /* "system op in a batch?" */);
            assert(!this.localPaused, 0x29c /* "we should be processing ops when there is no active batch" */);
            return;
        }

        if (this.currentBatchClientId === undefined && batchMetadata === undefined) {
            assert(!this.localPaused, 0x29d /* "we should be processing ops when there is no active batch" */);
            return;
        }

        // If the client ID changes then we can move the pause point. If it stayed the same then we need to check.
        // If batchMetadata is not undefined then if it's true we've begun a new batch - if false we've ended
        // the previous one
        if (this.currentBatchClientId !== undefined || batchMetadata === false) {
            if (this.currentBatchClientId !== message.clientId) {
                // "Batch not closed, yet message from another client!"
                throw new DataCorruptionError(
                    "OpBatchIncomplete",
                    {
                        batchClientId: this.currentBatchClientId,
                        ...extractSafePropertiesFromMessage(message),
                    });
            }
        }

        // The queue is
        // 1. paused only when the next message to be processed is the beginning of a batch. Done in two places:
        //    - in afterOpProcessing() - processing ops until reaching start of incomplete batch
        //    - here (batchMetadata == false below), when queue was empty and start of batch showed up.
        // 2. resumed when batch end comes in (batchMetadata === true case below)

        if (batchMetadata) {
            assert(this.currentBatchClientId === undefined, 0x29e /* "there can't be active batch" */);
            assert(!this.localPaused, 0x29f /* "we should be processing ops when there is no active batch" */);
            this.pauseSequenceNumber = message.sequenceNumber;
            this.currentBatchClientId = message.clientId;
            // Start of the batch
            // Only pause processing if queue has no other ops!
            // If there are any other ops in the queue, processing will be stopped when they are processed!
            if (this.deltaManager.inbound.length === 1) {
                this.pauseQueue();
            }
        } else if (batchMetadata === false) {
            assert(this.pauseSequenceNumber !== undefined, 0x2a0 /* "batch presence was validated above" */);
            // Batch is complete, we can process it!
            this.resumeQueue(this.pauseSequenceNumber, message);
            this.pauseSequenceNumber = undefined;
            this.currentBatchClientId = undefined;
        } else {
            // Continuation of current batch. Do nothing
            assert(this.currentBatchClientId !== undefined, 0x2a1 /* "logic error" */);
        }
    }
}

/**
 * This class has the following responsibilities:
 * 1. It tracks batches as we process ops and raises "batchBegin" and "batchEnd" events.
 *    As part of it, it validates batch correctness (i.e. no system ops in the middle of batch)
 * 2. It creates instance of ScheduleManagerCore that ensures we never start processing ops from batch
 *    unless all ops of the batch are in.
 */
export class ScheduleManager {
    private readonly deltaScheduler: DeltaScheduler;
    private batchClientId: string | undefined;
    private hitError = false;

    constructor(
        private readonly deltaManager: IDeltaManager<ISequencedDocumentMessage, IDocumentMessage>,
        private readonly emitter: EventEmitter,
        private readonly logger: ITelemetryLogger,
    ) {
        this.deltaScheduler = new DeltaScheduler(
            this.deltaManager,
            ChildLogger.create(this.logger, "DeltaScheduler"),
        );
        void new ScheduleManagerCore(deltaManager, logger);
    }

    public beforeOpProcessing(message: ISequencedDocumentMessage) {
        if (this.batchClientId !== message.clientId) {
            assert(this.batchClientId === undefined,
                0x2a2 /* "Batch is interrupted by other client op. Should be caught by trackPending()" */);

            // This could be the beginning of a new batch or an individual message.
            this.emitter.emit("batchBegin", message);
            this.deltaScheduler.batchBegin(message);

            const batch = (message?.metadata as IRuntimeMessageMetadata)?.batch;
            if (batch) {
                this.batchClientId = message.clientId;
            } else {
                this.batchClientId = undefined;
            }
        }
    }

    public afterOpProcessing(error: any | undefined, message: ISequencedDocumentMessage) {
        // If this is no longer true, we need to revisit what we do where we set this.hitError.
        assert(!this.hitError, 0x2a3 /* "container should be closed on any error" */);

        if (error) {
            // We assume here that loader will close container and stop processing all future ops.
            // This is implicit dependency. If this flow changes, this code might no longer be correct.
            this.hitError = true;
            this.batchClientId = undefined;
            this.emitter.emit("batchEnd", error, message);
            this.deltaScheduler.batchEnd(message);
            return;
        }

        const batch = (message?.metadata as IRuntimeMessageMetadata)?.batch;
        // If no batchClientId has been set then we're in an individual batch. Else, if we get
        // batch end metadata, this is end of the current batch.
        if (this.batchClientId === undefined || batch === false) {
            this.batchClientId = undefined;
            this.emitter.emit("batchEnd", undefined, message);
            this.deltaScheduler.batchEnd(message);
            return;
        }
    }
}

/**
 * Legacy ID for the built-in AgentScheduler.  To minimize disruption while removing it, retaining this as a
 * special-case for document dirty state.  Ultimately we should have no special-cases from the
 * ContainerRuntime's perspective.
 */
export const agentSchedulerId = "_scheduler";

// safely check navigator and get the hardware spec value
export function getDeviceSpec() {
    try {
        if (typeof navigator === "object" && navigator !== null) {
            return {
                deviceMemory: (navigator as any).deviceMemory,
                hardwareConcurrency: navigator.hardwareConcurrency,
            };
        }
    } catch {
    }
    return {};
}

/**
 * Represents the runtime of the container. Contains helper functions/state of the container.
 * It will define the store level mappings.
 */
export class ContainerRuntime extends TypedEventEmitter<IContainerRuntimeEvents>
    implements
        IContainerRuntime,
        IGarbageCollectionRuntime,
        IRuntime,
        ISummarizerRuntime,
        ISummarizerInternalsProvider
{
    public get IContainerRuntime() { return this; }
    public get IFluidRouter() { return this; }

    /**
     * Load the stores from a snapshot and returns the runtime.
     * @param context - Context of the container.
     * @param registryEntries - Mapping to the stores.
     * @param requestHandler - Request handlers for the container runtime
     * @param runtimeOptions - Additional options to be passed to the runtime
     * @param existing - (optional) When loading from an existing snapshot. Precedes context.existing if provided
     */
    public static async load(
        context: IContainerContext,
        registryEntries: NamedFluidDataStoreRegistryEntries,
        requestHandler?: (request: IRequest, runtime: IContainerRuntime) => Promise<IResponse>,
        runtimeOptions: IContainerRuntimeOptions = {},
        containerScope: FluidObject = context.scope,
        existing?: boolean,
    ): Promise<ContainerRuntime> {
        // If taggedLogger exists, use it. Otherwise, wrap the vanilla logger:
        // back-compat: Remove the TaggedLoggerAdapter fallback once all the host are using loader > 0.45
        const backCompatContext: IContainerContext | OldContainerContextWithLogger = context;
        const passLogger = backCompatContext.taggedLogger ??
            new TaggedLoggerAdapter((backCompatContext as OldContainerContextWithLogger).logger);
        const logger = ChildLogger.create(passLogger, undefined, {
            all: {
                runtimeVersion: pkgVersion,
            },
        });

        const {
            summaryOptions = {},
            gcOptions = {},
            loadSequenceNumberVerification = "close",
            useDataStoreAliasing = false,
<<<<<<< HEAD
            enableOfflineLoad = false,
=======
            flushMode = defaultFlushMode,
>>>>>>> f4ff1591
        } = runtimeOptions;

        // We pack at data store level only. If isolated channels are disabled,
        // then there are no .channel layers, we pack at level 1, otherwise we pack at level 2
        const packingLevel = summaryOptions.disableIsolatedChannels ? 1 : 2;

        const pendingRuntimeState = context.pendingLocalState as IPendingRuntimeState | undefined;
        const baseSnapshot: ISnapshotTree | undefined = pendingRuntimeState?.baseSnapshot ?? context.baseSnapshot;

        let storage = context.storage;
        if (context.baseSnapshot && !pendingRuntimeState) {
            // This will patch snapshot in place!
            // If storage is provided, it will wrap storage with BlobAggregationStorage that can
            // pack & unpack aggregated blobs.
            // Note that if storage is provided later by loader layer, we will wrap storage in this.storage getter.
            // BlobAggregationStorage is smart enough for double-wrapping to be no-op
            if (context.attachState === AttachState.Attached) {
                // IContainerContext storage api return type still has undefined in 0.39 package version.
                // So once we release 0.40 container-defn package we can remove this check.
                assert(context.storage !== undefined, 0x1f4 /* "Attached state should have storage" */);
                const aggrStorage = BlobAggregationStorage.wrap(
                    context.storage,
                    logger,
                    undefined /* allowPacking */,
                    packingLevel,
                );
                await aggrStorage.unpackSnapshot(context.baseSnapshot);
                storage = aggrStorage;
            } else {
                await BlobAggregationStorage.unpackSnapshot(context.baseSnapshot);
            }
        }

        if (pendingRuntimeState) {
            storage = new SerializedSnapshotStorage(() => {
                // we still want to write aggegrated blobs
                return BlobAggregationStorage.wrap(
                    context.storage,
                    logger,
                    undefined /* allowPacking */,
                    packingLevel,
                );
            }, pendingRuntimeState.snapshotBlobs);
        }

        const registry = new FluidDataStoreRegistry(registryEntries);

        const tryFetchBlob = async <T>(blobName: string): Promise<T | undefined> => {
            const blobId = baseSnapshot?.blobs[blobName];
            if (baseSnapshot && blobId) {
                // IContainerContext storage api return type still has undefined in 0.39 package version.
                // So once we release 0.40 container-defn package we can remove this check.
                assert(storage !== undefined, 0x1f5 /* "Attached state should have storage" */);
                return readAndParse<T>(storage, blobId);
            }
        };

        const [chunks, metadata, electedSummarizerData, aliases] = await Promise.all([
            tryFetchBlob<[string, string[]][]>(chunksBlobName),
            tryFetchBlob<IContainerRuntimeMetadata>(metadataBlobName),
            tryFetchBlob<ISerializedElection>(electedSummarizerBlobName),
            tryFetchBlob<[string, string][]>(aliasBlobName),
        ]);

        const loadExisting = existing === true || context.existing === true;

        // read snapshot blobs needed for BlobManager to load
        const blobManagerSnapshot = await BlobManager.load(
            baseSnapshot?.trees[blobsTreeName],
            async (id) => {
                // IContainerContext storage api return type still has undefined in 0.39 package version.
                // So once we release 0.40 container-defn package we can remove this check.
                assert(storage !== undefined, 0x256 /* "storage undefined in attached container" */);
                return readAndParse(storage, id);
            },
        );

        // Verify summary runtime sequence number matches protocol sequence number.
        const runtimeSequenceNumber = metadata?.message?.sequenceNumber;
        if (runtimeSequenceNumber !== undefined) {
            const protocolSequenceNumber = context.deltaManager.initialSequenceNumber;
            // Unless bypass is explicitly set, then take action when sequence numbers mismatch.
            if (loadSequenceNumberVerification !== "bypass" && runtimeSequenceNumber !== protocolSequenceNumber) {
                // "Load from summary, runtime metadata sequenceNumber !== initialSequenceNumber"
                const error = new DataCorruptionError(
                    // pre-0.58 error message: SummaryMetadataMismatch
                    "Summary metadata mismatch",
                    { runtimeSequenceNumber, protocolSequenceNumber },
                );

                if (loadSequenceNumberVerification === "log") {
                    logger.sendErrorEvent({ eventName: "SequenceNumberMismatch" }, error);
                } else {
                    context.closeFn(error);
                }
            }
        }

        const runtime = new ContainerRuntime(
            context,
            registry,
            metadata,
            electedSummarizerData,
            chunks ?? [],
            aliases ?? [],
            {
                summaryOptions,
                gcOptions,
                loadSequenceNumberVerification,
                useDataStoreAliasing,
<<<<<<< HEAD
                enableOfflineLoad,
=======
                flushMode,
>>>>>>> f4ff1591
            },
            containerScope,
            logger,
            loadExisting,
            blobManagerSnapshot,
            requestHandler,
            storage,
        );

        if (pendingRuntimeState) {
            await runtime.processSavedOps(pendingRuntimeState);
            // delete these once runtime has seen them to save space
            pendingRuntimeState.savedOps = [];
        }

        await runtime.getSnapshotBlobs();

        return runtime;
    }

    public get options(): ILoaderOptions {
        return this.context.options;
    }

    public get clientId(): string | undefined {
        return this.context.clientId;
    }

    public get clientDetails(): IClientDetails {
        return this.context.clientDetails;
    }

    public get deltaManager(): IDeltaManager<ISequencedDocumentMessage, IDocumentMessage> {
        return this.context.deltaManager;
    }

    public get storage(): IDocumentStorageService {
        // This code is plain wrong. It lies that it never returns undefined!!!
        // All callers should be fixed, as this API is called in detached state of container when we have
        // no storage and it's passed down the stack without right typing.
        // back-compat 0.40 NoStorageInDetachedMode. Also, IContainerContext storage api return type still
        // has undefined in 0.39 package version.
        // So once we release 0.40 container-defn package we can remove this check.
        if (!this._storage && this.context.storage) {
            // Note: BlobAggregationStorage is smart enough for double-wrapping to be no-op
            // If isolated channels are disabled, then there are no .channel layers, we pack at level 1,
            // otherwise we pack at level 2
            this._storage = BlobAggregationStorage.wrap(
                this.context.storage,
                this.logger,
                undefined /* allowPacking */,
                this.disableIsolatedChannels ? 1 : 2,
            );
        }
        // eslint-disable-next-line @typescript-eslint/no-non-null-assertion
        return this._storage!;
    }

    public get reSubmitFn(): (
        type: ContainerMessageType,
        content: any,
        localOpMetadata: unknown,
        opMetadata: Record<string, unknown> | undefined,
    ) => void {
        // eslint-disable-next-line @typescript-eslint/unbound-method
        return this.reSubmit;
    }

    public get closeFn(): (error?: ICriticalContainerError) => void {
        return this.context.closeFn;
    }

    public get flushMode(): FlushMode {
        return this._flushMode;
    }

    public get scope(): FluidObject {
        return this.containerScope;
    }

    public get IFluidDataStoreRegistry(): IFluidDataStoreRegistry {
        return this.registry;
    }

    public get attachState(): AttachState {
        return this.context.attachState;
    }

    public get IFluidHandleContext(): IFluidHandleContext {
        return this.handleContext;
    }
    private readonly handleContext: ContainerFluidHandleContext;

    // internal logger for ContainerRuntime. Use this.logger for stores, summaries, etc.
    private readonly mc: MonitoringContext;
    private readonly summarizerClientElection?: SummarizerClientElection;
    /**
     * summaryManager will only be created if this client is permitted to spawn a summarizing client
     * It is created only by interactive client, i.e. summarizer client, as well as non-interactive bots
     * do not create it (see SummarizerClientElection.clientDetailsPermitElection() for details)
     */
    private readonly summaryManager?: SummaryManager;
    private readonly summaryCollection: SummaryCollection;

    private readonly summarizerNode: IRootSummarizerNodeWithGC;
    private readonly _aliasingEnabled: boolean;
    private readonly _maxOpSizeInBytes: number;

    private readonly maxConsecutiveReconnects: number;
    private readonly defaultMaxConsecutiveReconnects = 15;

    private _orderSequentiallyCalls: number = 0;
    private _flushMode: FlushMode;
    private needsFlush = false;
    private flushTrigger = false;

    private _connected: boolean;

    private readonly savedOps: ISequencedDocumentMessage[] = [];
    private baseSnapshotBlobs?: ISerializedBaseSnapshotBlobs;

    private consecutiveReconnects = 0;

    public get connected(): boolean {
        return this._connected;
    }

    /** clientId of parent (non-summarizing) container that owns summarizer container */
    public get summarizerClientId(): string | undefined {
        return this.summarizerClientElection?.electedClientId;
    }

    private get summaryConfiguration() {
        return {
            // the defaults
            ... DefaultSummaryConfiguration,
            // the server provided values
            ... this.context?.serviceConfiguration?.summary,
            // the runtime configuration overrides
            ... this.runtimeOptions.summaryOptions?.summaryConfigOverrides,
        };
    }

    private _disposed = false;
    public get disposed() { return this._disposed; }

    private dirtyContainer: boolean;
    private emitDirtyDocumentEvent = true;

    /**
     * Summarizer is responsible for coordinating when to send generate and send summaries.
     * It is the main entry point for summary work.
     * It is created only by summarizing container (i.e. one with clientType === "summarizer")
     */
    private readonly _summarizer?: Summarizer;
    private readonly deltaSender: IDeltaSender;
    private readonly scheduleManager: ScheduleManager;
    private readonly blobManager: BlobManager;
    private readonly pendingStateManager: PendingStateManager;
    private readonly garbageCollector: IGarbageCollector;

    // Local copy of incomplete received chunks.
    private readonly chunkMap: Map<string, string[]>;

    private readonly dataStores: DataStores;

    /**
     * True if generating summaries with isolated channels is
     * explicitly disabled. This only affects how summaries are written,
     * and is the single source of truth for this container.
     */
    public readonly disableIsolatedChannels: boolean;
    /** The last message processed at the time of the last summary. */
    private messageAtLastSummary: ISummaryMetadataMessage | undefined;

    private get summarizer(): Summarizer {
        assert(this._summarizer !== undefined, 0x257 /* "This is not summarizing container" */);
        return this._summarizer;
    }

    private get summariesDisabled(): boolean {
        return this.runtimeOptions.summaryOptions.disableSummaries === true ||
            this.runtimeOptions.summaryOptions.summaryConfigOverrides?.disableSummaries === true;
    }

    private readonly createContainerMetadata: ICreateContainerMetadata;
    private summaryCount: number | undefined;
    private readonly opTracker: OpTracker;

    private constructor(
        private readonly context: IContainerContext,
        private readonly registry: IFluidDataStoreRegistry,
        metadata: IContainerRuntimeMetadata | undefined,
        electedSummarizerData: ISerializedElection | undefined,
        chunks: [string, string[]][],
        dataStoreAliasMap: [string, string][],
        private readonly runtimeOptions: Readonly<Required<IContainerRuntimeOptions>>,
        private readonly containerScope: FluidObject,
        public readonly logger: ITelemetryLogger,
        existing: boolean,
        blobManagerSnapshot: IBlobManagerLoadInfo,
        private readonly requestHandler?: (request: IRequest, runtime: IContainerRuntime) => Promise<IResponse>,
        private _storage?: IDocumentStorageService,
    ) {
        super();

        this.messageAtLastSummary = metadata?.message;

        // If this is an existing container, we get values from metadata.
        // otherwise, we initialize them.
        if (existing) {
            this.createContainerMetadata = {
                createContainerRuntimeVersion: metadata?.createContainerRuntimeVersion,
                createContainerTimestamp: metadata?.createContainerTimestamp,
            };
            this.summaryCount = metadata?.summaryCount;
        } else {
            this.createContainerMetadata = {
                createContainerRuntimeVersion: pkgVersion,
                createContainerTimestamp: Date.now(),
            };
        }

        // Default to false (enabled).
        this.disableIsolatedChannels = this.runtimeOptions.summaryOptions.disableIsolatedChannels ?? false;

        this._connected = this.context.connected;
        this.chunkMap = new Map<string, string[]>(chunks);

        this.handleContext = new ContainerFluidHandleContext("", this);

        this.mc = loggerToMonitoringContext(
            ChildLogger.create(this.logger, "ContainerRuntime"));

        this._aliasingEnabled =
            (this.mc.config.getBoolean(useDataStoreAliasingKey) ?? false) ||
            (runtimeOptions.useDataStoreAliasing ?? false);

        this._maxOpSizeInBytes = (this.mc.config.getNumber(maxOpSizeInBytesKey) ?? defaultMaxOpSizeInBytes);
        this.maxConsecutiveReconnects =
            this.mc.config.getNumber(maxConsecutiveReconnectsKey) ?? this.defaultMaxConsecutiveReconnects;

<<<<<<< HEAD
        const pendingRuntimeState = context.pendingLocalState as IPendingRuntimeState | undefined;
        const baseSnapshot: ISnapshotTree | undefined = pendingRuntimeState?.baseSnapshot ?? context.baseSnapshot;

=======
        this._flushMode = runtimeOptions.flushMode;
>>>>>>> f4ff1591
        this.garbageCollector = GarbageCollector.create(
            this,
            this.runtimeOptions.gcOptions,
            (nodePath: string) => this.getGCNodePackagePath(nodePath),
            () => this.messageAtLastSummary?.timestamp,
            baseSnapshot,
            async <T>(id: string) => readAndParse<T>(this.storage, id),
            this.mc.logger,
            existing,
            metadata,
        );

        const loadedFromSequenceNumber = this.deltaManager.initialSequenceNumber;
        this.summarizerNode = createRootSummarizerNodeWithGC(
            ChildLogger.create(this.logger, "SummarizerNode"),
            // Summarize function to call when summarize is called. Summarizer node always tracks summary state.
            async (fullTree: boolean, trackState: boolean) => this.summarizeInternal(fullTree, trackState),
            // Latest change sequence number, no changes since summary applied yet
            loadedFromSequenceNumber,
            // Summary reference sequence number, undefined if no summary yet
            baseSnapshot ? loadedFromSequenceNumber : undefined,
            {
                // Must set to false to prevent sending summary handle which would be pointing to
                // a summary with an older protocol state.
                canReuseHandle: false,
                // Must set to true to throw on any data stores failure that was too severe to be handled.
                // We also are not decoding the base summaries at the root.
                throwOnFailure: true,
                // If GC should not run, let the summarizer node know so that it does not track GC state.
                gcDisabled: !this.garbageCollector.shouldRunGC,
            },
        );

        if (baseSnapshot) {
            this.summarizerNode.loadBaseSummaryWithoutDifferential(baseSnapshot);
        }

        this.dataStores = new DataStores(
            getSummaryForDatastores(baseSnapshot, metadata),
            this,
            (attachMsg) => this.submit(ContainerMessageType.Attach, attachMsg),
            (id: string, createParam: CreateChildSummarizerNodeParam) => (
                    summarizeInternal: SummarizeInternalFn,
                    getGCDataFn: (fullGC?: boolean) => Promise<IGarbageCollectionData>,
                    getBaseGCDetailsFn: () => Promise<IGarbageCollectionDetailsBase>,
                ) => this.summarizerNode.createChild(
                    summarizeInternal,
                    id,
                    createParam,
                    undefined,
                    getGCDataFn,
                    getBaseGCDetailsFn,
                ),
            (id: string) => this.summarizerNode.deleteChild(id),
            this.mc.logger,
            async () => this.garbageCollector.getBaseGCDetails(),
            (path: string, timestampMs: number, packagePath?: readonly string[]) => this.garbageCollector.nodeUpdated(
                path,
                "Changed",
                timestampMs,
                packagePath,
            ),
            new Map<string, string>(dataStoreAliasMap),
            this.garbageCollector.writeDataAtRoot,
        );

        this.blobManager = new BlobManager(
            this.handleContext,
            blobManagerSnapshot,
            () => this.storage,
            (blobId) => this.submit(ContainerMessageType.BlobAttach, undefined, undefined, { blobId }),
            this,
            this.logger,
        );

        this.scheduleManager = new ScheduleManager(
            context.deltaManager,
            this,
            ChildLogger.create(this.logger, "ScheduleManager"),
        );

        this.deltaSender = this.deltaManager;

        this.pendingStateManager = new PendingStateManager(
            this,
            async (type, content) => this.applyStashedOp(type, content),
            this._flushMode,
            pendingRuntimeState?.pending);

        this.context.quorum.on("removeMember", (clientId: string) => {
            this.clearPartialChunks(clientId);
        });

        this.summaryCollection = new SummaryCollection(this.deltaManager, this.logger);

        this.dirtyContainer = this.context.attachState !== AttachState.Attached
            || this.pendingStateManager.hasPendingMessages();
        this.context.updateDirtyContainerState(this.dirtyContainer);

        // Map the deprecated generateSummaries flag to disableSummaries.
        if (this.runtimeOptions.summaryOptions.generateSummaries === false) {
            this.runtimeOptions.summaryOptions.disableSummaries = true;
        }

        if (this.summariesDisabled) {
            this.mc.logger.sendTelemetryEvent({ eventName: "SummariesDisabled" });
        }
        else {
            const orderedClientLogger = ChildLogger.create(this.logger, "OrderedClientElection");
            const orderedClientCollection = new OrderedClientCollection(
                orderedClientLogger,
                this.context.deltaManager,
                this.context.quorum,
            );
            const orderedClientElectionForSummarizer = new OrderedClientElection(

                orderedClientLogger,
                orderedClientCollection,
                electedSummarizerData ?? this.context.deltaManager.lastSequenceNumber,
                SummarizerClientElection.isClientEligible,
            );
            const summarizerClientElectionEnabled =
                this.mc.config.getBoolean("Fluid.ContainerRuntime.summarizerClientElection") ??
                this.runtimeOptions.summaryOptions?.summarizerClientElection === true;
            const maxOpsSinceLastSummary = this.runtimeOptions.summaryOptions.maxOpsSinceLastSummary ?? 7000;
            this.summarizerClientElection = new SummarizerClientElection(
                orderedClientLogger,
                this.summaryCollection,
                orderedClientElectionForSummarizer,
                maxOpsSinceLastSummary,
                summarizerClientElectionEnabled,
            );

            if (this.context.clientDetails.type === summarizerClientType) {
                this._summarizer = new Summarizer(
                    "/_summarizer",
                    this /* ISummarizerRuntime */,
                    () => this.summaryConfiguration,
                    this /* ISummarizerInternalsProvider */,
                    this.handleContext,
                    this.summaryCollection,
                    async (runtime: IConnectableRuntime) => RunWhileConnectedCoordinator.create(runtime),
                );
            }
            else if (SummarizerClientElection.clientDetailsPermitElection(this.context.clientDetails)) {
                // Only create a SummaryManager and SummarizerClientElection
                // if summaries are enabled and we are not the summarizer client.
                const defaultAction = () => {
                    if (this.summaryCollection.opsSinceLastAck > maxOpsSinceLastSummary) {
                        this.logger.sendErrorEvent({eventName: "SummaryStatus:Behind"});
                        // unregister default to no log on every op after falling behind
                        // and register summary ack handler to re-register this handler
                        // after successful summary
                        this.summaryCollection.once(MessageType.SummaryAck, () => {
                            this.logger.sendTelemetryEvent({eventName: "SummaryStatus:CaughtUp"});
                            // we've caught up, so re-register the default action to monitor for
                            // falling behind, and unregister ourself
                            this.summaryCollection.on("default", defaultAction);
                        });
                        this.summaryCollection.off("default", defaultAction);
                    }
                };

                this.summaryCollection.on("default", defaultAction);

                // Create the SummaryManager and mark the initial state
                this.summaryManager = new SummaryManager(
                    this.summarizerClientElection,
                    this, // IConnectedState
                    this.summaryCollection,
                    this.logger,
                    this.formRequestSummarizerFn(this.context.loader),
                    new Throttler(
                        60 * 1000, // 60 sec delay window
                        30 * 1000, // 30 sec max delay
                        // throttling function increases exponentially (0ms, 40ms, 80ms, 160ms, etc)
                        formExponentialFn({ coefficient: 20, initialDelay: 0 }),
                    ),
                    {
                        initialDelayMs: this.runtimeOptions.summaryOptions.initialSummarizerDelayMs,
                    },
                    this.runtimeOptions.summaryOptions.summarizerOptions,
                );
                this.summaryManager.start();
            }
        }

        this.deltaManager.on("readonly", (readonly: boolean) => {
            // we accumulate ops while being in read-only state.
            // once user gets write permissions and we have active connection, flush all pending ops.
            assert(readonly === this.deltaManager.readOnlyInfo.readonly,
                0x124 /* "inconsistent readonly property/event state" */);

            // We need to be very careful with when we (re)send pending ops, to ensure that we only send ops
            // when we either never send an op, or attempted to send it but we know for sure it was not
            // sequenced by server and will never be sequenced (i.e. was lost)
            // For loss of connection, we wait for our own "join" op and use it a a barrier to know all the
            // ops that made it from previous connection, before switching clientId and raising "connected" event
            // But with read-only permissions, if we transition between read-only and r/w states while on same
            // connection, then we have no good signal to tell us when it's safe to send ops we accumulated while
            // being in read-only state.
            // For that reason, we support getting to read-only state only when disconnected. This ensures that we
            // can rely on same safety mechanism and resend ops only when we establish new connection.
            // This is applicable for read-only permissions (event is raised before connection is properly registered),
            // but it's an extra requirement for Container.forceReadonly() API
            assert(!readonly || !this.connected, 0x125 /* "Unsafe to transition to read-only state!" */);

            this.replayPendingStates();
        });

        // logging hardware telemetry
        logger.sendTelemetryEvent({
            eventName:"DeviceSpec",
            ...getDeviceSpec(),
        });

        // logging container load stats
        this.logger.sendTelemetryEvent({
            eventName: "ContainerLoadStats",
            ...this.createContainerMetadata,
            ...this.dataStores.containerLoadStats,
            summaryCount: this.summaryCount,
            summaryFormatVersion: metadata?.summaryFormatVersion,
            disableIsolatedChannels: metadata?.disableIsolatedChannels,
            gcVersion: metadata?.gcFeature,
        });

        ReportOpPerfTelemetry(this.context.clientId, this.deltaManager, this.logger);
        BindBatchTracker(this, this.logger);
        this.opTracker = new OpTracker(this.deltaManager, this.mc.config.getBoolean(disableOpTrackingKey) === true);
    }

    public dispose(error?: Error): void {
        if (this._disposed) {
            return;
        }
        this._disposed = true;

        this.logger.sendTelemetryEvent({
            eventName: "ContainerRuntimeDisposed",
            isDirty: this.isDirty,
            lastSequenceNumber: this.deltaManager.lastSequenceNumber,
            attachState: this.attachState,
        }, error);

        if (this.summaryManager !== undefined) {
            this.summaryManager.dispose();
        }
        this.garbageCollector.dispose();
        this._summarizer?.dispose();
        this.dataStores.dispose();
        this.pendingStateManager.dispose();
        this.emit("dispose");
        this.removeAllListeners();
    }

    public get IFluidTokenProvider() {
        if (this.options && this.options.intelligence) {
            // eslint-disable-next-line @typescript-eslint/consistent-type-assertions
            return {
                intelligence: this.options.intelligence,
            } as IFluidTokenProvider;
        }
        return undefined;
    }

    /**
     * Notifies this object about the request made to the container.
     * @param request - Request made to the handler.
     */
    public async request(request: IRequest): Promise<IResponse> {
        try {
            const parser = RequestParser.create(request);
            const id = parser.pathParts[0];

            if (id === "_summarizer" && parser.pathParts.length === 1) {
                if (this._summarizer !== undefined) {
                    return {
                        status: 200,
                        mimeType: "fluid/object",
                        value: this.summarizer,
                    };
                }
                return create404Response(request);
            }
            if (this.requestHandler !== undefined) {
                return this.requestHandler(parser, this);
            }

            return create404Response(request);
        } catch (error) {
            return exceptionToResponse(error);
        }
    }

    /**
     * Resolves URI representing handle
     * @param request - Request made to the handler.
     */
    public async resolveHandle(request: IRequest): Promise<IResponse> {
        try {
            const requestParser = RequestParser.create(request);
            const id = requestParser.pathParts[0];

            if (id === "_channels") {
                return this.resolveHandle(requestParser.createSubRequest(1));
            }

            if (id === BlobManager.basePath && requestParser.isLeaf(2)) {
                const handle = await this.blobManager.getBlob(requestParser.pathParts[1]);
                if (handle) {
                    return {
                        status: 200,
                        mimeType: "fluid/object",
                        value: handle.get(),
                    };
                } else {
                    return create404Response(request);
                }
            } else if (requestParser.pathParts.length > 0) {
                const dataStore = await this.getDataStoreFromRequest(id, request);
                const subRequest = requestParser.createSubRequest(1);
                // We always expect createSubRequest to include a leading slash, but asserting here to protect against
                // unintentionally modifying the url if that changes.
                assert(subRequest.url.startsWith("/"),
                    0x126 /* "Expected createSubRequest url to include a leading slash" */);
                return dataStore.IFluidRouter.request(subRequest);
            }

            return create404Response(request);
        } catch (error) {
            return exceptionToResponse(error);
        }
    }

    private async getDataStoreFromRequest(id: string, request: IRequest): Promise<IFluidRouter> {
        const wait = typeof request.headers?.[RuntimeHeaders.wait] === "boolean"
            ? request.headers?.[RuntimeHeaders.wait]
            : true;
        const dataStoreContext = await this.dataStores.getDataStore(id, wait);

        /**
         * If GC should run and this an external app request with "externalRequest" header, we need to return
         * an error if the data store being requested is marked as unreferenced as per the data store's base
         * GC data.
         *
         * This is a workaround to handle scenarios where a data store shared with an external app is deleted
         * and marked as unreferenced by GC. Returning an error will fail to load the data store for the app.
         */
        if (request.headers?.[RuntimeHeaders.externalRequest] && this.garbageCollector.shouldRunGC) {
            // The data store is referenced if used routes in the base summary has a route to self.
            // Older documents may not have used routes in the summary. They are considered referenced.
            const usedRoutes = (await dataStoreContext.getBaseGCDetails()).usedRoutes;
            if (!(usedRoutes === undefined || usedRoutes.includes("") || usedRoutes.includes("/"))) {
                throw responseToException(create404Response(request), request);
            }
        }

        const dataStoreChannel = await dataStoreContext.realize();
        this.garbageCollector.nodeUpdated(
            `/${id}`,
            "Loaded",
            undefined /* timestampMs */,
            dataStoreContext.packagePath,
            request?.headers,
        );
        return dataStoreChannel;
    }

    private formMetadata(): IContainerRuntimeMetadata {
        return {
            ...this.createContainerMetadata,
            summaryCount: this.summaryCount,
            summaryFormatVersion: 1,
            disableIsolatedChannels: this.disableIsolatedChannels || undefined,
            gcFeature: this.garbageCollector.gcSummaryFeatureVersion,
            // The last message processed at the time of summary. If there are no new messages, use the message from the
            // last summary.
            message: extractSummaryMetadataMessage(this.deltaManager.lastMessage) ?? this.messageAtLastSummary,
            sessionExpiryTimeoutMs: this.garbageCollector.sessionExpiryTimeoutMs,
        };
    }

    private addContainerStateToSummary(summaryTree: ISummaryTreeWithStats) {
        addBlobToSummary(summaryTree, metadataBlobName, JSON.stringify(this.formMetadata()));
        if (this.chunkMap.size > 0) {
            const content = JSON.stringify([...this.chunkMap]);
            addBlobToSummary(summaryTree, chunksBlobName, content);
        }

        const dataStoreAliases = this.dataStores.aliases();
        if (dataStoreAliases.size > 0) {
            addBlobToSummary(summaryTree, aliasBlobName, JSON.stringify([...dataStoreAliases]));
        }

        if (this.summarizerClientElection) {
            const electedSummarizerContent = JSON.stringify(this.summarizerClientElection?.serialize());
            addBlobToSummary(summaryTree, electedSummarizerBlobName, electedSummarizerContent);
        }

        const summary = this.blobManager.summarize();
        // Some storage (like git) doesn't allow empty tree, so we can omit it.
        // and the blob manager can handle the tree not existing when loading
        if (Object.keys(summary.summary.tree).length > 0) {
            addTreeToSummary(summaryTree, blobsTreeName, summary);
        }

        if (this.garbageCollector.writeDataAtRoot) {
            const gcSummary = this.garbageCollector.summarize();
            if (gcSummary !== undefined) {
                addTreeToSummary(summaryTree, gcTreeKey, gcSummary);
            }
        }
    }

    // Track how many times the container tries to reconnect with pending messages.
    // This happens when the connection state is changed and we reset the counter
    // when we are able to process a local op or when there are no pending messages.
    // If this counter reaches a max, it's a good indicator that the container
    // is not making progress and it is stuck in a retry loop.
    private shouldContinueReconnecting(): boolean {
        if (this.maxConsecutiveReconnects <= 0) {
            // Feature disabled, we never stop reconnecting
            return true;
        }

        if (!this.pendingStateManager.hasPendingMessages()) {
            // If there are no pending messages, we can always reconnect
            this.resetReconnectCount();
            return true;
        }

        this.consecutiveReconnects++;
        if (this.consecutiveReconnects === Math.floor(this.maxConsecutiveReconnects / 2)) {
            // If we're halfway through the max reconnects, send an event in order
            // to better identify false positives, if any. If the rate of this event
            // matches Container Close count below, we can safely cut down
            // maxConsecutiveReconnects to half.
            this.mc.logger.sendTelemetryEvent({
                eventName: "ReconnectsWithNoProgress",
                attempts: this.consecutiveReconnects,
            });
        }

        return this.consecutiveReconnects < this.maxConsecutiveReconnects;
    }

    private resetReconnectCount() {
        this.consecutiveReconnects = 0;
    }

    private replayPendingStates() {
        // We need to be able to send ops to replay states
        if (!this.canSendOps()) { return; }

        // We need to temporary clear the dirty flags and disable
        // dirty state change events to detect whether replaying ops
        // has any effect.

        // Save the old state, reset to false, disable event emit
        const oldState = this.dirtyContainer;
        this.dirtyContainer = false;

        assert(this.emitDirtyDocumentEvent, 0x127 /* "dirty document event not set on replay" */);
        this.emitDirtyDocumentEvent = false;
        let newState: boolean;

        try {
            // replay the ops
            this.pendingStateManager.replayPendingStates();
        } finally {
            // Save the new start and restore the old state, re-enable event emit
            newState = this.dirtyContainer;
            this.dirtyContainer = oldState;
            this.emitDirtyDocumentEvent = true;
        }

        // Officially transition from the old state to the new state.
        this.updateDocumentDirtyState(newState);
    }

    private async applyStashedOp(type: ContainerMessageType, op: ISequencedDocumentMessage): Promise<unknown> {
        switch (type) {
            case ContainerMessageType.FluidDataStoreOp:
                return this.dataStores.applyStashedOp(op);
            case ContainerMessageType.Attach:
                return this.dataStores.applyStashedAttachOp(op as unknown as IAttachMessage);
            case ContainerMessageType.Alias:
            case ContainerMessageType.BlobAttach:
                return;
            case ContainerMessageType.ChunkedOp:
                throw new Error("chunkedOp not expected here");
            case ContainerMessageType.Rejoin:
                throw new Error("rejoin not expected here");
            default:
                unreachableCase(type, `Unknown ContainerMessageType: ${type}`);
        }
    }

    public setConnectionState(connected: boolean, clientId?: string) {
        this.verifyNotClosed();

        // There might be no change of state due to Container calling this API after loading runtime.
        const changeOfState = this._connected !== connected;
        this._connected = connected;

        if (changeOfState) {
            if (!this.shouldContinueReconnecting()) {
                this.closeFn(new GenericError(
                    // pre-0.58 error message: MaxReconnectsWithNoProgress
                    "Runtime detected too many reconnects with no progress syncing local ops",
                    undefined, // error
                    { attempts: this.consecutiveReconnects }));
                return;
            }

            this.replayPendingStates();
        }

        this.dataStores.setConnectionState(connected, clientId);

        raiseConnectedEvent(this.mc.logger, this, connected, clientId);
    }

    public process(messageArg: ISequencedDocumentMessage, local: boolean) {
        this.verifyNotClosed();

        // If it's not message for runtime, bail out right away.
        if (!isRuntimeMessage(messageArg)) {
            return;
        }

        if (this.mc.config.getBoolean("enableOfflineLoad") ?? this.runtimeOptions.enableOfflineLoad) {
            this.savedOps.push(messageArg);
        }

        // Do shallow copy of message, as methods below will modify it.
        // There might be multiple container instances receiving same message
        // We do not need to make deep copy, as each layer will just replace message.content itself,
        // but would not modify contents details
        let message = { ...messageArg };

        // Surround the actual processing of the operation with messages to the schedule manager indicating
        // the beginning and end. This allows it to emit appropriate events and/or pause the processing of new
        // messages once a batch has been fully processed.
        this.scheduleManager.beforeOpProcessing(message);

        try {
            message = unpackRuntimeMessage(message);

            // Chunk processing must come first given that we will transform the message to the unchunked version
            // once all pieces are available
            message = this.processRemoteChunkedMessage(message);

            let localOpMetadata: unknown;
            if (local) {
                // Call the PendingStateManager to process local messages.
                // Do not process local chunked ops until all pieces are available.
                if (message.type !== ContainerMessageType.ChunkedOp) {
                    localOpMetadata = this.pendingStateManager.processPendingLocalMessage(message);
                }
            }

            // If there are no more pending messages after processing a local message,
            // the document is no longer dirty.
            if (!this.pendingStateManager.hasPendingMessages()) {
                this.updateDocumentDirtyState(false);
            }

            switch (message.type) {
                case ContainerMessageType.Attach:
                    this.dataStores.processAttachMessage(message, local);
                    break;
                case ContainerMessageType.Alias:
                    this.processAliasMessage(message, localOpMetadata, local);
                    break;
                case ContainerMessageType.FluidDataStoreOp:
                    this.dataStores.processFluidDataStoreOp(message, local, localOpMetadata);
                    break;
                case ContainerMessageType.BlobAttach:
                    assert(message?.metadata?.blobId, 0x12a /* "Missing blob id on metadata" */);
                    this.blobManager.processBlobAttachOp(message.metadata.blobId, local);
                    break;
                default:
            }

            this.emit("op", message);
            this.scheduleManager.afterOpProcessing(undefined, message);

            if (local) {
                // If we have processed a local op, this means that the container is
                // making progress and we can reset the counter for how many times
                // we have consecutively replayed the pending states
                this.resetReconnectCount();
            }
        } catch (e) {
            this.scheduleManager.afterOpProcessing(e, message);
            throw e;
        }
    }

    private processAliasMessage(
        message: ISequencedDocumentMessage,
        localOpMetadata: unknown,
        local: boolean,
    ) {
        this.dataStores.processAliasMessage(message, localOpMetadata, local);
    }

    public processSignal(message: ISignalMessage, local: boolean) {
        const envelope = message.content as ISignalEnvelope;
        const transformed: IInboundSignalMessage = {
            clientId: message.clientId,
            content: envelope.contents.content,
            type: envelope.contents.type,
        };

        if (envelope.address === undefined) {
            // No address indicates a container signal message.
            this.emit("signal", transformed, local);
            return;
        }

        this.dataStores.processSignal(envelope.address, transformed, local);
    }

    public async getRootDataStore(id: string, wait = true): Promise<IFluidRouter> {
        const context = await this.dataStores.getDataStore(id, wait);
        assert(await context.isRoot(), 0x12b /* "did not get root data store" */);
        return context.realize();
    }

    public setFlushMode(mode: FlushMode): void {
        if (mode === this._flushMode) {
            return;
        }

        this.mc.logger.sendTelemetryEvent({
            eventName: "FlushMode Updated",
            old: this._flushMode,
            new: mode,
        });

        // Flush any pending batches if switching to immediate
        if (mode === FlushMode.Immediate) {
            this.flush();
        }

        this._flushMode = mode;

        // Let the PendingStateManager know that FlushMode has been updated.
        this.pendingStateManager.onFlushModeUpdated(mode);
    }

    public flush(): void {
        assert(this._orderSequentiallyCalls === 0,
            0x24c /* "Cannot call `flush()` from `orderSequentially`'s callback" */);

        if (!this.deltaSender) {
            return;
        }

        // Let the PendingStateManager know that there was an attempt to flush messages.
        // Note that this should happen before the `this.needsFlush` check below because in the scenario where we are
        // not connected, `this.needsFlush` will be false but the PendingStateManager might have pending messages and
        // hence needs to track this.
        this.pendingStateManager.onFlush();

        // If flush has already been called then exit early
        if (!this.needsFlush) {
            return;
        }

        this.needsFlush = false;

        // Did we disconnect in the middle of turn-based batch?
        // If so, do nothing, as pending state manager will resubmit it correctly on reconnect.
        if (!this.canSendOps()) {
            return;
        }

        return this.deltaSender.flush();
    }

    public orderSequentially(callback: () => void): void {
        // If flush mode is already TurnBased we are either
        // nested in another orderSequentially, or
        // the app is flushing manually, in which
        // case this invocation doesn't own
        // flushing.
        if (this.flushMode === FlushMode.TurnBased) {
            this.trackOrderSequentiallyCalls(callback);
            return;
        }

        const savedFlushMode = this.flushMode;
        this.setFlushMode(FlushMode.TurnBased);

        this.trackOrderSequentiallyCalls(callback);
        this.flush();
        this.setFlushMode(savedFlushMode);
    }

    private trackOrderSequentiallyCalls(callback: () => void): void {
        try {
            this._orderSequentiallyCalls++;
            callback();
        } catch (error) {
            // pre-0.58 error message: orderSequentiallyCallbackException
            this.closeFn(new GenericError("orderSequentially callback exception", error));
            throw error; // throw the original error for the consumer of the runtime
        } finally {
            this._orderSequentiallyCalls--;
        }
    }

    public async createDataStore(pkg: string | string[]): Promise<IDataStore> {
        const internalId = uuid();
        return channelToDataStore(
            await this._createDataStore(pkg, false /* isRoot */, internalId),
            internalId,
            this,
            this.dataStores,
            this.mc.logger);
    }

    /**
     * Creates a root datastore directly with a user generated id and attaches it to storage.
     * It is vulnerable to name collisions and should not be used.
     *
     * This method will be removed. See #6465.
     */
    private async createRootDataStoreLegacy(pkg: string | string[], rootDataStoreId: string): Promise<IFluidRouter> {
        const fluidDataStore = await this._createDataStore(pkg, true /* isRoot */, rootDataStoreId);
        // back-compat 0.59.1000 - makeVisibleAndAttachGraph was added in this version to IFluidDataStoreChannel. For
        // older versions, we still have to call bindToContext.
        if (fluidDataStore.makeVisibleAndAttachGraph !== undefined) {
            fluidDataStore.makeVisibleAndAttachGraph();
        } else {
            fluidDataStore.bindToContext();
        }
        return fluidDataStore;
    }

    public async createRootDataStore(pkg: string | string[], rootDataStoreId: string): Promise<IFluidRouter> {
        return this._aliasingEnabled === true ?
            this.createAndAliasDataStore(pkg, rootDataStoreId) :
            this.createRootDataStoreLegacy(pkg, rootDataStoreId);
    }

    /**
     * Creates a data store then attempts to alias it.
     * If aliasing fails, it will raise an exception.
     *
     * This method will be removed. See #6465.
     *
     * @param pkg - Package name of the data store
     * @param alias - Alias to be assigned to the data store
     * @param props - Properties for the data store
     * @returns - An aliased data store which can can be found / loaded by alias.
     */
    private async createAndAliasDataStore(pkg: string | string[], alias: string, props?: any): Promise<IDataStore> {
        const internalId = uuid();
        const dataStore = await this._createDataStore(pkg, false /* isRoot */, internalId, props);
        const aliasedDataStore = channelToDataStore(dataStore, internalId, this, this.dataStores, this.mc.logger);
        const result = await aliasedDataStore.trySetAlias(alias);
        if (result !== "Success") {
            throw new GenericError(
                "dataStoreAliasFailure",
                undefined /* error */,
                {
                    alias: {
                        value: alias,
                        tag: TelemetryDataTag.UserData,
                    },
                    internalId: {
                        value: internalId,
                        tag: TelemetryDataTag.PackageData,
                    },
                    aliasResult: result,
                });
        }

        return aliasedDataStore;
    }

    public createDetachedRootDataStore(
        pkg: Readonly<string[]>,
        rootDataStoreId: string): IFluidDataStoreContextDetached
    {
        return this.dataStores.createDetachedDataStoreCore(pkg, true, rootDataStoreId);
    }

    public createDetachedDataStore(pkg: Readonly<string[]>): IFluidDataStoreContextDetached {
        return this.dataStores.createDetachedDataStoreCore(pkg, false);
    }

    /**
     * Creates a possibly root datastore directly with a possibly user generated id and attaches it to storage.
     * It is vulnerable to name collisions if both aforementioned conditions are true, and should not be used.
     *
     * This method will be removed. See #6465.
     */
    private async _createDataStoreWithPropsLegacy(
        pkg: string | string[],
        props?: any,
        id = uuid(),
        isRoot = false,
    ): Promise<IDataStore> {
        const fluidDataStore = await this.dataStores._createFluidDataStoreContext(
            Array.isArray(pkg) ? pkg : [pkg], id, isRoot, props).realize();
        if (isRoot) {
            // back-compat 0.59.1000 - makeVisibleAndAttachGraph was added in this version to IFluidDataStoreChannel.
            // For older versions, we still have to call bindToContext.
            if (fluidDataStore.makeVisibleAndAttachGraph !== undefined) {
                fluidDataStore.makeVisibleAndAttachGraph();
            } else {
                fluidDataStore.bindToContext();
            }
            this.logger.sendTelemetryEvent({
                eventName: "Root datastore with props",
                hasProps: props !== undefined,
            });
        }
        return channelToDataStore(fluidDataStore, id, this, this.dataStores, this.mc.logger);
    }

    public async _createDataStoreWithProps(
        pkg: string | string[],
        props?: any,
        id = uuid(),
        isRoot = false,
    ): Promise<IDataStore> {
        return this._aliasingEnabled === true && isRoot ?
            this.createAndAliasDataStore(pkg, id, props) :
            this._createDataStoreWithPropsLegacy(pkg, props, id, isRoot);
    }

    private async _createDataStore(
        pkg: string | string[],
        isRoot: boolean,
        id = uuid(),
        props?: any,
    ): Promise<IFluidDataStoreChannel> {
        return this.dataStores
            ._createFluidDataStoreContext(Array.isArray(pkg) ? pkg : [pkg], id, isRoot, props)
            .realize();
    }

    private canSendOps() {
        return this.connected && !this.deltaManager.readOnlyInfo.readonly;
    }

    public getQuorum(): IQuorumClients {
        return this.context.quorum;
    }

    public getAudience(): IAudience {
        // eslint-disable-next-line @typescript-eslint/no-non-null-assertion
        return this.context.audience!;
    }

    /**
     * Returns true of container is dirty, i.e. there are some pending local changes that
     * either were not sent out to delta stream or were not yet acknowledged.
     */
    public get isDirty(): boolean {
        return this.dirtyContainer;
    }

    private isContainerMessageDirtyable(type: ContainerMessageType, contents: any) {
        // For legacy purposes, exclude the old built-in AgentScheduler from dirty consideration as a special-case.
        // Ultimately we should have no special-cases from the ContainerRuntime's perspective.
        if (type === ContainerMessageType.Attach) {
            const attachMessage = contents as InboundAttachMessage;
            if (attachMessage.id === agentSchedulerId) {
                return false;
            }
        } else if (type === ContainerMessageType.FluidDataStoreOp) {
            const envelope = contents as IEnvelope;
            if (envelope.address === agentSchedulerId) {
                return false;
            }
        }
        return true;
    }

    /**
     * Submits the signal to be sent to other clients.
     * @param type - Type of the signal.
     * @param content - Content of the signal.
     */
    public submitSignal(type: string, content: any) {
        this.verifyNotClosed();
        const envelope: ISignalEnvelope = { address: undefined, contents: { type, content } };
        return this.context.submitSignalFn(envelope);
    }

    public submitDataStoreSignal(address: string, type: string, content: any) {
        const envelope: ISignalEnvelope = { address, contents: { type, content } };
        return this.context.submitSignalFn(envelope);
    }

    public setAttachState(attachState: AttachState.Attaching | AttachState.Attached): void {
        if (attachState === AttachState.Attaching) {
            assert(this.attachState === AttachState.Attaching,
                0x12d /* "Container Context should already be in attaching state" */);
        } else {
            assert(this.attachState === AttachState.Attached,
                0x12e /* "Container Context should already be in attached state" */);
            this.emit("attached");
        }

        if (attachState === AttachState.Attached && !this.pendingStateManager.hasPendingMessages()) {
            this.updateDocumentDirtyState(false);
        }
        this.dataStores.setAttachState(attachState);
    }

    /**
     * Create a summary. Used when attaching or serializing a detached container.
     *
     * @param blobRedirectTable - A table passed during the attach process. While detached, blob upload is supported
     * using IDs generated locally. After attach, these IDs cannot be used, so this table maps the old local IDs to the
     * new storage IDs so requests can be redirected.
     */
    public createSummary(blobRedirectTable?: Map<string, string>): ISummaryTree {
        if (blobRedirectTable) {
            this.blobManager.setRedirectTable(blobRedirectTable);
        }

        const summarizeResult = this.dataStores.createSummary();
        if (!this.disableIsolatedChannels) {
            // Wrap data store summaries in .channels subtree.
            wrapSummaryInChannelsTree(summarizeResult);
        }
        this.addContainerStateToSummary(summarizeResult);
        return summarizeResult.summary;
    }

    public async getAbsoluteUrl(relativeUrl: string): Promise<string | undefined> {
        if (this.context.getAbsoluteUrl === undefined) {
            throw new Error("Driver does not implement getAbsoluteUrl");
        }
        if (this.attachState !== AttachState.Attached) {
            return undefined;
        }
        return this.context.getAbsoluteUrl(relativeUrl);
    }

    private async summarizeInternal(fullTree: boolean, trackState: boolean): Promise<ISummarizeInternalResult> {
        const summarizeResult = await this.dataStores.summarize(fullTree, trackState);
        let pathPartsForChildren: string[] | undefined;

        if (!this.disableIsolatedChannels) {
            // Wrap data store summaries in .channels subtree.
            wrapSummaryInChannelsTree(summarizeResult);
            pathPartsForChildren = [channelsTreeName];
        }
        this.addContainerStateToSummary(summarizeResult);
        return {
            ...summarizeResult,
            id: "",
            pathPartsForChildren,
        };
    }

    /**
     * Returns a summary of the runtime at the current sequence number.
     */
    public async summarize(options: {
        /** True to generate the full tree with no handle reuse optimizations; defaults to false */
        fullTree?: boolean,
        /** True to track the state for this summary in the SummarizerNodes; defaults to true */
        trackState?: boolean,
        /** Logger to use for correlated summary events */
        summaryLogger?: ITelemetryLogger,
        /** True to run garbage collection before summarizing; defaults to true */
        runGC?: boolean,
        /** True to generate full GC data */
        fullGC?: boolean,
        /** True to run GC sweep phase after the mark phase */
        runSweep?: boolean,
    }): Promise<IRootSummaryTreeWithStats> {
        this.verifyNotClosed();

        const {
            fullTree = false,
            trackState = true,
            summaryLogger = this.logger,
            runGC = this.garbageCollector.shouldRunGC,
            runSweep,
            fullGC,
        } = options;

        let gcStats: IGCStats | undefined;
        if (runGC) {
            gcStats = await this.collectGarbage({ logger: summaryLogger, runSweep, fullGC });
        }

        const { stats, summary } = await this.summarizerNode.summarize(fullTree, trackState);

        assert(summary.type === SummaryType.Tree,
            0x12f /* "Container Runtime's summarize should always return a tree" */);

        return { stats, summary, gcStats };
    }

    /**
     * Implementation of IGarbageCollectionRuntime::updateStateBeforeGC.
     * Before GC runs, called by the garbage collector to update any pending GC state. This is mainly used to notify
     * the garbage collector of references detected since the last GC run. Most references are notified immediately
     * but there can be some for which async operation is required (such as detecting new root data stores).
     */
    public async updateStateBeforeGC() {
        return this.dataStores.updateStateBeforeGC();
    }

    /**
     * Implementation of IGarbageCollectionRuntime::getGCData.
     * Generates and returns the GC data for this container.
     * @param fullGC - true to bypass optimizations and force full generation of GC data.
     */
    public async getGCData(fullGC?: boolean): Promise<IGarbageCollectionData> {
        const builder = new GCDataBuilder();
        const dsGCData = await this.dataStores.getGCData(fullGC);
        builder.addNodes(dsGCData.gcNodes);

        const blobsGCData = this.blobManager.getGCData(fullGC);
        builder.addNodes(blobsGCData.gcNodes);
        return builder.getGCData();
    }

    /**
     * Implementation of IGarbageCollectionRuntime::updateUsedRoutes.
     * After GC has run, called to notify this container's nodes of routes that are used in it.
     * @param usedRoutes - The routes that are used in all nodes in this Container.
     * @param gcTimestamp - The time when GC was run that generated these used routes. If any node node becomes
     * unreferenced as part of this GC run, this should be used to update the time when it happens.
     */
    public updateUsedRoutes(usedRoutes: string[], gcTimestamp?: number) {
        // Update our summarizer node's used routes. Updating used routes in summarizer node before
        // summarizing is required and asserted by the the summarizer node. We are the root and are
        // always referenced, so the used routes is only self-route (empty string).
        this.summarizerNode.updateUsedRoutes([""]);

        const dataStoreUsedRoutes: string[] = [];
        for (const route of usedRoutes) {
            if (route.split("/")[1] !== BlobManager.basePath) {
                dataStoreUsedRoutes.push(route);
            }
        }

        return this.dataStores.updateUsedRoutes(dataStoreUsedRoutes, gcTimestamp);
    }

    /**
     * When running GC in test mode, this is called to delete objects whose routes are unused. This enables testing
     * scenarios with accessing deleted content.
     * @param unusedRoutes - The routes that are unused in all data stores in this Container.
     */
    public deleteUnusedRoutes(unusedRoutes: string[]) {
        const blobManagerUnusedRoutes: string[] = [];
        const dataStoreUnusedRoutes: string[] = [];
        for (const route of unusedRoutes) {
            if (this.isBlobPath(route)) {
                blobManagerUnusedRoutes.push(route);
            } else {
                dataStoreUnusedRoutes.push(route);
            }
        }

        this.blobManager.deleteUnusedRoutes(blobManagerUnusedRoutes);
        this.dataStores.deleteUnusedRoutes(dataStoreUnusedRoutes);
    }

    /**
     * Returns a server generated referenced timestamp to be used to track unreferenced nodes by GC.
     */
    public getCurrentReferenceTimestampMs(): number | undefined {
        // Use the timestamp of the last message seen by this client as that is server generated. If no messages have
        // been processed, use the timestamp of the message from the last summary.
        return this.deltaManager.lastMessage?.timestamp ?? this.messageAtLastSummary?.timestamp;
    }

    /**
     * Returns the type of the GC node. Currently, there are nodes that belong to data store and nodes that belong
     * to the blob manager.
     */
    public getNodeType(nodePath: string): GCNodeType {
        if (this.isBlobPath(nodePath)) {
            return GCNodeType.Blob;
        }
        if (this.dataStores.isDataStoreNode(nodePath)) {
            return GCNodeType.DataStore;
        }
        // Root node ("/") and DDS nodes belong to "Other" node types.
        return GCNodeType.Other;
    }

    /**
     * Called by GC to retrieve the package path of the node with the given path. The node should belong to a
     * data store or an attachment blob.
     */
    public getGCNodePackagePath(nodePath: string): readonly string[] | undefined {
        // If the node is a blob, return "_blobs" as the package path.
        if (this.isBlobPath(nodePath)) {
            return ["_blobs"];
        }
        const dataStorePkgPath = this.dataStores.getDataStorePackagePath(nodePath);
        assert(dataStorePkgPath !== undefined, 0x2d6 /* "Package path requested for unknown node type." */);
        return dataStorePkgPath;
    }

    /**
     * Returns whether a given path is for attachment blobs that are in the format - "/BlobManager.basePath/...".
     */
    private isBlobPath(path: string): boolean {
        const pathParts = path.split("/");
        if (pathParts.length < 2 || pathParts[1] !== BlobManager.basePath) {
            return false;
        }
        return true;
    }

    /**
     * Runs garbage collection and updates the reference / used state of the nodes in the container.
     * @returns the statistics of the garbage collection run.
     */
    public async collectGarbage(
        options: {
            /** Logger to use for logging GC events */
            logger?: ITelemetryLogger,
            /** True to run GC sweep phase after the mark phase */
            runSweep?: boolean,
            /** True to generate full GC data */
            fullGC?: boolean,
        },
    ): Promise<IGCStats> {
        return this.garbageCollector.collectGarbage(options);
    }

    /**
     * Called when a new outbound reference is added to another node. This is used by garbage collection to identify
     * all references added in the system.
     * @param srcHandle - The handle of the node that added the reference.
     * @param outboundHandle - The handle of the outbound node that is referenced.
     */
    public addedGCOutboundReference(srcHandle: IFluidHandle, outboundHandle: IFluidHandle) {
        this.garbageCollector.addedOutboundReference(srcHandle.absolutePath, outboundHandle.absolutePath);
    }

    /**
     * Generates the summary tree, uploads it to storage, and then submits the summarize op.
     * This is intended to be called by the summarizer, since it is the implementation of
     * ISummarizerInternalsProvider.submitSummary.
     * It takes care of state management at the container level, including pausing inbound
     * op processing, updating SummarizerNode state tracking, and garbage collection.
     * @param options - options controlling how the summary is generated or submitted
     */
    public async submitSummary(options: ISubmitSummaryOptions): Promise<SubmitSummaryResult> {
        const { fullTree, refreshLatestAck, summaryLogger } = options;
        if (refreshLatestAck) {
            const latestSummaryRefSeq = await this.refreshLatestSummaryAckFromServer(
                ChildLogger.create(summaryLogger, undefined, { all: { safeSummary: true } }));

            if (latestSummaryRefSeq > this.deltaManager.lastSequenceNumber) {
                // We need to catch up to the latest summary's reference sequence number before pausing.
                await PerformanceEvent.timedExecAsync(
                    summaryLogger,
                    {
                        eventName: "WaitingForSeq",
                        lastSequenceNumber: this.deltaManager.lastSequenceNumber,
                        targetSequenceNumber: latestSummaryRefSeq,
                        lastKnownSeqNumber: this.deltaManager.lastKnownSeqNumber,
                    },
                    async () => waitForSeq(this.deltaManager, latestSummaryRefSeq),
                    { start: true, end: true, cancel: "error" }, // definitely want start event
                );
            }
        }

        try {
            await this.deltaManager.inbound.pause();

            const summaryRefSeqNum = this.deltaManager.lastSequenceNumber;
            const minimumSequenceNumber = this.deltaManager.minimumSequenceNumber;
            const message = `Summary @${summaryRefSeqNum}:${this.deltaManager.minimumSequenceNumber}`;

            // We should be here is we haven't processed be here. If we are of if the last message's sequence number
            // doesn't match the last processed sequence number, log an error.
            if (summaryRefSeqNum !== this.deltaManager.lastMessage?.sequenceNumber) {
                summaryLogger.sendErrorEvent({
                    eventName: "LastSequenceMismatch",
                    error: message,
                });
            }

            this.summarizerNode.startSummary(summaryRefSeqNum, summaryLogger);

            // Helper function to check whether we should still continue between each async step.
            const checkContinue = (): { continue: true; } | { continue: false; error: string } => {
                // Do not check for loss of connectivity directly! Instead leave it up to
                // RunWhileConnectedCoordinator to control policy in a single place.
                // This will allow easier change of design if we chose to. For example, we may chose to allow
                // summarizer to reconnect in the future.
                // Also checking for cancellation is a must as summary process may be abandoned for other reasons,
                // like loss of connectivity for main (interactive) client.
                if (options.cancellationToken.cancelled) {
                    return { continue: false, error: "disconnected" };
                }
                // That said, we rely on submitSystemMessage() that today only works in connected state.
                // So if we fail here, it either means that RunWhileConnectedCoordinator does not work correctly,
                // OR that design changed and we need to remove this check and fix submitSystemMessage.
                assert(this.connected, 0x258 /* "connected" */);

                // Ensure that lastSequenceNumber has not changed after pausing.
                // We need the summary op's reference sequence number to match our summary sequence number,
                // otherwise we'll get the wrong sequence number stamped on the summary's .protocol attributes.
                if (this.deltaManager.lastSequenceNumber !== summaryRefSeqNum) {
                    return {
                        continue: false,
                        // eslint-disable-next-line max-len
                        error: `lastSequenceNumber changed before uploading to storage. ${this.deltaManager.lastSequenceNumber} !== ${summaryRefSeqNum}`,
                    };
                }
                return { continue: true };
            };

            let continueResult = checkContinue();
            if (!continueResult.continue) {
                return {
                    stage: "base",
                    referenceSequenceNumber: summaryRefSeqNum,
                    minimumSequenceNumber,
                    error: continueResult.error,
                };
            }

            // increment summary count
            if (this.summaryCount !== undefined) {
                this.summaryCount++;
            } else {
                this.summaryCount = 1;
            }

            const trace = Trace.start();
            let summarizeResult: IRootSummaryTreeWithStats;
            // If the GC state needs to be reset, we need to force a full tree summary and update the unreferenced
            // state of all the nodes.
            const forcedFullTree = this.garbageCollector.summaryStateNeedsReset;
            try {
                summarizeResult = await this.summarize({
                    fullTree: fullTree || forcedFullTree,
                    trackState: true,
                    summaryLogger,
                    runGC: this.garbageCollector.shouldRunGC,
                });
            } catch (error) {
                return {
                    stage: "base",
                    referenceSequenceNumber: summaryRefSeqNum,
                    minimumSequenceNumber,
                    error,
                };
            }
            const { summary: summaryTree, stats: partialStats } = summarizeResult;

            // Now that we have generated the summary, update the message at last summary to the last message processed.
            this.messageAtLastSummary = this.deltaManager.lastMessage;

            // Counting dataStores and handles
            // Because handles are unchanged dataStores in the current logic,
            // summarized dataStore count is total dataStore count minus handle count
            const dataStoreTree = this.disableIsolatedChannels ? summaryTree : summaryTree.tree[channelsTreeName];

            assert(dataStoreTree.type === SummaryType.Tree, 0x1fc /* "summary is not a tree" */);
            const handleCount = Object.values(dataStoreTree.tree).filter(
                (value) => value.type === SummaryType.Handle).length;
            const gcSummaryTreeStats = summaryTree.tree[gcTreeKey]
                ? calculateStats((summaryTree.tree[gcTreeKey] as ISummaryTree))
                : undefined;

            const summaryStats: IGeneratedSummaryStats = {
                dataStoreCount: this.dataStores.size,
                summarizedDataStoreCount: this.dataStores.size - handleCount,
                gcStateUpdatedDataStoreCount: summarizeResult.gcStats?.updatedDataStoreCount,
                gcBlobNodeCount: gcSummaryTreeStats?.blobNodeCount,
                gcTotalBlobsSize: gcSummaryTreeStats?.totalBlobSize,
                opsSizesSinceLastSummary: this.opTracker.opsSizeAccumulator,
                nonSystemOpsSinceLastSummary: this.opTracker.nonSystemOpCount,
                ...partialStats,
            };
            const generateSummaryData = {
                referenceSequenceNumber: summaryRefSeqNum,
                minimumSequenceNumber,
                summaryTree,
                summaryStats,
                generateDuration: trace.trace().duration,
                forcedFullTree,
            } as const;

            continueResult = checkContinue();
            if (!continueResult.continue) {
                return { stage: "generate", ...generateSummaryData, error: continueResult.error };
            }

            const lastAck = this.summaryCollection.latestAck;
            const summaryContext: ISummaryContext =
                lastAck === undefined
                ? {
                    proposalHandle: undefined,
                    ackHandle: this.context.getLoadedFromVersion()?.id,
                    referenceSequenceNumber: summaryRefSeqNum,
                }
                : {
                    proposalHandle: lastAck.summaryOp.contents.handle,
                    ackHandle: lastAck.summaryAck.contents.handle,
                    referenceSequenceNumber: summaryRefSeqNum,
                };

            let handle: string;
            try {
                handle = await this.storage.uploadSummaryWithContext(summarizeResult.summary, summaryContext);
            } catch (error) {
                return { stage: "generate", ...generateSummaryData, error };
            }

            const parent = summaryContext.ackHandle;
            const summaryMessage: ISummaryContent = {
                handle,
                // eslint-disable-next-line @typescript-eslint/no-non-null-assertion
                head: parent!,
                message,
                parents: parent ? [parent] : [],
            };
            const uploadData = {
                ...generateSummaryData,
                handle,
                uploadDuration: trace.trace().duration,
            } as const;

            continueResult = checkContinue();
            if (!continueResult.continue) {
                return { stage: "upload", ...uploadData, error: continueResult.error };
            }

            let clientSequenceNumber: number;
            try {
                clientSequenceNumber = this.submitSystemMessage(MessageType.Summarize, summaryMessage);
            } catch (error) {
                return { stage: "upload", ...uploadData, error };
            }

            const submitData = {
                stage: "submit",
                ...uploadData,
                clientSequenceNumber,
                submitOpDuration: trace.trace().duration,
            } as const;

            this.summarizerNode.completeSummary(handle);
            this.opTracker.reset();
            return submitData;
        } finally {
            // Cleanup wip summary in case of failure
            this.summarizerNode.clearSummary();
            // Restart the delta manager
            this.deltaManager.inbound.resume();
        }
    }

    private processRemoteChunkedMessage(message: ISequencedDocumentMessage) {
        if (message.type !== ContainerMessageType.ChunkedOp) {
            return message;
        }

        const clientId = message.clientId;
        const chunkedContent = message.contents as IChunkedOp;
        this.addChunk(clientId, chunkedContent);
        if (chunkedContent.chunkId === chunkedContent.totalChunks) {
            const newMessage = { ...message };
            // eslint-disable-next-line @typescript-eslint/no-non-null-assertion
            const serializedContent = this.chunkMap.get(clientId)!.join("");
            newMessage.contents = JSON.parse(serializedContent);
            newMessage.type = chunkedContent.originalType;
            this.clearPartialChunks(clientId);
            return newMessage;
        }
        return message;
    }

    private addChunk(clientId: string, chunkedContent: IChunkedOp) {
        let map = this.chunkMap.get(clientId);
        if (map === undefined) {
            map = [];
            this.chunkMap.set(clientId, map);
        }
        assert(chunkedContent.chunkId === map.length + 1,
            0x131 /* "Mismatch between new chunkId and expected chunkMap" */); // 1-based indexing
        map.push(chunkedContent.contents);
    }

    private clearPartialChunks(clientId: string) {
        if (this.chunkMap.has(clientId)) {
            this.chunkMap.delete(clientId);
        }
    }

    private updateDocumentDirtyState(dirty: boolean) {
        if (this.dirtyContainer === dirty) {
            return;
        }

        this.dirtyContainer = dirty;
        if (this.emitDirtyDocumentEvent) {
            this.emit(dirty ? "dirty" : "saved");
            this.context.updateDirtyContainerState(dirty);
        }
    }

    public submitDataStoreOp(
        id: string,
        contents: any,
        localOpMetadata: unknown = undefined): void {
        const envelope: IEnvelope = {
            address: id,
            contents,
        };
        this.submit(ContainerMessageType.FluidDataStoreOp, envelope, localOpMetadata);
    }

    public submitDataStoreAliasOp(contents: any, localOpMetadata: unknown): void {
        const aliasMessage = contents as IDataStoreAliasMessage;
        if (!isDataStoreAliasMessage(aliasMessage)) {
            throw new UsageError("malformedDataStoreAliasMessage");
        }

        this.submit(ContainerMessageType.Alias, contents, localOpMetadata);
    }

    public async uploadBlob(blob: ArrayBufferLike): Promise<IFluidHandle<ArrayBufferLike>> {
        this.verifyNotClosed();
        return this.blobManager.createBlob(blob);
    }

    private submit(
        type: ContainerMessageType,
        content: any,
        localOpMetadata: unknown = undefined,
        opMetadata: Record<string, unknown> | undefined = undefined,
    ): void {
        this.verifyNotClosed();

        // There should be no ops in detached container state!
        assert(this.attachState !== AttachState.Detached, 0x132 /* "sending ops in detached container" */);

        let clientSequenceNumber: number = -1;
        let opMetadataInternal = opMetadata;

        if (this.canSendOps()) {
            const serializedContent = JSON.stringify(content);
            const maxOpSize = this.context.deltaManager.maxMessageSize;

            // If in TurnBased flush mode we will trigger a flush at the next turn break
            if (this.flushMode === FlushMode.TurnBased && !this.needsFlush) {
                opMetadataInternal = {
                    ...opMetadata,
                    batch: true,
                };
                this.needsFlush = true;

                // Use Promise.resolve().then() to queue a microtask to detect the end of the turn and force a flush.
                if (!this.flushTrigger) {
                    // eslint-disable-next-line @typescript-eslint/no-floating-promises
                    Promise.resolve().then(() => {
                        this.flushTrigger = false;
                        this.flush();
                    });
                }
            }

            clientSequenceNumber = this.submitMaybeChunkedMessages(
                type,
                content,
                serializedContent,
                maxOpSize,
                this._flushMode === FlushMode.TurnBased,
                opMetadataInternal);
        }

        // Let the PendingStateManager know that a message was submitted.
        this.pendingStateManager.onSubmitMessage(
            type,
            clientSequenceNumber,
            this.deltaManager.lastSequenceNumber,
            content,
            localOpMetadata,
            opMetadataInternal,
        );
        if (this.isContainerMessageDirtyable(type, content)) {
            this.updateDocumentDirtyState(true);
        }
    }

    private submitMaybeChunkedMessages(
        type: ContainerMessageType,
        content: any,
        serializedContent: string,
        serverMaxOpSize: number,
        batch: boolean,
        opMetadataInternal: unknown = undefined,
    ): number {
        if (this._maxOpSizeInBytes >= 0) {
            // Chunking disabled
            if (!serializedContent || serializedContent.length <= this._maxOpSizeInBytes) {
                return this.submitRuntimeMessage(type, content, batch, opMetadataInternal);
            }

            // When chunking is disabled, we ignore the server max message size
            // and if the content length is larger than the client configured message size
            // instead of splitting the content, we will fail by explicitly close the container
            this.closeFn(new GenericError(
                "OpTooLarge",
                /* error */ undefined,
                {
                    length: {
                        value: serializedContent.length,
                        tag: TelemetryDataTag.PackageData,
                    },
                    limit: {
                        value: this._maxOpSizeInBytes,
                        tag: TelemetryDataTag.PackageData,
                    },
                }));
            return -1;
        }

        // Chunking enabled, fallback on the server's max message size
        // and split the content accordingly
        if (!serializedContent || serializedContent.length <= serverMaxOpSize) {
            return this.submitRuntimeMessage(type, content, batch, opMetadataInternal);
        }

        return this.submitChunkedMessage(type, serializedContent, serverMaxOpSize);
    }

    private submitChunkedMessage(type: ContainerMessageType, content: string, maxOpSize: number): number {
        const contentLength = content.length;
        const chunkN = Math.floor((contentLength - 1) / maxOpSize) + 1;
        let offset = 0;
        let clientSequenceNumber: number = 0;
        for (let i = 1; i <= chunkN; i = i + 1) {
            const chunkedOp: IChunkedOp = {
                chunkId: i,
                contents: content.substr(offset, maxOpSize),
                originalType: type,
                totalChunks: chunkN,
            };
            offset += maxOpSize;
            clientSequenceNumber = this.submitRuntimeMessage(
                ContainerMessageType.ChunkedOp,
                chunkedOp,
                false);
        }
        return clientSequenceNumber;
    }

    private submitSystemMessage(
        type: MessageType,
        contents: any) {
        this.verifyNotClosed();
        assert(this.connected, 0x133 /* "Container disconnected when trying to submit system message" */);

        // System message should not be sent in the middle of the batch.
        // That said, we can preserve existing behavior by not flushing existing buffer.
        // That might be not what caller hopes to get, but we can look deeper if telemetry tells us it's a problem.
        const middleOfBatch = this.flushMode === FlushMode.TurnBased && this.needsFlush;
        if (middleOfBatch) {
            this.mc.logger.sendErrorEvent({ eventName: "submitSystemMessageError", type });
        }

        return this.context.submitFn(
            type,
            contents,
            middleOfBatch);
    }

    private submitRuntimeMessage(
        type: ContainerMessageType,
        contents: any,
        batch: boolean,
        appData?: any,
    ) {
        this.verifyNotClosed();
        assert(this.connected, 0x259 /* "Container disconnected when trying to submit system message" */);
        const payload: ContainerRuntimeMessage = { type, contents };
        return this.context.submitFn(
            MessageType.Operation,
            payload,
            batch,
            appData);
    }

    /**
     * Throw an error if the runtime is closed.  Methods that are expected to potentially
     * be called after dispose due to asynchrony should not call this.
     */
    private verifyNotClosed() {
        if (this._disposed) {
            throw new Error("Runtime is closed");
        }
    }

    /**
     * Finds the right store and asks it to resubmit the message. This typically happens when we
     * reconnect and there are pending messages.
     * @param content - The content of the original message.
     * @param localOpMetadata - The local metadata associated with the original message.
     */
    private reSubmit(
        type: ContainerMessageType,
        content: any,
        localOpMetadata: unknown,
        opMetadata: Record<string, unknown> | undefined,
    ) {
        switch (type) {
            case ContainerMessageType.FluidDataStoreOp:
                // For Operations, call resubmitDataStoreOp which will find the right store
                // and trigger resubmission on it.
                this.dataStores.resubmitDataStoreOp(content, localOpMetadata);
                break;
            case ContainerMessageType.Attach:
            case ContainerMessageType.Alias:
                this.submit(type, content, localOpMetadata);
                break;
            case ContainerMessageType.ChunkedOp:
                throw new Error(`chunkedOp not expected here`);
            case ContainerMessageType.BlobAttach:
                this.submit(type, content, localOpMetadata, opMetadata);
                break;
            case ContainerMessageType.Rejoin:
                this.submit(type, content);
                break;
            default:
                unreachableCase(type, `Unknown ContainerMessageType: ${type}`);
        }
    }

    /** Implementation of ISummarizerInternalsProvider.refreshLatestSummaryAck */
    public async refreshLatestSummaryAck(
        proposalHandle: string | undefined,
        ackHandle: string,
        summaryRefSeq: number,
        summaryLogger: ITelemetryLogger,
    ) {
        const readAndParseBlob = async <T>(id: string) => readAndParse<T>(this.storage, id);
        const result = await this.summarizerNode.refreshLatestSummary(
            proposalHandle,
            summaryRefSeq,
            async () => this.fetchSnapshotFromStorage(ackHandle, summaryLogger, {
                eventName: "RefreshLatestSummaryGetSnapshot",
                ackHandle,
                summaryRefSeq,
                fetchLatest: false,
            }),
            readAndParseBlob,
            summaryLogger,
        );

        // Notify the garbage collector so it can update its latest summary state.
        await this.garbageCollector.latestSummaryStateRefreshed(result, readAndParseBlob);
    }

    /**
     * Fetches the latest snapshot from storage and uses it to refresh SummarizerNode's
     * internal state as it should be considered the latest summary ack.
     * @param summaryLogger - logger to use when fetching snapshot from storage
     * @returns downloaded snapshot's reference sequence number
     */
    private async refreshLatestSummaryAckFromServer(summaryLogger: ITelemetryLogger): Promise<number> {
        const snapshot = await this.fetchSnapshotFromStorage(null, summaryLogger, {
            eventName: "RefreshLatestSummaryGetSnapshot",
            fetchLatest: true,
        });

        const readAndParseBlob = async <T>(id: string) => readAndParse<T>(this.storage, id);
        const snapshotRefSeq = await seqFromTree(snapshot, readAndParseBlob);

        const result = await this.summarizerNode.refreshLatestSummary(
            undefined,
            snapshotRefSeq,
            async () => snapshot,
            readAndParseBlob,
            summaryLogger,
        );

        // Notify the garbage collector so it can update its latest summary state.
        await this.garbageCollector.latestSummaryStateRefreshed(result, readAndParseBlob);

        return snapshotRefSeq;
    }

    private async fetchSnapshotFromStorage(
        versionId: string | null, logger: ITelemetryLogger, event: ITelemetryGenericEvent) {
        return PerformanceEvent.timedExecAsync(
            logger, event, async (perfEvent: {
                end: (arg0: {
                    getVersionDuration?: number | undefined;
                    getSnapshotDuration?: number | undefined;
                }) => void; }) => {
                    const stats: { getVersionDuration?: number; getSnapshotDuration?: number } = {};
                    const trace = Trace.start();

                    const versions = await this.storage.getVersions(versionId, 1);
                    assert(!!versions && !!versions[0], 0x137 /* "Failed to get version from storage" */);
                    stats.getVersionDuration = trace.trace().duration;

                    const maybeSnapshot = await this.storage.getSnapshotTree(versions[0]);
                    assert(!!maybeSnapshot, 0x138 /* "Failed to get snapshot from storage" */);
                    stats.getSnapshotDuration = trace.trace().duration;

                    perfEvent.end(stats);
                    return maybeSnapshot;
        });
    }

    public notifyAttaching(snapshot: ISnapshotTree) {
        if (this.mc.config.getBoolean("enableOfflineLoad") ?? this.runtimeOptions.enableOfflineLoad) {
            this.baseSnapshotBlobs = SerializedSnapshotStorage.serializeTreeWithBlobContents(snapshot);
        }
    }

    public async getSnapshotBlobs(): Promise<void> {
        if (!(this.mc.config.getBoolean("enableOfflineLoad") ?? this.runtimeOptions.enableOfflineLoad) ||
            this.attachState !== AttachState.Attached || this.context.pendingLocalState) {
            return;
        }
        assert(!!this.context.baseSnapshot, "Must have a base snapshot");
        this.baseSnapshotBlobs = await SerializedSnapshotStorage.serializeTree(this.context.baseSnapshot, this.storage);
    }

    public getPendingLocalState(): IPendingRuntimeState {
        if (!(this.mc.config.getBoolean("enableOfflineLoad") ?? this.runtimeOptions.enableOfflineLoad)) {
            throw new UsageError("can't get state when offline load disabled");
        }

        const previousPendingState = this.context.pendingLocalState as IPendingRuntimeState | undefined;
        if (previousPendingState) {
            return {
                pending: this.pendingStateManager.getLocalState(),
                snapshotBlobs: previousPendingState.snapshotBlobs,
                baseSnapshot: previousPendingState.baseSnapshot,
                savedOps: this.savedOps,
            };
        }
        assert(!!this.context.baseSnapshot, "Must have a base snapshot");
        assert(!!this.baseSnapshotBlobs, "Must serialize base snapshot blobs before getting runtime state");
        return {
            pending: this.pendingStateManager.getLocalState(),
            snapshotBlobs: this.baseSnapshotBlobs,
            baseSnapshot: this.context.baseSnapshot,
            savedOps: this.savedOps,
        };
    }

    public readonly summarizeOnDemand: ISummarizer["summarizeOnDemand"] = (...args) => {
        if (this.clientDetails.type === summarizerClientType) {
            return this.summarizer.summarizeOnDemand(...args);
        } else if (this.summaryManager !== undefined) {
            return this.summaryManager.summarizeOnDemand(...args);
        } else {
            // If we're not the summarizer, and we don't have a summaryManager, we expect that
            // disableSummaries is turned on. We are throwing instead of returning a failure here,
            // because it is a misuse of the API rather than an expected failure.
            throw new UsageError(
                `Can't summarize, disableSummaries: ${this.summariesDisabled}`,
            );
        }
    };

    public readonly enqueueSummarize: ISummarizer["enqueueSummarize"] = (...args) => {
        if (this.clientDetails.type === summarizerClientType) {
            return this.summarizer.enqueueSummarize(...args);
        } else if (this.summaryManager !== undefined) {
            return this.summaryManager.enqueueSummarize(...args);
        } else {
            // If we're not the summarizer, and we don't have a summaryManager, we expect that
            // generateSummaries is turned off. We are throwing instead of returning a failure here,
            // because it is a misuse of the API rather than an expected failure.
            throw new UsageError(
                `Can't summarize, disableSummaries: ${this.summariesDisabled}`,
            );
        }
    };

    /**
     * * Forms a function that will request a Summarizer.
     * @param loaderRouter - the loader acting as an IFluidRouter
     * */
    private formRequestSummarizerFn(loaderRouter: IFluidRouter) {
        return async () => {
            const request: IRequest = {
                headers: {
                    [LoaderHeader.cache]: false,
                    [LoaderHeader.clientDetails]: {
                        capabilities: { interactive: false },
                        type: summarizerClientType,
                    },
                    [DriverHeader.summarizingClient]: true,
                    [LoaderHeader.reconnect]: false,
                },
                url: "/_summarizer",
            };

            const fluidObject = await requestFluidObject<FluidObject<ISummarizer>>(loaderRouter, request);
            const summarizer = fluidObject.ISummarizer;

            if (!summarizer) {
                throw new UsageError("Fluid object does not implement ISummarizer");
            }

            return summarizer;
        };
    }

    private async processSavedOps(state: IPendingRuntimeState) {
        for (const op of state.savedOps) {
            this.process(op, false);
            await this.pendingStateManager.applyStashedOpsAt(op.sequenceNumber);
        }
        // we may not have seen every sequence number (because of system ops) so apply everything once we
        // don't have any more saved ops
        await this.pendingStateManager.applyStashedOpsAt();
    }
}

/**
 * Wait for a specific sequence number. Promise should resolve when we reach that number,
 * or reject if closed.
 */
const waitForSeq = async (
    deltaManager: IDeltaManager<Pick<ISequencedDocumentMessage, "sequenceNumber">, unknown>,
    targetSeq: number,
): Promise<void> => new Promise<void>((resolve, reject) => {
    // TODO: remove cast to any when actual event is determined
    deltaManager.on("closed" as any, reject);

    const handleOp = (message: Pick<ISequencedDocumentMessage, "sequenceNumber">) => {
        if (message.sequenceNumber >= targetSeq) {
            resolve();
            deltaManager.off("op", handleOp);
        }
    };
    deltaManager.on("op", handleOp);
});<|MERGE_RESOLUTION|>--- conflicted
+++ resolved
@@ -153,11 +153,8 @@
     isDataStoreAliasMessage,
 } from "./dataStore";
 import { BindBatchTracker } from "./batchTracker";
-<<<<<<< HEAD
 import { ISerializedBaseSnapshotBlobs, SerializedSnapshotStorage } from "./serializedSnapshotStorage";
-=======
 import { OpTracker } from "./opTelemetry";
->>>>>>> f4ff1591
 
 export enum ContainerMessageType {
     // An op to be delivered to store
@@ -299,13 +296,6 @@
      * In case of aliasing conflicts, the runtime will raise an exception which does
      * not effect the status of the container.
      */
-<<<<<<< HEAD
-    useDataStoreAliasing?: boolean;
-    /**
-     * Save enough runtime state to be able to serialize upon request and load to the same state in a new container.
-     */
-    enableOfflineLoad?: boolean;
-=======
     readonly useDataStoreAliasing?: boolean;
     /**
      * Sets the flush mode for the runtime. In Immediate flush mode the runtime will immediately
@@ -314,7 +304,10 @@
      * By default, flush mode is TurnBased.
      */
     readonly flushMode?: FlushMode;
->>>>>>> f4ff1591
+    /**
+     * Save enough runtime state to be able to serialize upon request and load to the same state in a new container.
+     */
+    readonly enableOfflineLoad?: boolean;
 }
 
 type IRuntimeMessageMetadata = undefined | {
@@ -762,11 +755,8 @@
             gcOptions = {},
             loadSequenceNumberVerification = "close",
             useDataStoreAliasing = false,
-<<<<<<< HEAD
+            flushMode = defaultFlushMode,
             enableOfflineLoad = false,
-=======
-            flushMode = defaultFlushMode,
->>>>>>> f4ff1591
         } = runtimeOptions;
 
         // We pack at data store level only. If isolated channels are disabled,
@@ -877,11 +867,8 @@
                 gcOptions,
                 loadSequenceNumberVerification,
                 useDataStoreAliasing,
-<<<<<<< HEAD
+                flushMode,
                 enableOfflineLoad,
-=======
-                flushMode,
->>>>>>> f4ff1591
             },
             containerScope,
             logger,
@@ -1124,13 +1111,11 @@
         this.maxConsecutiveReconnects =
             this.mc.config.getNumber(maxConsecutiveReconnectsKey) ?? this.defaultMaxConsecutiveReconnects;
 
-<<<<<<< HEAD
+        this._flushMode = runtimeOptions.flushMode;
+
         const pendingRuntimeState = context.pendingLocalState as IPendingRuntimeState | undefined;
         const baseSnapshot: ISnapshotTree | undefined = pendingRuntimeState?.baseSnapshot ?? context.baseSnapshot;
 
-=======
-        this._flushMode = runtimeOptions.flushMode;
->>>>>>> f4ff1591
         this.garbageCollector = GarbageCollector.create(
             this,
             this.runtimeOptions.gcOptions,
