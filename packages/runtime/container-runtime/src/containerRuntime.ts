/*!
 * Copyright (c) Microsoft Corporation. All rights reserved.
 * Licensed under the MIT License.
 */

import { AgentSchedulerFactory } from "@microsoft/fluid-agent-scheduler";
import {
    IComponent,
    IComponentHandleContext,
    IComponentSerializer,
    IRequest,
    IResponse } from "@microsoft/fluid-component-core-interfaces";
import {
    ConnectionState,
    IAudience,
    IBlobManager,
    IComponentTokenProvider,
    IContainerContext,
    IDeltaManager,
    IDeltaSender,
    ILoader,
    IMessageScheduler,
    IQuorum,
    IRuntime,
    ITelemetryLogger,
} from "@microsoft/fluid-container-definitions";
import {
    BlobTreeEntry,
    CommitTreeEntry,
    ComponentSerializer,
    Deferred,
    isSystemType,
    raiseConnectedEvent,
    readAndParse,
} from "@microsoft/fluid-core-utils";
import {
    Browser,
    IChunkedOp,
    IDocumentMessage,
    IDocumentStorageService,
    ISequencedDocumentMessage,
    ISignalMessage,
    ISnapshotTree,
    ISummaryConfiguration,
    ISummaryContent,
    ISummaryContext,
    ISummaryTree,
    ITree,
    MessageType,
    SummaryType,
} from "@microsoft/fluid-protocol-definitions";
import {
    FlushMode,
    IAttachMessage,
    IComponentRegistry,
    IComponentRuntime,
    IEnvelope,
    IHelpMessage,
    IHostRuntime,
    IInboundSignalMessage,
    ILatestSummary,
    NamedComponentRegistryEntries,
} from "@microsoft/fluid-runtime-definitions";
import * as assert from "assert";
import { EventEmitter } from "events";
// tslint:disable-next-line:no-submodule-imports
import * as uuid from "uuid/v4";
import { ComponentContext, LocalComponentContext, RemotedComponentContext } from "./componentContext";
import { ComponentHandleContext } from "./componentHandleContext";
import { ComponentRegistry } from "./componentRegistry";
import { debug } from "./debug";
import {
    componentRuntimeRequestHandler,
    createLoadableComponentRuntimeRequestHandler,
    RuntimeRequestHandler,
} from "./requestHandlers";
import { RequestParser } from "./requestParser";
import { RuntimeRequestHandlerBuilder } from "./runtimeRequestHandlerBuilder";
import { Summarizer } from "./summarizer";
import { SummaryManager } from "./summaryManager";
import { ISummaryStats, SummaryTreeConverter } from "./summaryTreeConverter";
import { analyzeTasks } from "./taskAnalyzer";

interface ISummaryTreeWithStats {
    summaryStats: ISummaryStats;
    summaryTree: ISummaryTree;
}

/**
 * Base interface for all possible results of generate summary attempt.
 */
export interface IGeneratedSummaryData {
    referenceSequenceNumber: number;

    /**
     * true if the summary op was submitted
     */
    submitted: boolean;

    summaryMessage?: ISummaryContent;

    /**
     * computed stats of generated summary tree
     */
    summaryStats?: ISummaryStats;

    /**
     * only set if uploaded to storage
     */
    handle?: string;

    /**
     * only set if submitted summary op
     */
    clientSequenceNumber?: number;
}

// Consider idle 5s of no activity. And snapshot if a minute has gone by with no snapshot.
const IdleDetectionTime = 5000;

const DefaultSummaryConfiguration: ISummaryConfiguration = {
    idleTime: IdleDetectionTime,

    maxTime: IdleDetectionTime * 12,

    // Snapshot if 1000 ops received since last snapshot.
    maxOps: 1000,

    // Wait 10 minutes for summary ack
    maxAckWaitTime: 600000,
};

/**
 * Options for container runtime.
 */
export interface IContainerRuntimeOptions {
    // Experimental flag that will generate summaries if connected to a service that supports them.
    // This defaults to true and must be explicitly set to false to disable.
    generateSummaries: boolean;

    // Experimental flag that will execute tasks in web worker if connected to a service that supports them.
    enableWorker?: boolean;
}

interface IRuntimeMessageMetadata {
    batch?: boolean;
}

class LatestSummaryTracker implements ILatestSummary {
    public get context() { return this._context; }
    public get referenceSequenceNumber() { return this._referenceSequenceNumber; }

    private _context?: ISummaryContext;
    private _referenceSequenceNumber: number = 0;

    public refresh(context: ISummaryContext, referenceSequenceNumber: number) {
        this._context = context;
        this._referenceSequenceNumber = referenceSequenceNumber;
    }
}

class ScheduleManager {
    private readonly messageScheduler: IMessageScheduler | undefined;
    private readonly deltaManager: IDeltaManager<ISequencedDocumentMessage, IDocumentMessage>;
    private pauseSequenceNumber: number | undefined;
    private pauseClientId: string | undefined;

    private paused = false;
    private localPaused = false;
    private batchClientId: string;

    constructor(
        messageScheduler: IMessageScheduler | undefined,
        private readonly emitter: EventEmitter,
        legacyDeltaManager: IDeltaManager<ISequencedDocumentMessage, IDocumentMessage>,
    ) {
        if (!messageScheduler || !("toArray" in messageScheduler.deltaManager.inbound as any)) {
            this.deltaManager = legacyDeltaManager;
            return;
        }

        this.messageScheduler = messageScheduler;
        this.deltaManager = this.messageScheduler.deltaManager;

        // listen for delta manager sends and add batch metadata to messages
        this.deltaManager.on("prepareSend", (messages: IDocumentMessage[]) => {
            if (messages.length === 0) {
                return;
            }

            // First message will have the batch flag set to true if doing a batched send
            const firstMessageMetadata = messages[0].metadata as IRuntimeMessageMetadata;
            if (!firstMessageMetadata || !firstMessageMetadata.batch) {
                return;
            }

            // if only length one then clear
            if (messages.length === 1) {
                delete messages[0].metadata;
                return;
            }

            // set the batch flag to false on the last message to indicate the end of the send batch
            const lastMessage = messages[messages.length - 1];
            lastMessage.metadata = { ...lastMessage.metadata, ...{ batch: false } };
        });

        // Listen for updates and peek at the inbound
        this.deltaManager.inbound.on(
            "push",
            (message: ISequencedDocumentMessage) => {
                this.trackPending(message);
                this.updatePauseState(message.sequenceNumber);
            });

        const allPending = this.deltaManager.inbound.toArray();
        for (const pending of allPending) {
            this.trackPending(pending);
        }

        // Based on track pending update the pause state
        this.updatePauseState(this.deltaManager.referenceSequenceNumber);
    }

    public beginOperation(message: ISequencedDocumentMessage) {
        // If in legacy mode every operation is a batch
        if (!this.messageScheduler) {
            this.emitter.emit("batchBegin", message);
            return;
        }

        if (message.metadata === undefined) {
            // If there is no metadata, and no client ID set, then this is an individual batch. Otherwise it's a
            // message in the middle of a batch
            if (!this.batchClientId) {
                this.emitter.emit("batchBegin", message);
            }

            return;
        }

        // Otherwise we need to check for the metadata flag
        const metadata = message.metadata as IRuntimeMessageMetadata;
        if (metadata.batch === true) {
            this.batchClientId = message.clientId;
            this.emitter.emit("batchBegin", message);
        }
    }

    public endOperation(error: any | undefined, message: ISequencedDocumentMessage) {
        if (!this.messageScheduler || error) {
            this.batchClientId = undefined;
            this.emitter.emit("batchEnd", error, message);
            return;
        }

        this.updatePauseState(message.sequenceNumber);

        // If no batchClientId has been set then we're in an individual batch
        if (!this.batchClientId) {
            this.emitter.emit("batchEnd", undefined, message);
            return;
        }

        // As a back stop for any bugs marking the end of a batch - if the client ID flipped we consider the batch over
        if (this.batchClientId !== message.clientId) {
            this.emitter.emit("batchEnd", undefined, message);
            this.batchClientId = undefined;
            return;
        }

        // Otherwise need to check the metadata flag
        const batch = message.metadata ? (message.metadata as IRuntimeMessageMetadata).batch : undefined;
        if (batch === false) {
            this.batchClientId = undefined;
            this.emitter.emit("batchEnd", undefined, message);
        }
    }

    public pause(): Promise<void> {
        this.paused = true;
        return this.deltaManager.inbound.systemPause();
    }

    public resume() {
        this.paused = false;
        if (!this.localPaused) {
            // resume is only flipping the state but isn't concerned with the promise result
            // tslint:disable-next-line:no-floating-promises
            this.deltaManager.inbound.systemResume();
        }
    }

    private setPaused(localPaused: boolean) {
        // return early if no change in value
        if (this.localPaused === localPaused) {
            return;
        }

        this.localPaused = localPaused;
        const promise = localPaused || this.paused
            ? this.deltaManager.inbound.systemPause()
            : this.deltaManager.inbound.systemResume();

        // we do not care about "Resumed while waiting to pause" rejections.
        promise.catch((err) => {});
    }

    private updatePauseState(sequenceNumber: number) {
        // If the inbound queue is ever empty we pause it and wait for new events
        if (this.deltaManager.inbound.length === 0) {
            this.setPaused(true);
            return;
        }

        // If no message has caused the pause flag to be set, or the next message up is not the one we need to pause at
        // then we simply continue processing
        if (!this.pauseSequenceNumber || sequenceNumber + 1 < this.pauseSequenceNumber) {
            this.setPaused(false);
        } else {
            // Otherwise the next message requires us to pause
            this.setPaused(true);
        }
    }

    private trackPending(message: ISequencedDocumentMessage) {
        const metadata = message.metadata as IRuntimeMessageMetadata | undefined;

        // Protocol messages are never part of a runtime batch of messages
        if (!isRuntimeMessage(message)) {
            this.pauseSequenceNumber = undefined;
            this.pauseClientId = undefined;
            return;
        }

        const batchMetadata = metadata ? metadata.batch : undefined;

        // If the client ID changes then we can move the pause point. If it stayed the same then we need to check.
        if (this.pauseClientId === message.clientId) {
            if (batchMetadata !== undefined) {
                // If batchMetadata is not undefined then if it's true we've begun a new batch - if false we've ended
                // the previous one
                this.pauseSequenceNumber = batchMetadata ? message.sequenceNumber : undefined;
                this.pauseClientId = batchMetadata ? this.pauseClientId : undefined;
            }
        } else {
            // We check the batch flag for the new clientID - if true we pause otherwise we reset the tracking data
            this.pauseSequenceNumber = batchMetadata ? message.sequenceNumber : undefined;
            this.pauseClientId = batchMetadata ? message.clientId : undefined;
        }
    }
}

function isRuntimeMessage(message: ISequencedDocumentMessage): boolean {
    switch (message.type) {
        case MessageType.ChunkedOp:
        case MessageType.Attach:
        case MessageType.Operation:
            return true;
        default:
            return false;
    }
}

export const schedulerId = "_scheduler";
const schedulerRuntimeRequestHandler: RuntimeRequestHandler =
    async (request: RequestParser, runtime: IHostRuntime) => {
        if (request.pathParts.length > 0 && request.pathParts[0] === schedulerId) {
            return componentRuntimeRequestHandler(request, runtime);
        }
        return undefined;
    };

/**
 * Represents the runtime of the container. Contains helper functions/state of the container.
 * It will define the component level mappings.
 */
export class ContainerRuntime extends EventEmitter implements IHostRuntime, IRuntime {
    /**
     * Load the components from a snapshot and returns the runtime.
     * @param context - Context of the container.
     * @param registry - Mapping to the components.
     * @param requestHandlers - Request handlers for the container runtime
     * @param runtimeOptions - Additional options to be passed to the runtime
     */
    public static async load(
        context: IContainerContext,
        registryEntries: NamedComponentRegistryEntries,
        requestHandlers: RuntimeRequestHandler[] = [],
        runtimeOptions?: IContainerRuntimeOptions,
    ): Promise<ContainerRuntime> {
        const componentRegistry = new ContainerRuntimeComponentRegistry(registryEntries);

        const chunkId = context.baseSnapshot.blobs[".chunks"];
        const chunks = chunkId
            ? await readAndParse<[string, string[]][]>(context.storage, chunkId)
            : [];

        const runtime = new ContainerRuntime(context, componentRegistry, chunks, runtimeOptions);
        runtime.requestHandler = new RuntimeRequestHandlerBuilder();
        runtime.requestHandler.pushHandler(
            createLoadableComponentRuntimeRequestHandler(runtime.summarizer),
            schedulerRuntimeRequestHandler,
            ...requestHandlers);

        // Create all internal components in first load.
        if (!context.existing) {
            await runtime.createComponent(schedulerId, schedulerId)
                .then((componentRuntime) => componentRuntime.attach());
        }

        runtime.subscribeToLeadership();

        return runtime;
    }

    public get connectionState(): ConnectionState {
        return this.context.connectionState;
    }

    public get id(): string {
        return this.context.id;
    }

    public get parentBranch(): string {
        return this.context.parentBranch;
    }

    public get existing(): boolean {
        return this.context.existing;
    }

    // tslint:disable-next-line:no-unsafe-any
    public get options(): any {
        return this.context.options;
    }

    public get clientId(): string {
        return this.context.clientId;
    }

    public get clientType(): string {
        return this.context.clientType;
    }

    public get blobManager(): IBlobManager {
        return this.context.blobManager;
    }

    public get deltaManager(): IDeltaManager<ISequencedDocumentMessage, IDocumentMessage> {
        return this.context.deltaManager;
    }

    public get storage(): IDocumentStorageService {
        return this.context.storage;
    }

    public get branch(): string {
        return this.context.branch;
    }

    public get submitFn(): (type: MessageType, contents: any) => number {
        return this.submit;
    }

    public get submitSignalFn(): (contents: any) => void {
        return this.context.submitSignalFn;
    }

    public get snapshotFn(): (message: string) => Promise<void> {
        return this.context.snapshotFn;
    }

    public get closeFn(): () => void {
        return this.context.closeFn;
    }

    public get loader(): ILoader {
        return this.context.loader;
    }

    public get flushMode(): FlushMode {
        return this._flushMode;
    }

    public get IComponentRegistry(): IComponentRegistry {
        return this.registry;
    }

    public readonly IComponentSerializer: IComponentSerializer = new ComponentSerializer();

    public readonly IComponentHandleContext: IComponentHandleContext;

    public readonly logger: ITelemetryLogger;
    public readonly latestSummary = new LatestSummaryTracker();
    private readonly summaryManager: SummaryManager;
    private readonly summaryTreeConverter = new SummaryTreeConverter();

    private tasks: string[] = [];

    // back-compat: version decides between loading document and chaincode.
    private version: string;

    private _flushMode = FlushMode.Automatic;
    private needsFlush = false;
    private flushTrigger = false;

    private _leader = false;

    public get connected(): boolean {
        return this.connectionState === ConnectionState.Connected;
    }

    public get leader(): boolean {
        if (this.connected && this.deltaManager && this.deltaManager.active) {
            return this._leader;
        }
        return false;
    }

    public get summarizerClientId(): string {
        return this.summaryManager.summarizer;
    }

    private get summaryConfiguration() {
        return this.context.serviceConfiguration
            ? { ...DefaultSummaryConfiguration, ...this.context.serviceConfiguration.summary }
            : DefaultSummaryConfiguration;
    }

    // Components tracked by the Domain
    private closed = false;
    private readonly pendingAttach = new Map<string, IAttachMessage>();
    private dirtyDocument = false;
    private readonly summarizer: Summarizer;
    private readonly deltaSender: IDeltaSender | undefined;
    private readonly scheduleManager: ScheduleManager;
    private requestHandler: RuntimeRequestHandlerBuilder;

    // Local copy of incomplete received chunks.
    private readonly chunkMap: Map<string, string[]>;

    // Attached and loaded context proxies
    private readonly contexts = new Map<string, ComponentContext>();
    // List of pending contexts (for the case where a client knows a component will exist and is waiting
    // on its creation). This is a superset of contexts.
    private readonly contextsDeferred = new Map<string, Deferred<ComponentContext>>();

    private loadedFromSummary: boolean;

    private constructor(
        private readonly context: IContainerContext,
        private readonly registry: IComponentRegistry,
        readonly chunks: [string, string[]][],
        private readonly runtimeOptions: IContainerRuntimeOptions = { generateSummaries: true, enableWorker: false },
    ) {
        super();

        this.chunkMap = new Map<string, string[]>(chunks);

        this.IComponentHandleContext = new ComponentHandleContext("", this);

        // Extract components stored inside the snapshot
        this.loadedFromSummary = context.baseSnapshot.trees[".protocol"] ? true : false;
        const components = new Map<string, ISnapshotTree | string>();
        if (this.loadedFromSummary) {
            Object.keys(context.baseSnapshot.trees).forEach((value) => {
                if (value !== ".protocol") {
                    const tree = context.baseSnapshot.trees[value];
                    components.set(value, tree);
                }
            });
        } else {
            Object.keys(context.baseSnapshot.commits).forEach((key) => {
                const moduleId = context.baseSnapshot.commits[key];
                components.set(key, moduleId);
            });
        }

        if (context.baseSnapshot.id) {
            this.latestSummary.refresh(
                { ackedParentHandle: context.baseSnapshot.id },
                this.deltaManager.initialSequenceNumber);
        }

        // Create a context for each of them
        for (const [key, value] of components) {
            const componentContext = new RemotedComponentContext(key, value, this, this.storage, this.context.scope);
            const deferred = new Deferred<ComponentContext>();
            deferred.resolve(componentContext);

            this.contexts.set(key, componentContext);
            this.contextsDeferred.set(key, deferred);
        }

        this.scheduleManager = new ScheduleManager(context.IMessageScheduler, this, context.deltaManager);
        this.deltaSender = this.deltaManager;

        this.logger = context.logger;

        this.deltaManager.on("allSentOpsAckd", () => {
            this.updateDocumentDirtyState(false);
        });

        this.deltaManager.on("submitOp", (message: IDocumentMessage) => {
            if (!isSystemType(message.type) && message.type !== MessageType.NoOp) {
                this.logger.debugAssert(this.connected, { eventName: "submitOp in disconnected state" });
                this.updateDocumentDirtyState(true);
            }
        });

        this.context.quorum.on("removeMember", (clientId: string) => {
            this.clearPartialChunks(clientId);
        });

        // We always create the summarizer in the case that we are asked to generate summaries. But this may
        // want to be on demand instead.
        // Don't use optimizations when generating summaries with a document loaded using snapshots.
        // This will ensure we correctly convert old documents.
        this.summarizer = new Summarizer(
            "/_summarizer",
            this,
            () => this.summaryConfiguration,
            () => this.generateSummary(!this.loadedFromSummary),
            (summContext, referenceSequenceNumber) => this.refreshLatestSummary(summContext, referenceSequenceNumber));

        // Create the SummaryManager and mark the initial state
        this.summaryManager = new SummaryManager(
            context,
            this.runtimeOptions.generateSummaries !== false || this.loadedFromSummary,
            this.runtimeOptions.enableWorker,
            this.logger);
        if (this.context.connectionState === ConnectionState.Connected) {
            this.summaryManager.setConnected(this.context.clientId);
        }
    }
    public get IComponentTokenProvider() {

        // tslint:disable-next-line: no-unsafe-any
        if (this.options && this.options.intelligence) {
            return  {
                // tslint:disable-next-line: no-unsafe-any
                intelligence: this.options.intelligence,
            } as IComponentTokenProvider;
        }
        return undefined;
    }

    public get IComponentConfiguration() {
        return this.context.configuration;
    }

    /**
     * Notifies this object about the request made to the container.
     * @param request - Request made to the handler.
     */
    public async request(request: IRequest): Promise<IResponse> {
        // Otherwise defer to the app to handle the request
        return this.requestHandler.handleRequest(request, this);
    }

    /**
     * Notifies this object to take the snapshot of the container.
     * @param tagMessage - Message to supply to storage service for writing the snapshot.
     */
    public async snapshot(tagMessage: string, fullTree: boolean = false): Promise<ITree> {
        // Pull in the prior version and snapshot tree to store against
        const lastVersion = fullTree ? [] : await this.storage.getVersions(this.id, 1);
        const tree = lastVersion.length > 0
            ? await this.storage.getSnapshotTree(lastVersion[0])
            : { blobs: {}, commits: {}, trees: {} };

        // Iterate over each component and ask it to snapshot
        const componentVersionsP = Array.from(this.contexts).map(async ([componentId, value]) => {
            const snapshot = await value.snapshot();

            // If ID exists then previous commit is still valid
            const commit = tree.commits[componentId] as string;
            if (snapshot.id && commit && !fullTree) {
                return {
                    id: componentId,
                    version: commit,
                };
            } else {
                if (snapshot.id && !commit && !fullTree) {
                    this.logger.sendErrorEvent({
                        componentId,
                        eventName: "MissingCommit",
                        id: snapshot.id,
                    });
                }
                const parent = commit ? [commit] : [];
                const version = await this.storage.write(
                    snapshot, parent, `${componentId} commit ${tagMessage}`, componentId);

                return {
                    id: componentId,
                    version: version.id,
                };
            }
        });

        const root: ITree = { entries: [], id: null };

        // Add in module references to the component snapshots
        const componentVersions = await Promise.all(componentVersionsP);

        // Sort for better diffing of snapshots (in replay tool, used to find bugs in snapshotting logic)
        if (fullTree) {
            componentVersions.sort((a, b) => {
                return a.id.localeCompare(b.id);
            });
        }

        let gitModules = "";
        for (const componentVersion of componentVersions) {
            root.entries.push(new CommitTreeEntry(componentVersion.id, componentVersion.version));

            const repoUrl = "https://github.com/kurtb/praguedocs.git"; // this.storageService.repositoryUrl
            // tslint:disable-next-line: max-line-length
            gitModules += `[submodule "${componentVersion.id}"]\n\tpath = ${componentVersion.id}\n\turl = ${repoUrl}\n\n`;
        }

        if (this.chunkMap.size > 0) {
            root.entries.push(new BlobTreeEntry(".chunks", JSON.stringify([...this.chunkMap])));
        }

        // Write the module lookup details
        root.entries.push(new BlobTreeEntry(".gitmodules", gitModules));

        return root;
    }

    public async requestSnapshot(tagMessage: string): Promise<void> {
        return this.context.requestSnapshot(tagMessage);
    }

    public async stop(): Promise<void> {
        this.verifyNotClosed();
        this.closed = true;
    }

    public changeConnectionState(value: ConnectionState, clientId: string, version: string) {
        this.verifyNotClosed();

        assert(this.connectionState === value);

        if (value === ConnectionState.Connected) {
            // Resend all pending attach messages prior to notifying clients
            for (const [, message] of this.pendingAttach) {
                this.submit(MessageType.Attach, message);
            }

        }

        for (const [, componentContext] of this.contexts) {
            componentContext.changeConnectionState(value, clientId);
        }

        raiseConnectedEvent(this, value, clientId);

        if (value === ConnectionState.Connected) {
            this.summaryManager.setConnected(clientId);
        } else {
            if (this._leader) {
                this.updateLeader(false);
            }
            this.summaryManager.setDisconnected();
        }
    }

    public process(message: ISequencedDocumentMessage, local: boolean) {
        this.verifyNotClosed();

        let error: any | undefined;

        // Surround the actual processing of the operation with messages to the schedule manager indicating
        // the beginning and end. This allows it to emit appropriate events and/or pause the processing of new
        // messages once a batch has been fully processed.
        this.scheduleManager.beginOperation(message);
        try {
            this.processCore(message, local);
        } catch (e) {
            error = e;
            throw e;
        } finally {
            this.scheduleManager.endOperation(error, message);
        }
    }

    public postProcess(message: ISequencedDocumentMessage, local: boolean, context: any) {
        return this.context.IMessageScheduler
            ? Promise.reject("Scheduler assumes only process")
            : Promise.resolve();
    }

    public processSignal(message: ISignalMessage, local: boolean) {
        const envelope = message.content as IEnvelope;
        const context = this.contexts.get(envelope.address);
        assert(context);

        const innerContent = envelope.contents as { content: any, type: string };
        const transformed: IInboundSignalMessage = {
            clientId: message.clientId,
            content: innerContent.content,
            type: innerContent.type,
        };

        context.processSignal(transformed, local);
    }

    public async getComponentRuntime(id: string, wait = true): Promise<IComponentRuntime> {
        this.verifyNotClosed();

        if (!this.contextsDeferred.has(id)) {
            if (!wait) {
                return Promise.reject(`Process ${id} does not exist`);
            }

            // Add in a deferred that will resolve once the process ID arrives
            this.contextsDeferred.set(id, new Deferred<ComponentContext>());
        }

        const componentContext = await this.contextsDeferred.get(id).promise;
        return componentContext.realize();
    }

    public setFlushMode(mode: FlushMode): void {
        if (mode === this._flushMode) {
            return;
        }

        // If switching to manual mode add a warning trace indicating the underlying loader does not support
        // this feature yet. Can remove in 0.9.
        if (!this.deltaSender && mode === FlushMode.Manual) {
            debug("DeltaManager does not yet support flush modes");
            return;
        }

        // Flush any pending batches if switching back to automatic
        if (mode === FlushMode.Automatic) {
            this.flush();
        }

        this._flushMode = mode;
    }

    public flush(): void {
        if (!this.deltaSender) {
            debug("DeltaManager does not yet support flush modes");
            return;
        }

        // If flush has already been called then exit early
        if (!this.needsFlush) {
            return;
        }

        this.needsFlush = false;
        return this.deltaSender.flush();
    }

    public orderSequentially(callback: () => void): void {
        // If flush mode is already manual we are either
        // nested in another orderSequentially, or
        // the app is flushing manually, in which
        // case this invokation doesn't own
        // flushing.
        if (this.flushMode === FlushMode.Manual) {
            callback();
        } else {
            const savedFlushMode = this.flushMode;

            this.setFlushMode(FlushMode.Manual);

            try {
                callback();
            } finally {
                this.flush();
                this.setFlushMode(savedFlushMode);
            }
        }
    }

    public async createComponent(idOrPkg: string, maybePkg?: string | string[]) {
        const id = maybePkg === undefined ? uuid() : idOrPkg;
        const pkg = maybePkg === undefined ? idOrPkg : maybePkg;
        return this._createComponentWithProps(pkg, undefined, id);
    }

    // tslint:disable-next-line: function-name
    public async _createComponentWithProps(pkg: string | string[], props: any, id: string): Promise<IComponentRuntime> {
        this.verifyNotClosed();

        const context = new LocalComponentContext(
            id,
            Array.isArray(pkg) ? pkg : [pkg],
            this,
            this.storage,
            this.context.scope,
            (cr: IComponentRuntime) => this.attachComponent(cr),
            props);

        const deferred = new Deferred<ComponentContext>();
        this.contextsDeferred.set(id, deferred);
        this.contexts.set(id, context);

        return context.realize();
    }

    public getQuorum(): IQuorum {
        return this.context.quorum;
    }

    public getAudience(): IAudience {
        return this.context.audience;
    }

    public error(error: any) {
        this.context.error(error);
    }

    /**
     * Notifies this object to register tasks to be performed.
     * @param tasks - List of tasks.
     * @param version - Version of the fluid package.
     */
    public registerTasks(tasks: string[], version?: string) {
        this.verifyNotClosed();
        this.tasks = tasks;
        this.version = version;
        if (this.leader) {
            this.runTaskAnalyzer();
        }
    }

    /* tslint:disable:no-unnecessary-override */
    public on(event: string | symbol, listener: (...args: any[]) => void): this {
        return super.on(event, listener);
    }

    /**
     * Called by IComponentRuntime (on behalf of distributed data structure) in disconnected state to notify about
     * local changes. All pending changes are automatically flushed by shared objects on connection.
     */
    public notifyPendingMessages(): void {
        assert(!this.connected);
        this.updateDocumentDirtyState(true);
    }

    /**
     * Returns true of document is dirty, i.e. there are some pending local changes that
     * either were not sent out to delta stream or were not yet acknowledged.
     */
    public isDocumentDirty(): boolean {
        return this.dirtyDocument;
    }

    private refreshLatestSummary(context: ISummaryContext, referenceSequenceNumber: number) {
        // currently only is called from summaries
        this.loadedFromSummary = true;
        this.latestSummary.refresh(context, referenceSequenceNumber);
    }

    /**
     * Returns a summary of the runtime at the current sequence number.
     */
    private async summarize(fullTree: boolean = false): Promise<ISummaryTreeWithStats> {
        const summaryTree: ISummaryTree = {
            tree: {},
            type: SummaryType.Tree,
        };
        let summaryStats = this.summaryTreeConverter.mergeStats();

        // Iterate over each component and ask it to snapshot
        await Promise.all(Array.from(this.contexts).map(async ([key, value]) => {
            const snapshot = await value.snapshot(fullTree);
            const treeWithStats = this.summaryTreeConverter.convertToSummaryTree(
                snapshot,
                this.latestSummary.context,
                fullTree);
            summaryTree.tree[key] = treeWithStats.summaryTree;
            summaryStats = this.summaryTreeConverter.mergeStats(summaryStats, treeWithStats.summaryStats);
        }));

        if (this.chunkMap.size > 0) {
            summaryTree.tree[".chunks"] = {
                content: JSON.stringify([...this.chunkMap]),
                type: SummaryType.Blob,
            };
        }

        summaryStats.treeNodeCount++; // add this root tree node
        return { summaryStats, summaryTree };
    }

    private processCore(message: ISequencedDocumentMessage, local: boolean) {
        let remotedComponentContext: RemotedComponentContext;

        // Chunk processing must come first given that we will transform the message to the unchunked version
        // once all pieces are available
        if (message.type === MessageType.ChunkedOp) {
            this.processRemoteChunkedMessage(message);
        }

        // Old prepare part
        switch (message.type) {
            case MessageType.Attach:
                // the local object has already been attached
                if (local) {
                    break;
                }

                remotedComponentContext = RemotedComponentContext.createFromAttachMessage(
                    message.contents as IAttachMessage,
                    message.sequenceNumber,
                    this,
                    this.storage,
                    this.context.scope);

                break;

            default:
        }

        // Process part
        switch (message.type) {
            case MessageType.Operation:
                this.processOperation(message, local);
                break;

            default:
        }

        this.emit("op", message);

        // Post-process part
        switch (message.type) {
            case MessageType.Attach:
                const attachMessage = message.contents as IAttachMessage;

                // If a non-local operation then go and create the object - otherwise mark it as officially attached.
                if (local) {
                    assert(this.pendingAttach.has(attachMessage.id));
                    this.pendingAttach.delete(attachMessage.id);
                } else {
                    // Resolve pending gets and store off any new ones
                    if (this.contextsDeferred.has(attachMessage.id)) {
                        this.contextsDeferred.get(attachMessage.id).resolve(remotedComponentContext);
                    } else {
                        const deferred = new Deferred<ComponentContext>();
                        deferred.resolve(remotedComponentContext);
                        this.contextsDeferred.set(attachMessage.id, deferred);
                    }
                    this.contexts.set(attachMessage.id, remotedComponentContext);

                    // equivalent of nextTick() - Prefetch once all current ops have completed
                    // tslint:disable-next-line:no-floating-promises
                    Promise.resolve().then(() => remotedComponentContext.realize());
                }

            default:
        }
    }

    private attachComponent(componentRuntime: IComponentRuntime): void {
        this.verifyNotClosed();

        const context = this.contexts.get(componentRuntime.id);
        const message = context.generateAttachMessage();

        this.pendingAttach.set(componentRuntime.id, message);
        if (this.connected) {
            this.submit(MessageType.Attach, message);
        }

        // Resolve the deferred so other local components can access it.
        const deferred = this.contextsDeferred.get(componentRuntime.id);
        deferred.resolve(context);
    }

    private async generateSummary(fullTree: boolean = false): Promise<IGeneratedSummaryData> {
        const message =
            `Summary @${this.deltaManager.referenceSequenceNumber}:${this.deltaManager.minimumSequenceNumber}`;

        // TODO: Issue-2171 Support for Branch Snapshots
        if (this.parentBranch) {
            this.logger.sendTelemetryEvent({
                eventName: "SkipGenerateSummaryParentBranch",
                parentBranch: this.parentBranch,
            });
            return;
        }

        if (!("uploadSummary" in this.context.storage)) {
            this.logger.sendTelemetryEvent({ eventName: "SkipGenerateSummaryNotSupported" });
            return;
        }

        try {
            await this.scheduleManager.pause();

            const ret: IGeneratedSummaryData = {
                referenceSequenceNumber: this.deltaManager.referenceSequenceNumber,
                submitted: false,
            };

            if (!this.connected) {
                // if summarizer loses connection it will never reconnect
                return ret;
            }
<<<<<<< HEAD
=======

            // TODO in the future we can have stored the latest summary by listening to the summary ack message
            // after loading from the beginning of the snapshot
            const versions = await this.context.storage.getVersions(this.id, 1);
            const parents = versions.map((version) => version.id);
            const parent = parents[0];
>>>>>>> 2e9f44fe

            const treeWithStats = await this.summarize(fullTree);
            ret.summaryStats = treeWithStats.summaryStats;

            if (!this.connected) {
                return ret;
            }

            const handle = await this.context.storage.uploadSummary(treeWithStats.summaryTree);
            const parent = this.latestSummary.context.ackedParentHandle;
            const summaryMessage: ISummaryContent = {
                handle,
                head: parent,
                message,
                parents: parent ? [parent] : [],
            };
            ret.handle = handle.handle;

            if (!this.connected) {
                return ret;
            }

            ret.clientSequenceNumber = this.submit(MessageType.Summarize, summaryMessage);
            ret.summaryMessage = summaryMessage;
            ret.submitted = true;

<<<<<<< HEAD
            generateSummaryEvent.end({
                sequenceNumber,
                submitted: ret.submitted,
                parent,
                ...ret.summaryStats,
            });
=======
>>>>>>> 2e9f44fe
            return ret;
        } finally {
            // Restart the delta manager
            this.scheduleManager.resume();
        }
    }

    private processRemoteChunkedMessage(message: ISequencedDocumentMessage): boolean {
        const clientId = message.clientId;
        const chunkedContent = message.contents as IChunkedOp;
        this.addChunk(clientId, chunkedContent.contents);
        if (chunkedContent.chunkId === chunkedContent.totalChunks) {
            const serializedContent = this.chunkMap.get(clientId).join("");
            message.contents = JSON.parse(serializedContent);
            message.type = chunkedContent.originalType;
            this.clearPartialChunks(clientId);
            return true;
        }
        return false;
    }

    private addChunk(clientId: string, chunkedContent: string) {
        if (!this.chunkMap.has(clientId)) {
            this.chunkMap.set(clientId, []);
        }
        this.chunkMap.get(clientId).push(chunkedContent);
    }

    private clearPartialChunks(clientId: string) {
        if (this.chunkMap.has(clientId)) {
            this.chunkMap.delete(clientId);
        }
    }

    private updateDocumentDirtyState(dirty: boolean) {
        if (this.dirtyDocument === dirty) {
            return;
        }

        this.dirtyDocument = dirty;
        this.emit(dirty ? "dirtyDocument" : "savedDocument");
    }

    private submit(type: MessageType, content: any): number {
        this.verifyNotClosed();

        // Can't submit messages in disconnected state!
        // It's usually a bug that needs to be addressed in the code
        // (as callers should have logic to retain messages in disconnected state and resubmit on connection)
        // It's possible to remove this check -  we would need to skip deltaManager.maxMessageSize call below.
        if (!this.connected) {
            this.logger.sendErrorEvent({ eventName: "submitInDisconnectedState", type });
        }

        const serializedContent = JSON.stringify(content);
        const maxOpSize = this.context.deltaManager.maxMessageSize;

        let clientSequenceNumber: number;

        // If in manual flush mode we will trigger a flush at the next turn break
        let batchBegin = false;
        if (this.flushMode === FlushMode.Manual && !this.needsFlush) {
            batchBegin = true;
            this.needsFlush = true;

            // Use Promise.resolve().then() to queue a microtask to detect the end of the turn and force a flush.
            if (!this.flushTrigger) {
                // tslint:disable-next-line:no-floating-promises
                Promise.resolve().then(() => {
                    this.flushTrigger = false;
                    this.flush();
                });
            }
        }

        // Note: Chunking will increase content beyond maxOpSize because we JSON'ing JSON payload -
        // there will be a lot of escape characters that can make it up to 2x bigger!
        // This is Ok, because DeltaManager.shouldSplit() will have 2 * maxMessageSize limit
        if (serializedContent.length <= maxOpSize) {
            clientSequenceNumber = this.context.submitFn(
                type,
                content,
                this._flushMode === FlushMode.Manual,
                batchBegin ? { batch: true } : undefined);
        } else {
            clientSequenceNumber = this.submitChunkedMessage(type, serializedContent, maxOpSize);
        }

        return clientSequenceNumber;
    }

    private submitChunkedMessage(type: MessageType, content: string, maxOpSize: number): number {
        const contentLength = content.length;
        const chunkN = Math.floor((contentLength - 1) / maxOpSize) + 1;
        let offset = 0;
        let clientSequenceNumber: number = 0;
        for (let i = 1; i <= chunkN; i = i + 1) {
            const chunkedOp: IChunkedOp = {
                chunkId: i,
                contents: content.substr(offset, maxOpSize),
                originalType: type,
                totalChunks: chunkN,
            };
            offset += maxOpSize;
            clientSequenceNumber = this.context.submitFn(MessageType.ChunkedOp, chunkedOp, false);
        }
        return clientSequenceNumber;
    }

    private verifyNotClosed() {
        if (this.closed) {
            throw new Error("Runtime is closed");
        }
    }

    private processOperation(message: ISequencedDocumentMessage, local: boolean) {
        const envelope = message.contents as IEnvelope;
        const componentContext = this.contexts.get(envelope.address);
        assert(componentContext);
        const innerContents = envelope.contents as { content: any, type: string };

        const transformed: ISequencedDocumentMessage = {
            clientId: message.clientId,
            clientSequenceNumber: message.clientSequenceNumber,
            contents: innerContents.content,
            metadata: message.metadata,
            minimumSequenceNumber: message.minimumSequenceNumber,
            origin: message.origin,
            referenceSequenceNumber: message.referenceSequenceNumber,
            sequenceNumber: message.sequenceNumber,
            timestamp: message.timestamp,
            traces: message.traces,
            type: innerContents.type,
        };

        componentContext.process(transformed, local);
    }

    private subscribeToLeadership() {
        if (this.context.clientType === Browser) {
            this.getScheduler().then((scheduler) => {
                if (scheduler.leader) {
                    this.updateLeader(true);
                } else {
                    scheduler.on("leader", () => {
                        this.updateLeader(true);
                    });
                }
            }, (err) => {
                debug(err);
            });
            this.context.quorum.on("removeMember", (clientId: string) => {
                if (clientId === this.clientId && this._leader) {
                    this.updateLeader(false);
                } else if (this.leader) {
                    this.runTaskAnalyzer();
                }
            });
        }
    }

    private async getScheduler() {
        const schedulerRuntime = await this.getComponentRuntime(schedulerId, true);
        const schedulerResponse = await schedulerRuntime.request({ url: "" });
        const schedulerComponent = schedulerResponse.value as IComponent;
        return schedulerComponent.IAgentScheduler;
    }

    private updateLeader(leadership: boolean) {
        this._leader = leadership;
        if (this._leader) {
            this.emit("leader", this.clientId);
        } else {
            this.emit("noleader", this.clientId);
        }

        for (const [, context] of this.contexts) {
            context.updateLeader(this._leader);
        }
        if (this.leader) {
            this.runTaskAnalyzer();
        }
    }

    /**
     * On a client joining/departure, decide whether this client is the new leader.
     * If so, calculate if there are any unhandled tasks for browsers and remote agents.
     * Emit local help message for this browser and submits a remote help message for agents.
     */
    private runTaskAnalyzer() {
        // Analyze the current state and ask for local and remote help separately.
        if (this.clientId === undefined) {
            this.logger.sendErrorEvent({ eventName: "runTasksAnalyzerWithoutClientId" });
            return;
        }

        const helpTasks = analyzeTasks(this.clientId, this.getQuorum().getMembers(), this.tasks);
        if (helpTasks && (helpTasks.browser.length > 0 || helpTasks.robot.length > 0)) {
            if (helpTasks.browser.length > 0) {
                const localHelpMessage: IHelpMessage = {
                    tasks: helpTasks.browser,
                    version: this.version,   // back-compat
                };
                debug(`Requesting local help for ${helpTasks.browser}`);
                this.emit("localHelp", localHelpMessage);
            }
            if (helpTasks.robot.length > 0) {
                const remoteHelpMessage: IHelpMessage = {
                    tasks: helpTasks.robot,
                    version: this.version,   // back-compat
                };
                debug(`Requesting remote help for ${helpTasks.robot}`);
                this.submit(MessageType.RemoteHelp, remoteHelpMessage);
            }
        }
    }
}

// Wraps the provided list of packages and augments with some system level services.
class ContainerRuntimeComponentRegistry extends ComponentRegistry {

    constructor(namedEntries: NamedComponentRegistryEntries) {

        super([
            ...namedEntries,
            [schedulerId, Promise.resolve(new AgentSchedulerFactory())],
        ]);
    }

}<|MERGE_RESOLUTION|>--- conflicted
+++ resolved
@@ -1109,15 +1109,6 @@
                 // if summarizer loses connection it will never reconnect
                 return ret;
             }
-<<<<<<< HEAD
-=======
-
-            // TODO in the future we can have stored the latest summary by listening to the summary ack message
-            // after loading from the beginning of the snapshot
-            const versions = await this.context.storage.getVersions(this.id, 1);
-            const parents = versions.map((version) => version.id);
-            const parent = parents[0];
->>>>>>> 2e9f44fe
 
             const treeWithStats = await this.summarize(fullTree);
             ret.summaryStats = treeWithStats.summaryStats;
@@ -1134,7 +1125,7 @@
                 message,
                 parents: parent ? [parent] : [],
             };
-            ret.handle = handle.handle;
+            ret.handle = handle;
 
             if (!this.connected) {
                 return ret;
@@ -1144,15 +1135,6 @@
             ret.summaryMessage = summaryMessage;
             ret.submitted = true;
 
-<<<<<<< HEAD
-            generateSummaryEvent.end({
-                sequenceNumber,
-                submitted: ret.submitted,
-                parent,
-                ...ret.summaryStats,
-            });
-=======
->>>>>>> 2e9f44fe
             return ret;
         } finally {
             // Restart the delta manager
