--- conflicted
+++ resolved
@@ -904,26 +904,10 @@
             const wait =
                 typeof request.headers?.wait === "boolean" ? request.headers.wait : undefined;
 
-<<<<<<< HEAD
             const component = await this.getDataStore(requestParser.pathParts[0], wait);
             const subRequest = requestParser.createSubRequest(1);
             if (subRequest !== undefined) {
                 return component.IFluidRouter.request(subRequest);
-=======
-            const fluidDataStore = await this.getDataStore(requestParser.pathParts[0], wait) as IFluidObject;
-            if (fluidDataStore) {
-                const subRequest = requestParser.createSubRequest(1);
-                if (subRequest !== undefined) {
-                    assert(fluidDataStore.IFluidRouter);
-                    return fluidDataStore.IFluidRouter.request(subRequest);
-                } else {
-                    return {
-                        status: 200,
-                        mimeType: "fluid/object",
-                        value: fluidDataStore,
-                    };
-                }
->>>>>>> 14d63d3f
             } else {
                 return {
                     status: 200,
