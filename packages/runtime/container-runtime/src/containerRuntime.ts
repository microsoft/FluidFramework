/*!
 * Copyright (c) Microsoft Corporation and contributors. All rights reserved.
 * Licensed under the MIT License.
 */
import { EventEmitter } from "events";
import { ITelemetryBaseLogger, ITelemetryGenericEvent, ITelemetryLogger } from "@fluidframework/common-definitions";
import {
    FluidObject,
    IFluidHandle,
    IFluidHandleContext,
    IFluidRouter,
    IRequest,
    IResponse,
} from "@fluidframework/core-interfaces";
import {
    IAudience,
    IFluidTokenProvider,
    IContainerContext,
    IDeltaManager,
    IDeltaSender,
    IRuntime,
    ICriticalContainerError,
    AttachState,
    ILoaderOptions,
    LoaderHeader,
    ISnapshotTreeWithBlobContents,
} from "@fluidframework/container-definitions";
import {
    IContainerRuntime,
    IContainerRuntimeEvents,
} from "@fluidframework/container-runtime-definitions";
import {
    assert,
    Trace,
    TypedEventEmitter,
    unreachableCase,
    performance,
} from "@fluidframework/common-utils";
import {
    ChildLogger,
    raiseConnectedEvent,
    PerformanceEvent,
    TaggedLoggerAdapter,
    MonitoringContext,
    loggerToMonitoringContext,
    TelemetryDataTag,
} from "@fluidframework/telemetry-utils";
import { DriverHeader, IDocumentStorageService, ISummaryContext } from "@fluidframework/driver-definitions";
import { readAndParse, isLegacyRuntimeMessage } from "@fluidframework/driver-utils";
import {
    DataCorruptionError,
    GenericError,
    UsageError,
    extractSafePropertiesFromMessage,
} from "@fluidframework/container-utils";
import {
    IClientDetails,
    IDocumentMessage,
    IQuorumClients,
    ISequencedDocumentMessage,
    ISignalMessage,
    ISnapshotTree,
    ISummaryContent,
    ISummaryTree,
    MessageType,
    SummaryType,
} from "@fluidframework/protocol-definitions";
import {
    FlushMode,
    InboundAttachMessage,
    IFluidDataStoreContextDetached,
    IFluidDataStoreRegistry,
    IFluidDataStoreChannel,
    IGarbageCollectionData,
    IGarbageCollectionDetailsBase,
    IEnvelope,
    IInboundSignalMessage,
    ISignalEnvelope,
    NamedFluidDataStoreRegistryEntries,
    ISummaryTreeWithStats,
    ISummarizeInternalResult,
    CreateChildSummarizerNodeParam,
    SummarizeInternalFn,
    channelsTreeName,
    IAttachMessage,
    IDataStore,
    ITelemetryContext,
} from "@fluidframework/runtime-definitions";
import {
    addBlobToSummary,
    addSummarizeResultToSummary,
    addTreeToSummary,
    createRootSummarizerNodeWithGC,
    IRootSummarizerNodeWithGC,
    RequestParser,
    create404Response,
    exceptionToResponse,
    requestFluidObject,
    responseToException,
    seqFromTree,
    calculateStats,
    TelemetryContext,
} from "@fluidframework/runtime-utils";
import { GCDataBuilder, trimLeadingAndTrailingSlashes } from "@fluidframework/garbage-collector";
import { v4 as uuid } from "uuid";
import { ContainerFluidHandleContext } from "./containerHandleContext";
import { FluidDataStoreRegistry } from "./dataStoreRegistry";
import { Summarizer } from "./summarizer";
import { SummaryManager } from "./summaryManager";
import { DeltaScheduler } from "./deltaScheduler";
import {
    ReportOpPerfTelemetry,
    latencyThreshold,
    IPerfSignalReport,
} from "./connectionTelemetry";
import { IPendingLocalState, PendingStateManager } from "./pendingStateManager";
import { pkgVersion } from "./packageVersion";
import { BlobManager, IBlobManagerLoadInfo } from "./blobManager";
import { DataStores, getSummaryForDatastores } from "./dataStores";
import {
    aliasBlobName,
    blobsTreeName,
    chunksBlobName,
    electedSummarizerBlobName,
    extractSummaryMetadataMessage,
    IContainerRuntimeMetadata,
    ICreateContainerMetadata,
    ISummaryMetadataMessage,
    metadataBlobName,
    wrapSummaryInChannelsTree,
} from "./summaryFormat";
import { SummaryCollection } from "./summaryCollection";
import { ISerializedElection, OrderedClientCollection, OrderedClientElection } from "./orderedClientElection";
import { SummarizerClientElection, summarizerClientType } from "./summarizerClientElection";
import {
    SubmitSummaryResult,
    IConnectableRuntime,
    IGeneratedSummaryStats,
    ISubmitSummaryOptions,
    ISummarizer,
    ISummarizerInternalsProvider,
    ISummarizerOptions,
    ISummarizerRuntime,
} from "./summarizerTypes";
import { formExponentialFn, Throttler } from "./throttler";
import { RunWhileConnectedCoordinator } from "./runWhileConnectedCoordinator";
import {
    GarbageCollector,
    GCNodeType,
    gcTreeKey,
    IGarbageCollectionRuntime,
    IGarbageCollector,
    IGCStats,
} from "./garbageCollection";
import {
    channelToDataStore,
    IDataStoreAliasMessage,
    isDataStoreAliasMessage,
} from "./dataStore";
import { BindBatchTracker } from "./batchTracker";
import { ISerializedBaseSnapshotBlobs, SerializedSnapshotStorage } from "./serializedSnapshotStorage";
import { OpTracker } from "./opTelemetry";

export enum ContainerMessageType {
    // An op to be delivered to store
    FluidDataStoreOp = "component",

    // Creates a new store
    Attach = "attach",

    // Chunked operation.
    ChunkedOp = "chunkedOp",

    // Signifies that a blob has been attached and should not be garbage collected by storage
    BlobAttach = "blobAttach",

    // Ties our new clientId to our old one on reconnect
    Rejoin = "rejoin",

    // Sets the alias of a root data store
    Alias = "alias",
}

export interface IChunkedOp {
    chunkId: number;

    totalChunks: number;

    contents: string;

    originalType: MessageType | ContainerMessageType;
}

export interface ContainerRuntimeMessage {
    contents: any;
    type: ContainerMessageType;
}
export interface ISummaryBaseConfiguration {
    /**
     *  Delay before first attempt to spawn summarizing container.
     */
    initialSummarizerDelayMs: number;

    /**
     * Flag that will enable changing elected summarizer client after maxOpsSinceLastSummary.
     * This defaults to false (disabled) and must be explicitly set to true to enable.
     */
    summarizerClientElection: boolean;

    /**
     * Defines the maximum allowed time to wait for a pending summary ack.
     * The maximum amount of time client will wait for a summarize is the minimum of
     * maxSummarizeAckWaitTime (currently 10 * 60 * 1000) and maxAckWaitTime.
     */
    maxAckWaitTime: number;
    /**
     * Defines the maximum number of Ops in between Summaries that can be
     * allowed before forcibly electing a new summarizer client.
     */
    maxOpsSinceLastSummary: number;
}

export interface ISummaryConfigurationHeuristics extends ISummaryBaseConfiguration {
    state: "enabled";
    /**
     * Defines the maximum allowed time in between summarizations.
     */
    idleTime: number;
    /**
     * Defines the maximum allowed time, since the last received Ack,  before running the summary
     * with reason maxTime.
     */
    maxTime: number;
    /**
     * Defines the maximum number of Ops, since the last received Ack, that can be allowed
     * before running the summary with reason maxOps.
     */
    maxOps: number;
    /**
     * Defines the minimum number of Ops, since the last received Ack, that can be allowed
     * before running the last summary.
     */
    minOpsForLastSummaryAttempt: number;
}

export interface ISummaryConfigurationDisableSummarizer {
    state: "disabled";
}

export interface ISummaryConfigurationDisableHeuristics extends ISummaryBaseConfiguration {
    state: "disableHeuristics";
}

export type ISummaryConfiguration =
| ISummaryConfigurationDisableSummarizer
| ISummaryConfigurationDisableHeuristics
| ISummaryConfigurationHeuristics;

export const DefaultSummaryConfiguration: ISummaryConfiguration = {
    state: "enabled",

    idleTime: 5000 * 3,

    maxTime: 5000 * 12,

    maxOps: 100, // Summarize if 100 ops received since last snapshot.

    minOpsForLastSummaryAttempt: 10,

    maxAckWaitTime: 6 * 10 * 1000, // 6 min.

    maxOpsSinceLastSummary: 7000,

    initialSummarizerDelayMs: 5000, // 5 secs.

    summarizerClientElection: false,
};

export interface IGCRuntimeOptions {
    /**
     * Flag that if true, will enable running garbage collection (GC) in a container. GC has mark phase and sweep phase.
     * In mark phase, unreferenced objects are identified and marked as such in the summary. This option enables the
     * mark phase.
     * In sweep phase, unreferenced objects are eventually deleted from the container if they meet certain conditions.
     * Sweep phase can be enabled via the "sweepAllowed" option.
     * Note: This setting becomes part of the container's summary and cannot be changed.
     */
    gcAllowed?: boolean;

    /**
     * Flag that if true, enables GC's sweep phase which will eventually delete unreferenced objects from the container.
     * This flag should only be set to true if "gcAllowed" is true.
     * Note: This setting becomes part of the container's summary and cannot be changed.
     */
    sweepAllowed?: boolean;

    /**
     * Flag that will disable garbage collection if set to true. Can be used to disable running GC on container where
     * is allowed via the gcAllowed option.
     */
    disableGC?: boolean;

    /**
     * Flag that will bypass optimizations and generate GC data for all nodes irrespective of whether a node
     * changed or not.
     */
    runFullGC?: boolean;

    /**
     * Allows additional GC options to be passed.
     */
    [key: string]: any;
}

export interface ISummaryRuntimeOptions {

    /** Override summary configurations set by the server. */
    summaryConfigOverrides?: ISummaryConfiguration;

    // Flag that disables putting channels in isolated subtrees for each data store
    // and the root node when generating a summary if set to true.
    // Defaults to FALSE (enabled) for now.
    disableIsolatedChannels?: boolean;

    /**
     *  @deprecated - use `summaryConfigOverrides.initialSummarizerDelayMs` instead.
     *  Delay before first attempt to spawn summarizing container.
    */
    initialSummarizerDelayMs?: number;

    /**
     * @deprecated - use `summaryConfigOverrides.disableSummaries` instead.
     * Flag that disables summaries if it is set to true.
     */
    disableSummaries?: boolean;

    /**
     * @deprecated - use `summaryConfigOverrides.maxOpsSinceLastSummary` instead.
     * Defaults to 7000 ops
     */
    maxOpsSinceLastSummary?: number;

     /**
     * @deprecated - use `summaryConfigOverrides.summarizerClientElection` instead.
     * Flag that will enable changing elected summarizer client after maxOpsSinceLastSummary.
     * This defaults to false (disabled) and must be explicitly set to true to enable.
     */
    summarizerClientElection?: boolean;

    /**
     * @deprecated - use `summaryConfigOverrides.state = "DisableHeuristics"` instead.
     *  Options that control the running summarizer behavior. */
    summarizerOptions?: Readonly<Partial<ISummarizerOptions>>;
}

/**
 * Options for container runtime.
 */
export interface IContainerRuntimeOptions {
    readonly summaryOptions?: ISummaryRuntimeOptions;
    readonly gcOptions?: IGCRuntimeOptions;
    /**
     * Affects the behavior while loading the runtime when the data verification check which
     * compares the DeltaManager sequence number (obtained from protocol in summary) to the
     * runtime sequence number (obtained from runtime metadata in summary) finds a mismatch.
     * 1. "close" (default) will close the container with an assertion.
     * 2. "log" will log an error event to telemetry, but still continue to load.
     * 3. "bypass" will skip the check entirely. This is not recommended.
     */
    readonly loadSequenceNumberVerification?: "close" | "log" | "bypass";
    /**
     * Should the runtime use data store aliasing for creating root datastores.
     * In case of aliasing conflicts, the runtime will raise an exception which does
     * not effect the status of the container.
     */
    readonly useDataStoreAliasing?: boolean;
    /**
     * Sets the flush mode for the runtime. In Immediate flush mode the runtime will immediately
     * send all operations to the driver layer, while in TurnBased the operations will be buffered
     * and then sent them as a single batch at the end of the turn.
     * By default, flush mode is TurnBased.
     */
    readonly flushMode?: FlushMode;
    /**
     * Save enough runtime state to be able to serialize upon request and load to the same state in a new container.
     */
    readonly enableOfflineLoad?: boolean;
}

type IRuntimeMessageMetadata = undefined | {
    batch?: boolean;
};

/**
 * The summary tree returned by the root node. It adds state relevant to the root of the tree.
 */
export interface IRootSummaryTreeWithStats extends ISummaryTreeWithStats {
    /** The garbage collection stats if GC ran, undefined otherwise. */
    gcStats?: IGCStats;
}

/**
 * Accepted header keys for requests coming to the runtime.
 */
export enum RuntimeHeaders {
    /** True to wait for a data store to be created and loaded before returning it. */
    wait = "wait",
    /**
     * True if the request is from an external app. Used for GC to handle scenarios where a data store
     * is deleted and requested via an external app.
     */
    externalRequest = "externalRequest",
    /** True if the request is coming from an IFluidHandle. */
    viaHandle = "viaHandle",
}

/**
 * @deprecated
 * Untagged logger is unsupported going forward. There are old loaders with old ContainerContexts that only
 * have the untagged logger, so to accommodate that scenario the below interface is used. It can be removed once
 * its usage is removed from TaggedLoggerAdapter fallback.
 */
interface OldContainerContextWithLogger extends Omit<IContainerContext, "taggedLogger"> {
    logger: ITelemetryBaseLogger;
    taggedLogger: undefined;
}

/**
 * State saved when the container closes, to be given back to a newly
 * instantiated runtime in a new instance of the container, so it can load to the
 * same state
 */
export interface IPendingRuntimeState {
    /**
     * Pending ops from PendingStateManager
     */
    pending?: IPendingLocalState;
    /**
     * A base snapshot at a sequence number prior to the first pending op
     */
    baseSnapshot: ISnapshotTree;
    /**
     * Serialized blobs from the base snapshot. Used to load offline since
     * storage is not available.
     */
    snapshotBlobs: ISerializedBaseSnapshotBlobs;
    /**
     * All runtime ops since base snapshot sequence number up to the latest op
     * seen when the container was closed. Used to apply stashed (saved pending)
     * ops at the same sequence number at which they were made.
     */
    savedOps: ISequencedDocumentMessage[];
}

const useDataStoreAliasingKey = "Fluid.ContainerRuntime.UseDataStoreAliasing";
const maxConsecutiveReconnectsKey = "Fluid.ContainerRuntime.MaxConsecutiveReconnects";

// Feature gate for the max op size. If the value is negative, chunking is enabled
// and all ops over 16k would be chunked. If the value is positive, all ops with
// a size strictly larger will be rejected and the container closed with an error.
const maxOpSizeInBytesKey = "Fluid.ContainerRuntime.MaxOpSizeInBytes";

// By default, we should reject any op larger than 768KB,
// in order to account for some extra overhead from serialization
// to not reach the 1MB limits in socket.io and Kafka.
const defaultMaxOpSizeInBytes = 768000;

// By default, the size of the contents for the incoming ops is tracked.
// However, in certain situations, this may incur a performance hit.
// The feature-gate below can be used to disable this feature.
const disableOpTrackingKey = "Fluid.ContainerRuntime.DisableOpTracking";

const defaultFlushMode = FlushMode.TurnBased;

export enum RuntimeMessage {
    FluidDataStoreOp = "component",
    Attach = "attach",
    ChunkedOp = "chunkedOp",
    BlobAttach = "blobAttach",
    Rejoin = "rejoin",
    Alias = "alias",
    Operation = "op",
}

export function isRuntimeMessage(message: ISequencedDocumentMessage): boolean {
    if ((Object.values(RuntimeMessage) as string[]).includes(message.type)) {
        return true;
    }
    return false;
}

export function unpackRuntimeMessage(message: ISequencedDocumentMessage) {
    if (message.type === MessageType.Operation) {
        // legacy op format?
        if (message.contents.address !== undefined && message.contents.type === undefined) {
            message.type = ContainerMessageType.FluidDataStoreOp;
        } else {
            // new format
            const innerContents = message.contents as ContainerRuntimeMessage;
            assert(innerContents.type !== undefined, 0x121 /* "Undefined inner contents type!" */);
            message.type = innerContents.type;
            message.contents = innerContents.contents;
        }
        assert(isLegacyRuntimeMessage(message), 0x122 /* "Message to unpack is not proper runtime message" */);
    } else {
        // Legacy format, but it's already "unpacked",
        // i.e. message.type is actually ContainerMessageType.
        // Nothing to do in such case.
    }
    return message;
}

/**
 * This class controls pausing and resuming of inbound queue to ensure that we never
 * start processing ops in a batch IF we do not have all ops in the batch.
 */
class ScheduleManagerCore {
    private pauseSequenceNumber: number | undefined;
    private currentBatchClientId: string | undefined;
    private localPaused = false;
    private timePaused = 0;
    private batchCount = 0;

    constructor(
        private readonly deltaManager: IDeltaManager<ISequencedDocumentMessage, IDocumentMessage>,
        private readonly logger: ITelemetryLogger,
    ) {
        // Listen for delta manager sends and add batch metadata to messages
        this.deltaManager.on("prepareSend", (messages: IDocumentMessage[]) => {
            if (messages.length === 0) {
                return;
            }

            // First message will have the batch flag set to true if doing a batched send
            const firstMessageMetadata = messages[0].metadata as IRuntimeMessageMetadata;
            if (!firstMessageMetadata?.batch) {
                return;
            }

            // If the batch contains only a single op, clear the batch flag.
            if (messages.length === 1) {
                delete firstMessageMetadata.batch;
                return;
            }

            // Set the batch flag to false on the last message to indicate the end of the send batch
            const lastMessage = messages[messages.length - 1];
            lastMessage.metadata = { ...lastMessage.metadata, batch: false };
        });

        // Listen for updates and peek at the inbound
        this.deltaManager.inbound.on(
            "push",
            (message: ISequencedDocumentMessage) => {
                this.trackPending(message);
            });

        // Start with baseline - empty inbound queue.
        assert(!this.localPaused, 0x293 /* "initial state" */);

        const allPending = this.deltaManager.inbound.toArray();
        for (const pending of allPending) {
            this.trackPending(pending);
        }

        // We are intentionally directly listening to the "op" to inspect system ops as well.
        // If we do not observe system ops, we are likely to hit 0x296 assert when system ops
        // precedes start of incomplete batch.
        this.deltaManager.on("op", (message) => this.afterOpProcessing(message.sequenceNumber));
    }

    /**
     * The only public function in this class - called when we processed an op,
     * to make decision if op processing should be paused or not afer that.
     */
    public afterOpProcessing(sequenceNumber: number) {
        assert(!this.localPaused, 0x294 /* "can't have op processing paused if we are processing an op" */);

        // If the inbound queue is ever empty, nothing to do!
        if (this.deltaManager.inbound.length === 0) {
            assert(this.pauseSequenceNumber === undefined,
                0x295 /* "there should be no pending batch if we have no ops" */);
            return;
        }

        // The queue is
        // 1. paused only when the next message to be processed is the beginning of a batch. Done in two places:
        //    - here (processing ops until reaching start of incomplete batch)
        //    - in trackPending(), when queue was empty and start of batch showed up.
        // 2. resumed when batch end comes in (in trackPending())

        // do we have incomplete batch to worry about?
        if (this.pauseSequenceNumber !== undefined) {
            assert(sequenceNumber < this.pauseSequenceNumber,
                0x296 /* "we should never start processing incomplete batch!" */);
            // If the next op is the start of incomplete batch, then we can't process it until it's fully in - pause!
            if (sequenceNumber + 1 === this.pauseSequenceNumber) {
                this.pauseQueue();
            }
        }
    }

    private pauseQueue() {
        assert(!this.localPaused, 0x297 /* "always called from resumed state" */);
        this.localPaused = true;
        this.timePaused = performance.now();
        // eslint-disable-next-line @typescript-eslint/no-floating-promises
        this.deltaManager.inbound.pause();
    }

    private resumeQueue(startBatch: number, messageEndBatch: ISequencedDocumentMessage) {
        const endBatch = messageEndBatch.sequenceNumber;
        const duration = this.localPaused ? (performance.now() - this.timePaused) : undefined;

        this.batchCount++;
        if (this.batchCount % 1000 === 1) {
            this.logger.sendTelemetryEvent({
                eventName: "BatchStats",
                sequenceNumber: endBatch,
                length: endBatch - startBatch + 1,
                msnDistance: endBatch - messageEndBatch.minimumSequenceNumber,
                duration,
                batchCount: this.batchCount,
                interrupted: this.localPaused,
            });
        }

        // Return early if no change in value
        if (!this.localPaused) {
            return;
        }

        this.localPaused = false;

        // Random round number - we want to know when batch waiting paused op processing.
        if (duration !== undefined && duration > latencyThreshold) {
            this.logger.sendErrorEvent({
                eventName: "MaxBatchWaitTimeExceeded",
                duration,
                sequenceNumber: endBatch,
                length: endBatch - startBatch,
            });
        }
        this.deltaManager.inbound.resume();
    }

    /**
     * Called for each incoming op (i.e. inbound "push" notification)
     */
    private trackPending(message: ISequencedDocumentMessage) {
        assert(this.deltaManager.inbound.length !== 0,
            0x298 /* "we have something in the queue that generates this event" */);

        assert((this.currentBatchClientId === undefined) === (this.pauseSequenceNumber === undefined),
            0x299 /* "non-synchronized state" */);

        const metadata = message.metadata as IRuntimeMessageMetadata;
        const batchMetadata = metadata?.batch;

        // Protocol messages are never part of a runtime batch of messages
        if (!isLegacyRuntimeMessage(message)) {
            // Protocol messages should never show up in the middle of the batch!
            assert(this.currentBatchClientId === undefined, 0x29a /* "System message in the middle of batch!" */);
            assert(batchMetadata === undefined, 0x29b /* "system op in a batch?" */);
            assert(!this.localPaused, 0x29c /* "we should be processing ops when there is no active batch" */);
            return;
        }

        if (this.currentBatchClientId === undefined && batchMetadata === undefined) {
            assert(!this.localPaused, 0x29d /* "we should be processing ops when there is no active batch" */);
            return;
        }

        // If the client ID changes then we can move the pause point. If it stayed the same then we need to check.
        // If batchMetadata is not undefined then if it's true we've begun a new batch - if false we've ended
        // the previous one
        if (this.currentBatchClientId !== undefined || batchMetadata === false) {
            if (this.currentBatchClientId !== message.clientId) {
                // "Batch not closed, yet message from another client!"
                throw new DataCorruptionError(
                    "OpBatchIncomplete",
                    {
                        batchClientId: this.currentBatchClientId,
                        ...extractSafePropertiesFromMessage(message),
                    });
            }
        }

        // The queue is
        // 1. paused only when the next message to be processed is the beginning of a batch. Done in two places:
        //    - in afterOpProcessing() - processing ops until reaching start of incomplete batch
        //    - here (batchMetadata == false below), when queue was empty and start of batch showed up.
        // 2. resumed when batch end comes in (batchMetadata === true case below)

        if (batchMetadata) {
            assert(this.currentBatchClientId === undefined, 0x29e /* "there can't be active batch" */);
            assert(!this.localPaused, 0x29f /* "we should be processing ops when there is no active batch" */);
            this.pauseSequenceNumber = message.sequenceNumber;
            this.currentBatchClientId = message.clientId;
            // Start of the batch
            // Only pause processing if queue has no other ops!
            // If there are any other ops in the queue, processing will be stopped when they are processed!
            if (this.deltaManager.inbound.length === 1) {
                this.pauseQueue();
            }
        } else if (batchMetadata === false) {
            assert(this.pauseSequenceNumber !== undefined, 0x2a0 /* "batch presence was validated above" */);
            // Batch is complete, we can process it!
            this.resumeQueue(this.pauseSequenceNumber, message);
            this.pauseSequenceNumber = undefined;
            this.currentBatchClientId = undefined;
        } else {
            // Continuation of current batch. Do nothing
            assert(this.currentBatchClientId !== undefined, 0x2a1 /* "logic error" */);
        }
    }
}

/**
 * This class has the following responsibilities:
 * 1. It tracks batches as we process ops and raises "batchBegin" and "batchEnd" events.
 *    As part of it, it validates batch correctness (i.e. no system ops in the middle of batch)
 * 2. It creates instance of ScheduleManagerCore that ensures we never start processing ops from batch
 *    unless all ops of the batch are in.
 */
export class ScheduleManager {
    private readonly deltaScheduler: DeltaScheduler;
    private batchClientId: string | undefined;
    private hitError = false;

    constructor(
        private readonly deltaManager: IDeltaManager<ISequencedDocumentMessage, IDocumentMessage>,
        private readonly emitter: EventEmitter,
        private readonly logger: ITelemetryLogger,
    ) {
        this.deltaScheduler = new DeltaScheduler(
            this.deltaManager,
            ChildLogger.create(this.logger, "DeltaScheduler"),
        );
        void new ScheduleManagerCore(deltaManager, logger);
    }

    public beforeOpProcessing(message: ISequencedDocumentMessage) {
        if (this.batchClientId !== message.clientId) {
            assert(this.batchClientId === undefined,
                0x2a2 /* "Batch is interrupted by other client op. Should be caught by trackPending()" */);

            // This could be the beginning of a new batch or an individual message.
            this.emitter.emit("batchBegin", message);
            this.deltaScheduler.batchBegin(message);

            const batch = (message?.metadata as IRuntimeMessageMetadata)?.batch;
            if (batch) {
                this.batchClientId = message.clientId;
            } else {
                this.batchClientId = undefined;
            }
        }
    }

    public afterOpProcessing(error: any | undefined, message: ISequencedDocumentMessage) {
        // If this is no longer true, we need to revisit what we do where we set this.hitError.
        assert(!this.hitError, 0x2a3 /* "container should be closed on any error" */);

        if (error) {
            // We assume here that loader will close container and stop processing all future ops.
            // This is implicit dependency. If this flow changes, this code might no longer be correct.
            this.hitError = true;
            this.batchClientId = undefined;
            this.emitter.emit("batchEnd", error, message);
            this.deltaScheduler.batchEnd(message);
            return;
        }

        const batch = (message?.metadata as IRuntimeMessageMetadata)?.batch;
        // If no batchClientId has been set then we're in an individual batch. Else, if we get
        // batch end metadata, this is end of the current batch.
        if (this.batchClientId === undefined || batch === false) {
            this.batchClientId = undefined;
            this.emitter.emit("batchEnd", undefined, message);
            this.deltaScheduler.batchEnd(message);
            return;
        }
    }
}

/**
 * Legacy ID for the built-in AgentScheduler.  To minimize disruption while removing it, retaining this as a
 * special-case for document dirty state.  Ultimately we should have no special-cases from the
 * ContainerRuntime's perspective.
 */
export const agentSchedulerId = "_scheduler";

// safely check navigator and get the hardware spec value
export function getDeviceSpec() {
    try {
        if (typeof navigator === "object" && navigator !== null) {
            return {
                deviceMemory: (navigator as any).deviceMemory,
                hardwareConcurrency: navigator.hardwareConcurrency,
            };
        }
    } catch {
    }
    return {};
}

/**
 * Represents the runtime of the container. Contains helper functions/state of the container.
 * It will define the store level mappings.
 */
export class ContainerRuntime extends TypedEventEmitter<IContainerRuntimeEvents>
    implements
    IContainerRuntime,
    IGarbageCollectionRuntime,
    IRuntime,
    ISummarizerRuntime,
    ISummarizerInternalsProvider {
    public get IContainerRuntime() { return this; }
    public get IFluidRouter() { return this; }

    /**
     * Load the stores from a snapshot and returns the runtime.
     * @param context - Context of the container.
     * @param registryEntries - Mapping to the stores.
     * @param requestHandler - Request handlers for the container runtime
     * @param runtimeOptions - Additional options to be passed to the runtime
     * @param existing - (optional) When loading from an existing snapshot. Precedes context.existing if provided
     */
    public static async load(
        context: IContainerContext,
        registryEntries: NamedFluidDataStoreRegistryEntries,
        requestHandler?: (request: IRequest, runtime: IContainerRuntime) => Promise<IResponse>,
        runtimeOptions: IContainerRuntimeOptions = {},
        containerScope: FluidObject = context.scope,
        existing?: boolean,
    ): Promise<ContainerRuntime> {
        // If taggedLogger exists, use it. Otherwise, wrap the vanilla logger:
        // back-compat: Remove the TaggedLoggerAdapter fallback once all the host are using loader > 0.45
        const backCompatContext: IContainerContext | OldContainerContextWithLogger = context;
        const passLogger = backCompatContext.taggedLogger ??
            new TaggedLoggerAdapter((backCompatContext as OldContainerContextWithLogger).logger);
        const logger = ChildLogger.create(passLogger, undefined, {
            all: {
                runtimeVersion: pkgVersion,
            },
        });

        const {
            summaryOptions = {},
            gcOptions = {},
            loadSequenceNumberVerification = "close",
            useDataStoreAliasing = false,
            flushMode = defaultFlushMode,
            enableOfflineLoad = false,
        } = runtimeOptions;

        const pendingRuntimeState = context.pendingLocalState as IPendingRuntimeState | undefined;
        const baseSnapshot: ISnapshotTree | undefined = pendingRuntimeState?.baseSnapshot ?? context.baseSnapshot;
        const storage = !pendingRuntimeState ?
            context.storage :
            new SerializedSnapshotStorage(() => { return context.storage; }, pendingRuntimeState.snapshotBlobs);

        const registry = new FluidDataStoreRegistry(registryEntries);

        const tryFetchBlob = async <T>(blobName: string): Promise<T | undefined> => {
            const blobId = baseSnapshot?.blobs[blobName];
            if (baseSnapshot && blobId) {
                // IContainerContext storage api return type still has undefined in 0.39 package version.
                // So once we release 0.40 container-defn package we can remove this check.
                assert(storage !== undefined, 0x1f5 /* "Attached state should have storage" */);
                return readAndParse<T>(storage, blobId);
            }
        };

        const [chunks, metadata, electedSummarizerData, aliases] = await Promise.all([
            tryFetchBlob<[string, string[]][]>(chunksBlobName),
            tryFetchBlob<IContainerRuntimeMetadata>(metadataBlobName),
            tryFetchBlob<ISerializedElection>(electedSummarizerBlobName),
            tryFetchBlob<[string, string][]>(aliasBlobName),
        ]);

        const loadExisting = existing === true || context.existing === true;

        // read snapshot blobs needed for BlobManager to load
        const blobManagerSnapshot = await BlobManager.load(
            baseSnapshot?.trees[blobsTreeName],
            async (id) => {
                // IContainerContext storage api return type still has undefined in 0.39 package version.
                // So once we release 0.40 container-defn package we can remove this check.
                assert(storage !== undefined, 0x256 /* "storage undefined in attached container" */);
                return readAndParse(storage, id);
            },
        );

        // Verify summary runtime sequence number matches protocol sequence number.
        const runtimeSequenceNumber = metadata?.message?.sequenceNumber;
        if (runtimeSequenceNumber !== undefined) {
            const protocolSequenceNumber = context.deltaManager.initialSequenceNumber;
            // Unless bypass is explicitly set, then take action when sequence numbers mismatch.
            if (loadSequenceNumberVerification !== "bypass" && runtimeSequenceNumber !== protocolSequenceNumber) {
                // "Load from summary, runtime metadata sequenceNumber !== initialSequenceNumber"
                const error = new DataCorruptionError(
                    // pre-0.58 error message: SummaryMetadataMismatch
                    "Summary metadata mismatch",
                    { runtimeSequenceNumber, protocolSequenceNumber },
                );

                if (loadSequenceNumberVerification === "log") {
                    logger.sendErrorEvent({ eventName: "SequenceNumberMismatch" }, error);
                } else {
                    context.closeFn(error);
                }
            }
        }

        const runtime = new ContainerRuntime(
            context,
            registry,
            metadata,
            electedSummarizerData,
            chunks ?? [],
            aliases ?? [],
            {
                summaryOptions,
                gcOptions,
                loadSequenceNumberVerification,
                useDataStoreAliasing,
                flushMode,
                enableOfflineLoad,
            },
            containerScope,
            logger,
            loadExisting,
            blobManagerSnapshot,
            storage,
            requestHandler,
        );

        if (pendingRuntimeState) {
            await runtime.processSavedOps(pendingRuntimeState);
            // delete these once runtime has seen them to save space
            pendingRuntimeState.savedOps = [];
        }

        await runtime.getSnapshotBlobs();

        return runtime;
    }

    public get options(): ILoaderOptions {
        return this.context.options;
    }

    public get clientId(): string | undefined {
        return this.context.clientId;
    }

    public get clientDetails(): IClientDetails {
        return this.context.clientDetails;
    }

    public get deltaManager(): IDeltaManager<ISequencedDocumentMessage, IDocumentMessage> {
        return this.context.deltaManager;
    }

    public get storage(): IDocumentStorageService {
        return this._storage;
    }

    public get reSubmitFn(): (
        type: ContainerMessageType,
        content: any,
        localOpMetadata: unknown,
        opMetadata: Record<string, unknown> | undefined,
    ) => void {
        // eslint-disable-next-line @typescript-eslint/unbound-method
        return this.reSubmit;
    }

    public get closeFn(): (error?: ICriticalContainerError) => void {
        return this.context.closeFn;
    }

    public get flushMode(): FlushMode {
        return this._flushMode;
    }

    public get scope(): FluidObject {
        return this.containerScope;
    }

    public get IFluidDataStoreRegistry(): IFluidDataStoreRegistry {
        return this.registry;
    }

    public get attachState(): AttachState {
        return this.context.attachState;
    }

    public get IFluidHandleContext(): IFluidHandleContext {
        return this.handleContext;
    }
    private readonly handleContext: ContainerFluidHandleContext;

    // internal logger for ContainerRuntime. Use this.logger for stores, summaries, etc.
    private readonly mc: MonitoringContext;
    private readonly summarizerClientElection?: SummarizerClientElection;
    /**
     * summaryManager will only be created if this client is permitted to spawn a summarizing client
     * It is created only by interactive client, i.e. summarizer client, as well as non-interactive bots
     * do not create it (see SummarizerClientElection.clientDetailsPermitElection() for details)
     */
    private readonly summaryManager?: SummaryManager;
    private readonly summaryCollection: SummaryCollection;

    private readonly summarizerNode: IRootSummarizerNodeWithGC;
    private readonly _aliasingEnabled: boolean;
    private readonly _maxOpSizeInBytes: number;

    private readonly maxConsecutiveReconnects: number;
    private readonly defaultMaxConsecutiveReconnects = 15;

    private _orderSequentiallyCalls: number = 0;
    private _flushMode: FlushMode;
    private needsFlush = false;
    private flushTrigger = false;

    private _connected: boolean;

    private readonly savedOps: ISequencedDocumentMessage[] = [];
    private baseSnapshotBlobs?: ISerializedBaseSnapshotBlobs;

    private consecutiveReconnects = 0;

    public get connected(): boolean {
        return this._connected;
    }

    /** clientId of parent (non-summarizing) container that owns summarizer container */
    public get summarizerClientId(): string | undefined {
        return this.summarizerClientElection?.electedClientId;
    }

<<<<<<< HEAD
    private get summaryConfiguration() {
        return {
            // the defaults
            ...DefaultSummaryConfiguration,
            // the runtime configuration overrides
            ... this.runtimeOptions.summaryOptions?.summaryConfigOverrides,
        };
    }

=======
>>>>>>> 52dc078f
    private _disposed = false;
    public get disposed() { return this._disposed; }

    private dirtyContainer: boolean;
    private emitDirtyDocumentEvent = true;

    private readonly defaultTelemetrySignalSampleCount = 100;
    private _perfSignalData: IPerfSignalReport = {
        signalsLost: 0,
        signalSequenceNumber: 0,
        signalTimestamp: 0,
        trackingSignalSequenceNumber: undefined,
    };

    /**
     * Summarizer is responsible for coordinating when to send generate and send summaries.
     * It is the main entry point for summary work.
     * It is created only by summarizing container (i.e. one with clientType === "summarizer")
     */
    private readonly _summarizer?: Summarizer;
    private readonly deltaSender: IDeltaSender;
    private readonly scheduleManager: ScheduleManager;
    private readonly blobManager: BlobManager;
    private readonly pendingStateManager: PendingStateManager;
    private readonly garbageCollector: IGarbageCollector;

    // Local copy of incomplete received chunks.
    private readonly chunkMap: Map<string, string[]>;

    private readonly dataStores: DataStores;

    /**
     * True if generating summaries with isolated channels is
     * explicitly disabled. This only affects how summaries are written,
     * and is the single source of truth for this container.
     */
    public readonly disableIsolatedChannels: boolean;
    /** The last message processed at the time of the last summary. */
    private messageAtLastSummary: ISummaryMetadataMessage | undefined;

    private get summarizer(): Summarizer {
        assert(this._summarizer !== undefined, 0x257 /* "This is not summarizing container" */);
        return this._summarizer;
    }

    private readonly summariesDisabled: boolean;
    private isSummariesDisabled(): boolean {
        // back-compat: disableSummaries was moved from ISummaryRuntimeOptions
        //   to ISummaryConfiguration in 0.60.
        if (this.runtimeOptions.summaryOptions.disableSummaries === true) {
            return true;
        }
        return this.summaryConfiguration.state === "disabled";
    }

    private readonly heuristicsDisabled: boolean;
    private isHeuristicsDisabled(): boolean {
        // back-compat: disableHeuristics was moved from ISummarizerOptions
        //   to ISummaryConfiguration in 0.60.
        if (this.runtimeOptions.summaryOptions.summarizerOptions?.disableHeuristics === true) {
            return true;
        }
        return this.summaryConfiguration.state === "disableHeuristics";
    }

    private readonly summarizerClientElectionEnabled: boolean;
    private isSummarizerClientElectionEnabled(): boolean {
        if (this.mc.config.getBoolean("Fluid.ContainerRuntime.summarizerClientElection")) {
            return this.mc.config.getBoolean("Fluid.ContainerRuntime.summarizerClientElection") ?? true;
        }
        // back-compat: summarizerClientElection was moved from ISummaryRuntimeOptions
        //   to ISummaryConfiguration in 0.60.
        if (this.runtimeOptions.summaryOptions.summarizerClientElection === true) {
            return true;
        }
        if (this.summaryConfiguration.state !== "disabled") {
            return this.summaryConfiguration.summarizerClientElection === true;
        } else {
            return false;
        }
    }
    private readonly maxOpsSinceLastSummary: number;
    private getMaxOpsSinceLastSummary(): number {
        // back-compat: maxOpsSinceLastSummary was moved from ISummaryRuntimeOptions
        //   to ISummaryConfiguration in 0.60.
        if (this.runtimeOptions.summaryOptions.maxOpsSinceLastSummary !== undefined) {
            return this.runtimeOptions.summaryOptions.maxOpsSinceLastSummary;
        }
        if (this.summaryConfiguration.state !== "disabled") {
            return this.summaryConfiguration.maxOpsSinceLastSummary;
        } else {
            return 0;
        }
    }

    private readonly initialSummarizerDelayMs: number;
    private getInitialSummarizerDelayMs(): number {
        // back-compat: initialSummarizerDelayMs was moved from ISummaryRuntimeOptions
        //   to ISummaryConfiguration in 0.60.
        if (this.runtimeOptions.summaryOptions.initialSummarizerDelayMs !== undefined) {
            return this.runtimeOptions.summaryOptions.initialSummarizerDelayMs;
        }
        if (this.summaryConfiguration.state !== "disabled") {
            return this.summaryConfiguration.initialSummarizerDelayMs;
        } else {
            return 0;
        }
    }

    private readonly createContainerMetadata: ICreateContainerMetadata;
    /**
     * The summary number of the next summary that will be generated for this container. This is incremented every time
     * a summary is generated.
     */
    private nextSummaryNumber: number;
    private readonly opTracker: OpTracker;

    private constructor(
        private readonly context: IContainerContext,
        private readonly registry: IFluidDataStoreRegistry,
        metadata: IContainerRuntimeMetadata | undefined,
        electedSummarizerData: ISerializedElection | undefined,
        chunks: [string, string[]][],
        dataStoreAliasMap: [string, string][],
        private readonly runtimeOptions: Readonly<Required<IContainerRuntimeOptions>>,
        private readonly containerScope: FluidObject,
        public readonly logger: ITelemetryLogger,
        existing: boolean,
        blobManagerSnapshot: IBlobManagerLoadInfo,
        private readonly _storage: IDocumentStorageService,
        private readonly requestHandler?: (request: IRequest, runtime: IContainerRuntime) => Promise<IResponse>,
        private readonly summaryConfiguration: ISummaryConfiguration = {
            // the defaults
            ... DefaultSummaryConfiguration,
            // the runtime configuration overrides
            ... runtimeOptions.summaryOptions?.summaryConfigOverrides,
        },
    ) {
        super();
        this.messageAtLastSummary = metadata?.message;

        // Default to false (enabled).
        this.disableIsolatedChannels = this.runtimeOptions.summaryOptions.disableIsolatedChannels ?? false;

        this._connected = this.context.connected;
        this.chunkMap = new Map<string, string[]>(chunks);

        this.handleContext = new ContainerFluidHandleContext("", this);

        this.mc = loggerToMonitoringContext(
            ChildLogger.create(this.logger, "ContainerRuntime"));

        this.summariesDisabled = this.isSummariesDisabled();
        this.heuristicsDisabled = this.isHeuristicsDisabled();
        this.summarizerClientElectionEnabled = this.isSummarizerClientElectionEnabled();
        this.maxOpsSinceLastSummary = this.getMaxOpsSinceLastSummary();
        this.initialSummarizerDelayMs = this.getInitialSummarizerDelayMs();

        this._aliasingEnabled =
            (this.mc.config.getBoolean(useDataStoreAliasingKey) ?? false) ||
            (runtimeOptions.useDataStoreAliasing ?? false);

        this._maxOpSizeInBytes = (this.mc.config.getNumber(maxOpSizeInBytesKey) ?? defaultMaxOpSizeInBytes);
        this.maxConsecutiveReconnects =
            this.mc.config.getNumber(maxConsecutiveReconnectsKey) ?? this.defaultMaxConsecutiveReconnects;

        this._flushMode = runtimeOptions.flushMode;

        const pendingRuntimeState = context.pendingLocalState as IPendingRuntimeState | undefined;
        const baseSnapshot: ISnapshotTree | undefined = pendingRuntimeState?.baseSnapshot ?? context.baseSnapshot;

        this.garbageCollector = GarbageCollector.create(
            this,
            this.runtimeOptions.gcOptions,
            (nodePath: string) => this.getGCNodePackagePath(nodePath),
            () => this.messageAtLastSummary?.timestamp,
            baseSnapshot,
            async <T>(id: string) => readAndParse<T>(this.storage, id),
            this.mc.logger,
            existing,
            metadata,
            this.context.clientDetails.type === summarizerClientType,
        );

        const loadedFromSequenceNumber = this.deltaManager.initialSequenceNumber;
        this.summarizerNode = createRootSummarizerNodeWithGC(
            ChildLogger.create(this.logger, "SummarizerNode"),
            // Summarize function to call when summarize is called. Summarizer node always tracks summary state.
            async (fullTree: boolean, trackState: boolean, telemetryContext?: ITelemetryContext) =>
                this.summarizeInternal(fullTree, trackState, telemetryContext),
            // Latest change sequence number, no changes since summary applied yet
            loadedFromSequenceNumber,
            // Summary reference sequence number, undefined if no summary yet
            baseSnapshot ? loadedFromSequenceNumber : undefined,
            {
                // Must set to false to prevent sending summary handle which would be pointing to
                // a summary with an older protocol state.
                canReuseHandle: false,
                // Must set to true to throw on any data stores failure that was too severe to be handled.
                // We also are not decoding the base summaries at the root.
                throwOnFailure: true,
                // If GC should not run, let the summarizer node know so that it does not track GC state.
                gcDisabled: !this.garbageCollector.shouldRunGC,
            },
        );

        if (baseSnapshot) {
            this.summarizerNode.loadBaseSummaryWithoutDifferential(baseSnapshot);
        }

        this.dataStores = new DataStores(
            getSummaryForDatastores(baseSnapshot, metadata),
            this,
            (attachMsg) => this.submit(ContainerMessageType.Attach, attachMsg),
            (id: string, createParam: CreateChildSummarizerNodeParam) => (
                summarizeInternal: SummarizeInternalFn,
                getGCDataFn: (fullGC?: boolean) => Promise<IGarbageCollectionData>,
                getBaseGCDetailsFn: () => Promise<IGarbageCollectionDetailsBase>,
            ) => this.summarizerNode.createChild(
                summarizeInternal,
                id,
                createParam,
                undefined,
                getGCDataFn,
                getBaseGCDetailsFn,
            ),
            (id: string) => this.summarizerNode.deleteChild(id),
            this.mc.logger,
            async () => this.garbageCollector.getBaseGCDetails(),
            (path: string, timestampMs: number, packagePath?: readonly string[]) => this.garbageCollector.nodeUpdated(
                path,
                "Changed",
                timestampMs,
                packagePath,
            ),
            new Map<string, string>(dataStoreAliasMap),
            this.garbageCollector.writeDataAtRoot,
        );

        this.blobManager = new BlobManager(
            this.handleContext,
            blobManagerSnapshot,
            () => this.storage,
            (blobId: string) => this.submit(ContainerMessageType.BlobAttach, undefined, undefined, { blobId }),
            (blobPath: string) => this.garbageCollector.nodeUpdated(blobPath, "Loaded"),
            this,
            this.logger,
        );

        this.scheduleManager = new ScheduleManager(
            context.deltaManager,
            this,
            ChildLogger.create(this.logger, "ScheduleManager"),
        );

        this.deltaSender = this.deltaManager;

        this.pendingStateManager = new PendingStateManager(
            {
                applyStashedOp: this.applyStashedOp.bind(this),
                clientId: () => this.clientId,
                close: this.closeFn,
                connected: () => this.connected,
                flush: this.flush.bind(this),
                flushMode: () => this.flushMode,
                reSubmit: this.reSubmit.bind(this),
                rollback: this.rollback.bind(this),
                setFlushMode: (mode) => this.setFlushMode(mode),
            },
            this._flushMode,
            pendingRuntimeState?.pending);

        this.context.quorum.on("removeMember", (clientId: string) => {
            this.clearPartialChunks(clientId);
        });

        this.summaryCollection = new SummaryCollection(this.deltaManager, this.logger);

        this.dirtyContainer = this.context.attachState !== AttachState.Attached
            || this.pendingStateManager.hasPendingMessages();
        this.context.updateDirtyContainerState(this.dirtyContainer);

        if (this.summariesDisabled) {
            this.mc.logger.sendTelemetryEvent({ eventName: "SummariesDisabled" });
        } else {
            const orderedClientLogger = ChildLogger.create(this.logger, "OrderedClientElection");
            const orderedClientCollection = new OrderedClientCollection(
                orderedClientLogger,
                this.context.deltaManager,
                this.context.quorum,
            );
            const orderedClientElectionForSummarizer = new OrderedClientElection(

                orderedClientLogger,
                orderedClientCollection,
                electedSummarizerData ?? this.context.deltaManager.lastSequenceNumber,
                SummarizerClientElection.isClientEligible,
            );

            this.summarizerClientElection = new SummarizerClientElection(
                orderedClientLogger,
                this.summaryCollection,
                orderedClientElectionForSummarizer,
                this.maxOpsSinceLastSummary,
                this.summarizerClientElectionEnabled,
            );

            if (this.context.clientDetails.type === summarizerClientType) {
                this._summarizer = new Summarizer(
                    "/_summarizer",
                    this /* ISummarizerRuntime */,
                    () => this.summaryConfiguration,
                    this /* ISummarizerInternalsProvider */,
                    this.handleContext,
                    this.summaryCollection,
                    async (runtime: IConnectableRuntime) => RunWhileConnectedCoordinator.create(runtime),
                );
            } else if (SummarizerClientElection.clientDetailsPermitElection(this.context.clientDetails)) {
                // Only create a SummaryManager and SummarizerClientElection
                // if summaries are enabled and we are not the summarizer client.
                const defaultAction = () => {
                    if (this.summaryCollection.opsSinceLastAck > this.maxOpsSinceLastSummary) {
                        this.logger.sendErrorEvent({ eventName: "SummaryStatus:Behind" });
                        // unregister default to no log on every op after falling behind
                        // and register summary ack handler to re-register this handler
                        // after successful summary
                        this.summaryCollection.once(MessageType.SummaryAck, () => {
                            this.logger.sendTelemetryEvent({ eventName: "SummaryStatus:CaughtUp" });
                            // we've caught up, so re-register the default action to monitor for
                            // falling behind, and unregister ourself
                            this.summaryCollection.on("default", defaultAction);
                        });
                        this.summaryCollection.off("default", defaultAction);
                    }
                };

                this.summaryCollection.on("default", defaultAction);

                // Create the SummaryManager and mark the initial state
                this.summaryManager = new SummaryManager(
                    this.summarizerClientElection,
                    this, // IConnectedState
                    this.summaryCollection,
                    this.logger,
                    this.formRequestSummarizerFn(this.context.loader),
                    new Throttler(
                        60 * 1000, // 60 sec delay window
                        30 * 1000, // 30 sec max delay
                        // throttling function increases exponentially (0ms, 40ms, 80ms, 160ms, etc)
                        formExponentialFn({ coefficient: 20, initialDelay: 0 }),
                    ),
                    {
                        initialDelayMs: this.initialSummarizerDelayMs,
                    },
                    this.heuristicsDisabled,
                );
                this.summaryManager.start();
            }
        }

        this.deltaManager.on("readonly", (readonly: boolean) => {
            // we accumulate ops while being in read-only state.
            // once user gets write permissions and we have active connection, flush all pending ops.
            assert(readonly === this.deltaManager.readOnlyInfo.readonly,
                0x124 /* "inconsistent readonly property/event state" */);

            // We need to be very careful with when we (re)send pending ops, to ensure that we only send ops
            // when we either never send an op, or attempted to send it but we know for sure it was not
            // sequenced by server and will never be sequenced (i.e. was lost)
            // For loss of connection, we wait for our own "join" op and use it a a barrier to know all the
            // ops that made it from previous connection, before switching clientId and raising "connected" event
            // But with read-only permissions, if we transition between read-only and r/w states while on same
            // connection, then we have no good signal to tell us when it's safe to send ops we accumulated while
            // being in read-only state.
            // For that reason, we support getting to read-only state only when disconnected. This ensures that we
            // can rely on same safety mechanism and resend ops only when we establish new connection.
            // This is applicable for read-only permissions (event is raised before connection is properly registered),
            // but it's an extra requirement for Container.forceReadonly() API
            assert(!readonly || !this.connected, 0x125 /* "Unsafe to transition to read-only state!" */);

            this.replayPendingStates();
        });

        // logging hardware telemetry
        logger.sendTelemetryEvent({
            eventName: "DeviceSpec",
            ...getDeviceSpec(),
        });

        let loadSummaryNumber: number;
        // Get the container creation metadata. For new container, we initialize these. For existing containers,
        // get the values from the metadata blob.
        if (existing) {
            this.createContainerMetadata = {
                createContainerRuntimeVersion: metadata?.createContainerRuntimeVersion,
                createContainerTimestamp: metadata?.createContainerTimestamp,
            };
            // back-compat 0.59.3000 - Older document may either write summaryCount or not write it at all. If it does
            // not write it, initialize summaryNumber to 0.
            loadSummaryNumber = metadata?.summaryNumber ?? metadata?.summaryCount ?? 0;
        } else {
            this.createContainerMetadata = {
                createContainerRuntimeVersion: pkgVersion,
                createContainerTimestamp: Date.now(),
            };
            loadSummaryNumber = 0;
        }
        this.nextSummaryNumber = loadSummaryNumber + 1;

        this.logger.sendTelemetryEvent({
            eventName: "ContainerLoadStats",
            ...this.createContainerMetadata,
            ...this.dataStores.containerLoadStats,
            summaryNumber: loadSummaryNumber,
            summaryFormatVersion: metadata?.summaryFormatVersion,
            disableIsolatedChannels: metadata?.disableIsolatedChannels,
            gcVersion: metadata?.gcFeature,
        });

        ReportOpPerfTelemetry(this.context.clientId, this.deltaManager, this.logger);
        BindBatchTracker(this, this.logger);
        this.opTracker = new OpTracker(this.deltaManager, this.mc.config.getBoolean(disableOpTrackingKey) === true);
    }

    public dispose(error?: Error): void {
        if (this._disposed) {
            return;
        }
        this._disposed = true;

        this.logger.sendTelemetryEvent({
            eventName: "ContainerRuntimeDisposed",
            isDirty: this.isDirty,
            lastSequenceNumber: this.deltaManager.lastSequenceNumber,
            attachState: this.attachState,
        }, error);

        if (this.summaryManager !== undefined) {
            this.summaryManager.dispose();
        }
        this.garbageCollector.dispose();
        this._summarizer?.dispose();
        this.dataStores.dispose();
        this.pendingStateManager.dispose();
        this.emit("dispose");
        this.removeAllListeners();
    }

    public get IFluidTokenProvider() {
        if (this.options?.intelligence) {
            // eslint-disable-next-line @typescript-eslint/consistent-type-assertions
            return {
                intelligence: this.options.intelligence,
            } as IFluidTokenProvider;
        }
        return undefined;
    }

    /**
     * Notifies this object about the request made to the container.
     * @param request - Request made to the handler.
     */
    public async request(request: IRequest): Promise<IResponse> {
        try {
            const parser = RequestParser.create(request);
            const id = parser.pathParts[0];

            if (id === "_summarizer" && parser.pathParts.length === 1) {
                if (this._summarizer !== undefined) {
                    return {
                        status: 200,
                        mimeType: "fluid/object",
                        value: this.summarizer,
                    };
                }
                return create404Response(request);
            }
            if (this.requestHandler !== undefined) {
                return this.requestHandler(parser, this);
            }

            return create404Response(request);
        } catch (error) {
            return exceptionToResponse(error);
        }
    }

    /**
     * Resolves URI representing handle
     * @param request - Request made to the handler.
     */
    public async resolveHandle(request: IRequest): Promise<IResponse> {
        try {
            const requestParser = RequestParser.create(request);
            const id = requestParser.pathParts[0];

            if (id === "_channels") {
                return this.resolveHandle(requestParser.createSubRequest(1));
            }

            if (id === BlobManager.basePath && requestParser.isLeaf(2)) {
                const handle = await this.blobManager.getBlob(requestParser.pathParts[1]);
                if (handle) {
                    return {
                        status: 200,
                        mimeType: "fluid/object",
                        value: handle.get(),
                    };
                } else {
                    return create404Response(request);
                }
            } else if (requestParser.pathParts.length > 0) {
                const dataStore = await this.getDataStoreFromRequest(id, request);
                const subRequest = requestParser.createSubRequest(1);
                // We always expect createSubRequest to include a leading slash, but asserting here to protect against
                // unintentionally modifying the url if that changes.
                assert(subRequest.url.startsWith("/"),
                    0x126 /* "Expected createSubRequest url to include a leading slash" */);
                return dataStore.IFluidRouter.request(subRequest);
            }

            return create404Response(request);
        } catch (error) {
            return exceptionToResponse(error);
        }
    }

    private async getDataStoreFromRequest(id: string, request: IRequest): Promise<IFluidRouter> {
        const wait = typeof request.headers?.[RuntimeHeaders.wait] === "boolean"
            ? request.headers?.[RuntimeHeaders.wait]
            : true;
        const dataStoreContext = await this.dataStores.getDataStore(id, wait);

        /**
         * If GC should run and this an external app request with "externalRequest" header, we need to return
         * an error if the data store being requested is marked as unreferenced as per the data store's base
         * GC data.
         *
         * This is a workaround to handle scenarios where a data store shared with an external app is deleted
         * and marked as unreferenced by GC. Returning an error will fail to load the data store for the app.
         */
        if (request.headers?.[RuntimeHeaders.externalRequest] && this.garbageCollector.shouldRunGC) {
            // The data store is referenced if used routes in the base summary has a route to self.
            // Older documents may not have used routes in the summary. They are considered referenced.
            const usedRoutes = (await dataStoreContext.getBaseGCDetails()).usedRoutes;
            if (!(usedRoutes === undefined || usedRoutes.includes("") || usedRoutes.includes("/"))) {
                throw responseToException(create404Response(request), request);
            }
        }

        const dataStoreChannel = await dataStoreContext.realize();

        // Remove query params, leading and trailing slashes from the url. This is done to make sure the format is
        // the same as GC nodes id.
        const urlWithoutQuery = trimLeadingAndTrailingSlashes(request.url.split("?")[0]);
        this.garbageCollector.nodeUpdated(
            `/${urlWithoutQuery}`,
            "Loaded",
            undefined /* timestampMs */,
            dataStoreContext.packagePath,
            request?.headers,
        );
        return dataStoreChannel;
    }

    /** Adds the container's metadata to the given summary tree. */
    private addMetadataToSummary(summaryTree: ISummaryTreeWithStats) {
        const metadata: IContainerRuntimeMetadata = {
            ...this.createContainerMetadata,
            // back-compat 0.59.3000: This is renamed to summaryNumber. Can be removed when 0.59.3000 saturates.
            summaryCount: this.nextSummaryNumber,
            // Increment the summary number for the next summary that will be generated.
            summaryNumber: this.nextSummaryNumber++,
            summaryFormatVersion: 1,
            disableIsolatedChannels: this.disableIsolatedChannels || undefined,
            ...this.garbageCollector.getMetadata(),
            // The last message processed at the time of summary. If there are no new messages, use the message from the
            // last summary.
            message: extractSummaryMetadataMessage(this.deltaManager.lastMessage) ?? this.messageAtLastSummary,
        };
        addBlobToSummary(summaryTree, metadataBlobName, JSON.stringify(metadata));
    }

    private addContainerStateToSummary(
        summaryTree: ISummaryTreeWithStats,
        fullTree: boolean,
        trackState: boolean,
        telemetryContext?: ITelemetryContext,
    ) {
        this.addMetadataToSummary(summaryTree);

        if (this.chunkMap.size > 0) {
            const content = JSON.stringify([...this.chunkMap]);
            addBlobToSummary(summaryTree, chunksBlobName, content);
        }

        const dataStoreAliases = this.dataStores.aliases();
        if (dataStoreAliases.size > 0) {
            addBlobToSummary(summaryTree, aliasBlobName, JSON.stringify([...dataStoreAliases]));
        }

        if (this.summarizerClientElection) {
            const electedSummarizerContent = JSON.stringify(this.summarizerClientElection?.serialize());
            addBlobToSummary(summaryTree, electedSummarizerBlobName, electedSummarizerContent);
        }

        const blobManagerSummary = this.blobManager.summarize();
        // Some storage (like git) doesn't allow empty tree, so we can omit it.
        // and the blob manager can handle the tree not existing when loading
        if (Object.keys(blobManagerSummary.summary.tree).length > 0) {
            addTreeToSummary(summaryTree, blobsTreeName, blobManagerSummary);
        }

        if (this.garbageCollector.writeDataAtRoot) {
            const gcSummary = this.garbageCollector.summarize(fullTree, trackState, telemetryContext);
            if (gcSummary !== undefined) {
                addSummarizeResultToSummary(summaryTree, gcTreeKey, gcSummary);
            }
        }
    }

    // Track how many times the container tries to reconnect with pending messages.
    // This happens when the connection state is changed and we reset the counter
    // when we are able to process a local op or when there are no pending messages.
    // If this counter reaches a max, it's a good indicator that the container
    // is not making progress and it is stuck in a retry loop.
    private shouldContinueReconnecting(): boolean {
        if (this.maxConsecutiveReconnects <= 0) {
            // Feature disabled, we never stop reconnecting
            return true;
        }

        if (!this.pendingStateManager.hasPendingMessages()) {
            // If there are no pending messages, we can always reconnect
            this.resetReconnectCount();
            return true;
        }

        if (this.consecutiveReconnects === Math.floor(this.maxConsecutiveReconnects / 2)) {
            // If we're halfway through the max reconnects, send an event in order
            // to better identify false positives, if any. If the rate of this event
            // matches Container Close count below, we can safely cut down
            // maxConsecutiveReconnects to half.
            this.mc.logger.sendTelemetryEvent({
                eventName: "ReconnectsWithNoProgress",
                attempts: this.consecutiveReconnects,
                pendingMessages: this.pendingStateManager.pendingMessagesCount,
            });
        }

        return this.consecutiveReconnects < this.maxConsecutiveReconnects;
    }

    private resetReconnectCount() {
        this.consecutiveReconnects = 0;
    }

    private replayPendingStates() {
        // We need to be able to send ops to replay states
        if (!this.canSendOps()) { return; }

        // We need to temporary clear the dirty flags and disable
        // dirty state change events to detect whether replaying ops
        // has any effect.

        // Save the old state, reset to false, disable event emit
        const oldState = this.dirtyContainer;
        this.dirtyContainer = false;

        assert(this.emitDirtyDocumentEvent, 0x127 /* "dirty document event not set on replay" */);
        this.emitDirtyDocumentEvent = false;
        let newState: boolean;

        try {
            // replay the ops
            this.pendingStateManager.replayPendingStates();
        } finally {
            // Save the new start and restore the old state, re-enable event emit
            newState = this.dirtyContainer;
            this.dirtyContainer = oldState;
            this.emitDirtyDocumentEvent = true;
        }

        // Officially transition from the old state to the new state.
        this.updateDocumentDirtyState(newState);
    }

    private async applyStashedOp(type: ContainerMessageType, op: ISequencedDocumentMessage): Promise<unknown> {
        switch (type) {
            case ContainerMessageType.FluidDataStoreOp:
                return this.dataStores.applyStashedOp(op);
            case ContainerMessageType.Attach:
                return this.dataStores.applyStashedAttachOp(op as unknown as IAttachMessage);
            case ContainerMessageType.Alias:
            case ContainerMessageType.BlobAttach:
                return;
            case ContainerMessageType.ChunkedOp:
                throw new Error("chunkedOp not expected here");
            case ContainerMessageType.Rejoin:
                throw new Error("rejoin not expected here");
            default:
                unreachableCase(type, `Unknown ContainerMessageType: ${type}`);
        }
    }

    public setConnectionState(connected: boolean, clientId?: string) {
        this.verifyNotClosed();

        // There might be no change of state due to Container calling this API after loading runtime.
        const changeOfState = this._connected !== connected;
        const reconnection = changeOfState && connected;
        this._connected = connected;

        if (!connected) {
            this._perfSignalData.signalsLost = 0;
            this._perfSignalData.signalTimestamp = 0;
            this._perfSignalData.trackingSignalSequenceNumber = undefined;
        }

        if (reconnection) {
            this.consecutiveReconnects++;

            if (!this.shouldContinueReconnecting()) {
                this.closeFn(new GenericError(
                    // pre-0.58 error message: MaxReconnectsWithNoProgress
                    "Runtime detected too many reconnects with no progress syncing local ops",
                    undefined, // error
                    {
                        attempts: this.consecutiveReconnects,
                        pendingMessages: this.pendingStateManager.pendingMessagesCount,
                    }));
                return;
            }
        }

        if (changeOfState) {
            this.replayPendingStates();
        }

        this.dataStores.setConnectionState(connected, clientId);

        raiseConnectedEvent(this.mc.logger, this, connected, clientId);
    }

    public process(messageArg: ISequencedDocumentMessage, local: boolean) {
        this.verifyNotClosed();

        // If it's not message for runtime, bail out right away.
        if (!isLegacyRuntimeMessage(messageArg)) {
            return;
        }

        if (this.mc.config.getBoolean("enableOfflineLoad") ?? this.runtimeOptions.enableOfflineLoad) {
            this.savedOps.push(messageArg);
        }

        // Do shallow copy of message, as methods below will modify it.
        // There might be multiple container instances receiving same message
        // We do not need to make deep copy, as each layer will just replace message.content itself,
        // but would not modify contents details
        let message = { ...messageArg };

        // Surround the actual processing of the operation with messages to the schedule manager indicating
        // the beginning and end. This allows it to emit appropriate events and/or pause the processing of new
        // messages once a batch has been fully processed.
        this.scheduleManager.beforeOpProcessing(message);

        try {
            message = unpackRuntimeMessage(message);

            // Chunk processing must come first given that we will transform the message to the unchunked version
            // once all pieces are available
            message = this.processRemoteChunkedMessage(message);

            let localOpMetadata: unknown;
            if (local) {
                // Call the PendingStateManager to process local messages.
                // Do not process local chunked ops until all pieces are available.
                if (message.type !== ContainerMessageType.ChunkedOp) {
                    localOpMetadata = this.pendingStateManager.processPendingLocalMessage(message);
                }
            }

            // If there are no more pending messages after processing a local message,
            // the document is no longer dirty.
            if (!this.pendingStateManager.hasPendingMessages()) {
                this.updateDocumentDirtyState(false);
            }

            switch (message.type) {
                case ContainerMessageType.Attach:
                    this.dataStores.processAttachMessage(message, local);
                    break;
                case ContainerMessageType.Alias:
                    this.processAliasMessage(message, localOpMetadata, local);
                    break;
                case ContainerMessageType.FluidDataStoreOp:
                    this.dataStores.processFluidDataStoreOp(message, local, localOpMetadata);
                    break;
                case ContainerMessageType.BlobAttach:
                    assert(message?.metadata?.blobId, 0x12a /* "Missing blob id on metadata" */);
                    this.blobManager.processBlobAttachOp(message.metadata.blobId, local);
                    break;
                default:
            }

            this.emit("op", message);
            this.scheduleManager.afterOpProcessing(undefined, message);

            if (local) {
                // If we have processed a local op, this means that the container is
                // making progress and we can reset the counter for how many times
                // we have consecutively replayed the pending states
                this.resetReconnectCount();
            }
        } catch (e) {
            this.scheduleManager.afterOpProcessing(e, message);
            throw e;
        }
    }

    private processAliasMessage(
        message: ISequencedDocumentMessage,
        localOpMetadata: unknown,
        local: boolean,
    ) {
        this.dataStores.processAliasMessage(message, localOpMetadata, local);
    }

    /**
     * Emits the Signal event and update the perf signal data.
     * @param clientSignalSequenceNumber - is the client signal sequence number to be uploaded.
     */
    private sendSignalTelemetryEvent(clientSignalSequenceNumber: number) {
        const duration = Date.now() - this._perfSignalData.signalTimestamp;
        this.logger.sendPerformanceEvent({
            eventName: "SignalLatency",
            duration,
            signalsLost: this._perfSignalData.signalsLost,
        });

        this._perfSignalData.signalsLost = 0;
        this._perfSignalData.signalTimestamp = 0;
    }

    public processSignal(message: ISignalMessage, local: boolean) {
        const envelope = message.content as ISignalEnvelope;
        const transformed: IInboundSignalMessage = {
            clientId: message.clientId,
            content: envelope.contents.content,
            type: envelope.contents.type,
        };

        // Only collect signal telemetry for messages sent by the current client.
        if (message.clientId === this.clientId && this.connected) {
            // Check to see if the signal was lost.
            if (this._perfSignalData.trackingSignalSequenceNumber !== undefined &&
                envelope.clientSignalSequenceNumber > this._perfSignalData.trackingSignalSequenceNumber) {
                this._perfSignalData.signalsLost++;
                this._perfSignalData.trackingSignalSequenceNumber = undefined;
                this.logger.sendErrorEvent({
                    eventName: "SignalLost",
                    type: envelope.contents.type,
                    signalsLost: this._perfSignalData.signalsLost,
                    trackingSequenceNumber: this._perfSignalData.trackingSignalSequenceNumber,
                    clientSignalSequenceNumber: envelope.clientSignalSequenceNumber,
                });
            } else if (envelope.clientSignalSequenceNumber === this._perfSignalData.trackingSignalSequenceNumber) {
                this.sendSignalTelemetryEvent(envelope.clientSignalSequenceNumber);
                this._perfSignalData.trackingSignalSequenceNumber = undefined;
            }
        }

        if (envelope.address === undefined) {
            // No address indicates a container signal message.
            this.emit("signal", transformed, local);
            return;
        }

        this.dataStores.processSignal(envelope.address, transformed, local);
    }

    public async getRootDataStore(id: string, wait = true): Promise<IFluidRouter> {
        const context = await this.dataStores.getDataStore(id, wait);
        assert(await context.isRoot(), 0x12b /* "did not get root data store" */);
        return context.realize();
    }

    public setFlushMode(mode: FlushMode): void {
        if (mode === this._flushMode) {
            return;
        }

        this.mc.logger.sendTelemetryEvent({
            eventName: "FlushMode Updated",
            old: this._flushMode,
            new: mode,
        });

        // Flush any pending batches if switching to immediate
        if (mode === FlushMode.Immediate) {
            this.flush();
        }

        this._flushMode = mode;

        // Let the PendingStateManager know that FlushMode has been updated.
        this.pendingStateManager.onFlushModeUpdated(mode);
    }

    public flush(): void {
        assert(this._orderSequentiallyCalls === 0,
            0x24c /* "Cannot call `flush()` from `orderSequentially`'s callback" */);

        if (!this.deltaSender) {
            return;
        }

        // Let the PendingStateManager know that there was an attempt to flush messages.
        // Note that this should happen before the `this.needsFlush` check below because in the scenario where we are
        // not connected, `this.needsFlush` will be false but the PendingStateManager might have pending messages and
        // hence needs to track this.
        this.pendingStateManager.onFlush();

        // If flush has already been called then exit early
        if (!this.needsFlush) {
            return;
        }

        this.needsFlush = false;

        // Did we disconnect in the middle of turn-based batch?
        // If so, do nothing, as pending state manager will resubmit it correctly on reconnect.
        if (!this.canSendOps()) {
            return;
        }

        return this.deltaSender.flush();
    }

    public orderSequentially(callback: () => void): void {
        // If flush mode is already TurnBased we are either
        // nested in another orderSequentially, or
        // the app is flushing manually, in which
        // case this invocation doesn't own
        // flushing.
        if (this.flushMode === FlushMode.TurnBased) {
            this.trackOrderSequentiallyCalls(callback);
            return;
        }

        const savedFlushMode = this.flushMode;
        this.setFlushMode(FlushMode.TurnBased);

        try {
            this.trackOrderSequentiallyCalls(callback);
            this.flush();
        } finally {
            this.setFlushMode(savedFlushMode);
        }
    }

    private trackOrderSequentiallyCalls(callback: () => void): void {
        let checkpoint: { rollback: () => void; } | undefined;
        if (this.mc.config.getBoolean("Fluid.ContainerRuntime.EnableRollback")) {
            checkpoint = this.pendingStateManager.checkpoint();
        }

        try {
            this._orderSequentiallyCalls++;
            callback();
        } catch (error) {
            if (checkpoint) {
                // This will throw and close the container if rollback fails
                checkpoint.rollback();
            } else {
                // pre-0.58 error message: orderSequentiallyCallbackException
                this.closeFn(new GenericError("orderSequentially callback exception", error));
            }
            throw error; // throw the original error for the consumer of the runtime
        } finally {
            this._orderSequentiallyCalls--;
        }
    }

    public async createDataStore(pkg: string | string[]): Promise<IDataStore> {
        const internalId = uuid();
        return channelToDataStore(
            await this._createDataStore(pkg, false /* isRoot */, internalId),
            internalId,
            this,
            this.dataStores,
            this.mc.logger);
    }

    /**
     * Creates a root datastore directly with a user generated id and attaches it to storage.
     * It is vulnerable to name collisions and should not be used.
     *
     * This method will be removed. See #6465.
     */
    private async createRootDataStoreLegacy(pkg: string | string[], rootDataStoreId: string): Promise<IFluidRouter> {
        const fluidDataStore = await this._createDataStore(pkg, true /* isRoot */, rootDataStoreId);
        // back-compat 0.59.1000 - makeVisibleAndAttachGraph was added in this version to IFluidDataStoreChannel. For
        // older versions, we still have to call bindToContext.
        if (fluidDataStore.makeVisibleAndAttachGraph !== undefined) {
            fluidDataStore.makeVisibleAndAttachGraph();
        } else {
            fluidDataStore.bindToContext();
        }
        return fluidDataStore;
    }

    public async createRootDataStore(pkg: string | string[], rootDataStoreId: string): Promise<IFluidRouter> {
        if (rootDataStoreId.includes("/")) {
            throw new UsageError(`Id cannot contain slashes: '${rootDataStoreId}'`);
        }
        return this._aliasingEnabled === true ?
            this.createAndAliasDataStore(pkg, rootDataStoreId) :
            this.createRootDataStoreLegacy(pkg, rootDataStoreId);
    }

    /**
     * Creates a data store then attempts to alias it.
     * If aliasing fails, it will raise an exception.
     *
     * This method will be removed. See #6465.
     *
     * @param pkg - Package name of the data store
     * @param alias - Alias to be assigned to the data store
     * @param props - Properties for the data store
     * @returns - An aliased data store which can can be found / loaded by alias.
     */
    private async createAndAliasDataStore(pkg: string | string[], alias: string, props?: any): Promise<IDataStore> {
        const internalId = uuid();
        const dataStore = await this._createDataStore(pkg, false /* isRoot */, internalId, props);
        const aliasedDataStore = channelToDataStore(dataStore, internalId, this, this.dataStores, this.mc.logger);
        const result = await aliasedDataStore.trySetAlias(alias);
        if (result !== "Success") {
            throw new GenericError(
                "dataStoreAliasFailure",
                undefined /* error */,
                {
                    alias: {
                        value: alias,
                        tag: TelemetryDataTag.UserData,
                    },
                    internalId: {
                        value: internalId,
                        tag: TelemetryDataTag.PackageData,
                    },
                    aliasResult: result,
                });
        }

        return aliasedDataStore;
    }

    public createDetachedRootDataStore(
        pkg: Readonly<string[]>,
        rootDataStoreId: string): IFluidDataStoreContextDetached {
        if (rootDataStoreId.includes("/")) {
            throw new UsageError(`Id cannot contain slashes: '${rootDataStoreId}'`);
        }
        return this.dataStores.createDetachedDataStoreCore(pkg, true, rootDataStoreId);
    }

    public createDetachedDataStore(pkg: Readonly<string[]>): IFluidDataStoreContextDetached {
        return this.dataStores.createDetachedDataStoreCore(pkg, false);
    }

    /**
     * Creates a possibly root datastore directly with a possibly user generated id and attaches it to storage.
     * It is vulnerable to name collisions if both aforementioned conditions are true, and should not be used.
     *
     * This method will be removed. See #6465.
     */
    private async _createDataStoreWithPropsLegacy(
        pkg: string | string[],
        props?: any,
        id = uuid(),
        isRoot = false,
    ): Promise<IDataStore> {
        const fluidDataStore = await this.dataStores._createFluidDataStoreContext(
            Array.isArray(pkg) ? pkg : [pkg], id, isRoot, props).realize();
        if (isRoot) {
            // back-compat 0.59.1000 - makeVisibleAndAttachGraph was added in this version to IFluidDataStoreChannel.
            // For older versions, we still have to call bindToContext.
            if (fluidDataStore.makeVisibleAndAttachGraph !== undefined) {
                fluidDataStore.makeVisibleAndAttachGraph();
            } else {
                fluidDataStore.bindToContext();
            }
            this.logger.sendTelemetryEvent({
                eventName: "Root datastore with props",
                hasProps: props !== undefined,
            });
        }
        return channelToDataStore(fluidDataStore, id, this, this.dataStores, this.mc.logger);
    }

    public async _createDataStoreWithProps(
        pkg: string | string[],
        props?: any,
        id = uuid(),
        isRoot = false,
    ): Promise<IDataStore> {
        return this._aliasingEnabled === true && isRoot ?
            this.createAndAliasDataStore(pkg, id, props) :
            this._createDataStoreWithPropsLegacy(pkg, props, id, isRoot);
    }

    private async _createDataStore(
        pkg: string | string[],
        isRoot: boolean,
        id = uuid(),
        props?: any,
    ): Promise<IFluidDataStoreChannel> {
        return this.dataStores
            ._createFluidDataStoreContext(Array.isArray(pkg) ? pkg : [pkg], id, isRoot, props)
            .realize();
    }

    private canSendOps() {
        return this.connected && !this.deltaManager.readOnlyInfo.readonly;
    }

    public getQuorum(): IQuorumClients {
        return this.context.quorum;
    }

    public getAudience(): IAudience {
        // eslint-disable-next-line @typescript-eslint/no-non-null-assertion
        return this.context.audience!;
    }

    /**
     * Returns true of container is dirty, i.e. there are some pending local changes that
     * either were not sent out to delta stream or were not yet acknowledged.
     */
    public get isDirty(): boolean {
        return this.dirtyContainer;
    }

    private isContainerMessageDirtyable(type: ContainerMessageType, contents: any) {
        // For legacy purposes, exclude the old built-in AgentScheduler from dirty consideration as a special-case.
        // Ultimately we should have no special-cases from the ContainerRuntime's perspective.
        if (type === ContainerMessageType.Attach) {
            const attachMessage = contents as InboundAttachMessage;
            if (attachMessage.id === agentSchedulerId) {
                return false;
            }
        } else if (type === ContainerMessageType.FluidDataStoreOp) {
            const envelope = contents as IEnvelope;
            if (envelope.address === agentSchedulerId) {
                return false;
            }
        }
        return true;
    }

    private createNewSignalEnvelope(address: string | undefined, type: string, content: any): ISignalEnvelope {
        const newSequenceNumber = ++this._perfSignalData.signalSequenceNumber;
        const newEnvelope: ISignalEnvelope = {
            address,
            clientSignalSequenceNumber: newSequenceNumber,
            contents: { type, content },
        };

        // We should not track any signals in case we already have a tracking number.
        if (newSequenceNumber % this.defaultTelemetrySignalSampleCount === 1 &&
            this._perfSignalData.trackingSignalSequenceNumber === undefined) {
            this._perfSignalData.signalTimestamp = Date.now();
            this._perfSignalData.trackingSignalSequenceNumber = newSequenceNumber;
        }

        return newEnvelope;
    }

    /**
     * Submits the signal to be sent to other clients.
     * @param type - Type of the signal.
     * @param content - Content of the signal.
     */
    public submitSignal(type: string, content: any) {
        this.verifyNotClosed();
        const envelope = this.createNewSignalEnvelope(undefined /* address */, type, content);
        return this.context.submitSignalFn(envelope);
    }

    public submitDataStoreSignal(address: string, type: string, content: any) {
        const envelope = this.createNewSignalEnvelope(address, type, content);
         return this.context.submitSignalFn(envelope);
    }

    public setAttachState(attachState: AttachState.Attaching | AttachState.Attached): void {
        if (attachState === AttachState.Attaching) {
            assert(this.attachState === AttachState.Attaching,
                0x12d /* "Container Context should already be in attaching state" */);
        } else {
            assert(this.attachState === AttachState.Attached,
                0x12e /* "Container Context should already be in attached state" */);
            this.emit("attached");
        }

        if (attachState === AttachState.Attached && !this.pendingStateManager.hasPendingMessages()) {
            this.updateDocumentDirtyState(false);
        }
        this.dataStores.setAttachState(attachState);
    }

    /**
     * Create a summary. Used when attaching or serializing a detached container.
     *
     * @param blobRedirectTable - A table passed during the attach process. While detached, blob upload is supported
     * using IDs generated locally. After attach, these IDs cannot be used, so this table maps the old local IDs to the
     * new storage IDs so requests can be redirected.
     * @param telemetryContext - summary data passed through the layers for telemetry purposes
     */
    public createSummary(blobRedirectTable?: Map<string, string>, telemetryContext?: ITelemetryContext): ISummaryTree {
        if (blobRedirectTable) {
            this.blobManager.setRedirectTable(blobRedirectTable);
        }

        const summarizeResult = this.dataStores.createSummary(telemetryContext);
        if (!this.disableIsolatedChannels) {
            // Wrap data store summaries in .channels subtree.
            wrapSummaryInChannelsTree(summarizeResult);
        }
        this.addContainerStateToSummary(
            summarizeResult,
            true /* fullTree */,
            false /* trackState */,
            telemetryContext,
        );
        return summarizeResult.summary;
    }

    public async getAbsoluteUrl(relativeUrl: string): Promise<string | undefined> {
        if (this.context.getAbsoluteUrl === undefined) {
            throw new Error("Driver does not implement getAbsoluteUrl");
        }
        if (this.attachState !== AttachState.Attached) {
            return undefined;
        }
        return this.context.getAbsoluteUrl(relativeUrl);
    }

    private async summarizeInternal(
        fullTree: boolean,
        trackState: boolean,
        telemetryContext?: ITelemetryContext,
    ): Promise<ISummarizeInternalResult> {
        const summarizeResult = await this.dataStores.summarize(fullTree, trackState, telemetryContext);
        let pathPartsForChildren: string[] | undefined;

        if (!this.disableIsolatedChannels) {
            // Wrap data store summaries in .channels subtree.
            wrapSummaryInChannelsTree(summarizeResult);
            pathPartsForChildren = [channelsTreeName];
        }
        this.addContainerStateToSummary(summarizeResult, fullTree, trackState, telemetryContext);
        return {
            ...summarizeResult,
            id: "",
            pathPartsForChildren,
        };
    }

    /**
     * Returns a summary of the runtime at the current sequence number.
     */
    public async summarize(options: {
        /** True to generate the full tree with no handle reuse optimizations; defaults to false */
        fullTree?: boolean;
        /** True to track the state for this summary in the SummarizerNodes; defaults to true */
        trackState?: boolean;
        /** Logger to use for correlated summary events */
        summaryLogger?: ITelemetryLogger;
        /** True to run garbage collection before summarizing; defaults to true */
        runGC?: boolean;
        /** True to generate full GC data */
        fullGC?: boolean;
        /** True to run GC sweep phase after the mark phase */
        runSweep?: boolean;
    }): Promise<IRootSummaryTreeWithStats> {
        this.verifyNotClosed();

        const {
            fullTree = false,
            trackState = true,
            summaryLogger = this.logger,
            runGC = this.garbageCollector.shouldRunGC,
            runSweep,
            fullGC,
        } = options;

        let gcStats: IGCStats | undefined;
        if (runGC) {
            gcStats = await this.collectGarbage({ logger: summaryLogger, runSweep, fullGC });
        }

        const telemetryContext = new TelemetryContext();
        const { stats, summary } = await this.summarizerNode.summarize(fullTree, trackState, telemetryContext);

        this.logger.sendTelemetryEvent({ eventName: "SummarizeTelemetry", details: telemetryContext.serialize() });

        assert(summary.type === SummaryType.Tree,
            0x12f /* "Container Runtime's summarize should always return a tree" */);

        return { stats, summary, gcStats };
    }

    /**
     * Implementation of IGarbageCollectionRuntime::updateStateBeforeGC.
     * Before GC runs, called by the garbage collector to update any pending GC state. This is mainly used to notify
     * the garbage collector of references detected since the last GC run. Most references are notified immediately
     * but there can be some for which async operation is required (such as detecting new root data stores).
     */
    public async updateStateBeforeGC() {
        return this.dataStores.updateStateBeforeGC();
    }

    /**
     * Implementation of IGarbageCollectionRuntime::getGCData.
     * Generates and returns the GC data for this container.
     * @param fullGC - true to bypass optimizations and force full generation of GC data.
     */
    public async getGCData(fullGC?: boolean): Promise<IGarbageCollectionData> {
        const builder = new GCDataBuilder();
        const dsGCData = await this.dataStores.getGCData(fullGC);
        builder.addNodes(dsGCData.gcNodes);

        const blobsGCData = this.blobManager.getGCData(fullGC);
        builder.addNodes(blobsGCData.gcNodes);
        return builder.getGCData();
    }

    /**
     * Implementation of IGarbageCollectionRuntime::updateUsedRoutes.
     * After GC has run, called to notify this container's nodes of routes that are used in it.
     * @param usedRoutes - The routes that are used in all nodes in this Container.
     * @param gcTimestamp - The time when GC was run that generated these used routes. If any node node becomes
     * unreferenced as part of this GC run, this should be used to update the time when it happens.
     */
    public updateUsedRoutes(usedRoutes: string[], gcTimestamp?: number) {
        // Update our summarizer node's used routes. Updating used routes in summarizer node before
        // summarizing is required and asserted by the the summarizer node. We are the root and are
        // always referenced, so the used routes is only self-route (empty string).
        this.summarizerNode.updateUsedRoutes([""]);

        const dataStoreUsedRoutes: string[] = [];
        for (const route of usedRoutes) {
            if (route.split("/")[1] !== BlobManager.basePath) {
                dataStoreUsedRoutes.push(route);
            }
        }

        return this.dataStores.updateUsedRoutes(dataStoreUsedRoutes, gcTimestamp);
    }

    /**
     * When running GC in test mode, this is called to delete objects whose routes are unused. This enables testing
     * scenarios with accessing deleted content.
     * @param unusedRoutes - The routes that are unused in all data stores in this Container.
     */
    public deleteUnusedRoutes(unusedRoutes: string[]) {
        const blobManagerUnusedRoutes: string[] = [];
        const dataStoreUnusedRoutes: string[] = [];
        for (const route of unusedRoutes) {
            if (this.isBlobPath(route)) {
                blobManagerUnusedRoutes.push(route);
            } else {
                dataStoreUnusedRoutes.push(route);
            }
        }

        this.blobManager.deleteUnusedRoutes(blobManagerUnusedRoutes);
        this.dataStores.deleteUnusedRoutes(dataStoreUnusedRoutes);
    }

    /**
     * Returns a server generated referenced timestamp to be used to track unreferenced nodes by GC.
     */
    public getCurrentReferenceTimestampMs(): number | undefined {
        // Use the timestamp of the last message seen by this client as that is server generated. If no messages have
        // been processed, use the timestamp of the message from the last summary.
        return this.deltaManager.lastMessage?.timestamp ?? this.messageAtLastSummary?.timestamp;
    }

    /**
     * Returns the type of the GC node. Currently, there are nodes that belong to the root ("/"), data stores or
     * blob manager.
     */
    public getNodeType(nodePath: string): GCNodeType {
        if (this.isBlobPath(nodePath)) {
            return GCNodeType.Blob;
        }
        return this.dataStores.getGCNodeType(nodePath) ?? GCNodeType.Other;
    }

    /**
     * Called by GC to retrieve the package path of the node with the given path. The node should belong to a
     * data store or an attachment blob.
     */
    public getGCNodePackagePath(nodePath: string): readonly string[] | undefined {
        switch (this.getNodeType(nodePath)) {
            case GCNodeType.Blob:
                return ["_blobs"];
            case GCNodeType.DataStore:
            case GCNodeType.SubDataStore:
                return this.dataStores.getDataStorePackagePath(nodePath);
            default:
                assert(false, 0x2de /* "Package path requested for unsupported node type." */);
        }
    }

    /**
     * Returns whether a given path is for attachment blobs that are in the format - "/BlobManager.basePath/...".
     */
    private isBlobPath(path: string): boolean {
        const pathParts = path.split("/");
        if (pathParts.length < 2 || pathParts[1] !== BlobManager.basePath) {
            return false;
        }
        return true;
    }

    /**
     * Runs garbage collection and updates the reference / used state of the nodes in the container.
     * @returns the statistics of the garbage collection run.
     */
    public async collectGarbage(
        options: {
            /** Logger to use for logging GC events */
            logger?: ITelemetryLogger;
            /** True to run GC sweep phase after the mark phase */
            runSweep?: boolean;
            /** True to generate full GC data */
            fullGC?: boolean;
        },
    ): Promise<IGCStats> {
        return this.garbageCollector.collectGarbage(options);
    }

    /**
     * Called when a new outbound reference is added to another node. This is used by garbage collection to identify
     * all references added in the system.
     * @param srcHandle - The handle of the node that added the reference.
     * @param outboundHandle - The handle of the outbound node that is referenced.
     */
    public addedGCOutboundReference(srcHandle: IFluidHandle, outboundHandle: IFluidHandle) {
        this.garbageCollector.addedOutboundReference(srcHandle.absolutePath, outboundHandle.absolutePath);
    }

    /**
     * Generates the summary tree, uploads it to storage, and then submits the summarize op.
     * This is intended to be called by the summarizer, since it is the implementation of
     * ISummarizerInternalsProvider.submitSummary.
     * It takes care of state management at the container level, including pausing inbound
     * op processing, updating SummarizerNode state tracking, and garbage collection.
     * @param options - options controlling how the summary is generated or submitted
     */
    public async submitSummary(options: ISubmitSummaryOptions): Promise<SubmitSummaryResult> {
        const { fullTree, refreshLatestAck, summaryLogger } = options;
        // The summary number for this summary. This will be updated during the summary process, so get it now and
        // use it for all events logged during this summary.
        const summaryNumber = this.nextSummaryNumber;
        const summaryNumberLogger = ChildLogger.create(
            summaryLogger,
            undefined,
            {
                all: { summaryNumber },
            },
        );

        if (refreshLatestAck) {
            const latestSummaryRefSeq = await this.refreshLatestSummaryAckFromServer(
                ChildLogger.create(summaryNumberLogger, undefined, { all: { safeSummary: true } }));

            if (latestSummaryRefSeq > this.deltaManager.lastSequenceNumber) {
                // We need to catch up to the latest summary's reference sequence number before pausing.
                await PerformanceEvent.timedExecAsync(
                    summaryNumberLogger,
                    {
                        eventName: "WaitingForSeq",
                        lastSequenceNumber: this.deltaManager.lastSequenceNumber,
                        targetSequenceNumber: latestSummaryRefSeq,
                        lastKnownSeqNumber: this.deltaManager.lastKnownSeqNumber,
                    },
                    async () => waitForSeq(this.deltaManager, latestSummaryRefSeq),
                    { start: true, end: true, cancel: "error" }, // definitely want start event
                );
            }
        }

        try {
            await this.deltaManager.inbound.pause();

            const summaryRefSeqNum = this.deltaManager.lastSequenceNumber;
            const minimumSequenceNumber = this.deltaManager.minimumSequenceNumber;
            const message = `Summary @${summaryRefSeqNum}:${this.deltaManager.minimumSequenceNumber}`;

            // We should be here is we haven't processed be here. If we are of if the last message's sequence number
            // doesn't match the last processed sequence number, log an error.
            if (summaryRefSeqNum !== this.deltaManager.lastMessage?.sequenceNumber) {
                summaryNumberLogger.sendErrorEvent({
                    eventName: "LastSequenceMismatch",
                    error: message,
                });
            }

            this.summarizerNode.startSummary(summaryRefSeqNum, summaryNumberLogger);

            // Helper function to check whether we should still continue between each async step.
            const checkContinue = (): { continue: true; } | { continue: false; error: string; } => {
                // Do not check for loss of connectivity directly! Instead leave it up to
                // RunWhileConnectedCoordinator to control policy in a single place.
                // This will allow easier change of design if we chose to. For example, we may chose to allow
                // summarizer to reconnect in the future.
                // Also checking for cancellation is a must as summary process may be abandoned for other reasons,
                // like loss of connectivity for main (interactive) client.
                if (options.cancellationToken.cancelled) {
                    return { continue: false, error: "disconnected" };
                }
                // That said, we rely on submitSystemMessage() that today only works in connected state.
                // So if we fail here, it either means that RunWhileConnectedCoordinator does not work correctly,
                // OR that design changed and we need to remove this check and fix submitSystemMessage.
                assert(this.connected, 0x258 /* "connected" */);

                // Ensure that lastSequenceNumber has not changed after pausing.
                // We need the summary op's reference sequence number to match our summary sequence number,
                // otherwise we'll get the wrong sequence number stamped on the summary's .protocol attributes.
                if (this.deltaManager.lastSequenceNumber !== summaryRefSeqNum) {
                    return {
                        continue: false,
                        // eslint-disable-next-line max-len
                        error: `lastSequenceNumber changed before uploading to storage. ${this.deltaManager.lastSequenceNumber} !== ${summaryRefSeqNum}`,
                    };
                }
                return { continue: true };
            };

            let continueResult = checkContinue();
            if (!continueResult.continue) {
                return {
                    stage: "base",
                    referenceSequenceNumber: summaryRefSeqNum,
                    minimumSequenceNumber,
                    error: continueResult.error,
                };
            }

            const trace = Trace.start();
            let summarizeResult: IRootSummaryTreeWithStats;
            // If the GC state needs to be reset, we need to force a full tree summary and update the unreferenced
            // state of all the nodes.
            const forcedFullTree = this.garbageCollector.summaryStateNeedsReset;
            try {
                summarizeResult = await this.summarize({
                    fullTree: fullTree || forcedFullTree,
                    trackState: true,
                    summaryLogger: summaryNumberLogger,
                    runGC: this.garbageCollector.shouldRunGC,
                });
            } catch (error) {
                return {
                    stage: "base",
                    referenceSequenceNumber: summaryRefSeqNum,
                    minimumSequenceNumber,
                    error,
                };
            }
            const { summary: summaryTree, stats: partialStats } = summarizeResult;

            // Now that we have generated the summary, update the message at last summary to the last message processed.
            this.messageAtLastSummary = this.deltaManager.lastMessage;

            // Counting dataStores and handles
            // Because handles are unchanged dataStores in the current logic,
            // summarized dataStore count is total dataStore count minus handle count
            const dataStoreTree = this.disableIsolatedChannels ? summaryTree : summaryTree.tree[channelsTreeName];

            assert(dataStoreTree.type === SummaryType.Tree, 0x1fc /* "summary is not a tree" */);
            const handleCount = Object.values(dataStoreTree.tree).filter(
                (value) => value.type === SummaryType.Handle).length;
            const gcSummaryTreeStats = summaryTree.tree[gcTreeKey]
                ? calculateStats(summaryTree.tree[gcTreeKey])
                : undefined;

            const summaryStats: IGeneratedSummaryStats = {
                dataStoreCount: this.dataStores.size,
                summarizedDataStoreCount: this.dataStores.size - handleCount,
                gcStateUpdatedDataStoreCount: summarizeResult.gcStats?.updatedDataStoreCount,
                gcBlobNodeCount: gcSummaryTreeStats?.blobNodeCount,
                gcTotalBlobsSize: gcSummaryTreeStats?.totalBlobSize,
                opsSizesSinceLastSummary: this.opTracker.opsSizeAccumulator,
                nonSystemOpsSinceLastSummary: this.opTracker.nonSystemOpCount,
                summaryNumber,
                ...partialStats,
            };
            const generateSummaryData = {
                referenceSequenceNumber: summaryRefSeqNum,
                minimumSequenceNumber,
                summaryTree,
                summaryStats,
                generateDuration: trace.trace().duration,
                forcedFullTree,
            } as const;

            continueResult = checkContinue();
            if (!continueResult.continue) {
                return { stage: "generate", ...generateSummaryData, error: continueResult.error };
            }

            const lastAck = this.summaryCollection.latestAck;
            const summaryContext: ISummaryContext =
                lastAck === undefined
                    ? {
                        proposalHandle: undefined,
                        ackHandle: this.context.getLoadedFromVersion()?.id,
                        referenceSequenceNumber: summaryRefSeqNum,
                    }
                    : {
                        proposalHandle: lastAck.summaryOp.contents.handle,
                        ackHandle: lastAck.summaryAck.contents.handle,
                        referenceSequenceNumber: summaryRefSeqNum,
                    };

            let handle: string;
            try {
                handle = await this.storage.uploadSummaryWithContext(summarizeResult.summary, summaryContext);
            } catch (error) {
                return { stage: "generate", ...generateSummaryData, error };
            }

            const parent = summaryContext.ackHandle;
            const summaryMessage: ISummaryContent = {
                handle,
                // eslint-disable-next-line @typescript-eslint/no-non-null-assertion
                head: parent!,
                message,
                parents: parent ? [parent] : [],
            };
            const uploadData = {
                ...generateSummaryData,
                handle,
                uploadDuration: trace.trace().duration,
            } as const;

            continueResult = checkContinue();
            if (!continueResult.continue) {
                return { stage: "upload", ...uploadData, error: continueResult.error };
            }

            let clientSequenceNumber: number;
            try {
                clientSequenceNumber = this.submitSystemMessage(MessageType.Summarize, summaryMessage);
            } catch (error) {
                return { stage: "upload", ...uploadData, error };
            }

            const submitData = {
                stage: "submit",
                ...uploadData,
                clientSequenceNumber,
                submitOpDuration: trace.trace().duration,
            } as const;

            this.summarizerNode.completeSummary(handle);
            this.opTracker.reset();
            return submitData;
        } finally {
            // Cleanup wip summary in case of failure
            this.summarizerNode.clearSummary();
            // Restart the delta manager
            this.deltaManager.inbound.resume();
        }
    }

    private processRemoteChunkedMessage(message: ISequencedDocumentMessage) {
        if (message.type !== ContainerMessageType.ChunkedOp) {
            return message;
        }

        const clientId = message.clientId;
        const chunkedContent = message.contents as IChunkedOp;
        this.addChunk(clientId, chunkedContent);
        if (chunkedContent.chunkId === chunkedContent.totalChunks) {
            const newMessage = { ...message };
            // eslint-disable-next-line @typescript-eslint/no-non-null-assertion
            const serializedContent = this.chunkMap.get(clientId)!.join("");
            newMessage.contents = JSON.parse(serializedContent);
            newMessage.type = chunkedContent.originalType;
            this.clearPartialChunks(clientId);
            return newMessage;
        }
        return message;
    }

    private addChunk(clientId: string, chunkedContent: IChunkedOp) {
        let map = this.chunkMap.get(clientId);
        if (map === undefined) {
            map = [];
            this.chunkMap.set(clientId, map);
        }
        assert(chunkedContent.chunkId === map.length + 1,
            0x131 /* "Mismatch between new chunkId and expected chunkMap" */); // 1-based indexing
        map.push(chunkedContent.contents);
    }

    private clearPartialChunks(clientId: string) {
        if (this.chunkMap.has(clientId)) {
            this.chunkMap.delete(clientId);
        }
    }

    private updateDocumentDirtyState(dirty: boolean) {
        if (this.dirtyContainer === dirty) {
            return;
        }

        this.dirtyContainer = dirty;
        if (this.emitDirtyDocumentEvent) {
            this.emit(dirty ? "dirty" : "saved");
            this.context.updateDirtyContainerState(dirty);
        }
    }

    public submitDataStoreOp(
        id: string,
        contents: any,
        localOpMetadata: unknown = undefined): void {
        const envelope: IEnvelope = {
            address: id,
            contents,
        };
        this.submit(ContainerMessageType.FluidDataStoreOp, envelope, localOpMetadata);
    }

    public submitDataStoreAliasOp(contents: any, localOpMetadata: unknown): void {
        const aliasMessage = contents as IDataStoreAliasMessage;
        if (!isDataStoreAliasMessage(aliasMessage)) {
            throw new UsageError("malformedDataStoreAliasMessage");
        }

        this.submit(ContainerMessageType.Alias, contents, localOpMetadata);
    }

    public async uploadBlob(blob: ArrayBufferLike): Promise<IFluidHandle<ArrayBufferLike>> {
        this.verifyNotClosed();
        return this.blobManager.createBlob(blob);
    }

    private submit(
        type: ContainerMessageType,
        content: any,
        localOpMetadata: unknown = undefined,
        opMetadata: Record<string, unknown> | undefined = undefined,
    ): void {
        this.verifyNotClosed();

        // There should be no ops in detached container state!
        assert(this.attachState !== AttachState.Detached, 0x132 /* "sending ops in detached container" */);

        let clientSequenceNumber: number = -1;
        let opMetadataInternal = opMetadata;

        if (this.canSendOps()) {
            const serializedContent = JSON.stringify(content);
            const maxOpSize = this.context.deltaManager.maxMessageSize;

            // If in TurnBased flush mode we will trigger a flush at the next turn break
            if (this.flushMode === FlushMode.TurnBased && !this.needsFlush) {
                opMetadataInternal = {
                    ...opMetadata,
                    batch: true,
                };
                this.needsFlush = true;

                // Use Promise.resolve().then() to queue a microtask to detect the end of the turn and force a flush.
                if (!this.flushTrigger) {
                    // eslint-disable-next-line @typescript-eslint/no-floating-promises
                    Promise.resolve().then(() => {
                        this.flushTrigger = false;
                        this.flush();
                    });
                }
            }

            clientSequenceNumber = this.submitMaybeChunkedMessages(
                type,
                content,
                serializedContent,
                maxOpSize,
                this._flushMode === FlushMode.TurnBased,
                opMetadataInternal);
        }

        // Let the PendingStateManager know that a message was submitted.
        this.pendingStateManager.onSubmitMessage(
            type,
            clientSequenceNumber,
            this.deltaManager.lastSequenceNumber,
            content,
            localOpMetadata,
            opMetadataInternal,
        );
        if (this.isContainerMessageDirtyable(type, content)) {
            this.updateDocumentDirtyState(true);
        }
    }

    private submitMaybeChunkedMessages(
        type: ContainerMessageType,
        content: any,
        serializedContent: string,
        serverMaxOpSize: number,
        batch: boolean,
        opMetadataInternal: unknown = undefined,
    ): number {
        if (this._maxOpSizeInBytes >= 0) {
            // Chunking disabled
            if (!serializedContent || serializedContent.length <= this._maxOpSizeInBytes) {
                return this.submitRuntimeMessage(type, content, batch, opMetadataInternal);
            }

            // When chunking is disabled, we ignore the server max message size
            // and if the content length is larger than the client configured message size
            // instead of splitting the content, we will fail by explicitly close the container
            this.closeFn(new GenericError(
                "OpTooLarge",
                /* error */ undefined,
                {
                    length: {
                        value: serializedContent.length,
                        tag: TelemetryDataTag.PackageData,
                    },
                    limit: {
                        value: this._maxOpSizeInBytes,
                        tag: TelemetryDataTag.PackageData,
                    },
                }));
            return -1;
        }

        // Chunking enabled, fallback on the server's max message size
        // and split the content accordingly
        if (!serializedContent || serializedContent.length <= serverMaxOpSize) {
            return this.submitRuntimeMessage(type, content, batch, opMetadataInternal);
        }

        return this.submitChunkedMessage(type, serializedContent, serverMaxOpSize);
    }

    private submitChunkedMessage(type: ContainerMessageType, content: string, maxOpSize: number): number {
        const contentLength = content.length;
        const chunkN = Math.floor((contentLength - 1) / maxOpSize) + 1;
        let offset = 0;
        let clientSequenceNumber: number = 0;
        for (let i = 1; i <= chunkN; i = i + 1) {
            const chunkedOp: IChunkedOp = {
                chunkId: i,
                contents: content.substr(offset, maxOpSize),
                originalType: type,
                totalChunks: chunkN,
            };
            offset += maxOpSize;
            clientSequenceNumber = this.submitRuntimeMessage(
                ContainerMessageType.ChunkedOp,
                chunkedOp,
                false);
        }
        return clientSequenceNumber;
    }

    private submitSystemMessage(
        type: MessageType,
        contents: any) {
        this.verifyNotClosed();
        assert(this.connected, 0x133 /* "Container disconnected when trying to submit system message" */);

        // System message should not be sent in the middle of the batch.
        // That said, we can preserve existing behavior by not flushing existing buffer.
        // That might be not what caller hopes to get, but we can look deeper if telemetry tells us it's a problem.
        const middleOfBatch = this.flushMode === FlushMode.TurnBased && this.needsFlush;
        if (middleOfBatch) {
            this.mc.logger.sendErrorEvent({ eventName: "submitSystemMessageError", type });
        }

        return this.context.submitFn(
            type,
            contents,
            middleOfBatch);
    }

    private submitRuntimeMessage(
        type: ContainerMessageType,
        contents: any,
        batch: boolean,
        appData?: any,
    ) {
        this.verifyNotClosed();
        assert(this.connected, 0x259 /* "Container disconnected when trying to submit system message" */);
        const payload: ContainerRuntimeMessage = { type, contents };
        return this.context.submitFn(
            MessageType.Operation,
            payload,
            batch,
            appData);
    }

    /**
     * Throw an error if the runtime is closed.  Methods that are expected to potentially
     * be called after dispose due to asynchrony should not call this.
     */
    private verifyNotClosed() {
        if (this._disposed) {
            throw new Error("Runtime is closed");
        }
    }

    /**
     * Finds the right store and asks it to resubmit the message. This typically happens when we
     * reconnect and there are pending messages.
     * @param content - The content of the original message.
     * @param localOpMetadata - The local metadata associated with the original message.
     */
    private reSubmit(
        type: ContainerMessageType,
        content: any,
        localOpMetadata: unknown,
        opMetadata: Record<string, unknown> | undefined,
    ) {
        switch (type) {
            case ContainerMessageType.FluidDataStoreOp:
                // For Operations, call resubmitDataStoreOp which will find the right store
                // and trigger resubmission on it.
                this.dataStores.resubmitDataStoreOp(content, localOpMetadata);
                break;
            case ContainerMessageType.Attach:
            case ContainerMessageType.Alias:
                this.submit(type, content, localOpMetadata);
                break;
            case ContainerMessageType.ChunkedOp:
                throw new Error(`chunkedOp not expected here`);
            case ContainerMessageType.BlobAttach:
                this.submit(type, content, localOpMetadata, opMetadata);
                break;
            case ContainerMessageType.Rejoin:
                this.submit(type, content);
                break;
            default:
                unreachableCase(type, `Unknown ContainerMessageType: ${type}`);
        }
    }

    private rollback(
        type: ContainerMessageType,
        content: any,
        localOpMetadata: unknown,
    ) {
        switch (type) {
            case ContainerMessageType.FluidDataStoreOp:
                // For operations, call rollbackDataStoreOp which will find the right store
                // and trigger rollback on it.
                this.dataStores.rollbackDataStoreOp(content, localOpMetadata);
                break;
            default:
                throw new Error(`Can't rollback ${type}`);
        }
    }

    /** Implementation of ISummarizerInternalsProvider.refreshLatestSummaryAck */
    public async refreshLatestSummaryAck(
        proposalHandle: string | undefined,
        ackHandle: string,
        summaryRefSeq: number,
        summaryLogger: ITelemetryLogger,
    ) {
        const readAndParseBlob = async <T>(id: string) => readAndParse<T>(this.storage, id);
        const result = await this.summarizerNode.refreshLatestSummary(
            proposalHandle,
            summaryRefSeq,
            async () => this.fetchSnapshotFromStorage(ackHandle, summaryLogger, {
                eventName: "RefreshLatestSummaryGetSnapshot",
                ackHandle,
                summaryRefSeq,
                fetchLatest: false,
            }),
            readAndParseBlob,
            summaryLogger,
        );

        // Notify the garbage collector so it can update its latest summary state.
        await this.garbageCollector.latestSummaryStateRefreshed(result, readAndParseBlob);
    }

    /**
     * Fetches the latest snapshot from storage and uses it to refresh SummarizerNode's
     * internal state as it should be considered the latest summary ack.
     * @param summaryLogger - logger to use when fetching snapshot from storage
     * @returns downloaded snapshot's reference sequence number
     */
    private async refreshLatestSummaryAckFromServer(summaryLogger: ITelemetryLogger): Promise<number> {
        const snapshot = await this.fetchSnapshotFromStorage(null, summaryLogger, {
            eventName: "RefreshLatestSummaryGetSnapshot",
            fetchLatest: true,
        });

        const readAndParseBlob = async <T>(id: string) => readAndParse<T>(this.storage, id);
        const snapshotRefSeq = await seqFromTree(snapshot, readAndParseBlob);

        const result = await this.summarizerNode.refreshLatestSummary(
            undefined,
            snapshotRefSeq,
            async () => snapshot,
            readAndParseBlob,
            summaryLogger,
        );

        // Notify the garbage collector so it can update its latest summary state.
        await this.garbageCollector.latestSummaryStateRefreshed(result, readAndParseBlob);

        return snapshotRefSeq;
    }

    private async fetchSnapshotFromStorage(
        versionId: string | null, logger: ITelemetryLogger, event: ITelemetryGenericEvent) {
        return PerformanceEvent.timedExecAsync(
            logger, event, async (perfEvent: {
                end: (arg0: {
                    getVersionDuration?: number | undefined;
                    getSnapshotDuration?: number | undefined;
                }) => void;
            }) => {
            const stats: { getVersionDuration?: number; getSnapshotDuration?: number; } = {};
            const trace = Trace.start();

            const versions = await this.storage.getVersions(versionId, 1);
            assert(!!versions && !!versions[0], 0x137 /* "Failed to get version from storage" */);
            stats.getVersionDuration = trace.trace().duration;

            const maybeSnapshot = await this.storage.getSnapshotTree(versions[0]);
            assert(!!maybeSnapshot, 0x138 /* "Failed to get snapshot from storage" */);
            stats.getSnapshotDuration = trace.trace().duration;

            perfEvent.end(stats);
            return maybeSnapshot;
        });
    }

    public notifyAttaching(snapshot: ISnapshotTreeWithBlobContents) {
        if (this.mc.config.getBoolean("enableOfflineLoad") ?? this.runtimeOptions.enableOfflineLoad) {
            this.baseSnapshotBlobs = SerializedSnapshotStorage.serializeTreeWithBlobContents(snapshot);
        }
    }

    public async getSnapshotBlobs(): Promise<void> {
        if (!(this.mc.config.getBoolean("enableOfflineLoad") ?? this.runtimeOptions.enableOfflineLoad) ||
            this.attachState !== AttachState.Attached || this.context.pendingLocalState) {
            return;
        }
        assert(!!this.context.baseSnapshot, 0x2e5 /* "Must have a base snapshot" */);
        this.baseSnapshotBlobs = await SerializedSnapshotStorage.serializeTree(this.context.baseSnapshot, this.storage);
    }

    public getPendingLocalState(): IPendingRuntimeState {
        if (!(this.mc.config.getBoolean("enableOfflineLoad") ?? this.runtimeOptions.enableOfflineLoad)) {
            throw new UsageError("can't get state when offline load disabled");
        }

        const previousPendingState = this.context.pendingLocalState as IPendingRuntimeState | undefined;
        if (previousPendingState) {
            return {
                pending: this.pendingStateManager.getLocalState(),
                snapshotBlobs: previousPendingState.snapshotBlobs,
                baseSnapshot: previousPendingState.baseSnapshot,
                savedOps: this.savedOps,
            };
        }
        assert(!!this.context.baseSnapshot, 0x2e6 /* "Must have a base snapshot" */);
        assert(!!this.baseSnapshotBlobs, 0x2e7 /* "Must serialize base snapshot blobs before getting runtime state" */);
        return {
            pending: this.pendingStateManager.getLocalState(),
            snapshotBlobs: this.baseSnapshotBlobs,
            baseSnapshot: this.context.baseSnapshot,
            savedOps: this.savedOps,
        };
    }

    public readonly summarizeOnDemand: ISummarizer["summarizeOnDemand"] = (...args) => {
        if (this.clientDetails.type === summarizerClientType) {
            return this.summarizer.summarizeOnDemand(...args);
        } else if (this.summaryManager !== undefined) {
            return this.summaryManager.summarizeOnDemand(...args);
        } else {
            // If we're not the summarizer, and we don't have a summaryManager, we expect that
            // disableSummaries is turned on. We are throwing instead of returning a failure here,
            // because it is a misuse of the API rather than an expected failure.
            throw new UsageError(
                `Can't summarize, disableSummaries: ${this.summariesDisabled}`,
            );
        }
    };

    public readonly enqueueSummarize: ISummarizer["enqueueSummarize"] = (...args) => {
        if (this.clientDetails.type === summarizerClientType) {
            return this.summarizer.enqueueSummarize(...args);
        } else if (this.summaryManager !== undefined) {
            return this.summaryManager.enqueueSummarize(...args);
        } else {
            // If we're not the summarizer, and we don't have a summaryManager, we expect that
            // generateSummaries is turned off. We are throwing instead of returning a failure here,
            // because it is a misuse of the API rather than an expected failure.
            throw new UsageError(
                `Can't summarize, disableSummaries: ${this.summariesDisabled}`,
                );
        }
    };

    /**
     * * Forms a function that will request a Summarizer.
     * @param loaderRouter - the loader acting as an IFluidRouter
     * */
    private formRequestSummarizerFn(loaderRouter: IFluidRouter) {
        return async () => {
            const request: IRequest = {
                headers: {
                    [LoaderHeader.cache]: false,
                    [LoaderHeader.clientDetails]: {
                        capabilities: { interactive: false },
                        type: summarizerClientType,
                    },
                    [DriverHeader.summarizingClient]: true,
                    [LoaderHeader.reconnect]: false,
                },
                url: "/_summarizer",
            };

            const fluidObject = await requestFluidObject<FluidObject<ISummarizer>>(loaderRouter, request);
            const summarizer = fluidObject.ISummarizer;

            if (!summarizer) {
                throw new UsageError("Fluid object does not implement ISummarizer");
            }

            return summarizer;
        };
    }

    private async processSavedOps(state: IPendingRuntimeState) {
        for (const op of state.savedOps) {
            this.process(op, false);
            await this.pendingStateManager.applyStashedOpsAt(op.sequenceNumber);
        }
        // we may not have seen every sequence number (because of system ops) so apply everything once we
        // don't have any more saved ops
        await this.pendingStateManager.applyStashedOpsAt();
    }
}

/**
 * Wait for a specific sequence number. Promise should resolve when we reach that number,
 * or reject if closed.
 */
const waitForSeq = async (
    deltaManager: IDeltaManager<Pick<ISequencedDocumentMessage, "sequenceNumber">, unknown>,
    targetSeq: number,
): Promise<void> => new Promise<void>((resolve, reject) => {
    // TODO: remove cast to any when actual event is determined
    deltaManager.on("closed" as any, reject);

    const handleOp = (message: Pick<ISequencedDocumentMessage, "sequenceNumber">) => {
        if (message.sequenceNumber >= targetSeq) {
            resolve();
            deltaManager.off("op", handleOp);
        }
    };
    deltaManager.on("op", handleOp);
});<|MERGE_RESOLUTION|>--- conflicted
+++ resolved
@@ -1041,19 +1041,7 @@
     public get summarizerClientId(): string | undefined {
         return this.summarizerClientElection?.electedClientId;
     }
-
-<<<<<<< HEAD
-    private get summaryConfiguration() {
-        return {
-            // the defaults
-            ...DefaultSummaryConfiguration,
-            // the runtime configuration overrides
-            ... this.runtimeOptions.summaryOptions?.summaryConfigOverrides,
-        };
-    }
-
-=======
->>>>>>> 52dc078f
+      
     private _disposed = false;
     public get disposed() { return this._disposed; }
 
