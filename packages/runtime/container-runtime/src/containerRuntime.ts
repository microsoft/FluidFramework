/*!
 * Copyright (c) Microsoft Corporation. All rights reserved.
 * Licensed under the MIT License.
 */

import assert from "assert";
import { EventEmitter } from "events";
import { AgentSchedulerFactory } from "@fluidframework/agent-scheduler";
import { ITelemetryLogger } from "@fluidframework/common-definitions";
import {
    IFluidObject,
    IFluidRouter,
    IFluidHandleContext,
    IFluidSerializer,
    IRequest,
    IResponse,
} from "@fluidframework/core-interfaces";
import {
    IAudience,
    IBlobManager,
    IFluidTokenProvider,
    IContainerContext,
    IDeltaManager,
    IDeltaSender,
    ILoader,
    IRuntime,
    IRuntimeState,
    ContainerWarning,
    ICriticalContainerError,
    AttachState,
} from "@fluidframework/container-definitions";
import { IContainerRuntime, IContainerRuntimeDirtyable } from "@fluidframework/container-runtime-definitions";
import {
    Deferred,
    Trace,
    unreachableCase,
} from "@fluidframework/common-utils";
import {
    ChildLogger,
    raiseConnectedEvent,
    PerformanceEvent,
} from "@fluidframework/telemetry-utils";
import { IDocumentStorageService, ISummaryContext } from "@fluidframework/driver-definitions";
import {
    BlobCacheStorageService,
    buildSnapshotTree,
    readAndParse,
} from "@fluidframework/driver-utils";
import { CreateContainerError } from "@fluidframework/container-utils";
import {
    BlobTreeEntry,
    TreeTreeEntry,
} from "@fluidframework/protocol-base";
import {
    ConnectionState,
    IClientDetails,
    IDocumentMessage,
    IHelpMessage,
    IQuorum,
    ISequencedDocumentMessage,
    ISignalMessage,
    ISnapshotTree,
    ISummaryConfiguration,
    ISummaryContent,
    ISummaryTree,
    ITree,
    MessageType,
    IVersion,
} from "@fluidframework/protocol-definitions";
import {
    FlushMode,
    IAttachMessage,
    IFluidDataStoreContext,
    IFluidDataStoreRegistry,
    IFluidDataStoreChannel,
    IEnvelope,
    IInboundSignalMessage,
    ISignalEnvelop,
    NamedFluidDataStoreRegistryEntries,
    SchedulerType,
    ISummaryTreeWithStats,
    ISummaryStats,
    ISummarizeInternalResult,
    SummarizeInternalFn,
    CreateChildSummarizerNodeFn,
    CreateChildSummarizerNodeParam,
    CreateSummarizerNodeSource,
} from "@fluidframework/runtime-definitions";
import {
    FluidSerializer,
    SummaryTracker,
    SummaryTreeBuilder,
    SummarizerNode,
    convertToSummaryTree,
    RequestParser,
} from "@fluidframework/runtime-utils";
import { v4 as uuid } from "uuid";
import { FluidDataStoreContext, LocalFluidDataStoreContext, RemotedFluidDataStoreContext } from "./dataStoreContext";
import { FluidHandleContext } from "./dataStoreHandleContext";
import { FluidDataStoreRegistry } from "./dataStoreRegistry";
import { debug } from "./debug";
import { ISummarizerRuntime, Summarizer } from "./summarizer";
import { SummaryManager, summarizerClientType } from "./summaryManager";
import { analyzeTasks } from "./taskAnalyzer";
import { DeltaScheduler } from "./deltaScheduler";
import { ReportOpPerfTelemetry } from "./connectionTelemetry";
import { SummaryCollection } from "./summaryCollection";
import { PendingStateManager } from "./pendingStateManager";
import { pkgVersion } from "./packageVersion";

const chunksBlobName = ".chunks";

export enum ContainerMessageType {
    // An op to be delivered to store
    FluidDataStoreOp = "component",

    // Creates a new store
    Attach = "attach",

    // Chunked operation.
    ChunkedOp = "chunkedOp",
}

export interface IChunkedOp {
    chunkId: number;

    totalChunks: number;

    contents: string;

    originalType: MessageType | ContainerMessageType;
}

export interface ContainerRuntimeMessage {
    contents: any;
    type: ContainerMessageType;
}

export interface IPreviousState {
    summaryCollection?: SummaryCollection,
    reload?: boolean,

    // only one (or zero) of these will be defined. the summarizing Summarizer will resolve the deferred promise, and
    // the SummaryManager that spawned it will have that deferred's promise
    nextSummarizerP?: Promise<Summarizer>,
    nextSummarizerD?: Deferred<Summarizer>,
}

export interface IGeneratedSummaryData {
    readonly summaryStats: ISummaryStats;
    readonly generateDuration?: number;
}

export interface IUploadedSummaryData {
    readonly handle: string;
    readonly uploadDuration?: number;
}

export interface IUnsubmittedSummaryData extends Partial<IGeneratedSummaryData>, Partial<IUploadedSummaryData> {
    readonly referenceSequenceNumber: number;
    readonly submitted: false;
}

export interface ISubmittedSummaryData extends IGeneratedSummaryData, IUploadedSummaryData {
    readonly referenceSequenceNumber: number;
    readonly submitted: true;
    readonly clientSequenceNumber: number;
    readonly submitOpDuration?: number;
}

export type GenerateSummaryData = IUnsubmittedSummaryData | ISubmittedSummaryData;

// Consider idle 5s of no activity. And snapshot if a minute has gone by with no snapshot.
const IdleDetectionTime = 5000;

const DefaultSummaryConfiguration: ISummaryConfiguration = {
    idleTime: IdleDetectionTime,

    maxTime: IdleDetectionTime * 12,

    // Snapshot if 1000 ops received since last snapshot.
    maxOps: 1000,

    // Wait 10 minutes for summary ack
    maxAckWaitTime: 600000,
};

/**
 * Options for container runtime.
 */
export interface IContainerRuntimeOptions {
    // Flag that will generate summaries if connected to a service that supports them.
    // This defaults to true and must be explicitly set to false to disable.
    generateSummaries?: boolean;

    // Experimental flag that will execute tasks in web worker if connected to a service that supports them.
    enableWorker?: boolean;

    // Delay before first attempt to spawn summarizing container
    initialSummarizerDelayMs?: number;

    // Flag to enable summarizing with new SummarizerNode strategy.
    // Enabling this feature will allow components that fail to summarize to
    // try to still summarize based on previous successful summary + ops since.
    // Enabled by default.
    enableSummarizerNode?: boolean;
}

interface IRuntimeMessageMetadata {
    batch?: boolean;
}

export function isRuntimeMessage(message: ISequencedDocumentMessage): boolean {
    switch (message.type) {
        case ContainerMessageType.FluidDataStoreOp:
        case ContainerMessageType.ChunkedOp:
        case ContainerMessageType.Attach:
        case MessageType.Operation:
            return true;
        default:
            return false;
    }
}

export function unpackRuntimeMessage(message: ISequencedDocumentMessage) {
    if (message.type === MessageType.Operation) {
        // legacy op format?
        if (message.contents.address !== undefined && message.contents.type === undefined) {
            message.type = ContainerMessageType.FluidDataStoreOp;
        } else {
            // new format
            const innerContents = message.contents as ContainerRuntimeMessage;
            assert(innerContents.type !== undefined);
            message.type = innerContents.type;
            message.contents = innerContents.contents;
        }
        assert(isRuntimeMessage(message));
    } else {
        // Legacy format, but it's already "unpacked",
        // i.e. message.type is actually ContainerMessageType.
        // Nothing to do in such case.
    }
    return message;
}

export class ScheduleManager {
    private readonly deltaScheduler: DeltaScheduler;
    private pauseSequenceNumber: number | undefined;
    private pauseClientId: string | undefined;

    private paused = false;
    private localPaused = false;
    private batchClientId: string | undefined;

    constructor(
        private readonly deltaManager: IDeltaManager<ISequencedDocumentMessage, IDocumentMessage>,
        private readonly emitter: EventEmitter,
        private readonly logger: ITelemetryLogger,
    ) {
        this.deltaScheduler = new DeltaScheduler(
            this.deltaManager,
            ChildLogger.create(this.logger, "DeltaScheduler"),
        );

        // Listen for delta manager sends and add batch metadata to messages
        this.deltaManager.on("prepareSend", (messages: IDocumentMessage[]) => {
            if (messages.length === 0) {
                return;
            }

            // First message will have the batch flag set to true if doing a batched send
            const firstMessageMetadata = messages[0].metadata as IRuntimeMessageMetadata;
            if (!firstMessageMetadata || !firstMessageMetadata.batch) {
                return;
            }

            // If only length one then clear
            if (messages.length === 1) {
                delete messages[0].metadata;
                return;
            }

            // Set the batch flag to false on the last message to indicate the end of the send batch
            const lastMessage = messages[messages.length - 1];
            lastMessage.metadata = { ...lastMessage.metadata, ...{ batch: false } };
        });

        // Listen for updates and peek at the inbound
        this.deltaManager.inbound.on(
            "push",
            (message: ISequencedDocumentMessage) => {
                this.trackPending(message);
                this.updatePauseState(message.sequenceNumber);
            });

        const allPending = this.deltaManager.inbound.toArray();
        for (const pending of allPending) {
            this.trackPending(pending);
        }

        // Based on track pending update the pause state
        this.updatePauseState(this.deltaManager.lastSequenceNumber);
    }

    public beginOperation(message: ISequencedDocumentMessage) {
        if (this.batchClientId !== message.clientId) {
            // As a back stop for any bugs marking the end of a batch - if the client ID flipped, we
            // consider the previous batch over.
            if (this.batchClientId) {
                this.emitter.emit("batchEnd", "Did not receive real batchEnd message", undefined);
                this.deltaScheduler.batchEnd();

                this.logger.sendTelemetryEvent({
                    eventName: "BatchEndNotReceived",
                    clientId: this.batchClientId,
                    sequenceNumber: message.sequenceNumber,
                });
            }

            // This could be the beginning of a new batch or an individual message.
            this.emitter.emit("batchBegin", message);
            this.deltaScheduler.batchBegin();

            const batch = (message?.metadata as IRuntimeMessageMetadata)?.batch;
            if (batch) {
                this.batchClientId = message.clientId;
            } else {
                this.batchClientId = undefined;
            }
        }
    }

    public endOperation(error: any | undefined, message: ISequencedDocumentMessage) {
        if (error) {
            this.batchClientId = undefined;
            this.emitter.emit("batchEnd", error, message);
            this.deltaScheduler.batchEnd();
            return;
        }

        this.updatePauseState(message.sequenceNumber);

        const batch = (message?.metadata as IRuntimeMessageMetadata)?.batch;
        // If no batchClientId has been set then we're in an individual batch. Else, if we get
        // batch end metadata, this is end of the current batch.
        if (!this.batchClientId || batch === false) {
            this.batchClientId = undefined;
            this.emitter.emit("batchEnd", undefined, message);
            this.deltaScheduler.batchEnd();
            return;
        }
    }

    // eslint-disable-next-line @typescript-eslint/promise-function-async
    public pause(): Promise<void> {
        this.paused = true;
        return this.deltaManager.inbound.systemPause();
    }

    public resume() {
        this.paused = false;
        if (!this.localPaused) {
            this.deltaManager.inbound.systemResume();
        }
    }

    private setPaused(localPaused: boolean) {
        // Return early if no change in value
        if (this.localPaused === localPaused) {
            return;
        }

        this.localPaused = localPaused;
        if (localPaused || this.paused) {
            // eslint-disable-next-line @typescript-eslint/no-floating-promises
            this.deltaManager.inbound.systemPause();
        } else {
            this.deltaManager.inbound.systemResume();
        }
    }

    private updatePauseState(sequenceNumber: number) {
        // If the inbound queue is ever empty we pause it and wait for new events
        if (this.deltaManager.inbound.length === 0) {
            this.setPaused(true);
            return;
        }

        // If no message has caused the pause flag to be set, or the next message up is not the one we need to pause at
        // then we simply continue processing
        if (!this.pauseSequenceNumber || sequenceNumber + 1 < this.pauseSequenceNumber) {
            this.setPaused(false);
        } else {
            // Otherwise the next message requires us to pause
            this.setPaused(true);
        }
    }

    private trackPending(message: ISequencedDocumentMessage) {
        const metadata = message.metadata as IRuntimeMessageMetadata | undefined;

        // Protocol messages are never part of a runtime batch of messages
        if (!isRuntimeMessage(message)) {
            this.pauseSequenceNumber = undefined;
            this.pauseClientId = undefined;
            return;
        }

        const batchMetadata = metadata ? metadata.batch : undefined;

        // If the client ID changes then we can move the pause point. If it stayed the same then we need to check.
        if (this.pauseClientId === message.clientId) {
            if (batchMetadata !== undefined) {
                // If batchMetadata is not undefined then if it's true we've begun a new batch - if false we've ended
                // the previous one
                this.pauseSequenceNumber = batchMetadata ? message.sequenceNumber : undefined;
                this.pauseClientId = batchMetadata ? this.pauseClientId : undefined;
            }
        } else {
            // We check the batch flag for the new clientID - if true we pause otherwise we reset the tracking data
            this.pauseSequenceNumber = batchMetadata ? message.sequenceNumber : undefined;
            this.pauseClientId = batchMetadata ? message.clientId : undefined;
        }
    }
}

export const schedulerId = SchedulerType;

// Wraps the provided list of packages and augments with some system level services.
class ContainerRuntimeDataStoreRegistry extends FluidDataStoreRegistry {
    constructor(namedEntries: NamedFluidDataStoreRegistryEntries) {
        super([
            ...namedEntries,
            [schedulerId, Promise.resolve(new AgentSchedulerFactory())],
        ]);
    }
}

/**
 * Represents the runtime of the container. Contains helper functions/state of the container.
 * It will define the store level mappings.
 */
export class ContainerRuntime extends EventEmitter
    implements IContainerRuntime, IContainerRuntimeDirtyable, IRuntime, ISummarizerRuntime {
    public get IContainerRuntime() { return this; }
    public get IContainerRuntimeDirtyable() { return this; }
    public get IFluidRouter() { return this; }

    /**
     * Load the stores from a snapshot and returns the runtime.
     * @param context - Context of the container.
     * @param registry - Mapping to the stores.
     * @param requestHandlers - Request handlers for the container runtime
     * @param runtimeOptions - Additional options to be passed to the runtime
     */
    public static async load(
        context: IContainerContext,
        registryEntries: NamedFluidDataStoreRegistryEntries,
        requestHandler?: (request: IRequest, runtime: IContainerRuntime) => Promise<IResponse>,
        runtimeOptions?: IContainerRuntimeOptions,
        containerScope: IFluidObject & IFluidObject = context.scope,
    ): Promise<ContainerRuntime> {
        // Back-compat: <= 0.18 loader
        if (context.deltaManager.lastSequenceNumber === undefined) {
            Object.defineProperty(context.deltaManager, "lastSequenceNumber", {
                get: () => (context.deltaManager as any).referenceSequenceNumber,
            });
        }

        const registry = new ContainerRuntimeDataStoreRegistry(registryEntries);

        const chunkId = context.baseSnapshot?.blobs[chunksBlobName];
        const chunks = chunkId
            // eslint-disable-next-line @typescript-eslint/no-non-null-assertion
            ? await readAndParse<[string, string[]][]>(context.storage!, chunkId)
            : [];

        const runtime = new ContainerRuntime(
            context,
            registry,
            chunks,
            runtimeOptions,
            containerScope,
            requestHandler);

        // Create all internal stores in first load.
        if (!context.existing) {
            await runtime.createRootDataStore(schedulerId, schedulerId);
        }

        runtime.subscribeToLeadership();

        return runtime;
    }

    public get id(): string {
        return this.context.id;
    }

    public get parentBranch(): string | null {
        return this.context.parentBranch;
    }

    public get existing(): boolean {
        // eslint-disable-next-line @typescript-eslint/no-non-null-assertion
        return this.context.existing!;
    }

    public get options(): any {
        return this.context.options;
    }

    public get clientId(): string | undefined {
        return this.context.clientId;
    }

    public get clientDetails(): IClientDetails {
        return this.context.clientDetails;
    }

    public get blobManager(): IBlobManager {
        // eslint-disable-next-line @typescript-eslint/no-non-null-assertion
        return this.context.blobManager!;
    }

    public get deltaManager(): IDeltaManager<ISequencedDocumentMessage, IDocumentMessage> {
        return this.context.deltaManager;
    }

    public get storage(): IDocumentStorageService {
        // eslint-disable-next-line @typescript-eslint/no-non-null-assertion
        return this.context.storage!;
    }

    public get branch(): string {
        return this.context.branch;
    }

    public get snapshotFn(): (message: string) => Promise<void> {
        return this.context.snapshotFn;
    }

    public get reSubmitFn(): (type: ContainerMessageType, content: any, localOpMetadata: unknown) => void {
        // eslint-disable-next-line @typescript-eslint/unbound-method
        return this.reSubmit;
    }

    public get closeFn(): (error?: ICriticalContainerError) => void {
        return this.context.closeFn;
    }

    public get loader(): ILoader {
        return this.context.loader;
    }

    public get flushMode(): FlushMode {
        return this._flushMode;
    }

    public get scope(): IFluidObject & IFluidObject {
        return this.containerScope;
    }

    public get IFluidDataStoreRegistry(): IFluidDataStoreRegistry {
        return this.registry;
    }

    public get attachState(): AttachState {
        if (this.context.attachState !== undefined) {
            return this.context.attachState;
        }
        // 0.21 back-compat isAttached
        return (this.context as any).isAttached() ? AttachState.Attached : AttachState.Detached;
    }

    public nextSummarizerP?: Promise<Summarizer>;
    public nextSummarizerD?: Deferred<Summarizer>;

    public readonly IFluidSerializer: IFluidSerializer = new FluidSerializer();

    public readonly IFluidHandleContext: IFluidHandleContext;

    // internal logger for ContainerRuntime
    private readonly _logger: ITelemetryLogger;
    // publicly visible logger, to be used by stores, summarize, etc.
    public readonly logger: ITelemetryLogger;
    public readonly previousState: IPreviousState;
    private readonly summaryManager: SummaryManager;
    private latestSummaryAck: ISummaryContext;
    // back-compat: summarizerNode - remove all summary trackers
    private readonly summaryTracker: SummaryTracker;

    private readonly summarizerNode: {
        readonly referenceSequenceNumber: number;
        readonly getCreateChildFn: (
            id: string,
            createParam: CreateChildSummarizerNodeParam,
        ) => CreateChildSummarizerNodeFn;
    } & ({ readonly enabled: true; readonly node: SummarizerNode } | { readonly enabled: false });
    private readonly notBoundContexts = new Set<string>();

    private tasks: string[] = [];

    // Back-compat: version decides between loading document and chaincode.
    private version: string | undefined;

    private _flushMode = FlushMode.Automatic;
    private needsFlush = false;
    private flushTrigger = false;

    // Always matched IAgentScheduler.leader property
    private _leader = false;

    private _connected: boolean;

    public get connected(): boolean {
        return this._connected;
    }

    public get leader(): boolean {
        return this._leader;
    }

    public get summarizerClientId(): string | undefined {
        return this.summaryManager.summarizer;
    }

    private get summaryConfiguration() {
        return this.context.serviceConfiguration
            ? { ...DefaultSummaryConfiguration, ...this.context.serviceConfiguration.summary }
            : DefaultSummaryConfiguration;
    }

    private _disposed = false;
    public get disposed() { return this._disposed; }

    // Stores tracked by the Domain
    private readonly pendingAttach = new Map<string, IAttachMessage>();
    private dirtyDocument = false;
    private readonly summarizer: Summarizer;
    private readonly deltaSender: IDeltaSender | undefined;
    private readonly scheduleManager: ScheduleManager;
    private readonly pendingStateManager: PendingStateManager;

    // Local copy of incomplete received chunks.
    private readonly chunkMap: Map<string, string[]>;

    // Attached and loaded context proxies
    private readonly contexts = new Map<string, FluidDataStoreContext>();
    // List of pending contexts (for the case where a client knows a store will exist and is waiting
    // on its creation). This is a superset of contexts.
    private readonly contextsDeferred = new Map<string, Deferred<FluidDataStoreContext>>();

    private constructor(
        private readonly context: IContainerContext,
        private readonly registry: IFluidDataStoreRegistry,
        chunks: [string, string[]][],
        private readonly runtimeOptions: IContainerRuntimeOptions = {
            generateSummaries: true,
            enableWorker: false,
        },
        private readonly containerScope: IFluidObject & IFluidObject,
        private readonly requestHandler?: (request: IRequest, runtime: IContainerRuntime) => Promise<IResponse>,
    ) {
        super();

        this._connected = this.context.connected;
        this.chunkMap = new Map<string, string[]>(chunks);

        this.IFluidHandleContext = new FluidHandleContext("", this);

        this.logger = ChildLogger.create(context.logger, undefined, {
            runtimeVersion: pkgVersion,
        });

        this._logger = ChildLogger.create(this.logger, "ContainerRuntime");

        this.latestSummaryAck = {
            proposalHandle: undefined,
            ackHandle: this.context.getLoadedFromVersion()?.id,
        };
        this.summaryTracker = new SummaryTracker(
            "", // fullPath - the root is unnamed
            this.deltaManager.initialSequenceNumber, // referenceSequenceNumber - last acked summary ref seq number
            this.deltaManager.initialSequenceNumber, // latestSequenceNumber - latest sequence number seen
        );

        const loadedFromSequenceNumber = this.deltaManager.initialSequenceNumber;
        const isSummarizerClient = this.clientDetails.type === summarizerClientType;
        // Use runtimeOptions if provided, otherwise check localStorage, defaulting to true/enabled.
        const enableSummarizerNode = this.runtimeOptions.enableSummarizerNode
            ?? (typeof localStorage === "object" && localStorage?.fluidDisableSummarizerNode ? false : true);
        const summarizerNode = SummarizerNode.createRoot(
                this.logger,
                // Summarize function to call when summarize is called
                async (fullTree: boolean) => this.summarizeInternal(fullTree),
                // Latest change sequence number, no changes since summary applied yet
                loadedFromSequenceNumber,
                // Summary reference sequence number, undefined if no summary yet
                context.baseSnapshot ? loadedFromSequenceNumber : undefined,
                // Disable calls to summarize if not summarizer client, or if runtimeOption is disabled
                !isSummarizerClient || !enableSummarizerNode,
                {
                    // Must set to false to prevent sending summary handle which would be pointing to
                    // a summary with an older protocol state.
                    canReuseHandle: false,
                    // Must set to true to throw on any component failure that was too severe to be handled.
                    // We also are not decoding the base summaries at the root.
                    throwOnFailure: true,
                },
            );

        const getCreateChildFn = (id: string, createParam: CreateChildSummarizerNodeParam) =>
            (summarizeInternal: SummarizeInternalFn) =>
            summarizerNode.createChild(summarizeInternal, id, createParam);
        if (enableSummarizerNode) {
            this.summarizerNode = {
                enabled: true,
                node: summarizerNode,
                get referenceSequenceNumber() { return this.node.referenceSequenceNumber; },
                getCreateChildFn,
            };
        } else {
            this.summarizerNode = {
                enabled: false,
                get referenceSequenceNumber() { return summarizerNode.referenceSequenceNumber; },
                getCreateChildFn,
            };
        }

         // Extract stores stored inside the snapshot
         const fluidDataStores = new Map<string, ISnapshotTree | string>();

        if (context.baseSnapshot) {
            const baseSnapshot = context.baseSnapshot;
            Object.keys(baseSnapshot.trees).forEach((value) => {
                if (value !== ".protocol" && value !== ".logTail" && value !== ".serviceProtocol") {
                    const tree = baseSnapshot.trees[value];
                    fluidDataStores.set(value, tree);
                }
            });
        }

        // Create a context for each of them
        for (const [key, value] of fluidDataStores) {
            const remoteContext = new RemotedFluidDataStoreContext(
                key,
                typeof value === "string" ? value : Promise.resolve(value),
                this,
                this.storage,
                this.containerScope,
                this.summaryTracker.createOrGetChild(key, this.summaryTracker.referenceSequenceNumber),
                this.summarizerNode.getCreateChildFn(key, { type: CreateSummarizerNodeSource.FromSummary }));
            this.setNewContext(key, remoteContext);
        }

        this.scheduleManager = new ScheduleManager(
            context.deltaManager,
            this,
            ChildLogger.create(this.logger, "ScheduleManager"),
        );

        this.deltaSender = this.deltaManager;

        this.pendingStateManager = new PendingStateManager(this);

        this.context.quorum.on("removeMember", (clientId: string) => {
            this.clearPartialChunks(clientId);
        });

        if (this.context.previousRuntimeState === undefined || this.context.previousRuntimeState.state === undefined) {
            this.previousState = {};
        } else {
            this.previousState = this.context.previousRuntimeState.state as IPreviousState;
        }

        // We always create the summarizer in the case that we are asked to generate summaries. But this may
        // want to be on demand instead.
        // Don't use optimizations when generating summaries with a document loaded using snapshots.
        // This will ensure we correctly convert old documents.
        this.summarizer = new Summarizer(
            "/_summarizer",
            this,
            () => this.summaryConfiguration,
            async (full: boolean, safe: boolean) => this.generateSummary(full, safe),
            async (propHandle, ackHandle, refSeq) => this.refreshLatestSummaryAck(propHandle, ackHandle, refSeq),
            this.IFluidHandleContext,
            this.previousState.summaryCollection);

        // Create the SummaryManager and mark the initial state
        this.summaryManager = new SummaryManager(
            context,
            this.runtimeOptions.generateSummaries !== false,
            !!this.runtimeOptions.enableWorker,
            this.logger,
            (summarizer) => { this.nextSummarizerP = summarizer; },
            this.previousState.nextSummarizerP,
            !!this.previousState.reload,
            this.runtimeOptions.initialSummarizerDelayMs);

        if (this.connected) {
            // eslint-disable-next-line @typescript-eslint/no-non-null-assertion
            this.summaryManager.setConnected(this.context.clientId!);
        }

        this.deltaManager.on("readonly", (readonly: boolean) => {
            // we accumulate ops while being in read-only state.
            // once user gets write permissions and we have active connection, flush all pending ops.
            assert(readonly === this.deltaManager.readonly, "inconsistent readonly property/event state");

            // We need to be very careful with when we (re)send pending ops, to ensure that we only send ops
            // when we either never send an op, or attempted to send it but we know for sure it was not
            // sequenced by server and will never be sequenced (i.e. was lost)
            // For loss of connection, we wait for our own "join" op and use it a a barrier to know all the
            // ops that maid it from previous connection, before switching clientId and raising "connected" event
            // But with read-only permissions, if we transition between read-only and r/w states while on same
            // connection, then we have no good signal to tell us when it's safe to send ops we accumulated while
            // being in read-only state.
            // For that reason, we support getting to read-only state only when disconnected. This ensures that we
            // can reply on same safety mechanism and resend ops only when we establish new connection.
            // This is applicable for read-only permissions (event is raised before connection is properly registered),
            // but it's an extra requirement for Container.forceReadonly() API
            assert(!readonly || !this.connected, "Unsafe to transition to read-only state!");

            if (this.canSendOps()) {
                this.pendingStateManager.replayPendingStates();
            }
        });

        ReportOpPerfTelemetry(this.context.clientId, this.deltaManager, this.logger);
    }

    public dispose(): void {
        if (this._disposed) {
            return;
        }
        this._disposed = true;

        this.summaryManager.dispose();
        this.summarizer.dispose();

        // close/stop all store contexts
        for (const [fluidDataStoreId, contextD] of this.contextsDeferred) {
            contextD.promise.then((context) => {
                context.dispose();
            }).catch((contextError) => {
                this._logger.sendErrorEvent({
                    eventName: "FluidDataStoreContextDisposeError",
                    fluidDataStoreId,
                },
                    contextError);
            });
        }

        this.emit("dispose");
        this.removeAllListeners();
    }

    public get IFluidTokenProvider() {
        if (this.options && this.options.intelligence) {
            // eslint-disable-next-line @typescript-eslint/consistent-type-assertions
            return {
                intelligence: this.options.intelligence,
            } as IFluidTokenProvider;
        }
        return undefined;
    }

    public get IFluidConfiguration() {
        return this.context.configuration;
    }

    /**
     * Notifies this object about the request made to the container.
     * @param request - Request made to the handler.
     */
    public async request(request: IRequest): Promise<IResponse> {
        if (request.url === "_summarizer" || request.url === "/_summarizer") {
            return {
                status: 200,
                mimeType: "fluid/object",
                value: this.summarizer,
            };
        }
        if (this.requestHandler !== undefined) {
            return this.requestHandler(request, this);
        }

        return {
            status: 404,
            mimeType: "text/plain",
            value: "resource not found",
        };
    }

    /**
     * Resolves URI representing handle
     * @param request - Request made to the handler.
     */
    public async resolveHandle(request: IRequest): Promise<IResponse> {
        const requestParser = new RequestParser(request);

        if (requestParser.pathParts.length > 0) {
            const wait =
                typeof request.headers?.wait === "boolean" ? request.headers.wait : undefined;

            const component = await this.getDataStore(requestParser.pathParts[0], wait);
            const subRequest = requestParser.createSubRequest(1);
            if (subRequest !== undefined) {
                return component.IFluidRouter.request(subRequest);
            } else {
                return {
                    status: 200,
                    mimeType: "fluid/object",
                    value: component,
                };
            }
        }

        return {
            status: 404,
            mimeType: "text/plain",
            value: "resource not found",
        };
    }

    /**
     * Notifies this object to take the snapshot of the container.
     * @param tagMessage - Message to supply to storage service for writing the snapshot.
     */
    public async snapshot(tagMessage: string, fullTree: boolean = false): Promise<ITree> {
        // Iterate over each store and ask it to snapshot
        const fluidDataStoreSnapshotsP = Array.from(this.contexts).map(async ([fluidDataStoreId, value]) => {
            const snapshot = await value.snapshot(fullTree);

            // If ID exists then previous commit is still valid
            return {
                fluidDataStoreId,
                snapshot,
            };
        });

        const root: ITree = { entries: [], id: null };

        // Add in module references to the store snapshots
        const fluidDataStoreSnapshots = await Promise.all(fluidDataStoreSnapshotsP);

        // Sort for better diffing of snapshots (in replay tool, used to find bugs in snapshotting logic)
        if (fullTree) {
            fluidDataStoreSnapshots.sort((a, b) => a.fluidDataStoreId.localeCompare(b.fluidDataStoreId));
        }

        for (const fluidDataStoreSnapshot of fluidDataStoreSnapshots) {
            root.entries.push(new TreeTreeEntry(
                fluidDataStoreSnapshot.fluidDataStoreId,
                fluidDataStoreSnapshot.snapshot,
            ));
        }

        if (this.chunkMap.size > 0) {
            root.entries.push(new BlobTreeEntry(chunksBlobName, JSON.stringify([...this.chunkMap])));
        }

        return root;
    }

    protected serializeContainerBlobs(summaryTreeBuilder: SummaryTreeBuilder) {
        if (this.chunkMap.size > 0) {
            const content = JSON.stringify([...this.chunkMap]);
            summaryTreeBuilder.addBlob(chunksBlobName, content);
        }
    }

    public async requestSnapshot(tagMessage: string): Promise<void> {
        return this.context.requestSnapshot(tagMessage);
    }

    public async stop(): Promise<IRuntimeState> {
        this.verifyNotClosed();

        const snapshot = await this.snapshot("", true);
        const state: IPreviousState = {
            reload: true,
            summaryCollection: this.summarizer.summaryCollection,
            nextSummarizerP: this.nextSummarizerP,
            nextSummarizerD: this.nextSummarizerD,
        };

        this.dispose();

        return { snapshot, state };
    }

    // Back-compat: <= 0.17
    public changeConnectionState(state: ConnectionState, clientId?: string) {
        if (state !== ConnectionState.Connecting) {
            this.setConnectionState(state === ConnectionState.Connected, clientId);
        }
    }

    public setConnectionState(connected: boolean, clientId?: string) {
        this.verifyNotClosed();

        // There might be no change of state due to Container calling this API after loading runtime.
        const changeOfState = this._connected !== connected;
        this._connected = connected;

        if (connected) {
            // Once we are connected, all acks are accounted.
            // If there are any pending ops, DDSs will resubmit them right away (below) and
            // we will switch back to dirty state in such case.
            this.updateDocumentDirtyState(false);
        }

        if (changeOfState && this.canSendOps()) {
            this.pendingStateManager.replayPendingStates();
        }

        for (const [fluidDataStore, context] of this.contexts) {
            try {
                context.setConnectionState(connected, clientId);
            } catch (error) {
                this._logger.sendErrorEvent({
                    eventName: "ChangeConnectionStateError",
                    clientId,
                    fluidDataStore,
                }, error);
            }
        }

        raiseConnectedEvent(this._logger, this, connected, clientId);

        if (connected) {
            assert(clientId);
            this.summaryManager.setConnected(clientId);
        } else {
            this.summaryManager.setDisconnected();
        }
    }

    public process(messageArg: ISequencedDocumentMessage, local: boolean) {
        this.verifyNotClosed();

        // If it's not message for runtime, bail out right away.
        if (!isRuntimeMessage(messageArg)) {
            return;
        }

        // Do shallow copy of message, as methods below will modify it.
        // There might be multiple container instances receiving same message
        // We do not need to make deep copy, as each layer will just replace message.content itself,
        // but would not modify contents details
        let message = { ...messageArg };

        let error: any | undefined;

        // Surround the actual processing of the operation with messages to the schedule manager indicating
        // the beginning and end. This allows it to emit appropriate events and/or pause the processing of new
        // messages once a batch has been fully processed.
        this.scheduleManager.beginOperation(message);

        try {
            message = unpackRuntimeMessage(message);

            // Chunk processing must come first given that we will transform the message to the unchunked version
            // once all pieces are available
            message = this.processRemoteChunkedMessage(message);

            let localMessageMetadata: unknown;
            if (local) {
                // Call the PendingStateManager to process local messages.
                // Do not process local chunked ops until all pieces are available.
                if (message.type !== ContainerMessageType.ChunkedOp) {
                    localMessageMetadata = this.pendingStateManager.processPendingLocalMessage(message);
                }

                // If there are no more pending messages after processing a local message,
                // the document is no longer dirty.
                if (!this.pendingStateManager.hasPendingMessages()) {
                    this.updateDocumentDirtyState(false);
                }
            }

            switch (message.type) {
                case ContainerMessageType.Attach:
                    this.processAttachMessage(message, local, localMessageMetadata);
                    break;
                case ContainerMessageType.FluidDataStoreOp:
                    this.processFluidDataStoreOp(message, local, localMessageMetadata);
                    break;
                default:
            }

            this.emit("op", message);
        } catch (e) {
            error = e;
            throw e;
        } finally {
            this.scheduleManager.endOperation(error, message);
        }
    }

    public processSignal(message: ISignalMessage, local: boolean) {
        const envelope = message.content as ISignalEnvelop;
        const transformed: IInboundSignalMessage = {
            clientId: message.clientId,
            content: envelope.contents.content,
            type: envelope.contents.type,
        };

        if (envelope.address === undefined) {
            // No address indicates a container signal message.
            this.emit("signal", transformed, local);
            return;
        }

        const context = this.contexts.get(envelope.address);
        if (!context) {
            // Attach message may not have been processed yet
            assert(!local);
            this._logger.sendTelemetryEvent({
                eventName: "SignalFluidDataStoreNotFound",
                fluidDataStoreId: envelope.address,
            });
            return;
        }

        context.processSignal(transformed, local);
    }

    public async getDataStore(id: string, wait = true): Promise<IFluidDataStoreChannel> {
        // Ensure deferred if it doesn't exist which will resolve once the process ID arrives
        const deferredContext = this.ensureContextDeferred(id);

        if (!wait && !deferredContext.isCompleted) {
            return Promise.reject(`Process ${id} does not exist`);
        }

        const context = await deferredContext.promise;
        return context.realize();
    }

    public notifyDataStoreInstantiated(context: IFluidDataStoreContext) {
        const fluidDataStorePkgName = context.packagePath[context.packagePath.length - 1];
        const registryPath =
            `/${context.packagePath.slice(0, context.packagePath.length - 1).join("/")}`;
        this.emit("fluidDataStoreInstantiated", fluidDataStorePkgName, registryPath, !context.existing);
    }

    public setFlushMode(mode: FlushMode): void {
        if (mode === this._flushMode) {
            return;
        }

        // If switching to manual mode add a warning trace indicating the underlying loader does not support
        // this feature yet. Can remove in 0.9.
        if (!this.deltaSender && mode === FlushMode.Manual) {
            debug("DeltaManager does not yet support flush modes");
            return;
        }

        // Flush any pending batches if switching back to automatic
        if (mode === FlushMode.Automatic) {
            this.flush();
        }

        this._flushMode = mode;

        // Let the PendingStateManager know that FlushMode has been updated.
        this.pendingStateManager.onFlushModeUpdated(mode);
    }

    public flush(): void {
        if (!this.deltaSender) {
            debug("DeltaManager does not yet support flush modes");
            return;
        }

        // Let the PendingStateManager know that there was an attempt to flush messages.
        // Note that this should happen before the `this.needsFlush` check below because in the scenario where we are
        // not connected, `this.needsFlush` will be false but the PendingStateManager might have pending messages and
        // hence needs to track this.
        this.pendingStateManager.onFlush();

        // If flush has already been called then exit early
        if (!this.needsFlush) {
            return;
        }

        this.needsFlush = false;
        return this.deltaSender.flush();
    }

    public orderSequentially(callback: () => void): void {
        // If flush mode is already manual we are either
        // nested in another orderSequentially, or
        // the app is flushing manually, in which
        // case this invocation doesn't own
        // flushing.
        if (this.flushMode === FlushMode.Manual) {
            callback();
        } else {
            const savedFlushMode = this.flushMode;

            this.setFlushMode(FlushMode.Manual);

            try {
                callback();
            } finally {
                this.flush();
                this.setFlushMode(savedFlushMode);
            }
        }
    }

<<<<<<< HEAD
    public async createDataStore(pkg: string | string[], scope?: IFluidObject): Promise<IFluidRouter> {
        return this._createComponentContext(Array.isArray(pkg) ? pkg : [pkg]).realize(scope);
=======
    public async createDataStore(pkg: string | string[]): Promise<IFluidRouter> {
        return this._createFluidDataStoreContext(Array.isArray(pkg) ? pkg : [pkg]).realize();
>>>>>>> c6c090ca
    }

    public async createRootDataStore(pkg: string | string[], rootDataStoreId: string): Promise<IFluidRouter> {
        const context = this._createFluidDataStoreContext(Array.isArray(pkg) ? pkg : [pkg], rootDataStoreId);
        const fluidDataStore = await context.realize();
        fluidDataStore.bindToContext();
        return fluidDataStore;
    }

    private canSendOps() {
        return this.connected && !this.deltaManager.readonly;
    }

    private _createFluidDataStoreContext(pkg: string[], id = uuid()) {
        this.verifyNotClosed();

        assert(!this.contexts.has(id), "Creating store with existing ID");
        this.notBoundContexts.add(id);
        const context = new LocalFluidDataStoreContext(
            id,
            pkg,
            this,
            this.storage,
            this.containerScope,
            this.summaryTracker.createOrGetChild(id, this.deltaManager.lastSequenceNumber),
            this.summarizerNode.getCreateChildFn(id, { type: CreateSummarizerNodeSource.Local }),
            (cr: IFluidDataStoreChannel) => this.bindFluidDataStore(cr),
        );

        const deferred = new Deferred<FluidDataStoreContext>();
        this.contextsDeferred.set(id, deferred);
        this.contexts.set(id, context);

        return context;
    }

<<<<<<< HEAD
=======
    public async createDataStoreWithRealizationFn(
        pkg: string[],
        realizationFn?: (context: IFluidDataStoreContext) => void,
    ): Promise<IFluidDataStoreChannel> {
        this.verifyNotClosed();
        const id: string = uuid();
        this.notBoundContexts.add(id);
        const context = new LocalFluidDataStoreContext(
            id,
            pkg,
            this,
            this.storage,
            this.containerScope,
            this.summaryTracker.createOrGetChild(id, this.deltaManager.lastSequenceNumber),
            this.summarizerNode.getCreateChildFn(id, { type: CreateSummarizerNodeSource.Local }),
            (cr: IFluidDataStoreChannel) => this.bindFluidDataStore(cr),
        );

        const deferred = new Deferred<FluidDataStoreContext>();
        this.contextsDeferred.set(id, deferred);
        this.contexts.set(id, context);

        if (realizationFn) {
            return context.realizeWithFn(realizationFn);
        } else {
            return context.realize();
        }
    }

>>>>>>> c6c090ca
    public getQuorum(): IQuorum {
        return this.context.quorum;
    }

    public getAudience(): IAudience {
        // eslint-disable-next-line @typescript-eslint/no-non-null-assertion
        return this.context.audience!;
    }

    public raiseContainerWarning(warning: ContainerWarning) {
        this.context.raiseContainerWarning(warning);
    }

    /**
     * Notifies this object to register tasks to be performed.
     * @param tasks - List of tasks.
     * @param version - Version of the fluid package.
     */
    public registerTasks(tasks: string[], version?: string) {
        this.verifyNotClosed();
        this.tasks = tasks;
        this.version = version;
        if (this.leader) {
            this.runTaskAnalyzer();
        }
    }

    public on(event: string | symbol, listener: (...args: any[]) => void): this {
        return super.on(event, listener);
    }

    /**
     * Returns true of document is dirty, i.e. there are some pending local changes that
     * either were not sent out to delta stream or were not yet acknowledged.
     */
    public isDocumentDirty(): boolean {
        return this.dirtyDocument;
    }

    /**
     * Will return true for any message that affect the dirty state of this document
     * This function can be used to filter out any runtime operations that should not be affecting whether or not
     * the IFluidDataStoreRuntime.isDocumentDirty call returns true/false
     * @param type - The type of ContainerRuntime message that is being checked
     * @param contents - The contents of the message that is being verified
     */
    public isMessageDirtyable(message: ISequencedDocumentMessage) {
        assert(
            isRuntimeMessage(message) === true,
            "Message passed for dirtyable check should be a container runtime message",
        );
        return this.isContainerMessageDirtyable(message.type as ContainerMessageType, message.contents);
    }

    private isContainerMessageDirtyable(type: ContainerMessageType, contents: any) {
        if (type === ContainerMessageType.Attach) {
            const attachMessage = contents as IAttachMessage;
            if (attachMessage.id === SchedulerType) {
                return false;
            }
        } else if (type === ContainerMessageType.FluidDataStoreOp) {
            const envelope = contents as IEnvelope;
            if (envelope.address === SchedulerType) {
                return false;
            }
        }
        return true;
    }

    /**
     * Submits the signal to be sent to other clients.
     * @param type - Type of the signal.
     * @param content - Content of the signal.
     */
    public submitSignal(type: string, content: any) {
        this.verifyNotClosed();
        const envelope: ISignalEnvelop = { address: undefined, contents: { type, content } };
        return this.context.submitSignalFn(envelope);
    }

    public submitDataStoreSignal(address: string, type: string, content: any) {
        const envelope: ISignalEnvelop = { address, contents: { type, content } };
        return this.context.submitSignalFn(envelope);
    }

    /**
     * Returns a summary of the runtime at the current sequence number.
     */
    private async summarize(fullTree = false): Promise<ISummaryTreeWithStats> {
        return this.summarizerNode.enabled
            ? await this.summarizerNode.node.summarize(fullTree) as ISummaryTreeWithStats
            : await this.summarizeInternal(fullTree ?? false) as ISummaryTreeWithStats;
    }

    private async summarizeInternal(fullTree: boolean): Promise<ISummarizeInternalResult> {
        const builder = new SummaryTreeBuilder();

        // Iterate over each store and ask it to snapshot
        await Promise.all(Array.from(this.contexts)
            .filter(([_, value]) => {
                // Summarizer works only with clients with no local changes!
                assert(value.attachState !== AttachState.Attaching);
                return value.attachState === AttachState.Attached;
            }).map(async ([key, value]) => {
                const componentSummary = this.summarizerNode.enabled
                    ? await value.summarize(fullTree)
                    : convertToSummaryTree(await value.snapshot(fullTree), fullTree);
                builder.addWithStats(key, componentSummary);
            }));

        this.serializeContainerBlobs(builder);
        const summary = builder.getSummaryTree();
        return { ...summary, id: "" };
    }

    private processAttachMessage(message: ISequencedDocumentMessage, local: boolean, localMessageMetadata: unknown) {
        const attachMessage = message.contents as IAttachMessage;
        // The local object has already been attached
        if (local) {
            assert(this.pendingAttach.has(attachMessage.id));
            this.contexts.get(attachMessage.id)?.emit("attached");
            this.pendingAttach.delete(attachMessage.id);
            return;
        }

        const flatBlobs = new Map<string, string>();
        let flatBlobsP = Promise.resolve(flatBlobs);
        let snapshotTreeP: Promise<ISnapshotTree> | null = null;
        if (attachMessage.snapshot) {
            snapshotTreeP = buildSnapshotTree(attachMessage.snapshot.entries, flatBlobs);
            // flatBlobs' validity is contingent on snapshotTreeP's resolution
            flatBlobsP = snapshotTreeP.then((snapshotTree) => { return flatBlobs; });
        }

        // Include the type of attach message which is the pkg of the store to be
        // used by RemotedFluidDataStoreContext  in case it is not in the snapshot.
        const remotedFluidDataStoreContext = new RemotedFluidDataStoreContext(
            attachMessage.id,
            snapshotTreeP,
            this,
            new BlobCacheStorageService(this.storage, flatBlobsP),
            this.containerScope,
            this.summaryTracker.createOrGetChild(attachMessage.id, message.sequenceNumber),
            this.summarizerNode.getCreateChildFn(
                attachMessage.id,
                {
                    type: CreateSummarizerNodeSource.FromAttach,
                    sequenceNumber: message.sequenceNumber,
                    snapshot: attachMessage.snapshot,
                }),
            [attachMessage.type]);

        // If a non-local operation then go and create the object, otherwise mark it as officially attached.
        assert(!this.contexts.has(attachMessage.id), "Store attached with existing ID");

        // Resolve pending gets and store off any new ones
        this.setNewContext(attachMessage.id, remotedFluidDataStoreContext);

        // Equivalent of nextTick() - Prefetch once all current ops have completed
        // eslint-disable-next-line @typescript-eslint/no-floating-promises
        Promise.resolve().then(async () => remotedFluidDataStoreContext.realize());
    }

    private processFluidDataStoreOp(message: ISequencedDocumentMessage, local: boolean, localMessageMetadata: unknown) {
        const envelope = message.contents as IEnvelope;
        const transformed = { ...message, contents: envelope.contents };
        const context = this.getContext(envelope.address);
        context.process(transformed, local, localMessageMetadata);
    }

    private bindFluidDataStore(fluidDataStoreRuntime: IFluidDataStoreChannel): void {
        this.verifyNotClosed();
        assert(this.notBoundContexts.has(fluidDataStoreRuntime.id),
            "Store to be bound should be in not bounded set");
        this.notBoundContexts.delete(fluidDataStoreRuntime.id);
        const context = this.getContext(fluidDataStoreRuntime.id) as LocalFluidDataStoreContext;
        // If the container is detached, we don't need to send OP or add to pending attach because
        // we will summarize it while uploading the create new summary and make it known to other
        // clients but we do need to submit op if container forced us to do so.
        if (this.attachState !== AttachState.Detached) {
            context.emit("attaching");
            const message = context.generateAttachMessage();

            this.pendingAttach.set(fluidDataStoreRuntime.id, message);
            this.submit(ContainerMessageType.Attach, message);
        }

        // Resolve the deferred so other local stores can access it.
        const deferred = this.getContextDeferred(fluidDataStoreRuntime.id);
        deferred.resolve(context);
    }

    private ensureContextDeferred(id: string): Deferred<FluidDataStoreContext> {
        const deferred = this.contextsDeferred.get(id);
        if (deferred) { return deferred; }
        const newDeferred = new Deferred<FluidDataStoreContext>();
        this.contextsDeferred.set(id, newDeferred);
        return newDeferred;
    }

    private getContextDeferred(id: string): Deferred<FluidDataStoreContext> {
        // eslint-disable-next-line @typescript-eslint/no-non-null-assertion
        const deferred = this.contextsDeferred.get(id)!;
        assert(deferred);
        return deferred;
    }

    private setNewContext(id: string, context?: FluidDataStoreContext) {
        assert(context);
        assert(!this.contexts.has(id));
        this.contexts.set(id, context);
        const deferred = this.ensureContextDeferred(id);
        deferred.resolve(context);
    }

    private getContext(id: string): FluidDataStoreContext {
        // eslint-disable-next-line @typescript-eslint/no-non-null-assertion
        const context = this.contexts.get(id)!;
        assert(context);
        return context;
    }

    public setAttachState(attachState: AttachState.Attaching | AttachState.Attached): void {
        let eventName: string;
        if (attachState === AttachState.Attaching) {
            assert(this.attachState === AttachState.Attaching,
                "Container Context should already be in attaching state");
            eventName = "attaching";
        } else {
            assert(this.attachState === AttachState.Attached, "Container Context should already be in attached state");
            eventName = "attached";
        }
        for (const context of this.contexts.values()) {
            // Fire only for bounded stores.
            if (!this.notBoundContexts.has(context.id)) {
                context.emit(eventName);
            }
        }
    }

    public createSummary(): ISummaryTree {
        const builder = new SummaryTreeBuilder();

        // Attaching graph of some stores can cause other stores to get bound too.
        // So keep taking summary until no new stores get bound.
        let notBoundContextsLength: number;
        do {
            const builderTree = builder.summary.tree;
            notBoundContextsLength = this.notBoundContexts.size;
            // Iterate over each component and ask it to snapshot
            Array.from(this.contexts)
                .filter(([key, _]) =>
                    // Take summary of bounded components only and make sure we haven't summarized them already.
                    !(this.notBoundContexts.has(key) || builderTree[key]),
                )
                .map(([key, value]) => {
                    const snapshot = value.generateAttachMessage().snapshot;
                    const componentSummary = convertToSummaryTree(snapshot, true);
                    builder.addWithStats(key, componentSummary);
                });
        } while (notBoundContextsLength !== this.notBoundContexts.size);

        this.serializeContainerBlobs(builder);

        return builder.summary;
    }

    public async getAbsoluteUrl(relativeUrl: string): Promise<string | undefined> {
        if (this.context.getAbsoluteUrl === undefined) {
            throw new Error("Driver does not implement getAbsoluteUrl");
        }
        if (this.attachState !== AttachState.Attached) {
            return undefined;
        }
        return this.context.getAbsoluteUrl(relativeUrl);
    }

    private async generateSummary(
        fullTree: boolean = false,
        safe: boolean = false,
    ): Promise<GenerateSummaryData | undefined> {
        const summaryRefSeqNum = this.deltaManager.lastSequenceNumber;
        const message =
            `Summary @${summaryRefSeqNum}:${this.deltaManager.minimumSequenceNumber}`;

        // TODO: Issue-2171 Support for Branch Snapshots
        if (this.parentBranch) {
            this._logger.sendTelemetryEvent({
                eventName: "SkipGenerateSummaryParentBranch",
                parentBranch: this.parentBranch,
            });
            return;
        }

        if (this.summarizerNode.enabled) {
            this.summarizerNode.node.startSummary(summaryRefSeqNum);
        }
        try {
            await this.scheduleManager.pause();

            const attemptData: IUnsubmittedSummaryData = {
                referenceSequenceNumber: summaryRefSeqNum,
                submitted: false,
            };

            if (!this.connected) {
                // If summarizer loses connection it will never reconnect
                return attemptData;
            }

            const trace = Trace.start();
            const treeWithStats = await this.summarize(fullTree || safe);

            const generateData: IGeneratedSummaryData = {
                summaryStats: treeWithStats.stats,
                generateDuration: trace.trace().duration,
            };

            if (!this.connected) {
                return { ...attemptData, ...generateData };
            }

            const handle = await this.storage.uploadSummaryWithContext(
                treeWithStats.summary,
                this.latestSummaryAck);

            // safe mode refreshes the latest summary ack
            if (safe) {
                const version = await this.getVersionFromStorage(this.id);
                await this.refreshLatestSummaryAck(
                    undefined,
                    version.id,
                    this.summaryTracker.referenceSequenceNumber,
                    version,
                );
            }

            // eslint-disable-next-line @typescript-eslint/no-non-null-assertion
            const parent = this.latestSummaryAck.ackHandle!;
            const summaryMessage: ISummaryContent = {
                handle,
                head: parent,
                message,
                parents: parent ? [parent] : [],
            };
            const uploadData: IUploadedSummaryData = {
                handle,
                uploadDuration: trace.trace().duration,
            };

            if (!this.connected) {
                return { ...attemptData, ...generateData, ...uploadData };
            }

            const clientSequenceNumber =
                this.submitSystemMessage(MessageType.Summarize, summaryMessage);

            if (this.summarizerNode.enabled) {
                this.summarizerNode.node.completeSummary(handle);
            }

            return {
                ...attemptData,
                ...generateData,
                ...uploadData,
                submitted: true,
                clientSequenceNumber,
                submitOpDuration: trace.trace().duration,
            };
        } finally {
            // Cleanup wip summary in case of failure
            if (this.summarizerNode.enabled) {
                this.summarizerNode.node.clearSummary();
            }
            // Restart the delta manager
            this.scheduleManager.resume();
        }
    }

    private processRemoteChunkedMessage(message: ISequencedDocumentMessage) {
        if (message.type !== ContainerMessageType.ChunkedOp) {
            return message;
        }

        const clientId = message.clientId;
        const chunkedContent = message.contents as IChunkedOp;
        this.addChunk(clientId, chunkedContent);
        if (chunkedContent.chunkId === chunkedContent.totalChunks) {
            const newMessage = { ...message };
            // eslint-disable-next-line @typescript-eslint/no-non-null-assertion
            const serializedContent = this.chunkMap.get(clientId)!.join("");
            newMessage.contents = JSON.parse(serializedContent);
            newMessage.type = chunkedContent.originalType;
            this.clearPartialChunks(clientId);
            return newMessage;
        }
        return message;
    }

    private addChunk(clientId: string, chunkedContent: IChunkedOp) {
        let map = this.chunkMap.get(clientId);
        if (map === undefined) {
            map = [];
            this.chunkMap.set(clientId, map);
        }
        assert(chunkedContent.chunkId === map.length + 1); // 1-based indexing
        map.push(chunkedContent.contents);
    }

    private clearPartialChunks(clientId: string) {
        if (this.chunkMap.has(clientId)) {
            this.chunkMap.delete(clientId);
        }
    }

    private updateDocumentDirtyState(dirty: boolean) {
        if (this.dirtyDocument === dirty) {
            return;
        }

        this.dirtyDocument = dirty;
        this.emit(dirty ? "dirtyDocument" : "savedDocument");
    }

    public submitDataStoreOp(
        id: string,
        contents: any,
        localOpMetadata: unknown = undefined): void {
        const envelope: IEnvelope = {
            address: id,
            contents,
        };
        this.submit(ContainerMessageType.FluidDataStoreOp, envelope, localOpMetadata);
    }

    private submit(
        type: ContainerMessageType,
        content: any,
        localOpMetadata: unknown = undefined): void {
        this.verifyNotClosed();

        let clientSequenceNumber: number = -1;

        if (this.canSendOps()) {
            const serializedContent = JSON.stringify(content);
            const maxOpSize = this.context.deltaManager.maxMessageSize;

            // If in manual flush mode we will trigger a flush at the next turn break
            let batchBegin = false;
            if (this.flushMode === FlushMode.Manual && !this.needsFlush) {
                batchBegin = true;
                this.needsFlush = true;

                // Use Promise.resolve().then() to queue a microtask to detect the end of the turn and force a flush.
                if (!this.flushTrigger) {
                    // eslint-disable-next-line @typescript-eslint/no-floating-promises
                    Promise.resolve().then(() => {
                        this.flushTrigger = false;
                        this.flush();
                    });
                }
            }

            // Note: Chunking will increase content beyond maxOpSize because we JSON'ing JSON payload -
            // there will be a lot of escape characters that can make it up to 2x bigger!
            // This is Ok, because DeltaManager.shouldSplit() will have 2 * maxMessageSize limit
            if (serializedContent.length <= maxOpSize) {
                clientSequenceNumber = this.submitRuntimeMessage(
                    type,
                    content,
                    this._flushMode === FlushMode.Manual,
                    batchBegin ? { batch: true } : undefined);
            } else {
                clientSequenceNumber = this.submitChunkedMessage(type, serializedContent, maxOpSize);
            }
        }

        // Let the PendingStateManager know that a message was submitted.
        this.pendingStateManager.onSubmitMessage(type, clientSequenceNumber, content, localOpMetadata);
        if (this.isContainerMessageDirtyable(type, content)) {
            this.updateDocumentDirtyState(true);
        }
    }

    private submitChunkedMessage(type: ContainerMessageType, content: string, maxOpSize: number): number {
        const contentLength = content.length;
        const chunkN = Math.floor((contentLength - 1) / maxOpSize) + 1;
        let offset = 0;
        let clientSequenceNumber: number = 0;
        for (let i = 1; i <= chunkN; i = i + 1) {
            const chunkedOp: IChunkedOp = {
                chunkId: i,
                contents: content.substr(offset, maxOpSize),
                originalType: type,
                totalChunks: chunkN,
            };
            offset += maxOpSize;
            clientSequenceNumber = this.submitRuntimeMessage(
                ContainerMessageType.ChunkedOp,
                chunkedOp,
                false);
        }
        return clientSequenceNumber;
    }

    private submitSystemMessage(
        type: MessageType,
        contents: any) {
        this.verifyNotClosed();
        assert(this.connected);

        // System message should not be sent in the middle of the batch.
        // That said, we can preserve existing behavior by not flushing existing buffer.
        // That might be not what caller hopes to get, but we can look deeper if telemetry tells us it's a problem.
        const middleOfBatch = this.flushMode === FlushMode.Manual && this.needsFlush;
        if (middleOfBatch) {
            this._logger.sendErrorEvent({ eventName: "submitSystemMessageError", type });
        }

        return this.context.submitFn(
            type,
            contents,
            middleOfBatch);
    }

    private submitRuntimeMessage(
        type: ContainerMessageType,
        contents: any,
        batch: boolean,
        appData?: any) {
        const payload: ContainerRuntimeMessage = { type, contents };
        return this.context.submitFn(
            MessageType.Operation,
            payload,
            batch,
            appData);
    }

    /**
     * Throw an error if the runtime is closed.  Methods that are expected to potentially
     * be called after dispose due to asynchrony should not call this.
     */
    private verifyNotClosed() {
        if (this._disposed) {
            throw new Error("Runtime is closed");
        }
    }

    /**
     * Finds the right store and asks it to resubmit the message. This typically happens when we
     * reconnect and there are pending messages.
     * @param content - The content of the original message.
     * @param localOpMetadata - The local metadata associated with the original message.
     */
    private reSubmit(type: ContainerMessageType, content: any, localOpMetadata: unknown) {
        switch (type) {
            case ContainerMessageType.FluidDataStoreOp:
                // For Operations, call resubmitDataStoreOp which will find the right store
                // and trigger resubmission on it.
                this.resubmitDataStoreOp(content, localOpMetadata);
                break;
            case ContainerMessageType.Attach:
                this.submit(type, content, localOpMetadata);
                break;
            case ContainerMessageType.ChunkedOp:
                throw new Error(`chunkedOp not expected here`);
            default:
                unreachableCase(type, `Unknown ContainerMessageType: ${type}`);
        }
    }

    private resubmitDataStoreOp(content: any, localOpMetadata: unknown) {
        const envelope = content as IEnvelope;
        const context = this.getContext(envelope.address);
        assert(context, "There should be a store context for the op");
        context.reSubmit(envelope.contents, localOpMetadata);
    }

    private subscribeToLeadership() {
        if (this.context.clientDetails.capabilities.interactive) {
            this.getScheduler().then((scheduler) => {
                const LeaderTaskId = "leader";

                // Each client expresses interest to be a leader.
                // eslint-disable-next-line @typescript-eslint/no-floating-promises
                scheduler.pick(LeaderTaskId, async () => {
                    assert(!this._leader);
                    this.updateLeader(true);
                });

                scheduler.on("lost", (key) => {
                    if (key === LeaderTaskId) {
                        assert(this._leader);
                        this._leader = false;
                        this.updateLeader(false);
                    }
                });
            }).catch((err) => {
                this.closeFn(CreateContainerError(err));
            });

            this.context.quorum.on("removeMember", (clientId: string) => {
                if (this.leader) {
                    this.runTaskAnalyzer();
                }
            });
        }
    }

    private async getScheduler() {
        const schedulerRuntime = await this.getDataStore(schedulerId, true);
        const schedulerResponse = await schedulerRuntime.request({ url: "" });
        const schedulerFluidDataStore = schedulerResponse.value as IFluidObject;
        // eslint-disable-next-line @typescript-eslint/no-non-null-assertion
        return schedulerFluidDataStore.IAgentScheduler!;
    }

    private updateLeader(leadership: boolean) {
        this._leader = leadership;
        if (this.leader) {
            assert(this.clientId === undefined || this.connected && this.deltaManager && this.deltaManager.active);
            this.emit("leader");
        } else {
            this.emit("notleader");
        }

        for (const [, context] of this.contexts) {
            context.updateLeader(this.leader);
        }

        if (this.leader) {
            this.runTaskAnalyzer();
        }
    }

    /**
     * On a client joining/departure, decide whether this client is the new leader.
     * If so, calculate if there are any unhandled tasks for browsers and remote agents.
     * Emit local help message for this browser and submits a remote help message for agents.
     */
    private runTaskAnalyzer() {
        // Analyze the current state and ask for local and remote help separately.
        // If called for detached container, the clientId would not be assigned and it is disconnected. In this
        // case, all tasks are run by the detached container. Called only if a leader. If we have a clientId,
        // then we should be connected as leadership is lost on losing connection.
        const helpTasks = this.clientId === undefined ?
            { browser: this.tasks, robot: [] } :
            analyzeTasks(this.clientId, this.getQuorum().getMembers(), this.tasks);

        if (helpTasks && (helpTasks.browser.length > 0 || helpTasks.robot.length > 0)) {
            if (helpTasks.browser.length > 0) {
                const localHelpMessage: IHelpMessage = {
                    tasks: helpTasks.browser,
                    version: this.version,   // Back-compat
                };
                debug(`Requesting local help for ${helpTasks.browser}`);
                this.emit("localHelp", localHelpMessage);
            }
            if (helpTasks.robot.length > 0) {
                const remoteHelpMessage: IHelpMessage = {
                    tasks: helpTasks.robot,
                    version: this.version,   // Back-compat
                };
                debug(`Requesting remote help for ${helpTasks.robot}`);
                this.submitSystemMessage(MessageType.RemoteHelp, remoteHelpMessage);
            }
        }
    }

    private async refreshLatestSummaryAck(
        proposalHandle: string | undefined,
        ackHandle: string,
        trackerRefSeqNum: number, // back-compat summarizerNode - remove when fully enabled
        version?: IVersion,
    ) {
        if (trackerRefSeqNum < this.summaryTracker.referenceSequenceNumber) {
            return;
        }

        this.latestSummaryAck = { proposalHandle, ackHandle };

        // back-compat summarizerNode - remove all summary trackers when fully enabled
        this.summaryTracker.refreshLatestSummary(trackerRefSeqNum);

        if (this.summarizerNode.enabled) {
            const getSnapshot = async () => {
                const perfEvent = PerformanceEvent.start(this.logger, {
                    eventName: "RefreshLatestSummaryGetSnapshot",
                    hasVersion: !!version, // expected in this case
                });
                const stats: { getVersionDuration?: number; getSnapshotDuration?: number } = {};
                let snapshot: ISnapshotTree | undefined;
                try {
                    const trace = Trace.start();

                    const versionToUse = version ?? await this.getVersionFromStorage(ackHandle);
                    stats.getVersionDuration = trace.trace().duration;

                    snapshot = await this.getSnapshotFromStorage(versionToUse);
                    stats.getSnapshotDuration = trace.trace().duration;
                } catch (error) {
                    perfEvent.cancel(stats, error);
                    throw error;
                }

                perfEvent.end(stats);
                return snapshot;
            };

            await this.summarizerNode.node.refreshLatestSummary(
                proposalHandle,
                getSnapshot,
                async <T>(id: string) => readAndParse<T>(this.storage, id),
            );
        }
    }

    private async getVersionFromStorage(versionId: string): Promise<IVersion> {
        const versions = await this.storage.getVersions(versionId, 1);
        assert(versions && versions[0], "Failed to get version from storage");
        return versions[0];
    }

    private async getSnapshotFromStorage(version: IVersion): Promise<ISnapshotTree> {
        const snapshot = await this.storage.getSnapshotTree(version);
        assert(snapshot, "Failed to get snapshot from storage");
        return snapshot;
    }
}<|MERGE_RESOLUTION|>--- conflicted
+++ resolved
@@ -1213,13 +1213,8 @@
         }
     }
 
-<<<<<<< HEAD
     public async createDataStore(pkg: string | string[], scope?: IFluidObject): Promise<IFluidRouter> {
         return this._createComponentContext(Array.isArray(pkg) ? pkg : [pkg]).realize(scope);
-=======
-    public async createDataStore(pkg: string | string[]): Promise<IFluidRouter> {
-        return this._createFluidDataStoreContext(Array.isArray(pkg) ? pkg : [pkg]).realize();
->>>>>>> c6c090ca
     }
 
     public async createRootDataStore(pkg: string | string[], rootDataStoreId: string): Promise<IFluidRouter> {
@@ -1256,38 +1251,6 @@
         return context;
     }
 
-<<<<<<< HEAD
-=======
-    public async createDataStoreWithRealizationFn(
-        pkg: string[],
-        realizationFn?: (context: IFluidDataStoreContext) => void,
-    ): Promise<IFluidDataStoreChannel> {
-        this.verifyNotClosed();
-        const id: string = uuid();
-        this.notBoundContexts.add(id);
-        const context = new LocalFluidDataStoreContext(
-            id,
-            pkg,
-            this,
-            this.storage,
-            this.containerScope,
-            this.summaryTracker.createOrGetChild(id, this.deltaManager.lastSequenceNumber),
-            this.summarizerNode.getCreateChildFn(id, { type: CreateSummarizerNodeSource.Local }),
-            (cr: IFluidDataStoreChannel) => this.bindFluidDataStore(cr),
-        );
-
-        const deferred = new Deferred<FluidDataStoreContext>();
-        this.contextsDeferred.set(id, deferred);
-        this.contexts.set(id, context);
-
-        if (realizationFn) {
-            return context.realizeWithFn(realizationFn);
-        } else {
-            return context.realize();
-        }
-    }
-
->>>>>>> c6c090ca
     public getQuorum(): IQuorum {
         return this.context.quorum;
     }
