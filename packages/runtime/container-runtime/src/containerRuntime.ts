/*!
 * Copyright (c) Microsoft Corporation and contributors. All rights reserved.
 * Licensed under the MIT License.
 */
import { ITelemetryBaseLogger, ITelemetryGenericEvent, ITelemetryLogger } from "@fluidframework/common-definitions";
import {
    FluidObject,
    IFluidHandle,
    IFluidHandleContext,
    IFluidRouter,
    IRequest,
    IResponse,
} from "@fluidframework/core-interfaces";
import {
    IAudience,
    IFluidTokenProvider,
    IContainerContext,
    IDeltaManager,
    IDeltaSender,
    IRuntime,
    ICriticalContainerError,
    AttachState,
    ILoaderOptions,
    LoaderHeader,
    ISnapshotTreeWithBlobContents,
    IBatchMessage,
} from "@fluidframework/container-definitions";
import {
    IContainerRuntime,
    IContainerRuntimeEvents,
} from "@fluidframework/container-runtime-definitions";
import {
    assert,
    Trace,
    TypedEventEmitter,
    unreachableCase,
} from "@fluidframework/common-utils";
import {
    ChildLogger,
    raiseConnectedEvent,
    PerformanceEvent,
    TaggedLoggerAdapter,
    MonitoringContext,
    loggerToMonitoringContext,
    wrapError,
} from "@fluidframework/telemetry-utils";
import {
    DriverHeader,
    FetchSource,
    IDocumentStorageService,
    ISummaryContext,
} from "@fluidframework/driver-definitions";
import { readAndParse } from "@fluidframework/driver-utils";
import {
    DataCorruptionError,
    DataProcessingError,
    GenericError,
    UsageError,
} from "@fluidframework/container-utils";
import {
    IClientDetails,
    IDocumentMessage,
    IQuorumClients,
    ISequencedDocumentMessage,
    ISignalMessage,
    ISnapshotTree,
    ISummaryContent,
    ISummaryTree,
    MessageType,
    SummaryType,
} from "@fluidframework/protocol-definitions";
import {
    FlushMode,
    InboundAttachMessage,
    IFluidDataStoreContextDetached,
    IFluidDataStoreRegistry,
    IFluidDataStoreChannel,
    IGarbageCollectionData,
    IGarbageCollectionDetailsBase,
    IEnvelope,
    IInboundSignalMessage,
    ISignalEnvelope,
    NamedFluidDataStoreRegistryEntries,
    ISummaryTreeWithStats,
    ISummarizeInternalResult,
    CreateChildSummarizerNodeParam,
    SummarizeInternalFn,
    channelsTreeName,
    IAttachMessage,
    IDataStore,
    ITelemetryContext,
} from "@fluidframework/runtime-definitions";
import {
    addBlobToSummary,
    addSummarizeResultToSummary,
    addTreeToSummary,
    createRootSummarizerNodeWithGC,
    IRootSummarizerNodeWithGC,
    RequestParser,
    create404Response,
    exceptionToResponse,
    requestFluidObject,
    responseToException,
    seqFromTree,
    calculateStats,
    TelemetryContext,
} from "@fluidframework/runtime-utils";
import { GCDataBuilder, trimLeadingAndTrailingSlashes } from "@fluidframework/garbage-collector";
import { v4 as uuid } from "uuid";
import { ContainerFluidHandleContext } from "./containerHandleContext";
import { FluidDataStoreRegistry } from "./dataStoreRegistry";
import { Summarizer } from "./summarizer";
import { SummaryManager } from "./summaryManager";
import {
    ReportOpPerfTelemetry,
    IPerfSignalReport,
} from "./connectionTelemetry";
import {
    IPendingLocalState,
    PendingStateManager,
} from "./pendingStateManager";
import { BatchManager, BatchMessage } from "./batchManager";
import { pkgVersion } from "./packageVersion";
import { BlobManager, IBlobManagerLoadInfo, IPendingBlobs } from "./blobManager";
import { DataStores, getSummaryForDatastores } from "./dataStores";
import {
    aliasBlobName,
    blobsTreeName,
    chunksBlobName,
    electedSummarizerBlobName,
    extractSummaryMetadataMessage,
    IContainerRuntimeMetadata,
    ICreateContainerMetadata,
    ISummaryMetadataMessage,
    metadataBlobName,
    wrapSummaryInChannelsTree,
} from "./summaryFormat";
import { SummaryCollection } from "./summaryCollection";
import { ISerializedElection, OrderedClientCollection, OrderedClientElection } from "./orderedClientElection";
import { SummarizerClientElection, summarizerClientType } from "./summarizerClientElection";
import {
    SubmitSummaryResult,
    IConnectableRuntime,
    IGeneratedSummaryStats,
    ISubmitSummaryOptions,
    ISummarizer,
    ISummarizerInternalsProvider,
    ISummarizerRuntime,
    IRefreshSummaryAckOptions,
} from "./summarizerTypes";
import { formExponentialFn, Throttler } from "./throttler";
import { RunWhileConnectedCoordinator } from "./runWhileConnectedCoordinator";
import {
    GarbageCollector,
    GCNodeType,
    gcTreeKey,
    IGarbageCollectionRuntime,
    IGarbageCollector,
    IGCStats,
} from "./garbageCollection";
import {
    channelToDataStore,
    IDataStoreAliasMessage,
    isDataStoreAliasMessage,
} from "./dataStore";
import { BindBatchTracker } from "./batchTracker";
import { ISerializedBaseSnapshotBlobs, SerializedSnapshotStorage } from "./serializedSnapshotStorage";
import { ScheduleManager } from "./scheduleManager";
import { OpDecompressor } from "./opDecompressor";

export enum ContainerMessageType {
    // An op to be delivered to store
    FluidDataStoreOp = "component",

    // Creates a new store
    Attach = "attach",

    // Chunked operation.
    ChunkedOp = "chunkedOp",

    // Signifies that a blob has been attached and should not be garbage collected by storage
    BlobAttach = "blobAttach",

    // Ties our new clientId to our old one on reconnect
    Rejoin = "rejoin",

    // Sets the alias of a root data store
    Alias = "alias",
}

export interface IChunkedOp {
    chunkId: number;

    totalChunks: number;

    contents: string;

    originalType: MessageType | ContainerMessageType;
}

export interface ContainerRuntimeMessage {
    contents: any;
    type: ContainerMessageType;
}

export interface ISummaryBaseConfiguration {
    /**
     * Delay before first attempt to spawn summarizing container.
     */
    initialSummarizerDelayMs: number;

    /**
<<<<<<< HEAD
=======
     * @deprecated
     * Flag that will enable changing elected summarizer client after maxOpsSinceLastSummary.
     * This defaults to false (disabled) and must be explicitly set to true to enable.
     */
    summarizerClientElection: boolean;

    /**
>>>>>>> adef98fd
     * Defines the maximum allowed time to wait for a pending summary ack.
     * The maximum amount of time client will wait for a summarize is the minimum of
     * maxSummarizeAckWaitTime (currently 10 * 60 * 1000) and maxAckWaitTime.
     */
    maxAckWaitTime: number;
    /**
     * Defines the maximum number of Ops in between Summaries that can be
     * allowed before forcibly electing a new summarizer client.
     */
    maxOpsSinceLastSummary: number;
}

export interface ISummaryConfigurationHeuristics extends ISummaryBaseConfiguration {
    state: "enabled";
    /**
     * Defines the maximum allowed time, since the last received Ack, before running the summary
     * with reason maxTime.
     * For example, say we receive ops one by one just before the idle time is triggered.
     * In this case, we still want to run a summary since it's been a while since the last summary.
     */
    maxTime: number;
    /**
     * Defines the maximum number of Ops, since the last received Ack, that can be allowed
     * before running the summary with reason maxOps.
     */
    maxOps: number;
    /**
     * Defines the minimum number of Ops, since the last received Ack, that can be allowed
     * before running the last summary.
     */
    minOpsForLastSummaryAttempt: number;
    /**
     * Defines the lower boundary for the allowed time in between summarizations.
     * Pairs with maxIdleTime to form a range.
     * For example, if we only receive 1 op, we don't want to have the same idle time as say 100 ops.
     * Based on the boundaries we set in minIdleTime and maxIdleTime, the idle time will change
     * linearly depending on the number of ops we receive.
     */
    minIdleTime: number;
    /**
     * Defines the upper boundary for the allowed time in between summarizations.
     * Pairs with minIdleTime to form a range.
     * For example, if we only receive 1 op, we don't want to have the same idle time as say 100 ops.
     * Based on the boundaries we set in minIdleTime and maxIdleTime, the idle time will change
     * linearly depending on the number of ops we receive.
     */
    maxIdleTime: number;
    /**
     * Runtime op weight to use in heuristic summarizing.
     * This number is a multiplier on the number of runtime ops we process when running summarize heuristics.
     * For example: (multiplier) * (number of runtime ops) = weighted number of runtime ops
     */
    runtimeOpWeight: number;
    /**
     * Non-runtime op weight to use in heuristic summarizing
     * This number is a multiplier on the number of non-runtime ops we process when running summarize heuristics.
     * For example: (multiplier) * (number of non-runtime ops) = weighted number of non-runtime ops
     */
    nonRuntimeOpWeight: number;
}

export interface ISummaryConfigurationDisableSummarizer {
    state: "disabled";
}

export interface ISummaryConfigurationDisableHeuristics extends ISummaryBaseConfiguration {
    state: "disableHeuristics";
}

export type ISummaryConfiguration =
    | ISummaryConfigurationDisableSummarizer
    | ISummaryConfigurationDisableHeuristics
    | ISummaryConfigurationHeuristics;

export const DefaultSummaryConfiguration: ISummaryConfiguration = {
    state: "enabled",

    minIdleTime: 0,

    maxIdleTime: 30 * 1000, // 30 secs.

    maxTime: 60 * 1000, // 1 min.

    maxOps: 100, // Summarize if 100 weighted ops received since last snapshot.

    minOpsForLastSummaryAttempt: 10,

    maxAckWaitTime: 10 * 60 * 1000, // 10 mins.

    maxOpsSinceLastSummary: 7000,

    initialSummarizerDelayMs: 5 * 1000, // 5 secs.

    nonRuntimeOpWeight: 0.1,

    runtimeOpWeight: 1.0,
};

export interface IGCRuntimeOptions {
    /**
     * Flag that if true, will enable running garbage collection (GC) for a new container.
     *
     * GC has mark phase and sweep phase. In mark phase, unreferenced objects are identified
     * and marked as such in the summary. This option enables the mark phase.
     * In sweep phase, unreferenced objects are eventually deleted from the container if they meet certain conditions.
     * Sweep phase can be enabled via the "sweepAllowed" option.
     *
     * Note: This setting is persisted in the container's summary and cannot be changed.
     */
    gcAllowed?: boolean;

    /**
     * Flag that if true, enables GC's sweep phase for a new container.
     *
     * This will allow GC to eventually delete unreferenced objects from the container.
     * This flag should only be set to true if "gcAllowed" is true.
     *
     * Note: This setting is persisted in the container's summary and cannot be changed.
     */
    sweepAllowed?: boolean;

    /**
     * Flag that if true, will disable garbage collection for the session.
     * Can be used to disable running GC on containers where it is allowed via the gcAllowed option.
     */
    disableGC?: boolean;

    /**
     * Flag that will bypass optimizations and generate GC data for all nodes irrespective of whether a node
     * changed or not.
     */
    runFullGC?: boolean;

    /**
     * Maximum session duration for a new container. If not present, a default value will be used.
     *
     * Note: This setting is persisted in the container's summary and cannot be changed.
     */
    sessionExpiryTimeoutMs?: number;

    /**
     * Allows additional GC options to be passed.
     */
    [key: string]: any;
}

export interface ISummaryRuntimeOptions {

    /** Override summary configurations set by the server. */
    summaryConfigOverrides?: ISummaryConfiguration;

    /**
     * Delay before first attempt to spawn summarizing container.
     *
     * @deprecated Use {@link ISummaryRuntimeOptions.summaryConfigOverrides}'s
     * {@link ISummaryBaseConfiguration.initialSummarizerDelayMs} instead.
     */
    initialSummarizerDelayMs?: number;
}

/**
 * Options for op compression.
 * @experimental - Not ready for use
 */
export interface ICompressionRuntimeOptions {
    /**
     * The minimum size the batch's payload must exceed before the batch's contents will be compressed.
     */
    readonly minimumBatchSizeInBytes: number;

    /**
     * The compression algorithm that will be used to compress the op.
     */
    readonly compressionAlgorithm: CompressionAlgorithms;
}

/**
 * Options for container runtime.
 */
export interface IContainerRuntimeOptions {
    readonly summaryOptions?: ISummaryRuntimeOptions;
    readonly gcOptions?: IGCRuntimeOptions;
    /**
     * Affects the behavior while loading the runtime when the data verification check which
     * compares the DeltaManager sequence number (obtained from protocol in summary) to the
     * runtime sequence number (obtained from runtime metadata in summary) finds a mismatch.
     * 1. "close" (default) will close the container with an assertion.
     * 2. "log" will log an error event to telemetry, but still continue to load.
     * 3. "bypass" will skip the check entirely. This is not recommended.
     */
    readonly loadSequenceNumberVerification?: "close" | "log" | "bypass";
    /**
     * Sets the flush mode for the runtime. In Immediate flush mode the runtime will immediately
     * send all operations to the driver layer, while in TurnBased the operations will be buffered
     * and then sent them as a single batch at the end of the turn.
     * By default, flush mode is TurnBased.
     */
    readonly flushMode?: FlushMode;
    /**
     * Save enough runtime state to be able to serialize upon request and load to the same state in a new container.
     */
    readonly enableOfflineLoad?: boolean;
    /**
     * Enables the runtime to compress ops. Compression is disabled when undefined.
     * @experimental Not ready for use.
     */
    readonly compressionOptions?: ICompressionRuntimeOptions;
    /**
     * If specified, when in FlushMode.TurnBased, if the size of the ops between JS turns exceeds this value,
     * an error will be thrown and the container will close.
     *
     * If unspecified, the limit is 950 * 1024.
     *
     * 'Infinity' will disable any limit.
     *
     * @experimental This config should be driven by the connection with the service and will be moved in the future.
     */
    readonly maxBatchSizeInBytes?: number;

    /**
     * If enabled, the runtime will block all attempts to send an op inside the
     * {@link ContainerRuntime#ensureNoDataModelChanges} callback. The callback is used by
     * {@link @fluidframework/shared-object-base#SharedObjectCore} for event handlers so enabling this
     * will disallow modifying DDSes while handling DDS events.
     *
     * By default, the feature is disabled. If enabled from options, the `Fluid.ContainerRuntime.DisableOpReentryCheck`
     * can be used to disable it at runtime.
     */
    readonly enableOpReentryCheck?: boolean;
}

/**
 * The summary tree returned by the root node. It adds state relevant to the root of the tree.
 */
export interface IRootSummaryTreeWithStats extends ISummaryTreeWithStats {
    /** The garbage collection stats if GC ran, undefined otherwise. */
    gcStats?: IGCStats;
}

/**
 * Accepted header keys for requests coming to the runtime.
 */
export enum RuntimeHeaders {
    /** True to wait for a data store to be created and loaded before returning it. */
    wait = "wait",
    /**
     * True if the request is from an external app. Used for GC to handle scenarios where a data store
     * is deleted and requested via an external app.
     */
    externalRequest = "externalRequest",
    /** True if the request is coming from an IFluidHandle. */
    viaHandle = "viaHandle",
}

/**
 * Available compression algorithms for op compression.
 */
export enum CompressionAlgorithms {
    lz4 = "lz4",
}

/**
 * @deprecated
 * Untagged logger is unsupported going forward. There are old loaders with old ContainerContexts that only
 * have the untagged logger, so to accommodate that scenario the below interface is used. It can be removed once
 * its usage is removed from TaggedLoggerAdapter fallback.
 */
interface OldContainerContextWithLogger extends Omit<IContainerContext, "taggedLogger"> {
    logger: ITelemetryBaseLogger;
    taggedLogger: undefined;
}

/**
 * State saved when the container closes, to be given back to a newly
 * instantiated runtime in a new instance of the container, so it can load to the
 * same state
 */
interface IPendingRuntimeState {
    /**
     * Pending ops from PendingStateManager
     */
    pending?: IPendingLocalState;
    /**
     * Pending blobs from BlobManager
     */
    pendingAttachmentBlobs?: IPendingBlobs;
    /**
     * A base snapshot at a sequence number prior to the first pending op
     */
    baseSnapshot: ISnapshotTree;
    /**
     * Serialized blobs from the base snapshot. Used to load offline since
     * storage is not available.
     */
    snapshotBlobs: ISerializedBaseSnapshotBlobs;
    /**
     * All runtime ops since base snapshot sequence number up to the latest op
     * seen when the container was closed. Used to apply stashed (saved pending)
     * ops at the same sequence number at which they were made.
     */
    savedOps: ISequencedDocumentMessage[];
}

const maxConsecutiveReconnectsKey = "Fluid.ContainerRuntime.MaxConsecutiveReconnects";

const defaultFlushMode = FlushMode.TurnBased;

// The actual limit is 1Mb (socket.io and Kafka limits)
// We can't estimate it fully, as we
// - do not know what properties relay service will add
// - we do not stringify final op, thus we do not know how much escaping will be added.
const defaultMaxBatchSizeInBytes = 950 * 1024;

/**
 * @deprecated - use ContainerRuntimeMessage instead
 */
export enum RuntimeMessage {
    FluidDataStoreOp = "component",
    Attach = "attach",
    ChunkedOp = "chunkedOp",
    BlobAttach = "blobAttach",
    Rejoin = "rejoin",
    Alias = "alias",
    Operation = "op",
}

/**
 * @deprecated - please use version in driver-utils
 */
export function isRuntimeMessage(message: ISequencedDocumentMessage): boolean {
    return (Object.values(RuntimeMessage) as string[]).includes(message.type);
}

/**
 * Unpacks runtime messages
 *
 * @remarks This API makes no promises regarding backward-compatibility. This is internal API.
 * @param message - message (as it observed in storage / service)
 * @returns unpacked runtime message
 *
 * @internal
 */
export function unpackRuntimeMessage(message: ISequencedDocumentMessage) {
    if (message.type === MessageType.Operation) {
        // legacy op format?
        if (message.contents.address !== undefined && message.contents.type === undefined) {
            message.type = ContainerMessageType.FluidDataStoreOp;
        } else {
            // new format
            const innerContents = message.contents as ContainerRuntimeMessage;
            message.type = innerContents.type;
            message.contents = innerContents.contents;
        }
        return true;
    } else {
        // Legacy format, but it's already "unpacked",
        // i.e. message.type is actually ContainerMessageType.
        // Or it's non-runtime message.
        // Nothing to do in such case.
        return false;
    }
}

/**
 * Legacy ID for the built-in AgentScheduler.  To minimize disruption while removing it, retaining this as a
 * special-case for document dirty state.  Ultimately we should have no special-cases from the
 * ContainerRuntime's perspective.
 */
export const agentSchedulerId = "_scheduler";

// safely check navigator and get the hardware spec value
export function getDeviceSpec() {
    try {
        if (typeof navigator === "object" && navigator !== null) {
            return {
                deviceMemory: (navigator as any).deviceMemory,
                hardwareConcurrency: navigator.hardwareConcurrency,
            };
        }
    } catch {
    }
    return {};
}

/**
 * Represents the runtime of the container. Contains helper functions/state of the container.
 * It will define the store level mappings.
 */
export class ContainerRuntime extends TypedEventEmitter<IContainerRuntimeEvents>
    implements
    IContainerRuntime,
    IGarbageCollectionRuntime,
    IRuntime,
    ISummarizerRuntime,
    ISummarizerInternalsProvider {
    public get IContainerRuntime() { return this; }
    public get IFluidRouter() { return this; }

    /**
     * @deprecated - use loadRuntime instead.
     * Load the stores from a snapshot and returns the runtime.
     * @param context - Context of the container.
     * @param registryEntries - Mapping to the stores.
     * @param requestHandler - Request handlers for the container runtime
     * @param runtimeOptions - Additional options to be passed to the runtime
     * @param existing - (optional) When loading from an existing snapshot. Precedes context.existing if provided
     */
    public static async load(
        context: IContainerContext,
        registryEntries: NamedFluidDataStoreRegistryEntries,
        requestHandler?: (request: IRequest, runtime: IContainerRuntime) => Promise<IResponse>,
        runtimeOptions: IContainerRuntimeOptions = {},
        containerScope: FluidObject = context.scope,
        existing?: boolean,
    ): Promise<ContainerRuntime> {
        let existingFlag = true;
        if (!existing) {
            existingFlag = false;
        }
        return this.loadRuntime({
            context,
            registryEntries,
            existing: existingFlag,
            requestHandler,
            runtimeOptions,
            containerScope,
        });
    }

    /**
     * Load the stores from a snapshot and returns the runtime.
     * @param params - An object housing the runtime properties:
     * - context - Context of the container.
     * - registryEntries - Mapping to the stores.
     * - existing - When loading from an existing snapshot
     * - requestHandler - Request handlers for the container runtime
     * - runtimeOptions - Additional options to be passed to the runtime
     * - containerScope - runtime services provided with context
     */
     public static async loadRuntime(
        params: {
            context: IContainerContext;
            registryEntries: NamedFluidDataStoreRegistryEntries;
            existing: boolean;
            requestHandler?: (request: IRequest, runtime: IContainerRuntime) => Promise<IResponse>;
            runtimeOptions?: IContainerRuntimeOptions;
            containerScope?: FluidObject;
        },
    ): Promise<ContainerRuntime> {
        const { context, registryEntries, existing, requestHandler, runtimeOptions = {}, containerScope = {} } = params;
        // If taggedLogger exists, use it. Otherwise, wrap the vanilla logger:
        // back-compat: Remove the TaggedLoggerAdapter fallback once all the host are using loader > 0.45
        const backCompatContext: IContainerContext | OldContainerContextWithLogger = context;
        const passLogger = backCompatContext.taggedLogger ??
            new TaggedLoggerAdapter((backCompatContext as OldContainerContextWithLogger).logger);
        const logger = ChildLogger.create(passLogger, undefined, {
            all: {
                runtimeVersion: pkgVersion,
            },
        });

        const {
            summaryOptions = {},
            gcOptions = {},
            loadSequenceNumberVerification = "close",
            flushMode = defaultFlushMode,
            enableOfflineLoad = false,
            compressionOptions = { minimumBatchSizeInBytes: Number.POSITIVE_INFINITY,
                                   compressionAlgorithm: CompressionAlgorithms.lz4 },
            maxBatchSizeInBytes = defaultMaxBatchSizeInBytes,
            enableOpReentryCheck = false,
        } = runtimeOptions;

        const pendingRuntimeState = context.pendingLocalState as IPendingRuntimeState | undefined;
        const baseSnapshot: ISnapshotTree | undefined = pendingRuntimeState?.baseSnapshot ?? context.baseSnapshot;
        const storage = !pendingRuntimeState ?
            context.storage :
            new SerializedSnapshotStorage(() => { return context.storage; }, pendingRuntimeState.snapshotBlobs);

        const registry = new FluidDataStoreRegistry(registryEntries);

        const tryFetchBlob = async <T>(blobName: string): Promise<T | undefined> => {
            const blobId = baseSnapshot?.blobs[blobName];
            if (baseSnapshot && blobId) {
                // IContainerContext storage api return type still has undefined in 0.39 package version.
                // So once we release 0.40 container-defn package we can remove this check.
                assert(storage !== undefined, 0x1f5 /* "Attached state should have storage" */);
                return readAndParse<T>(storage, blobId);
            }
        };

        const [chunks, metadata, electedSummarizerData, aliases] = await Promise.all([
            tryFetchBlob<[string, string[]][]>(chunksBlobName),
            tryFetchBlob<IContainerRuntimeMetadata>(metadataBlobName),
            tryFetchBlob<ISerializedElection>(electedSummarizerBlobName),
            tryFetchBlob<[string, string][]>(aliasBlobName),
        ]);

        const loadExisting = existing === true || context.existing === true;

        // read snapshot blobs needed for BlobManager to load
        const blobManagerSnapshot = await BlobManager.load(
            baseSnapshot?.trees[blobsTreeName],
            async (id) => {
                // IContainerContext storage api return type still has undefined in 0.39 package version.
                // So once we release 0.40 container-defn package we can remove this check.
                assert(storage !== undefined, 0x256 /* "storage undefined in attached container" */);
                return readAndParse(storage, id);
            },
        );

        // Verify summary runtime sequence number matches protocol sequence number.
        const runtimeSequenceNumber = metadata?.message?.sequenceNumber;
        // When we load with pending state, we reuse an old snapshot so we don't expect these numbers to match
        if (!pendingRuntimeState && runtimeSequenceNumber !== undefined) {
            const protocolSequenceNumber = context.deltaManager.initialSequenceNumber;
            // Unless bypass is explicitly set, then take action when sequence numbers mismatch.
            if (loadSequenceNumberVerification !== "bypass" && runtimeSequenceNumber !== protocolSequenceNumber) {
                // "Load from summary, runtime metadata sequenceNumber !== initialSequenceNumber"
                const error = new DataCorruptionError(
                    // pre-0.58 error message: SummaryMetadataMismatch
                    "Summary metadata mismatch",
                    { runtimeVersion: pkgVersion, runtimeSequenceNumber, protocolSequenceNumber },
                );

                if (loadSequenceNumberVerification === "log") {
                    logger.sendErrorEvent({ eventName: "SequenceNumberMismatch" }, error);
                } else {
                    context.closeFn(error);
                }
            }
        }

        const runtime = new ContainerRuntime(
            context,
            registry,
            metadata,
            electedSummarizerData,
            chunks ?? [],
            aliases ?? [],
            {
                summaryOptions,
                gcOptions,
                loadSequenceNumberVerification,
                flushMode,
                enableOfflineLoad,
                compressionOptions,
                maxBatchSizeInBytes,
                enableOpReentryCheck,
            },
            containerScope,
            logger,
            loadExisting,
            blobManagerSnapshot,
            storage,
            requestHandler,
        );

        if (pendingRuntimeState) {
            await runtime.processSavedOps(pendingRuntimeState);
            // delete these once runtime has seen them to save space
            pendingRuntimeState.savedOps = [];
        }

        await runtime.getSnapshotBlobs();

        return runtime;
    }

    public get options(): ILoaderOptions {
        return this.context.options;
    }

    public get clientId(): string | undefined {
        return this.context.clientId;
    }

    public get clientDetails(): IClientDetails {
        return this.context.clientDetails;
    }

    public get deltaManager(): IDeltaManager<ISequencedDocumentMessage, IDocumentMessage> {
        return this.context.deltaManager;
    }

    public get storage(): IDocumentStorageService {
        return this._storage;
    }

    public get reSubmitFn(): (
        type: ContainerMessageType,
        content: any,
        localOpMetadata: unknown,
        opMetadata: Record<string, unknown> | undefined,
    ) => void {
        // eslint-disable-next-line @typescript-eslint/unbound-method
        return this.reSubmit;
    }

    public get closeFn(): (error?: ICriticalContainerError) => void {
        return this.context.closeFn;
    }

    public get flushMode(): FlushMode {
        return this._flushMode;
    }

    public get scope(): FluidObject {
        return this.containerScope;
    }

    public get IFluidDataStoreRegistry(): IFluidDataStoreRegistry {
        return this.registry;
    }

    public get attachState(): AttachState {
        return this.context.attachState;
    }

    public get IFluidHandleContext(): IFluidHandleContext {
        return this.handleContext;
    }
    private readonly handleContext: ContainerFluidHandleContext;

    // internal logger for ContainerRuntime. Use this.logger for stores, summaries, etc.
    private readonly mc: MonitoringContext;

    private readonly opDecompressor: OpDecompressor = new OpDecompressor();

    private readonly summarizerClientElection?: SummarizerClientElection;
    /**
     * summaryManager will only be created if this client is permitted to spawn a summarizing client
     * It is created only by interactive client, i.e. summarizer client, as well as non-interactive bots
     * do not create it (see SummarizerClientElection.clientDetailsPermitElection() for details)
     */
    private readonly summaryManager?: SummaryManager;
    private readonly summaryCollection: SummaryCollection;

    private readonly summarizerNode: IRootSummarizerNodeWithGC;

    private readonly maxConsecutiveReconnects: number;
    private readonly defaultMaxConsecutiveReconnects = 7;

    private _orderSequentiallyCalls: number = 0;
    private readonly _flushMode: FlushMode;
    private flushMicroTaskExists = false;

    private _connected: boolean;

    private readonly savedOps: ISequencedDocumentMessage[] = [];
    private baseSnapshotBlobs?: ISerializedBaseSnapshotBlobs;

    private consecutiveReconnects = 0;

    /**
     * Used to delay transition to "connected" state while we upload
     * attachment blobs that were added while disconnected
     */
    private delayConnectClientId?: string;

    private ensureNoDataModelChangesCalls = 0;

    /**
     * Tracks the number of detected reentrant ops to report,
     * in order to self-throttle the telemetry events.
     *
     * This should be removed as part of ADO:2322
     */
    private opReentryCallsToReport = 5;

    /**
     * Invokes the given callback and expects that no ops are submitted
     * until execution finishes. If an op is submitted, an error will be raised.
     *
     * Can be disabled by feature gate `Fluid.ContainerRuntime.DisableOpReentryCheck`
     *
     * @param callback - the callback to be invoked
     */
    public ensureNoDataModelChanges<T>(callback: () => T): T {
        this.ensureNoDataModelChangesCalls++;
        try {
            return callback();
        } finally {
            this.ensureNoDataModelChangesCalls--;
        }
    }

    public get connected(): boolean {
        return this._connected;
    }

    /** clientId of parent (non-summarizing) container that owns summarizer container */
    public get summarizerClientId(): string | undefined {
        return this.summarizerClientElection?.electedClientId;
    }

    private _disposed = false;
    public get disposed() { return this._disposed; }

    private dirtyContainer: boolean;
    private emitDirtyDocumentEvent = true;
    private readonly enableOpReentryCheck: boolean;

    private readonly defaultTelemetrySignalSampleCount = 100;
    private _perfSignalData: IPerfSignalReport = {
        signalsLost: 0,
        signalSequenceNumber: 0,
        signalTimestamp: 0,
        trackingSignalSequenceNumber: undefined,
    };

    /**
     * Summarizer is responsible for coordinating when to send generate and send summaries.
     * It is the main entry point for summary work.
     * It is created only by summarizing container (i.e. one with clientType === "summarizer")
     */
    private readonly _summarizer?: Summarizer;
    private readonly deltaSender: IDeltaSender;
    private readonly scheduleManager: ScheduleManager;
    private readonly blobManager: BlobManager;
    private readonly pendingStateManager: PendingStateManager;
    private readonly pendingAttachBatch: BatchManager;
    private readonly pendingBatch: BatchManager;

    private readonly garbageCollector: IGarbageCollector;

    // Local copy of incomplete received chunks.
    private readonly chunkMap: Map<string, string[]>;

    private readonly dataStores: DataStores;

    /** The last message processed at the time of the last summary. */
    private messageAtLastSummary: ISummaryMetadataMessage | undefined;

    private get emptyBatch() {
        return this.pendingBatch.empty && this.pendingAttachBatch.empty;
    }

    private get summarizer(): Summarizer {
        assert(this._summarizer !== undefined, 0x257 /* "This is not summarizing container" */);
        return this._summarizer;
    }

    private readonly summariesDisabled: boolean;
    private isSummariesDisabled(): boolean {
        return this.summaryConfiguration.state === "disabled";
    }

    private readonly heuristicsDisabled: boolean;
    private isHeuristicsDisabled(): boolean {
        return this.summaryConfiguration.state === "disableHeuristics";
    }

    private readonly maxOpsSinceLastSummary: number;
    private getMaxOpsSinceLastSummary(): number {
        return this.summaryConfiguration.state !== "disabled"
            ? this.summaryConfiguration.maxOpsSinceLastSummary
            : 0;
    }

    private readonly initialSummarizerDelayMs: number;
    private getInitialSummarizerDelayMs(): number {
        // back-compat: initialSummarizerDelayMs was moved from ISummaryRuntimeOptions
        //   to ISummaryConfiguration in 0.60.
        if (this.runtimeOptions.summaryOptions.initialSummarizerDelayMs !== undefined) {
            return this.runtimeOptions.summaryOptions.initialSummarizerDelayMs;
        }
        return this.summaryConfiguration.state !== "disabled"
            ? this.summaryConfiguration.initialSummarizerDelayMs
            : 0;
    }

    private readonly createContainerMetadata: ICreateContainerMetadata;
    /**
     * The summary number of the next summary that will be generated for this container. This is incremented every time
     * a summary is generated.
     */
    private nextSummaryNumber: number;

    private constructor(
        private readonly context: IContainerContext,
        private readonly registry: IFluidDataStoreRegistry,
        metadata: IContainerRuntimeMetadata | undefined,
        electedSummarizerData: ISerializedElection | undefined,
        chunks: [string, string[]][],
        dataStoreAliasMap: [string, string][],
        private readonly runtimeOptions: Readonly<Required<IContainerRuntimeOptions>>,
        private readonly containerScope: FluidObject,
        public readonly logger: ITelemetryLogger,
        existing: boolean,
        blobManagerSnapshot: IBlobManagerLoadInfo,
        private readonly _storage: IDocumentStorageService,
        private readonly requestHandler?: (request: IRequest, runtime: IContainerRuntime) => Promise<IResponse>,
        private readonly summaryConfiguration: ISummaryConfiguration = {
            // the defaults
            ...DefaultSummaryConfiguration,
            // the runtime configuration overrides
            ...runtimeOptions.summaryOptions?.summaryConfigOverrides,
        },
    ) {
        super();
        this.messageAtLastSummary = metadata?.message;

        this._connected = this.context.connected;
        this.chunkMap = new Map<string, string[]>(chunks);

        this.handleContext = new ContainerFluidHandleContext("", this);

        this.mc = loggerToMonitoringContext(
            ChildLogger.create(this.logger, "ContainerRuntime"));

        if (this.summaryConfiguration.state === "enabled") {
            this.validateSummaryHeuristicConfiguration(this.summaryConfiguration);
        }

        this.enableOpReentryCheck = runtimeOptions.enableOpReentryCheck === true
            // Allow for a break-glass config to override the options
            && this.mc.config.getBoolean("Fluid.ContainerRuntime.DisableOpReentryCheck") !== true;

        this.summariesDisabled = this.isSummariesDisabled();
        this.heuristicsDisabled = this.isHeuristicsDisabled();
        this.maxOpsSinceLastSummary = this.getMaxOpsSinceLastSummary();
        this.initialSummarizerDelayMs = this.getInitialSummarizerDelayMs();

        this.maxConsecutiveReconnects =
            this.mc.config.getNumber(maxConsecutiveReconnectsKey) ?? this.defaultMaxConsecutiveReconnects;

        this._flushMode = runtimeOptions.flushMode;

        // Provide lower soft limit - we want to have some number of ops to get efficiency in compression
        // & bandwidth usage, but at the same time we want to send these ops sooner, to reduce overall
        // latency of processing a batch.
        // So there is some ballance here, that depends on compression algorithm and its efficiency working with smaller
        // payloads. That number represents final (compressed) bits (once compression is implemented).
        this.pendingAttachBatch = new BatchManager(this.mc.logger, {
            enableOpReentryCheck: this.enableOpReentryCheck,
            hardLimit: runtimeOptions.maxBatchSizeInBytes,
            softLimit: 64 * 1024,
            compressionOptions: runtimeOptions.compressionOptions
        });
        this.pendingBatch = new BatchManager(this.mc.logger, {
            enableOpReentryCheck: this.enableOpReentryCheck,
            hardLimit: runtimeOptions.maxBatchSizeInBytes,
            compressionOptions: runtimeOptions.compressionOptions
        });

        const pendingRuntimeState = context.pendingLocalState as IPendingRuntimeState | undefined;
        const baseSnapshot: ISnapshotTree | undefined = pendingRuntimeState?.baseSnapshot ?? context.baseSnapshot;

        const maxSnapshotCacheDurationMs = this._storage?.policies?.maximumCacheDurationMs;
        if (maxSnapshotCacheDurationMs !== undefined && maxSnapshotCacheDurationMs > 5 * 24 * 60 * 60 * 1000) {
            // This is a runtime enforcement of what's already explicit in the policy's type itself,
            // which dictates the value is either undefined or exactly 5 days in ms.
            // As long as the actual value is less than 5 days, the assumptions GC makes here are valid.
            throw new UsageError("Driver's maximumCacheDurationMs policy cannot exceed 5 days");
        }

        this.garbageCollector = GarbageCollector.create({
            runtime: this,
            gcOptions: this.runtimeOptions.gcOptions,
            baseSnapshot,
            baseLogger: this.mc.logger,
            existing,
            metadata,
            isSummarizerClient: this.context.clientDetails.type === summarizerClientType,
            getNodePackagePath: async (nodePath: string) => this.getGCNodePackagePath(nodePath),
            getLastSummaryTimestampMs: () => this.messageAtLastSummary?.timestamp,
            readAndParseBlob: async <T>(id: string) => readAndParse<T>(this.storage, id),
            getContainerDiagnosticId: () => this.context.id,
            activeConnection: () => this.deltaManager.active,
        });

        const loadedFromSequenceNumber = this.deltaManager.initialSequenceNumber;
        this.summarizerNode = createRootSummarizerNodeWithGC(
            ChildLogger.create(this.logger, "SummarizerNode"),
            // Summarize function to call when summarize is called. Summarizer node always tracks summary state.
            async (fullTree: boolean, trackState: boolean, telemetryContext?: ITelemetryContext) =>
                this.summarizeInternal(fullTree, trackState, telemetryContext),
            // Latest change sequence number, no changes since summary applied yet
            loadedFromSequenceNumber,
            // Summary reference sequence number, undefined if no summary yet
            baseSnapshot ? loadedFromSequenceNumber : undefined,
            {
                // Must set to false to prevent sending summary handle which would be pointing to
                // a summary with an older protocol state.
                canReuseHandle: false,
                // Must set to true to throw on any data stores failure that was too severe to be handled.
                // We also are not decoding the base summaries at the root.
                throwOnFailure: true,
                // If GC should not run, let the summarizer node know so that it does not track GC state.
                gcDisabled: !this.garbageCollector.shouldRunGC,
            },
        );

        if (baseSnapshot) {
            this.summarizerNode.updateBaseSummaryState(baseSnapshot);
        }

        this.dataStores = new DataStores(
            getSummaryForDatastores(baseSnapshot, metadata),
            this,
            (attachMsg) => this.submit(ContainerMessageType.Attach, attachMsg),
            (id: string, createParam: CreateChildSummarizerNodeParam) => (
                summarizeInternal: SummarizeInternalFn,
                getGCDataFn: (fullGC?: boolean) => Promise<IGarbageCollectionData>,
                getBaseGCDetailsFn: () => Promise<IGarbageCollectionDetailsBase>,
            ) => this.summarizerNode.createChild(
                summarizeInternal,
                id,
                createParam,
                undefined,
                getGCDataFn,
                getBaseGCDetailsFn,
            ),
            (id: string) => this.summarizerNode.deleteChild(id),
            this.mc.logger,
            async () => this.garbageCollector.getBaseGCDetails(),
            (path: string, timestampMs: number, packagePath?: readonly string[]) => this.garbageCollector.nodeUpdated(
                path,
                "Changed",
                timestampMs,
                packagePath,
            ),
            new Map<string, string>(dataStoreAliasMap),
        );

        this.blobManager = new BlobManager(
            this.handleContext,
            blobManagerSnapshot,
            () => this.storage,
            (blobId, localId) => {
                if (!this.disposed) {
                    this.submit(ContainerMessageType.BlobAttach, undefined, undefined, { blobId, localId });
                }
            },
            (blobPath: string) => this.garbageCollector.nodeUpdated(blobPath, "Loaded"),
            this,
            pendingRuntimeState?.pendingAttachmentBlobs,
        );

        this.scheduleManager = new ScheduleManager(
            context.deltaManager,
            this,
            () => this.clientId,
            ChildLogger.create(this.logger, "ScheduleManager"),
        );

        this.deltaSender = this.deltaManager;

        this.pendingStateManager = new PendingStateManager(
            {
                applyStashedOp: this.applyStashedOp.bind(this),
                clientId: () => this.clientId,
                close: this.closeFn,
                connected: () => this.connected,
                reSubmit: this.reSubmit.bind(this),
                rollback: this.rollback.bind(this),
                orderSequentially: this.orderSequentially.bind(this),
            },
            pendingRuntimeState?.pending);

        this.context.quorum.on("removeMember", (clientId: string) => {
            this.clearPartialChunks(clientId);
        });

        this.summaryCollection = new SummaryCollection(this.deltaManager, this.logger);

        this.dirtyContainer = this.context.attachState !== AttachState.Attached
            || this.pendingStateManager.hasPendingMessages();
        this.context.updateDirtyContainerState(this.dirtyContainer);

        if (this.summariesDisabled) {
            this.mc.logger.sendTelemetryEvent({ eventName: "SummariesDisabled" });
        } else {
            const orderedClientLogger = ChildLogger.create(this.logger, "OrderedClientElection");
            const orderedClientCollection = new OrderedClientCollection(
                orderedClientLogger,
                this.context.deltaManager,
                this.context.quorum,
            );
            const orderedClientElectionForSummarizer = new OrderedClientElection(

                orderedClientLogger,
                orderedClientCollection,
                electedSummarizerData ?? this.context.deltaManager.lastSequenceNumber,
                SummarizerClientElection.isClientEligible,
            );

            this.summarizerClientElection = new SummarizerClientElection(
                orderedClientLogger,
                this.summaryCollection,
                orderedClientElectionForSummarizer,
                this.maxOpsSinceLastSummary,
            );

            if (this.context.clientDetails.type === summarizerClientType) {
                this._summarizer = new Summarizer(
                    "/_summarizer",
                    this /* ISummarizerRuntime */,
                    () => this.summaryConfiguration,
                    this /* ISummarizerInternalsProvider */,
                    this.handleContext,
                    this.summaryCollection,
                    async (runtime: IConnectableRuntime) => RunWhileConnectedCoordinator.create(runtime),
                );
            } else if (SummarizerClientElection.clientDetailsPermitElection(this.context.clientDetails)) {
                // Only create a SummaryManager and SummarizerClientElection
                // if summaries are enabled and we are not the summarizer client.
                const defaultAction = () => {
                    if (this.summaryCollection.opsSinceLastAck > this.maxOpsSinceLastSummary) {
                        this.logger.sendTelemetryEvent({ eventName: "SummaryStatus:Behind" });
                        // unregister default to no log on every op after falling behind
                        // and register summary ack handler to re-register this handler
                        // after successful summary
                        this.summaryCollection.once(MessageType.SummaryAck, () => {
                            this.logger.sendTelemetryEvent({ eventName: "SummaryStatus:CaughtUp" });
                            // we've caught up, so re-register the default action to monitor for
                            // falling behind, and unregister ourself
                            this.summaryCollection.on("default", defaultAction);
                        });
                        this.summaryCollection.off("default", defaultAction);
                    }
                };

                this.summaryCollection.on("default", defaultAction);

                // Create the SummaryManager and mark the initial state
                this.summaryManager = new SummaryManager(
                    this.summarizerClientElection,
                    this, // IConnectedState
                    this.summaryCollection,
                    this.logger,
                    this.formRequestSummarizerFn(this.context.loader),
                    new Throttler(
                        60 * 1000, // 60 sec delay window
                        30 * 1000, // 30 sec max delay
                        // throttling function increases exponentially (0ms, 40ms, 80ms, 160ms, etc)
                        formExponentialFn({ coefficient: 20, initialDelay: 0 }),
                    ),
                    {
                        initialDelayMs: this.initialSummarizerDelayMs,
                    },
                    this.heuristicsDisabled,
                );
                this.summaryManager.start();
            }
        }

        this.deltaManager.on("readonly", (readonly: boolean) => {
            // we accumulate ops while being in read-only state.
            // once user gets write permissions and we have active connection, flush all pending ops.
            assert(readonly === this.deltaManager.readOnlyInfo.readonly,
                0x124 /* "inconsistent readonly property/event state" */);

            // We need to be very careful with when we (re)send pending ops, to ensure that we only send ops
            // when we either never send an op, or attempted to send it but we know for sure it was not
            // sequenced by server and will never be sequenced (i.e. was lost)
            // For loss of connection, we wait for our own "join" op and use it a a barrier to know all the
            // ops that made it from previous connection, before switching clientId and raising "connected" event
            // But with read-only permissions, if we transition between read-only and r/w states while on same
            // connection, then we have no good signal to tell us when it's safe to send ops we accumulated while
            // being in read-only state.
            // For that reason, we support getting to read-only state only when disconnected. This ensures that we
            // can rely on same safety mechanism and resend ops only when we establish new connection.
            // This is applicable for read-only permissions (event is raised before connection is properly registered),
            // but it's an extra requirement for Container.forceReadonly() API
            assert(!readonly || !this.connected, 0x125 /* "Unsafe to transition to read-only state!" */);

            this.replayPendingStates();
        });

        // logging hardware telemetry
        logger.sendTelemetryEvent({
            eventName: "DeviceSpec",
            ...getDeviceSpec(),
        });

        let loadSummaryNumber: number;
        // Get the container creation metadata. For new container, we initialize these. For existing containers,
        // get the values from the metadata blob.
        if (existing) {
            this.createContainerMetadata = {
                createContainerRuntimeVersion: metadata?.createContainerRuntimeVersion,
                createContainerTimestamp: metadata?.createContainerTimestamp,
            };
            // summaryNumber was renamed from summaryCount. For older docs that haven't been opened for a long time,
            // the count is reset to 0.
            loadSummaryNumber = metadata?.summaryNumber ?? 0;
        } else {
            this.createContainerMetadata = {
                createContainerRuntimeVersion: pkgVersion,
                createContainerTimestamp: Date.now(),
            };
            loadSummaryNumber = 0;
        }
        this.nextSummaryNumber = loadSummaryNumber + 1;

        this.logger.sendTelemetryEvent({
            eventName: "ContainerLoadStats",
            ...this.createContainerMetadata,
            ...this.dataStores.containerLoadStats,
            summaryNumber: loadSummaryNumber,
            summaryFormatVersion: metadata?.summaryFormatVersion,
            disableIsolatedChannels: metadata?.disableIsolatedChannels,
            gcVersion: metadata?.gcFeature,
        });

        ReportOpPerfTelemetry(this.context.clientId, this.deltaManager, this.logger);
        BindBatchTracker(this, this.logger);
    }

    public dispose(error?: Error): void {
        if (this._disposed) {
            return;
        }
        this._disposed = true;

        this.logger.sendTelemetryEvent({
            eventName: "ContainerRuntimeDisposed",
            isDirty: this.isDirty,
            lastSequenceNumber: this.deltaManager.lastSequenceNumber,
            attachState: this.attachState,
        }, error);

        if (this.summaryManager !== undefined) {
            this.summaryManager.dispose();
        }
        this.garbageCollector.dispose();
        this._summarizer?.dispose();
        this.dataStores.dispose();
        this.pendingStateManager.dispose();
        this.emit("dispose");
        this.removeAllListeners();
    }

    public get IFluidTokenProvider() {
        if (this.options?.intelligence) {
            // eslint-disable-next-line @typescript-eslint/consistent-type-assertions
            return {
                intelligence: this.options.intelligence,
            } as IFluidTokenProvider;
        }
        return undefined;
    }

    /**
     * Notifies this object about the request made to the container.
     * @param request - Request made to the handler.
     */
    public async request(request: IRequest): Promise<IResponse> {
        try {
            const parser = RequestParser.create(request);
            const id = parser.pathParts[0];

            if (id === "_summarizer" && parser.pathParts.length === 1) {
                if (this._summarizer !== undefined) {
                    return {
                        status: 200,
                        mimeType: "fluid/object",
                        value: this.summarizer,
                    };
                }
                return create404Response(request);
            }
            if (this.requestHandler !== undefined) {
                return this.requestHandler(parser, this);
            }

            return create404Response(request);
        } catch (error) {
            return exceptionToResponse(error);
        }
    }

    /**
     * Resolves URI representing handle
     * @param request - Request made to the handler.
     */
    public async resolveHandle(request: IRequest): Promise<IResponse> {
        try {
            const requestParser = RequestParser.create(request);
            const id = requestParser.pathParts[0];

            if (id === "_channels") {
                return this.resolveHandle(requestParser.createSubRequest(1));
            }

            if (id === BlobManager.basePath && requestParser.isLeaf(2)) {
                const blob = await this.blobManager.getBlob(requestParser.pathParts[1]);
                return blob
                    ? {
                        status: 200,
                        mimeType: "fluid/object",
                        value: blob,
                    } : create404Response(request);
            } else if (requestParser.pathParts.length > 0) {
                const dataStore = await this.getDataStoreFromRequest(id, request);
                const subRequest = requestParser.createSubRequest(1);
                // We always expect createSubRequest to include a leading slash, but asserting here to protect against
                // unintentionally modifying the url if that changes.
                assert(subRequest.url.startsWith("/"),
                    0x126 /* "Expected createSubRequest url to include a leading slash" */);
                return dataStore.IFluidRouter.request(subRequest);
            }

            return create404Response(request);
        } catch (error) {
            return exceptionToResponse(error);
        }
    }

    private internalId(maybeAlias: string): string {
        return this.dataStores.aliases.get(maybeAlias) ?? maybeAlias;
    }

    private async getDataStoreFromRequest(id: string, request: IRequest): Promise<IFluidRouter> {
        const wait = typeof request.headers?.[RuntimeHeaders.wait] === "boolean"
            ? request.headers?.[RuntimeHeaders.wait]
            : true;
        const viaHandle = typeof request.headers?.[RuntimeHeaders.viaHandle] === "boolean"
            ? request.headers?.[RuntimeHeaders.viaHandle]
            : false;

        await this.dataStores.waitIfPendingAlias(id);
        const internalId = this.internalId(id);
        const dataStoreContext = await this.dataStores.getDataStore(internalId, wait, viaHandle);

        /**
         * If GC should run and this an external app request with "externalRequest" header, we need to return
         * an error if the data store being requested is marked as unreferenced as per the data store's base
         * GC data.
         *
         * This is a workaround to handle scenarios where a data store shared with an external app is deleted
         * and marked as unreferenced by GC. Returning an error will fail to load the data store for the app.
         */
        if (request.headers?.[RuntimeHeaders.externalRequest] && this.garbageCollector.shouldRunGC) {
            // The data store is referenced if used routes in the base summary has a route to self.
            // Older documents may not have used routes in the summary. They are considered referenced.
            const usedRoutes = (await dataStoreContext.getBaseGCDetails()).usedRoutes;
            if (!(usedRoutes === undefined || usedRoutes.includes("") || usedRoutes.includes("/"))) {
                throw responseToException(create404Response(request), request);
            }
        }

        const dataStoreChannel = await dataStoreContext.realize();

        // Remove query params, leading and trailing slashes from the url. This is done to make sure the format is
        // the same as GC nodes id.
        const urlWithoutQuery = trimLeadingAndTrailingSlashes(request.url.split("?")[0]);
        this.garbageCollector.nodeUpdated(
            `/${urlWithoutQuery}`,
            "Loaded",
            undefined /* timestampMs */,
            dataStoreContext.packagePath,
            request?.headers,
        );
        return dataStoreChannel;
    }

    /** Adds the container's metadata to the given summary tree. */
    private addMetadataToSummary(summaryTree: ISummaryTreeWithStats) {
        const metadata: IContainerRuntimeMetadata = {
            ...this.createContainerMetadata,
            // Increment the summary number for the next summary that will be generated.
            summaryNumber: this.nextSummaryNumber++,
            summaryFormatVersion: 1,
            ...this.garbageCollector.getMetadata(),
            // The last message processed at the time of summary. If there are no new messages, use the message from the
            // last summary.
            message: extractSummaryMetadataMessage(this.deltaManager.lastMessage) ?? this.messageAtLastSummary,
        };
        addBlobToSummary(summaryTree, metadataBlobName, JSON.stringify(metadata));
    }

    private addContainerStateToSummary(
        summaryTree: ISummaryTreeWithStats,
        fullTree: boolean,
        trackState: boolean,
        telemetryContext?: ITelemetryContext,
    ) {
        this.addMetadataToSummary(summaryTree);

        if (this.chunkMap.size > 0) {
            const content = JSON.stringify([...this.chunkMap]);
            addBlobToSummary(summaryTree, chunksBlobName, content);
        }

        const dataStoreAliases = this.dataStores.aliases;
        if (dataStoreAliases.size > 0) {
            addBlobToSummary(summaryTree, aliasBlobName, JSON.stringify([...dataStoreAliases]));
        }

        if (this.summarizerClientElection) {
            const electedSummarizerContent = JSON.stringify(this.summarizerClientElection?.serialize());
            addBlobToSummary(summaryTree, electedSummarizerBlobName, electedSummarizerContent);
        }

        const blobManagerSummary = this.blobManager.summarize();
        // Some storage (like git) doesn't allow empty tree, so we can omit it.
        // and the blob manager can handle the tree not existing when loading
        if (Object.keys(blobManagerSummary.summary.tree).length > 0) {
            addTreeToSummary(summaryTree, blobsTreeName, blobManagerSummary);
        }

        const gcSummary = this.garbageCollector.summarize(fullTree, trackState, telemetryContext);
        if (gcSummary !== undefined) {
            addSummarizeResultToSummary(summaryTree, gcTreeKey, gcSummary);
        }
    }

    // Track how many times the container tries to reconnect with pending messages.
    // This happens when the connection state is changed and we reset the counter
    // when we are able to process a local op or when there are no pending messages.
    // If this counter reaches a max, it's a good indicator that the container
    // is not making progress and it is stuck in a retry loop.
    private shouldContinueReconnecting(): boolean {
        if (this.maxConsecutiveReconnects <= 0) {
            // Feature disabled, we never stop reconnecting
            return true;
        }

        if (!this.hasPendingMessages()) {
            // If there are no pending messages, we can always reconnect
            this.resetReconnectCount();
            return true;
        }

        if (this.consecutiveReconnects === Math.floor(this.maxConsecutiveReconnects / 2)) {
            // If we're halfway through the max reconnects, send an event in order
            // to better identify false positives, if any. If the rate of this event
            // matches Container Close count below, we can safely cut down
            // maxConsecutiveReconnects to half.
            this.mc.logger.sendTelemetryEvent({
                eventName: "ReconnectsWithNoProgress",
                attempts: this.consecutiveReconnects,
                pendingMessages: this.pendingStateManager.pendingMessagesCount,
            });
        }

        return this.consecutiveReconnects < this.maxConsecutiveReconnects;
    }

    private resetReconnectCount() {
        this.consecutiveReconnects = 0;
    }

    private replayPendingStates() {
        // We need to be able to send ops to replay states
        if (!this.canSendOps()) { return; }

        // We need to temporary clear the dirty flags and disable
        // dirty state change events to detect whether replaying ops
        // has any effect.

        // Save the old state, reset to false, disable event emit
        const oldState = this.dirtyContainer;
        this.dirtyContainer = false;

        assert(this.emitDirtyDocumentEvent, 0x127 /* "dirty document event not set on replay" */);
        this.emitDirtyDocumentEvent = false;
        let newState: boolean;

        try {
            // replay the ops
            this.pendingStateManager.replayPendingStates();
        } finally {
            // Save the new start and restore the old state, re-enable event emit
            newState = this.dirtyContainer;
            this.dirtyContainer = oldState;
            this.emitDirtyDocumentEvent = true;
        }

        // Officially transition from the old state to the new state.
        this.updateDocumentDirtyState(newState);
    }

    private async applyStashedOp(type: ContainerMessageType, op: ISequencedDocumentMessage): Promise<unknown> {
        switch (type) {
            case ContainerMessageType.FluidDataStoreOp:
                return this.dataStores.applyStashedOp(op);
            case ContainerMessageType.Attach:
                return this.dataStores.applyStashedAttachOp(op as unknown as IAttachMessage);
            case ContainerMessageType.Alias:
            case ContainerMessageType.BlobAttach:
                return;
            case ContainerMessageType.ChunkedOp:
                throw new Error("chunkedOp not expected here");
            case ContainerMessageType.Rejoin:
                throw new Error("rejoin not expected here");
            default:
                unreachableCase(type, `Unknown ContainerMessageType: ${type}`);
        }
    }

    public setConnectionState(connected: boolean, clientId?: string) {
        if (connected === false && this.delayConnectClientId !== undefined) {
            this.delayConnectClientId = undefined;
            this.mc.logger.sendTelemetryEvent({
                eventName: "UnsuccessfulConnectedTransition",
            });
            // Don't propagate "disconnected" event because we didn't propagate the previous "connected" event
            return;
        }

        // If attachment blobs were added while disconnected, we need to delay
        // propagation of the "connected" event until we have uploaded them to
        // ensure we don't submit ops referencing a blob that has not been uploaded
        const connecting = connected && !this._connected && !this.deltaManager.readOnlyInfo.readonly;
        if (connecting && this.blobManager.hasPendingOfflineUploads) {
            assert(!this.delayConnectClientId,
                0x392 /* Connect event delay must be canceled before subsequent connect event */);
            assert(!!clientId, 0x393 /* Must have clientId when connecting */);
            this.delayConnectClientId = clientId;
            this.blobManager.onConnected().then(() => {
                // make sure we didn't reconnect before the promise resolved
                if (this.delayConnectClientId === clientId && !this.disposed) {
                    this.delayConnectClientId = undefined;
                    this.setConnectionStateCore(connected, clientId);
                }
            }, (error) => this.closeFn(error));
            return;
        }

        this.setConnectionStateCore(connected, clientId);
    }

    private setConnectionStateCore(connected: boolean, clientId?: string) {
        assert(!this.delayConnectClientId,
            0x394 /* connect event delay must be cleared before propagating connect event */);
        this.verifyNotClosed();

        // There might be no change of state due to Container calling this API after loading runtime.
        const changeOfState = this._connected !== connected;
        const reconnection = changeOfState && !connected;
        this._connected = connected;

        if (!connected) {
            this._perfSignalData.signalsLost = 0;
            this._perfSignalData.signalTimestamp = 0;
            this._perfSignalData.trackingSignalSequenceNumber = undefined;
        } else {
            assert(this.attachState === AttachState.Attached,
                0x3cd /* Connection is possible only if container exists in storage */);
        }

        // Fail while disconnected
        if (reconnection) {
            this.consecutiveReconnects++;

            if (!this.shouldContinueReconnecting()) {
                this.closeFn(
                    DataProcessingError.create(
                        // eslint-disable-next-line max-len
                        "Runtime detected too many reconnects with no progress syncing local ops. Batch of ops is likely too large (over 1Mb)",
                        "setConnectionState",
                        undefined,
                        {
                            dataLoss: 1,
                            attempts: this.consecutiveReconnects,
                            pendingMessages: this.pendingStateManager.pendingMessagesCount,
                        }));
                return;
            }
        }

        if (changeOfState) {
            this.replayPendingStates();
        }

        this.dataStores.setConnectionState(connected, clientId);
        this.garbageCollector.setConnectionState(connected, clientId);

        raiseConnectedEvent(this.mc.logger, this, connected, clientId);
    }

    public process(messageArg: ISequencedDocumentMessage, local: boolean) {
        this.verifyNotClosed();

        // Do shallow copy of message, as methods below will modify it.
        // There might be multiple container instances receiving same message
        // We do not need to make deep copy, as each layer will just replace message.content itself,
        // but would not modify contents details
        let message = { ...messageArg };

        // back-compat: ADO #1385: eventually should become unconditional, but only for runtime messages!
        // System message may have no contents, or in some cases (mostly for back-compat) they may have actual objects.
        // Old ops may contain empty string (I assume noops).
        if (typeof message.contents === "string" && message.contents !== "") {
            message.contents = JSON.parse(message.contents);
        }

        message = this.opDecompressor.processMessage(message);

        // Caveat: This will return false for runtime message in very old format, that are used in snapshot tests
        // This format was not shipped to production workflows.
        const runtimeMessage = unpackRuntimeMessage(message);

        if (this.mc.config.getBoolean("enableOfflineLoad") ?? this.runtimeOptions.enableOfflineLoad) {
            this.savedOps.push(messageArg);
        }

        // Surround the actual processing of the operation with messages to the schedule manager indicating
        // the beginning and end. This allows it to emit appropriate events and/or pause the processing of new
        // messages once a batch has been fully processed.
        this.scheduleManager.beforeOpProcessing(message);

        try {
            // Chunk processing must come first given that we will transform the message to the unchunked version
            // once all pieces are available
            message = this.processRemoteChunkedMessage(message);

            let localOpMetadata: unknown;
            if (local && runtimeMessage) {
                localOpMetadata = this.pendingStateManager.processPendingLocalMessage(message);
            }

            // If there are no more pending messages after processing a local message,
            // the document is no longer dirty.
            if (!this.hasPendingMessages()) {
                this.updateDocumentDirtyState(false);
            }

            const type = message.type as ContainerMessageType;
            switch (type) {
                case ContainerMessageType.Attach:
                    this.dataStores.processAttachMessage(message, local);
                    break;
                case ContainerMessageType.Alias:
                    this.processAliasMessage(message, localOpMetadata, local);
                    break;
                case ContainerMessageType.FluidDataStoreOp:
                    this.dataStores.processFluidDataStoreOp(message, local, localOpMetadata);
                    break;
                case ContainerMessageType.BlobAttach:
                    this.blobManager.processBlobAttachOp(message, local);
                    break;
                case ContainerMessageType.ChunkedOp:
                case ContainerMessageType.Rejoin:
                    break;
                default:
                    assert(!runtimeMessage, 0x3ce /* Runtime message of unknown type */);
            }

            // For back-compat, notify only about runtime messages for now.
            if (runtimeMessage) {
                this.emit("op", message, runtimeMessage);
            }

            this.scheduleManager.afterOpProcessing(undefined, message);

            if (local) {
                // If we have processed a local op, this means that the container is
                // making progress and we can reset the counter for how many times
                // we have consecutively replayed the pending states
                this.resetReconnectCount();
            }
        } catch (e) {
            this.scheduleManager.afterOpProcessing(e, message);
            throw e;
        }
    }

    private processAliasMessage(
        message: ISequencedDocumentMessage,
        localOpMetadata: unknown,
        local: boolean,
    ) {
        this.dataStores.processAliasMessage(message, localOpMetadata, local);
    }

    /**
     * Emits the Signal event and update the perf signal data.
     * @param clientSignalSequenceNumber - is the client signal sequence number to be uploaded.
     */
    private sendSignalTelemetryEvent(clientSignalSequenceNumber: number) {
        const duration = Date.now() - this._perfSignalData.signalTimestamp;
        this.logger.sendPerformanceEvent({
            eventName: "SignalLatency",
            duration,
            signalsLost: this._perfSignalData.signalsLost,
        });

        this._perfSignalData.signalsLost = 0;
        this._perfSignalData.signalTimestamp = 0;
    }

    public processSignal(message: ISignalMessage, local: boolean) {
        const envelope = message.content as ISignalEnvelope;
        const transformed: IInboundSignalMessage = {
            clientId: message.clientId,
            content: envelope.contents.content,
            type: envelope.contents.type,
        };

        // Only collect signal telemetry for messages sent by the current client.
        if (message.clientId === this.clientId && this.connected) {
            // Check to see if the signal was lost.
            if (this._perfSignalData.trackingSignalSequenceNumber !== undefined &&
                envelope.clientSignalSequenceNumber > this._perfSignalData.trackingSignalSequenceNumber) {
                this._perfSignalData.signalsLost++;
                this._perfSignalData.trackingSignalSequenceNumber = undefined;
                this.logger.sendErrorEvent({
                    eventName: "SignalLost",
                    type: envelope.contents.type,
                    signalsLost: this._perfSignalData.signalsLost,
                    trackingSequenceNumber: this._perfSignalData.trackingSignalSequenceNumber,
                    clientSignalSequenceNumber: envelope.clientSignalSequenceNumber,
                });
            } else if (envelope.clientSignalSequenceNumber === this._perfSignalData.trackingSignalSequenceNumber) {
                this.sendSignalTelemetryEvent(envelope.clientSignalSequenceNumber);
                this._perfSignalData.trackingSignalSequenceNumber = undefined;
            }
        }

        if (envelope.address === undefined) {
            // No address indicates a container signal message.
            this.emit("signal", transformed, local);
            return;
        }

        this.dataStores.processSignal(envelope.address, transformed, local);
    }

    public async getRootDataStore(id: string, wait = true): Promise<IFluidRouter> {
        return this.getRootDataStoreChannel(id, wait);
    }

    private async getRootDataStoreChannel(id: string, wait = true): Promise<IFluidDataStoreChannel> {
        await this.dataStores.waitIfPendingAlias(id);
        const internalId = this.internalId(id);
        const context = await this.dataStores.getDataStore(internalId, wait, false /* viaHandle */);
        assert(await context.isRoot(), 0x12b /* "did not get root data store" */);
        return context.realize();
    }

    /**
     * Flush the pending ops manually.
     * This method is expected to be called at the end of a batch.
     */
    private flush(): void {
        assert(this._orderSequentiallyCalls === 0,
            0x24c /* "Cannot call `flush()` from `orderSequentially`'s callback" */);

        this.flushBatch(this.pendingAttachBatch.popBatch());
        this.flushBatch(this.pendingBatch.popBatch());

        assert(this.emptyBatch, 0x3cf /* reentrancy */);
    }

    protected flushBatch(batch: BatchMessage[]): void {
        const length = batch.length;

        if (length > 1) {
            batch[0].metadata = { ...batch[0].metadata, batch: true };
            batch[length - 1].metadata = { ...batch[length - 1].metadata, batch: false };
        }

        let clientSequenceNumber: number = -1;

        // Did we disconnect in the middle of turn-based batch?
        // If so, do nothing, as pending state manager will resubmit it correctly on reconnect.
        if (this.canSendOps()) {
            if (this.context.submitBatchFn !== undefined) {
                const batchToSend: IBatchMessage[] = [];

                for (const message of batch) {
                    batchToSend.push({ contents: message.contents, metadata: message.metadata });
                }

                // returns clientSequenceNumber of last message in a batch
                clientSequenceNumber = this.context.submitBatchFn(batchToSend);
            } else {
                // Legacy path - supporting old loader versions. Can be removed only when LTS moves above
                // version that has support for batches (submitBatchFn)
                for (const message of batch) {
                    // Legacy path doesn't support compressed payloads and will submit uncompressed payload anyways
                    if (message.metadata?.compressed) {
                        delete message.metadata.compressed;
                    }

                    clientSequenceNumber = this.context.submitFn(
                        MessageType.Operation,
                        message.deserializedContent,
                        true, // batch
                        message.metadata);
                }

                this.deltaSender.flush();
            }

            // Convert from clientSequenceNumber of last message in the batch to clientSequenceNumber of first message.
            clientSequenceNumber -= batch.length - 1;
            assert(clientSequenceNumber >= 0, 0x3d0 /* clientSequenceNumber can't be negative */);
        }

        // Let the PendingStateManager know that a message was submitted.
        // In future, need to shift toward keeping batch as a whole!
        for (const message of batch) {
            this.pendingStateManager.onSubmitMessage(
                message.deserializedContent.type,
                clientSequenceNumber,
                message.referenceSequenceNumber,
                message.deserializedContent.contents,
                message.localOpMetadata,
                message.metadata,
            );
            clientSequenceNumber++;
        }
    }

    public orderSequentially(callback: () => void): void {
        let checkpoint: { rollback: (action: (message: BatchMessage) => void) => void; } | undefined;

        if (this.mc.config.getBoolean("Fluid.ContainerRuntime.EnableRollback")) {
            // Note: we are not touching this.pendingAttachBatch here, for two reasons:
            // 1. It would not help, as we flush attach ops as they become available.
            // 2. There is no way to undo process of data store creation.
            checkpoint = this.pendingBatch.checkpoint();
        }
        try {
            this._orderSequentiallyCalls++;
            callback();
        } catch (error) {
            if (checkpoint) {
                // This will throw and close the container if rollback fails
                try {
                    checkpoint.rollback((message: BatchMessage) =>
                        this.rollback(
                            message.deserializedContent.type,
                            message.deserializedContent.contents,
                            message.localOpMetadata));
                } catch (err) {
                    const error2 = wrapError(err, (message) => {
                        return DataProcessingError.create(
                            `RollbackError: ${message}`,
                            "checkpointRollback",
                            undefined) as DataProcessingError;
                    });
                    this.closeFn(error2);
                    throw error2;
                }
            } else {
                // pre-0.58 error message: orderSequentiallyCallbackException
                this.closeFn(new GenericError("orderSequentially callback exception", error));
            }
            throw error; // throw the original error for the consumer of the runtime
        } finally {
            this._orderSequentiallyCalls--;
        }

        // We don't flush on TurnBased since we expect all messages in the same JS turn to be part of the same batch
        if (this.flushMode !== FlushMode.TurnBased && this._orderSequentiallyCalls === 0) {
            this.flush();
        }
    }

    public async createDataStore(pkg: string | string[]): Promise<IDataStore> {
        const internalId = uuid();
        return channelToDataStore(
            await this._createDataStore(pkg, internalId),
            internalId,
            this,
            this.dataStores,
            this.mc.logger);
    }

    public createDetachedRootDataStore(
        pkg: Readonly<string[]>,
        rootDataStoreId: string): IFluidDataStoreContextDetached {
        if (rootDataStoreId.includes("/")) {
            throw new UsageError(`Id cannot contain slashes: '${rootDataStoreId}'`);
        }
        return this.dataStores.createDetachedDataStoreCore(pkg, true, rootDataStoreId);
    }

    public createDetachedDataStore(pkg: Readonly<string[]>): IFluidDataStoreContextDetached {
        return this.dataStores.createDetachedDataStoreCore(pkg, false);
    }

    public async _createDataStoreWithProps(
        pkg: string | string[],
        props?: any,
        id = uuid(),
    ): Promise<IDataStore> {
        const fluidDataStore = await this.dataStores._createFluidDataStoreContext(
            Array.isArray(pkg) ? pkg : [pkg], id, props).realize();
        return channelToDataStore(fluidDataStore, id, this, this.dataStores, this.mc.logger);
    }

    private async _createDataStore(
        pkg: string | string[],
        id = uuid(),
        props?: any,
    ): Promise<IFluidDataStoreChannel> {
        return this.dataStores
            ._createFluidDataStoreContext(Array.isArray(pkg) ? pkg : [pkg], id, props)
            .realize();
    }

    private canSendOps() {
        return this.connected && !this.deltaManager.readOnlyInfo.readonly;
    }

    /**
     * Are we in the middle of batching ops together?
     */
    private currentlyBatching() {
        return this.flushMode === FlushMode.TurnBased || this._orderSequentiallyCalls !== 0;
    }

    public getQuorum(): IQuorumClients {
        return this.context.quorum;
    }

    public getAudience(): IAudience {
        // eslint-disable-next-line @typescript-eslint/no-non-null-assertion
        return this.context.audience!;
    }

    /**
     * Returns true of container is dirty, i.e. there are some pending local changes that
     * either were not sent out to delta stream or were not yet acknowledged.
     */
    public get isDirty(): boolean {
        return this.dirtyContainer;
    }

    private isContainerMessageDirtyable(type: ContainerMessageType, contents: any) {
        // For legacy purposes, exclude the old built-in AgentScheduler from dirty consideration as a special-case.
        // Ultimately we should have no special-cases from the ContainerRuntime's perspective.
        if (type === ContainerMessageType.Attach) {
            const attachMessage = contents as InboundAttachMessage;
            if (attachMessage.id === agentSchedulerId) {
                return false;
            }
        } else if (type === ContainerMessageType.FluidDataStoreOp) {
            const envelope = contents as IEnvelope;
            if (envelope.address === agentSchedulerId) {
                return false;
            }
        }
        return true;
    }

    private createNewSignalEnvelope(address: string | undefined, type: string, content: any): ISignalEnvelope {
        const newSequenceNumber = ++this._perfSignalData.signalSequenceNumber;
        const newEnvelope: ISignalEnvelope = {
            address,
            clientSignalSequenceNumber: newSequenceNumber,
            contents: { type, content },
        };

        // We should not track any signals in case we already have a tracking number.
        if (newSequenceNumber % this.defaultTelemetrySignalSampleCount === 1 &&
            this._perfSignalData.trackingSignalSequenceNumber === undefined) {
            this._perfSignalData.signalTimestamp = Date.now();
            this._perfSignalData.trackingSignalSequenceNumber = newSequenceNumber;
        }

        return newEnvelope;
    }

    /**
     * Submits the signal to be sent to other clients.
     * @param type - Type of the signal.
     * @param content - Content of the signal.
     */
    public submitSignal(type: string, content: any) {
        this.verifyNotClosed();
        const envelope = this.createNewSignalEnvelope(undefined /* address */, type, content);
        return this.context.submitSignalFn(envelope);
    }

    public submitDataStoreSignal(address: string, type: string, content: any) {
        const envelope = this.createNewSignalEnvelope(address, type, content);
        return this.context.submitSignalFn(envelope);
    }

    public setAttachState(attachState: AttachState.Attaching | AttachState.Attached): void {
        if (attachState === AttachState.Attaching) {
            assert(this.attachState === AttachState.Attaching,
                0x12d /* "Container Context should already be in attaching state" */);
        } else {
            assert(this.attachState === AttachState.Attached,
                0x12e /* "Container Context should already be in attached state" */);
            this.emit("attached");
        }

        if (attachState === AttachState.Attached && !this.hasPendingMessages()) {
            this.updateDocumentDirtyState(false);
        }
        this.dataStores.setAttachState(attachState);
    }

    /**
     * Create a summary. Used when attaching or serializing a detached container.
     *
     * @param blobRedirectTable - A table passed during the attach process. While detached, blob upload is supported
     * using IDs generated locally. After attach, these IDs cannot be used, so this table maps the old local IDs to the
     * new storage IDs so requests can be redirected.
     * @param telemetryContext - summary data passed through the layers for telemetry purposes
     */
    public createSummary(blobRedirectTable?: Map<string, string>, telemetryContext?: ITelemetryContext): ISummaryTree {
        if (blobRedirectTable) {
            this.blobManager.setRedirectTable(blobRedirectTable);
        }

        const summarizeResult = this.dataStores.createSummary(telemetryContext);
        // Wrap data store summaries in .channels subtree.
        wrapSummaryInChannelsTree(summarizeResult);

        this.addContainerStateToSummary(
            summarizeResult,
            true /* fullTree */,
            false /* trackState */,
            telemetryContext,
        );
        return summarizeResult.summary;
    }

    public async getAbsoluteUrl(relativeUrl: string): Promise<string | undefined> {
        if (this.context.getAbsoluteUrl === undefined) {
            throw new Error("Driver does not implement getAbsoluteUrl");
        }
        if (this.attachState !== AttachState.Attached) {
            return undefined;
        }
        return this.context.getAbsoluteUrl(relativeUrl);
    }

    private async summarizeInternal(
        fullTree: boolean,
        trackState: boolean,
        telemetryContext?: ITelemetryContext,
    ): Promise<ISummarizeInternalResult> {
        const summarizeResult = await this.dataStores.summarize(fullTree, trackState, telemetryContext);

        // Wrap data store summaries in .channels subtree.
        wrapSummaryInChannelsTree(summarizeResult);
        const pathPartsForChildren = [channelsTreeName];

        this.addContainerStateToSummary(summarizeResult, fullTree, trackState, telemetryContext);
        return {
            ...summarizeResult,
            id: "",
            pathPartsForChildren,
        };
    }

    /**
     * Returns a summary of the runtime at the current sequence number.
     */
    public async summarize(options: {
        /** True to generate the full tree with no handle reuse optimizations; defaults to false */
        fullTree?: boolean;
        /** True to track the state for this summary in the SummarizerNodes; defaults to true */
        trackState?: boolean;
        /** Logger to use for correlated summary events */
        summaryLogger?: ITelemetryLogger;
        /** True to run garbage collection before summarizing; defaults to true */
        runGC?: boolean;
        /** True to generate full GC data */
        fullGC?: boolean;
        /** True to run GC sweep phase after the mark phase */
        runSweep?: boolean;
    }): Promise<IRootSummaryTreeWithStats> {
        this.verifyNotClosed();

        const {
            fullTree = false,
            trackState = true,
            summaryLogger = this.mc.logger,
            runGC = this.garbageCollector.shouldRunGC,
            runSweep,
            fullGC,
        } = options;

        let gcStats: IGCStats | undefined;
        if (runGC) {
            gcStats = await this.collectGarbage({ logger: summaryLogger, runSweep, fullGC });
        }

        const telemetryContext = new TelemetryContext();
        const { stats, summary } = await this.summarizerNode.summarize(fullTree, trackState, telemetryContext);

        this.logger.sendTelemetryEvent({ eventName: "SummarizeTelemetry", details: telemetryContext.serialize() });

        assert(summary.type === SummaryType.Tree,
            0x12f /* "Container Runtime's summarize should always return a tree" */);

        return { stats, summary, gcStats };
    }

    /**
     * Implementation of IGarbageCollectionRuntime::updateStateBeforeGC.
     * Before GC runs, called by the garbage collector to update any pending GC state. This is mainly used to notify
     * the garbage collector of references detected since the last GC run. Most references are notified immediately
     * but there can be some for which async operation is required (such as detecting new root data stores).
     */
    public async updateStateBeforeGC() {
        return this.dataStores.updateStateBeforeGC();
    }

    /**
     * Implementation of IGarbageCollectionRuntime::getGCData.
     * Generates and returns the GC data for this container.
     * @param fullGC - true to bypass optimizations and force full generation of GC data.
     */
    public async getGCData(fullGC?: boolean): Promise<IGarbageCollectionData> {
        const builder = new GCDataBuilder();
        const dsGCData = await this.dataStores.getGCData(fullGC);
        builder.addNodes(dsGCData.gcNodes);

        const blobsGCData = this.blobManager.getGCData(fullGC);
        builder.addNodes(blobsGCData.gcNodes);
        return builder.getGCData();
    }

    /**
     * Implementation of IGarbageCollectionRuntime::updateUsedRoutes.
     * After GC has run, called to notify this container's nodes of routes that are used in it.
     * @param usedRoutes - The routes that are used in all nodes in this Container.
     */
    public updateUsedRoutes(usedRoutes: string[]) {
        // Update our summarizer node's used routes. Updating used routes in summarizer node before
        // summarizing is required and asserted by the the summarizer node. We are the root and are
        // always referenced, so the used routes is only self-route (empty string).
        this.summarizerNode.updateUsedRoutes([""]);

        const dataStoreUsedRoutes: string[] = [];
        for (const route of usedRoutes) {
            if (route.split("/")[1] !== BlobManager.basePath) {
                dataStoreUsedRoutes.push(route);
            }
        }

        return this.dataStores.updateUsedRoutes(dataStoreUsedRoutes);
    }

    /**
     * This is called to update objects whose routes are unused. The unused objects are either deleted or marked as
     * tombstones.
     * @param unusedRoutes - The routes that are unused in all data stores in this Container.
     * @param tombstone - if true, the objects corresponding to unused routes are marked tombstones. Otherwise, they
     * are deleted.
     */
    public updateUnusedRoutes(unusedRoutes: string[], tombstone: boolean) {
        const blobManagerUnusedRoutes: string[] = [];
        const dataStoreUnusedRoutes: string[] = [];
        for (const route of unusedRoutes) {
            if (this.isBlobPath(route)) {
                blobManagerUnusedRoutes.push(route);
            } else {
                dataStoreUnusedRoutes.push(route);
            }
        }

        // Todo: Add tombstone for attachment blobs. For now, we ignore attachment blobs that should be tombstoned.
        if (!tombstone) {
            this.blobManager.deleteUnusedRoutes(blobManagerUnusedRoutes);
        }
        this.dataStores.updateUnusedRoutes(dataStoreUnusedRoutes, tombstone);
    }

    /**
     * Returns a server generated referenced timestamp to be used to track unreferenced nodes by GC.
     */
    public getCurrentReferenceTimestampMs(): number | undefined {
        // Use the timestamp of the last message seen by this client as that is server generated. If no messages have
        // been processed, use the timestamp of the message from the last summary.
        return this.deltaManager.lastMessage?.timestamp ?? this.messageAtLastSummary?.timestamp;
    }

    /**
     * Returns the type of the GC node. Currently, there are nodes that belong to the root ("/"), data stores or
     * blob manager.
     */
    public getNodeType(nodePath: string): GCNodeType {
        if (this.isBlobPath(nodePath)) {
            return GCNodeType.Blob;
        }
        return this.dataStores.getGCNodeType(nodePath) ?? GCNodeType.Other;
    }

    /**
     * Called by GC to retrieve the package path of the node with the given path. The node should belong to a
     * data store or an attachment blob.
     */
    public async getGCNodePackagePath(nodePath: string): Promise<readonly string[] | undefined> {
        switch (this.getNodeType(nodePath)) {
            case GCNodeType.Blob:
                return ["_blobs"];
            case GCNodeType.DataStore:
            case GCNodeType.SubDataStore:
                return this.dataStores.getDataStorePackagePath(nodePath);
            default:
                assert(false, 0x2de /* "Package path requested for unsupported node type." */);
        }
    }

    /**
     * Returns whether a given path is for attachment blobs that are in the format - "/BlobManager.basePath/...".
     */
    private isBlobPath(path: string): boolean {
        const pathParts = path.split("/");
        if (pathParts.length < 2 || pathParts[1] !== BlobManager.basePath) {
            return false;
        }
        return true;
    }

    /**
     * Runs garbage collection and updates the reference / used state of the nodes in the container.
     * @returns the statistics of the garbage collection run; undefined if GC did not run.
     */
    public async collectGarbage(
        options: {
            /** Logger to use for logging GC events */
            logger?: ITelemetryLogger;
            /** True to run GC sweep phase after the mark phase */
            runSweep?: boolean;
            /** True to generate full GC data */
            fullGC?: boolean;
        },
    ): Promise<IGCStats | undefined> {
        return this.garbageCollector.collectGarbage(options);
    }

    /**
     * Called when a new outbound reference is added to another node. This is used by garbage collection to identify
     * all references added in the system.
     * @param srcHandle - The handle of the node that added the reference.
     * @param outboundHandle - The handle of the outbound node that is referenced.
     */
    public addedGCOutboundReference(srcHandle: IFluidHandle, outboundHandle: IFluidHandle) {
        this.garbageCollector.addedOutboundReference(srcHandle.absolutePath, outboundHandle.absolutePath);
    }

    /**
     * Generates the summary tree, uploads it to storage, and then submits the summarize op.
     * This is intended to be called by the summarizer, since it is the implementation of
     * ISummarizerInternalsProvider.submitSummary.
     * It takes care of state management at the container level, including pausing inbound
     * op processing, updating SummarizerNode state tracking, and garbage collection.
     * @param options - options controlling how the summary is generated or submitted
     */
    public async submitSummary(options: ISubmitSummaryOptions): Promise<SubmitSummaryResult> {
        const { fullTree, refreshLatestAck, summaryLogger } = options;
        // The summary number for this summary. This will be updated during the summary process, so get it now and
        // use it for all events logged during this summary.
        const summaryNumber = this.nextSummaryNumber;
        const summaryNumberLogger = ChildLogger.create(
            summaryLogger,
            undefined,
            {
                all: { summaryNumber },
            },
        );

        assert(this.emptyBatch, 0x3d1 /* Can't trigger summary in the middle of a batch */);

        let latestSnapshotVersionId: string | undefined;
        if (refreshLatestAck) {
            const latestSnapshotInfo = await this.refreshLatestSummaryAckFromServer(
                ChildLogger.create(summaryNumberLogger, undefined, { all: { safeSummary: true } }));
            const latestSnapshotRefSeq = latestSnapshotInfo.latestSnapshotRefSeq;
            latestSnapshotVersionId = latestSnapshotInfo.latestSnapshotVersionId;

            // We might need to catch up to the latest summary's reference sequence number before pausing.
            await this.waitForDeltaManagerToCatchup(latestSnapshotRefSeq,
                summaryNumberLogger);
        }

        try {
            await this.deltaManager.inbound.pause();

            const summaryRefSeqNum = this.deltaManager.lastSequenceNumber;
            const minimumSequenceNumber = this.deltaManager.minimumSequenceNumber;
            const message = `Summary @${summaryRefSeqNum}:${this.deltaManager.minimumSequenceNumber}`;
            const lastAck = this.summaryCollection.latestAck;

            this.summarizerNode.startSummary(summaryRefSeqNum, summaryNumberLogger);

            // Helper function to check whether we should still continue between each async step.
            const checkContinue = (): { continue: true; } | { continue: false; error: string; } => {
                // Do not check for loss of connectivity directly! Instead leave it up to
                // RunWhileConnectedCoordinator to control policy in a single place.
                // This will allow easier change of design if we chose to. For example, we may chose to allow
                // summarizer to reconnect in the future.
                // Also checking for cancellation is a must as summary process may be abandoned for other reasons,
                // like loss of connectivity for main (interactive) client.
                if (options.cancellationToken.cancelled) {
                    return { continue: false, error: "disconnected" };
                }
                // That said, we rely on submitSystemMessage() that today only works in connected state.
                // So if we fail here, it either means that RunWhileConnectedCoordinator does not work correctly,
                // OR that design changed and we need to remove this check and fix submitSystemMessage.
                assert(this.connected, 0x258 /* "connected" */);

                // Ensure that lastSequenceNumber has not changed after pausing.
                // We need the summary op's reference sequence number to match our summary sequence number,
                // otherwise we'll get the wrong sequence number stamped on the summary's .protocol attributes.
                if (this.deltaManager.lastSequenceNumber !== summaryRefSeqNum) {
                    return {
                        continue: false,
                        // eslint-disable-next-line max-len
                        error: `lastSequenceNumber changed before uploading to storage. ${this.deltaManager.lastSequenceNumber} !== ${summaryRefSeqNum}`,
                    };
                }
                assert(summaryRefSeqNum === this.deltaManager.lastMessage?.sequenceNumber,
                    0x395 /* it's one and the same thing */);

                if (lastAck !== this.summaryCollection.latestAck) {
                    return {
                        continue: false,
                        // eslint-disable-next-line max-len
                        error: `Last summary changed while summarizing. ${this.summaryCollection.latestAck} !== ${lastAck}`,
                    };
                }
                return { continue: true };
            };

            let continueResult = checkContinue();
            if (!continueResult.continue) {
                return {
                    stage: "base",
                    referenceSequenceNumber: summaryRefSeqNum,
                    minimumSequenceNumber,
                    error: continueResult.error,
                };
            }

            const trace = Trace.start();
            let summarizeResult: IRootSummaryTreeWithStats;
            // If the GC state needs to be reset, we need to force a full tree summary and update the unreferenced
            // state of all the nodes.
            const forcedFullTree = this.garbageCollector.summaryStateNeedsReset;
            try {
                summarizeResult = await this.summarize({
                    fullTree: fullTree ?? forcedFullTree,
                    trackState: true,
                    summaryLogger: summaryNumberLogger,
                    runGC: this.garbageCollector.shouldRunGC,
                });
            } catch (error) {
                return {
                    stage: "base",
                    referenceSequenceNumber: summaryRefSeqNum,
                    minimumSequenceNumber,
                    error,
                };
            }
            const { summary: summaryTree, stats: partialStats } = summarizeResult;

            // Now that we have generated the summary, update the message at last summary to the last message processed.
            this.messageAtLastSummary = this.deltaManager.lastMessage;

            // Counting dataStores and handles
            // Because handles are unchanged dataStores in the current logic,
            // summarized dataStore count is total dataStore count minus handle count
            const dataStoreTree = summaryTree.tree[channelsTreeName];

            assert(dataStoreTree.type === SummaryType.Tree, 0x1fc /* "summary is not a tree" */);
            const handleCount = Object.values(dataStoreTree.tree).filter(
                (value) => value.type === SummaryType.Handle).length;
            const gcSummaryTreeStats = summaryTree.tree[gcTreeKey]
                ? calculateStats(summaryTree.tree[gcTreeKey])
                : undefined;

            const summaryStats: IGeneratedSummaryStats = {
                dataStoreCount: this.dataStores.size,
                summarizedDataStoreCount: this.dataStores.size - handleCount,
                gcStateUpdatedDataStoreCount: summarizeResult.gcStats?.updatedDataStoreCount,
                gcBlobNodeCount: gcSummaryTreeStats?.blobNodeCount,
                gcTotalBlobsSize: gcSummaryTreeStats?.totalBlobSize,
                summaryNumber,
                ...partialStats,
            };
            const generateSummaryData = {
                referenceSequenceNumber: summaryRefSeqNum,
                minimumSequenceNumber,
                summaryTree,
                summaryStats,
                generateDuration: trace.trace().duration,
                forcedFullTree,
            } as const;

            continueResult = checkContinue();
            if (!continueResult.continue) {
                return { stage: "generate", ...generateSummaryData, error: continueResult.error };
            }

            // It may happen that the lastAck it not correct due to missing summaryAck in case of single commit
            // summary. So if the previous summarizer closes just after submitting the summary and before
            // submitting the summaryOp then we can't rely on summaryAck. So in case we have
            // latestSnapshotVersionId from storage and it does not match with the lastAck ackHandle, then use
            // the one fetched from storage as parent as that is the latest.
            let summaryContext: ISummaryContext;
            if (lastAck?.summaryAck.contents.handle !== latestSnapshotVersionId
                && latestSnapshotVersionId !== undefined) {
                summaryContext = {
                    proposalHandle: undefined,
                    ackHandle: latestSnapshotVersionId,
                    referenceSequenceNumber: summaryRefSeqNum,
                };
            } else if (lastAck === undefined) {
                summaryContext = {
                    proposalHandle: undefined,
                    ackHandle: this.context.getLoadedFromVersion()?.id,
                    referenceSequenceNumber: summaryRefSeqNum,
                };
            } else {
                summaryContext = {
                    proposalHandle: lastAck.summaryOp.contents.handle,
                    ackHandle: lastAck.summaryAck.contents.handle,
                    referenceSequenceNumber: summaryRefSeqNum,
                };
            }

            let handle: string;
            try {
                handle = await this.storage.uploadSummaryWithContext(summarizeResult.summary, summaryContext);
            } catch (error) {
                return { stage: "generate", ...generateSummaryData, error };
            }

            const parent = summaryContext.ackHandle;
            const summaryMessage: ISummaryContent = {
                handle,
                // eslint-disable-next-line @typescript-eslint/no-non-null-assertion
                head: parent!,
                message,
                parents: parent ? [parent] : [],
            };
            const uploadData = {
                ...generateSummaryData,
                handle,
                uploadDuration: trace.trace().duration,
            } as const;

            continueResult = checkContinue();
            if (!continueResult.continue) {
                return { stage: "upload", ...uploadData, error: continueResult.error };
            }

            let clientSequenceNumber: number;
            try {
                clientSequenceNumber = this.submitSummaryMessage(summaryMessage);
            } catch (error) {
                return { stage: "upload", ...uploadData, error };
            }

            const submitData = {
                stage: "submit",
                ...uploadData,
                clientSequenceNumber,
                submitOpDuration: trace.trace().duration,
            } as const;

            this.summarizerNode.completeSummary(handle);
            return submitData;
        } finally {
            // Cleanup wip summary in case of failure
            this.summarizerNode.clearSummary();
            // Restart the delta manager
            this.deltaManager.inbound.resume();
        }
    }

    private processRemoteChunkedMessage(message: ISequencedDocumentMessage) {
        if (message.type !== ContainerMessageType.ChunkedOp) {
            return message;
        }

        const clientId = message.clientId;
        const chunkedContent = message.contents as IChunkedOp;
        this.addChunk(clientId, chunkedContent);
        if (chunkedContent.chunkId === chunkedContent.totalChunks) {
            const newMessage = { ...message };
            // eslint-disable-next-line @typescript-eslint/no-non-null-assertion
            const serializedContent = this.chunkMap.get(clientId)!.join("");
            newMessage.contents = JSON.parse(serializedContent);
            newMessage.type = chunkedContent.originalType;
            this.clearPartialChunks(clientId);
            return newMessage;
        }
        return message;
    }

    private addChunk(clientId: string, chunkedContent: IChunkedOp) {
        let map = this.chunkMap.get(clientId);
        if (map === undefined) {
            map = [];
            this.chunkMap.set(clientId, map);
        }
        assert(chunkedContent.chunkId === map.length + 1,
            0x131 /* "Mismatch between new chunkId and expected chunkMap" */); // 1-based indexing
        map.push(chunkedContent.contents);
    }

    private clearPartialChunks(clientId: string) {
        if (this.chunkMap.has(clientId)) {
            this.chunkMap.delete(clientId);
        }
    }

    private hasPendingMessages() {
        return this.pendingStateManager.hasPendingMessages() || !this.emptyBatch;
    }

    private updateDocumentDirtyState(dirty: boolean) {
        if (this.attachState !== AttachState.Attached) {
            assert(dirty, 0x3d2 /* Non-attached container is dirty */);
        } else {
            // Other way is not true = see this.isContainerMessageDirtyable()
            assert(!dirty || this.hasPendingMessages(),
                0x3d3 /* if doc is dirty, there has to be pending ops */);
        }

        if (this.dirtyContainer === dirty) {
            return;
        }

        this.dirtyContainer = dirty;
        if (this.emitDirtyDocumentEvent) {
            this.emit(dirty ? "dirty" : "saved");
            this.context.updateDirtyContainerState(dirty);
        }
    }

    public submitDataStoreOp(
        id: string,
        contents: any,
        localOpMetadata: unknown = undefined): void {
        const envelope: IEnvelope = {
            address: id,
            contents,
        };
        this.submit(ContainerMessageType.FluidDataStoreOp, envelope, localOpMetadata);
    }

    public submitDataStoreAliasOp(contents: any, localOpMetadata: unknown): void {
        const aliasMessage = contents as IDataStoreAliasMessage;
        if (!isDataStoreAliasMessage(aliasMessage)) {
            throw new UsageError("malformedDataStoreAliasMessage");
        }

        this.submit(ContainerMessageType.Alias, contents, localOpMetadata);
    }

    public async uploadBlob(blob: ArrayBufferLike): Promise<IFluidHandle<ArrayBufferLike>> {
        this.verifyNotClosed();
        return this.blobManager.createBlob(blob);
    }

    private submit(
        type: ContainerMessageType,
        contents: any,
        localOpMetadata: unknown = undefined,
        metadata: Record<string, unknown> | undefined = undefined,
    ): void {
        this.verifyNotClosed();
        this.verifyCanSubmitOps();

        // There should be no ops in detached container state!
        assert(this.attachState !== AttachState.Detached, 0x132 /* "sending ops in detached container" */);

        const deserializedContent: ContainerRuntimeMessage = { type, contents };
        const serializedContent = JSON.stringify(deserializedContent);

        if (this.deltaManager.readOnlyInfo.readonly) {
            this.logger.sendErrorEvent({ eventName: "SubmitOpInReadonly" });
        }

        const message: BatchMessage = {
            contents: serializedContent,
            deserializedContent,
            metadata,
            localOpMetadata,
            referenceSequenceNumber: this.deltaManager.lastSequenceNumber,
        };

        try {
            // If this is attach message for new data store, and we are in a batch, send this op out of order
            // Is it safe:
            //    Yes, this should be safe reordering. Newly created data stores are not visible through API surface.
            //    They become visible only when aliased, or handle to some sub-element of newly created datastore
            //    is stored in some DDS, i.e. only after some other op.
            // Why:
            //    Attach ops are large, and expensive to process. Plus there are scenarios where a lot of new data
            //    stores are created, causing issues like relay service throttling (too many ops) and catastrophic
            //    failure (batch is too large). Pushing them earlier and outside of main batch should alleviate
            //    these issues.
            // Cons:
            //    1. With large batches, relay service may throttle clients. Clients may disconnect while throttled.
            //    This change creates new possibility of a lot of newly created data stores never being referenced
            //    because client died before it had a change to submit the rest of the ops. This will create more
            //    garbage that needs to be collected leveraging GC (Garbage Collection) feature.
            //    2. Sending ops out of order means they are excluded from rollback functionality. This is not an issue
            //    today as rollback can't undo creation of data store. To some extent not sending them is a bigger
            //    issue than sending.
            // Please note that this does not change file format, so it can be disabled in the future if this
            // optimization no longer makes sense (for example, batch compression may make it less appealing).
            if (this.currentlyBatching() && type === ContainerMessageType.Attach &&
                this.mc.config.getBoolean("Fluid.ContainerRuntime.enableAttachOpReorder") === true) {
                if (!this.pendingAttachBatch.push(message)) {
                    // BatchManager has two limits - soft limit & hard limit. Soft limit is only engaged
                    // when queue is not empty.
                    // Flush queue & retry. Failure on retry would mean - single message is bigger than hard limit
                    this.flushBatch(this.pendingAttachBatch.popBatch());
                    if (!this.pendingAttachBatch.push(message)) {
                        throw new GenericError(
                            "BatchTooLarge",
                            /* error */ undefined,
                            {
                                opSize: (message.contents?.length) ?? 0,
                                count: this.pendingAttachBatch.length,
                                limit: this.pendingAttachBatch.options.hardLimit,
                            });
                    }
                }
            } else {
                if (!this.pendingBatch.push(message)) {
                    throw new GenericError(
                        "BatchTooLarge",
                        /* error */ undefined,
                        {
                            opSize: (message.contents?.length) ?? 0,
                            count: this.pendingBatch.length,
                            limit: this.pendingBatch.options.hardLimit,
                        });
                }
                if (!this.currentlyBatching()) {
                    this.flush();
                } else if (!this.flushMicroTaskExists) {
                    this.flushMicroTaskExists = true;
                    // Queue a microtask to detect the end of the turn and force a flush.
                    // eslint-disable-next-line @typescript-eslint/no-floating-promises
                    Promise.resolve().then(() => {
                        this.flushMicroTaskExists = false;
                        this.flush();
                    });
                }
            }
        } catch (error) {
            this.closeFn(error as GenericError);
            throw error;
        }

        if (this.isContainerMessageDirtyable(type, contents)) {
            this.updateDocumentDirtyState(true);
        }
    }

    private submitSummaryMessage(contents: ISummaryContent) {
        this.verifyNotClosed();
        assert(this.connected, 0x133 /* "Container disconnected when trying to submit system message" */);

        // System message should not be sent in the middle of the batch.
        assert(this.emptyBatch, 0x3d4 /* System op in the middle of a batch */);

        // back-compat: ADO #1385: Make this call unconditional in the future
        return this.context.submitSummaryFn !== undefined
            ? this.context.submitSummaryFn(contents)
            : this.context.submitFn(
                MessageType.Summarize,
                contents,
                false);
    }

    /**
     * Throw an error if the runtime is closed.  Methods that are expected to potentially
     * be called after dispose due to asynchrony should not call this.
     */
    private verifyNotClosed() {
        if (this._disposed) {
            throw new Error("Runtime is closed");
        }
    }

    private verifyCanSubmitOps() {
        if (this.ensureNoDataModelChangesCalls > 0) {
            if (this.opReentryCallsToReport > 0) {
                this.mc.logger.sendTelemetryEvent(
                    { eventName: "Op reentry detected" },
                    // We need to capture the call stack in order to inspect the source of this usage pattern
                    new GenericError("Op reentry detected"),
                );
                this.opReentryCallsToReport--;
            }

            // Creating ops while processing ops can lead
            // to undefined behavior and events observed in the wrong order.
            // For example, we have two callbacks registered for a DDS, A and B.
            // Then if on change #1 callback A creates change #2, the invocation flow will be:
            //
            // A because of #1
            // A because of #2
            // B because of #2
            // B because of #1
            //
            // The runtime must enforce op coherence by not allowing ops to be submitted
            // while ops are being processed.
            if (this.enableOpReentryCheck) {
                throw new UsageError("Op was submitted from within a `ensureNoDataModelChanges` callback");
            }
        }
    }

    /**
     * Finds the right store and asks it to resubmit the message. This typically happens when we
     * reconnect and there are pending messages.
     * @param content - The content of the original message.
     * @param localOpMetadata - The local metadata associated with the original message.
     */
    private reSubmit(
        type: ContainerMessageType,
        content: any,
        localOpMetadata: unknown,
        opMetadata: Record<string, unknown> | undefined,
    ) {
        switch (type) {
            case ContainerMessageType.FluidDataStoreOp:
                // For Operations, call resubmitDataStoreOp which will find the right store
                // and trigger resubmission on it.
                this.dataStores.resubmitDataStoreOp(content, localOpMetadata);
                break;
            case ContainerMessageType.Attach:
            case ContainerMessageType.Alias:
                this.submit(type, content, localOpMetadata);
                break;
            case ContainerMessageType.ChunkedOp:
                throw new Error(`chunkedOp not expected here`);
            case ContainerMessageType.BlobAttach:
                this.blobManager.reSubmit(opMetadata);
                break;
            case ContainerMessageType.Rejoin:
                this.submit(type, content);
                break;
            default:
                unreachableCase(type, `Unknown ContainerMessageType: ${type}`);
        }
    }

    private rollback(
        type: ContainerMessageType,
        content: any,
        localOpMetadata: unknown,
    ) {
        switch (type) {
            case ContainerMessageType.FluidDataStoreOp:
                // For operations, call rollbackDataStoreOp which will find the right store
                // and trigger rollback on it.
                this.dataStores.rollbackDataStoreOp(content, localOpMetadata);
                break;
            default:
                throw new Error(`Can't rollback ${type}`);
        }
    }

    private async waitForDeltaManagerToCatchup(
        latestSnapshotRefSeq: number,
        summaryLogger: ITelemetryLogger,
    ): Promise<void> {
        if (latestSnapshotRefSeq > this.deltaManager.lastSequenceNumber) {
            // We need to catch up to the latest summary's reference sequence number before proceeding.
            await PerformanceEvent.timedExecAsync(
                summaryLogger,
                {
                    eventName: "WaitingForSeq",
                    lastSequenceNumber: this.deltaManager.lastSequenceNumber,
                    targetSequenceNumber: latestSnapshotRefSeq,
                    lastKnownSeqNumber: this.deltaManager.lastKnownSeqNumber,
                },
                async () => waitForSeq(this.deltaManager, latestSnapshotRefSeq),
                { start: true, end: true, cancel: "error" }, // definitely want start event
            );
        }
    }

    /** Implementation of ISummarizerInternalsProvider.refreshLatestSummaryAck */
    public async refreshLatestSummaryAck(options: IRefreshSummaryAckOptions) {
        const { proposalHandle, ackHandle, summaryRefSeq, summaryLogger } = options;
        const readAndParseBlob = async <T>(id: string) => readAndParse<T>(this.storage, id);
        // The call to fetch the snapshot is very expensive and not always needed.
        // It should only be done by the summarizerNode, if required.
        // When fetching from storage we will always get the latest version and do not use the ackHandle.
        const snapshotTreeFetcher = async () => {
            const fetchResult = await this.fetchSnapshotFromStorage(
                null,
                summaryLogger,
                {
                    eventName: "RefreshLatestSummaryGetSnapshot",
                    ackHandle,
                    summaryRefSeq,
                    fetchLatest: true,
                });

            const latestSnapshotRefSeq = await seqFromTree(fetchResult.snapshotTree, readAndParseBlob);
            summaryLogger.sendTelemetryEvent(
            {
                eventName: "LatestSummaryRetrieved",
                ackHandle,
                lastSequenceNumber: latestSnapshotRefSeq,
                targetSequenceNumber: summaryRefSeq,
            });

            // In case we had to retrieve the latest snapshot and it is different than summaryRefSeq,
            // wait for the delta manager to catch up before refreshing the latest Summary.
            await this.waitForDeltaManagerToCatchup(latestSnapshotRefSeq,
                summaryLogger);

            return fetchResult.snapshotTree;
        };

        const result = await this.summarizerNode.refreshLatestSummary(
            proposalHandle,
            summaryRefSeq,
            snapshotTreeFetcher,
            readAndParseBlob,
            summaryLogger,
        );

        // Notify the garbage collector so it can update its latest summary state.
        await this.garbageCollector.latestSummaryStateRefreshed(result, readAndParseBlob);
    }

    /**
     * Fetches the latest snapshot from storage and uses it to refresh SummarizerNode's
     * internal state as it should be considered the latest summary ack.
     * @param summaryLogger - logger to use when fetching snapshot from storage
     * @returns downloaded snapshot's reference sequence number
     */
    private async refreshLatestSummaryAckFromServer(
        summaryLogger: ITelemetryLogger,
    ): Promise<{ latestSnapshotRefSeq: number; latestSnapshotVersionId: string | undefined; }> {
        const { snapshotTree, versionId } = await this.fetchSnapshotFromStorage(null, summaryLogger, {
            eventName: "RefreshLatestSummaryGetSnapshot",
            fetchLatest: true,
        },
            FetchSource.noCache,
        );

        const readAndParseBlob = async <T>(id: string) => readAndParse<T>(this.storage, id);
        const latestSnapshotRefSeq = await seqFromTree(snapshotTree, readAndParseBlob);

        const result = await this.summarizerNode.refreshLatestSummary(
            undefined,
            latestSnapshotRefSeq,
            async () => snapshotTree,
            readAndParseBlob,
            summaryLogger,
        );

        // Notify the garbage collector so it can update its latest summary state.
        await this.garbageCollector.latestSummaryStateRefreshed(result, readAndParseBlob);

        return { latestSnapshotRefSeq, latestSnapshotVersionId: versionId };
    }

    private async fetchSnapshotFromStorage(
        versionId: string | null,
        logger: ITelemetryLogger,
        event: ITelemetryGenericEvent,
        fetchSource?: FetchSource,
    ): Promise<{ snapshotTree: ISnapshotTree; versionId: string; }> {
        return PerformanceEvent.timedExecAsync(
            logger, event, async (perfEvent: {
                end: (arg0: {
                    getVersionDuration?: number | undefined;
                    getSnapshotDuration?: number | undefined;
                }) => void;
            }) => {
            const stats: { getVersionDuration?: number; getSnapshotDuration?: number; } = {};
            const trace = Trace.start();

            const versions = await this.storage.getVersions(
                versionId, 1, "refreshLatestSummaryAckFromServer", fetchSource);
            assert(!!versions && !!versions[0], 0x137 /* "Failed to get version from storage" */);
            stats.getVersionDuration = trace.trace().duration;

            const maybeSnapshot = await this.storage.getSnapshotTree(versions[0]);
            assert(!!maybeSnapshot, 0x138 /* "Failed to get snapshot from storage" */);
            stats.getSnapshotDuration = trace.trace().duration;

            perfEvent.end(stats);
            return { snapshotTree: maybeSnapshot, versionId: versions[0].id };
        });
    }

    public notifyAttaching(snapshot: ISnapshotTreeWithBlobContents) {
        if (this.mc.config.getBoolean("enableOfflineLoad") ?? this.runtimeOptions.enableOfflineLoad) {
            this.baseSnapshotBlobs = SerializedSnapshotStorage.serializeTreeWithBlobContents(snapshot);
        }
    }

    public async getSnapshotBlobs(): Promise<void> {
        if (!(this.mc.config.getBoolean("enableOfflineLoad") ?? this.runtimeOptions.enableOfflineLoad) ||
            this.attachState !== AttachState.Attached || this.context.pendingLocalState) {
            return;
        }
        assert(!!this.context.baseSnapshot, 0x2e5 /* "Must have a base snapshot" */);
        this.baseSnapshotBlobs = await SerializedSnapshotStorage.serializeTree(this.context.baseSnapshot, this.storage);
    }

    public getPendingLocalState(): unknown {
        if (!(this.mc.config.getBoolean("enableOfflineLoad") ?? this.runtimeOptions.enableOfflineLoad)) {
            throw new UsageError("can't get state when offline load disabled");
        }

        if (this._orderSequentiallyCalls !== 0) {
            throw new UsageError("can't get state during orderSequentially");
        }
        // Flush pending batch.
        // getPendingLocalState() is only exposed through Container.closeAndGetPendingLocalState(), so it's safe
        // to close current batch.
        this.flush();

        const previousPendingState = this.context.pendingLocalState as IPendingRuntimeState | undefined;
        if (previousPendingState) {
            return {
                pending: this.pendingStateManager.getLocalState(),
                pendingAttachmentBlobs: this.blobManager.getPendingBlobs(),
                snapshotBlobs: previousPendingState.snapshotBlobs,
                baseSnapshot: previousPendingState.baseSnapshot,
                savedOps: this.savedOps,
            };
        }
        assert(!!this.context.baseSnapshot, 0x2e6 /* "Must have a base snapshot" */);
        assert(!!this.baseSnapshotBlobs, 0x2e7 /* "Must serialize base snapshot blobs before getting runtime state" */);
        return {
            pending: this.pendingStateManager.getLocalState(),
            pendingAttachmentBlobs: this.blobManager.getPendingBlobs(),
            snapshotBlobs: this.baseSnapshotBlobs,
            baseSnapshot: this.context.baseSnapshot,
            savedOps: this.savedOps,
        };
    }

    public readonly summarizeOnDemand: ISummarizer["summarizeOnDemand"] = (...args) => {
        if (this.clientDetails.type === summarizerClientType) {
            return this.summarizer.summarizeOnDemand(...args);
        } else if (this.summaryManager !== undefined) {
            return this.summaryManager.summarizeOnDemand(...args);
        } else {
            // If we're not the summarizer, and we don't have a summaryManager, we expect that
            // disableSummaries is turned on. We are throwing instead of returning a failure here,
            // because it is a misuse of the API rather than an expected failure.
            throw new UsageError(
                `Can't summarize, disableSummaries: ${this.summariesDisabled}`,
            );
        }
    };

    public readonly enqueueSummarize: ISummarizer["enqueueSummarize"] = (...args) => {
        if (this.clientDetails.type === summarizerClientType) {
            return this.summarizer.enqueueSummarize(...args);
        } else if (this.summaryManager !== undefined) {
            return this.summaryManager.enqueueSummarize(...args);
        } else {
            // If we're not the summarizer, and we don't have a summaryManager, we expect that
            // generateSummaries is turned off. We are throwing instead of returning a failure here,
            // because it is a misuse of the API rather than an expected failure.
            throw new UsageError(
                `Can't summarize, disableSummaries: ${this.summariesDisabled}`,
            );
        }
    };

    /**
     * * Forms a function that will request a Summarizer.
     * @param loaderRouter - the loader acting as an IFluidRouter
     * */
    private formRequestSummarizerFn(loaderRouter: IFluidRouter) {
        return async () => {
            const request: IRequest = {
                headers: {
                    [LoaderHeader.cache]: false,
                    [LoaderHeader.clientDetails]: {
                        capabilities: { interactive: false },
                        type: summarizerClientType,
                    },
                    [DriverHeader.summarizingClient]: true,
                    [LoaderHeader.reconnect]: false,
                },
                url: "/_summarizer",
            };

            const fluidObject = await requestFluidObject<FluidObject<ISummarizer>>(loaderRouter, request);
            const summarizer = fluidObject.ISummarizer;

            if (!summarizer) {
                throw new UsageError("Fluid object does not implement ISummarizer");
            }

            return summarizer;
        };
    }

    private async processSavedOps(state: IPendingRuntimeState) {
        for (const op of state.savedOps) {
            this.process(op, false);
            await this.pendingStateManager.applyStashedOpsAt(op.sequenceNumber);
        }
        // we may not have seen every sequence number (because of system ops) so apply everything once we
        // don't have any more saved ops
        await this.pendingStateManager.applyStashedOpsAt();

        // If it's not the case, we should take it into account when calculating dirty state.
        assert(this.context.attachState === AttachState.Attached,
            0x3d5 /* this function is called for attached containers only */);
        if (!this.hasPendingMessages()) {
            this.updateDocumentDirtyState(false);
        }
    }

    private validateSummaryHeuristicConfiguration(configuration: ISummaryConfigurationHeuristics) {
        // eslint-disable-next-line no-restricted-syntax
        for (const prop in configuration) {
            if (typeof configuration[prop] === "number" && configuration[prop] < 0) {
                throw new UsageError(`Summary heuristic configuration property "${prop}" cannot be less than 0`);
            }
        }
        if (configuration.minIdleTime > configuration.maxIdleTime) {
            throw new UsageError(`"minIdleTime" [${configuration.minIdleTime}] cannot be greater than "maxIdleTime" [${configuration.maxIdleTime}]`);
        }
    }
}

/**
 * Wait for a specific sequence number. Promise should resolve when we reach that number,
 * or reject if closed.
 */
const waitForSeq = async (
    deltaManager: IDeltaManager<Pick<ISequencedDocumentMessage, "sequenceNumber">, unknown>,
    targetSeq: number,
): Promise<void> => new Promise<void>((resolve, reject) => {
    // TODO: remove cast to any when actual event is determined
    deltaManager.on("closed" as any, reject);

    // If we already reached target sequence number, simply resolve the promise.
    if (deltaManager.lastSequenceNumber >= targetSeq) {
        resolve();
    } else {
        const handleOp = (message: Pick<ISequencedDocumentMessage, "sequenceNumber">) => {
            if (message.sequenceNumber >= targetSeq) {
                resolve();
                deltaManager.off("op", handleOp);
            }
        };
        deltaManager.on("op", handleOp);
    }
});<|MERGE_RESOLUTION|>--- conflicted
+++ resolved
@@ -210,16 +210,6 @@
     initialSummarizerDelayMs: number;
 
     /**
-<<<<<<< HEAD
-=======
-     * @deprecated
-     * Flag that will enable changing elected summarizer client after maxOpsSinceLastSummary.
-     * This defaults to false (disabled) and must be explicitly set to true to enable.
-     */
-    summarizerClientElection: boolean;
-
-    /**
->>>>>>> adef98fd
      * Defines the maximum allowed time to wait for a pending summary ack.
      * The maximum amount of time client will wait for a summarize is the minimum of
      * maxSummarizeAckWaitTime (currently 10 * 60 * 1000) and maxAckWaitTime.
