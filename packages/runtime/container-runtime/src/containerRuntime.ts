/*!
 * Copyright (c) Microsoft Corporation. All rights reserved.
 * Licensed under the MIT License.
 */

import { strict as assert } from "assert";
import { EventEmitter } from "events";
import { TaskManagerFactory } from "@fluidframework/agent-scheduler";
import { ITelemetryLogger } from "@fluidframework/common-definitions";
import {
    IFluidObject,
    IFluidRouter,
    IFluidHandleContext,
    IFluidSerializer,
    IRequest,
    IResponse,
} from "@fluidframework/core-interfaces";
import {
    IAudience,
    IBlobManager,
    IFluidTokenProvider,
    IContainerContext,
    IDeltaManager,
    IDeltaSender,
    ILoader,
    IRuntime,
    IRuntimeState,
    ContainerWarning,
    ICriticalContainerError,
    AttachState,
} from "@fluidframework/container-definitions";
import { IContainerRuntime, IContainerRuntimeDirtyable } from "@fluidframework/container-runtime-definitions";
import {
    Deferred,
    Trace,
    unreachableCase,
} from "@fluidframework/common-utils";
import {
    ChildLogger,
    raiseConnectedEvent,
    PerformanceEvent,
} from "@fluidframework/telemetry-utils";
import { IDocumentStorageService, ISummaryContext } from "@fluidframework/driver-definitions";
import {
    BlobCacheStorageService,
    buildSnapshotTree,
    readAndParse,
    readAndParseFromBlobs,
} from "@fluidframework/driver-utils";
import { CreateContainerError } from "@fluidframework/container-utils";
import {
    BlobTreeEntry,
    TreeTreeEntry,
} from "@fluidframework/protocol-base";
import {
    ConnectionState,
    IClientDetails,
    IDocumentMessage,
    IHelpMessage,
    IQuorum,
    ISequencedDocumentMessage,
    ISignalMessage,
    ISnapshotTree,
    ISummaryConfiguration,
    ISummaryContent,
    ISummaryTree,
    ITree,
    MessageType,
    IVersion,
} from "@fluidframework/protocol-definitions";
import {
    FlushMode,
    IAttachMessage,
    InboundAttachMessage,
    IFluidDataStoreContext,
    IFluidDataStoreContextDetached,
    IFluidDataStoreRegistry,
    IFluidDataStoreChannel,
    IEnvelope,
    IInboundSignalMessage,
    ISignalEnvelop,
    NamedFluidDataStoreRegistryEntries,
    ISummaryTreeWithStats,
    ISummaryStats,
    ISummarizeInternalResult,
    SummarizeInternalFn,
    CreateChildSummarizerNodeFn,
    CreateChildSummarizerNodeParam,
    CreateSummarizerNodeSource,
    IAgentScheduler,
    ITaskManager,
    ISummarizeResult,
} from "@fluidframework/runtime-definitions";
import {
    FluidSerializer,
    SummaryTracker,
    SummaryTreeBuilder,
    SummarizerNode,
    convertToSummaryTree,
    RequestParser,
    requestFluidObject,
} from "@fluidframework/runtime-utils";
import { v4 as uuid } from "uuid";
import {
    FluidDataStoreContext,
    LocalFluidDataStoreContext,
    LocalDetachedFluidDataStoreContext,
    RemotedFluidDataStoreContext,
    createAttributesBlob,
    currentSnapshotFormatVersion,
    IFluidDataStoreAttributes,
} from "./dataStoreContext";
import { ContainerFluidHandleContext } from "./containerHandleContext";
import { FluidDataStoreRegistry } from "./dataStoreRegistry";
import { debug } from "./debug";
import { ISummarizerRuntime, Summarizer } from "./summarizer";
import { SummaryManager, summarizerClientType } from "./summaryManager";
import { analyzeTasks } from "./taskAnalyzer";
import { DeltaScheduler } from "./deltaScheduler";
import { ReportOpPerfTelemetry } from "./connectionTelemetry";
import { SummaryCollection } from "./summaryCollection";
import { PendingStateManager } from "./pendingStateManager";
import { pkgVersion } from "./packageVersion";
import { convertSnapshotToSummaryTree } from "./utils";

const chunksBlobName = ".chunks";

export enum ContainerMessageType {
    // An op to be delivered to store
    FluidDataStoreOp = "component",

    // Creates a new store
    Attach = "attach",

    // Chunked operation.
    ChunkedOp = "chunkedOp",
}

export interface IChunkedOp {
    chunkId: number;

    totalChunks: number;

    contents: string;

    originalType: MessageType | ContainerMessageType;
}

export interface ContainerRuntimeMessage {
    contents: any;
    type: ContainerMessageType;
}

export interface IPreviousState {
    summaryCollection?: SummaryCollection,
    reload?: boolean,

    // only one (or zero) of these will be defined. the summarizing Summarizer will resolve the deferred promise, and
    // the SummaryManager that spawned it will have that deferred's promise
    nextSummarizerP?: Promise<Summarizer>,
    nextSummarizerD?: Deferred<Summarizer>,
}

export interface IGeneratedSummaryData {
    readonly summaryStats: ISummaryStats;
    readonly generateDuration?: number;
}

export interface IUploadedSummaryData {
    readonly handle: string;
    readonly uploadDuration?: number;
}

export interface IUnsubmittedSummaryData extends Partial<IGeneratedSummaryData>, Partial<IUploadedSummaryData> {
    readonly referenceSequenceNumber: number;
    readonly submitted: false;
}

export interface ISubmittedSummaryData extends IGeneratedSummaryData, IUploadedSummaryData {
    readonly referenceSequenceNumber: number;
    readonly submitted: true;
    readonly clientSequenceNumber: number;
    readonly submitOpDuration?: number;
}

export type GenerateSummaryData = IUnsubmittedSummaryData | ISubmittedSummaryData;

// Consider idle 5s of no activity. And snapshot if a minute has gone by with no snapshot.
const IdleDetectionTime = 5000;

const DefaultSummaryConfiguration: ISummaryConfiguration = {
    idleTime: IdleDetectionTime,

    maxTime: IdleDetectionTime * 12,

    // Snapshot if 1000 ops received since last snapshot.
    maxOps: 1000,

    // Wait 10 minutes for summary ack
    maxAckWaitTime: 600000,
};

/**
 * Options for container runtime.
 */
export interface IContainerRuntimeOptions {
    // Flag that will generate summaries if connected to a service that supports them.
    // This defaults to true and must be explicitly set to false to disable.
    generateSummaries?: boolean;

    // Experimental flag that will execute tasks in web worker if connected to a service that supports them.
    enableWorker?: boolean;

    // Delay before first attempt to spawn summarizing container
    initialSummarizerDelayMs?: number;

    // Flag to enable summarizing with new SummarizerNode strategy.
    // Enabling this feature will allow data stores that fail to summarize to
    // try to still summarize based on previous successful summary + ops since.
    // Enabled by default.
    enableSummarizerNode?: boolean;
}

interface IRuntimeMessageMetadata {
    batch?: boolean;
}

export function isRuntimeMessage(message: ISequencedDocumentMessage): boolean {
    switch (message.type) {
        case ContainerMessageType.FluidDataStoreOp:
        case ContainerMessageType.ChunkedOp:
        case ContainerMessageType.Attach:
        case MessageType.Operation:
            return true;
        default:
            return false;
    }
}

export function unpackRuntimeMessage(message: ISequencedDocumentMessage) {
    if (message.type === MessageType.Operation) {
        // legacy op format?
        if (message.contents.address !== undefined && message.contents.type === undefined) {
            message.type = ContainerMessageType.FluidDataStoreOp;
        } else {
            // new format
            const innerContents = message.contents as ContainerRuntimeMessage;
            assert(innerContents.type !== undefined);
            message.type = innerContents.type;
            message.contents = innerContents.contents;
        }
        assert(isRuntimeMessage(message));
    } else {
        // Legacy format, but it's already "unpacked",
        // i.e. message.type is actually ContainerMessageType.
        // Nothing to do in such case.
    }
    return message;
}

export class ScheduleManager {
    private readonly deltaScheduler: DeltaScheduler;
    private pauseSequenceNumber: number | undefined;
    private pauseClientId: string | undefined;

    private paused = false;
    private localPaused = false;
    private batchClientId: string | undefined;

    constructor(
        private readonly deltaManager: IDeltaManager<ISequencedDocumentMessage, IDocumentMessage>,
        private readonly emitter: EventEmitter,
        private readonly logger: ITelemetryLogger,
    ) {
        this.deltaScheduler = new DeltaScheduler(
            this.deltaManager,
            ChildLogger.create(this.logger, "DeltaScheduler"),
        );

        // Listen for delta manager sends and add batch metadata to messages
        this.deltaManager.on("prepareSend", (messages: IDocumentMessage[]) => {
            if (messages.length === 0) {
                return;
            }

            // First message will have the batch flag set to true if doing a batched send
            const firstMessageMetadata = messages[0].metadata as IRuntimeMessageMetadata;
            if (!firstMessageMetadata || !firstMessageMetadata.batch) {
                return;
            }

            // If only length one then clear
            if (messages.length === 1) {
                delete messages[0].metadata;
                return;
            }

            // Set the batch flag to false on the last message to indicate the end of the send batch
            const lastMessage = messages[messages.length - 1];
            lastMessage.metadata = { ...lastMessage.metadata, ...{ batch: false } };
        });

        // Listen for updates and peek at the inbound
        this.deltaManager.inbound.on(
            "push",
            (message: ISequencedDocumentMessage) => {
                this.trackPending(message);
                this.updatePauseState(message.sequenceNumber);
            });

        const allPending = this.deltaManager.inbound.toArray();
        for (const pending of allPending) {
            this.trackPending(pending);
        }

        // Based on track pending update the pause state
        this.updatePauseState(this.deltaManager.lastSequenceNumber);
    }

    public beginOperation(message: ISequencedDocumentMessage) {
        if (this.batchClientId !== message.clientId) {
            // As a back stop for any bugs marking the end of a batch - if the client ID flipped, we
            // consider the previous batch over.
            if (this.batchClientId) {
                this.emitter.emit("batchEnd", "Did not receive real batchEnd message", undefined);
                this.deltaScheduler.batchEnd();

                this.logger.sendTelemetryEvent({
                    eventName: "BatchEndNotReceived",
                    clientId: this.batchClientId,
                    sequenceNumber: message.sequenceNumber,
                });
            }

            // This could be the beginning of a new batch or an individual message.
            this.emitter.emit("batchBegin", message);
            this.deltaScheduler.batchBegin();

            const batch = (message?.metadata as IRuntimeMessageMetadata)?.batch;
            if (batch) {
                this.batchClientId = message.clientId;
            } else {
                this.batchClientId = undefined;
            }
        }
    }

    public endOperation(error: any | undefined, message: ISequencedDocumentMessage) {
        if (error) {
            this.batchClientId = undefined;
            this.emitter.emit("batchEnd", error, message);
            this.deltaScheduler.batchEnd();
            return;
        }

        this.updatePauseState(message.sequenceNumber);

        const batch = (message?.metadata as IRuntimeMessageMetadata)?.batch;
        // If no batchClientId has been set then we're in an individual batch. Else, if we get
        // batch end metadata, this is end of the current batch.
        if (!this.batchClientId || batch === false) {
            this.batchClientId = undefined;
            this.emitter.emit("batchEnd", undefined, message);
            this.deltaScheduler.batchEnd();
            return;
        }
    }

    // eslint-disable-next-line @typescript-eslint/promise-function-async
    public pause(): Promise<void> {
        this.paused = true;
        return this.deltaManager.inbound.systemPause();
    }

    public resume() {
        this.paused = false;
        if (!this.localPaused) {
            this.deltaManager.inbound.systemResume();
        }
    }

    private setPaused(localPaused: boolean) {
        // Return early if no change in value
        if (this.localPaused === localPaused) {
            return;
        }

        this.localPaused = localPaused;
        if (localPaused || this.paused) {
            // eslint-disable-next-line @typescript-eslint/no-floating-promises
            this.deltaManager.inbound.systemPause();
        } else {
            this.deltaManager.inbound.systemResume();
        }
    }

    private updatePauseState(sequenceNumber: number) {
        // If the inbound queue is ever empty we pause it and wait for new events
        if (this.deltaManager.inbound.length === 0) {
            this.setPaused(true);
            return;
        }

        // If no message has caused the pause flag to be set, or the next message up is not the one we need to pause at
        // then we simply continue processing
        if (!this.pauseSequenceNumber || sequenceNumber + 1 < this.pauseSequenceNumber) {
            this.setPaused(false);
        } else {
            // Otherwise the next message requires us to pause
            this.setPaused(true);
        }
    }

    private trackPending(message: ISequencedDocumentMessage) {
        const metadata = message.metadata as IRuntimeMessageMetadata | undefined;

        // Protocol messages are never part of a runtime batch of messages
        if (!isRuntimeMessage(message)) {
            this.pauseSequenceNumber = undefined;
            this.pauseClientId = undefined;
            return;
        }

        const batchMetadata = metadata ? metadata.batch : undefined;

        // If the client ID changes then we can move the pause point. If it stayed the same then we need to check.
        if (this.pauseClientId === message.clientId) {
            if (batchMetadata !== undefined) {
                // If batchMetadata is not undefined then if it's true we've begun a new batch - if false we've ended
                // the previous one
                this.pauseSequenceNumber = batchMetadata ? message.sequenceNumber : undefined;
                this.pauseClientId = batchMetadata ? this.pauseClientId : undefined;
            }
        } else {
            // We check the batch flag for the new clientID - if true we pause otherwise we reset the tracking data
            this.pauseSequenceNumber = batchMetadata ? message.sequenceNumber : undefined;
            this.pauseClientId = batchMetadata ? message.clientId : undefined;
        }
    }
}

export const taskSchedulerId = "_scheduler";

// Wraps the provided list of packages and augments with some system level services.
class ContainerRuntimeDataStoreRegistry extends FluidDataStoreRegistry {
    constructor(namedEntries: NamedFluidDataStoreRegistryEntries) {
        super([
            ...namedEntries,
            TaskManagerFactory.registryEntry,
        ]);
    }
}

/**
 * Represents the runtime of the container. Contains helper functions/state of the container.
 * It will define the store level mappings.
 */
export class ContainerRuntime extends EventEmitter
    implements IContainerRuntime, IContainerRuntimeDirtyable, IRuntime, ISummarizerRuntime {
    public get IContainerRuntime() { return this; }
    public get IContainerRuntimeDirtyable() { return this; }
    public get IFluidRouter() { return this; }

    // 0.24 back-compat attachingBeforeSummary
    public readonly runtimeVersion = pkgVersion;

    /**
     * Load the stores from a snapshot and returns the runtime.
     * @param context - Context of the container.
     * @param registry - Mapping to the stores.
     * @param requestHandlers - Request handlers for the container runtime
     * @param runtimeOptions - Additional options to be passed to the runtime
     */
    public static async load(
        context: IContainerContext,
        registryEntries: NamedFluidDataStoreRegistryEntries,
        requestHandler?: (request: IRequest, runtime: IContainerRuntime) => Promise<IResponse>,
        runtimeOptions?: IContainerRuntimeOptions,
        containerScope: IFluidObject = context.scope,
    ): Promise<ContainerRuntime> {
        // Back-compat: <= 0.18 loader
        if (context.deltaManager.lastSequenceNumber === undefined) {
            Object.defineProperty(context.deltaManager, "lastSequenceNumber", {
                get: () => (context.deltaManager as any).referenceSequenceNumber,
            });
        }

        const registry = new ContainerRuntimeDataStoreRegistry(registryEntries);

        const chunkId = context.baseSnapshot?.blobs[chunksBlobName];
        const chunks = context.baseSnapshot && chunkId ? context.storage ?
            await readAndParse<[string, string[]][]>(context.storage, chunkId) :
            readAndParseFromBlobs<[string, string[]][]>(context.baseSnapshot.blobs, chunkId) : [];

        const runtime = new ContainerRuntime(
            context,
            registry,
            chunks,
            runtimeOptions,
            containerScope,
            requestHandler);

        // Create all internal data stores if not already existing on storage or loaded a detached
        // container from snapshot(ex. draft mode).
        if (!context.existing) {
            await runtime.createRootDataStore(TaskManagerFactory.type, taskSchedulerId);
        }

        runtime.subscribeToLeadership();

        return runtime;
    }

    public get id(): string {
        return this.context.id;
    }

    public get parentBranch(): string | null {
        return this.context.parentBranch;
    }

    public get existing(): boolean {
        // eslint-disable-next-line @typescript-eslint/no-non-null-assertion
        return this.context.existing!;
    }

    public get options(): any {
        return this.context.options;
    }

    public get clientId(): string | undefined {
        return this.context.clientId;
    }

    public get clientDetails(): IClientDetails {
        return this.context.clientDetails;
    }

    public get blobManager(): IBlobManager {
        // eslint-disable-next-line @typescript-eslint/no-non-null-assertion
        return this.context.blobManager!;
    }

    public get deltaManager(): IDeltaManager<ISequencedDocumentMessage, IDocumentMessage> {
        return this.context.deltaManager;
    }

    public get storage(): IDocumentStorageService {
        // eslint-disable-next-line @typescript-eslint/no-non-null-assertion
        return this.context.storage!;
    }

    public get branch(): string {
        return this.context.branch;
    }

    public get snapshotFn(): (message: string) => Promise<void> {
        return this.context.snapshotFn;
    }

    public get reSubmitFn(): (type: ContainerMessageType, content: any, localOpMetadata: unknown) => void {
        // eslint-disable-next-line @typescript-eslint/unbound-method
        return this.reSubmit;
    }

    public get closeFn(): (error?: ICriticalContainerError) => void {
        return this.context.closeFn;
    }

    public get loader(): ILoader {
        return this.context.loader;
    }

    public get flushMode(): FlushMode {
        return this._flushMode;
    }

    public get scope(): IFluidObject {
        return this.containerScope;
    }

    public get IFluidDataStoreRegistry(): IFluidDataStoreRegistry {
        return this.registry;
    }

    public get attachState(): AttachState {
        if (this.context.attachState !== undefined) {
            return this.context.attachState;
        }
        // 0.21 back-compat isAttached
        return (this.context as any).isAttached() ? AttachState.Attached : AttachState.Detached;
    }

    public nextSummarizerP?: Promise<Summarizer>;
    public nextSummarizerD?: Deferred<Summarizer>;

    public readonly IFluidSerializer: IFluidSerializer = new FluidSerializer();

    public readonly IFluidHandleContext: IFluidHandleContext;

    // internal logger for ContainerRuntime
    private readonly _logger: ITelemetryLogger;
    // publicly visible logger, to be used by stores, summarize, etc.
    public readonly logger: ITelemetryLogger;
    public readonly previousState: IPreviousState;
    private readonly summaryManager: SummaryManager;
    private latestSummaryAck: ISummaryContext;
    // back-compat: summarizerNode - remove all summary trackers
    private readonly summaryTracker: SummaryTracker;

    private readonly summarizerNode: {
        readonly referenceSequenceNumber: number;
        readonly getCreateChildFn: (
            id: string,
            createParam: CreateChildSummarizerNodeParam,
        ) => CreateChildSummarizerNodeFn;
    } & ({ readonly enabled: true; readonly node: SummarizerNode } | { readonly enabled: false });
    private readonly notBoundContexts = new Set<string>();
    // 0.24 back-compat attachingBeforeSummary
    private readonly attachOpFiredForDataStore = new Set<string>();

    private tasks: string[] = [];

    // Back-compat: version decides between loading document and chaincode.
    private version: string | undefined;

    private _flushMode = FlushMode.Automatic;
    private needsFlush = false;
    private flushTrigger = false;

    // Always matched IAgentScheduler.leader property
    private _leader = false;

    private _connected: boolean;

    public get connected(): boolean {
        return this._connected;
    }

    public get leader(): boolean {
        return this._leader;
    }

    public get summarizerClientId(): string | undefined {
        return this.summaryManager.summarizer;
    }

    private get summaryConfiguration() {
        return this.context.serviceConfiguration
            ? { ...DefaultSummaryConfiguration, ...this.context.serviceConfiguration.summary }
            : DefaultSummaryConfiguration;
    }

    private _disposed = false;
    public get disposed() { return this._disposed; }

    // Stores tracked by the Domain
    private readonly pendingAttach = new Map<string, IAttachMessage>();
    private dirtyDocument = false;
    private readonly summarizer: Summarizer;
    private readonly deltaSender: IDeltaSender | undefined;
    private readonly scheduleManager: ScheduleManager;
    private readonly pendingStateManager: PendingStateManager;

    // Local copy of incomplete received chunks.
    private readonly chunkMap: Map<string, string[]>;

    // Attached and loaded context proxies
    private readonly contexts = new Map<string, FluidDataStoreContext>();
    // List of pending contexts (for the case where a client knows a store will exist and is waiting
    // on its creation). This is a superset of contexts.
    private readonly contextsDeferred = new Map<string, Deferred<FluidDataStoreContext>>();

    private constructor(
        private readonly context: IContainerContext,
        private readonly registry: IFluidDataStoreRegistry,
        chunks: [string, string[]][],
        private readonly runtimeOptions: IContainerRuntimeOptions = {
            generateSummaries: true,
            enableWorker: false,
        },
        private readonly containerScope: IFluidObject,
        private readonly requestHandler?: (request: IRequest, runtime: IContainerRuntime) => Promise<IResponse>,
    ) {
        super();

        this._connected = this.context.connected;
        this.chunkMap = new Map<string, string[]>(chunks);

        this.IFluidHandleContext = new ContainerFluidHandleContext("", this);

        this.logger = ChildLogger.create(context.logger, undefined, {
            runtimeVersion: pkgVersion,
        });

        this._logger = ChildLogger.create(this.logger, "ContainerRuntime");

        this.latestSummaryAck = {
            proposalHandle: undefined,
            ackHandle: this.context.getLoadedFromVersion()?.id,
        };
        this.summaryTracker = new SummaryTracker(
            "", // fullPath - the root is unnamed
            this.deltaManager.initialSequenceNumber, // referenceSequenceNumber - last acked summary ref seq number
            this.deltaManager.initialSequenceNumber, // latestSequenceNumber - latest sequence number seen
        );

        const loadedFromSequenceNumber = this.deltaManager.initialSequenceNumber;
        const isSummarizerClient = this.clientDetails.type === summarizerClientType;
        // Use runtimeOptions if provided, otherwise check localStorage, defaulting to true/enabled.
        const enableSummarizerNode = this.runtimeOptions.enableSummarizerNode
            ?? (typeof localStorage === "object" && localStorage?.fluidDisableSummarizerNode ? false : true);
        const summarizerNode = SummarizerNode.createRoot(
            this.logger,
            // Summarize function to call when summarize is called
            async (fullTree: boolean) => this.summarizeInternal(fullTree),
            // Latest change sequence number, no changes since summary applied yet
            loadedFromSequenceNumber,
            // Summary reference sequence number, undefined if no summary yet
            context.baseSnapshot ? loadedFromSequenceNumber : undefined,
            // Disable calls to summarize if not summarizer client, or if runtimeOption is disabled
            !isSummarizerClient || !enableSummarizerNode,
            {
                // Must set to false to prevent sending summary handle which would be pointing to
                // a summary with an older protocol state.
                canReuseHandle: false,
                // Must set to true to throw on any data stores failure that was too severe to be handled.
                // We also are not decoding the base summaries at the root.
                throwOnFailure: true,
            },
        );

        const getCreateChildFn = (id: string, createParam: CreateChildSummarizerNodeParam) =>
            (summarizeInternal: SummarizeInternalFn) =>
                summarizerNode.createChild(summarizeInternal, id, createParam);
        if (enableSummarizerNode) {
            this.summarizerNode = {
                enabled: true,
                node: summarizerNode,
                get referenceSequenceNumber() { return this.node.referenceSequenceNumber; },
                getCreateChildFn,
            };
        } else {
            this.summarizerNode = {
                enabled: false,
                get referenceSequenceNumber() { return summarizerNode.referenceSequenceNumber; },
                getCreateChildFn,
            };
        }

        // Extract stores stored inside the snapshot
        const fluidDataStores = new Map<string, ISnapshotTree | string>();

        if (typeof context.baseSnapshot === "object") {
            const baseSnapshot = context.baseSnapshot;
            Object.keys(baseSnapshot.trees).forEach((value) => {
                if (value !== ".protocol" && value !== ".logTail" && value !== ".serviceProtocol") {
                    const tree = baseSnapshot.trees[value];
                    fluidDataStores.set(value, tree);
                }
            });
        }

        // Create a context for each of them
        for (const [key, value] of fluidDataStores) {
            let dataStoreContext: FluidDataStoreContext;
            // If we have a detached container, then create local data store contexts.
            if (this.attachState !== AttachState.Detached) {
                dataStoreContext = new RemotedFluidDataStoreContext(
                    key,
                    typeof value === "string" ? value : Promise.resolve(value),
                    this,
                    this.storage,
                    this.containerScope,
                    this.summaryTracker.createOrGetChild(key, this.summaryTracker.referenceSequenceNumber),
                    this.summarizerNode.getCreateChildFn(key, { type: CreateSummarizerNodeSource.FromSummary }));
            } else {
                let pkgFromSnapshot: string[];
                if (typeof context.baseSnapshot !== "object") {
                    throw new Error("Snapshot should be there to load from!!");
                }
                const snapshotTree = value as ISnapshotTree;
                // Need to rip through snapshot.
                const { pkg, snapshotFormatVersion } = readAndParseFromBlobs<IFluidDataStoreAttributes>(
                    snapshotTree.blobs,
                    snapshotTree.blobs[".component"]);
                // Use the snapshotFormatVersion to determine how the pkg is encoded in the snapshot.
                // For snapshotFormatVersion = "0.1", pkg is jsonified, otherwise it is just a string.
                // However the feature of loading a detached container from snapshot, is added when the
                // snapshotFormatVersion is "0.1", so we don't expect it to be anything else.
                if (snapshotFormatVersion === currentSnapshotFormatVersion) {
                    pkgFromSnapshot = JSON.parse(pkg) as string[];
                } else {
                    throw new Error(`Invalid snapshot format version ${snapshotFormatVersion}`);
                }
                dataStoreContext = new LocalFluidDataStoreContext(
                    key,
                    pkgFromSnapshot,
                    this,
                    this.storage,
                    this.containerScope,
                    this.summaryTracker.createOrGetChild(key, this.deltaManager.lastSequenceNumber),
                    this.summarizerNode.getCreateChildFn(key, { type: CreateSummarizerNodeSource.FromSummary }),
                    (cr: IFluidDataStoreChannel) => this.bindFluidDataStore(cr),
                    snapshotTree);
            }
            this.setNewContext(key, dataStoreContext);
        }

        this.scheduleManager = new ScheduleManager(
            context.deltaManager,
            this,
            ChildLogger.create(this.logger, "ScheduleManager"),
        );

        this.deltaSender = this.deltaManager;

        this.pendingStateManager = new PendingStateManager(this);

        this.context.quorum.on("removeMember", (clientId: string) => {
            this.clearPartialChunks(clientId);
        });

        if (this.context.previousRuntimeState === undefined || this.context.previousRuntimeState.state === undefined) {
            this.previousState = {};
        } else {
            this.previousState = this.context.previousRuntimeState.state as IPreviousState;
        }

        // We always create the summarizer in the case that we are asked to generate summaries. But this may
        // want to be on demand instead.
        // Don't use optimizations when generating summaries with a document loaded using snapshots.
        // This will ensure we correctly convert old documents.
        this.summarizer = new Summarizer(
            "/_summarizer",
            this,
            () => this.summaryConfiguration,
            async (full: boolean, safe: boolean) => this.generateSummary(full, safe),
            async (propHandle, ackHandle, refSeq) => this.refreshLatestSummaryAck(propHandle, ackHandle, refSeq),
            this.IFluidHandleContext,
            this.previousState.summaryCollection);

        // Create the SummaryManager and mark the initial state
        this.summaryManager = new SummaryManager(
            context,
            this.runtimeOptions.generateSummaries !== false,
            !!this.runtimeOptions.enableWorker,
            this.logger,
            (summarizer) => { this.nextSummarizerP = summarizer; },
            this.previousState.nextSummarizerP,
            !!this.previousState.reload,
            this.runtimeOptions.initialSummarizerDelayMs);

        if (this.connected) {
            // eslint-disable-next-line @typescript-eslint/no-non-null-assertion
            this.summaryManager.setConnected(this.context.clientId!);
        }

        this.deltaManager.on("readonly", (readonly: boolean) => {
            // we accumulate ops while being in read-only state.
            // once user gets write permissions and we have active connection, flush all pending ops.
            assert(readonly === this.deltaManager.readonly, "inconsistent readonly property/event state");

            // We need to be very careful with when we (re)send pending ops, to ensure that we only send ops
            // when we either never send an op, or attempted to send it but we know for sure it was not
            // sequenced by server and will never be sequenced (i.e. was lost)
            // For loss of connection, we wait for our own "join" op and use it a a barrier to know all the
            // ops that maid it from previous connection, before switching clientId and raising "connected" event
            // But with read-only permissions, if we transition between read-only and r/w states while on same
            // connection, then we have no good signal to tell us when it's safe to send ops we accumulated while
            // being in read-only state.
            // For that reason, we support getting to read-only state only when disconnected. This ensures that we
            // can reply on same safety mechanism and resend ops only when we establish new connection.
            // This is applicable for read-only permissions (event is raised before connection is properly registered),
            // but it's an extra requirement for Container.forceReadonly() API
            assert(!readonly || !this.connected, "Unsafe to transition to read-only state!");

            if (this.canSendOps()) {
                this.pendingStateManager.replayPendingStates();
            }
        });

        ReportOpPerfTelemetry(this.context.clientId, this.deltaManager, this.logger);
    }

    public dispose(): void {
        if (this._disposed) {
            return;
        }
        this._disposed = true;

        this.summaryManager.dispose();
        this.summarizer.dispose();

        // close/stop all store contexts
        for (const [fluidDataStoreId, contextD] of this.contextsDeferred) {
            contextD.promise.then((context) => {
                context.dispose();
            }).catch((contextError) => {
                this._logger.sendErrorEvent({
                    eventName: "FluidDataStoreContextDisposeError",
                    fluidDataStoreId,
                },
                    contextError);
            });
        }

        this.emit("dispose");
        this.removeAllListeners();
    }

    public get IFluidTokenProvider() {
        if (this.options && this.options.intelligence) {
            // eslint-disable-next-line @typescript-eslint/consistent-type-assertions
            return {
                intelligence: this.options.intelligence,
            } as IFluidTokenProvider;
        }
        return undefined;
    }

    public get IFluidConfiguration() {
        return this.context.configuration;
    }

    /**
     * Notifies this object about the request made to the container.
     * @param request - Request made to the handler.
     */
    public async request(request: IRequest): Promise<IResponse> {
        if (request.url === "_summarizer" || request.url === "/_summarizer") {
            return {
                status: 200,
                mimeType: "fluid/object",
                value: this.summarizer,
            };
        }
        if (this.requestHandler !== undefined) {
            return this.requestHandler(request, this);
        }

        return {
            status: 404,
            mimeType: "text/plain",
            value: "resource not found",
        };
    }

    /**
     * Resolves URI representing handle
     * @param request - Request made to the handler.
     */
    public async resolveHandle(request: IRequest): Promise<IResponse> {
        const requestParser = new RequestParser(request);

        if (requestParser.pathParts.length > 0) {
            const wait =
                typeof request.headers?.wait === "boolean" ? request.headers.wait : undefined;

            const dataStore = await this.getDataStore(requestParser.pathParts[0], wait);
            const subRequest = requestParser.createSubRequest(1);
            if (subRequest !== undefined) {
                return dataStore.IFluidRouter.request(subRequest);
            } else {
                return {
                    status: 200,
                    mimeType: "fluid/object",
                    value: dataStore,
                };
            }
        }

        return {
            status: 404,
            mimeType: "text/plain",
            value: "resource not found",
        };
    }

    /**
     * Notifies this object to take the snapshot of the container.
     * @param tagMessage - Message to supply to storage service for writing the snapshot.
     */
    public async snapshot(tagMessage: string, fullTree: boolean = false): Promise<ITree> {
        // Iterate over each store and ask it to snapshot
        const fluidDataStoreSnapshotsP = Array.from(this.contexts).map(async ([fluidDataStoreId, value]) => {
            const snapshot = await value.snapshot(fullTree);

            // If ID exists then previous commit is still valid
            return {
                fluidDataStoreId,
                snapshot,
            };
        });

        const root: ITree = { entries: [], id: null };

        // Add in module references to the store snapshots
        const fluidDataStoreSnapshots = await Promise.all(fluidDataStoreSnapshotsP);

        // Sort for better diffing of snapshots (in replay tool, used to find bugs in snapshotting logic)
        if (fullTree) {
            fluidDataStoreSnapshots.sort((a, b) => a.fluidDataStoreId.localeCompare(b.fluidDataStoreId));
        }

        for (const fluidDataStoreSnapshot of fluidDataStoreSnapshots) {
            root.entries.push(new TreeTreeEntry(
                fluidDataStoreSnapshot.fluidDataStoreId,
                fluidDataStoreSnapshot.snapshot,
            ));
        }

        if (this.chunkMap.size > 0) {
            root.entries.push(new BlobTreeEntry(chunksBlobName, JSON.stringify([...this.chunkMap])));
        }

        return root;
    }

    protected serializeContainerBlobs(summaryTreeBuilder: SummaryTreeBuilder) {
        if (this.chunkMap.size > 0) {
            const content = JSON.stringify([...this.chunkMap]);
            summaryTreeBuilder.addBlob(chunksBlobName, content);
        }
    }

    public async requestSnapshot(tagMessage: string): Promise<void> {
        return this.context.requestSnapshot(tagMessage);
    }

    public async stop(): Promise<IRuntimeState> {
        this.verifyNotClosed();

        const snapshot = await this.snapshot("", true);
        const state: IPreviousState = {
            reload: true,
            summaryCollection: this.summarizer.summaryCollection,
            nextSummarizerP: this.nextSummarizerP,
            nextSummarizerD: this.nextSummarizerD,
        };

        this.dispose();

        return { snapshot, state };
    }

    // Back-compat: <= 0.17
    public changeConnectionState(state: ConnectionState, clientId?: string) {
        if (state !== ConnectionState.Connecting) {
            this.setConnectionState(state === ConnectionState.Connected, clientId);
        }
    }

    public setConnectionState(connected: boolean, clientId?: string) {
        this.verifyNotClosed();

        // There might be no change of state due to Container calling this API after loading runtime.
        const changeOfState = this._connected !== connected;
        this._connected = connected;

        if (connected) {
            // Once we are connected, all acks are accounted.
            // If there are any pending ops, DDSes will resubmit them right away (below) and
            // we will switch back to dirty state in such case.
            this.updateDocumentDirtyState(false);
        }

        if (changeOfState && this.canSendOps()) {
            this.pendingStateManager.replayPendingStates();
        }

        for (const [fluidDataStore, context] of this.contexts) {
            try {
                context.setConnectionState(connected, clientId);
            } catch (error) {
                this._logger.sendErrorEvent({
                    eventName: "ChangeConnectionStateError",
                    clientId,
                    fluidDataStore,
                }, error);
            }
        }

        raiseConnectedEvent(this._logger, this, connected, clientId);

        if (connected) {
            assert(clientId);
            this.summaryManager.setConnected(clientId);
        } else {
            this.summaryManager.setDisconnected();
        }
    }

    public process(messageArg: ISequencedDocumentMessage, local: boolean) {
        this.verifyNotClosed();

        // If it's not message for runtime, bail out right away.
        if (!isRuntimeMessage(messageArg)) {
            return;
        }

        // Do shallow copy of message, as methods below will modify it.
        // There might be multiple container instances receiving same message
        // We do not need to make deep copy, as each layer will just replace message.content itself,
        // but would not modify contents details
        let message = { ...messageArg };

        let error: any | undefined;

        // Surround the actual processing of the operation with messages to the schedule manager indicating
        // the beginning and end. This allows it to emit appropriate events and/or pause the processing of new
        // messages once a batch has been fully processed.
        this.scheduleManager.beginOperation(message);

        try {
            message = unpackRuntimeMessage(message);

            // Chunk processing must come first given that we will transform the message to the unchunked version
            // once all pieces are available
            message = this.processRemoteChunkedMessage(message);

            let localMessageMetadata: unknown;
            if (local) {
                // Call the PendingStateManager to process local messages.
                // Do not process local chunked ops until all pieces are available.
                if (message.type !== ContainerMessageType.ChunkedOp) {
                    localMessageMetadata = this.pendingStateManager.processPendingLocalMessage(message);
                }

                // If there are no more pending messages after processing a local message,
                // the document is no longer dirty.
                if (!this.pendingStateManager.hasPendingMessages()) {
                    this.updateDocumentDirtyState(false);
                }
            }

            switch (message.type) {
                case ContainerMessageType.Attach:
                    this.processAttachMessage(message, local, localMessageMetadata);
                    break;
                case ContainerMessageType.FluidDataStoreOp:
                    this.processFluidDataStoreOp(message, local, localMessageMetadata);
                    break;
                default:
            }

            this.emit("op", message);
        } catch (e) {
            error = e;
            throw e;
        } finally {
            this.scheduleManager.endOperation(error, message);
        }
    }

    public processSignal(message: ISignalMessage, local: boolean) {
        const envelope = message.content as ISignalEnvelop;
        const transformed: IInboundSignalMessage = {
            clientId: message.clientId,
            content: envelope.contents.content,
            type: envelope.contents.type,
        };

        if (envelope.address === undefined) {
            // No address indicates a container signal message.
            this.emit("signal", transformed, local);
            return;
        }

        const context = this.contexts.get(envelope.address);
        if (!context) {
            // Attach message may not have been processed yet
            assert(!local);
            this._logger.sendTelemetryEvent({
                eventName: "SignalFluidDataStoreNotFound",
                fluidDataStoreId: envelope.address,
            });
            return;
        }

        context.processSignal(transformed, local);
    }

    public async getRootDataStore(id: string, wait = true): Promise<IFluidRouter> {
        return this.getDataStore(id, wait);
    }

    protected async getDataStore(id: string, wait = true): Promise<IFluidRouter> {
        // Ensure deferred if it doesn't exist which will resolve once the process ID arrives
        const deferredContext = this.ensureContextDeferred(id);

        if (!wait && !deferredContext.isCompleted) {
            return Promise.reject(`Process ${id} does not exist`);
        }

        const context = await deferredContext.promise;
        return context.realize();
    }

    public notifyDataStoreInstantiated(context: IFluidDataStoreContext) {
        const fluidDataStorePkgName = context.packagePath[context.packagePath.length - 1];
        const registryPath =
            `/${context.packagePath.slice(0, context.packagePath.length - 1).join("/")}`;
        this.emit("fluidDataStoreInstantiated", fluidDataStorePkgName, registryPath, !context.existing);
    }

    public setFlushMode(mode: FlushMode): void {
        if (mode === this._flushMode) {
            return;
        }

        // If switching to manual mode add a warning trace indicating the underlying loader does not support
        // this feature yet. Can remove in 0.9.
        if (!this.deltaSender && mode === FlushMode.Manual) {
            debug("DeltaManager does not yet support flush modes");
            return;
        }

        // Flush any pending batches if switching back to automatic
        if (mode === FlushMode.Automatic) {
            this.flush();
        }

        this._flushMode = mode;

        // Let the PendingStateManager know that FlushMode has been updated.
        this.pendingStateManager.onFlushModeUpdated(mode);
    }

    public flush(): void {
        if (!this.deltaSender) {
            debug("DeltaManager does not yet support flush modes");
            return;
        }

        // Let the PendingStateManager know that there was an attempt to flush messages.
        // Note that this should happen before the `this.needsFlush` check below because in the scenario where we are
        // not connected, `this.needsFlush` will be false but the PendingStateManager might have pending messages and
        // hence needs to track this.
        this.pendingStateManager.onFlush();

        // If flush has already been called then exit early
        if (!this.needsFlush) {
            return;
        }

        this.needsFlush = false;
        return this.deltaSender.flush();
    }

    public orderSequentially(callback: () => void): void {
        // If flush mode is already manual we are either
        // nested in another orderSequentially, or
        // the app is flushing manually, in which
        // case this invocation doesn't own
        // flushing.
        if (this.flushMode === FlushMode.Manual) {
            callback();
        } else {
            const savedFlushMode = this.flushMode;

            this.setFlushMode(FlushMode.Manual);

            try {
                callback();
            } finally {
                this.flush();
                this.setFlushMode(savedFlushMode);
            }
        }
    }

    public async createDataStore(pkg: string | string[]): Promise<IFluidRouter>
    {
        return this._createDataStore(pkg);
    }

    public async createRootDataStore(pkg: string | string[], rootDataStoreId: string): Promise<IFluidRouter>
    {
        const fluidDataStore = await this._createDataStore(pkg, rootDataStoreId);
        fluidDataStore.bindToContext();
        return fluidDataStore;
    }

    public createDetachedDataStore(): IFluidDataStoreContextDetached {
        const id = uuid();
        const context = new LocalDetachedFluidDataStoreContext(
            id,
            this,
            this.storage,
            this.containerScope,
            this.summaryTracker.createOrGetChild(id, this.deltaManager.lastSequenceNumber),
            this.summarizerNode.getCreateChildFn(id, { type: CreateSummarizerNodeSource.Local }),
            (cr: IFluidDataStoreChannel) => this.bindFluidDataStore(cr),
            undefined,
        );
        this.setupNewContext(context);
        return context;
    }

    private async _createDataStore(pkg: string | string[], id = uuid()): Promise<IFluidDataStoreChannel>
    {
        return this._createFluidDataStoreContext(Array.isArray(pkg) ? pkg : [pkg], id).realize();
    }

    private canSendOps() {
        return this.connected && !this.deltaManager.readonly;
    }

    private _createFluidDataStoreContext(pkg: string[], id) {
        const context = new LocalFluidDataStoreContext(
            id,
            pkg,
            this,
            this.storage,
            this.containerScope,
            this.summaryTracker.createOrGetChild(id, this.deltaManager.lastSequenceNumber),
            this.summarizerNode.getCreateChildFn(id, { type: CreateSummarizerNodeSource.Local }),
            (cr: IFluidDataStoreChannel) => this.bindFluidDataStore(cr),
            undefined,
        );
        this.setupNewContext(context);
        return context;
    }

    private setupNewContext(context) {
        this.verifyNotClosed();
        const id = context.id;
        assert(!this.contexts.has(id), "Creating store with existing ID");
        this.notBoundContexts.add(id);
        const deferred = new Deferred<FluidDataStoreContext>();
        this.contextsDeferred.set(id, deferred);
        this.contexts.set(id, context);
    }

    public getQuorum(): IQuorum {
        return this.context.quorum;
    }

    public getAudience(): IAudience {
        // eslint-disable-next-line @typescript-eslint/no-non-null-assertion
        return this.context.audience!;
    }

    public raiseContainerWarning(warning: ContainerWarning) {
        this.context.raiseContainerWarning(warning);
    }

    /**
     * Notifies this object to register tasks to be performed.
     * @param tasks - List of tasks.
     * @param version - Version of the Fluid package.
     */
    public registerTasks(tasks: string[], version?: string) {
        this.verifyNotClosed();
        this.tasks = tasks;
        this.version = version;
        if (this.leader) {
            this.runTaskAnalyzer();
        }
    }

    public on(event: string | symbol, listener: (...args: any[]) => void): this {
        return super.on(event, listener);
    }

    /**
     * Returns true of document is dirty, i.e. there are some pending local changes that
     * either were not sent out to delta stream or were not yet acknowledged.
     */
    public isDocumentDirty(): boolean {
        return this.dirtyDocument;
    }

    /**
     * Will return true for any message that affect the dirty state of this document
     * This function can be used to filter out any runtime operations that should not be affecting whether or not
     * the IFluidDataStoreRuntime.isDocumentDirty call returns true/false
     * @param type - The type of ContainerRuntime message that is being checked
     * @param contents - The contents of the message that is being verified
     */
    public isMessageDirtyable(message: ISequencedDocumentMessage) {
        assert(
            isRuntimeMessage(message) === true,
            "Message passed for dirtyable check should be a container runtime message",
        );
        return this.isContainerMessageDirtyable(message.type as ContainerMessageType, message.contents);
    }

    private isContainerMessageDirtyable(type: ContainerMessageType, contents: any) {
        if (type === ContainerMessageType.Attach) {
            const attachMessage = contents as InboundAttachMessage;
            if (attachMessage.id === taskSchedulerId) {
                return false;
            }
        } else if (type === ContainerMessageType.FluidDataStoreOp) {
            const envelope = contents as IEnvelope;
            if (envelope.address === taskSchedulerId) {
                return false;
            }
        }
        return true;
    }

    /**
     * Submits the signal to be sent to other clients.
     * @param type - Type of the signal.
     * @param content - Content of the signal.
     */
    public submitSignal(type: string, content: any) {
        this.verifyNotClosed();
        const envelope: ISignalEnvelop = { address: undefined, contents: { type, content } };
        return this.context.submitSignalFn(envelope);
    }

    public submitDataStoreSignal(address: string, type: string, content: any) {
        const envelope: ISignalEnvelop = { address, contents: { type, content } };
        return this.context.submitSignalFn(envelope);
    }

    /**
     * Returns a summary of the runtime at the current sequence number.
     */
    private async summarize(fullTree = false): Promise<ISummaryTreeWithStats> {
        return this.summarizerNode.enabled
            ? await this.summarizerNode.node.summarize(fullTree) as ISummaryTreeWithStats
            : await this.summarizeInternal(fullTree ?? false) as ISummaryTreeWithStats;
    }

    private async summarizeInternal(fullTree: boolean): Promise<ISummarizeInternalResult> {
        const builder = new SummaryTreeBuilder();

        // Iterate over each store and ask it to snapshot
        await Promise.all(Array.from(this.contexts)
            .filter(([_, value]) => {
                // Summarizer works only with clients with no local changes!
                assert(value.attachState !== AttachState.Attaching);
                return value.attachState === AttachState.Attached;
            }).map(async ([key, value]) => {
                const contextSummary = this.summarizerNode.enabled
                    ? await value.summarize(fullTree)
                    : convertToSummaryTree(await value.snapshot(fullTree), fullTree);
                builder.addWithStats(key, contextSummary);
            }));

        this.serializeContainerBlobs(builder);
        const summary = builder.getSummaryTree();
        return { ...summary, id: "" };
    }

    private processAttachMessage(message: ISequencedDocumentMessage, local: boolean, localMessageMetadata: unknown) {
        const attachMessage = message.contents as InboundAttachMessage;
        // The local object has already been attached
        if (local) {
            assert(this.pendingAttach.has(attachMessage.id));
            this.contexts.get(attachMessage.id)?.emit("attached");
            this.pendingAttach.delete(attachMessage.id);
            return;
        }

        const flatBlobs = new Map<string, string>();
        let flatBlobsP = Promise.resolve(flatBlobs);
        let snapshotTreeP: Promise<ISnapshotTree> | null = null;
        if (attachMessage.snapshot) {
            snapshotTreeP = buildSnapshotTree(attachMessage.snapshot.entries, flatBlobs);
            // flatBlobs' validity is contingent on snapshotTreeP's resolution
            flatBlobsP = snapshotTreeP.then((snapshotTree) => { return flatBlobs; });
        }

        // Include the type of attach message which is the pkg of the store to be
        // used by RemotedFluidDataStoreContext in case it is not in the snapshot.
        const pkg = [attachMessage.type];
        const remotedFluidDataStoreContext = new RemotedFluidDataStoreContext(
            attachMessage.id,
            snapshotTreeP,
            this,
            new BlobCacheStorageService(this.storage, flatBlobsP),
            this.containerScope,
            this.summaryTracker.createOrGetChild(attachMessage.id, message.sequenceNumber),
            this.summarizerNode.getCreateChildFn(
                attachMessage.id,
                {
                    type: CreateSummarizerNodeSource.FromAttach,
                    sequenceNumber: message.sequenceNumber,
                    snapshot: attachMessage.snapshot ?? {
                        id: null,
                        entries: [createAttributesBlob(pkg)],
                    },
                }),
            pkg);

        // If a non-local operation then go and create the object, otherwise mark it as officially attached.
        assert(!this.contexts.has(attachMessage.id), "Store attached with existing ID");

        // Resolve pending gets and store off any new ones
        this.setNewContext(attachMessage.id, remotedFluidDataStoreContext);

        // Equivalent of nextTick() - Prefetch once all current ops have completed
        // eslint-disable-next-line @typescript-eslint/no-floating-promises
        Promise.resolve().then(async () => remotedFluidDataStoreContext.realize());
    }

    private processFluidDataStoreOp(message: ISequencedDocumentMessage, local: boolean, localMessageMetadata: unknown) {
        const envelope = message.contents as IEnvelope;
        const transformed = { ...message, contents: envelope.contents };
        const context = this.getContext(envelope.address);
        context.process(transformed, local, localMessageMetadata);
    }

    private bindFluidDataStore(fluidDataStoreRuntime: IFluidDataStoreChannel): void {
        this.verifyNotClosed();
        assert(this.notBoundContexts.has(fluidDataStoreRuntime.id),
            "Store to be bound should be in not bounded set");
        this.notBoundContexts.delete(fluidDataStoreRuntime.id);
        const context = this.getContext(fluidDataStoreRuntime.id) as LocalFluidDataStoreContext;
        // If the container is detached, we don't need to send OP or add to pending attach because
        // we will summarize it while uploading the create new summary and make it known to other
        // clients.
        if (this.attachState !== AttachState.Detached) {
            context.emit("attaching");
            const message = context.generateAttachMessage();

            this.pendingAttach.set(fluidDataStoreRuntime.id, message);
            this.submit(ContainerMessageType.Attach, message);
            this.attachOpFiredForDataStore.add(fluidDataStoreRuntime.id);
        }

        // Resolve the deferred so other local stores can access it.
        const deferred = this.getContextDeferred(fluidDataStoreRuntime.id);
        deferred.resolve(context);
    }

    private ensureContextDeferred(id: string): Deferred<FluidDataStoreContext> {
        const deferred = this.contextsDeferred.get(id);
        if (deferred) { return deferred; }
        const newDeferred = new Deferred<FluidDataStoreContext>();
        this.contextsDeferred.set(id, newDeferred);
        return newDeferred;
    }

    private getContextDeferred(id: string): Deferred<FluidDataStoreContext> {
        // eslint-disable-next-line @typescript-eslint/no-non-null-assertion
        const deferred = this.contextsDeferred.get(id)!;
        assert(deferred);
        return deferred;
    }

    private setNewContext(id: string, context?: FluidDataStoreContext) {
        assert(context);
        assert(!this.contexts.has(id));
        this.contexts.set(id, context);
        const deferred = this.ensureContextDeferred(id);
        deferred.resolve(context);
    }

    private getContext(id: string): FluidDataStoreContext {
        // eslint-disable-next-line @typescript-eslint/no-non-null-assertion
        const context = this.contexts.get(id)!;
        assert(context);
        return context;
    }

    public setAttachState(attachState: AttachState.Attaching | AttachState.Attached): void {
        let eventName: string;
        if (attachState === AttachState.Attaching) {
            assert(this.attachState === AttachState.Attaching,
                "Container Context should already be in attaching state");
            eventName = "attaching";
        } else {
            assert(this.attachState === AttachState.Attached, "Container Context should already be in attached state");
            eventName = "attached";
        }
        for (const context of this.contexts.values()) {
            // Fire only for bounded stores.
            if (!this.notBoundContexts.has(context.id)) {
                context.emit(eventName);
            }
        }
    }

    public createSummary(): ISummaryTree {
        const builder = new SummaryTreeBuilder();

        // Attaching graph of some stores can cause other stores to get bound too.
        // So keep taking summary until no new stores get bound.
        let notBoundContextsLength: number;
        do {
            const builderTree = builder.summary.tree;
            notBoundContextsLength = this.notBoundContexts.size;
            // Iterate over each data store and ask it to snapshot
            Array.from(this.contexts)
                .filter(([key, _]) =>
                    // Take summary of bounded data stores only, make sure we haven't summarized them already
                    // and no attach op has been fired for that data store because for loader versions <= 0.24
                    // we set attach state as "attaching" before taking createNew summary.
                    !(this.notBoundContexts.has(key)
                        || builderTree[key]
                        || this.attachOpFiredForDataStore.has(key)),
                )
                .map(([key, value]) => {
<<<<<<< HEAD
                    if (value.isLoaded) {
                        const snapshot = value.generateAttachMessage().snapshot;
                        const treeWithStats = convertToSummaryTree(snapshot, true);
                        builder.addWithStats(key, treeWithStats);
                    } else {
                        // If this data store is not yet loaded, then there should be no changes in the snapshot from
                        // which it was created as it is detached container. So just use the previous snapshot.
                        assert(this.context.baseSnapshot,
                            "BaseSnapshot should be there as detached container loaded from snapshot");
                        const summary: ISummarizeResult = {
                            summary: convertSnapshotToSummaryTree(this.context.baseSnapshot.trees[key]),
                            // No need to build stats, because we don't need them anyway here.
                            stats: {
                                treeNodeCount: 0,
                                blobNodeCount: 0,
                                handleNodeCount: 0,
                                totalBlobSize: 0,
                            },
                        };
                        builder.addWithStats(key, summary);
                    }
=======
                    const snapshot = value.generateAttachMessage().snapshot;
                    const dataStoreSummary = convertToSummaryTree(snapshot, true);
                    builder.addWithStats(key, dataStoreSummary);
>>>>>>> 0076d7e0
                });
        } while (notBoundContextsLength !== this.notBoundContexts.size);

        this.serializeContainerBlobs(builder);

        return builder.summary;
    }

    public async getAbsoluteUrl(relativeUrl: string): Promise<string | undefined> {
        if (this.context.getAbsoluteUrl === undefined) {
            throw new Error("Driver does not implement getAbsoluteUrl");
        }
        if (this.attachState !== AttachState.Attached) {
            return undefined;
        }
        return this.context.getAbsoluteUrl(relativeUrl);
    }

    private async generateSummary(
        fullTree: boolean = false,
        safe: boolean = false,
    ): Promise<GenerateSummaryData | undefined> {
        const summaryRefSeqNum = this.deltaManager.lastSequenceNumber;
        const message =
            `Summary @${summaryRefSeqNum}:${this.deltaManager.minimumSequenceNumber}`;

        // TODO: Issue-2171 Support for Branch Snapshots
        if (this.parentBranch) {
            this._logger.sendTelemetryEvent({
                eventName: "SkipGenerateSummaryParentBranch",
                parentBranch: this.parentBranch,
            });
            return;
        }

        if (this.summarizerNode.enabled) {
            this.summarizerNode.node.startSummary(summaryRefSeqNum);
        }
        try {
            await this.scheduleManager.pause();

            const attemptData: IUnsubmittedSummaryData = {
                referenceSequenceNumber: summaryRefSeqNum,
                submitted: false,
            };

            if (!this.connected) {
                // If summarizer loses connection it will never reconnect
                return attemptData;
            }

            const trace = Trace.start();
            const treeWithStats = await this.summarize(fullTree || safe);

            const generateData: IGeneratedSummaryData = {
                summaryStats: treeWithStats.stats,
                generateDuration: trace.trace().duration,
            };

            if (!this.connected) {
                return { ...attemptData, ...generateData };
            }

            const handle = await this.storage.uploadSummaryWithContext(
                treeWithStats.summary,
                this.latestSummaryAck);

            // safe mode refreshes the latest summary ack
            if (safe) {
                const version = await this.getVersionFromStorage(this.id);
                await this.refreshLatestSummaryAck(
                    undefined,
                    version.id,
                    this.summaryTracker.referenceSequenceNumber,
                    version,
                );
            }

            // eslint-disable-next-line @typescript-eslint/no-non-null-assertion
            const parent = this.latestSummaryAck.ackHandle!;
            const summaryMessage: ISummaryContent = {
                handle,
                head: parent,
                message,
                parents: parent ? [parent] : [],
            };
            const uploadData: IUploadedSummaryData = {
                handle,
                uploadDuration: trace.trace().duration,
            };

            if (!this.connected) {
                return { ...attemptData, ...generateData, ...uploadData };
            }

            const clientSequenceNumber =
                this.submitSystemMessage(MessageType.Summarize, summaryMessage);

            if (this.summarizerNode.enabled) {
                this.summarizerNode.node.completeSummary(handle);
            }

            return {
                ...attemptData,
                ...generateData,
                ...uploadData,
                submitted: true,
                clientSequenceNumber,
                submitOpDuration: trace.trace().duration,
            };
        } finally {
            // Cleanup wip summary in case of failure
            if (this.summarizerNode.enabled) {
                this.summarizerNode.node.clearSummary();
            }
            // Restart the delta manager
            this.scheduleManager.resume();
        }
    }

    private processRemoteChunkedMessage(message: ISequencedDocumentMessage) {
        if (message.type !== ContainerMessageType.ChunkedOp) {
            return message;
        }

        const clientId = message.clientId;
        const chunkedContent = message.contents as IChunkedOp;
        this.addChunk(clientId, chunkedContent);
        if (chunkedContent.chunkId === chunkedContent.totalChunks) {
            const newMessage = { ...message };
            // eslint-disable-next-line @typescript-eslint/no-non-null-assertion
            const serializedContent = this.chunkMap.get(clientId)!.join("");
            newMessage.contents = JSON.parse(serializedContent);
            newMessage.type = chunkedContent.originalType;
            this.clearPartialChunks(clientId);
            return newMessage;
        }
        return message;
    }

    private addChunk(clientId: string, chunkedContent: IChunkedOp) {
        let map = this.chunkMap.get(clientId);
        if (map === undefined) {
            map = [];
            this.chunkMap.set(clientId, map);
        }
        assert(chunkedContent.chunkId === map.length + 1); // 1-based indexing
        map.push(chunkedContent.contents);
    }

    private clearPartialChunks(clientId: string) {
        if (this.chunkMap.has(clientId)) {
            this.chunkMap.delete(clientId);
        }
    }

    private updateDocumentDirtyState(dirty: boolean) {
        if (this.dirtyDocument === dirty) {
            return;
        }

        this.dirtyDocument = dirty;
        this.emit(dirty ? "dirtyDocument" : "savedDocument");
    }

    public submitDataStoreOp(
        id: string,
        contents: any,
        localOpMetadata: unknown = undefined): void {
        const envelope: IEnvelope = {
            address: id,
            contents,
        };
        this.submit(ContainerMessageType.FluidDataStoreOp, envelope, localOpMetadata);
    }

    private submit(
        type: ContainerMessageType,
        content: any,
        localOpMetadata: unknown = undefined): void {
        this.verifyNotClosed();

        let clientSequenceNumber: number = -1;

        if (this.canSendOps()) {
            const serializedContent = JSON.stringify(content);
            const maxOpSize = this.context.deltaManager.maxMessageSize;

            // If in manual flush mode we will trigger a flush at the next turn break
            let batchBegin = false;
            if (this.flushMode === FlushMode.Manual && !this.needsFlush) {
                batchBegin = true;
                this.needsFlush = true;

                // Use Promise.resolve().then() to queue a microtask to detect the end of the turn and force a flush.
                if (!this.flushTrigger) {
                    // eslint-disable-next-line @typescript-eslint/no-floating-promises
                    Promise.resolve().then(() => {
                        this.flushTrigger = false;
                        this.flush();
                    });
                }
            }

            // Note: Chunking will increase content beyond maxOpSize because we JSON'ing JSON payload -
            // there will be a lot of escape characters that can make it up to 2x bigger!
            // This is Ok, because DeltaManager.shouldSplit() will have 2 * maxMessageSize limit
            if (serializedContent.length <= maxOpSize) {
                clientSequenceNumber = this.submitRuntimeMessage(
                    type,
                    content,
                    this._flushMode === FlushMode.Manual,
                    batchBegin ? { batch: true } : undefined);
            } else {
                clientSequenceNumber = this.submitChunkedMessage(type, serializedContent, maxOpSize);
            }
        }

        // Let the PendingStateManager know that a message was submitted.
        this.pendingStateManager.onSubmitMessage(type, clientSequenceNumber, content, localOpMetadata);
        if (this.isContainerMessageDirtyable(type, content)) {
            this.updateDocumentDirtyState(true);
        }
    }

    private submitChunkedMessage(type: ContainerMessageType, content: string, maxOpSize: number): number {
        const contentLength = content.length;
        const chunkN = Math.floor((contentLength - 1) / maxOpSize) + 1;
        let offset = 0;
        let clientSequenceNumber: number = 0;
        for (let i = 1; i <= chunkN; i = i + 1) {
            const chunkedOp: IChunkedOp = {
                chunkId: i,
                contents: content.substr(offset, maxOpSize),
                originalType: type,
                totalChunks: chunkN,
            };
            offset += maxOpSize;
            clientSequenceNumber = this.submitRuntimeMessage(
                ContainerMessageType.ChunkedOp,
                chunkedOp,
                false);
        }
        return clientSequenceNumber;
    }

    private submitSystemMessage(
        type: MessageType,
        contents: any) {
        this.verifyNotClosed();
        assert(this.connected);

        // System message should not be sent in the middle of the batch.
        // That said, we can preserve existing behavior by not flushing existing buffer.
        // That might be not what caller hopes to get, but we can look deeper if telemetry tells us it's a problem.
        const middleOfBatch = this.flushMode === FlushMode.Manual && this.needsFlush;
        if (middleOfBatch) {
            this._logger.sendErrorEvent({ eventName: "submitSystemMessageError", type });
        }

        return this.context.submitFn(
            type,
            contents,
            middleOfBatch);
    }

    private submitRuntimeMessage(
        type: ContainerMessageType,
        contents: any,
        batch: boolean,
        appData?: any) {
        const payload: ContainerRuntimeMessage = { type, contents };
        return this.context.submitFn(
            MessageType.Operation,
            payload,
            batch,
            appData);
    }

    /**
     * Throw an error if the runtime is closed.  Methods that are expected to potentially
     * be called after dispose due to asynchrony should not call this.
     */
    private verifyNotClosed() {
        if (this._disposed) {
            throw new Error("Runtime is closed");
        }
    }

    /**
     * Finds the right store and asks it to resubmit the message. This typically happens when we
     * reconnect and there are pending messages.
     * @param content - The content of the original message.
     * @param localOpMetadata - The local metadata associated with the original message.
     */
    private reSubmit(type: ContainerMessageType, content: any, localOpMetadata: unknown) {
        switch (type) {
            case ContainerMessageType.FluidDataStoreOp:
                // For Operations, call resubmitDataStoreOp which will find the right store
                // and trigger resubmission on it.
                this.resubmitDataStoreOp(content, localOpMetadata);
                break;
            case ContainerMessageType.Attach:
                this.submit(type, content, localOpMetadata);
                break;
            case ContainerMessageType.ChunkedOp:
                throw new Error(`chunkedOp not expected here`);
            default:
                unreachableCase(type, `Unknown ContainerMessageType: ${type}`);
        }
    }

    private resubmitDataStoreOp(content: any, localOpMetadata: unknown) {
        const envelope = content as IEnvelope;
        const context = this.getContext(envelope.address);
        assert(context, "There should be a store context for the op");
        context.reSubmit(envelope.contents, localOpMetadata);
    }

    private subscribeToLeadership() {
        if (this.context.clientDetails.capabilities.interactive) {
            this.getScheduler().then((scheduler) => {
                const LeaderTaskId = "leader";

                // Each client expresses interest to be a leader.
                // eslint-disable-next-line @typescript-eslint/no-floating-promises
                scheduler.pick(LeaderTaskId, async () => {
                    assert(!this._leader);
                    this.updateLeader(true);
                });

                scheduler.on("lost", (key) => {
                    if (key === LeaderTaskId) {
                        assert(this._leader);
                        this._leader = false;
                        this.updateLeader(false);
                    }
                });
            }).catch((err) => {
                this.closeFn(CreateContainerError(err));
            });

            this.context.quorum.on("removeMember", (clientId: string) => {
                if (this.leader) {
                    this.runTaskAnalyzer();
                }
            });
        }
    }

    public async getTaskManager(): Promise<ITaskManager> {
        return requestFluidObject<ITaskManager>(
            await this.getDataStore(taskSchedulerId, true),
            "");
    }

    public async getScheduler(): Promise<IAgentScheduler> {
        const taskManager = await this.getTaskManager();
        return taskManager.IAgentScheduler;
    }

    private updateLeader(leadership: boolean) {
        this._leader = leadership;
        if (this.leader) {
            assert(this.clientId === undefined || this.connected && this.deltaManager && this.deltaManager.active);
            this.emit("leader");
        } else {
            this.emit("notleader");
        }

        for (const [, context] of this.contexts) {
            context.updateLeader(this.leader);
        }

        if (this.leader) {
            this.runTaskAnalyzer();
        }
    }

    /**
     * On a client joining/departure, decide whether this client is the new leader.
     * If so, calculate if there are any unhandled tasks for browsers and remote agents.
     * Emit local help message for this browser and submits a remote help message for agents.
     */
    private runTaskAnalyzer() {
        // Analyze the current state and ask for local and remote help separately.
        // If called for detached container, the clientId would not be assigned and it is disconnected. In this
        // case, all tasks are run by the detached container. Called only if a leader. If we have a clientId,
        // then we should be connected as leadership is lost on losing connection.
        const helpTasks = this.clientId === undefined ?
            { browser: this.tasks, robot: [] } :
            analyzeTasks(this.clientId, this.getQuorum().getMembers(), this.tasks);

        if (helpTasks && (helpTasks.browser.length > 0 || helpTasks.robot.length > 0)) {
            if (helpTasks.browser.length > 0) {
                const localHelpMessage: IHelpMessage = {
                    tasks: helpTasks.browser,
                    version: this.version,   // Back-compat
                };
                debug(`Requesting local help for ${helpTasks.browser}`);
                this.emit("localHelp", localHelpMessage);
            }
            if (helpTasks.robot.length > 0) {
                const remoteHelpMessage: IHelpMessage = {
                    tasks: helpTasks.robot,
                    version: this.version,   // Back-compat
                };
                debug(`Requesting remote help for ${helpTasks.robot}`);
                this.submitSystemMessage(MessageType.RemoteHelp, remoteHelpMessage);
            }
        }
    }

    private async refreshLatestSummaryAck(
        proposalHandle: string | undefined,
        ackHandle: string,
        trackerRefSeqNum: number, // back-compat summarizerNode - remove when fully enabled
        version?: IVersion,
    ) {
        if (trackerRefSeqNum < this.summaryTracker.referenceSequenceNumber) {
            return;
        }

        this.latestSummaryAck = { proposalHandle, ackHandle };

        // back-compat summarizerNode - remove all summary trackers when fully enabled
        this.summaryTracker.refreshLatestSummary(trackerRefSeqNum);

        if (this.summarizerNode.enabled) {
            const getSnapshot = async () => {
                const perfEvent = PerformanceEvent.start(this.logger, {
                    eventName: "RefreshLatestSummaryGetSnapshot",
                    hasVersion: !!version, // expected in this case
                });
                const stats: { getVersionDuration?: number; getSnapshotDuration?: number } = {};
                let snapshot: ISnapshotTree | undefined;
                try {
                    const trace = Trace.start();

                    const versionToUse = version ?? await this.getVersionFromStorage(ackHandle);
                    stats.getVersionDuration = trace.trace().duration;

                    snapshot = await this.getSnapshotFromStorage(versionToUse);
                    stats.getSnapshotDuration = trace.trace().duration;
                } catch (error) {
                    perfEvent.cancel(stats, error);
                    throw error;
                }

                perfEvent.end(stats);
                return snapshot;
            };

            await this.summarizerNode.node.refreshLatestSummary(
                proposalHandle,
                getSnapshot,
                async <T>(id: string) => readAndParse<T>(this.storage, id),
            );
        }
    }

    private async getVersionFromStorage(versionId: string): Promise<IVersion> {
        const versions = await this.storage.getVersions(versionId, 1);
        assert(versions && versions[0], "Failed to get version from storage");
        return versions[0];
    }

    private async getSnapshotFromStorage(version: IVersion): Promise<ISnapshotTree> {
        const snapshot = await this.storage.getSnapshotTree(version);
        assert(snapshot, "Failed to get snapshot from storage");
        return snapshot;
    }
}<|MERGE_RESOLUTION|>--- conflicted
+++ resolved
@@ -1598,17 +1598,16 @@
                         || this.attachOpFiredForDataStore.has(key)),
                 )
                 .map(([key, value]) => {
-<<<<<<< HEAD
                     if (value.isLoaded) {
                         const snapshot = value.generateAttachMessage().snapshot;
-                        const treeWithStats = convertToSummaryTree(snapshot, true);
-                        builder.addWithStats(key, treeWithStats);
+                        const dataStoreSummary = convertToSummaryTree(snapshot, true);
+                        builder.addWithStats(key, dataStoreSummary);
                     } else {
                         // If this data store is not yet loaded, then there should be no changes in the snapshot from
                         // which it was created as it is detached container. So just use the previous snapshot.
                         assert(this.context.baseSnapshot,
                             "BaseSnapshot should be there as detached container loaded from snapshot");
-                        const summary: ISummarizeResult = {
+                        const dataStoreSummary: ISummarizeResult = {
                             summary: convertSnapshotToSummaryTree(this.context.baseSnapshot.trees[key]),
                             // No need to build stats, because we don't need them anyway here.
                             stats: {
@@ -1618,13 +1617,8 @@
                                 totalBlobSize: 0,
                             },
                         };
-                        builder.addWithStats(key, summary);
+                        builder.addWithStats(key, dataStoreSummary);
                     }
-=======
-                    const snapshot = value.generateAttachMessage().snapshot;
-                    const dataStoreSummary = convertToSummaryTree(snapshot, true);
-                    builder.addWithStats(key, dataStoreSummary);
->>>>>>> 0076d7e0
                 });
         } while (notBoundContextsLength !== this.notBoundContexts.size);
 
