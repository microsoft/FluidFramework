/*!
 * Copyright (c) Microsoft Corporation and contributors. All rights reserved.
 * Licensed under the MIT License.
 */

import { EventEmitter } from "events";
import { ITelemetryGenericEvent, ITelemetryLogger } from "@fluidframework/common-definitions";
import {
    IFluidObject,
    IFluidRouter,
    IFluidHandleContext,
    IFluidSerializer,
    IRequest,
    IResponse,
    IFluidHandle,
    IFluidConfiguration,
    FluidObject,
} from "@fluidframework/core-interfaces";
import {
    IAudience,
    IFluidTokenProvider,
    IContainerContext,
    IDeltaManager,
    IDeltaSender,
    IRuntime,
    ContainerWarning,
    ICriticalContainerError,
    AttachState,
    ILoaderOptions,
} from "@fluidframework/container-definitions";
import {
    IContainerRuntime,
    IContainerRuntimeEvents,
} from "@fluidframework/container-runtime-definitions";
import {
    assert,
    Trace,
    TypedEventEmitter,
    unreachableCase,
    performance,
} from "@fluidframework/common-utils";
import {
    ChildLogger,
    raiseConnectedEvent,
    PerformanceEvent,
    normalizeError,
    TaggedLoggerAdapter,
} from "@fluidframework/telemetry-utils";
import { IDocumentStorageService, ISummaryContext } from "@fluidframework/driver-definitions";
import { readAndParse, BlobAggregationStorage } from "@fluidframework/driver-utils";
import { DataCorruptionError, GenericError, extractSafePropertiesFromMessage } from "@fluidframework/container-utils";
import {
    BlobTreeEntry,
    TreeTreeEntry,
} from "@fluidframework/protocol-base";
import {
    IClientDetails,
    IDocumentMessage,
    IQuorum,
    ISequencedDocumentMessage,
    ISignalMessage,
    ISummaryConfiguration,
    ISummaryContent,
    ISummaryTree,
    ITree,
    MessageType,
    SummaryType,
} from "@fluidframework/protocol-definitions";
import {
    FlushMode,
    InboundAttachMessage,
    IFluidDataStoreContextDetached,
    IFluidDataStoreRegistry,
    IFluidDataStoreChannel,
    IGarbageCollectionData,
    IGarbageCollectionSummaryDetails,
    IEnvelope,
    IInboundSignalMessage,
    ISignalEnvelope,
    NamedFluidDataStoreRegistryEntries,
    ISummaryTreeWithStats,
    ISummarizeInternalResult,
    CreateChildSummarizerNodeParam,
    SummarizeInternalFn,
    channelsTreeName,
    IAttachMessage,
} from "@fluidframework/runtime-definitions";
import {
    addBlobToSummary,
    addTreeToSummary,
    convertToSummaryTree,
    createRootSummarizerNodeWithGC,
    FluidSerializer,
    IRootSummarizerNodeWithGC,
    RequestParser,
    create404Response,
    exceptionToResponse,
    responseToException,
    seqFromTree,
} from "@fluidframework/runtime-utils";
import { v4 as uuid } from "uuid";
import { ContainerFluidHandleContext } from "./containerHandleContext";
import { FluidDataStoreRegistry } from "./dataStoreRegistry";
import { Summarizer } from "./summarizer";
import { formRequestSummarizerFn, ISummarizerRequestOptions, SummaryManager } from "./summaryManager";
import { DeltaScheduler } from "./deltaScheduler";
import { ReportOpPerfTelemetry, latencyThreshold } from "./connectionTelemetry";
import { IPendingLocalState, PendingStateManager } from "./pendingStateManager";
import { pkgVersion } from "./packageVersion";
import { BlobManager, IBlobManagerLoadInfo } from "./blobManager";
import { DataStores, getSummaryForDatastores } from "./dataStores";
import {
    blobsTreeName,
    chunksBlobName,
    electedSummarizerBlobName,
    extractSummaryMetadataMessage,
    IContainerRuntimeMetadata,
    ICreateContainerMetadata,
    ISummaryMetadataMessage,
    metadataBlobName,
    wrapSummaryInChannelsTree,
} from "./summaryFormat";
import { SummaryCollection } from "./summaryCollection";
import { getLocalStorageFeatureGate } from "./localStorageFeatureGates";
import { ISerializedElection, OrderedClientCollection, OrderedClientElection } from "./orderedClientElection";
import { SummarizerClientElection, summarizerClientType } from "./summarizerClientElection";
import {
    SubmitSummaryResult,
    IConnectableRuntime,
    IGeneratedSummaryStats,
    ISubmitSummaryOptions,
    ISummarizer,
    ISummarizerInternalsProvider,
    ISummarizerOptions,
    ISummarizerRuntime,
} from "./summarizerTypes";
import { formExponentialFn, Throttler } from "./throttler";
import { RunWhileConnectedCoordinator } from "./runWhileConnectedCoordinator";
import {
    GarbageCollector,
    IGarbageCollectionRuntime,
    IGarbageCollector,
    IGCStats,
    IUsedStateStats,
} from "./garbageCollection";

export enum ContainerMessageType {
    // An op to be delivered to store
    FluidDataStoreOp = "component",

    // Creates a new store
    Attach = "attach",

    // Chunked operation.
    ChunkedOp = "chunkedOp",

    // Signifies that a blob has been attached and should not be garbage collected by storage
    BlobAttach = "blobAttach",

    // Ties our new clientId to our old one on reconnect
    Rejoin = "rejoin",
}

export interface IChunkedOp {
    chunkId: number;

    totalChunks: number;

    contents: string;

    originalType: MessageType | ContainerMessageType;
}

export interface ContainerRuntimeMessage {
    contents: any;
    type: ContainerMessageType;
}

// Consider idle 5s of no activity. And snapshot if a minute has gone by with no snapshot.
const IdleDetectionTime = 5000;

const DefaultSummaryConfiguration: ISummaryConfiguration = {
    idleTime: IdleDetectionTime,

    maxTime: IdleDetectionTime * 12,

    // Snapshot if 1000 ops received since last snapshot.
    maxOps: 1000,

    // Wait 2 minutes for summary ack
    // this is less than maxSummarizeAckWaitTime
    // the min of the two will be chosen
    maxAckWaitTime: 120000,
};

export interface IGCRuntimeOptions {
    /* Flag that will disable garbage collection if set to true. */
    disableGC?: boolean;

    /**
     * Flag representing the summary's preference for allowing garbage collection.
     * This is stored in the summary and unchangeable (for now). So this runtime option
     * only takes affect on new containers.
     * Currently if this is set to false, it will take priority and any container will
     * never run GC.
     */
    gcAllowed?: boolean;

    /**
     * Flag that will bypass optimizations and generate GC data for all nodes irrespective of whether the node
     * changed or not.
     */
    runFullGC?: boolean;

    /**
     * Flag that if true, will run sweep which may delete unused objects that meet certain criteria. Only takes
     * effect if GC is enabled.
     */
    runSweep?: boolean;

    /**
     * Allows additional GC options to be passed.
     */
    [key: string]: any;
}

export interface ISummaryRuntimeOptions {
    /**
     * Flag that disables summaries if it is set to true.
     */
    disableSummaries?: boolean;

    /**
     * @deprecated - To disable summaries, please set disableSummaries===true.
     * Flag that will generate summaries if connected to a service that supports them.
     * This defaults to true and must be explicitly set to false to disable.
     */
    generateSummaries?: boolean;

    /* Delay before first attempt to spawn summarizing container. */
    initialSummarizerDelayMs?: number;

    /** Override summary configurations set by the server. */
    summaryConfigOverrides?: Partial<ISummaryConfiguration>;

    // Flag that disables putting channels in isolated subtrees for each data store
    // and the root node when generating a summary if set to true.
    // Defaults to FALSE (enabled) for now.
    disableIsolatedChannels?: boolean;

    // Defaults to 7000 ops
    maxOpsSinceLastSummary?: number;

    /**
     * Flag that will enable changing elected summarizer client after maxOpsSinceLastSummary.
     * THis defaults to false (disabled) and must be explicitly set to true to enable.
     */
    summarizerClientElection?: boolean;

    /** Options that control the running summarizer behavior. */
    summarizerOptions?: Readonly<Partial<ISummarizerOptions>>;
}

/**
 * Options for container runtime.
 */
export interface IContainerRuntimeOptions {
    summaryOptions?: ISummaryRuntimeOptions;
    gcOptions?: IGCRuntimeOptions;
    /**
     * Affects the behavior while loading the runtime when the data verification check which
     * compares the DeltaManager sequence number (obtained from protocol in summary) to the
     * runtime sequence number (obtained from runtime metadata in summary) finds a mismatch.
     * 1. "close" (default) will close the container with an assertion.
     * 2. "log" will log an error event to telemetry, but still continue to load.
     * 3. "bypass" will skip the check entirely. This is not recommended.
     */
    loadSequenceNumberVerification?: "close" | "log" | "bypass";
}

type IRuntimeMessageMetadata = undefined | {
    batch?: boolean;
};

// Local storage key to set the default flush mode to TurnBased
const turnBasedFlushModeKey = "FluidFlushModeTurnBased";

export function isRuntimeMessage(message: ISequencedDocumentMessage): boolean {
    switch (message.type) {
        case ContainerMessageType.FluidDataStoreOp:
        case ContainerMessageType.ChunkedOp:
        case ContainerMessageType.Attach:
        case ContainerMessageType.BlobAttach:
        case ContainerMessageType.Rejoin:
        case MessageType.Operation:
            return true;
        default:
            return false;
    }
}

export function unpackRuntimeMessage(message: ISequencedDocumentMessage) {
    if (message.type === MessageType.Operation) {
        // legacy op format?
        if (message.contents.address !== undefined && message.contents.type === undefined) {
            message.type = ContainerMessageType.FluidDataStoreOp;
        } else {
            // new format
            const innerContents = message.contents as ContainerRuntimeMessage;
            assert(innerContents.type !== undefined, 0x121 /* "Undefined inner contents type!" */);
            message.type = innerContents.type;
            message.contents = innerContents.contents;
        }
        assert(isRuntimeMessage(message), 0x122 /* "Message to unpack is not proper runtime message" */);
    } else {
        // Legacy format, but it's already "unpacked",
        // i.e. message.type is actually ContainerMessageType.
        // Nothing to do in such case.
    }
    return message;
}

/**
 * This class controls pausing and resuming of inbound queue to ensure that we never
 * start processing ops in a batch IF we do not have all ops in the batch.
 */
class ScheduleManagerCore {
    private pauseSequenceNumber: number | undefined;
    private currentBatchClientId: string | undefined;
    private localPaused = false;
    private timePaused = 0;

    constructor(
        private readonly deltaManager: IDeltaManager<ISequencedDocumentMessage, IDocumentMessage>,
        private readonly logger: ITelemetryLogger,
    ) {
        // Listen for delta manager sends and add batch metadata to messages
        this.deltaManager.on("prepareSend", (messages: IDocumentMessage[]) => {
            if (messages.length === 0) {
                return;
            }

            // First message will have the batch flag set to true if doing a batched send
            const firstMessageMetadata = messages[0].metadata as IRuntimeMessageMetadata;
            if (!firstMessageMetadata?.batch) {
                return;
            }

            // If the batch contains only a single op, clear the batch flag.
            if (messages.length === 1) {
                delete firstMessageMetadata.batch;
                return;
            }

            // Set the batch flag to false on the last message to indicate the end of the send batch
            const lastMessage = messages[messages.length - 1];
            lastMessage.metadata = { ...lastMessage.metadata, batch: false };
        });

        // Listen for updates and peek at the inbound
        this.deltaManager.inbound.on(
            "push",
            (message: ISequencedDocumentMessage) => {
                this.trackPending(message);
            });

        // Start with baseline - empty inbound queue.
        assert(!this.localPaused, 0x293 /* "initial state" */);

        const allPending = this.deltaManager.inbound.toArray();
        for (const pending of allPending) {
            this.trackPending(pending);
        }
    }

    /**
     * The only public function in this class - called when we processed an op,
     * to make decision if op processing should be paused or not afer that.
     */
     public afterOpProcessing(sequenceNumber: number) {
        assert(!this.localPaused, 0x294 /* "can't have op processing paused if we are processing an op" */);

        // If the inbound queue is ever empty, nothing to do!
        if (this.deltaManager.inbound.length === 0) {
            assert(this.pauseSequenceNumber === undefined,
                0x295 /* "there should be no pending batch if we have no ops" */);
            return;
        }

        // The queue is
        // 1. paused only when the next message to be processed is the beginning of a batch. Done in two places:
        //    - here (processing ops until reaching start of incomplete batch)
        //    - in trackPending(), when queue was empty and start of batch showed up.
        // 2. resumed when batch end comes in (in trackPending())

        // do we have incomplete batch to worry about?
        if (this.pauseSequenceNumber !== undefined) {
            assert(sequenceNumber < this.pauseSequenceNumber,
                0x296 /* "we should never start processing incomplete batch!" */);
            // If the next op is the start of incomplete batch, then we can't process it until it's fully in - pause!
            if (sequenceNumber + 1 === this.pauseSequenceNumber) {
                this.pauseQueue();
            }
        }
    }

    private pauseQueue() {
        assert(!this.localPaused, 0x297 /* "always called from resumed state" */);
        this.localPaused = true;
        this.timePaused = performance.now();
        // eslint-disable-next-line @typescript-eslint/no-floating-promises
        this.deltaManager.inbound.pause();
    }

    private resumeQueue(startBatch: number, endBatch: number) {
        // Return early if no change in value
        if (!this.localPaused) {
            return;
        }

        this.localPaused = false;
        const duration = performance.now() - this.timePaused;
        // Random round number - we want to know when batch waiting paused op processing.
        if (duration > latencyThreshold) {
            this.logger.sendErrorEvent({
                eventName: "MaxBatchWaitTimeExceeded",
                duration,
                sequenceNumber: endBatch,
                length: endBatch - startBatch,
            });
        }
        this.deltaManager.inbound.resume();
    }

    /**
     * Called for each incoming op (i.e. inbound "push" notification)
     */
    private trackPending(message: ISequencedDocumentMessage) {
        assert(this.deltaManager.inbound.length !== 0,
            0x298 /* "we have something in the queue that generates this event" */);

        assert((this.currentBatchClientId === undefined) === (this.pauseSequenceNumber === undefined),
            0x299 /* "non-synchronized state" */);

        const metadata = message.metadata as IRuntimeMessageMetadata;
        const batchMetadata = metadata?.batch;

        // Protocol messages are never part of a runtime batch of messages
        if (!isRuntimeMessage(message)) {
            // Protocol messages should never show up in the middle of the batch!
            assert(this.currentBatchClientId === undefined, 0x29a /* "System message in the middle of batch!" */);
            assert(batchMetadata === undefined, 0x29b /* "system op in a batch?" */);
            assert(!this.localPaused, 0x29c /* "we should be processing ops when there is no active batch" */);
            return;
        }

        if (this.currentBatchClientId === undefined && batchMetadata === undefined) {
            assert(!this.localPaused, 0x29d /* "we should be processing ops when there is no active batch" */);
            return;
        }

        // If the client ID changes then we can move the pause point. If it stayed the same then we need to check.
        // If batchMetadata is not undefined then if it's true we've begun a new batch - if false we've ended
        // the previous one
        if (this.currentBatchClientId !== undefined || batchMetadata === false) {
            if (this.currentBatchClientId !== message.clientId) {
                // "Batch not closed, yet message from another client!"
                throw new DataCorruptionError(
                    "OpBatchIncomplete",
                    {
                        batchClientId: this.currentBatchClientId,
                        ...extractSafePropertiesFromMessage(message),
                    });
            }
        }

        // The queue is
        // 1. paused only when the next message to be processed is the beginning of a batch. Done in two places:
        //    - in afterOpProcessing() - processing ops until reaching start of incomplete batch
        //    - here (batchMetadata == false below), when queue was empty and start of batch showed up.
        // 2. resumed when batch end comes in (batchMetadata === true case below)

        if (batchMetadata) {
            assert(this.currentBatchClientId === undefined, 0x29e /* "there can't be active batch" */);
            assert(!this.localPaused, 0x29f /* "we should be processing ops when there is no active batch" */);
            this.pauseSequenceNumber = message.sequenceNumber;
            this.currentBatchClientId = message.clientId;
            // Start of the batch
            // Only pause processing if queue has no other ops!
            // If there are any other ops in the queue, processing will be stopped when they are processed!
            if (this.deltaManager.inbound.length === 1) {
                this.pauseQueue();
            }
        } else if (batchMetadata === false) {
            assert(this.pauseSequenceNumber !== undefined, 0x2a0 /* "batch presence was validated above" */);
            // Batch is complete, we can process it!
            this.resumeQueue(this.pauseSequenceNumber, message.sequenceNumber);
            this.pauseSequenceNumber = undefined;
            this.currentBatchClientId = undefined;
        } else {
            // Continuation of current batch. Do nothing
            assert(this.currentBatchClientId !== undefined, 0x2a1 /* "logic error" */);
        }
    }
}

/**
 * This class has the following responsibilities:
 * 1. It tracks batches as we process ops and raises "batchBegin" and "batchEnd" events.
 *    As part of it, it validates batch correctness (i.e. no system ops in the middle of batch)
 * 2. It creates instance of ScheduleManagerCore that ensures we never start processing ops from batch
 *    unless all ops of the batch are in.
 */
export class ScheduleManager {
    private readonly deltaScheduler: DeltaScheduler;
    private batchClientId: string | undefined;
    private hitError = false;

    private readonly scheduler: ScheduleManagerCore;

    constructor(
        private readonly deltaManager: IDeltaManager<ISequencedDocumentMessage, IDocumentMessage>,
        private readonly emitter: EventEmitter,
        private readonly logger: ITelemetryLogger,
    ) {
        this.deltaScheduler = new DeltaScheduler(
            this.deltaManager,
            ChildLogger.create(this.logger, "DeltaScheduler"),
        );
        this.scheduler = new ScheduleManagerCore(deltaManager, logger);
    }

    public beforeOpProcessing(message: ISequencedDocumentMessage) {
        if (this.batchClientId !== message.clientId) {
            assert(this.batchClientId === undefined,
                0x2a2 /* "Batch is interrupted by other client op. Should be caught by trackPending()" */);

            // This could be the beginning of a new batch or an individual message.
            this.emitter.emit("batchBegin", message);
            this.deltaScheduler.batchBegin();

            const batch = (message?.metadata as IRuntimeMessageMetadata)?.batch;
            if (batch) {
                this.batchClientId = message.clientId;
            } else {
                this.batchClientId = undefined;
            }
        }
    }

    public afterOpProcessing(error: any | undefined, message: ISequencedDocumentMessage) {
        // If this is no longer true, we need to revisit what we do where we set this.hitError.
        assert(!this.hitError, 0x2a3 /* "container should be closed on any error" */);

        // Let the scheduler know how far we progressed, to decide if op processing
        // should be paused or not.
        this.scheduler.afterOpProcessing(message.sequenceNumber);

        if (error) {
            // We assume here that loader will close container and stop processing all future ops.
            // This is implicit dependency. If this flow changes, this code might no longer be correct.
            this.hitError = true;
            this.batchClientId = undefined;
            this.emitter.emit("batchEnd", error, message);
            this.deltaScheduler.batchEnd();
            return;
        }

        const batch = (message?.metadata as IRuntimeMessageMetadata)?.batch;
        // If no batchClientId has been set then we're in an individual batch. Else, if we get
        // batch end metadata, this is end of the current batch.
        if (this.batchClientId === undefined || batch === false) {
            this.batchClientId = undefined;
            this.emitter.emit("batchEnd", undefined, message);
            this.deltaScheduler.batchEnd();
            return;
        }
    }
}

/**
 * Legacy ID for the built-in AgentScheduler.  To minimize disruption while removing it, retaining this as a
 * special-case for document dirty state.  Ultimately we should have no special-cases from the
 * ContainerRuntime's perspective.
 */
export const agentSchedulerId = "_scheduler";

/**
 * Represents the runtime of the container. Contains helper functions/state of the container.
 * It will define the store level mappings.
 */
export class ContainerRuntime extends TypedEventEmitter<IContainerRuntimeEvents>
    implements
        IContainerRuntime,
        IGarbageCollectionRuntime,
        IRuntime,
        ISummarizerRuntime,
        ISummarizerInternalsProvider
{
    public get IContainerRuntime() { return this; }
    public get IFluidRouter() { return this; }

    // back-compat: Used by loader in <= 0.35
    /**
     * @internal
     * @deprecated Back-compat only. Used by the loader in versions earlier than 0.35.
     */
    public readonly runtimeVersion: string = pkgVersion;

    /**
     * Load the stores from a snapshot and returns the runtime.
     * @param context - Context of the container.
     * @param registryEntries - Mapping to the stores.
     * @param requestHandler - Request handlers for the container runtime
     * @param runtimeOptions - Additional options to be passed to the runtime
     * @param existing - (optional) When loading from an existing snapshot. Precedes context.existing if provided
     */
    public static async load(
        context: IContainerContext,
        registryEntries: NamedFluidDataStoreRegistryEntries,
        requestHandler?: (request: IRequest, runtime: IContainerRuntime) => Promise<IResponse>,
        runtimeOptions: IContainerRuntimeOptions = {},
        containerScope: FluidObject = context.scope,
        existing?: boolean,
    ): Promise<ContainerRuntime> {
        // If taggedLogger exists, use it. Otherwise, wrap the vanilla logger:
        const passLogger = context.taggedLogger  ?? new TaggedLoggerAdapter(context.logger);
        const logger = ChildLogger.create(passLogger, undefined, {
            all: {
                runtimeVersion: pkgVersion,
            },
        });

        const {
            summaryOptions = {},
            gcOptions = {},
            loadSequenceNumberVerification = "close",
        } = runtimeOptions;

        // We pack at data store level only. If isolated channels are disabled,
        // then there are no .channel layers, we pack at level 1, otherwise we pack at level 2
        const packingLevel = summaryOptions.disableIsolatedChannels ? 1 : 2;

        let storage = context.storage;
        if (context.baseSnapshot) {
            // This will patch snapshot in place!
            // If storage is provided, it will wrap storage with BlobAggregationStorage that can
            // pack & unpack aggregated blobs.
            // Note that if storage is provided later by loader layer, we will wrap storage in this.storage getter.
            // BlobAggregationStorage is smart enough for double-wrapping to be no-op
            if (context.attachState === AttachState.Attached) {
                // IContainerContext storage api return type still has undefined in 0.39 package version.
                // So once we release 0.40 container-defn package we can remove this check.
                assert(context.storage !== undefined, 0x1f4 /* "Attached state should have storage" */);
                const aggrStorage = BlobAggregationStorage.wrap(
                    context.storage,
                    logger,
                    undefined /* allowPacking */,
                    packingLevel,
                );
                await aggrStorage.unpackSnapshot(context.baseSnapshot);
                storage = aggrStorage;
            } else {
                await BlobAggregationStorage.unpackSnapshot(context.baseSnapshot);
            }
        }

        const registry = new FluidDataStoreRegistry(registryEntries);

        const tryFetchBlob = async <T>(blobName: string): Promise<T | undefined> => {
            const blobId = context.baseSnapshot?.blobs[blobName];
            if (context.baseSnapshot && blobId) {
                // IContainerContext storage api return type still has undefined in 0.39 package version.
                // So once we release 0.40 container-defn package we can remove this check.
                assert(storage !== undefined, 0x1f5 /* "Attached state should have storage" */);
                return readAndParse<T>(storage, blobId);
            }
        };
        const chunks = await tryFetchBlob<[string, string[]][]>(chunksBlobName) ?? [];
        const metadata = await tryFetchBlob<IContainerRuntimeMetadata>(metadataBlobName);
        const electedSummarizerData = await tryFetchBlob<ISerializedElection>(electedSummarizerBlobName);
        const loadExisting = existing === true || context.existing === true;

        // read snapshot blobs needed for BlobManager to load
        const blobManagerSnapshot = await BlobManager.load(
            context.baseSnapshot?.trees[blobsTreeName],
            async (id) => {
                // IContainerContext storage api return type still has undefined in 0.39 package version.
                // So once we release 0.40 container-defn package we can remove this check.
                assert(storage !== undefined, 0x256 /* "storage undefined in attached container" */);
                return readAndParse(storage, id);
            },
        );

        // Verify summary runtime sequence number matches protocol sequence number.
        const runtimeSequenceNumber = metadata?.message?.sequenceNumber;
        if (runtimeSequenceNumber !== undefined) {
            const protocolSequenceNumber = context.deltaManager.initialSequenceNumber;
            // Unless bypass is explicitly set, then take action when sequence numbers mismatch.
            if (loadSequenceNumberVerification !== "bypass" && runtimeSequenceNumber !== protocolSequenceNumber) {
                // "Load from summary, runtime metadata sequenceNumber !== initialSequenceNumber"
                const error = new DataCorruptionError(
                    "SummaryMetadataMismatch",
                    { runtimeSequenceNumber, protocolSequenceNumber },
                );

                if (loadSequenceNumberVerification === "log") {
                    logger.sendErrorEvent({ eventName: "SequenceNumberMismatch" }, error);
                } else {
                    context.closeFn(error);
                }
            }
        }

        const runtime = new ContainerRuntime(
            context,
            registry,
            metadata,
            electedSummarizerData,
            chunks,
            {
                summaryOptions,
                gcOptions,
                loadSequenceNumberVerification,
            },
            containerScope,
            logger,
            loadExisting,
            blobManagerSnapshot,
            requestHandler,
            storage,
        );

        return runtime;
    }

    public get id(): string {
        return this.context.id;
    }

    public get options(): ILoaderOptions {
        return this.context.options;
    }

    public get clientId(): string | undefined {
        return this.context.clientId;
    }

    public get clientDetails(): IClientDetails {
        return this.context.clientDetails;
    }

    public get deltaManager(): IDeltaManager<ISequencedDocumentMessage, IDocumentMessage> {
        return this.context.deltaManager;
    }

    public get storage(): IDocumentStorageService {
        // This code is plain wrong. It lies that it never returns undefined!!!
        // All callers should be fixed, as this API is called in detached state of container when we have
        // no storage and it's passed down the stack without right typing.
        // back-compat 0.40 NoStorageInDetachedMode. Also, IContainerContext storage api return type still
        // has undefined in 0.39 package version.
        // So once we release 0.40 container-defn package we can remove this check.
        if (!this._storage && this.context.storage) {
            // Note: BlobAggregationStorage is smart enough for double-wrapping to be no-op
            // If isolated channels are disabled, then there are no .channel layers, we pack at level 1,
            // otherwise we pack at level 2
            this._storage = BlobAggregationStorage.wrap(
                this.context.storage,
                this.logger,
                undefined /* allowPacking */,
                this.disableIsolatedChannels ? 1 : 2,
            );
        }
        // eslint-disable-next-line @typescript-eslint/no-non-null-assertion
        return this._storage!;
    }

    public get reSubmitFn(): (
        type: ContainerMessageType,
        content: any,
        localOpMetadata: unknown,
        opMetadata: Record<string, unknown> | undefined,
    ) => void {
        // eslint-disable-next-line @typescript-eslint/unbound-method
        return this.reSubmit;
    }

    public get closeFn(): (error?: ICriticalContainerError) => void {
        return this.context.closeFn;
    }

    public get flushMode(): FlushMode {
        return this._flushMode;
    }

    public get scope(): IFluidObject & FluidObject {
        return this.containerScope;
    }

    public get IFluidDataStoreRegistry(): IFluidDataStoreRegistry {
        return this.registry;
    }

    public get attachState(): AttachState {
        return this.context.attachState;
    }

    // Back compat: 0.28, can be removed in 0.29
    public readonly IFluidSerializer: IFluidSerializer;

    public readonly IFluidHandleContext: IFluidHandleContext;

    // internal logger for ContainerRuntime. Use this.logger for stores, summaries, etc.
    private readonly _logger: ITelemetryLogger;
    private readonly summarizerClientElection?: SummarizerClientElection;
    /**
     * summaryManager will only be created if this client is permitted to spawn a summarizing client
     * It is created only by interactive client, i.e. summarizer client, as well as non-interactive bots
     * do not create it (see SummarizerClientElection.clientDetailsPermitElection() for details)
     */
    private readonly summaryManager?: SummaryManager;
    private readonly summaryCollection: SummaryCollection;

    private readonly summarizerNode: IRootSummarizerNodeWithGC;

    private _orderSequentiallyCalls: number = 0;
    private _flushMode = ContainerRuntime.defaultFlushMode;
    private needsFlush = false;
    private flushTrigger = false;

    private _connected: boolean;

    private paused: boolean = false;

    public get connected(): boolean {
        return this._connected;
    }

    /** clientId of parent (non-summarizing) container that owns summarizer container */
    public get summarizerClientId(): string | undefined {
        return this.summarizerClientElection?.electedClientId;
    }

    private get summaryConfiguration() {
        return  {
            // the defaults
            ... DefaultSummaryConfiguration,
            // the server provided values
            ... this.context?.serviceConfiguration?.summary,
            // the runtime configuration overrides
            ... this.runtimeOptions.summaryOptions?.summaryConfigOverrides,
         };
    }

    private _disposed = false;
    public get disposed() { return this._disposed; }

    private dirtyContainer = false;
    private emitDirtyDocumentEvent = true;
    /**
     * Summarizer is responsible for coordinating when to send generate and send summaries.
     * It is the main entry point for summary work.
     * It is created only by summarizing container (i.e. one with clientType === "summarizer")
     */
    private readonly _summarizer?: Summarizer;
    private readonly deltaSender: IDeltaSender;
    private readonly scheduleManager: ScheduleManager;
    private readonly blobManager: BlobManager;
    private readonly pendingStateManager: PendingStateManager;
    private readonly garbageCollector: IGarbageCollector;

    // Local copy of incomplete received chunks.
    private readonly chunkMap: Map<string, string[]>;

    private readonly dataStores: DataStores;

    /**
     * True if generating summaries with isolated channels is
     * explicitly disabled. This only affects how summaries are written,
     * and is the single source of truth for this container.
     */
    public readonly disableIsolatedChannels: boolean;
    /** The message in the metadata of the base summary this container is loaded from. */
    private readonly baseSummaryMessage: ISummaryMetadataMessage | undefined;

    private static get defaultFlushMode(): FlushMode {
        return getLocalStorageFeatureGate(turnBasedFlushModeKey) ? FlushMode.TurnBased : FlushMode.Immediate;
    }

    private get summarizer(): Summarizer {
        assert(this._summarizer !== undefined, 0x257 /* "This is not summarizing container" */);
        return this._summarizer;
    }

    private readonly createContainerMetadata: ICreateContainerMetadata;
    private summaryCount: number | undefined;

    private constructor(
        private readonly context: IContainerContext,
        private readonly registry: IFluidDataStoreRegistry,
        metadata: IContainerRuntimeMetadata | undefined,
        electedSummarizerData: ISerializedElection | undefined,
        chunks: [string, string[]][],
        private readonly runtimeOptions: Readonly<Required<IContainerRuntimeOptions>>,
        private readonly containerScope: FluidObject,
        public readonly logger: ITelemetryLogger,
        existing: boolean,
        blobManagerSnapshot: IBlobManagerLoadInfo,
        private readonly requestHandler?: (request: IRequest, runtime: IContainerRuntime) => Promise<IResponse>,
        private _storage?: IDocumentStorageService,
    ) {
        super();
        this.baseSummaryMessage = metadata?.message;

        // If this is an existing container, we get values from metadata.
        // otherwise, we initialize them.
        if (existing) {
            this.createContainerMetadata = {
                createContainerRuntimeVersion: metadata?.createContainerRuntimeVersion,
                createContainerTimestamp: metadata?.createContainerTimestamp,
            };
            this.summaryCount = metadata?.summaryCount;
        } else {
            this.createContainerMetadata = {
                createContainerRuntimeVersion: pkgVersion,
                createContainerTimestamp: performance.now(),
            };
        }

        // Default to false (enabled).
        this.disableIsolatedChannels = this.runtimeOptions.summaryOptions.disableIsolatedChannels ?? false;

        this._connected = this.context.connected;
        this.chunkMap = new Map<string, string[]>(chunks);

        this.IFluidHandleContext = new ContainerFluidHandleContext("", this);
        this.IFluidSerializer = new FluidSerializer(this.IFluidHandleContext);

        this._logger = ChildLogger.create(this.logger, "ContainerRuntime");

        /**
         * Function that return the current server timestamp. This is used by the garbage collector to set the
         * time when a node becomes unreferenced.
         * For now, we use the timestamp of the last op for gcTimestamp. However, there can be cases where
         * we don't have an op (on demand summaries for instance). In those cases, we will use the timestamp
         * of this client's connection - https://github.com/microsoft/FluidFramework/issues/8375.
         */
        const getCurrentTimestamp = () => {
            return this.deltaManager.lastMessage?.timestamp ?? performance.now();
        };
        this.garbageCollector = GarbageCollector.create(
            this,
            this.runtimeOptions.gcOptions,
            (unusedRoutes: string[]) => this.dataStores.deleteUnusedRoutes(unusedRoutes),
            getCurrentTimestamp,
            context.baseSnapshot,
            async <T>(id: string) => readAndParse<T>(this.storage, id),
            this._logger,
            existing,
            metadata,
        );

        const loadedFromSequenceNumber = this.deltaManager.initialSequenceNumber;
        this.summarizerNode = createRootSummarizerNodeWithGC(
            ChildLogger.create(this.logger, "SummarizerNode"),
            // Summarize function to call when summarize is called. Summarizer node always tracks summary state.
            async (fullTree: boolean, trackState: boolean) => this.summarizeInternal(fullTree, trackState),
            // Latest change sequence number, no changes since summary applied yet
            loadedFromSequenceNumber,
            // Summary reference sequence number, undefined if no summary yet
            context.baseSnapshot ? loadedFromSequenceNumber : undefined,
            {
                // Must set to false to prevent sending summary handle which would be pointing to
                // a summary with an older protocol state.
                canReuseHandle: false,
                // Must set to true to throw on any data stores failure that was too severe to be handled.
                // We also are not decoding the base summaries at the root.
                throwOnFailure: true,
                // If GC should not run, let the summarizer node know so that it does not track GC state.
                gcDisabled: !this.garbageCollector.shouldRunGC,
            },
        );

        if (this.context.baseSnapshot) {
            this.summarizerNode.loadBaseSummaryWithoutDifferential(this.context.baseSnapshot);
        }

        this.dataStores = new DataStores(
            getSummaryForDatastores(context.baseSnapshot, metadata),
            this,
            (attachMsg) => this.submit(ContainerMessageType.Attach, attachMsg),
            (id: string, createParam: CreateChildSummarizerNodeParam) => (
                    summarizeInternal: SummarizeInternalFn,
                    getGCDataFn: (fullGC?: boolean) => Promise<IGarbageCollectionData>,
                    getInitialGCSummaryDetailsFn: () => Promise<IGarbageCollectionSummaryDetails>,
                ) => this.summarizerNode.createChild(
                    summarizeInternal,
                    id,
                    createParam,
                    undefined,
                    getGCDataFn,
                    getInitialGCSummaryDetailsFn,
                ),
            (id: string) => this.summarizerNode.deleteChild(id),
            this._logger,
            (id: string) => this.garbageCollector.nodeChanged(id),
        );

        this.blobManager = new BlobManager(
            this.IFluidHandleContext,
            blobManagerSnapshot,
            () => this.storage,
            (blobId) => this.submit(ContainerMessageType.BlobAttach, undefined, undefined, { blobId }),
            this,
            this.logger,
        );

        this.scheduleManager = new ScheduleManager(
            context.deltaManager,
            this,
            ChildLogger.create(this.logger, "ScheduleManager"),
        );

        this.deltaSender = this.deltaManager;

        this.pendingStateManager = new PendingStateManager(
            this,
            async (type, content) => this.applyStashedOp(type, content),
            context.pendingLocalState as IPendingLocalState);

        this.context.quorum.on("removeMember", (clientId: string) => {
            this.clearPartialChunks(clientId);
        });

        this.context.quorum.on("addProposal", (proposal) => {
            if (proposal.key === "code" || proposal.key === "code2") {
                this.emit("codeDetailsProposed", proposal.value, proposal);
            }
        });

        this.summaryCollection = new SummaryCollection(this.deltaManager, this.logger);

        // Only create a SummaryManager if summaries are enabled and we are not the summarizer client
        // Map the deprecated generateSummaries flag to disableSummaries.
        if (this.runtimeOptions.summaryOptions.generateSummaries === false) {
            this.runtimeOptions.summaryOptions.disableSummaries = true;
        }
        if (this.summariesDisabled()) {
            this._logger.sendTelemetryEvent({ eventName: "SummariesDisabled" });
        } else {
            const maxOpsSinceLastSummary = this.runtimeOptions.summaryOptions.maxOpsSinceLastSummary ?? 7000;
            const defaultAction = () => {
                if (this.summaryCollection.opsSinceLastAck > maxOpsSinceLastSummary) {
                    this.logger.sendErrorEvent({eventName: "SummaryStatus:Behind"});
                    // unregister default to no log on every op after falling behind
                    // and register summary ack handler to re-register this handler
                    // after successful summary
                    this.summaryCollection.once(MessageType.SummaryAck, () => {
                        this.logger.sendTelemetryEvent({eventName: "SummaryStatus:CaughtUp"});
                        // we've caught up, so re-register the default action to monitor for
                        // falling behind, and unregister ourself
                        this.summaryCollection.on("default", defaultAction);
                    });
                    this.summaryCollection.off("default", defaultAction);
                }
            };

            this.summaryCollection.on("default", defaultAction);
                const orderedClientLogger = ChildLogger.create(this.logger, "OrderedClientElection");
            const orderedClientCollection = new OrderedClientCollection(
                orderedClientLogger,
                this.context.deltaManager,
                this.context.quorum,
            );
            const orderedClientElectionForSummarizer = new OrderedClientElection(
                orderedClientLogger,
                orderedClientCollection,
                electedSummarizerData ?? this.context.deltaManager.lastSequenceNumber,
                SummarizerClientElection.isClientEligible,
            );
            const summarizerClientElectionEnabled = getLocalStorageFeatureGate("summarizerClientElection") ??
                this.runtimeOptions.summaryOptions?.summarizerClientElection === true;
            this.summarizerClientElection = new SummarizerClientElection(
                orderedClientLogger,
                this.summaryCollection,
                orderedClientElectionForSummarizer,
                maxOpsSinceLastSummary,
                summarizerClientElectionEnabled,
            );

            if (this.context.clientDetails.type === summarizerClientType) {
                this._summarizer = new Summarizer(
                    "/_summarizer",
                    this /* ISummarizerRuntime */,
                    () => this.summaryConfiguration,
                    this /* ISummarizerInternalsProvider */,
                    this.IFluidHandleContext,
                    this.summaryCollection,
                    async (runtime: IConnectableRuntime) => RunWhileConnectedCoordinator.create(runtime),
                );
            } else if (SummarizerClientElection.clientDetailsPermitElection(this.context.clientDetails)) {
                // Create the SummaryManager and mark the initial state
                const requestOptions: ISummarizerRequestOptions =
                    {
                        cache: false,
                        reconnect: false,
                        summarizingClient: true,
                    };
                this.summaryManager = new SummaryManager(
                    this.summarizerClientElection,
                    this, // IConnectedState
                    this.summaryCollection,
                    this.logger,
                    formRequestSummarizerFn(
                        this.context.loader,
                        this.context.deltaManager.lastSequenceNumber,
                        requestOptions),
                    new Throttler(
                        60 * 1000, // 60 sec delay window
                        30 * 1000, // 30 sec max delay
                        // throttling function increases exponentially (0ms, 40ms, 80ms, 160ms, etc)
                        formExponentialFn({ coefficient: 20, initialDelay: 0 }),
                    ),
                    {
                        initialDelayMs: this.runtimeOptions.summaryOptions.initialSummarizerDelayMs,
                    },
                    this.runtimeOptions.summaryOptions.summarizerOptions,
                );
                this.summaryManager.on("summarizerWarning", this.raiseContainerWarning);
                this.summaryManager.start();
            }
        }

        this.deltaManager.on("readonly", (readonly: boolean) => {
            // we accumulate ops while being in read-only state.
            // once user gets write permissions and we have active connection, flush all pending ops.
            assert(readonly === this.deltaManager.readonly, 0x124 /* "inconsistent readonly property/event state" */);

            // We need to be very careful with when we (re)send pending ops, to ensure that we only send ops
            // when we either never send an op, or attempted to send it but we know for sure it was not
            // sequenced by server and will never be sequenced (i.e. was lost)
            // For loss of connection, we wait for our own "join" op and use it a a barrier to know all the
            // ops that made it from previous connection, before switching clientId and raising "connected" event
            // But with read-only permissions, if we transition between read-only and r/w states while on same
            // connection, then we have no good signal to tell us when it's safe to send ops we accumulated while
            // being in read-only state.
            // For that reason, we support getting to read-only state only when disconnected. This ensures that we
            // can rely on same safety mechanism and resend ops only when we establish new connection.
            // This is applicable for read-only permissions (event is raised before connection is properly registered),
            // but it's an extra requirement for Container.forceReadonly() API
            assert(!readonly || !this.connected, 0x125 /* "Unsafe to transition to read-only state!" */);

            this.replayPendingStates();
        });

        if (context.pendingLocalState !== undefined) {
            this.deltaManager.on("op", this.onOp);
        }

<<<<<<< HEAD
        // logging hardware telemetry
        let deviceMemory: number | undefined;
        let hardwareConcurrency;
        if (typeof navigator === "object") {
            deviceMemory = Object.hasOwnProperty.call(navigator, "deviceMemory")
            // eslint-disable-next-line @typescript-eslint/dot-notation
                ? navigator["deviceMemory"] : undefined;
            hardwareConcurrency = navigator.hardwareConcurrency;
        }
        logger.sendTelemetryEvent({
            eventName:"DeviceSpec",
            deviceMemory,
            hardwareConcurrency,
        });

=======
        this.logger.sendTelemetryEvent({
            eventName: "ContainerLoadStats",
            ...this.createContainerMetadata,
            ...this.dataStores.containerLoadStats,
            summaryCount: this.summaryCount,
            summaryFormatVersion: metadata?.summaryFormatVersion,
            disableIsolatedChannels: metadata?.disableIsolatedChannels,
            gcVersion: metadata?.gcFeature,
        });
>>>>>>> d823a2c0
        ReportOpPerfTelemetry(this.context.clientId, this.deltaManager, this.logger);
    }

    public dispose(error?: Error): void {
        if (this._disposed) {
            return;
        }
        this._disposed = true;

        this.logger.sendTelemetryEvent({
            eventName: "ContainerRuntimeDisposed",
            isDirty: this.isDirty,
            lastSequenceNumber: this.deltaManager.lastSequenceNumber,
            attachState: this.attachState,
        }, error);

        if (this.summaryManager !== undefined) {
            this.summaryManager.off("summarizerWarning", this.raiseContainerWarning);
            this.summaryManager.dispose();
        }
        this._summarizer?.dispose();
        this.dataStores.dispose();
        this.pendingStateManager.dispose();

        this.emit("dispose");
        this.removeAllListeners();
    }

    public get IFluidTokenProvider() {
        if (this.options && this.options.intelligence) {
            // eslint-disable-next-line @typescript-eslint/consistent-type-assertions
            return {
                intelligence: this.options.intelligence,
            } as IFluidTokenProvider;
        }
        return undefined;
    }

    public get IFluidConfiguration(): IFluidConfiguration {
        return this.context.configuration;
    }

    /**
     * Notifies this object about the request made to the container.
     * @param request - Request made to the handler.
     */
    public async request(request: IRequest): Promise<IResponse> {
        try {
            const parser = RequestParser.create(request);
            const id = parser.pathParts[0];

            if (id === "_summarizer" && parser.pathParts.length === 1) {
                if (this._summarizer !== undefined) {
                    return {
                        status: 200,
                        mimeType: "fluid/object",
                        value: this.summarizer,
                    };
                }
                return create404Response(request);
            }
            if (this.requestHandler !== undefined) {
                return this.requestHandler(parser, this);
            }

            return create404Response(request);
        } catch (error) {
            return exceptionToResponse(error);
        }
    }

    /**
     * Resolves URI representing handle
     * @param request - Request made to the handler.
     */
    public async resolveHandle(request: IRequest): Promise<IResponse> {
        try {
            const requestParser = RequestParser.create(request);
            const id = requestParser.pathParts[0];

            if (id === "_channels") {
                return this.resolveHandle(requestParser.createSubRequest(1));
            }

            if (id === BlobManager.basePath && requestParser.isLeaf(2)) {
                const handle = await this.blobManager.getBlob(requestParser.pathParts[1]);
                if (handle) {
                    return {
                        status: 200,
                        mimeType: "fluid/object",
                        value: handle.get(),
                    };
                } else {
                    return create404Response(request);
                }
            } else if (requestParser.pathParts.length > 0) {
                /**
                 * If GC should run and this an external app request with "externalRequest" header, we need to return
                 * an error if the data store being requested is marked as unreferenced as per the data store's initial
                 * summary.
                 *
                 * This is a workaround to handle scenarios where a data store shared with an external app is deleted
                 * and marked as unreferenced by GC. Returning an error will fail to load the data store for the app.
                 */
                const wait = typeof request.headers?.wait === "boolean" ? request.headers.wait : undefined;
                const dataStore = request.headers?.externalRequest && this.garbageCollector.shouldRunGC
                    ? await this.getDataStoreIfInitiallyReferenced(id, wait)
                    : await this.getDataStore(id, wait);
                const subRequest = requestParser.createSubRequest(1);
                // We always expect createSubRequest to include a leading slash, but asserting here to protect against
                // unintentionally modifying the url if that changes.
                assert(subRequest.url.startsWith("/"),
                    0x126 /* "Expected createSubRequest url to include a leading slash" */);
                return dataStore.IFluidRouter.request(subRequest);
            }

            return create404Response(request);
        } catch (error) {
            return exceptionToResponse(error);
        }
    }

    private formMetadata(): IContainerRuntimeMetadata {
        return {
            ...this.createContainerMetadata,
            summaryCount: this.summaryCount,
            summaryFormatVersion: 1,
            disableIsolatedChannels: this.disableIsolatedChannels || undefined,
            gcFeature: this.garbageCollector.gcSummaryFeatureVersion,
            // The last message processed at the time of summary. If there are no messages, nothing has changed from
            // the base summary we loaded from. So, use the message from its metadata blob.
            message: extractSummaryMetadataMessage(this.deltaManager.lastMessage) ?? this.baseSummaryMessage,
        };
    }

    /**
     * Retrieves the runtime for a data store if it's referenced as per the initially summary that it is loaded with.
     * This is a workaround to handle scenarios where a data store shared with an external app is deleted and marked
     * as unreferenced by GC.
     * @param id - Id supplied during creating the data store.
     * @param wait - True if you want to wait for it.
     * @returns the data store runtime if the data store exists and is initially referenced; undefined otherwise.
     */
    private async getDataStoreIfInitiallyReferenced(id: string, wait = true): Promise<IFluidRouter> {
        const dataStoreContext = await this.dataStores.getDataStore(id, wait);
        // The data store is referenced if used routes in the initial summary has a route to self.
        // Older documents may not have used routes in the summary. They are considered referenced.
        const usedRoutes = (await dataStoreContext.getInitialGCSummaryDetails()).usedRoutes;
        if (usedRoutes === undefined || usedRoutes.includes("") || usedRoutes.includes("/")) {
            return dataStoreContext.realize();
        }

        // The data store is unreferenced. Throw a 404 response exception.
        const request = { url: id };
        throw responseToException(create404Response(request), request);
    }

    /**
     * Notifies this object to take the snapshot of the container.
     * @deprecated - Use summarize to get summary of the container runtime.
     */
    public async snapshot(): Promise<ITree> {
        if (this.garbageCollector.shouldRunGC) {
            await this.collectGarbage({ logger: this.logger, fullGC: true /* fullGC */ });
        }

        const root: ITree = { entries: [] };
        const entries = await this.dataStores.snapshot();

        if (this.disableIsolatedChannels) {
            root.entries = root.entries.concat(entries);
        } else {
            root.entries.push(new TreeTreeEntry(channelsTreeName, { entries }));
        }

        root.entries.push(new BlobTreeEntry(metadataBlobName, JSON.stringify(this.formMetadata())));

        if (this.chunkMap.size > 0) {
            root.entries.push(new BlobTreeEntry(chunksBlobName, JSON.stringify([...this.chunkMap])));
        }

        return root;
    }

    private addContainerBlobsToSummary(summaryTree: ISummaryTreeWithStats) {
        addBlobToSummary(summaryTree, metadataBlobName, JSON.stringify(this.formMetadata()));
        if (this.chunkMap.size > 0) {
            const content = JSON.stringify([...this.chunkMap]);
            addBlobToSummary(summaryTree, chunksBlobName, content);
        }

        if (this.summarizerClientElection) {
            const electedSummarizerContent = JSON.stringify(this.summarizerClientElection?.serialize());
            addBlobToSummary(summaryTree, electedSummarizerBlobName, electedSummarizerContent);
        }
        const snapshot = this.blobManager.snapshot();

        // Some storage (like git) doesn't allow empty tree, so we can omit it.
        // and the blob manager can handle the tree not existing when loading
        if (snapshot.entries.length !== 0) {
            const blobsTree = convertToSummaryTree(snapshot, false);
            addTreeToSummary(summaryTree, blobsTreeName, blobsTree);
        }
    }

    private replayPendingStates() {
        // We need to be able to send ops to replay states
        if (!this.canSendOps()) { return; }

        // We need to temporary clear the dirty flags and disable
        // dirty state change events to detect whether replaying ops
        // has any effect.

        // Save the old state, reset to false, disable event emit
        const oldState = this.dirtyContainer;
        this.dirtyContainer = false;

        assert(this.emitDirtyDocumentEvent, 0x127 /* "dirty document event not set on replay" */);
        this.emitDirtyDocumentEvent = false;
        let newState: boolean;

        try {
            // replay the ops
            this.pendingStateManager.replayPendingStates();
        } finally {
            // Save the new start and restore the old state, re-enable event emit
            newState = this.dirtyContainer;
            this.dirtyContainer = oldState;
            this.emitDirtyDocumentEvent = true;
        }

        // Officially transition from the old state to the new state.
        this.updateDocumentDirtyState(newState);
    }

    /**
     * Used to apply stashed ops at their reference sequence number.
     * Normal op processing is synchronous, but applying stashed ops is async since the
     * data store may not be loaded yet, so we pause DeltaManager between ops.
     * It's also important that we see each op so we know all stashed ops have
     * been applied by "connected" event, but process() doesn't see system ops,
     * so we listen directly from DeltaManager instead.
     */
    private readonly onOp = (op: ISequencedDocumentMessage) => {
        assert(!this.paused, 0x128 /* "Container should not already be paused before applying stashed ops" */);
        this.paused = true;
        // eslint-disable-next-line @typescript-eslint/no-floating-promises
        this.context.deltaManager.inbound.pause();
        const stashP = this.pendingStateManager.applyStashedOpsAt(op.sequenceNumber);
        stashP.then(() => {
            this.paused = false;
            this.context.deltaManager.inbound.resume();
        }, (error) => {
            this.closeFn(normalizeError(error));
        });
    };

    private async applyStashedOp(type: ContainerMessageType, op: ISequencedDocumentMessage): Promise<unknown> {
        switch (type) {
            case ContainerMessageType.FluidDataStoreOp:
                return this.dataStores.applyStashedOp(op);
            case ContainerMessageType.Attach:
                return this.dataStores.applyStashedAttachOp(op as unknown as IAttachMessage);
            case ContainerMessageType.BlobAttach:
                return;
            case ContainerMessageType.ChunkedOp:
                throw new Error("chunkedOp not expected here");
            case ContainerMessageType.Rejoin:
                throw new Error("rejoin not expected here");
            default:
                unreachableCase(type, `Unknown ContainerMessageType: ${type}`);
        }
    }

    public setConnectionState(connected: boolean, clientId?: string) {
        this.verifyNotClosed();

        // There might be no change of state due to Container calling this API after loading runtime.
        const changeOfState = this._connected !== connected;
        this._connected = connected;

        if (changeOfState) {
            this.deltaManager.off("op", this.onOp);
            this.context.pendingLocalState = undefined;
            this.replayPendingStates();
        }

        this.dataStores.setConnectionState(connected, clientId);

        raiseConnectedEvent(this._logger, this, connected, clientId);
    }

    public process(messageArg: ISequencedDocumentMessage, local: boolean) {
        this.verifyNotClosed();

        // If it's not message for runtime, bail out right away.
        if (!isRuntimeMessage(messageArg)) {
            return;
        }

        // Do shallow copy of message, as methods below will modify it.
        // There might be multiple container instances receiving same message
        // We do not need to make deep copy, as each layer will just replace message.content itself,
        // but would not modify contents details
        let message = { ...messageArg };

        // Surround the actual processing of the operation with messages to the schedule manager indicating
        // the beginning and end. This allows it to emit appropriate events and/or pause the processing of new
        // messages once a batch has been fully processed.
        this.scheduleManager.beforeOpProcessing(message);

        try {
            message = unpackRuntimeMessage(message);

            // Chunk processing must come first given that we will transform the message to the unchunked version
            // once all pieces are available
            message = this.processRemoteChunkedMessage(message);

            // Call the PendingStateManager to process messages.
            const { localAck, localOpMetadata } = this.pendingStateManager.processMessage(message, local);

            // If there are no more pending messages after processing a local message,
            // the document is no longer dirty.
            if (!this.pendingStateManager.hasPendingMessages()) {
                this.updateDocumentDirtyState(false);
            }

            switch (message.type) {
                case ContainerMessageType.Attach:
                    this.dataStores.processAttachMessage(message, local || localAck);
                    break;
                case ContainerMessageType.FluidDataStoreOp:
                    // if localAck === true, treat this as a local op because it's one we sent on a previous container
                    this.dataStores.processFluidDataStoreOp(message, local || localAck, localOpMetadata);
                    break;
                case ContainerMessageType.BlobAttach:
                    assert(message?.metadata?.blobId, 0x12a /* "Missing blob id on metadata" */);
                    this.blobManager.processBlobAttachOp(message.metadata.blobId, local);
                    break;
                default:
            }

            this.emit("op", message);
            this.scheduleManager.afterOpProcessing(undefined, message);
        } catch (e) {
            this.scheduleManager.afterOpProcessing(e, message);
            throw e;
        }
    }

    public processSignal(message: ISignalMessage, local: boolean) {
        const envelope = message.content as ISignalEnvelope;
        const transformed: IInboundSignalMessage = {
            clientId: message.clientId,
            content: envelope.contents.content,
            type: envelope.contents.type,
        };

        if (envelope.address === undefined) {
            // No address indicates a container signal message.
            this.emit("signal", transformed, local);
            return;
        }

        this.dataStores.processSignal(envelope.address, transformed, local);
    }

    public async getRootDataStore(id: string, wait = true): Promise<IFluidRouter> {
        const context = await this.dataStores.getDataStore(id, wait);
        assert(await context.isRoot(), 0x12b /* "did not get root data store" */);
        return context.realize();
    }

    protected async getDataStore(id: string, wait = true): Promise<IFluidRouter> {
        return (await this.dataStores.getDataStore(id, wait)).realize();
    }

    public setFlushMode(mode: FlushMode): void {
        if (mode === this._flushMode) {
            return;
        }

        // Flush any pending batches if switching to immediate
        if (mode === FlushMode.Immediate) {
            this.flush();
        }

        this._flushMode = mode;

        // Let the PendingStateManager know that FlushMode has been updated.
        this.pendingStateManager.onFlushModeUpdated(mode);
    }

    public flush(): void {
        assert(this._orderSequentiallyCalls === 0,
            0x24c /* "Cannot call `flush()` from `orderSequentially`'s callback" */);

        if (!this.deltaSender) {
            return;
        }

        // Let the PendingStateManager know that there was an attempt to flush messages.
        // Note that this should happen before the `this.needsFlush` check below because in the scenario where we are
        // not connected, `this.needsFlush` will be false but the PendingStateManager might have pending messages and
        // hence needs to track this.
        this.pendingStateManager.onFlush();

        // If flush has already been called then exit early
        if (!this.needsFlush) {
            return;
        }

        this.needsFlush = false;
        return this.deltaSender.flush();
    }

    public orderSequentially(callback: () => void): void {
        // If flush mode is already TurnBased we are either
        // nested in another orderSequentially, or
        // the app is flushing manually, in which
        // case this invocation doesn't own
        // flushing.
        if (this.flushMode === FlushMode.TurnBased) {
            this.trackOrderSequentiallyCalls(callback);
            return;
        }

        const savedFlushMode = this.flushMode;
        this.setFlushMode(FlushMode.TurnBased);

        try {
            this.trackOrderSequentiallyCalls(callback);
        } finally {
            this.flush();
            this.setFlushMode(savedFlushMode);
        }
    }

    private trackOrderSequentiallyCalls(callback: () => void): void {
        try {
            this._orderSequentiallyCalls++;
            callback();
        } finally {
            this._orderSequentiallyCalls--;
        }
    }

    public async createDataStore(pkg: string | string[]): Promise<IFluidRouter> {
        return this._createDataStore(pkg, false /* isRoot */);
    }

    public async createRootDataStore(pkg: string | string[], rootDataStoreId: string): Promise<IFluidRouter> {
        const fluidDataStore = await this._createDataStore(pkg, true /* isRoot */, rootDataStoreId);
        fluidDataStore.bindToContext();
        return fluidDataStore;
    }

    public createDetachedRootDataStore(
        pkg: Readonly<string[]>,
        rootDataStoreId: string): IFluidDataStoreContextDetached
    {
        return this.dataStores.createDetachedDataStoreCore(pkg, true, rootDataStoreId);
    }

    public createDetachedDataStore(pkg: Readonly<string[]>): IFluidDataStoreContextDetached {
        return this.dataStores.createDetachedDataStoreCore(pkg, false);
    }

    public async _createDataStoreWithProps(
        pkg: string | string[],
        props?: any,
        id = uuid(),
        isRoot = false,
    ): Promise<IFluidRouter> {
        const fluidDataStore = await this.dataStores._createFluidDataStoreContext(
            Array.isArray(pkg) ? pkg : [pkg], id, isRoot, props).realize();
        if (isRoot) {
            fluidDataStore.bindToContext();
        }
        return fluidDataStore;
    }

    private async _createDataStore(
        pkg: string | string[],
        isRoot: boolean,
        id = uuid(),
    ): Promise<IFluidDataStoreChannel> {
        return this.dataStores._createFluidDataStoreContext(Array.isArray(pkg) ? pkg : [pkg], id, isRoot).realize();
    }

    private canSendOps() {
        return this.connected && !this.deltaManager.readonly;
    }

    public getQuorum(): IQuorum {
        return this.context.quorum;
    }

    public getAudience(): IAudience {
        // eslint-disable-next-line @typescript-eslint/no-non-null-assertion
        return this.context.audience!;
    }

    // @deprecated Needs to become private
    public readonly raiseContainerWarning = (warning: ContainerWarning) => {
        this.context.raiseContainerWarning(warning);
    };

    /**
     * Returns true of container is dirty, i.e. there are some pending local changes that
     * either were not sent out to delta stream or were not yet acknowledged.
     */
    public get isDirty(): boolean {
        return this.dirtyContainer;
    }

    private isContainerMessageDirtyable(type: ContainerMessageType, contents: any) {
        // For legacy purposes, exclude the old built-in AgentScheduler from dirty consideration as a special-case.
        // Ultimately we should have no special-cases from the ContainerRuntime's perspective.
        if (type === ContainerMessageType.Attach) {
            const attachMessage = contents as InboundAttachMessage;
            if (attachMessage.id === agentSchedulerId) {
                return false;
            }
        } else if (type === ContainerMessageType.FluidDataStoreOp) {
            const envelope = contents as IEnvelope;
            if (envelope.address === agentSchedulerId) {
                return false;
            }
        }
        return true;
    }

    /**
     * Submits the signal to be sent to other clients.
     * @param type - Type of the signal.
     * @param content - Content of the signal.
     */
    public submitSignal(type: string, content: any) {
        this.verifyNotClosed();
        const envelope: ISignalEnvelope = { address: undefined, contents: { type, content } };
        return this.context.submitSignalFn(envelope);
    }

    public submitDataStoreSignal(address: string, type: string, content: any) {
        const envelope: ISignalEnvelope = { address, contents: { type, content } };
        return this.context.submitSignalFn(envelope);
    }

    public setAttachState(attachState: AttachState.Attaching | AttachState.Attached): void {
        if (attachState === AttachState.Attaching) {
            assert(this.attachState === AttachState.Attaching,
                0x12d /* "Container Context should already be in attaching state" */);
        } else {
            assert(this.attachState === AttachState.Attached,
                0x12e /* "Container Context should already be in attached state" */);
            this.emit("attached");
        }
        this.dataStores.setAttachState(attachState);
    }

    /**
     * Create a summary. Used when attaching or serializing a detached container.
     *
     * @param blobRedirectTable - A table passed during the attach process. While detached, blob upload is supported
     * using IDs generated locally. After attach, these IDs cannot be used, so this table maps the old local IDs to the
     * new storage IDs so requests can be redirected.
     */
    public createSummary(blobRedirectTable?: Map<string, string>): ISummaryTree {
        if (blobRedirectTable) {
            this.blobManager.setRedirectTable(blobRedirectTable);
        }

        const summarizeResult = this.dataStores.createSummary();
        if (!this.disableIsolatedChannels) {
            // Wrap data store summaries in .channels subtree.
            wrapSummaryInChannelsTree(summarizeResult);
        }
        this.addContainerBlobsToSummary(summarizeResult);
        return summarizeResult.summary;
    }

    public async getAbsoluteUrl(relativeUrl: string): Promise<string | undefined> {
        if (this.context.getAbsoluteUrl === undefined) {
            throw new Error("Driver does not implement getAbsoluteUrl");
        }
        if (this.attachState !== AttachState.Attached) {
            return undefined;
        }
        return this.context.getAbsoluteUrl(relativeUrl);
    }

    private async summarizeInternal(fullTree: boolean, trackState: boolean): Promise<ISummarizeInternalResult> {
        const summarizeResult = await this.dataStores.summarize(fullTree, trackState);
        let pathPartsForChildren: string[] | undefined;

        if (!this.disableIsolatedChannels) {
            // Wrap data store summaries in .channels subtree.
            wrapSummaryInChannelsTree(summarizeResult);
            pathPartsForChildren = [channelsTreeName];
        }
        this.addContainerBlobsToSummary(summarizeResult);
        return {
            ...summarizeResult,
            id: "",
            pathPartsForChildren,
        };
    }

    /**
     * Returns a summary of the runtime at the current sequence number.
     */
    public async summarize(options: {
        /** Logger to use for correlated summary events */
        summaryLogger: ITelemetryLogger,
        /** True to generate the full tree with no handle reuse optimizations; defaults to false */
        fullTree?: boolean,
        /** True to track the state for this summary in the SummarizerNodes; defaults to true */
        trackState?: boolean,
        /** True to run garbage collection before summarizing; defaults to true */
        runGC?: boolean,
        /** True to generate full GC data */
        fullGC?: boolean,
        /** True to run GC sweep phase after the mark phase */
        runSweep?: boolean,
    }): Promise<ISummaryTreeWithStats> {
        const { summaryLogger, fullTree = false, trackState = true, runGC = true, runSweep, fullGC } = options;

        if (runGC) {
            await this.collectGarbage({ logger: summaryLogger, runSweep, fullGC });
        }

        const summarizeResult = await this.summarizerNode.summarize(fullTree, trackState);
        assert(summarizeResult.summary.type === SummaryType.Tree,
            0x12f /* "Container Runtime's summarize should always return a tree" */);

        return summarizeResult as ISummaryTreeWithStats;
    }

    /**
     * Implementation of IGarbageCollectionRuntime::getGCData.
     * Generates and returns the GC data for this container.
     * @param fullGC - true to bypass optimizations and force full generation of GC data.
     */
    public async getGCData(fullGC?: boolean): Promise<IGarbageCollectionData> {
        return this.dataStores.getGCData(fullGC);
    }

    /**
     * Implementation of IGarbageCollectionRuntime::updateUsedRoutes.
     * After GC has run, called to notify this container's nodes of routes that are used in it.
     * @param usedRoutes - The routes that are used in all nodes in this Container.
     * @param gcTimestamp - The time when GC was run that generated these used routes. If any node node becomes
     * unreferenced as part of this GC run, this should be used to update the time when it happens.
     * @returns the statistics of the used state of the data stores.
     */
    public updateUsedRoutes(usedRoutes: string[], gcTimestamp?: number): IUsedStateStats {
        // Update our summarizer node's used routes. Updating used routes in summarizer node before
        // summarizing is required and asserted by the the summarizer node. We are the root and are
        // always referenced, so the used routes is only self-route (empty string).
        this.summarizerNode.updateUsedRoutes([""]);

        return this.dataStores.updateUsedRoutes(usedRoutes, gcTimestamp);
    }

    /**
     * Runs garbage collection and udpates the reference / used state of the nodes in the container.
     * @returns the statistics of the garbage collection run.
     */
    public async collectGarbage(
        options: {
            /** Logger to use for logging GC events */
            logger?: ITelemetryLogger,
            /** True to run GC sweep phase after the mark phase */
            runSweep?: boolean,
            /** True to generate full GC data */
            fullGC?: boolean,
        },
    ): Promise<IGCStats> {
        return this.garbageCollector.collectGarbage(options);
    }

    /**
     * Generates the summary tree, uploads it to storage, and then submits the summarize op.
     * This is intended to be called by the summarizer, since it is the implementation of
     * ISummarizerInternalsProvider.submitSummary.
     * It takes care of state management at the container level, including pausing inbound
     * op processing, updating SummarizerNode state tracking, and garbage collection.
     * @param options - options controlling how the summary is generated or submitted
     */
    public async submitSummary(options: ISubmitSummaryOptions): Promise<SubmitSummaryResult> {
        const { fullTree, refreshLatestAck, summaryLogger } = options;
        if (refreshLatestAck) {
            const latestSummaryRefSeq = await this.refreshLatestSummaryAckFromServer(
                ChildLogger.create(summaryLogger, undefined, { all: { safeSummary: true } }));

            if (latestSummaryRefSeq > this.deltaManager.lastSequenceNumber) {
                // We need to catch up to the latest summary's reference sequence number before pausing.
                await PerformanceEvent.timedExecAsync(
                    summaryLogger,
                    {
                        eventName: "WaitingForSeq",
                        lastSequenceNumber: this.deltaManager.lastSequenceNumber,
                        targetSequenceNumber: latestSummaryRefSeq,
                        lastKnownSeqNumber: this.deltaManager.lastKnownSeqNumber,
                    },
                    async () => waitForSeq(this.deltaManager, latestSummaryRefSeq),
                    { start: true, end: true, cancel: "error" }, // definitely want start event
                );
            }
        }

        try {
            await this.deltaManager.inbound.pause();

            const summaryRefSeqNum = this.deltaManager.lastSequenceNumber;
            const message = `Summary @${summaryRefSeqNum}:${this.deltaManager.minimumSequenceNumber}`;

            this.summarizerNode.startSummary(summaryRefSeqNum, summaryLogger);

            // Helper function to check whether we should still continue between each async step.
            const checkContinue = (): { continue: true; } | { continue: false; error: string } => {
                // Do not check for loss of connectivity directly! Instead leave it up to
                // RunWhileConnectedCoordinator to control policy in a single place.
                // This will allow easier change of design if we chose to. For example, we may chose to allow
                // summarizer to reconnect in the future.
                // Also checking for cancellation is a must as summary process may be abandoned for other reasons,
                // like loss of connectivity for main (interactive) client.
                if (options.cancellationToken.cancelled) {
                    return { continue: false, error: "disconnected" };
                }
                // That said, we rely on submitSystemMessage() that today only works in connected state.
                // So if we fail here, it either means that RunWhileConnectedCoordinator does not work correctly,
                // OR that design changed and we need to remove this check and fix submitSystemMessage.
                assert(this.connected, 0x258 /* "connected" */);

                // Ensure that lastSequenceNumber has not changed after pausing.
                // We need the summary op's reference sequence number to match our summary sequence number,
                // otherwise we'll get the wrong sequence number stamped on the summary's .protocol attributes.
                if (this.deltaManager.lastSequenceNumber !== summaryRefSeqNum) {
                    return {
                        continue: false,
                        // eslint-disable-next-line max-len
                        error: `lastSequenceNumber changed before uploading to storage. ${this.deltaManager.lastSequenceNumber} !== ${summaryRefSeqNum}`,
                    };
                }
                return { continue: true };
            };

            let continueResult = checkContinue();
            if (!continueResult.continue) {
                return { stage: "base", referenceSequenceNumber: summaryRefSeqNum, error: continueResult.error };
            }

            // increment summary count
            if (this.summaryCount !== undefined) {
                this.summaryCount++;
            } else {
                this.summaryCount = 1;
            }

            const trace = Trace.start();
            let summarizeResult: ISummaryTreeWithStats;
            try {
                summarizeResult = await this.summarize({
                    summaryLogger,
                    // If the GC version changed since the last summary was submitted, we need to regenerate summary by
                    // running full summary. This is used to handle scenarios where we upgrade the GC version because we
                    // cannot trust the data from the previous GC version anymore.
                    fullTree: fullTree || this.garbageCollector.hasGCVersionChanged,
                    trackState: true,
                    runGC: this.garbageCollector.shouldRunGC,
                });
            } catch (error) {
                return { stage: "base", referenceSequenceNumber: summaryRefSeqNum, error };
            }
            const { summary: summaryTree, stats: partialStats } = summarizeResult;

            // Counting dataStores and handles
            // Because handles are unchanged dataStores in the current logic,
            // summarized dataStore count is total dataStore count minus handle count
            const dataStoreTree = this.disableIsolatedChannels ? summaryTree : summaryTree.tree[channelsTreeName];

            assert(dataStoreTree.type === SummaryType.Tree, 0x1fc /* "summary is not a tree" */);
            const handleCount = Object.values(dataStoreTree.tree).filter(
                (value) => value.type === SummaryType.Handle).length;

            const summaryStats: IGeneratedSummaryStats = {
                dataStoreCount: this.dataStores.size,
                summarizedDataStoreCount: this.dataStores.size - handleCount,
                ...partialStats,
            };
            const generateSummaryData = {
                referenceSequenceNumber: summaryRefSeqNum,
                summaryTree,
                summaryStats,
                generateDuration: trace.trace().duration,
            } as const;

            continueResult = checkContinue();
            if (!continueResult.continue) {
                return { stage: "generate", ...generateSummaryData, error: continueResult.error };
            }

            const lastAck = this.summaryCollection.latestAck;
            const summaryContext: ISummaryContext =
                lastAck === undefined
                ? {
                    proposalHandle: undefined,
                    ackHandle: this.context.getLoadedFromVersion()?.id,
                    referenceSequenceNumber: summaryRefSeqNum,
                }
                : {
                    proposalHandle: lastAck.summaryOp.contents.handle,
                    ackHandle: lastAck.summaryAck.contents.handle,
                    referenceSequenceNumber: summaryRefSeqNum,
                };

            let handle: string;
            try {
                handle = await this.storage.uploadSummaryWithContext(summarizeResult.summary, summaryContext);
            } catch (error) {
                return { stage: "generate", ...generateSummaryData, error };
            }

            const parent = summaryContext.ackHandle;
            const summaryMessage: ISummaryContent = {
                handle,
                // eslint-disable-next-line @typescript-eslint/no-non-null-assertion
                head: parent!,
                message,
                parents: parent ? [parent] : [],
            };
            const uploadData = {
                ...generateSummaryData,
                handle,
                uploadDuration: trace.trace().duration,
            } as const;

            continueResult = checkContinue();
            if (!continueResult.continue) {
                return { stage: "upload", ...uploadData, error: continueResult.error };
            }

            let clientSequenceNumber: number;
            try {
                clientSequenceNumber = this.submitSystemMessage(MessageType.Summarize, summaryMessage);
            } catch (error) {
                return { stage: "upload", ...uploadData, error };
            }

            const submitData = {
                stage: "submit",
                ...uploadData,
                clientSequenceNumber,
                submitOpDuration: trace.trace().duration,
            } as const;

            this.summarizerNode.completeSummary(handle);

            return submitData;
        } finally {
            // Cleanup wip summary in case of failure
            this.summarizerNode.clearSummary();
            // Restart the delta manager
            this.deltaManager.inbound.resume();
        }
    }

    private processRemoteChunkedMessage(message: ISequencedDocumentMessage) {
        if (message.type !== ContainerMessageType.ChunkedOp) {
            return message;
        }

        const clientId = message.clientId;
        const chunkedContent = message.contents as IChunkedOp;
        this.addChunk(clientId, chunkedContent);
        if (chunkedContent.chunkId === chunkedContent.totalChunks) {
            const newMessage = { ...message };
            // eslint-disable-next-line @typescript-eslint/no-non-null-assertion
            const serializedContent = this.chunkMap.get(clientId)!.join("");
            newMessage.contents = JSON.parse(serializedContent);
            newMessage.type = chunkedContent.originalType;
            this.clearPartialChunks(clientId);
            return newMessage;
        }
        return message;
    }

    private addChunk(clientId: string, chunkedContent: IChunkedOp) {
        let map = this.chunkMap.get(clientId);
        if (map === undefined) {
            map = [];
            this.chunkMap.set(clientId, map);
        }
        assert(chunkedContent.chunkId === map.length + 1,
            0x131 /* "Mismatch between new chunkId and expected chunkMap" */); // 1-based indexing
        map.push(chunkedContent.contents);
    }

    private clearPartialChunks(clientId: string) {
        if (this.chunkMap.has(clientId)) {
            this.chunkMap.delete(clientId);
        }
    }

    private updateDocumentDirtyState(dirty: boolean) {
        if (this.dirtyContainer === dirty) {
            return;
        }

        this.dirtyContainer = dirty;
        if (this.emitDirtyDocumentEvent) {
            this.emit(dirty ? "dirty" : "saved");
            // back-compat: Loader API added in 0.35 only
            if (this.context.updateDirtyContainerState !== undefined) {
                this.context.updateDirtyContainerState(dirty);
            }
        }
    }

    public submitDataStoreOp(
        id: string,
        contents: any,
        localOpMetadata: unknown = undefined): void {
        const envelope: IEnvelope = {
            address: id,
            contents,
        };
        this.submit(ContainerMessageType.FluidDataStoreOp, envelope, localOpMetadata);
    }

    public async uploadBlob(blob: ArrayBufferLike): Promise<IFluidHandle<ArrayBufferLike>> {
        this.verifyNotClosed();
        return this.blobManager.createBlob(blob);
    }

    private submit(
        type: ContainerMessageType,
        content: any,
        localOpMetadata: unknown = undefined,
        opMetadata: Record<string, unknown> | undefined = undefined,
    ): void {
        this.verifyNotClosed();

        if (this.context.pendingLocalState !== undefined) {
            this.closeFn(new GenericError("containerRuntimeSubmitWithPendingLocalState"));
        }
        // There should be no ops in detached container state!
        assert(this.attachState !== AttachState.Detached, 0x132 /* "sending ops in detached container" */);

        let clientSequenceNumber: number = -1;
        let opMetadataInternal = opMetadata;

        if (this.canSendOps()) {
            const serializedContent = JSON.stringify(content);
            const maxOpSize = this.context.deltaManager.maxMessageSize;

            // If in TurnBased flush mode we will trigger a flush at the next turn break
            if (this.flushMode === FlushMode.TurnBased && !this.needsFlush) {
                opMetadataInternal = {
                    ...opMetadata,
                    batch: true,
                };
                this.needsFlush = true;

                // Use Promise.resolve().then() to queue a microtask to detect the end of the turn and force a flush.
                if (!this.flushTrigger) {
                    // eslint-disable-next-line @typescript-eslint/no-floating-promises
                    Promise.resolve().then(() => {
                        this.flushTrigger = false;
                        this.flush();
                    });
                }
            }

            // Note: Chunking will increase content beyond maxOpSize because we JSON'ing JSON payload -
            // there will be a lot of escape characters that can make it up to 2x bigger!
            // This is Ok, because DeltaManager.shouldSplit() will have 2 * maxMessageSize limit
            if (!serializedContent || serializedContent.length <= maxOpSize) {
                clientSequenceNumber = this.submitRuntimeMessage(
                    type,
                    content,
                    /* batch: */ this._flushMode === FlushMode.TurnBased,
                    opMetadataInternal);
            } else {
                clientSequenceNumber = this.submitChunkedMessage(type, serializedContent, maxOpSize);
            }
        }

        // Let the PendingStateManager know that a message was submitted.
        this.pendingStateManager.onSubmitMessage(
            type,
            clientSequenceNumber,
            this.deltaManager.lastSequenceNumber,
            content,
            localOpMetadata,
            opMetadataInternal,
        );
        if (this.isContainerMessageDirtyable(type, content)) {
            this.updateDocumentDirtyState(true);
        }
    }

    private submitChunkedMessage(type: ContainerMessageType, content: string, maxOpSize: number): number {
        const contentLength = content.length;
        const chunkN = Math.floor((contentLength - 1) / maxOpSize) + 1;
        let offset = 0;
        let clientSequenceNumber: number = 0;
        for (let i = 1; i <= chunkN; i = i + 1) {
            const chunkedOp: IChunkedOp = {
                chunkId: i,
                contents: content.substr(offset, maxOpSize),
                originalType: type,
                totalChunks: chunkN,
            };
            offset += maxOpSize;
            clientSequenceNumber = this.submitRuntimeMessage(
                ContainerMessageType.ChunkedOp,
                chunkedOp,
                false);
        }
        return clientSequenceNumber;
    }

    private submitSystemMessage(
        type: MessageType,
        contents: any) {
        this.verifyNotClosed();
        assert(this.connected, 0x133 /* "Container disconnected when trying to submit system message" */);

        // System message should not be sent in the middle of the batch.
        // That said, we can preserve existing behavior by not flushing existing buffer.
        // That might be not what caller hopes to get, but we can look deeper if telemetry tells us it's a problem.
        const middleOfBatch = this.flushMode === FlushMode.TurnBased && this.needsFlush;
        if (middleOfBatch) {
            this._logger.sendErrorEvent({ eventName: "submitSystemMessageError", type });
        }

        return this.context.submitFn(
            type,
            contents,
            middleOfBatch);
    }

    private submitRuntimeMessage(
        type: ContainerMessageType,
        contents: any,
        batch: boolean,
        appData?: any,
    ) {
        this.verifyNotClosed();
        assert(this.connected, 0x259 /* "Container disconnected when trying to submit system message" */);
        const payload: ContainerRuntimeMessage = { type, contents };
        return this.context.submitFn(
            MessageType.Operation,
            payload,
            batch,
            appData);
    }

    /**
     * Throw an error if the runtime is closed.  Methods that are expected to potentially
     * be called after dispose due to asynchrony should not call this.
     */
    private verifyNotClosed() {
        if (this._disposed) {
            throw new Error("Runtime is closed");
        }
    }

    /**
     * Finds the right store and asks it to resubmit the message. This typically happens when we
     * reconnect and there are pending messages.
     * @param content - The content of the original message.
     * @param localOpMetadata - The local metadata associated with the original message.
     */
    private reSubmit(
        type: ContainerMessageType,
        content: any,
        localOpMetadata: unknown,
        opMetadata: Record<string, unknown> | undefined,
    ) {
        switch (type) {
            case ContainerMessageType.FluidDataStoreOp:
                // For Operations, call resubmitDataStoreOp which will find the right store
                // and trigger resubmission on it.
                this.dataStores.resubmitDataStoreOp(content, localOpMetadata);
                break;
            case ContainerMessageType.Attach:
                this.submit(type, content, localOpMetadata);
                break;
            case ContainerMessageType.ChunkedOp:
                throw new Error(`chunkedOp not expected here`);
            case ContainerMessageType.BlobAttach:
                this.submit(type, content, localOpMetadata, opMetadata);
                break;
            case ContainerMessageType.Rejoin:
                this.submit(type, content);
                break;
            default:
                unreachableCase(type, `Unknown ContainerMessageType: ${type}`);
        }
    }

    /** Implementation of ISummarizerInternalsProvider.refreshLatestSummaryAck */
    public async refreshLatestSummaryAck(
        proposalHandle: string | undefined,
        ackHandle: string,
        summaryRefSeq: number,
        summaryLogger: ITelemetryLogger,
    ) {
        const readAndParseBlob = async <T>(id: string) => readAndParse<T>(this.storage, id);
        const result = await this.summarizerNode.refreshLatestSummary(
            proposalHandle,
            summaryRefSeq,
            async () => this.fetchSnapshotFromStorage(ackHandle, summaryLogger, {
                eventName: "RefreshLatestSummaryGetSnapshot",
                fetchLatest: false,
            }),
            readAndParseBlob,
            summaryLogger,
        );

        // Notify the garbage collector so it can update its latest summary state.
        await this.garbageCollector.latestSummaryStateRefreshed(result, readAndParseBlob);
    }

    /**
     * Fetches the latest snapshot from storage and uses it to refresh SummarizerNode's
     * internal state as it should be considered the latest summary ack.
     * @param summaryLogger - logger to use when fetching snapshot from storage
     * @returns downloaded snapshot's reference sequence number
     */
    private async refreshLatestSummaryAckFromServer(summaryLogger: ITelemetryLogger): Promise<number> {
        const snapshot = await this.fetchSnapshotFromStorage(this.id, summaryLogger, {
            eventName: "RefreshLatestSummaryGetSnapshot",
            fetchLatest: true,
        });

        const readAndParseBlob = async <T>(id: string) => readAndParse<T>(this.storage, id);
        const snapshotRefSeq = await seqFromTree(snapshot, readAndParseBlob);

        const result = await this.summarizerNode.refreshLatestSummary(
            undefined,
            snapshotRefSeq,
            async () => snapshot,
            readAndParseBlob,
            summaryLogger,
        );

        // Notify the garbage collector so it can update its latest summary state.
        await this.garbageCollector.latestSummaryStateRefreshed(result, readAndParseBlob);

        return snapshotRefSeq;
    }

    private async fetchSnapshotFromStorage(versionId: string, logger: ITelemetryLogger, event: ITelemetryGenericEvent) {
        return PerformanceEvent.timedExecAsync(logger, event, async (perfEvent) => {
            const stats: { getVersionDuration?: number; getSnapshotDuration?: number } = {};
            const trace = Trace.start();

            const versions = await this.storage.getVersions(versionId, 1);
            assert(!!versions && !!versions[0], 0x137 /* "Failed to get version from storage" */);
            stats.getVersionDuration = trace.trace().duration;

            const maybeSnapshot = await this.storage.getSnapshotTree(versions[0]);
            assert(!!maybeSnapshot, 0x138 /* "Failed to get snapshot from storage" */);
            stats.getSnapshotDuration = trace.trace().duration;

            perfEvent.end(stats);
            return maybeSnapshot;
        });
    }

    public getPendingLocalState() {
        return this.pendingStateManager.getLocalState();
    }

    /**
     * @returns true if summaries are explicitly disabled for this ContainerRuntime, false otherwise
     */
    public summariesDisabled(): boolean {
        return this.runtimeOptions.summaryOptions.disableSummaries === true ||
            this.runtimeOptions.summaryOptions.summaryConfigOverrides?.disableSummaries === true;
    }

    public readonly summarizeOnDemand: ISummarizer["summarizeOnDemand"] = (...args) => {
        if (this.clientDetails.type === summarizerClientType) {
            return this.summarizer.summarizeOnDemand(...args);
        } else if (this.summaryManager !== undefined) {
            return this.summaryManager.summarizeOnDemand(...args);
        } else {
            // If we're not the summarizer, and we don't have a summaryManager, we expect that
            // disableSummaries is turned on. We are throwing instead of returning a failure here,
            // because it is a misuse of the API rather than an expected failure.
            throw new Error(
                `Can't summarize, disableSummaries: ${this.summariesDisabled()}`,
            );
        }
    };

    public readonly enqueueSummarize: ISummarizer["enqueueSummarize"] = (...args) => {
        if (this.clientDetails.type === summarizerClientType) {
            return this.summarizer.enqueueSummarize(...args);
        } else if (this.summaryManager !== undefined) {
            return this.summaryManager.enqueueSummarize(...args);
        } else {
            // If we're not the summarizer, and we don't have a summaryManager, we expect that
            // generateSummaries is turned off. We are throwing instead of returning a failure here,
            // because it is a misuse of the API rather than an expected failure.
            throw new Error(
                `Can't summarize, disableSummaries: ${this.summariesDisabled()}`,
            );
        }
    };
}

/**
 * Wait for a specific sequence number. Promise should resolve when we reach that number,
 * or reject if closed.
 */
const waitForSeq = async (
    deltaManager: IDeltaManager<Pick<ISequencedDocumentMessage, "sequenceNumber">, unknown>,
    targetSeq: number,
): Promise<void> => new Promise<void>((accept, reject) => {
    // TODO: remove cast to any when actual event is determined
    deltaManager.on("closed" as any, reject);

    const handleOp = (message: Pick<ISequencedDocumentMessage, "sequenceNumber">) => {
        if (message.sequenceNumber >= targetSeq) {
            accept();
            deltaManager.off("op", handleOp);
        }
    };
    deltaManager.on("op", handleOp);
});<|MERGE_RESOLUTION|>--- conflicted
+++ resolved
@@ -1158,7 +1158,6 @@
             this.deltaManager.on("op", this.onOp);
         }
 
-<<<<<<< HEAD
         // logging hardware telemetry
         let deviceMemory: number | undefined;
         let hardwareConcurrency;
@@ -1174,7 +1173,7 @@
             hardwareConcurrency,
         });
 
-=======
+        // logging container load stats  
         this.logger.sendTelemetryEvent({
             eventName: "ContainerLoadStats",
             ...this.createContainerMetadata,
@@ -1184,7 +1183,7 @@
             disableIsolatedChannels: metadata?.disableIsolatedChannels,
             gcVersion: metadata?.gcFeature,
         });
->>>>>>> d823a2c0
+
         ReportOpPerfTelemetry(this.context.clientId, this.deltaManager, this.logger);
     }
 
