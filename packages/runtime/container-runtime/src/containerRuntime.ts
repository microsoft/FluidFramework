--- conflicted
+++ resolved
@@ -258,24 +258,10 @@
 
     maxTime: 5000 * 12,
 
-<<<<<<< HEAD
-const DefaultSummaryConfiguration: ISummaryConfiguration = {
-    idleTime: IdleDetectionTime * 3,
-=======
     maxOps: 1000, // Summarize if 1000 ops received since last snapshot.
->>>>>>> 3c923a5a
 
     minOpsForLastSummaryAttempt: 10,
 
-<<<<<<< HEAD
-    // Summarize if 1000 ops received since last snapshot.
-    maxOps: 1000,
-
-    // Wait 10 minutes for summary ack
-    // this is less than maxSummarizeAckWaitTime
-    // the min of the two will be chosen
-    maxAckWaitTime: 600000,
-=======
     maxAckWaitTime: 6 * 10 * 1000, // 6 min.
 
     maxOpsSinceLastSummary: 7000,
@@ -283,7 +269,6 @@
     initialSummarizerDelayMs: 5000, // 5 secs.
 
     summarizerClientElection: false,
->>>>>>> 3c923a5a
 };
 
 export interface IGCRuntimeOptions {
@@ -303,7 +288,6 @@
      * Note: This setting becomes part of the container's summary and cannot be changed.
      */
     sweepAllowed?: boolean;
-<<<<<<< HEAD
 
     /**
      * Flag that will disable garbage collection if set to true. Can be used to disable running GC on container where
@@ -315,19 +299,6 @@
      * Flag that will bypass optimizations and generate GC data for all nodes irrespective of whether a node
      * changed or not.
      */
-=======
-
-    /**
-     * Flag that will disable garbage collection if set to true. Can be used to disable running GC on container where
-     * is allowed via the gcAllowed option.
-     */
-    disableGC?: boolean;
-
-    /**
-     * Flag that will bypass optimizations and generate GC data for all nodes irrespective of whether a node
-     * changed or not.
-     */
->>>>>>> 3c923a5a
     runFullGC?: boolean;
 
     /**
@@ -879,15 +850,11 @@
             enableOfflineLoad = false,
         } = runtimeOptions;
 
-<<<<<<< HEAD
-        const storage = context.storage;
-=======
         const pendingRuntimeState = context.pendingLocalState as IPendingRuntimeState | undefined;
         const baseSnapshot: ISnapshotTree | undefined = pendingRuntimeState?.baseSnapshot ?? context.baseSnapshot;
         const storage = !pendingRuntimeState ?
             context.storage :
             new SerializedSnapshotStorage(() => { return context.storage; }, pendingRuntimeState.snapshotBlobs);
->>>>>>> 3c923a5a
 
         const registry = new FluidDataStoreRegistry(registryEntries);
 
@@ -961,10 +928,7 @@
             logger,
             loadExisting,
             blobManagerSnapshot,
-<<<<<<< HEAD
-=======
             storage,
->>>>>>> 3c923a5a
             requestHandler,
         );
 
@@ -996,11 +960,7 @@
     }
 
     public get storage(): IDocumentStorageService {
-<<<<<<< HEAD
-        return this.context.storage;
-=======
         return this._storage;
->>>>>>> 3c923a5a
     }
 
     public get reSubmitFn(): (
@@ -1077,18 +1037,6 @@
         return this.summarizerClientElection?.electedClientId;
     }
 
-<<<<<<< HEAD
-    private get summaryConfiguration() {
-        return {
-            // the defaults
-            ... DefaultSummaryConfiguration,
-            // the runtime configuration overrides
-            ... this.runtimeOptions.summaryOptions?.summaryConfigOverrides,
-        };
-    }
-
-=======
->>>>>>> 3c923a5a
     private _disposed = false;
     public get disposed() { return this._disposed; }
 
@@ -1212,15 +1160,12 @@
         blobManagerSnapshot: IBlobManagerLoadInfo,
         private readonly _storage: IDocumentStorageService,
         private readonly requestHandler?: (request: IRequest, runtime: IContainerRuntime) => Promise<IResponse>,
-<<<<<<< HEAD
-=======
         private readonly summaryConfiguration: ISummaryConfiguration = {
             // the defaults
             ... DefaultSummaryConfiguration,
             // the runtime configuration overrides
             ... runtimeOptions.summaryOptions?.summaryConfigOverrides,
         },
->>>>>>> 3c923a5a
     ) {
         super();
         this.messageAtLastSummary = metadata?.message;
@@ -1404,11 +1349,7 @@
                 // Only create a SummaryManager and SummarizerClientElection
                 // if summaries are enabled and we are not the summarizer client.
                 const defaultAction = () => {
-<<<<<<< HEAD
-                    if (this.summaryCollection.opsSinceLastAck > maxOpsSinceLastSummary) {
-=======
                     if (this.summaryCollection.opsSinceLastAck > this.maxOpsSinceLastSummary) {
->>>>>>> 3c923a5a
                         this.logger.sendErrorEvent({ eventName: "SummaryStatus:Behind" });
                         // unregister default to no log on every op after falling behind
                         // and register summary ack handler to re-register this handler
@@ -1666,11 +1607,7 @@
         addBlobToSummary(summaryTree, metadataBlobName, JSON.stringify(metadata));
     }
 
-<<<<<<< HEAD
-    private addContainerStateToSummary(summaryTree: ISummaryTreeWithStats) {
-=======
     private addContainerStateToSummary(summaryTree: ISummaryTreeWithStats, telemetryContext?: ITelemetryContext) {
->>>>>>> 3c923a5a
         this.addMetadataToSummary(summaryTree);
 
         if (this.chunkMap.size > 0) {
