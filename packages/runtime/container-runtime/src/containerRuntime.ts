/*!
 * Copyright (c) Microsoft Corporation and contributors. All rights reserved.
 * Licensed under the MIT License.
 */
import {
	ITelemetryBaseLogger,
	ITelemetryGenericEvent,
	FluidObject,
	IFluidHandle,
	IFluidHandleContext,
	// eslint-disable-next-line import/no-deprecated
	IFluidRouter,
	IRequest,
	IResponse,
	IProvideFluidHandleContext,
} from "@fluidframework/core-interfaces";
import {
	IAudience,
	IBatchMessage,
	IContainerContext,
	IDeltaManager,
	IRuntime,
	ICriticalContainerError,
	AttachState,
	ILoaderOptions,
	ILoader,
	LoaderHeader,
	IGetPendingLocalStateProps,
} from "@fluidframework/container-definitions";
import {
	IContainerRuntime,
	IContainerRuntimeEvents,
} from "@fluidframework/container-runtime-definitions";
import { assert, delay, LazyPromise } from "@fluidframework/core-utils";
import { Trace, TypedEventEmitter } from "@fluid-internal/client-utils";
import {
	createChildLogger,
	createChildMonitoringContext,
	DataCorruptionError,
	DataProcessingError,
	GenericError,
	raiseConnectedEvent,
	PerformanceEvent,
	// eslint-disable-next-line import/no-deprecated
	TaggedLoggerAdapter,
	MonitoringContext,
	wrapError,
	ITelemetryLoggerExt,
	UsageError,
} from "@fluidframework/telemetry-utils";
import {
	DriverHeader,
	FetchSource,
	IDocumentStorageService,
	ISummaryContext,
} from "@fluidframework/driver-definitions";
import { readAndParse } from "@fluidframework/driver-utils";
import {
	IClientDetails,
	IDocumentMessage,
	IQuorumClients,
	ISequencedDocumentMessage,
	ISignalMessage,
	ISnapshotTree,
	ISummaryContent,
	ISummaryTree,
	MessageType,
	SummaryType,
} from "@fluidframework/protocol-definitions";
import {
	FlushMode,
	FlushModeExperimental,
	gcTreeKey,
	InboundAttachMessage,
	IFluidDataStoreContextDetached,
	IFluidDataStoreRegistry,
	IFluidDataStoreChannel,
	IGarbageCollectionData,
	IEnvelope,
	IInboundSignalMessage,
	ISignalEnvelope,
	NamedFluidDataStoreRegistryEntries,
	ISummaryTreeWithStats,
	ISummarizeInternalResult,
	CreateChildSummarizerNodeParam,
	SummarizeInternalFn,
	channelsTreeName,
	IDataStore,
	ITelemetryContext,
	SerializedIdCompressorWithNoSession,
	IIdCompressor,
	IIdCompressorCore,
	IdCreationRange,
	SerializedIdCompressorWithOngoingSession,
} from "@fluidframework/runtime-definitions";
import {
	addBlobToSummary,
	addSummarizeResultToSummary,
	addTreeToSummary,
	RequestParser,
	create404Response,
	exceptionToResponse,
	GCDataBuilder,
	seqFromTree,
	calculateStats,
	TelemetryContext,
	ReadAndParseBlob,
	responseToException,
} from "@fluidframework/runtime-utils";
import { v4 as uuid } from "uuid";
import { ContainerFluidHandleContext } from "./containerHandleContext";
import { FluidDataStoreRegistry } from "./dataStoreRegistry";
import { ReportOpPerfTelemetry, IPerfSignalReport } from "./connectionTelemetry";
import {
	IPendingBatchMessage,
	IPendingLocalState,
	PendingStateManager,
} from "./pendingStateManager";
import { pkgVersion } from "./packageVersion";
import { BlobManager, IBlobManagerLoadInfo, IPendingBlobs } from "./blobManager";
import { DataStores, getSummaryForDatastores } from "./dataStores";
import {
	aliasBlobName,
	blobsTreeName,
	chunksBlobName,
	createRootSummarizerNodeWithGC,
	electedSummarizerBlobName,
	extractSummaryMetadataMessage,
	IContainerRuntimeMetadata,
	ICreateContainerMetadata,
	idCompressorBlobName,
	IRootSummarizerNodeWithGC,
	ISummaryMetadataMessage,
	metadataBlobName,
	Summarizer,
	SummaryManager,
	wrapSummaryInChannelsTree,
	SummaryCollection,
	ISerializedElection,
	OrderedClientCollection,
	OrderedClientElection,
	SummarizerClientElection,
	summarizerClientType,
	SubmitSummaryResult,
	IConnectableRuntime,
	IGeneratedSummaryStats,
	ISubmitSummaryOptions,
	ISummarizerInternalsProvider,
	ISummarizerRuntime,
	IRefreshSummaryAckOptions,
	RunWhileConnectedCoordinator,
	IGenerateSummaryTreeResult,
	RetriableSummaryError,
	IOnDemandSummarizeOptions,
	ISummarizeResults,
	IEnqueueSummarizeOptions,
	EnqueueSummarizeResult,
	ISummarizerEvents,
	IBaseSummarizeResult,
	ISummarizer,
} from "./summary";
import { formExponentialFn, Throttler } from "./throttler";
import {
	GarbageCollector,
	GCNodeType,
	gcTombstoneGenerationOptionName,
	IGarbageCollector,
	IGCRuntimeOptions,
	IGCStats,
	trimLeadingAndTrailingSlashes,
} from "./gc";
import { channelToDataStore, IDataStoreAliasMessage, isDataStoreAliasMessage } from "./dataStore";
import { BindBatchTracker } from "./batchTracker";
import { ScheduleManager } from "./scheduleManager";
import {
	BatchMessage,
	IBatch,
	IBatchCheckpoint,
	OpCompressor,
	OpDecompressor,
	Outbox,
	OpSplitter,
	RemoteMessageProcessor,
	OpGroupingManager,
	getLongStack,
} from "./opLifecycle";
import { DeltaManagerSummarizerProxy } from "./deltaManagerSummarizerProxy";
import { IBatchMetadata, IIdAllocationMetadata } from "./metadata";
import {
	ContainerMessageType,
	type InboundSequencedContainerRuntimeMessage,
	type InboundSequencedContainerRuntimeMessageOrSystemMessage,
	type ContainerRuntimeIdAllocationMessage,
	type LocalContainerRuntimeMessage,
	type OutboundContainerRuntimeMessage,
	type UnknownContainerRuntimeMessage,
} from "./messageTypes";

/**
 * Utility to implement compat behaviors given an unknown message type
 * The parameters are typed to support compile-time enforcement of handling all known types/behaviors
 *
 * @param _unknownContainerRuntimeMessageType - Typed as something unexpected, to ensure all known types have been
 * handled before calling this function (e.g. in a switch statement).
 * @param compatBehavior - Typed redundantly with CompatModeBehavior to ensure handling is added when updating that type
 */
function compatBehaviorAllowsMessageType(
	_unknownContainerRuntimeMessageType: UnknownContainerRuntimeMessage["type"],
	compatBehavior: "Ignore" | "FailToProcess" | undefined,
): boolean {
	// undefined defaults to same behavior as "FailToProcess"
	return compatBehavior === "Ignore";
}

/**
 * @public
 */
export interface ISummaryBaseConfiguration {
	/**
	 * Delay before first attempt to spawn summarizing container.
	 */
	initialSummarizerDelayMs: number;

	/**
	 * Defines the maximum allowed time to wait for a pending summary ack.
	 * The maximum amount of time client will wait for a summarize is the minimum of
	 * maxSummarizeAckWaitTime (currently 3 * 60 * 1000) and maxAckWaitTime.
	 */
	maxAckWaitTime: number;
	/**
	 * Defines the maximum number of Ops in between Summaries that can be
	 * allowed before forcibly electing a new summarizer client.
	 */
	maxOpsSinceLastSummary: number;
}

/**
 * @public
 */
export interface ISummaryConfigurationHeuristics extends ISummaryBaseConfiguration {
	state: "enabled";
	/**
	 * Defines the maximum allowed time, since the last received Ack, before running the summary
	 * with reason maxTime.
	 * For example, say we receive ops one by one just before the idle time is triggered.
	 * In this case, we still want to run a summary since it's been a while since the last summary.
	 */
	maxTime: number;
	/**
	 * Defines the maximum number of Ops, since the last received Ack, that can be allowed
	 * before running the summary with reason maxOps.
	 */
	maxOps: number;
	/**
	 * Defines the minimum number of Ops, since the last received Ack, that can be allowed
	 * before running the last summary.
	 */
	minOpsForLastSummaryAttempt: number;
	/**
	 * Defines the lower boundary for the allowed time in between summarizations.
	 * Pairs with maxIdleTime to form a range.
	 * For example, if we only receive 1 op, we don't want to have the same idle time as say 100 ops.
	 * Based on the boundaries we set in minIdleTime and maxIdleTime, the idle time will change
	 * linearly depending on the number of ops we receive.
	 */
	minIdleTime: number;
	/**
	 * Defines the upper boundary for the allowed time in between summarizations.
	 * Pairs with minIdleTime to form a range.
	 * For example, if we only receive 1 op, we don't want to have the same idle time as say 100 ops.
	 * Based on the boundaries we set in minIdleTime and maxIdleTime, the idle time will change
	 * linearly depending on the number of ops we receive.
	 */
	maxIdleTime: number;
	/**
	 * Runtime op weight to use in heuristic summarizing.
	 * This number is a multiplier on the number of runtime ops we process when running summarize heuristics.
	 * For example: (multiplier) * (number of runtime ops) = weighted number of runtime ops
	 */
	runtimeOpWeight: number;
	/**
	 * Non-runtime op weight to use in heuristic summarizing
	 * This number is a multiplier on the number of non-runtime ops we process when running summarize heuristics.
	 * For example: (multiplier) * (number of non-runtime ops) = weighted number of non-runtime ops
	 */
	nonRuntimeOpWeight: number;

	/**
	 * Number of ops since last summary needed before a non-runtime op can trigger running summary heuristics.
	 *
	 * Note: Any runtime ops sent before the threshold is reached will trigger heuristics normally.
	 * This threshold ONLY applies to non-runtime ops triggering summaries.
	 *
	 * For example: Say the threshold is 20. Sending 19 non-runtime ops will not trigger any heuristic checks.
	 * Sending the 20th non-runtime op will trigger the heuristic checks for summarizing.
	 */
	nonRuntimeHeuristicThreshold?: number;
}

/**
 * @public
 */
export interface ISummaryConfigurationDisableSummarizer {
	state: "disabled";
}

/**
 * @public
 */
export interface ISummaryConfigurationDisableHeuristics extends ISummaryBaseConfiguration {
	state: "disableHeuristics";
}

/**
 * @public
 */
export type ISummaryConfiguration =
	| ISummaryConfigurationDisableSummarizer
	| ISummaryConfigurationDisableHeuristics
	| ISummaryConfigurationHeuristics;

/**
 * @public
 */
export const DefaultSummaryConfiguration: ISummaryConfiguration = {
	state: "enabled",

	minIdleTime: 0,

	maxIdleTime: 30 * 1000, // 30 secs.

	maxTime: 60 * 1000, // 1 min.

	maxOps: 100, // Summarize if 100 weighted ops received since last snapshot.

	minOpsForLastSummaryAttempt: 10,

	maxAckWaitTime: 3 * 60 * 1000, // 3 mins.

	maxOpsSinceLastSummary: 7000,

	initialSummarizerDelayMs: 5 * 1000, // 5 secs.

	nonRuntimeOpWeight: 0.1,

	runtimeOpWeight: 1.0,

	nonRuntimeHeuristicThreshold: 20,
};

/**
 * @public
 */
export interface ISummaryRuntimeOptions {
	/** Override summary configurations set by the server. */
	summaryConfigOverrides?: ISummaryConfiguration;

	/**
	 * Delay before first attempt to spawn summarizing container.
	 *
	 * @deprecated Use {@link ISummaryRuntimeOptions.summaryConfigOverrides}'s
	 * {@link ISummaryBaseConfiguration.initialSummarizerDelayMs} instead.
	 */
	initialSummarizerDelayMs?: number;
}

/**
 * Options for op compression.
 * @public
 */
export interface ICompressionRuntimeOptions {
	/**
	 * The value the batch's content size must exceed for the batch to be compressed.
	 * By default the value is 600 * 1024 = 614400 bytes. If the value is set to `Infinity`, compression will be disabled.
	 */
	readonly minimumBatchSizeInBytes: number;

	/**
	 * The compression algorithm that will be used to compress the op.
	 * By default the value is `lz4` which is the only compression algorithm currently supported.
	 */
	readonly compressionAlgorithm: CompressionAlgorithms;
}

/**
 * Options for container runtime.
 * @public
 */
export interface IContainerRuntimeOptions {
	readonly summaryOptions?: ISummaryRuntimeOptions;
	readonly gcOptions?: IGCRuntimeOptions;
	/**
	 * Affects the behavior while loading the runtime when the data verification check which
	 * compares the DeltaManager sequence number (obtained from protocol in summary) to the
	 * runtime sequence number (obtained from runtime metadata in summary) finds a mismatch.
	 * 1. "close" (default) will close the container with an assertion.
	 * 2. "log" will log an error event to telemetry, but still continue to load.
	 * 3. "bypass" will skip the check entirely. This is not recommended.
	 */
	readonly loadSequenceNumberVerification?: "close" | "log" | "bypass";
	/**
	 * Sets the flush mode for the runtime. In Immediate flush mode the runtime will immediately
	 * send all operations to the driver layer, while in TurnBased the operations will be buffered
	 * and then sent them as a single batch at the end of the turn.
	 * By default, flush mode is TurnBased.
	 */
	readonly flushMode?: FlushMode;
	/**
	 * Enables the runtime to compress ops. See {@link ICompressionRuntimeOptions}.
	 */
	readonly compressionOptions?: ICompressionRuntimeOptions;
	/**
	 * If specified, when in FlushMode.TurnBased, if the size of the ops between JS turns exceeds this value,
	 * an error will be thrown and the container will close.
	 *
	 * If unspecified, the limit is 950 * 1024.
	 *
	 * 'Infinity' will disable any limit.
	 *
	 * @experimental This config should be driven by the connection with the service and will be moved in the future.
	 */
	readonly maxBatchSizeInBytes?: number;
	/**
	 * If the op payload needs to be chunked in order to work around the maximum size of the batch, this value represents
	 * how large the individual chunks will be. This is only supported when compression is enabled. If after compression, the
	 * batch content size exceeds this value, it will be chunked into smaller ops of this exact size.
	 *
	 * This value is a trade-off between having many small chunks vs fewer larger chunks and by default, the runtime is configured to use
	 * 200 * 1024 = 204800 bytes. This default value ensures that no compressed payload's content is able to exceed {@link IContainerRuntimeOptions.maxBatchSizeInBytes}
	 * regardless of the overhead of an individual op.
	 *
	 * Any value of `chunkSizeInBytes` exceeding {@link IContainerRuntimeOptions.maxBatchSizeInBytes} will disable this feature, therefore if a compressed batch's content
	 * size exceeds {@link IContainerRuntimeOptions.maxBatchSizeInBytes} after compression, the container will close with an instance of `GenericError` with
	 * the `BatchTooLarge` message.
	 */
	readonly chunkSizeInBytes?: number;

	/**
	 * Enable the IdCompressor in the runtime.
	 * @experimental Not ready for use.
	 */
	readonly enableRuntimeIdCompressor?: boolean;

	/**
	 * If enabled, the runtime will block all attempts to send an op inside the
	 * {@link ContainerRuntime#ensureNoDataModelChanges} callback. The callback is used by
	 * {@link @fluidframework/shared-object-base#SharedObjectCore} for event handlers so enabling this
	 * will disallow modifying DDSes while handling DDS events.
	 *
	 * By default, the feature is disabled. If enabled from options, the `Fluid.ContainerRuntime.DisableOpReentryCheck`
	 * can be used to disable it at runtime.
	 */
	readonly enableOpReentryCheck?: boolean;
	/**
	 * If enabled, the runtime will group messages within a batch into a single
	 * message to be sent to the service.
	 * The grouping an ungrouping of such messages is handled by the "OpGroupingManager".
	 *
	 * By default, the feature is disabled. If enabled from options, the `Fluid.ContainerRuntime.DisableGroupedBatching`
	 * flag can be used to disable it at runtime.
	 *
	 * @experimental Not ready for use.
	 */
	readonly enableGroupedBatching?: boolean;
}

/**
 * Accepted header keys for requests coming to the runtime.
 * @public
 */
export enum RuntimeHeaders {
	/** True to wait for a data store to be created and loaded before returning it. */
	wait = "wait",
	/** True if the request is coming from an IFluidHandle. */
	viaHandle = "viaHandle",
}

/** True if a tombstoned object should be returned without erroring
 * @public
 */
export const AllowTombstoneRequestHeaderKey = "allowTombstone"; // Belongs in the enum above, but avoiding the breaking change
/**
 * [IRRELEVANT IF throwOnInactiveLoad OPTION NOT SET] True if an inactive object should be returned without erroring
 * @public
 */
export const AllowInactiveRequestHeaderKey = "allowInactive"; // Belongs in the enum above, but avoiding the breaking change

/**
 * Tombstone error responses will have this header set to true
 * @public
 */
export const TombstoneResponseHeaderKey = "isTombstoned";
/**
 * Inactive error responses will have this header set to true
 * @public
 */
export const InactiveResponseHeaderKey = "isInactive";

/**
 * The full set of parsed header data that may be found on Runtime requests
 */
export interface RuntimeHeaderData {
	wait?: boolean;
	viaHandle?: boolean;
	allowTombstone?: boolean;
	allowInactive?: boolean;
}

/** Default values for Runtime Headers */
export const defaultRuntimeHeaderData: Required<RuntimeHeaderData> = {
	wait: true,
	viaHandle: false,
	allowTombstone: false,
	allowInactive: false,
};

/**
 * Available compression algorithms for op compression.
 * @public
 */
export enum CompressionAlgorithms {
	lz4 = "lz4",
}

/**
 * @deprecated
 * Untagged logger is unsupported going forward. There are old loaders with old ContainerContexts that only
 * have the untagged logger, so to accommodate that scenario the below interface is used. It can be removed once
 * its usage is removed from TaggedLoggerAdapter fallback.
 */
interface OldContainerContextWithLogger extends Omit<IContainerContext, "taggedLogger"> {
	logger: ITelemetryBaseLogger;
	taggedLogger: undefined;
}

/**
 * State saved when the container closes, to be given back to a newly
 * instantiated runtime in a new instance of the container, so it can load to the
 * same state
 */
export interface IPendingRuntimeState {
	/**
	 * Pending ops from PendingStateManager
	 */
	pending?: IPendingLocalState;
	/**
	 * Pending blobs from BlobManager
	 */
	pendingAttachmentBlobs?: IPendingBlobs;
	/**
	 * Pending idCompressor state
	 */
	pendingIdCompressorState?: SerializedIdCompressorWithOngoingSession;
}

const maxConsecutiveReconnectsKey = "Fluid.ContainerRuntime.MaxConsecutiveReconnects";

const defaultFlushMode = FlushMode.TurnBased;

// The actual limit is 1Mb (socket.io and Kafka limits)
// We can't estimate it fully, as we
// - do not know what properties relay service will add
// - we do not stringify final op, thus we do not know how much escaping will be added.
const defaultMaxBatchSizeInBytes = 700 * 1024;

const defaultCompressionConfig = {
	// Batches with content size exceeding this value will be compressed
	minimumBatchSizeInBytes: 614400,
	compressionAlgorithm: CompressionAlgorithms.lz4,
};

const defaultChunkSizeInBytes = 204800;

/** The default time to wait for pending ops to be processed during summarization */
export const defaultPendingOpsWaitTimeoutMs = 1000;
/** The default time to delay a summarization retry attempt when there are pending ops */
export const defaultPendingOpsRetryDelayMs = 1000;

/**
 * Instead of refreshing from latest because we do not have 100% confidence in the state
 * of the current system, we should close the summarizer and let it recover.
 * This delay's goal is to prevent tight restart loops
 */
const defaultCloseSummarizerDelayMs = 5000; // 5 seconds

/**
 * @deprecated use ContainerRuntimeMessageType instead
 * @public
 */
export enum RuntimeMessage {
	FluidDataStoreOp = "component",
	Attach = "attach",
	ChunkedOp = "chunkedOp",
	BlobAttach = "blobAttach",
	Rejoin = "rejoin",
	Alias = "alias",
	Operation = "op",
}

/**
 * @deprecated please use version in driver-utils
 * @public
 */
export function isRuntimeMessage(message: ISequencedDocumentMessage): boolean {
	return (Object.values(RuntimeMessage) as string[]).includes(message.type);
}

/**
 * Legacy ID for the built-in AgentScheduler.  To minimize disruption while removing it, retaining this as a
 * special-case for document dirty state.  Ultimately we should have no special-cases from the
 * ContainerRuntime's perspective.
 * @public
 */
export const agentSchedulerId = "_scheduler";

// safely check navigator and get the hardware spec value
export function getDeviceSpec() {
	try {
		if (typeof navigator === "object" && navigator !== null) {
			return {
				deviceMemory: (navigator as any).deviceMemory,
				hardwareConcurrency: navigator.hardwareConcurrency,
			};
		}
	} catch {}
	return {};
}

/**
 * Older loader doesn't have a submitBatchFn member, this is the older way of submitting a batch.
 * Rather than exposing the submitFn (now deprecated) and IDeltaManager (dangerous to hand out) to the Outbox,
 * we can provide a partially-applied function to keep those items private to the ContainerRuntime.
 */
export const makeLegacySendBatchFn =
	(
		submitFn: (type: MessageType, contents: any, batch: boolean, appData?: any) => number,
		deltaManager: Pick<IDeltaManager<unknown, unknown>, "flush">,
	) =>
	(batch: IBatch) => {
		for (const message of batch.content) {
			submitFn(
				MessageType.Operation,
				// For back-compat (submitFn only works on deserialized content)
				message.contents === undefined ? undefined : JSON.parse(message.contents),
				true, // batch
				message.metadata,
			);
		}

		deltaManager.flush();
	};

/** Helper type for type constraints passed through several functions.
 * message - The unpacked message. Likely a TypedContainerRuntimeMessage, but could also be a system op
 * modernRuntimeMessage - Does this appear like a current TypedContainerRuntimeMessage?
 * local - Did this client send the op?
 */
type MessageWithContext =
	| {
			message: InboundSequencedContainerRuntimeMessage;
			modernRuntimeMessage: true;
			local: boolean;
	  }
	| {
			message: InboundSequencedContainerRuntimeMessageOrSystemMessage;
			modernRuntimeMessage: false;
			local: boolean;
	  };

const summarizerRequestUrl = "_summarizer";

/**
 * Create and retrieve the summmarizer
 */
async function createSummarizer(loader: ILoader, url: string): Promise<ISummarizer> {
	const request: IRequest = {
		headers: {
			[LoaderHeader.cache]: false,
			[LoaderHeader.clientDetails]: {
				capabilities: { interactive: false },
				type: summarizerClientType,
			},
			[DriverHeader.summarizingClient]: true,
			[LoaderHeader.reconnect]: false,
		},
		url,
	};

	const resolvedContainer = await loader.resolve(request);
	let fluidObject: FluidObject<ISummarizer> | undefined;

	// Older containers may not have the "getEntryPoint" API
	// ! This check will need to stay until LTS of loader moves past 2.0.0-internal.7.0.0
	if (resolvedContainer.getEntryPoint !== undefined) {
		fluidObject = await resolvedContainer.getEntryPoint();
	} else {
		const response = await resolvedContainer.request({ url: `/${summarizerRequestUrl}` });
		if (response.status !== 200 || response.mimeType !== "fluid/object") {
			throw responseToException(response, request);
		}
		fluidObject = response.value;
	}

	if (fluidObject?.ISummarizer === undefined) {
		throw new UsageError("Fluid object does not implement ISummarizer");
	}
	return fluidObject.ISummarizer;
}

/**
 * This function is not supported publicly and exists for e2e testing
 * @internal
 */
export async function TEST_requestSummarizer(loader: ILoader, url: string): Promise<ISummarizer> {
	return createSummarizer(loader, url);
}

/**
 * Represents the runtime of the container. Contains helper functions/state of the container.
 * It will define the store level mappings.
 * @public
 */
export class ContainerRuntime
	extends TypedEventEmitter<IContainerRuntimeEvents & ISummarizerEvents>
	implements
		IContainerRuntime,
		IRuntime,
		ISummarizerRuntime,
		ISummarizerInternalsProvider,
		IProvideFluidHandleContext
{
	/**
	 * @deprecated Will be removed in future major release. Migrate all usage of IFluidRouter to the "entryPoint" pattern. Refer to Removing-IFluidRouter.md
	 */
	public get IFluidRouter() {
		return this;
	}

	/**
<<<<<<< HEAD
=======
	 * @deprecated use loadRuntime instead.
	 * Load the stores from a snapshot and returns the runtime.
	 * @param context - Context of the container.
	 * @param registryEntries - Mapping to the stores.
	 * @param requestHandler - Request handlers for the container runtime
	 * @param runtimeOptions - Additional options to be passed to the runtime
	 * @param existing - (optional) When loading from an existing snapshot. Precedes context.existing if provided
	 * @param containerRuntimeCtor - (optional) Constructor to use to create the ContainerRuntime instance. This
	 * allows mixin classes to leverage this method to define their own async initializer.
	 */
	public static async load(
		context: IContainerContext,
		registryEntries: NamedFluidDataStoreRegistryEntries,
		requestHandler?: (request: IRequest, runtime: IContainerRuntime) => Promise<IResponse>,
		runtimeOptions: IContainerRuntimeOptions = {},
		containerScope: FluidObject = context.scope,
		existing?: boolean,
		containerRuntimeCtor: typeof ContainerRuntime = ContainerRuntime,
	): Promise<ContainerRuntime> {
		let existingFlag = true;
		if (!existing) {
			existingFlag = false;
		}
		return this.loadRuntime({
			context,
			registryEntries,
			existing: existingFlag,
			runtimeOptions,
			containerScope,
			containerRuntimeCtor,
			requestHandler,
			provideEntryPoint: () => {
				throw new UsageError(
					"ContainerRuntime.load is deprecated and should no longer be used",
				);
			},
		});
	}

	/**
>>>>>>> 07deef4f
	 * Load the stores from a snapshot and returns the runtime.
	 * @param params - An object housing the runtime properties:
	 * - context - Context of the container.
	 * - registryEntries - Mapping from data store types to their corresponding factories.
	 * - existing - Pass 'true' if loading from an existing snapshot.
	 * - requestHandler - (optional) Request handler for the request() method of the container runtime.
	 * Only relevant for back-compat while we remove the request() method and move fully to entryPoint as the main pattern.
	 * - runtimeOptions - Additional options to be passed to the runtime
	 * - containerScope - runtime services provided with context
	 * - containerRuntimeCtor - Constructor to use to create the ContainerRuntime instance.
	 * This allows mixin classes to leverage this method to define their own async initializer.
	 * - provideEntryPoint - Promise that resolves to an object which will act as entryPoint for the Container.
	 * This object should provide all the functionality that the Container is expected to provide to the loader layer.
	 */
	public static async loadRuntime(params: {
		context: IContainerContext;
		registryEntries: NamedFluidDataStoreRegistryEntries;
		existing: boolean;
		runtimeOptions?: IContainerRuntimeOptions;
		containerScope?: FluidObject;
		containerRuntimeCtor?: typeof ContainerRuntime;
		/** @deprecated Will be removed in future major release. Migrate all usage of IFluidRouter to the "entryPoint" pattern. Refer to Removing-IFluidRouter.md */
		requestHandler?: (request: IRequest, runtime: IContainerRuntime) => Promise<IResponse>;
		provideEntryPoint: (containerRuntime: IContainerRuntime) => Promise<FluidObject>;
	}): Promise<ContainerRuntime> {
		const {
			context,
			registryEntries,
			existing,
			requestHandler,
			provideEntryPoint,
			runtimeOptions = {},
			containerScope = {},
			containerRuntimeCtor = ContainerRuntime,
		} = params;

		// If taggedLogger exists, use it. Otherwise, wrap the vanilla logger:
		// back-compat: Remove the TaggedLoggerAdapter fallback once all the host are using loader > 0.45
		const backCompatContext: IContainerContext | OldContainerContextWithLogger = context;
		const passLogger =
			backCompatContext.taggedLogger ??
			// eslint-disable-next-line import/no-deprecated
			new TaggedLoggerAdapter((backCompatContext as OldContainerContextWithLogger).logger);
		const logger = createChildLogger({
			logger: passLogger,
			properties: {
				all: {
					runtimeVersion: pkgVersion,
				},
			},
		});

		const {
			summaryOptions = {},
			gcOptions = {},
			loadSequenceNumberVerification = "close",
			flushMode = defaultFlushMode,
			compressionOptions = defaultCompressionConfig,
			maxBatchSizeInBytes = defaultMaxBatchSizeInBytes,
			enableRuntimeIdCompressor = false,
			chunkSizeInBytes = defaultChunkSizeInBytes,
			enableOpReentryCheck = false,
			enableGroupedBatching = false,
		} = runtimeOptions;

		const registry = new FluidDataStoreRegistry(registryEntries);

		const tryFetchBlob = async <T>(blobName: string): Promise<T | undefined> => {
			const blobId = context.baseSnapshot?.blobs[blobName];
			if (context.baseSnapshot && blobId) {
				// IContainerContext storage api return type still has undefined in 0.39 package version.
				// So once we release 0.40 container-defn package we can remove this check.
				assert(
					context.storage !== undefined,
					0x1f5 /* "Attached state should have storage" */,
				);
				return readAndParse<T>(context.storage, blobId);
			}
		};

		const [chunks, metadata, electedSummarizerData, aliases, serializedIdCompressor] =
			await Promise.all([
				tryFetchBlob<[string, string[]][]>(chunksBlobName),
				tryFetchBlob<IContainerRuntimeMetadata>(metadataBlobName),
				tryFetchBlob<ISerializedElection>(electedSummarizerBlobName),
				tryFetchBlob<[string, string][]>(aliasBlobName),
				tryFetchBlob<SerializedIdCompressorWithNoSession>(idCompressorBlobName),
			]);

		// read snapshot blobs needed for BlobManager to load
		const blobManagerSnapshot = await BlobManager.load(
			context.baseSnapshot?.trees[blobsTreeName],
			async (id) => {
				// IContainerContext storage api return type still has undefined in 0.39 package version.
				// So once we release 0.40 container-defn package we can remove this check.
				assert(
					context.storage !== undefined,
					0x256 /* "storage undefined in attached container" */,
				);
				return readAndParse(context.storage, id);
			},
		);

		// Verify summary runtime sequence number matches protocol sequence number.
		const runtimeSequenceNumber = metadata?.message?.sequenceNumber;
		// When we load with pending state, we reuse an old snapshot so we don't expect these numbers to match
		if (!context.pendingLocalState && runtimeSequenceNumber !== undefined) {
			const protocolSequenceNumber = context.deltaManager.initialSequenceNumber;
			// Unless bypass is explicitly set, then take action when sequence numbers mismatch.
			if (
				loadSequenceNumberVerification !== "bypass" &&
				runtimeSequenceNumber !== protocolSequenceNumber
			) {
				// "Load from summary, runtime metadata sequenceNumber !== initialSequenceNumber"
				const error = new DataCorruptionError(
					// pre-0.58 error message: SummaryMetadataMismatch
					"Summary metadata mismatch",
					{ runtimeVersion: pkgVersion, runtimeSequenceNumber, protocolSequenceNumber },
				);

				if (loadSequenceNumberVerification === "log") {
					logger.sendErrorEvent({ eventName: "SequenceNumberMismatch" }, error);
				} else {
					context.closeFn(error);
				}
			}
		}

		const idCompressorEnabled =
			metadata?.idCompressorEnabled ?? runtimeOptions.enableRuntimeIdCompressor ?? false;
		let idCompressor: (IIdCompressor & IIdCompressorCore) | undefined;
		if (idCompressorEnabled) {
			const { IdCompressor, createSessionId } = await import("./id-compressor");

			const pendingLocalState = context.pendingLocalState as IPendingRuntimeState;

			if (pendingLocalState?.pendingIdCompressorState !== undefined) {
				idCompressor = IdCompressor.deserialize(pendingLocalState.pendingIdCompressorState);
			} else if (serializedIdCompressor !== undefined) {
				idCompressor = IdCompressor.deserialize(serializedIdCompressor, createSessionId());
			} else {
				idCompressor = IdCompressor.create(logger);
			}
		}

		const runtime = new containerRuntimeCtor(
			context,
			registry,
			metadata,
			electedSummarizerData,
			chunks ?? [],
			aliases ?? [],
			{
				summaryOptions,
				gcOptions,
				loadSequenceNumberVerification,
				flushMode,
				compressionOptions,
				maxBatchSizeInBytes,
				chunkSizeInBytes,
				enableRuntimeIdCompressor,
				enableOpReentryCheck,
				enableGroupedBatching,
			},
			containerScope,
			logger,
			existing,
			blobManagerSnapshot,
			context.storage,
			idCompressor,
			provideEntryPoint,
			requestHandler,
			undefined, // summaryConfiguration
		);

		// Apply stashed ops with a reference sequence number equal to the sequence number of the snapshot,
		// or zero. This must be done before Container replays saved ops.
		await runtime.pendingStateManager.applyStashedOpsAt(runtimeSequenceNumber ?? 0);

		// Initialize the base state of the runtime before it's returned.
		await runtime.initializeBaseState();

		return runtime;
	}

	public readonly options: ILoaderOptions;

	private readonly _getClientId: () => string | undefined;
	public get clientId(): string | undefined {
		return this._getClientId();
	}

	public readonly clientDetails: IClientDetails;

	public get storage(): IDocumentStorageService {
		return this._storage;
	}

	private readonly submitFn: (
		type: MessageType,
		contents: any,
		batch: boolean,
		appData?: any,
	) => number;
	/**
	 * Although current IContainerContext guarantees submitBatchFn, it is not available on older loaders.
	 */
	private readonly submitBatchFn:
		| ((batch: IBatchMessage[], referenceSequenceNumber?: number) => number)
		| undefined;
	private readonly submitSummaryFn: (
		summaryOp: ISummaryContent,
		referenceSequenceNumber?: number,
	) => number;
	private readonly submitSignalFn: (content: any, targetClientId?: string) => void;
	public readonly disposeFn: (error?: ICriticalContainerError) => void;
	public readonly closeFn: (error?: ICriticalContainerError) => void;

	public get flushMode(): FlushMode {
		return this._flushMode;
	}

	public get scope(): FluidObject {
		return this.containerScope;
	}

	public get IFluidDataStoreRegistry(): IFluidDataStoreRegistry {
		return this.registry;
	}

	private readonly _getAttachState: () => AttachState;
	public get attachState(): AttachState {
		return this._getAttachState();
	}

	public idCompressor: (IIdCompressor & IIdCompressorCore) | undefined;

	public get IFluidHandleContext(): IFluidHandleContext {
		return this.handleContext;
	}
	private readonly handleContext: ContainerFluidHandleContext;

	/**
	 * This is a proxy to the delta manager provided by the container context (innerDeltaManager). It restricts certain
	 * accesses such as sets "read-only" mode for the summarizer client. This is the default delta manager that should
	 * be used unless the innerDeltaManager is required.
	 */
	public readonly deltaManager: IDeltaManager<ISequencedDocumentMessage, IDocumentMessage>;
	/**
	 * The delta manager provided by the container context. By default, using the default delta manager (proxy)
	 * should be sufficient. This should be used only if necessary. For example, for validating and propagating connected
	 * events which requires access to the actual real only info, this is needed.
	 */
	private readonly innerDeltaManager: IDeltaManager<ISequencedDocumentMessage, IDocumentMessage>;

	// internal logger for ContainerRuntime. Use this.logger for stores, summaries, etc.
	private readonly mc: MonitoringContext;

	private readonly summarizerClientElection?: SummarizerClientElection;
	/**
	 * summaryManager will only be created if this client is permitted to spawn a summarizing client
	 * It is created only by interactive client, i.e. summarizer client, as well as non-interactive bots
	 * do not create it (see SummarizerClientElection.clientDetailsPermitElection() for details)
	 */
	private readonly summaryManager?: SummaryManager;
	private readonly summaryCollection: SummaryCollection;

	private readonly summarizerNode: IRootSummarizerNodeWithGC;

	private readonly maxConsecutiveReconnects: number;
	private readonly defaultMaxConsecutiveReconnects = 7;

	private _orderSequentiallyCalls: number = 0;
	private readonly _flushMode: FlushMode;
	private flushTaskExists = false;

	private _connected: boolean;

	private consecutiveReconnects = 0;

	/**
	 * Used to delay transition to "connected" state while we upload
	 * attachment blobs that were added while disconnected
	 */
	private delayConnectClientId?: string;

	private ensureNoDataModelChangesCalls = 0;

	/**
	 * Tracks the number of detected reentrant ops to report,
	 * in order to self-throttle the telemetry events.
	 *
	 * This should be removed as part of ADO:2322
	 */
	private opReentryCallsToReport = 5;

	/**
	 * Invokes the given callback and expects that no ops are submitted
	 * until execution finishes. If an op is submitted, an error will be raised.
	 *
	 * Can be disabled by feature gate `Fluid.ContainerRuntime.DisableOpReentryCheck`
	 *
	 * @param callback - the callback to be invoked
	 */
	public ensureNoDataModelChanges<T>(callback: () => T): T {
		this.ensureNoDataModelChangesCalls++;
		try {
			return callback();
		} finally {
			this.ensureNoDataModelChangesCalls--;
		}
	}

	public get connected(): boolean {
		return this._connected;
	}

	/** clientId of parent (non-summarizing) container that owns summarizer container */
	public get summarizerClientId(): string | undefined {
		return this.summarizerClientElection?.electedClientId;
	}

	private _disposed = false;
	public get disposed() {
		return this._disposed;
	}

	private dirtyContainer: boolean;
	private emitDirtyDocumentEvent = true;
	private readonly enableOpReentryCheck: boolean;
	private readonly disableAttachReorder: boolean | undefined;
	private readonly closeSummarizerDelayMs: number;
	/**
	 * If true, summary generated is validate before uploading it to the server. With single commit summaries,
	 * summaries will be accepted once uploaded, so they should be validated before upload. However, this can
	 * currently be controlled via a feature flag as its a new functionality.
	 */
	private readonly validateSummaryBeforeUpload: boolean;

	private readonly defaultTelemetrySignalSampleCount = 100;
	private readonly _perfSignalData: IPerfSignalReport = {
		signalsLost: 0,
		signalSequenceNumber: 0,
		signalTimestamp: 0,
		trackingSignalSequenceNumber: undefined,
	};

	/**
	 * Summarizer is responsible for coordinating when to send generate and send summaries.
	 * It is the main entry point for summary work.
	 * It is created only by summarizing container (i.e. one with clientType === "summarizer")
	 */
	private readonly _summarizer?: Summarizer;
	private readonly scheduleManager: ScheduleManager;
	private readonly blobManager: BlobManager;
	private readonly pendingStateManager: PendingStateManager;
	private readonly outbox: Outbox;
	private readonly garbageCollector: IGarbageCollector;

	private readonly dataStores: DataStores;
	private readonly remoteMessageProcessor: RemoteMessageProcessor;

	/** The last message processed at the time of the last summary. */
	private messageAtLastSummary: ISummaryMetadataMessage | undefined;

	private get summarizer(): Summarizer {
		assert(this._summarizer !== undefined, 0x257 /* "This is not summarizing container" */);
		return this._summarizer;
	}

	private readonly summariesDisabled: boolean;
	private isSummariesDisabled(): boolean {
		return this.summaryConfiguration.state === "disabled";
	}

	private readonly heuristicsDisabled: boolean;
	private isHeuristicsDisabled(): boolean {
		return this.summaryConfiguration.state === "disableHeuristics";
	}

	private readonly maxOpsSinceLastSummary: number;
	private getMaxOpsSinceLastSummary(): number {
		return this.summaryConfiguration.state !== "disabled"
			? this.summaryConfiguration.maxOpsSinceLastSummary
			: 0;
	}

	private readonly initialSummarizerDelayMs: number;
	private getInitialSummarizerDelayMs(): number {
		// back-compat: initialSummarizerDelayMs was moved from ISummaryRuntimeOptions
		//   to ISummaryConfiguration in 0.60.
		if (this.runtimeOptions.summaryOptions.initialSummarizerDelayMs !== undefined) {
			return this.runtimeOptions.summaryOptions.initialSummarizerDelayMs;
		}
		return this.summaryConfiguration.state !== "disabled"
			? this.summaryConfiguration.initialSummarizerDelayMs
			: 0;
	}

	private readonly createContainerMetadata: ICreateContainerMetadata;
	/**
	 * The summary number of the next summary that will be generated for this container. This is incremented every time
	 * a summary is generated.
	 */
	private nextSummaryNumber: number;

	/** If false, loading or using a Tombstoned object should merely log, not fail */
	public get gcTombstoneEnforcementAllowed(): boolean {
		return this.garbageCollector.tombstoneEnforcementAllowed;
	}

	/** If true, throw an error when a tombstone data store is used. */
	public get gcThrowOnTombstoneUsage(): boolean {
		return this.garbageCollector.throwOnTombstoneUsage;
	}

	/**
	 * GUID to identify a document in telemetry
	 * ! Note: should not be used for anything other than telemetry and is not considered a stable GUID
	 */
	private readonly telemetryDocumentId: string;

	/**
	 * If true, the runtime has access to an IdCompressor
	 */
	private readonly idCompressorEnabled: boolean;

	/**
	 * Whether this client is the summarizer client itself (type is summarizerClientType)
	 */
	private readonly isSummarizerClient: boolean;

	/**
	 * The id of the version used to initially load this runtime, or undefined if it's newly created.
	 */
	private readonly loadedFromVersionId: string | undefined;

	/**
	 * @internal
	 */
	protected constructor(
		context: IContainerContext,
		private readonly registry: IFluidDataStoreRegistry,
		metadata: IContainerRuntimeMetadata | undefined,
		electedSummarizerData: ISerializedElection | undefined,
		chunks: [string, string[]][],
		dataStoreAliasMap: [string, string][],
		private readonly runtimeOptions: Readonly<Required<IContainerRuntimeOptions>>,
		private readonly containerScope: FluidObject,
		public readonly logger: ITelemetryLoggerExt,
		existing: boolean,
		blobManagerSnapshot: IBlobManagerLoadInfo,
		private readonly _storage: IDocumentStorageService,
		idCompressor: (IIdCompressor & IIdCompressorCore) | undefined,
		provideEntryPoint: (containerRuntime: IContainerRuntime) => Promise<FluidObject>,
		private readonly requestHandler?: (
			request: IRequest,
			runtime: IContainerRuntime,
		) => Promise<IResponse>,
		private readonly summaryConfiguration: ISummaryConfiguration = {
			// the defaults
			...DefaultSummaryConfiguration,
			// the runtime configuration overrides
			...runtimeOptions.summaryOptions?.summaryConfigOverrides,
		},
	) {
		super();

		const {
			options,
			clientDetails,
			connected,
			baseSnapshot,
			submitFn,
			submitBatchFn,
			submitSummaryFn,
			submitSignalFn,
			disposeFn,
			closeFn,
			deltaManager,
			quorum,
			audience,
			loader,
			pendingLocalState,
			supportedFeatures,
		} = context;

		this.innerDeltaManager = deltaManager;
		this.deltaManager = new DeltaManagerSummarizerProxy(this.innerDeltaManager);

		// Here we could wrap/intercept on these functions to block/modify outgoing messages if needed.
		// This makes ContainerRuntime the final gatekeeper for outgoing messages.
		this.submitFn = submitFn;
		this.submitBatchFn = submitBatchFn;
		this.submitSummaryFn = submitSummaryFn;
		this.submitSignalFn = submitSignalFn;

		this.options = options;
		this.clientDetails = clientDetails;
		this.isSummarizerClient = this.clientDetails.type === summarizerClientType;
		this.loadedFromVersionId = context.getLoadedFromVersion()?.id;
		this._getClientId = () => context.clientId;
		this._getAttachState = () => context.attachState;
		this.getAbsoluteUrl = async (relativeUrl: string) => {
			if (context.getAbsoluteUrl === undefined) {
				throw new Error("Driver does not implement getAbsoluteUrl");
			}
			if (this.attachState !== AttachState.Attached) {
				return undefined;
			}
			return context.getAbsoluteUrl(relativeUrl);
		};
		// TODO: Consider that the Container could just listen to these events itself, or even more appropriately maybe the
		// customer should observe dirty state on the runtime (the owner of dirty state) directly, rather than on the IContainer.
		this.on("dirty", () => context.updateDirtyContainerState(true));
		this.on("saved", () => context.updateDirtyContainerState(false));

		// In old loaders without dispose functionality, closeFn is equivalent but will also switch container to readonly mode
		this.disposeFn = disposeFn ?? closeFn;
		// In cases of summarizer, we want to dispose instead since consumer doesn't interact with this container
		this.closeFn = this.isSummarizerClient ? this.disposeFn : closeFn;

		this.mc = createChildMonitoringContext({
			logger: this.logger,
			namespace: "ContainerRuntime",
		});

		let loadSummaryNumber: number;
		// Get the container creation metadata. For new container, we initialize these. For existing containers,
		// get the values from the metadata blob.
		if (existing) {
			this.createContainerMetadata = {
				createContainerRuntimeVersion: metadata?.createContainerRuntimeVersion,
				createContainerTimestamp: metadata?.createContainerTimestamp,
			};
			// summaryNumber was renamed from summaryCount. For older docs that haven't been opened for a long time,
			// the count is reset to 0.
			loadSummaryNumber = metadata?.summaryNumber ?? 0;

			// Enabling the IdCompressor is a one-way operation and we only want to
			// allow new containers to turn it on
			this.idCompressorEnabled = metadata?.idCompressorEnabled ?? false;
		} else {
			this.createContainerMetadata = {
				createContainerRuntimeVersion: pkgVersion,
				createContainerTimestamp: Date.now(),
			};
			loadSummaryNumber = 0;

			this.idCompressorEnabled =
				this.mc.config.getBoolean("Fluid.ContainerRuntime.IdCompressorEnabled") ??
				idCompressor !== undefined;
		}
		this.nextSummaryNumber = loadSummaryNumber + 1;

		this.messageAtLastSummary = metadata?.message;

		// Note that we only need to pull the *initial* connected state from the context.
		// Later updates come through calls to setConnectionState.
		this._connected = connected;

		this.mc.logger.sendTelemetryEvent({
			eventName: "GCFeatureMatrix",
			metadataValue: JSON.stringify(metadata?.gcFeatureMatrix),
			inputs: JSON.stringify({
				gcOptions_gcTombstoneGeneration:
					this.runtimeOptions.gcOptions[gcTombstoneGenerationOptionName],
			}),
		});

		this.telemetryDocumentId = metadata?.telemetryDocumentId ?? uuid();

		this.disableAttachReorder = this.mc.config.getBoolean(
			"Fluid.ContainerRuntime.disableAttachOpReorder",
		);
		const disableChunking = this.mc.config.getBoolean(
			"Fluid.ContainerRuntime.CompressionChunkingDisabled",
		);

		const opGroupingManager = new OpGroupingManager(this.groupedBatchingEnabled);

		const opSplitter = new OpSplitter(
			chunks,
			this.submitBatchFn,
			disableChunking === true ? Number.POSITIVE_INFINITY : runtimeOptions.chunkSizeInBytes,
			runtimeOptions.maxBatchSizeInBytes,
			this.mc.logger,
		);

		this.remoteMessageProcessor = new RemoteMessageProcessor(
			opSplitter,
			new OpDecompressor(this.mc.logger),
			opGroupingManager,
		);

		this.handleContext = new ContainerFluidHandleContext("", this);

		if (this.summaryConfiguration.state === "enabled") {
			this.validateSummaryHeuristicConfiguration(this.summaryConfiguration);
		}

		const disableOpReentryCheck = this.mc.config.getBoolean(
			"Fluid.ContainerRuntime.DisableOpReentryCheck",
		);
		this.enableOpReentryCheck =
			runtimeOptions.enableOpReentryCheck === true &&
			// Allow for a break-glass config to override the options
			disableOpReentryCheck !== true;

		this.summariesDisabled = this.isSummariesDisabled();
		this.heuristicsDisabled = this.isHeuristicsDisabled();
		this.maxOpsSinceLastSummary = this.getMaxOpsSinceLastSummary();
		this.initialSummarizerDelayMs = this.getInitialSummarizerDelayMs();

		if (this.idCompressorEnabled) {
			this.idCompressor = idCompressor;
		}

		this.maxConsecutiveReconnects =
			this.mc.config.getNumber(maxConsecutiveReconnectsKey) ??
			this.defaultMaxConsecutiveReconnects;

		if (
			runtimeOptions.flushMode === (FlushModeExperimental.Async as unknown as FlushMode) &&
			supportedFeatures?.get("referenceSequenceNumbers") !== true
		) {
			// The loader does not support reference sequence numbers, falling back on FlushMode.TurnBased
			this.mc.logger.sendErrorEvent({ eventName: "FlushModeFallback" });
			this._flushMode = FlushMode.TurnBased;
		} else {
			this._flushMode = runtimeOptions.flushMode;
		}

		const pendingRuntimeState = pendingLocalState as IPendingRuntimeState | undefined;

		const maxSnapshotCacheDurationMs = this._storage?.policies?.maximumCacheDurationMs;
		if (
			maxSnapshotCacheDurationMs !== undefined &&
			maxSnapshotCacheDurationMs > 5 * 24 * 60 * 60 * 1000
		) {
			// This is a runtime enforcement of what's already explicit in the policy's type itself,
			// which dictates the value is either undefined or exactly 5 days in ms.
			// As long as the actual value is less than 5 days, the assumptions GC makes here are valid.
			throw new UsageError("Driver's maximumCacheDurationMs policy cannot exceed 5 days");
		}

		this.garbageCollector = GarbageCollector.create({
			runtime: this,
			gcOptions: this.runtimeOptions.gcOptions,
			baseSnapshot,
			baseLogger: this.mc.logger,
			existing,
			metadata,
			createContainerMetadata: this.createContainerMetadata,
			isSummarizerClient: this.isSummarizerClient,
			getNodePackagePath: async (nodePath: string) => this.getGCNodePackagePath(nodePath),
			getLastSummaryTimestampMs: () => this.messageAtLastSummary?.timestamp,
			readAndParseBlob: async <T>(id: string) => readAndParse<T>(this.storage, id),
			// GC runs in summarizer client and needs access to the real (non-proxy) active information. The proxy
			// delta manager would always return false for summarizer client.
			activeConnection: () => this.innerDeltaManager.active,
		});

		const loadedFromSequenceNumber = this.deltaManager.initialSequenceNumber;
		this.summarizerNode = createRootSummarizerNodeWithGC(
			createChildLogger({ logger: this.logger, namespace: "SummarizerNode" }),
			// Summarize function to call when summarize is called. Summarizer node always tracks summary state.
			async (fullTree: boolean, trackState: boolean, telemetryContext?: ITelemetryContext) =>
				this.summarizeInternal(fullTree, trackState, telemetryContext),
			// Latest change sequence number, no changes since summary applied yet
			loadedFromSequenceNumber,
			// Summary reference sequence number, undefined if no summary yet
			baseSnapshot !== undefined ? loadedFromSequenceNumber : undefined,
			{
				// Must set to false to prevent sending summary handle which would be pointing to
				// a summary with an older protocol state.
				canReuseHandle: false,
				// Must set to true to throw on any data stores failure that was too severe to be handled.
				// We also are not decoding the base summaries at the root.
				throwOnFailure: true,
				// If GC should not run, let the summarizer node know so that it does not track GC state.
				gcDisabled: !this.garbageCollector.shouldRunGC,
			},
			// Function to get GC data if needed. This will always be called by the root summarizer node to get GC data.
			async (fullGC?: boolean) => this.getGCDataInternal(fullGC),
			// Function to get the GC details from the base snapshot we loaded from.
			async () => this.garbageCollector.getBaseGCDetails(),
		);

		if (baseSnapshot) {
			this.summarizerNode.updateBaseSummaryState(baseSnapshot);
		}

		this.dataStores = new DataStores(
			getSummaryForDatastores(baseSnapshot, metadata),
			this,
			(attachMsg) => this.submit({ type: ContainerMessageType.Attach, contents: attachMsg }),
			(id: string, createParam: CreateChildSummarizerNodeParam) =>
				(
					summarizeInternal: SummarizeInternalFn,
					getGCDataFn: (fullGC?: boolean) => Promise<IGarbageCollectionData>,
				) =>
					this.summarizerNode.createChild(
						summarizeInternal,
						id,
						createParam,
						undefined,
						getGCDataFn,
					),
			(id: string) => this.summarizerNode.deleteChild(id),
			this.mc.logger,
			(path: string, timestampMs: number, packagePath?: readonly string[]) =>
				this.garbageCollector.nodeUpdated(path, "Changed", timestampMs, packagePath),
			(path: string) => this.garbageCollector.isNodeDeleted(path),
			new Map<string, string>(dataStoreAliasMap),
		);

		this.blobManager = new BlobManager(
			this.handleContext,
			blobManagerSnapshot,
			() => this.storage,
			(localId: string, blobId?: string) => {
				if (!this.disposed) {
					this.submit(
						{ type: ContainerMessageType.BlobAttach, contents: undefined },
						undefined,
						{
							localId,
							blobId,
						},
					);
				}
			},
			(blobPath: string) => this.garbageCollector.nodeUpdated(blobPath, "Loaded"),
			(blobPath: string) => this.garbageCollector.isNodeDeleted(blobPath),
			this,
			pendingRuntimeState?.pendingAttachmentBlobs,
			(error?: ICriticalContainerError) => this.closeFn(error),
		);

		this.scheduleManager = new ScheduleManager(
			this.innerDeltaManager,
			this,
			() => this.clientId,
			createChildLogger({ logger: this.logger, namespace: "ScheduleManager" }),
		);

		this.pendingStateManager = new PendingStateManager(
			{
				applyStashedOp: this.applyStashedOp.bind(this),
				clientId: () => this.clientId,
				close: this.closeFn,
				connected: () => this.connected,
				reSubmit: this.reSubmit.bind(this),
				reSubmitBatch: this.reSubmitBatch.bind(this),
				isActiveConnection: () => this.innerDeltaManager.active,
			},
			pendingRuntimeState?.pending,
			this.logger,
		);

		const disableCompression = this.mc.config.getBoolean(
			"Fluid.ContainerRuntime.CompressionDisabled",
		);
		const compressionOptions =
			disableCompression === true
				? {
						minimumBatchSizeInBytes: Number.POSITIVE_INFINITY,
						compressionAlgorithm: CompressionAlgorithms.lz4,
				  }
				: runtimeOptions.compressionOptions;

		const disablePartialFlush = this.mc.config.getBoolean(
			"Fluid.ContainerRuntime.DisablePartialFlush",
		);

		const legacySendBatchFn = makeLegacySendBatchFn(this.submitFn, this.innerDeltaManager);

		this.outbox = new Outbox({
			shouldSend: () => this.canSendOps(),
			pendingStateManager: this.pendingStateManager,
			submitBatchFn: this.submitBatchFn,
			legacySendBatchFn,
			compressor: new OpCompressor(this.mc.logger),
			splitter: opSplitter,
			config: {
				compressionOptions,
				maxBatchSizeInBytes: runtimeOptions.maxBatchSizeInBytes,
				disablePartialFlush: disablePartialFlush === true,
				enableGroupedBatching: this.groupedBatchingEnabled,
			},
			logger: this.mc.logger,
			groupingManager: opGroupingManager,
			getCurrentSequenceNumbers: () => ({
				referenceSequenceNumber: this.deltaManager.lastSequenceNumber,
				clientSequenceNumber: this._processedClientSequenceNumber,
			}),
			reSubmit: this.reSubmit.bind(this),
			opReentrancy: () => this.ensureNoDataModelChangesCalls > 0,
			closeContainer: this.closeFn,
		});

		this._quorum = quorum;
		this._quorum.on("removeMember", (clientId: string) => {
			this.remoteMessageProcessor.clearPartialMessagesFor(clientId);
		});

		// eslint-disable-next-line @typescript-eslint/no-non-null-assertion
		this._audience = audience!;

		const closeSummarizerDelayOverride = this.mc.config.getNumber(
			"Fluid.ContainerRuntime.Test.CloseSummarizerDelayOverrideMs",
		);
		this.closeSummarizerDelayMs = closeSummarizerDelayOverride ?? defaultCloseSummarizerDelayMs;
		this.validateSummaryBeforeUpload =
			this.mc.config.getBoolean("Fluid.Summarizer.ValidateSummaryBeforeUpload") ?? false;

		this.summaryCollection = new SummaryCollection(this.deltaManager, this.logger);

		this.dirtyContainer =
			this.attachState !== AttachState.Attached || this.hasPendingMessages();
		context.updateDirtyContainerState(this.dirtyContainer);

		if (this.summariesDisabled) {
			this.mc.logger.sendTelemetryEvent({ eventName: "SummariesDisabled" });
		} else {
			const orderedClientLogger = createChildLogger({
				logger: this.logger,
				namespace: "OrderedClientElection",
			});
			const orderedClientCollection = new OrderedClientCollection(
				orderedClientLogger,
				this.innerDeltaManager,
				this._quorum,
			);
			const orderedClientElectionForSummarizer = new OrderedClientElection(
				orderedClientLogger,
				orderedClientCollection,
				electedSummarizerData ?? this.innerDeltaManager.lastSequenceNumber,
				SummarizerClientElection.isClientEligible,
			);

			this.summarizerClientElection = new SummarizerClientElection(
				orderedClientLogger,
				this.summaryCollection,
				orderedClientElectionForSummarizer,
				this.maxOpsSinceLastSummary,
			);

			if (this.isSummarizerClient) {
				this._summarizer = new Summarizer(
					this /* ISummarizerRuntime */,
					() => this.summaryConfiguration,
					this /* ISummarizerInternalsProvider */,
					this.handleContext,
					this.summaryCollection,
					async (runtime: IConnectableRuntime) =>
						RunWhileConnectedCoordinator.create(
							runtime,
							// Summarization runs in summarizer client and needs access to the real (non-proxy) active
							// information. The proxy delta manager would always return false for summarizer client.
							() => this.innerDeltaManager.active,
						),
				);
			} else if (SummarizerClientElection.clientDetailsPermitElection(this.clientDetails)) {
				// Only create a SummaryManager and SummarizerClientElection
				// if summaries are enabled and we are not the summarizer client.
				const defaultAction = () => {
					if (this.summaryCollection.opsSinceLastAck > this.maxOpsSinceLastSummary) {
						this.mc.logger.sendTelemetryEvent({ eventName: "SummaryStatus:Behind" });
						// unregister default to no log on every op after falling behind
						// and register summary ack handler to re-register this handler
						// after successful summary
						this.summaryCollection.once(MessageType.SummaryAck, () => {
							this.mc.logger.sendTelemetryEvent({
								eventName: "SummaryStatus:CaughtUp",
							});
							// we've caught up, so re-register the default action to monitor for
							// falling behind, and unregister ourself
							this.summaryCollection.on("default", defaultAction);
						});
						this.summaryCollection.off("default", defaultAction);
					}
				};

				this.summaryCollection.on("default", defaultAction);

				// Create the SummaryManager and mark the initial state
				this.summaryManager = new SummaryManager(
					this.summarizerClientElection,
					this, // IConnectedState
					this.summaryCollection,
					this.logger,
					this.formCreateSummarizerFn(loader),
					new Throttler(
						60 * 1000, // 60 sec delay window
						30 * 1000, // 30 sec max delay
						// throttling function increases exponentially (0ms, 40ms, 80ms, 160ms, etc)
						formExponentialFn({ coefficient: 20, initialDelay: 0 }),
					),
					{
						initialDelayMs: this.initialSummarizerDelayMs,
					},
					this.heuristicsDisabled,
				);
				this.summaryManager.on("summarize", (eventProps) => {
					this.emit("summarize", eventProps);
				});
				this.summaryManager.start();
			}
		}

		// logging hardware telemetry
		logger.sendTelemetryEvent({
			eventName: "DeviceSpec",
			...getDeviceSpec(),
		});

		this.mc.logger.sendTelemetryEvent({
			eventName: "ContainerLoadStats",
			...this.createContainerMetadata,
			...this.dataStores.containerLoadStats,
			summaryNumber: loadSummaryNumber,
			summaryFormatVersion: metadata?.summaryFormatVersion,
			disableIsolatedChannels: metadata?.disableIsolatedChannels,
			gcVersion: metadata?.gcFeature,
			options: JSON.stringify(runtimeOptions),
			featureGates: JSON.stringify({
				disableCompression,
				disableOpReentryCheck,
				disableChunking,
				disableAttachReorder: this.disableAttachReorder,
				disablePartialFlush,
				idCompressorEnabled: this.idCompressorEnabled,
				closeSummarizerDelayOverride,
			}),
			telemetryDocumentId: this.telemetryDocumentId,
			groupedBatchingEnabled: this.groupedBatchingEnabled,
		});

		ReportOpPerfTelemetry(this.clientId, this.deltaManager, this.logger);
		BindBatchTracker(this, this.logger);

		this.entryPoint = new LazyPromise(async () => {
			if (this.isSummarizerClient) {
				assert(
					this._summarizer !== undefined,
					0x5bf /* Summarizer object is undefined in a summarizer client */,
				);
				return this._summarizer;
			}
			return provideEntryPoint(this);
		});
	}

	/**
	 * Initializes the state from the base snapshot this container runtime loaded from.
	 */
	private async initializeBaseState(): Promise<void> {
		await this.garbageCollector.initializeBaseState();
	}

	public dispose(error?: Error): void {
		if (this._disposed) {
			return;
		}
		this._disposed = true;

		this.mc.logger.sendTelemetryEvent(
			{
				eventName: "ContainerRuntimeDisposed",
				isDirty: this.isDirty,
				lastSequenceNumber: this.deltaManager.lastSequenceNumber,
				attachState: this.attachState,
			},
			error,
		);

		if (this.summaryManager !== undefined) {
			this.summaryManager.dispose();
		}
		this.garbageCollector.dispose();
		this._summarizer?.dispose();
		this.dataStores.dispose();
		this.pendingStateManager.dispose();
		this.emit("dispose");
		this.removeAllListeners();
	}

	/**
	 * Notifies this object about the request made to the container.
	 * @param request - Request made to the handler.
	 * @deprecated Will be removed in future major release. Migrate all usage of IFluidRouter to the "entryPoint" pattern. Refer to Removing-IFluidRouter.md
	 */
	public async request(request: IRequest): Promise<IResponse> {
		try {
			const parser = RequestParser.create(request);
			const id = parser.pathParts[0];

			if (id === summarizerRequestUrl && parser.pathParts.length === 1) {
				if (this._summarizer !== undefined) {
					return {
						status: 200,
						mimeType: "fluid/object",
						value: this.summarizer,
					};
				}
				return create404Response(request);
			}
			if (this.requestHandler !== undefined) {
				// eslint-disable-next-line @typescript-eslint/return-await -- Adding an await here causes test failures
				return this.requestHandler(parser, this);
			}

			return create404Response(request);
		} catch (error) {
			return exceptionToResponse(error);
		}
	}

	/**
	 * Resolves URI representing handle
	 * @param request - Request made to the handler.
	 */
	public async resolveHandle(request: IRequest): Promise<IResponse> {
		try {
			const requestParser = RequestParser.create(request);
			const id = requestParser.pathParts[0];

			if (id === "_channels") {
				// eslint-disable-next-line @typescript-eslint/return-await -- Adding an await here causes test failures
				return this.resolveHandle(requestParser.createSubRequest(1));
			}

			if (id === BlobManager.basePath && requestParser.isLeaf(2)) {
				const blob = await this.blobManager.getBlob(requestParser.pathParts[1]);
				return blob
					? {
							status: 200,
							mimeType: "fluid/object",
							value: blob,
					  }
					: create404Response(request);
			} else if (requestParser.pathParts.length > 0) {
				// Differentiate between requesting the dataStore directly, or one of its children
				const requestForChild = !requestParser.isLeaf(1);
				const dataStore = await this.getDataStoreFromRequest(id, request, requestForChild);

				const subRequest = requestParser.createSubRequest(1);
				// We always expect createSubRequest to include a leading slash, but asserting here to protect against
				// unintentionally modifying the url if that changes.
				assert(
					subRequest.url.startsWith("/"),
					0x126 /* "Expected createSubRequest url to include a leading slash" */,
				);
				// eslint-disable-next-line @typescript-eslint/return-await -- Adding an await here causes test failures
				return dataStore.request(subRequest);
			}

			return create404Response(request);
		} catch (error) {
			return exceptionToResponse(error);
		}
	}

	/**
	 * {@inheritDoc @fluidframework/container-definitions#IRuntime.getEntryPoint}
	 */
	public async getEntryPoint(): Promise<FluidObject> {
		return this.entryPoint;
	}
	private readonly entryPoint: LazyPromise<FluidObject>;

	private internalId(maybeAlias: string): string {
		return this.dataStores.aliases.get(maybeAlias) ?? maybeAlias;
	}

	private async getDataStoreFromRequest(
		id: string,
		request: IRequest,
		requestForChild: boolean,
	): Promise<IFluidDataStoreChannel> {
		const headerData: RuntimeHeaderData = {};
		if (typeof request.headers?.[RuntimeHeaders.wait] === "boolean") {
			headerData.wait = request.headers[RuntimeHeaders.wait];
		}
		if (typeof request.headers?.[RuntimeHeaders.viaHandle] === "boolean") {
			headerData.viaHandle = request.headers[RuntimeHeaders.viaHandle];
		}
		if (typeof request.headers?.[AllowTombstoneRequestHeaderKey] === "boolean") {
			headerData.allowTombstone = request.headers[AllowTombstoneRequestHeaderKey];
		}
		if (typeof request.headers?.[AllowInactiveRequestHeaderKey] === "boolean") {
			headerData.allowInactive = request.headers[AllowInactiveRequestHeaderKey];
		}

		// We allow Tombstone requests for sub-DataStore objects
		if (requestForChild) {
			headerData.allowTombstone = true;
		}

		await this.dataStores.waitIfPendingAlias(id);
		const internalId = this.internalId(id);
		const dataStoreContext = await this.dataStores.getDataStore(internalId, headerData);

		// Remove query params, leading and trailing slashes from the url. This is done to make sure the format is
		// the same as GC nodes id.
		const urlWithoutQuery = trimLeadingAndTrailingSlashes(request.url.split("?")[0]);
		// Get the initial snapshot details which contain the data store package path.
		const details = await dataStoreContext.getInitialSnapshotDetails();

		// Note that this will throw if the data store is inactive or tombstoned and throwing on incorrect usage
		// is configured.
		this.garbageCollector.nodeUpdated(
			`/${urlWithoutQuery}`,
			"Loaded",
			undefined /* timestampMs */,
			details.pkg,
			request,
			headerData,
		);
		return dataStoreContext.realize();
	}

	/** Adds the container's metadata to the given summary tree. */
	private addMetadataToSummary(summaryTree: ISummaryTreeWithStats) {
		const metadata: IContainerRuntimeMetadata = {
			...this.createContainerMetadata,
			// Increment the summary number for the next summary that will be generated.
			summaryNumber: this.nextSummaryNumber++,
			summaryFormatVersion: 1,
			...this.garbageCollector.getMetadata(),
			// The last message processed at the time of summary. If there are no new messages, use the message from the
			// last summary.
			message:
				extractSummaryMetadataMessage(this.deltaManager.lastMessage) ??
				this.messageAtLastSummary,
			telemetryDocumentId: this.telemetryDocumentId,
			idCompressorEnabled: this.idCompressorEnabled ? true : undefined,
		};
		addBlobToSummary(summaryTree, metadataBlobName, JSON.stringify(metadata));
	}

	protected addContainerStateToSummary(
		summaryTree: ISummaryTreeWithStats,
		fullTree: boolean,
		trackState: boolean,
		telemetryContext?: ITelemetryContext,
	) {
		this.addMetadataToSummary(summaryTree);

		if (this.idCompressorEnabled) {
			assert(
				this.idCompressor !== undefined,
				0x67a /* IdCompressor should be defined if enabled */,
			);
			const idCompressorState = JSON.stringify(this.idCompressor.serialize(false));
			addBlobToSummary(summaryTree, idCompressorBlobName, idCompressorState);
		}

		if (this.remoteMessageProcessor.partialMessages.size > 0) {
			const content = JSON.stringify([...this.remoteMessageProcessor.partialMessages]);
			addBlobToSummary(summaryTree, chunksBlobName, content);
		}

		const dataStoreAliases = this.dataStores.aliases;
		if (dataStoreAliases.size > 0) {
			addBlobToSummary(summaryTree, aliasBlobName, JSON.stringify([...dataStoreAliases]));
		}

		if (this.summarizerClientElection) {
			const electedSummarizerContent = JSON.stringify(
				this.summarizerClientElection?.serialize(),
			);
			addBlobToSummary(summaryTree, electedSummarizerBlobName, electedSummarizerContent);
		}

		const blobManagerSummary = this.blobManager.summarize();
		// Some storage (like git) doesn't allow empty tree, so we can omit it.
		// and the blob manager can handle the tree not existing when loading
		if (Object.keys(blobManagerSummary.summary.tree).length > 0) {
			addTreeToSummary(summaryTree, blobsTreeName, blobManagerSummary);
		}

		const gcSummary = this.garbageCollector.summarize(fullTree, trackState, telemetryContext);
		if (gcSummary !== undefined) {
			addSummarizeResultToSummary(summaryTree, gcTreeKey, gcSummary);
		}
	}

	// Track how many times the container tries to reconnect with pending messages.
	// This happens when the connection state is changed and we reset the counter
	// when we are able to process a local op or when there are no pending messages.
	// If this counter reaches a max, it's a good indicator that the container
	// is not making progress and it is stuck in a retry loop.
	private shouldContinueReconnecting(): boolean {
		if (this.maxConsecutiveReconnects <= 0) {
			// Feature disabled, we never stop reconnecting
			return true;
		}

		if (!this.hasPendingMessages()) {
			// If there are no pending messages, we can always reconnect
			this.resetReconnectCount();
			return true;
		}

		if (this.consecutiveReconnects === Math.floor(this.maxConsecutiveReconnects / 2)) {
			// If we're halfway through the max reconnects, send an event in order
			// to better identify false positives, if any. If the rate of this event
			// matches Container Close count below, we can safely cut down
			// maxConsecutiveReconnects to half.
			this.mc.logger.sendTelemetryEvent({
				eventName: "ReconnectsWithNoProgress",
				attempts: this.consecutiveReconnects,
				pendingMessages: this.pendingMessagesCount,
			});
		}

		return this.consecutiveReconnects < this.maxConsecutiveReconnects;
	}

	private resetReconnectCount(message?: ISequencedDocumentMessage) {
		// Chunked ops don't count towards making progress as they are sent
		// in their own batches before the originating batch is sent.
		// Therefore, receiving them while attempting to send the originating batch
		// does not mean that the container is making any progress.
		if (message?.type !== ContainerMessageType.ChunkedOp) {
			this.consecutiveReconnects = 0;
		}
	}

	private replayPendingStates() {
		// We need to be able to send ops to replay states
		if (!this.canSendOps()) {
			return;
		}

		// We need to temporary clear the dirty flags and disable
		// dirty state change events to detect whether replaying ops
		// has any effect.

		// Save the old state, reset to false, disable event emit
		const oldState = this.dirtyContainer;
		this.dirtyContainer = false;

		assert(this.emitDirtyDocumentEvent, 0x127 /* "dirty document event not set on replay" */);
		this.emitDirtyDocumentEvent = false;
		let newState: boolean;

		try {
			// replay the ops
			this.pendingStateManager.replayPendingStates();
		} finally {
			// Save the new start and restore the old state, re-enable event emit
			newState = this.dirtyContainer;
			this.dirtyContainer = oldState;
			this.emitDirtyDocumentEvent = true;
		}

		// Officially transition from the old state to the new state.
		this.updateDocumentDirtyState(newState);
	}

	/**
	 * Parse an op's type and actual content from given serialized content
	 * ! Note: this format needs to be in-line with what is set in the "ContainerRuntime.submit(...)" method
	 */
	// TODO: markfields: confirm Local- versus Outbound- ContainerRuntimeMessage typing
	private parseLocalOpContent(serializedContents?: string): LocalContainerRuntimeMessage {
		assert(serializedContents !== undefined, 0x6d5 /* content must be defined */);
		const message: LocalContainerRuntimeMessage = JSON.parse(serializedContents);
		assert(message.type !== undefined, 0x6d6 /* incorrect op content format */);
		return message;
	}

	private async applyStashedOp(serializedOpContent: string): Promise<unknown> {
		// Need to parse from string for back-compat
		const opContents = this.parseLocalOpContent(serializedOpContent);
		switch (opContents.type) {
			case ContainerMessageType.FluidDataStoreOp:
				return this.dataStores.applyStashedOp(opContents.contents);
			case ContainerMessageType.Attach:
				return this.dataStores.applyStashedAttachOp(opContents.contents);
			case ContainerMessageType.IdAllocation:
				assert(
					this.idCompressor !== undefined,
					0x67b /* IdCompressor should be defined if enabled */,
				);
				return;
			case ContainerMessageType.Alias:
			case ContainerMessageType.BlobAttach:
				return;
			case ContainerMessageType.ChunkedOp:
				throw new Error("chunkedOp not expected here");
			case ContainerMessageType.Rejoin:
				throw new Error("rejoin not expected here");
			default: {
				// This should be extremely rare for stashed ops.
				// It would require a newer runtime stashing ops and then an older one applying them,
				// e.g. if an app rolled back its container version
				const compatBehavior = opContents.compatDetails?.behavior;
				if (!compatBehaviorAllowsMessageType(opContents.type, compatBehavior)) {
					const error = DataProcessingError.create(
						"Stashed runtime message of unknown type",
						"applyStashedOp",
						undefined /* sequencedMessage */,
						{
							messageDetails: JSON.stringify({
								type: opContents.type,
								compatBehavior,
							}),
						},
					);
					this.closeFn(error);
					throw error;
				}
			}
		}
	}

	public setConnectionState(connected: boolean, clientId?: string) {
		if (connected === false && this.delayConnectClientId !== undefined) {
			this.delayConnectClientId = undefined;
			this.mc.logger.sendTelemetryEvent({
				eventName: "UnsuccessfulConnectedTransition",
			});
			// Don't propagate "disconnected" event because we didn't propagate the previous "connected" event
			return;
		}

		// If there are stashed blobs in the pending state, we need to delay
		// propagation of the "connected" event until we have uploaded them to
		// ensure we don't submit ops referencing a blob that has not been uploaded
		const connecting = connected && !this._connected;
		if (connecting && this.blobManager.hasPendingStashedBlobs()) {
			assert(
				!this.delayConnectClientId,
				0x791 /* Connect event delay must be canceled before subsequent connect event */,
			);
			assert(!!clientId, 0x792 /* Must have clientId when connecting */);
			this.delayConnectClientId = clientId;
			this.blobManager.processStashedChanges().then(
				() => {
					// make sure we didn't reconnect before the promise resolved
					if (this.delayConnectClientId === clientId && !this.disposed) {
						this.delayConnectClientId = undefined;
						this.setConnectionStateCore(connected, clientId);
					}
				},
				(error) => this.closeFn(error),
			);
			return;
		}

		this.setConnectionStateCore(connected, clientId);
	}

	private setConnectionStateCore(connected: boolean, clientId?: string) {
		assert(
			!this.delayConnectClientId,
			0x394 /* connect event delay must be cleared before propagating connect event */,
		);
		this.verifyNotClosed();

		// There might be no change of state due to Container calling this API after loading runtime.
		const changeOfState = this._connected !== connected;
		const reconnection = changeOfState && !connected;

		// We need to flush the ops currently collected by Outbox to preserve original order.
		// This flush NEEDS to happen before we set the ContainerRuntime to "connected".
		// We want these ops to get to the PendingStateManager without sending to service and have them return to the Outbox upon calling "replayPendingStates".
		if (changeOfState && connected) {
			this.flush();
		}

		this._connected = connected;

		if (!connected) {
			this._perfSignalData.signalsLost = 0;
			this._perfSignalData.signalTimestamp = 0;
			this._perfSignalData.trackingSignalSequenceNumber = undefined;
		} else {
			assert(
				this.attachState === AttachState.Attached,
				0x3cd /* Connection is possible only if container exists in storage */,
			);
		}

		// Fail while disconnected
		if (reconnection) {
			this.consecutiveReconnects++;

			if (!this.shouldContinueReconnecting()) {
				this.closeFn(
					DataProcessingError.create(
						"Runtime detected too many reconnects with no progress syncing local ops.",
						"setConnectionState",
						undefined,
						{
							dataLoss: 1,
							attempts: this.consecutiveReconnects,
							pendingMessages: this.pendingMessagesCount,
						},
					),
				);
				return;
			}
		}

		if (changeOfState) {
			this.replayPendingStates();
		}

		this.dataStores.setConnectionState(connected, clientId);
		this.garbageCollector.setConnectionState(connected, clientId);

		raiseConnectedEvent(this.mc.logger, this, connected, clientId);
	}

	public async notifyOpReplay(message: ISequencedDocumentMessage) {
		await this.pendingStateManager.applyStashedOpsAt(message.sequenceNumber);
	}

	public process(messageArg: ISequencedDocumentMessage, local: boolean) {
		this.verifyNotClosed();

		// Whether or not the message appears to be a runtime message from an up-to-date client.
		// It may be a legacy runtime message (ie already unpacked and ContainerMessageType)
		// or something different, like a system message.
		const modernRuntimeMessage = messageArg.type === MessageType.Operation;

		// Do shallow copy of message, as the processing flow will modify it.
		// There might be multiple container instances receiving the same message.
		// We do not need to make a deep copy. Each layer will just replace message.contents itself,
		// but will not modify the contents object (likely it will replace it on the message).
		const messageCopy = { ...messageArg };
		for (const message of this.remoteMessageProcessor.process(messageCopy)) {
			if (modernRuntimeMessage) {
				this.processCore({
					// Cast it since we expect it to be this based on modernRuntimeMessage computation above.
					// There is nothing really ensuring that anytime original message.type is Operation that
					// the result messages will be so. In the end modern bool being true only directs to
					// throw error if ultimately unrecognized without compat details saying otherwise.
					message: message as InboundSequencedContainerRuntimeMessage,
					local,
					modernRuntimeMessage,
				});
			} else {
				// Unrecognized message will be ignored.
				this.processCore({ message, local, modernRuntimeMessage });
			}
		}
	}

	private _processedClientSequenceNumber: number | undefined;

	/**
	 * Direct the message to the correct subsystem for processing, and implement other side effects
	 */
	private processCore(messageWithContext: MessageWithContext) {
		const { message, local } = messageWithContext;
		// Surround the actual processing of the operation with messages to the schedule manager indicating
		// the beginning and end. This allows it to emit appropriate events and/or pause the processing of new
		// messages once a batch has been fully processed.
		this.scheduleManager.beforeOpProcessing(message);

		this._processedClientSequenceNumber = message.clientSequenceNumber;

		try {
			let localOpMetadata: unknown;
			if (
				local &&
				messageWithContext.modernRuntimeMessage &&
				message.type !== ContainerMessageType.ChunkedOp
			) {
				localOpMetadata = this.pendingStateManager.processPendingLocalMessage(
					messageWithContext.message,
				);
			}

			// If there are no more pending messages after processing a local message,
			// the document is no longer dirty.
			if (!this.hasPendingMessages()) {
				this.updateDocumentDirtyState(false);
			}

			this.validateAndProcessRuntimeMessage(messageWithContext, localOpMetadata);

			this.emit("op", message, messageWithContext.modernRuntimeMessage);

			this.scheduleManager.afterOpProcessing(undefined, message);

			if (local) {
				// If we have processed a local op, this means that the container is
				// making progress and we can reset the counter for how many times
				// we have consecutively replayed the pending states
				this.resetReconnectCount(message);
			}
		} catch (e) {
			this.scheduleManager.afterOpProcessing(e, message);
			throw e;
		}
	}
	/**
	 * Assuming the given message is also a TypedContainerRuntimeMessage,
	 * checks its type and dispatches the message to the appropriate handler in the runtime.
	 * Throws a DataProcessingError if the message looks like but doesn't conform to a known TypedContainerRuntimeMessage type.
	 */
	private validateAndProcessRuntimeMessage(
		messageWithContext: MessageWithContext,
		localOpMetadata: unknown,
	): void {
		// TODO: destructure message and modernRuntimeMessage once using typescript 5.2.2+
		const { local } = messageWithContext;
		switch (messageWithContext.message.type) {
			case ContainerMessageType.Attach:
				this.dataStores.processAttachMessage(messageWithContext.message, local);
				break;
			case ContainerMessageType.Alias:
				this.dataStores.processAliasMessage(
					messageWithContext.message,
					localOpMetadata,
					local,
				);
				break;
			case ContainerMessageType.FluidDataStoreOp:
				this.dataStores.processFluidDataStoreOp(
					messageWithContext.message,
					local,
					localOpMetadata,
				);
				break;
			case ContainerMessageType.BlobAttach:
				this.blobManager.processBlobAttachOp(messageWithContext.message, local);
				break;
			case ContainerMessageType.IdAllocation:
				assert(
					this.idCompressor !== undefined,
					0x67c /* IdCompressor should be defined if enabled */,
				);

				// Don't re-finalize the range if we're processing a "savedOp" in
				// stashed ops flow. The compressor is stashed with these ops already processed.
				if (
					(messageWithContext.message.metadata as IIdAllocationMetadata)?.savedOp !== true
				) {
					this.idCompressor.finalizeCreationRange(messageWithContext.message.contents);
				}
				break;
			case ContainerMessageType.ChunkedOp:
			case ContainerMessageType.Rejoin:
				break;
			default: {
				// If we didn't necessarily expect a runtime message type, then no worries - just return
				// e.g. this case applies to system ops, or legacy ops that would have fallen into the above cases anyway.
				if (!messageWithContext.modernRuntimeMessage) {
					return;
				}

				const compatBehavior = messageWithContext.message.compatDetails?.behavior;
				if (
					!compatBehaviorAllowsMessageType(
						messageWithContext.message.type,
						compatBehavior,
					)
				) {
					const { message } = messageWithContext;
					const error = DataProcessingError.create(
						// Former assert 0x3ce
						"Runtime message of unknown type",
						"OpProcessing",
						message,
						{
							local,
							messageDetails: JSON.stringify({
								type: message.type,
								contentType: typeof message.contents,
								compatBehavior,
								batch: (message.metadata as IBatchMetadata | undefined)?.batch,
								compression: message.compression,
							}),
						},
					);
					this.closeFn(error);
					throw error;
				}
			}
		}
	}

	/**
	 * Emits the Signal event and update the perf signal data.
	 * @param clientSignalSequenceNumber - is the client signal sequence number to be uploaded.
	 */
	private sendSignalTelemetryEvent(clientSignalSequenceNumber: number) {
		const duration = Date.now() - this._perfSignalData.signalTimestamp;
		this.mc.logger.sendPerformanceEvent({
			eventName: "SignalLatency",
			duration,
			signalsLost: this._perfSignalData.signalsLost,
		});

		this._perfSignalData.signalsLost = 0;
		this._perfSignalData.signalTimestamp = 0;
	}

	public processSignal(message: ISignalMessage, local: boolean) {
		const envelope = message.content as ISignalEnvelope;
		const transformed: IInboundSignalMessage = {
			clientId: message.clientId,
			content: envelope.contents.content,
			type: envelope.contents.type,
		};

		// Only collect signal telemetry for messages sent by the current client.
		if (message.clientId === this.clientId && this.connected) {
			// Check to see if the signal was lost.
			if (
				this._perfSignalData.trackingSignalSequenceNumber !== undefined &&
				envelope.clientSignalSequenceNumber >
					this._perfSignalData.trackingSignalSequenceNumber
			) {
				this._perfSignalData.signalsLost++;
				this._perfSignalData.trackingSignalSequenceNumber = undefined;
				this.mc.logger.sendErrorEvent({
					eventName: "SignalLost",
					type: envelope.contents.type,
					signalsLost: this._perfSignalData.signalsLost,
					trackingSequenceNumber: this._perfSignalData.trackingSignalSequenceNumber,
					clientSignalSequenceNumber: envelope.clientSignalSequenceNumber,
				});
			} else if (
				envelope.clientSignalSequenceNumber ===
				this._perfSignalData.trackingSignalSequenceNumber
			) {
				// only logging for the first connection and the trackingSignalSequenceNUmber.
				if (this.consecutiveReconnects === 0) {
					this.sendSignalTelemetryEvent(envelope.clientSignalSequenceNumber);
				}
				this._perfSignalData.trackingSignalSequenceNumber = undefined;
			}
		}

		if (envelope.address === undefined) {
			// No address indicates a container signal message.
			this.emit("signal", transformed, local);
			return;
		}

		this.dataStores.processSignal(envelope.address, transformed, local);
	}

	/**
	 * Returns the runtime of the data store.
	 * @param id - Id supplied during creating the data store.
	 * @param wait - True if you want to wait for it.
	 * @deprecated Use getAliasedDataStoreEntryPoint instead to get an aliased data store's entry point.
	 */
	// eslint-disable-next-line import/no-deprecated
	public async getRootDataStore(id: string, wait = true): Promise<IFluidRouter> {
		return this.getRootDataStoreChannel(id, wait);
	}

	private async getRootDataStoreChannel(
		id: string,
		wait = true,
	): Promise<IFluidDataStoreChannel> {
		await this.dataStores.waitIfPendingAlias(id);
		const internalId = this.internalId(id);
		const context = await this.dataStores.getDataStore(internalId, { wait });
		assert(await context.isRoot(), 0x12b /* "did not get root data store" */);
		return context.realize();
	}

	/**
	 * Flush the pending ops manually.
	 * This method is expected to be called at the end of a batch.
	 */
	private flush(): void {
		assert(
			this._orderSequentiallyCalls === 0,
			0x24c /* "Cannot call `flush()` from `orderSequentially`'s callback" */,
		);

		this.outbox.flush();
		assert(this.outbox.isEmpty, 0x3cf /* reentrancy */);
	}

	public orderSequentially<T>(callback: () => T): T {
		let checkpoint: IBatchCheckpoint | undefined;
		let result: T;
		if (this.mc.config.getBoolean("Fluid.ContainerRuntime.EnableRollback")) {
			// Note: we are not touching this.pendingAttachBatch here, for two reasons:
			// 1. It would not help, as we flush attach ops as they become available.
			// 2. There is no way to undo process of data store creation.
			checkpoint = this.outbox.checkpoint().mainBatch;
		}
		try {
			this._orderSequentiallyCalls++;
			result = callback();
		} catch (error) {
			if (checkpoint) {
				// This will throw and close the container if rollback fails
				try {
					checkpoint.rollback((message: BatchMessage) =>
						this.rollback(message.contents, message.localOpMetadata),
					);
				} catch (err) {
					const error2 = wrapError(err, (message) => {
						return DataProcessingError.create(
							`RollbackError: ${message}`,
							"checkpointRollback",
							undefined,
						) as DataProcessingError;
					});
					this.closeFn(error2);
					throw error2;
				}
			} else {
				// pre-0.58 error message: orderSequentiallyCallbackException
				this.closeFn(new GenericError("orderSequentially callback exception", error));
			}
			throw error; // throw the original error for the consumer of the runtime
		} finally {
			this._orderSequentiallyCalls--;
		}

		// We don't flush on TurnBased since we expect all messages in the same JS turn to be part of the same batch
		if (this.flushMode !== FlushMode.TurnBased && this._orderSequentiallyCalls === 0) {
			this.flush();
		}
		return result;
	}

	/**
	 * Returns the aliased data store's entryPoint, given the alias.
	 * @param alias - The alias for the data store.
	 * @returns The data store's entry point ({@link @fluidframework/core-interfaces#IFluidHandle}) if it exists and is aliased.
	 * Returns undefined if no data store has been assigned the given alias.
	 */
	public async getAliasedDataStoreEntryPoint(
		alias: string,
	): Promise<IFluidHandle<FluidObject> | undefined> {
		await this.dataStores.waitIfPendingAlias(alias);
		const internalId = this.internalId(alias);
		const context = await this.dataStores.getDataStoreIfAvailable(internalId, { wait: false });
		// If the data store is not available or not an alias, return undefined.
		if (context === undefined || !(await context.isRoot())) {
			return undefined;
		}

		const channel = await context.realize();
		if (channel.entryPoint === undefined) {
			throw new UsageError(
				"entryPoint must be defined on data store runtime for using getAliasedDataStoreEntryPoint",
			);
		}
		this.garbageCollector.nodeUpdated(
			`/${internalId}`,
			"Loaded",
			undefined /* timestampMs */,
			context.packagePath,
		);
		return channel.entryPoint;
	}

	public createDetachedRootDataStore(
		pkg: Readonly<string[]>,
		rootDataStoreId: string,
	): IFluidDataStoreContextDetached {
		if (rootDataStoreId.includes("/")) {
			throw new UsageError(`Id cannot contain slashes: '${rootDataStoreId}'`);
		}
		return this.dataStores.createDetachedDataStoreCore(pkg, true, rootDataStoreId);
	}

	public createDetachedDataStore(pkg: Readonly<string[]>): IFluidDataStoreContextDetached {
		return this.dataStores.createDetachedDataStoreCore(pkg, false);
	}

	public async createDataStore(pkg: string | string[]): Promise<IDataStore> {
		const id = uuid();
		return channelToDataStore(
			await this.dataStores
				._createFluidDataStoreContext(Array.isArray(pkg) ? pkg : [pkg], id)
				.realize(),
			id,
			this,
			this.dataStores,
			this.mc.logger,
		);
	}

	/**
	 * @deprecated 0.16 Issue #1537, #3631
	 * @internal
	 */
	public async _createDataStoreWithProps(
		pkg: string | string[],
		props?: any,
		id = uuid(),
	): Promise<IDataStore> {
		return channelToDataStore(
			await this.dataStores
				._createFluidDataStoreContext(Array.isArray(pkg) ? pkg : [pkg], id, props)
				.realize(),
			id,
			this,
			this.dataStores,
			this.mc.logger,
		);
	}

	private canSendOps() {
		// Note that the real (non-proxy) delta manager is needed here to get the readonly info. This is because
		// container runtime's ability to send ops depend on the actual readonly state of the delta manager.
		return this.connected && !this.innerDeltaManager.readOnlyInfo.readonly;
	}

	/**
	 * Are we in the middle of batching ops together?
	 */
	private currentlyBatching() {
		return this.flushMode !== FlushMode.Immediate || this._orderSequentiallyCalls !== 0;
	}

	private readonly _quorum: IQuorumClients;
	public getQuorum(): IQuorumClients {
		return this._quorum;
	}

	private readonly _audience: IAudience;
	public getAudience(): IAudience {
		return this._audience;
	}

	/**
	 * Returns true of container is dirty, i.e. there are some pending local changes that
	 * either were not sent out to delta stream or were not yet acknowledged.
	 */
	public get isDirty(): boolean {
		return this.dirtyContainer;
	}

	private isContainerMessageDirtyable({ type, contents }: OutboundContainerRuntimeMessage) {
		// For legacy purposes, exclude the old built-in AgentScheduler from dirty consideration as a special-case.
		// Ultimately we should have no special-cases from the ContainerRuntime's perspective.
		if (type === ContainerMessageType.Attach) {
			const attachMessage = contents as InboundAttachMessage;
			if (attachMessage.id === agentSchedulerId) {
				return false;
			}
		} else if (type === ContainerMessageType.FluidDataStoreOp) {
			const envelope = contents;
			if (envelope.address === agentSchedulerId) {
				return false;
			}
		}
		return true;
	}

	private createNewSignalEnvelope(
		address: string | undefined,
		type: string,
		content: any,
	): ISignalEnvelope {
		const newSequenceNumber = ++this._perfSignalData.signalSequenceNumber;
		const newEnvelope: ISignalEnvelope = {
			address,
			clientSignalSequenceNumber: newSequenceNumber,
			contents: { type, content },
		};

		// We should not track any signals in case we already have a tracking number.
		if (
			newSequenceNumber % this.defaultTelemetrySignalSampleCount === 1 &&
			this._perfSignalData.trackingSignalSequenceNumber === undefined
		) {
			this._perfSignalData.signalTimestamp = Date.now();
			this._perfSignalData.trackingSignalSequenceNumber = newSequenceNumber;
		}

		return newEnvelope;
	}

	/**
	 * Submits the signal to be sent to other clients.
	 * @param type - Type of the signal.
	 * @param content - Content of the signal.
	 * @param targetClientId - When specified, the signal is only sent to the provided client id.
	 */
	public submitSignal(type: string, content: any, targetClientId?: string) {
		this.verifyNotClosed();
		const envelope = this.createNewSignalEnvelope(undefined /* address */, type, content);
		return this.submitSignalFn(envelope, targetClientId);
	}

	/**
	 * Submits the signal to be sent to other clients.
	 * @param type - Type of the signal.
	 * @param content - Content of the signal.
	 * @param targetClientId - When specified, the signal is only sent to the provided client id.
	 */
	public submitDataStoreSignal(
		address: string,
		type: string,
		content: any,
		targetClientId?: string,
	) {
		const envelope = this.createNewSignalEnvelope(address, type, content);
		return this.submitSignalFn(envelope, targetClientId);
	}

	public setAttachState(attachState: AttachState.Attaching | AttachState.Attached): void {
		if (attachState === AttachState.Attaching) {
			assert(
				this.attachState === AttachState.Attaching,
				0x12d /* "Container Context should already be in attaching state" */,
			);
		} else {
			assert(
				this.attachState === AttachState.Attached,
				0x12e /* "Container Context should already be in attached state" */,
			);
			this.emit("attached");
		}

		if (attachState === AttachState.Attached && !this.hasPendingMessages()) {
			this.updateDocumentDirtyState(false);
		}
		this.dataStores.setAttachState(attachState);
	}

	/**
	 * Create a summary. Used when attaching or serializing a detached container.
	 *
	 * @param blobRedirectTable - A table passed during the attach process. While detached, blob upload is supported
	 * using IDs generated locally. After attach, these IDs cannot be used, so this table maps the old local IDs to the
	 * new storage IDs so requests can be redirected.
	 * @param telemetryContext - summary data passed through the layers for telemetry purposes
	 */
	public createSummary(
		blobRedirectTable?: Map<string, string>,
		telemetryContext?: ITelemetryContext,
	): ISummaryTree {
		if (blobRedirectTable) {
			this.blobManager.setRedirectTable(blobRedirectTable);
		}

		const summarizeResult = this.dataStores.createSummary(telemetryContext);
		// Wrap data store summaries in .channels subtree.
		wrapSummaryInChannelsTree(summarizeResult);

		this.addContainerStateToSummary(
			summarizeResult,
			true /* fullTree */,
			false /* trackState */,
			telemetryContext,
		);
		return summarizeResult.summary;
	}

	public readonly getAbsoluteUrl: (relativeUrl: string) => Promise<string | undefined>;

	private async summarizeInternal(
		fullTree: boolean,
		trackState: boolean,
		telemetryContext?: ITelemetryContext,
	): Promise<ISummarizeInternalResult> {
		const summarizeResult = await this.dataStores.summarize(
			fullTree,
			trackState,
			telemetryContext,
		);

		// Wrap data store summaries in .channels subtree.
		wrapSummaryInChannelsTree(summarizeResult);
		const pathPartsForChildren = [channelsTreeName];

		this.addContainerStateToSummary(summarizeResult, fullTree, trackState, telemetryContext);
		return {
			...summarizeResult,
			id: "",
			pathPartsForChildren,
		};
	}

	/**
	 * Returns a summary of the runtime at the current sequence number.
	 */
	public async summarize(options: {
		/** True to generate the full tree with no handle reuse optimizations; defaults to false */
		fullTree?: boolean;
		/** True to track the state for this summary in the SummarizerNodes; defaults to true */
		trackState?: boolean;
		/** Logger to use for correlated summary events */
		summaryLogger?: ITelemetryLoggerExt;
		/** True to run garbage collection before summarizing; defaults to true */
		runGC?: boolean;
		/** True to generate full GC data */
		fullGC?: boolean;
		/** True to run GC sweep phase after the mark phase */
		runSweep?: boolean;
	}): Promise<ISummaryTreeWithStats> {
		this.verifyNotClosed();

		const {
			fullTree = false,
			trackState = true,
			summaryLogger = this.mc.logger,
			runGC = this.garbageCollector.shouldRunGC,
			runSweep,
			fullGC,
		} = options;

		const telemetryContext = new TelemetryContext();
		// Add the options that are used to generate this summary to the telemetry context.
		telemetryContext.setMultiple("fluid_Summarize", "Options", {
			fullTree,
			trackState,
			runGC,
			fullGC,
			runSweep,
		});

		try {
			if (runGC) {
				await this.collectGarbage(
					{ logger: summaryLogger, runSweep, fullGC },
					telemetryContext,
				);
			}

			const { stats, summary } = await this.summarizerNode.summarize(
				fullTree,
				trackState,
				telemetryContext,
			);

			assert(
				summary.type === SummaryType.Tree,
				0x12f /* "Container Runtime's summarize should always return a tree" */,
			);

			return { stats, summary };
		} finally {
			this.mc.logger.sendTelemetryEvent({
				eventName: "SummarizeTelemetry",
				details: telemetryContext.serialize(),
			});
		}
	}

	/**
	 * Before GC runs, called by the garbage collector to update any pending GC state. This is mainly used to notify
	 * the garbage collector of references detected since the last GC run. Most references are notified immediately
	 * but there can be some for which async operation is required (such as detecting new root data stores).
	 * @see IGarbageCollectionRuntime.updateStateBeforeGC
	 */
	public async updateStateBeforeGC() {
		return this.dataStores.updateStateBeforeGC();
	}

	private async getGCDataInternal(fullGC?: boolean): Promise<IGarbageCollectionData> {
		return this.dataStores.getGCData(fullGC);
	}

	/**
	 * Generates and returns the GC data for this container.
	 * @param fullGC - true to bypass optimizations and force full generation of GC data.
	 * @see IGarbageCollectionRuntime.getGCData
	 */
	public async getGCData(fullGC?: boolean): Promise<IGarbageCollectionData> {
		const builder = new GCDataBuilder();
		const dsGCData = await this.summarizerNode.getGCData(fullGC);
		builder.addNodes(dsGCData.gcNodes);

		const blobsGCData = this.blobManager.getGCData(fullGC);
		builder.addNodes(blobsGCData.gcNodes);
		return builder.getGCData();
	}

	/**
	 * After GC has run, called to notify this container's nodes of routes that are used in it.
	 * @param usedRoutes - The routes that are used in all nodes in this Container.
	 * @see IGarbageCollectionRuntime.updateUsedRoutes
	 */
	public updateUsedRoutes(usedRoutes: string[]) {
		// Update our summarizer node's used routes. Updating used routes in summarizer node before
		// summarizing is required and asserted by the the summarizer node. We are the root and are
		// always referenced, so the used routes is only self-route (empty string).
		this.summarizerNode.updateUsedRoutes([""]);

		const { dataStoreRoutes } = this.getDataStoreAndBlobManagerRoutes(usedRoutes);
		this.dataStores.updateUsedRoutes(dataStoreRoutes);
	}

	/**
	 * This is called to update objects whose routes are unused.
	 * @param unusedRoutes - Data store and attachment blob routes that are unused in this Container.
	 */
	public updateUnusedRoutes(unusedRoutes: string[]) {
		const { blobManagerRoutes, dataStoreRoutes } =
			this.getDataStoreAndBlobManagerRoutes(unusedRoutes);
		this.blobManager.updateUnusedRoutes(blobManagerRoutes);
		this.dataStores.updateUnusedRoutes(dataStoreRoutes);
	}

	/**
	 * @deprecated Replaced by deleteSweepReadyNodes.
	 */
	public deleteUnusedNodes(unusedRoutes: string[]): string[] {
		throw new Error("deleteUnusedRoutes should not be called");
	}

	/**
	 * After GC has run and identified nodes that are sweep ready, this is called to delete the sweep ready nodes.
	 * @param sweepReadyRoutes - The routes of nodes that are sweep ready and should be deleted.
	 * @returns The routes of nodes that were deleted.
	 */
	public deleteSweepReadyNodes(sweepReadyRoutes: string[]): string[] {
		const { dataStoreRoutes, blobManagerRoutes } =
			this.getDataStoreAndBlobManagerRoutes(sweepReadyRoutes);

		const deletedRoutes = this.dataStores.deleteSweepReadyNodes(dataStoreRoutes);
		return deletedRoutes.concat(this.blobManager.deleteSweepReadyNodes(blobManagerRoutes));
	}

	/**
	 * This is called to update objects that are tombstones.
	 * @param tombstonedRoutes - Data store and attachment blob routes that are tombstones in this Container.
	 */
	public updateTombstonedRoutes(tombstonedRoutes: string[]) {
		const { blobManagerRoutes, dataStoreRoutes } =
			this.getDataStoreAndBlobManagerRoutes(tombstonedRoutes);
		this.blobManager.updateTombstonedRoutes(blobManagerRoutes);
		this.dataStores.updateTombstonedRoutes(dataStoreRoutes);
	}

	/**
	 * Returns a server generated referenced timestamp to be used to track unreferenced nodes by GC.
	 */
	public getCurrentReferenceTimestampMs(): number | undefined {
		// Use the timestamp of the last message seen by this client as that is server generated. If no messages have
		// been processed, use the timestamp of the message from the last summary.
		return this.deltaManager.lastMessage?.timestamp ?? this.messageAtLastSummary?.timestamp;
	}

	/**
	 * Returns the type of the GC node. Currently, there are nodes that belong to the root ("/"), data stores or
	 * blob manager.
	 */
	public getNodeType(nodePath: string): GCNodeType {
		if (this.isBlobPath(nodePath)) {
			return GCNodeType.Blob;
		}
		return this.dataStores.getGCNodeType(nodePath) ?? GCNodeType.Other;
	}

	/**
	 * Called by GC to retrieve the package path of the node with the given path. The node should belong to a
	 * data store or an attachment blob.
	 */
	public async getGCNodePackagePath(nodePath: string): Promise<readonly string[] | undefined> {
		switch (this.getNodeType(nodePath)) {
			case GCNodeType.Blob:
				return [BlobManager.basePath];
			case GCNodeType.DataStore:
			case GCNodeType.SubDataStore:
				return this.dataStores.getDataStorePackagePath(nodePath);
			default:
				assert(false, 0x2de /* "Package path requested for unsupported node type." */);
		}
	}

	/**
	 * Returns whether a given path is for attachment blobs that are in the format - "/BlobManager.basePath/...".
	 */
	private isBlobPath(path: string): boolean {
		const pathParts = path.split("/");
		if (pathParts.length < 2 || pathParts[1] !== BlobManager.basePath) {
			return false;
		}
		return true;
	}

	/**
	 * From a given list of routes, separate and return routes that belong to blob manager and data stores.
	 * @param routes - A list of routes that can belong to data stores or blob manager.
	 * @returns Two route lists - One that contains routes for blob manager and another one that contains routes
	 * for data stores.
	 */
	private getDataStoreAndBlobManagerRoutes(routes: string[]) {
		const blobManagerRoutes: string[] = [];
		const dataStoreRoutes: string[] = [];
		for (const route of routes) {
			if (this.isBlobPath(route)) {
				blobManagerRoutes.push(route);
			} else {
				dataStoreRoutes.push(route);
			}
		}
		return { blobManagerRoutes, dataStoreRoutes };
	}

	/**
	 * Runs garbage collection and updates the reference / used state of the nodes in the container.
	 * @returns the statistics of the garbage collection run; undefined if GC did not run.
	 */
	public async collectGarbage(
		options: {
			/** Logger to use for logging GC events */
			logger?: ITelemetryLoggerExt;
			/** True to run GC sweep phase after the mark phase */
			runSweep?: boolean;
			/** True to generate full GC data */
			fullGC?: boolean;
		},
		telemetryContext?: ITelemetryContext,
	): Promise<IGCStats | undefined> {
		return this.garbageCollector.collectGarbage(options, telemetryContext);
	}

	/**
	 * Called when a new outbound reference is added to another node. This is used by garbage collection to identify
	 * all references added in the system.
	 * @param srcHandle - The handle of the node that added the reference.
	 * @param outboundHandle - The handle of the outbound node that is referenced.
	 */
	public addedGCOutboundReference(srcHandle: IFluidHandle, outboundHandle: IFluidHandle) {
		this.garbageCollector.addedOutboundReference(
			srcHandle.absolutePath,
			outboundHandle.absolutePath,
		);
	}

	/**
	 * Generates the summary tree, uploads it to storage, and then submits the summarize op.
	 * This is intended to be called by the summarizer, since it is the implementation of
	 * ISummarizerInternalsProvider.submitSummary.
	 * It takes care of state management at the container level, including pausing inbound
	 * op processing, updating SummarizerNode state tracking, and garbage collection.
	 * @param options - options controlling how the summary is generated or submitted
	 */
	public async submitSummary(options: ISubmitSummaryOptions): Promise<SubmitSummaryResult> {
		const { fullTree = false, finalAttempt = false, refreshLatestAck, summaryLogger } = options;
		// The summary number for this summary. This will be updated during the summary process, so get it now and
		// use it for all events logged during this summary.
		const summaryNumber = this.nextSummaryNumber;
		const summaryNumberLogger = createChildLogger({
			logger: summaryLogger,
			properties: {
				all: { summaryNumber },
			},
		});

		assert(this.outbox.isEmpty, 0x3d1 /* Can't trigger summary in the middle of a batch */);

		// We close the summarizer and download a new snapshot and reload the container
		let latestSnapshotVersionId: string | undefined;
		if (refreshLatestAck === true) {
			return this.prefetchLatestSummaryThenClose(
				createChildLogger({
					logger: summaryNumberLogger,
					properties: { all: { safeSummary: true } },
				}),
			);
		}

		// If there are pending (unacked ops), the summary will not be eventual consistent and it may even be
		// incorrect. So, wait for the container to be saved with a timeout. If the container is not saved
		// within the timeout, check if it should be failed or can continue.
		if (this.validateSummaryBeforeUpload && this.hasPendingMessages()) {
			const countBefore = this.pendingMessagesCount;
			// The timeout for waiting for pending ops can be overridden via configurations.
			const pendingOpsTimeout =
				this.mc.config.getNumber("Fluid.Summarizer.waitForPendingOpsTimeoutMs") ??
				defaultPendingOpsWaitTimeoutMs;
			await new Promise<void>((resolve, reject) => {
				const timeoutId = setTimeout(() => resolve(), pendingOpsTimeout);
				this.once("saved", () => {
					clearTimeout(timeoutId);
					resolve();
				});
				this.once("dispose", () => {
					clearTimeout(timeoutId);
					reject(new Error("Runtime is disposed while summarizing"));
				});
			});

			// Log that there are pending ops while summarizing. This will help us gather data on how often this
			// happens, whether we attempted to wait for these ops to be acked and what was the result.
			summaryNumberLogger.sendTelemetryEvent({
				eventName: "PendingOpsWhileSummarizing",
				saved: this.hasPendingMessages() ? false : true,
				timeout: pendingOpsTimeout,
				countBefore,
				countAfter: this.pendingMessagesCount,
			});

			// There could still be pending ops. Check if summary should fail or continue.
			const pendingMessagesFailResult = await this.shouldFailSummaryOnPendingOps(
				summaryNumberLogger,
				this.deltaManager.lastSequenceNumber,
				this.deltaManager.minimumSequenceNumber,
				finalAttempt,
				true /* beforeSummaryGeneration */,
			);
			if (pendingMessagesFailResult !== undefined) {
				return pendingMessagesFailResult;
			}
		}

		const shouldPauseInboundSignal =
			this.mc.config.getBoolean(
				"Fluid.ContainerRuntime.SubmitSummary.disableInboundSignalPause",
			) !== true;

		let summaryRefSeqNum: number | undefined;

		try {
			await this.deltaManager.inbound.pause();
			if (shouldPauseInboundSignal) {
				await this.deltaManager.inboundSignal.pause();
			}

			summaryRefSeqNum = this.deltaManager.lastSequenceNumber;
			const minimumSequenceNumber = this.deltaManager.minimumSequenceNumber;
			const message = `Summary @${summaryRefSeqNum}:${this.deltaManager.minimumSequenceNumber}`;
			const lastAck = this.summaryCollection.latestAck;

			this.summarizerNode.startSummary(summaryRefSeqNum, summaryNumberLogger);

			// Helper function to check whether we should still continue between each async step.
			const checkContinue = (): { continue: true } | { continue: false; error: string } => {
				// Do not check for loss of connectivity directly! Instead leave it up to
				// RunWhileConnectedCoordinator to control policy in a single place.
				// This will allow easier change of design if we chose to. For example, we may chose to allow
				// summarizer to reconnect in the future.
				// Also checking for cancellation is a must as summary process may be abandoned for other reasons,
				// like loss of connectivity for main (interactive) client.
				if (options.cancellationToken.cancelled) {
					return { continue: false, error: "disconnected" };
				}
				// That said, we rely on submitSystemMessage() that today only works in connected state.
				// So if we fail here, it either means that RunWhileConnectedCoordinator does not work correctly,
				// OR that design changed and we need to remove this check and fix submitSystemMessage.
				assert(this.connected, 0x258 /* "connected" */);

				// Ensure that lastSequenceNumber has not changed after pausing.
				// We need the summary op's reference sequence number to match our summary sequence number,
				// otherwise we'll get the wrong sequence number stamped on the summary's .protocol attributes.
				if (this.deltaManager.lastSequenceNumber !== summaryRefSeqNum) {
					return {
						continue: false,
						error: `lastSequenceNumber changed before uploading to storage. ${this.deltaManager.lastSequenceNumber} !== ${summaryRefSeqNum}`,
					};
				}
				assert(
					summaryRefSeqNum === this.deltaManager.lastMessage?.sequenceNumber,
					0x395 /* it's one and the same thing */,
				);

				if (lastAck !== this.summaryCollection.latestAck) {
					return {
						continue: false,
						error: `Last summary changed while summarizing. ${this.summaryCollection.latestAck} !== ${lastAck}`,
					};
				}
				return { continue: true };
			};

			let continueResult = checkContinue();
			if (!continueResult.continue) {
				return {
					stage: "base",
					referenceSequenceNumber: summaryRefSeqNum,
					minimumSequenceNumber,
					error: continueResult.error,
				};
			}

			const trace = Trace.start();
			let summarizeResult: ISummaryTreeWithStats;
			// If the GC state needs to be reset, we need to force a full tree summary and update the unreferenced
			// state of all the nodes.
			const forcedFullTree = this.garbageCollector.summaryStateNeedsReset;
			try {
				summarizeResult = await this.summarize({
					fullTree: fullTree || forcedFullTree,
					trackState: true,
					summaryLogger: summaryNumberLogger,
					runGC: this.garbageCollector.shouldRunGC,
				});
			} catch (error) {
				return {
					stage: "base",
					referenceSequenceNumber: summaryRefSeqNum,
					minimumSequenceNumber,
					error,
				};
			}

			// If validateSummaryBeforeUpload is true, validate that the summary generated is correct before uploading.
			if (this.validateSummaryBeforeUpload) {
				// Validate that the summaries generated by summarize nodes is correct.
				const validateResult = this.summarizerNode.validateSummary();
				if (!validateResult.success) {
					const { success, ...loggingProps } = validateResult;
					const error = new RetriableSummaryError(
						validateResult.reason,
						validateResult.retryAfterSeconds,
						{ ...loggingProps },
					);
					return {
						stage: "base",
						referenceSequenceNumber: summaryRefSeqNum,
						minimumSequenceNumber,
						error,
					};
				}

				const pendingMessagesFailResult = await this.shouldFailSummaryOnPendingOps(
					summaryNumberLogger,
					summaryRefSeqNum,
					minimumSequenceNumber,
					finalAttempt,
					false /* beforeSummaryGeneration */,
				);
				if (pendingMessagesFailResult !== undefined) {
					return pendingMessagesFailResult;
				}
			}

			const { summary: summaryTree, stats: partialStats } = summarizeResult;

			// Now that we have generated the summary, update the message at last summary to the last message processed.
			this.messageAtLastSummary = this.deltaManager.lastMessage;

			// Counting dataStores and handles
			// Because handles are unchanged dataStores in the current logic,
			// summarized dataStore count is total dataStore count minus handle count
			const dataStoreTree = summaryTree.tree[channelsTreeName];

			assert(dataStoreTree.type === SummaryType.Tree, 0x1fc /* "summary is not a tree" */);
			const handleCount = Object.values(dataStoreTree.tree).filter(
				(value) => value.type === SummaryType.Handle,
			).length;
			const gcSummaryTreeStats = summaryTree.tree[gcTreeKey]
				? calculateStats(summaryTree.tree[gcTreeKey])
				: undefined;

			const summaryStats: IGeneratedSummaryStats = {
				dataStoreCount: this.dataStores.size,
				summarizedDataStoreCount: this.dataStores.size - handleCount,
				gcStateUpdatedDataStoreCount: this.garbageCollector.updatedDSCountSinceLastSummary,
				gcBlobNodeCount: gcSummaryTreeStats?.blobNodeCount,
				gcTotalBlobsSize: gcSummaryTreeStats?.totalBlobSize,
				summaryNumber,
				...partialStats,
			};
			const generateSummaryData: Omit<IGenerateSummaryTreeResult, "stage" | "error"> = {
				referenceSequenceNumber: summaryRefSeqNum,
				minimumSequenceNumber,
				summaryTree,
				summaryStats,
				generateDuration: trace.trace().duration,
				forcedFullTree,
			} as const;

			continueResult = checkContinue();
			if (!continueResult.continue) {
				return { stage: "generate", ...generateSummaryData, error: continueResult.error };
			}

			// It may happen that the lastAck it not correct due to missing summaryAck in case of single commit
			// summary. So if the previous summarizer closes just after submitting the summary and before
			// submitting the summaryOp then we can't rely on summaryAck. So in case we have
			// latestSnapshotVersionId from storage and it does not match with the lastAck ackHandle, then use
			// the one fetched from storage as parent as that is the latest.
			let summaryContext: ISummaryContext;
			if (
				lastAck?.summaryAck.contents.handle !== latestSnapshotVersionId &&
				latestSnapshotVersionId !== undefined
			) {
				summaryContext = {
					proposalHandle: undefined,
					ackHandle: latestSnapshotVersionId,
					referenceSequenceNumber: summaryRefSeqNum,
				};
			} else if (lastAck === undefined) {
				summaryContext = {
					proposalHandle: undefined,
					ackHandle: this.loadedFromVersionId,
					referenceSequenceNumber: summaryRefSeqNum,
				};
			} else {
				summaryContext = {
					proposalHandle: lastAck.summaryOp.contents.handle,
					ackHandle: lastAck.summaryAck.contents.handle,
					referenceSequenceNumber: summaryRefSeqNum,
				};
			}

			let handle: string;
			try {
				handle = await this.storage.uploadSummaryWithContext(
					summarizeResult.summary,
					summaryContext,
				);
			} catch (error) {
				return { stage: "generate", ...generateSummaryData, error };
			}

			const parent = summaryContext.ackHandle;
			const summaryMessage: ISummaryContent = {
				handle,
				// eslint-disable-next-line @typescript-eslint/no-non-null-assertion
				head: parent!,
				message,
				parents: parent ? [parent] : [],
			};
			const uploadData = {
				...generateSummaryData,
				handle,
				uploadDuration: trace.trace().duration,
			} as const;

			continueResult = checkContinue();
			if (!continueResult.continue) {
				return { stage: "upload", ...uploadData, error: continueResult.error };
			}

			let clientSequenceNumber: number;
			try {
				clientSequenceNumber = this.submitSummaryMessage(summaryMessage, summaryRefSeqNum);
			} catch (error) {
				return { stage: "upload", ...uploadData, error };
			}

			const submitData = {
				stage: "submit",
				...uploadData,
				clientSequenceNumber,
				submitOpDuration: trace.trace().duration,
			} as const;

			try {
				// If validateSummaryBeforeUpload is false, the summary should be validated in this step.
				this.summarizerNode.completeSummary(
					handle,
					!this.validateSummaryBeforeUpload /* validate */,
				);
			} catch (error) {
				return { stage: "upload", ...uploadData, error };
			}
			return submitData;
		} finally {
			// Cleanup wip summary in case of failure
			this.summarizerNode.clearSummary();

			// ! This needs to happen before we resume inbound queues to ensure heuristics are tracked correctly
			this._summarizer?.recordSummaryAttempt?.(summaryRefSeqNum);

			// Restart the delta manager
			this.deltaManager.inbound.resume();
			if (shouldPauseInboundSignal) {
				this.deltaManager.inboundSignal.resume();
			}
		}
	}

	/**
	 * This helper is called during summarization. If there are pending ops, it will return a failed summarize result
	 * (IBaseSummarizeResult) unless this is the final summarize attempt and SkipFailingIncorrectSummary option is set.
	 * @param logger - The logger to be used for sending telemetry.
	 * @param referenceSequenceNumber - The reference sequence number of the summary attempt.
	 * @param minimumSequenceNumber - The minimum sequence number of the summary attempt.
	 * @param finalAttempt - Whether this is the final summary attempt.
	 * @param beforeSummaryGeneration - Whether this is called before summary generation or after.
	 * @returns failed summarize result (IBaseSummarizeResult) if summary should be failed, undefined otherwise.
	 */
	private async shouldFailSummaryOnPendingOps(
		logger: ITelemetryLoggerExt,
		referenceSequenceNumber: number,
		minimumSequenceNumber: number,
		finalAttempt: boolean,
		beforeSummaryGeneration: boolean,
	): Promise<IBaseSummarizeResult | undefined> {
		if (!this.hasPendingMessages()) {
			return;
		}

		// If "SkipFailingIncorrectSummary" option is true, don't fail the summary in the last attempt.
		// This is a fallback to make progress in documents where there are consistently pending ops in
		// the summarizer.
		if (
			finalAttempt &&
			this.mc.config.getBoolean("Fluid.Summarizer.SkipFailingIncorrectSummary")
		) {
			const error = DataProcessingError.create(
				"Pending ops during summarization",
				"submitSummary",
				undefined,
				{ pendingMessages: this.pendingMessagesCount },
			);
			logger.sendErrorEvent(
				{
					eventName: "SkipFailingIncorrectSummary",
					referenceSequenceNumber,
					minimumSequenceNumber,
					beforeGenerate: beforeSummaryGeneration,
				},
				error,
			);
		} else {
			// The retry delay when there are pending ops can be overridden via config so that we can adjust it
			// based on telemetry while we decide on a stable number.
			const retryDelayMs =
				this.mc.config.getNumber("Fluid.Summarizer.PendingOpsRetryDelayMs") ??
				defaultPendingOpsRetryDelayMs;
			const error = new RetriableSummaryError(
				"PendingOpsWhileSummarizing",
				retryDelayMs / 1000,
				{
					count: this.pendingMessagesCount,
					beforeGenerate: beforeSummaryGeneration,
				},
			);
			return {
				stage: "base",
				referenceSequenceNumber,
				minimumSequenceNumber,
				error,
			};
		}
	}

	private get pendingMessagesCount(): number {
		return this.pendingStateManager.pendingMessagesCount + this.outbox.messageCount;
	}

	private hasPendingMessages() {
		return this.pendingMessagesCount !== 0;
	}

	private updateDocumentDirtyState(dirty: boolean) {
		if (this.attachState !== AttachState.Attached) {
			assert(dirty, 0x3d2 /* Non-attached container is dirty */);
		} else {
			// Other way is not true = see this.isContainerMessageDirtyable()
			assert(
				!dirty || this.hasPendingMessages(),
				0x3d3 /* if doc is dirty, there has to be pending ops */,
			);
		}

		if (this.dirtyContainer === dirty) {
			return;
		}

		this.dirtyContainer = dirty;
		if (this.emitDirtyDocumentEvent) {
			this.emit(dirty ? "dirty" : "saved");
		}
	}

	public submitDataStoreOp(
		id: string,
		contents: any,
		localOpMetadata: unknown = undefined,
	): void {
		const envelope: IEnvelope = {
			address: id,
			contents,
		};
		this.submit(
			{ type: ContainerMessageType.FluidDataStoreOp, contents: envelope },
			localOpMetadata,
		);
	}

	public submitDataStoreAliasOp(contents: any, localOpMetadata: unknown): void {
		const aliasMessage = contents as IDataStoreAliasMessage;
		if (!isDataStoreAliasMessage(aliasMessage)) {
			throw new UsageError("malformedDataStoreAliasMessage");
		}

		this.submit({ type: ContainerMessageType.Alias, contents }, localOpMetadata);
	}

	public async uploadBlob(
		blob: ArrayBufferLike,
		signal?: AbortSignal,
	): Promise<IFluidHandle<ArrayBufferLike>> {
		this.verifyNotClosed();
		return this.blobManager.createBlob(blob, signal);
	}

	private maybeSubmitIdAllocationOp(type: ContainerMessageType) {
		if (type !== ContainerMessageType.IdAllocation) {
			let idAllocationBatchMessage: BatchMessage | undefined;
			let idRange: IdCreationRange | undefined;
			if (this.idCompressorEnabled) {
				assert(
					this.idCompressor !== undefined,
					0x67d /* IdCompressor should be defined if enabled */,
				);
				idRange = this.idCompressor.takeNextCreationRange();
				// Don't include the idRange if there weren't any Ids allocated
				idRange = idRange?.ids !== undefined ? idRange : undefined;
			}

			if (idRange !== undefined) {
				const idAllocationMessage: ContainerRuntimeIdAllocationMessage = {
					type: ContainerMessageType.IdAllocation,
					contents: idRange,
				};
				idAllocationBatchMessage = {
					contents: JSON.stringify(idAllocationMessage),
					referenceSequenceNumber: this.deltaManager.lastSequenceNumber,
					metadata: undefined,
					localOpMetadata: undefined,
					type: ContainerMessageType.IdAllocation,
				};
			}

			if (idAllocationBatchMessage !== undefined) {
				this.outbox.submitIdAllocation(idAllocationBatchMessage);
			}
		}
	}

	private submit(
		containerRuntimeMessage: OutboundContainerRuntimeMessage,
		localOpMetadata: unknown = undefined,
		metadata: Record<string, unknown> | undefined = undefined,
	): void {
		this.verifyNotClosed();
		this.verifyCanSubmitOps();

		// There should be no ops in detached container state!
		assert(
			this.attachState !== AttachState.Detached,
			0x132 /* "sending ops in detached container" */,
		);

		const serializedContent = JSON.stringify(containerRuntimeMessage);

		// Note that the real (non-proxy) delta manager is used here to get the readonly info. This is because
		// container runtime's ability to submit ops depend on the actual readonly state of the delta manager.
		if (this.innerDeltaManager.readOnlyInfo.readonly) {
			this.mc.logger.sendTelemetryEvent({
				eventName: "SubmitOpInReadonly",
				connected: this.connected,
			});
		}

		const type = containerRuntimeMessage.type;
		const message: BatchMessage = {
			contents: serializedContent,
			type,
			metadata,
			localOpMetadata,
			referenceSequenceNumber: this.deltaManager.lastSequenceNumber,
		};

		try {
			// Submit an IdAllocation op if any Ids have been generated since
			// the last op was submitted. Don't submit another if it's an IdAllocation
			// op as that means we're in resubmission flow and we don't want to send
			// IdRanges out of order.
			this.maybeSubmitIdAllocationOp(type);

			// If this is attach message for new data store, and we are in a batch, send this op out of order
			// Is it safe:
			//    Yes, this should be safe reordering. Newly created data stores are not visible through API surface.
			//    They become visible only when aliased, or handle to some sub-element of newly created datastore
			//    is stored in some DDS, i.e. only after some other op.
			// Why:
			//    Attach ops are large, and expensive to process. Plus there are scenarios where a lot of new data
			//    stores are created, causing issues like relay service throttling (too many ops) and catastrophic
			//    failure (batch is too large). Pushing them earlier and outside of main batch should alleviate
			//    these issues.
			// Cons:
			//    1. With large batches, relay service may throttle clients. Clients may disconnect while throttled.
			//    This change creates new possibility of a lot of newly created data stores never being referenced
			//    because client died before it had a change to submit the rest of the ops. This will create more
			//    garbage that needs to be collected leveraging GC (Garbage Collection) feature.
			//    2. Sending ops out of order means they are excluded from rollback functionality. This is not an issue
			//    today as rollback can't undo creation of data store. To some extent not sending them is a bigger
			//    issue than sending.
			// Please note that this does not change file format, so it can be disabled in the future if this
			// optimization no longer makes sense (for example, batch compression may make it less appealing).
			if (
				this.currentlyBatching() &&
				type === ContainerMessageType.Attach &&
				this.disableAttachReorder !== true
			) {
				this.outbox.submitAttach(message);
			} else if (type === ContainerMessageType.BlobAttach) {
				// BlobAttach ops must have their metadata visible and cannot be grouped (see opGroupingManager.ts)
				this.outbox.submitBlobAttach(message);
			} else {
				this.outbox.submit(message);
			}

			if (!this.currentlyBatching()) {
				this.flush();
			} else {
				this.scheduleFlush();
			}
		} catch (error) {
			this.closeFn(error as GenericError);
			throw error;
		}

		if (this.isContainerMessageDirtyable(containerRuntimeMessage)) {
			this.updateDocumentDirtyState(true);
		}
	}

	private scheduleFlush() {
		if (this.flushTaskExists) {
			return;
		}

		this.flushTaskExists = true;
		const flush = () => {
			this.flushTaskExists = false;
			try {
				this.flush();
			} catch (error) {
				this.closeFn(error as GenericError);
			}
		};

		switch (this.flushMode) {
			case FlushMode.TurnBased:
				// When in TurnBased flush mode the runtime will buffer operations in the current turn and send them as a single
				// batch at the end of the turn
				// eslint-disable-next-line @typescript-eslint/no-floating-promises
				Promise.resolve().then(flush);
				break;

			// FlushModeExperimental is experimental and not exposed directly in the runtime APIs
			case FlushModeExperimental.Async as unknown as FlushMode:
				// When in Async flush mode, the runtime will accumulate all operations across JS turns and send them as a single
				// batch when all micro-tasks are complete.
				// Compared to TurnBased, this flush mode will capture more ops into the same batch.
				setTimeout(flush, 0);
				break;

			default:
				assert(
					this._orderSequentiallyCalls > 0,
					0x587 /* Unreachable unless running under orderSequentially */,
				);
				break;
		}
	}

	private submitSummaryMessage(contents: ISummaryContent, referenceSequenceNumber: number) {
		this.verifyNotClosed();
		assert(
			this.connected,
			0x133 /* "Container disconnected when trying to submit system message" */,
		);

		// System message should not be sent in the middle of the batch.
		assert(this.outbox.isEmpty, 0x3d4 /* System op in the middle of a batch */);

		// back-compat: ADO #1385: Make this call unconditional in the future
		return this.submitSummaryFn !== undefined
			? this.submitSummaryFn(contents, referenceSequenceNumber)
			: this.submitFn(MessageType.Summarize, contents, false);
	}

	/**
	 * Throw an error if the runtime is closed.  Methods that are expected to potentially
	 * be called after dispose due to asynchrony should not call this.
	 */
	private verifyNotClosed() {
		if (this._disposed) {
			throw new Error("Runtime is closed");
		}
	}

	private verifyCanSubmitOps() {
		if (this.ensureNoDataModelChangesCalls > 0) {
			const errorMessage =
				"Op was submitted from within a `ensureNoDataModelChanges` callback";
			if (this.opReentryCallsToReport > 0) {
				this.mc.logger.sendTelemetryEvent(
					{ eventName: "OpReentry" },
					// We need to capture the call stack in order to inspect the source of this usage pattern
					getLongStack(() => new UsageError(errorMessage)),
				);
				this.opReentryCallsToReport--;
			}

			// Creating ops while processing ops can lead
			// to undefined behavior and events observed in the wrong order.
			// For example, we have two callbacks registered for a DDS, A and B.
			// Then if on change #1 callback A creates change #2, the invocation flow will be:
			//
			// A because of #1
			// A because of #2
			// B because of #2
			// B because of #1
			//
			// The runtime must enforce op coherence by not allowing ops to be submitted
			// while ops are being processed.
			if (this.enableOpReentryCheck) {
				throw new UsageError(errorMessage);
			}
		}
	}

	private reSubmitBatch(batch: IPendingBatchMessage[]) {
		this.orderSequentially(() => {
			for (const message of batch) {
				this.reSubmit(message);
			}
		});
		this.flush();
	}

	private reSubmit(message: IPendingBatchMessage) {
		// Need to parse from string for back-compat
		const containerRuntimeMessage = this.parseLocalOpContent(message.content);
		this.reSubmitCore(containerRuntimeMessage, message.localOpMetadata, message.opMetadata);
	}

	/**
	 * Finds the right store and asks it to resubmit the message. This typically happens when we
	 * reconnect and there are pending messages.
	 * @param message - The original LocalContainerRuntimeMessage.
	 * @param localOpMetadata - The local metadata associated with the original message.
	 */
	private reSubmitCore(
		message: LocalContainerRuntimeMessage,
		localOpMetadata: unknown,
		opMetadata: Record<string, unknown> | undefined,
	) {
		switch (message.type) {
			case ContainerMessageType.FluidDataStoreOp:
				// For Operations, call resubmitDataStoreOp which will find the right store
				// and trigger resubmission on it.
				this.dataStores.resubmitDataStoreOp(message.contents, localOpMetadata);
				break;
			case ContainerMessageType.Attach:
			case ContainerMessageType.Alias:
			case ContainerMessageType.IdAllocation: {
				this.submit(message, localOpMetadata);
				break;
			}
			case ContainerMessageType.ChunkedOp:
				throw new Error(`chunkedOp not expected here`);
			case ContainerMessageType.BlobAttach:
				this.blobManager.reSubmit(opMetadata);
				break;
			case ContainerMessageType.Rejoin:
				this.submit(message);
				break;
			default: {
				// This case should be very rare - it would imply an op was stashed from a
				// future version of runtime code and now is being applied on an older version
				const compatBehavior = message.compatDetails?.behavior;
				if (compatBehaviorAllowsMessageType(message.type, compatBehavior)) {
					this.logger.sendTelemetryEvent({
						eventName: "resubmitUnrecognizedMessageTypeAllowed",
						messageDetails: { type: message.type, compatBehavior },
					});
				} else {
					const error = DataProcessingError.create(
						"Resubmitting runtime message of unknown type",
						"reSubmitCore",
						undefined /* sequencedMessage */,
						{
							messageDetails: JSON.stringify({
								type: message.type,
								compatBehavior,
							}),
						},
					);
					this.closeFn(error);
					throw error;
				}
			}
		}
	}

	private rollback(content: string | undefined, localOpMetadata: unknown) {
		// Need to parse from string for back-compat
		const { type, contents } = this.parseLocalOpContent(content);
		switch (type) {
			case ContainerMessageType.FluidDataStoreOp:
				// For operations, call rollbackDataStoreOp which will find the right store
				// and trigger rollback on it.
				this.dataStores.rollbackDataStoreOp(contents, localOpMetadata);
				break;
			default:
				// Don't check message.compatDetails because this is for rolling back a local op so the type will be known
				throw new Error(`Can't rollback ${type}`);
		}
	}

	/** Implementation of ISummarizerInternalsProvider.refreshLatestSummaryAck */
	public async refreshLatestSummaryAck(options: IRefreshSummaryAckOptions) {
		const { proposalHandle, ackHandle, summaryRefSeq, summaryLogger } = options;
		// proposalHandle is always passed from RunningSummarizer.
		assert(proposalHandle !== undefined, 0x766 /* proposalHandle should be available */);
		const readAndParseBlob = async <T>(id: string) => readAndParse<T>(this.storage, id);
		const result = await this.summarizerNode.refreshLatestSummary(
			proposalHandle,
			summaryRefSeq,
		);

		/**
		 * When refreshing a summary ack, this check indicates a new ack of a summary that is newer than the
		 * current summary that is tracked, but this summarizer runtime did not produce/track that summary. Thus
		 * it needs to refresh its state. Today refresh is done by fetching the latest snapshot to update the cache
		 * and then close as the current main client is likely to be re-elected as the parent summarizer again.
		 */
		if (!result.isSummaryTracked && result.isSummaryNewer) {
			const fetchResult = await this.fetchLatestSnapshotFromStorage(
				summaryLogger,
				{
					eventName: "RefreshLatestSummaryAckFetch",
					ackHandle,
					targetSequenceNumber: summaryRefSeq,
				},
				readAndParseBlob,
			);

			/**
			 * If the fetched snapshot is older than the one for which the ack was received, close the container.
			 * This should never happen because an ack should be sent after the latest summary is updated in the server.
			 * However, there are couple of scenarios where it's possible:
			 * 1. A file was modified externally resulting in modifying the snapshot's sequence number. This can lead to
			 * the document being unusable and we should not proceed.
			 * 2. The server DB failed after the ack was sent which may delete the corresponding snapshot. Ideally, in
			 * such cases, the file will be rolled back along with the ack and we will eventually reach a consistent
			 * state.
			 */
			if (fetchResult.latestSnapshotRefSeq < summaryRefSeq) {
				const error = DataProcessingError.create(
					"Fetched snapshot is older than the received ack",
					"RefreshLatestSummaryAck",
					undefined /* sequencedMessage */,
					{
						ackHandle,
						summaryRefSeq,
						fetchedSnapshotRefSeq: fetchResult.latestSnapshotRefSeq,
					},
				);
				this.disposeFn(error);
				throw error;
			}

			await this.closeStaleSummarizer("RefreshLatestSummaryAckFetch");
			return;
		}

		// Notify the garbage collector so it can update its latest summary state.
		await this.garbageCollector.refreshLatestSummary(result);
	}

	/**
	 * Fetches the latest snapshot from storage to refresh the cache as a performance optimization and closes the
	 * summarizer to reload from new state.
	 * @param summaryLogger - logger to use when fetching snapshot from storage
	 * @returns a generic summarization error
	 */
	private async prefetchLatestSummaryThenClose(
		summaryLogger: ITelemetryLoggerExt,
	): Promise<IBaseSummarizeResult> {
		const readAndParseBlob = async <T>(id: string) => readAndParse<T>(this.storage, id);

		// This is a performance optimization as the same parent is likely to be elected again, and would use its
		// cache to fetch the snapshot instead of the network.
		await this.fetchLatestSnapshotFromStorage(
			summaryLogger,
			{
				eventName: "RefreshLatestSummaryFromServerFetch",
			},
			readAndParseBlob,
		);

		await this.closeStaleSummarizer("RefreshLatestSummaryFromServerFetch");

		return {
			stage: "base",
			error: "summary state stale - Unsupported option 'refreshLatestAck'",
			referenceSequenceNumber: this.deltaManager.lastSequenceNumber,
			minimumSequenceNumber: this.deltaManager.minimumSequenceNumber,
		};
	}

	private async closeStaleSummarizer(codePath: string): Promise<void> {
		// Delay before restarting summarizer to prevent the summarizer from restarting too frequently.
		await delay(this.closeSummarizerDelayMs);
		this._summarizer?.stop("latestSummaryStateStale");
		this.disposeFn();
	}

	/**
	 * Downloads the latest snapshot from storage.
	 * By default, it also closes the container after downloading the snapshot. However, this may be
	 * overridden via options.
	 */
	private async fetchLatestSnapshotFromStorage(
		logger: ITelemetryLoggerExt,
		event: ITelemetryGenericEvent,
		readAndParseBlob: ReadAndParseBlob,
	): Promise<{ snapshotTree: ISnapshotTree; versionId: string; latestSnapshotRefSeq: number }> {
		return PerformanceEvent.timedExecAsync(
			logger,
			event,
			async (perfEvent: {
				end: (arg0: {
					getVersionDuration?: number | undefined;
					getSnapshotDuration?: number | undefined;
					snapshotRefSeq?: number | undefined;
					snapshotVersion?: string | undefined;
				}) => void;
			}) => {
				const stats: {
					getVersionDuration?: number;
					getSnapshotDuration?: number;
					snapshotRefSeq?: number;
					snapshotVersion?: string;
				} = {};
				const trace = Trace.start();

				const versions = await this.storage.getVersions(
					null,
					1,
					"prefetchLatestSummaryBeforeClose",
					FetchSource.noCache,
				);
				assert(
					!!versions && !!versions[0],
					0x137 /* "Failed to get version from storage" */,
				);
				stats.getVersionDuration = trace.trace().duration;

				const maybeSnapshot = await this.storage.getSnapshotTree(versions[0]);
				assert(!!maybeSnapshot, 0x138 /* "Failed to get snapshot from storage" */);
				stats.getSnapshotDuration = trace.trace().duration;
				const latestSnapshotRefSeq = await seqFromTree(maybeSnapshot, readAndParseBlob);
				stats.snapshotRefSeq = latestSnapshotRefSeq;
				stats.snapshotVersion = versions[0].id;

				perfEvent.end(stats);
				return {
					snapshotTree: maybeSnapshot,
					versionId: versions[0].id,
					latestSnapshotRefSeq,
				};
			},
		);
	}

	public async getPendingLocalState(props?: IGetPendingLocalStateProps): Promise<unknown> {
		return PerformanceEvent.timedExecAsync(
			this.mc.logger,
			{
				eventName: "getPendingLocalState",
				notifyImminentClosure: props?.notifyImminentClosure,
			},
			async (event) => {
				this.verifyNotClosed();
				const waitBlobsToAttach = props?.notifyImminentClosure;
				const stopBlobAttachingSignal = props?.stopBlobAttachingSignal;
				if (this._orderSequentiallyCalls !== 0) {
					throw new UsageError("can't get state during orderSequentially");
				}
				// Flush pending batch.
				// getPendingLocalState() is only exposed through Container.closeAndGetPendingLocalState(), so it's safe
				// to close current batch.
				this.flush();
				const pendingAttachmentBlobs = waitBlobsToAttach
					? await this.blobManager.attachAndGetPendingBlobs(stopBlobAttachingSignal)
					: undefined;
				const pending = this.pendingStateManager.getLocalState();
				if (!pendingAttachmentBlobs && !this.hasPendingMessages()) {
					return; // no pending state to save
				}

				const pendingIdCompressorState = this.idCompressor?.serialize(true);

				const pendingState: IPendingRuntimeState = {
					pending,
					pendingAttachmentBlobs,
					pendingIdCompressorState,
				};
				event.end({
					attachmentBlobsSize: Object.keys(pendingAttachmentBlobs ?? {}).length,
					pendingOpsSize: pending?.pendingStates.length,
				});
				return pendingState;
			},
		);
	}

	public summarizeOnDemand(options: IOnDemandSummarizeOptions): ISummarizeResults {
		if (this.isSummarizerClient) {
			return this.summarizer.summarizeOnDemand(options);
		} else if (this.summaryManager !== undefined) {
			return this.summaryManager.summarizeOnDemand(options);
		} else {
			// If we're not the summarizer, and we don't have a summaryManager, we expect that
			// disableSummaries is turned on. We are throwing instead of returning a failure here,
			// because it is a misuse of the API rather than an expected failure.
			throw new UsageError(`Can't summarize, disableSummaries: ${this.summariesDisabled}`);
		}
	}

	public enqueueSummarize(options: IEnqueueSummarizeOptions): EnqueueSummarizeResult {
		if (this.isSummarizerClient) {
			return this.summarizer.enqueueSummarize(options);
		} else if (this.summaryManager !== undefined) {
			return this.summaryManager.enqueueSummarize(options);
		} else {
			// If we're not the summarizer, and we don't have a summaryManager, we expect that
			// generateSummaries is turned off. We are throwing instead of returning a failure here,
			// because it is a misuse of the API rather than an expected failure.
			throw new UsageError(`Can't summarize, disableSummaries: ${this.summariesDisabled}`);
		}
	}

	/**
	 * Forms a function that will create and retrieve a Summarizer.
	 */
	private formCreateSummarizerFn(loader: ILoader) {
		return async () => {
			return createSummarizer(loader, `/${summarizerRequestUrl}`);
		};
	}

	private validateSummaryHeuristicConfiguration(configuration: ISummaryConfigurationHeuristics) {
		// eslint-disable-next-line no-restricted-syntax
		for (const prop in configuration) {
			if (typeof configuration[prop] === "number" && configuration[prop] < 0) {
				throw new UsageError(
					`Summary heuristic configuration property "${prop}" cannot be less than 0`,
				);
			}
		}
		if (configuration.minIdleTime > configuration.maxIdleTime) {
			throw new UsageError(
				`"minIdleTime" [${configuration.minIdleTime}] cannot be greater than "maxIdleTime" [${configuration.maxIdleTime}]`,
			);
		}
	}

	private get groupedBatchingEnabled(): boolean {
		const killSwitch = this.mc.config.getBoolean(
			"Fluid.ContainerRuntime.DisableGroupedBatching",
		);
		return killSwitch !== true && this.runtimeOptions.enableGroupedBatching;
	}
}<|MERGE_RESOLUTION|>--- conflicted
+++ resolved
@@ -737,49 +737,6 @@
 	}
 
 	/**
-<<<<<<< HEAD
-=======
-	 * @deprecated use loadRuntime instead.
-	 * Load the stores from a snapshot and returns the runtime.
-	 * @param context - Context of the container.
-	 * @param registryEntries - Mapping to the stores.
-	 * @param requestHandler - Request handlers for the container runtime
-	 * @param runtimeOptions - Additional options to be passed to the runtime
-	 * @param existing - (optional) When loading from an existing snapshot. Precedes context.existing if provided
-	 * @param containerRuntimeCtor - (optional) Constructor to use to create the ContainerRuntime instance. This
-	 * allows mixin classes to leverage this method to define their own async initializer.
-	 */
-	public static async load(
-		context: IContainerContext,
-		registryEntries: NamedFluidDataStoreRegistryEntries,
-		requestHandler?: (request: IRequest, runtime: IContainerRuntime) => Promise<IResponse>,
-		runtimeOptions: IContainerRuntimeOptions = {},
-		containerScope: FluidObject = context.scope,
-		existing?: boolean,
-		containerRuntimeCtor: typeof ContainerRuntime = ContainerRuntime,
-	): Promise<ContainerRuntime> {
-		let existingFlag = true;
-		if (!existing) {
-			existingFlag = false;
-		}
-		return this.loadRuntime({
-			context,
-			registryEntries,
-			existing: existingFlag,
-			runtimeOptions,
-			containerScope,
-			containerRuntimeCtor,
-			requestHandler,
-			provideEntryPoint: () => {
-				throw new UsageError(
-					"ContainerRuntime.load is deprecated and should no longer be used",
-				);
-			},
-		});
-	}
-
-	/**
->>>>>>> 07deef4f
 	 * Load the stores from a snapshot and returns the runtime.
 	 * @param params - An object housing the runtime properties:
 	 * - context - Context of the container.
