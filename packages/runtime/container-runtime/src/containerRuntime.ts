--- conflicted
+++ resolved
@@ -84,19 +84,14 @@
     SummarizeInternalFn,
     CreateChildSummarizerNodeFn,
 } from "@fluidframework/runtime-definitions";
-<<<<<<< HEAD
 import {
-    ComponentSerializer,
+    FluidSerializer,
     SummaryTracker,
-    unreachableCase,
     SummaryTreeBuilder,
     SummarizerNode,
     convertToSummaryTree,
     RequestParser,
 } from "@fluidframework/runtime-utils";
-=======
-import { FluidSerializer, SummaryTracker, RequestParser } from "@fluidframework/runtime-utils";
->>>>>>> 969f551b
 import { v4 as uuid } from "uuid";
 import { FluidDataStoreContext, LocalFluidDataStoreContext, RemotedFluidDataStoreContext } from "./componentContext";
 import { FluidHandleContext } from "./componentHandleContext";
@@ -659,16 +654,11 @@
         private readonly context: IContainerContext,
         private readonly registry: IFluidDataStoreRegistry,
         chunks: [string, string[]][],
-<<<<<<< HEAD
         private readonly runtimeOptions: IContainerRuntimeOptions = {
             generateSummaries: true,
             enableWorker: false,
         },
-        private readonly containerScope: IComponent & IFluidObject,
-=======
-        private readonly runtimeOptions: IContainerRuntimeOptions = { generateSummaries: true, enableWorker: false },
         private readonly containerScope: IFluidObject & IFluidObject,
->>>>>>> 969f551b
         private readonly requestHandler?: (request: IRequest, runtime: IContainerRuntime) => Promise<IResponse>,
     ) {
         super();
@@ -800,13 +790,8 @@
             this,
             () => this.summaryConfiguration,
             async (full: boolean, safe: boolean) => this.generateSummary(full, safe),
-<<<<<<< HEAD
             async (propHandle, ackHandle, refSeq) => this.refreshLatestSummaryAck(propHandle, ackHandle, refSeq),
-            this.IComponentHandleContext,
-=======
-            (summContext, refSeq) => this.refreshLatestSummaryAck(summContext, refSeq),
             this.IFluidHandleContext,
->>>>>>> 969f551b
             this.previousState.summaryCollection);
 
         // Create the SummaryManager and mark the initial state
@@ -1270,12 +1255,8 @@
             this.storage,
             this.containerScope,
             this.summaryTracker.createOrGetChild(id, this.deltaManager.lastSequenceNumber),
-<<<<<<< HEAD
             this.summarizerNode.getCreateChildFn(this.deltaManager.lastSequenceNumber, id),
-            (cr: IComponentRuntimeChannel) => this.bindComponent(cr),
-=======
             (cr: IFluidDataStoreChannel) => this.bindComponent(cr),
->>>>>>> 969f551b
             props);
 
         const deferred = new Deferred<FluidDataStoreContext>();
@@ -1301,14 +1282,9 @@
             this.storage,
             this.containerScope,
             this.summaryTracker.createOrGetChild(id, this.deltaManager.lastSequenceNumber),
-<<<<<<< HEAD
             this.summarizerNode.getCreateChildFn(this.deltaManager.lastSequenceNumber, id),
-            (cr: IComponentRuntimeChannel) => this.bindComponent(cr),
-            undefined /* #1635: Remove LocalComponentContext createProps */);
-=======
             (cr: IFluidDataStoreChannel) => this.bindComponent(cr),
             undefined /* #1635: Remove LocalFluidDataStoreContext createProps */);
->>>>>>> 969f551b
 
         const deferred = new Deferred<FluidDataStoreContext>();
         this.contextsDeferred.set(id, deferred);
