--- conflicted
+++ resolved
@@ -1296,13 +1296,7 @@
 			config: {
 				compressionOptions,
 				maxBatchSizeInBytes: runtimeOptions.maxBatchSizeInBytes,
-<<<<<<< HEAD
-				disablePartialFlush:
-					this.mc.config.getBoolean("Fluid.ContainerRuntime.DisablePartialFlush") ===
-					true,
-=======
 				disablePartialFlush: disablePartialFlush === true,
->>>>>>> 7eef70a4
 			},
 			logger: this.mc.logger,
 		});
