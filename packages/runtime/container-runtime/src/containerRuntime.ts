--- conflicted
+++ resolved
@@ -180,11 +180,8 @@
 	OpSplitter,
 	RemoteMessageProcessor,
 } from "./opLifecycle";
-<<<<<<< HEAD
 import { createSessionId, IdCompressor } from "./id-compressor";
-=======
 import { DeltaManagerSummarizerProxy } from "./deltaManagerSummarizerProxy";
->>>>>>> 6d6f828b
 
 export enum ContainerMessageType {
 	// An op to be delivered to store
