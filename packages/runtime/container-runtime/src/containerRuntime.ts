--- conflicted
+++ resolved
@@ -2715,14 +2715,9 @@
 				return;
 			}
 
-<<<<<<< HEAD
 			const batchStart: BatchStartInfo = inboundResult.batchStart;
-			const result = this.duplicateBatchDetector.processInboundBatch(batchStart);
-			if (result.duplicate) {
-=======
-			const result = this.duplicateBatchDetector?.processInboundBatch(inboundBatch);
+			const result = this.duplicateBatchDetector?.processInboundBatch(batchStart);
 			if (result?.duplicate) {
->>>>>>> de91c3a6
 				const error = new DataCorruptionError(
 					"Duplicate batch - The same batch was sequenced twice",
 					{ batchId: batchStart.batchId },
