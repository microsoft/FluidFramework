/*!
 * Copyright (c) Microsoft Corporation. All rights reserved.
 * Licensed under the MIT License.
 */

import { strict as assert } from "assert";
import { EventEmitter } from "events";
import { TaskManagerFactory } from "@fluidframework/agent-scheduler";
import { ITelemetryLogger } from "@fluidframework/common-definitions";
import {
    IFluidObject,
    IFluidRouter,
    IFluidHandleContext,
    IFluidSerializer,
    IRequest,
    IResponse,
    IFluidHandle,
} from "@fluidframework/core-interfaces";
import {
    IAudience,
    IFluidTokenProvider,
    IContainerContext,
    IDeltaManager,
    IDeltaSender,
    ILoader,
    IRuntime,
    IRuntimeState,
    ContainerWarning,
    ICriticalContainerError,
    AttachState,
} from "@fluidframework/container-definitions";
import { IContainerRuntime, IContainerRuntimeDirtyable } from "@fluidframework/container-runtime-definitions";
import {
    Deferred,
    Trace,
    unreachableCase,
} from "@fluidframework/common-utils";
import {
    ChildLogger,
    raiseConnectedEvent,
    PerformanceEvent,
} from "@fluidframework/telemetry-utils";
import { IDocumentStorageService, ISummaryContext } from "@fluidframework/driver-definitions";
import {
    BlobCacheStorageService,
    buildSnapshotTree,
    readAndParse,
    readAndParseFromBlobs,
} from "@fluidframework/driver-utils";
import { CreateContainerError } from "@fluidframework/container-utils";
import {
    BlobTreeEntry,
    TreeTreeEntry,
} from "@fluidframework/protocol-base";
import {
    IClientDetails,
    IDocumentMessage,
    IHelpMessage,
    IQuorum,
    ISequencedDocumentMessage,
    ISignalMessage,
    ISnapshotTree,
    ISummaryConfiguration,
    ISummaryContent,
    ISummaryTree,
    ITree,
    MessageType,
    IVersion,
} from "@fluidframework/protocol-definitions";
import {
    FlushMode,
    IAttachMessage,
    InboundAttachMessage,
    IFluidDataStoreContext,
    IFluidDataStoreContextDetached,
    IFluidDataStoreRegistry,
    IFluidDataStoreChannel,
    IEnvelope,
    IInboundSignalMessage,
    ISignalEnvelop,
    NamedFluidDataStoreRegistryEntries,
    ISummaryTreeWithStats,
    ISummaryStats,
    ISummarizeInternalResult,
    SummarizeInternalFn,
    CreateChildSummarizerNodeFn,
    CreateChildSummarizerNodeParam,
    CreateSummarizerNodeSource,
    IAgentScheduler,
    ITaskManager,
    ISummarizeResult,
} from "@fluidframework/runtime-definitions";
import {
    FluidSerializer,
    SummaryTracker,
    SummaryTreeBuilder,
    SummarizerNode,
    convertToSummaryTree,
    RequestParser,
    requestFluidObject,
} from "@fluidframework/runtime-utils";
import { v4 as uuid } from "uuid";
import {
    FluidDataStoreContext,
    LocalFluidDataStoreContext,
    LocalDetachedFluidDataStoreContext,
    RemotedFluidDataStoreContext,
    createAttributesBlob,
    currentSnapshotFormatVersion,
    IFluidDataStoreAttributes,
} from "./dataStoreContext";
import { ContainerFluidHandleContext } from "./containerHandleContext";
import { FluidDataStoreRegistry } from "./dataStoreRegistry";
import { debug } from "./debug";
import { ISummarizerRuntime, Summarizer } from "./summarizer";
import { SummaryManager, summarizerClientType } from "./summaryManager";
import { analyzeTasks } from "./taskAnalyzer";
import { DeltaScheduler } from "./deltaScheduler";
import { ReportOpPerfTelemetry } from "./connectionTelemetry";
import { SummaryCollection } from "./summaryCollection";
import { PendingStateManager } from "./pendingStateManager";
import { pkgVersion } from "./packageVersion";
import { BlobManager } from "./blobManager";
import { convertSnapshotToSummaryTree } from "./utils";

const chunksBlobName = ".chunks";

export enum ContainerMessageType {
    // An op to be delivered to store
    FluidDataStoreOp = "component",

    // Creates a new store
    Attach = "attach",

    // Chunked operation.
    ChunkedOp = "chunkedOp",

    BlobAttach = "blobAttach",
}

export interface IChunkedOp {
    chunkId: number;

    totalChunks: number;

    contents: string;

    originalType: MessageType | ContainerMessageType;
}

export interface ContainerRuntimeMessage {
    contents: any;
    type: ContainerMessageType;
}

export interface IPreviousState {
    summaryCollection?: SummaryCollection,
    reload?: boolean,

    // only one (or zero) of these will be defined. the summarizing Summarizer will resolve the deferred promise, and
    // the SummaryManager that spawned it will have that deferred's promise
    nextSummarizerP?: Promise<Summarizer>,
    nextSummarizerD?: Deferred<Summarizer>,
}

export interface IGeneratedSummaryData {
    readonly summaryStats: ISummaryStats;
    readonly generateDuration?: number;
}

export interface IUploadedSummaryData {
    readonly handle: string;
    readonly uploadDuration?: number;
}

export interface IUnsubmittedSummaryData extends Partial<IGeneratedSummaryData>, Partial<IUploadedSummaryData> {
    readonly referenceSequenceNumber: number;
    readonly submitted: false;
    readonly reason: "disconnected";
}

export interface ISubmittedSummaryData extends IGeneratedSummaryData, IUploadedSummaryData {
    readonly referenceSequenceNumber: number;
    readonly submitted: true;
    readonly clientSequenceNumber: number;
    readonly submitOpDuration?: number;
}

export type GenerateSummaryData = IUnsubmittedSummaryData | ISubmittedSummaryData;

// Consider idle 5s of no activity. And snapshot if a minute has gone by with no snapshot.
const IdleDetectionTime = 5000;

const DefaultSummaryConfiguration: ISummaryConfiguration = {
    idleTime: IdleDetectionTime,

    maxTime: IdleDetectionTime * 12,

    // Snapshot if 1000 ops received since last snapshot.
    maxOps: 1000,

    // Wait 10 minutes for summary ack
    maxAckWaitTime: 600000,
};

/**
 * Options for container runtime.
 */
export interface IContainerRuntimeOptions {
    // Flag that will generate summaries if connected to a service that supports them.
    // This defaults to true and must be explicitly set to false to disable.
    generateSummaries?: boolean;

    // Experimental flag that will execute tasks in web worker if connected to a service that supports them.
    enableWorker?: boolean;

    // Delay before first attempt to spawn summarizing container
    initialSummarizerDelayMs?: number;

    // Flag to enable summarizing with new SummarizerNode strategy.
    // Enabling this feature will allow data stores that fail to summarize to
    // try to still summarize based on previous successful summary + ops since.
    // Enabled by default.
    enableSummarizerNode?: boolean;
}

interface IRuntimeMessageMetadata {
    batch?: boolean;
}

export function isRuntimeMessage(message: ISequencedDocumentMessage): boolean {
    switch (message.type) {
        case ContainerMessageType.FluidDataStoreOp:
        case ContainerMessageType.ChunkedOp:
        case ContainerMessageType.Attach:
        case ContainerMessageType.BlobAttach:
        case MessageType.Operation:
            return true;
        default:
            return false;
    }
}

export function unpackRuntimeMessage(message: ISequencedDocumentMessage) {
    if (message.type === MessageType.Operation) {
        // legacy op format?
        if (message.contents.address !== undefined && message.contents.type === undefined) {
            message.type = ContainerMessageType.FluidDataStoreOp;
        } else {
            // new format
            const innerContents = message.contents as ContainerRuntimeMessage;
            assert(innerContents.type !== undefined);
            message.type = innerContents.type;
            message.contents = innerContents.contents;
        }
        assert(isRuntimeMessage(message));
    } else {
        // Legacy format, but it's already "unpacked",
        // i.e. message.type is actually ContainerMessageType.
        // Nothing to do in such case.
    }
    return message;
}

export class ScheduleManager {
    private readonly deltaScheduler: DeltaScheduler;
    private pauseSequenceNumber: number | undefined;
    private pauseClientId: string | undefined;

    private paused = false;
    private localPaused = false;
    private batchClientId: string | undefined;

    constructor(
        private readonly deltaManager: IDeltaManager<ISequencedDocumentMessage, IDocumentMessage>,
        private readonly emitter: EventEmitter,
        private readonly logger: ITelemetryLogger,
    ) {
        this.deltaScheduler = new DeltaScheduler(
            this.deltaManager,
            ChildLogger.create(this.logger, "DeltaScheduler"),
        );

        // Listen for delta manager sends and add batch metadata to messages
        this.deltaManager.on("prepareSend", (messages: IDocumentMessage[]) => {
            if (messages.length === 0) {
                return;
            }

            // First message will have the batch flag set to true if doing a batched send
            const firstMessageMetadata = messages[0].metadata as IRuntimeMessageMetadata;
            if (!firstMessageMetadata || !firstMessageMetadata.batch) {
                return;
            }

            // If only length one then clear
            if (messages.length === 1) {
                delete messages[0].metadata;
                return;
            }

            // Set the batch flag to false on the last message to indicate the end of the send batch
            const lastMessage = messages[messages.length - 1];
            lastMessage.metadata = { ...lastMessage.metadata, ...{ batch: false } };
        });

        // Listen for updates and peek at the inbound
        this.deltaManager.inbound.on(
            "push",
            (message: ISequencedDocumentMessage) => {
                this.trackPending(message);
                this.updatePauseState(message.sequenceNumber);
            });

        const allPending = this.deltaManager.inbound.toArray();
        for (const pending of allPending) {
            this.trackPending(pending);
        }

        // Based on track pending update the pause state
        this.updatePauseState(this.deltaManager.lastSequenceNumber);
    }

    public beginOperation(message: ISequencedDocumentMessage) {
        if (this.batchClientId !== message.clientId) {
            // As a back stop for any bugs marking the end of a batch - if the client ID flipped, we
            // consider the previous batch over.
            if (this.batchClientId) {
                this.emitter.emit("batchEnd", "Did not receive real batchEnd message", undefined);
                this.deltaScheduler.batchEnd();

                this.logger.sendTelemetryEvent({
                    eventName: "BatchEndNotReceived",
                    clientId: this.batchClientId,
                    sequenceNumber: message.sequenceNumber,
                });
            }

            // This could be the beginning of a new batch or an individual message.
            this.emitter.emit("batchBegin", message);
            this.deltaScheduler.batchBegin();

            const batch = (message?.metadata as IRuntimeMessageMetadata)?.batch;
            if (batch) {
                this.batchClientId = message.clientId;
            } else {
                this.batchClientId = undefined;
            }
        }
    }

    public endOperation(error: any | undefined, message: ISequencedDocumentMessage) {
        if (error) {
            this.batchClientId = undefined;
            this.emitter.emit("batchEnd", error, message);
            this.deltaScheduler.batchEnd();
            return;
        }

        this.updatePauseState(message.sequenceNumber);

        const batch = (message?.metadata as IRuntimeMessageMetadata)?.batch;
        // If no batchClientId has been set then we're in an individual batch. Else, if we get
        // batch end metadata, this is end of the current batch.
        if (!this.batchClientId || batch === false) {
            this.batchClientId = undefined;
            this.emitter.emit("batchEnd", undefined, message);
            this.deltaScheduler.batchEnd();
            return;
        }
    }

    // eslint-disable-next-line @typescript-eslint/promise-function-async
    public pause(): Promise<void> {
        this.paused = true;
        return this.deltaManager.inbound.systemPause();
    }

    public resume() {
        this.paused = false;
        if (!this.localPaused) {
            this.deltaManager.inbound.systemResume();
        }
    }

    private setPaused(localPaused: boolean) {
        // Return early if no change in value
        if (this.localPaused === localPaused) {
            return;
        }

        this.localPaused = localPaused;
        if (localPaused || this.paused) {
            // eslint-disable-next-line @typescript-eslint/no-floating-promises
            this.deltaManager.inbound.systemPause();
        } else {
            this.deltaManager.inbound.systemResume();
        }
    }

    private updatePauseState(sequenceNumber: number) {
        // If the inbound queue is ever empty we pause it and wait for new events
        if (this.deltaManager.inbound.length === 0) {
            this.setPaused(true);
            return;
        }

        // If no message has caused the pause flag to be set, or the next message up is not the one we need to pause at
        // then we simply continue processing
        if (!this.pauseSequenceNumber || sequenceNumber + 1 < this.pauseSequenceNumber) {
            this.setPaused(false);
        } else {
            // Otherwise the next message requires us to pause
            this.setPaused(true);
        }
    }

    private trackPending(message: ISequencedDocumentMessage) {
        const metadata = message.metadata as IRuntimeMessageMetadata | undefined;

        // Protocol messages are never part of a runtime batch of messages
        if (!isRuntimeMessage(message)) {
            this.pauseSequenceNumber = undefined;
            this.pauseClientId = undefined;
            return;
        }

        const batchMetadata = metadata ? metadata.batch : undefined;

        // If the client ID changes then we can move the pause point. If it stayed the same then we need to check.
        if (this.pauseClientId === message.clientId) {
            if (batchMetadata !== undefined) {
                // If batchMetadata is not undefined then if it's true we've begun a new batch - if false we've ended
                // the previous one
                this.pauseSequenceNumber = batchMetadata ? message.sequenceNumber : undefined;
                this.pauseClientId = batchMetadata ? this.pauseClientId : undefined;
            }
        } else {
            // We check the batch flag for the new clientID - if true we pause otherwise we reset the tracking data
            this.pauseSequenceNumber = batchMetadata ? message.sequenceNumber : undefined;
            this.pauseClientId = batchMetadata ? message.clientId : undefined;
        }
    }
}

export const taskSchedulerId = "_scheduler";

// Wraps the provided list of packages and augments with some system level services.
class ContainerRuntimeDataStoreRegistry extends FluidDataStoreRegistry {
    constructor(namedEntries: NamedFluidDataStoreRegistryEntries) {
        super([
            ...namedEntries,
            TaskManagerFactory.registryEntry,
        ]);
    }
}

/**
 * Represents the runtime of the container. Contains helper functions/state of the container.
 * It will define the store level mappings.
 */
export class ContainerRuntime extends EventEmitter
    implements IContainerRuntime, IContainerRuntimeDirtyable, IRuntime, ISummarizerRuntime {
    public get IContainerRuntime() { return this; }
    public get IContainerRuntimeDirtyable() { return this; }
    public get IFluidRouter() { return this; }

    // 0.24 back-compat attachingBeforeSummary
    public readonly runtimeVersion = pkgVersion;

    /**
     * Load the stores from a snapshot and returns the runtime.
     * @param context - Context of the container.
     * @param registry - Mapping to the stores.
     * @param requestHandlers - Request handlers for the container runtime
     * @param runtimeOptions - Additional options to be passed to the runtime
     */
    public static async load(
        context: IContainerContext,
        registryEntries: NamedFluidDataStoreRegistryEntries,
        requestHandler?: (request: IRequest, runtime: IContainerRuntime) => Promise<IResponse>,
        runtimeOptions?: IContainerRuntimeOptions,
        containerScope: IFluidObject = context.scope,
    ): Promise<ContainerRuntime> {
        // Back-compat: <= 0.18 loader
        if (context.deltaManager.lastSequenceNumber === undefined) {
            Object.defineProperty(context.deltaManager, "lastSequenceNumber", {
                // eslint-disable-next-line @typescript-eslint/no-unsafe-return
                get: () => (context.deltaManager as any).referenceSequenceNumber,
            });
        }

        const registry = new ContainerRuntimeDataStoreRegistry(registryEntries);

        const chunkId = context.baseSnapshot?.blobs[chunksBlobName];
        const chunks = context.baseSnapshot && chunkId ? context.storage ?
            await readAndParse<[string, string[]][]>(context.storage, chunkId) :
            readAndParseFromBlobs<[string, string[]][]>(context.baseSnapshot.blobs, chunkId) : [];

        const runtime = new ContainerRuntime(
            context,
            registry,
            chunks,
            runtimeOptions,
            containerScope,
            requestHandler);

        // Create all internal data stores if not already existing on storage or loaded a detached
        // container from snapshot(ex. draft mode).
        if (!context.existing) {
            await runtime.createRootDataStore(TaskManagerFactory.type, taskSchedulerId);
        }

        runtime.subscribeToLeadership();

        return runtime;
    }

    public get id(): string {
        return this.context.id;
    }

    public get parentBranch(): string | null {
        return this.context.parentBranch;
    }

    public get existing(): boolean {
        // eslint-disable-next-line @typescript-eslint/no-non-null-assertion
        return this.context.existing!;
    }

    public get options(): any {
        // eslint-disable-next-line @typescript-eslint/no-unsafe-return
        return this.context.options;
    }

    public get clientId(): string | undefined {
        return this.context.clientId;
    }

    public get clientDetails(): IClientDetails {
        return this.context.clientDetails;
    }

    public get deltaManager(): IDeltaManager<ISequencedDocumentMessage, IDocumentMessage> {
        return this.context.deltaManager;
    }

    public get storage(): IDocumentStorageService {
        // eslint-disable-next-line @typescript-eslint/no-non-null-assertion
        return this.context.storage!;
    }

    public get branch(): string {
        return this.context.branch;
    }

    public get snapshotFn(): (message: string) => Promise<void> {
        return this.context.snapshotFn;
    }

    public get reSubmitFn(): (type: ContainerMessageType, content: any, localOpMetadata: unknown) => void {
        // eslint-disable-next-line @typescript-eslint/unbound-method
        return this.reSubmit;
    }

    public get closeFn(): (error?: ICriticalContainerError) => void {
        return this.context.closeFn;
    }

    public get loader(): ILoader {
        return this.context.loader;
    }

    public get flushMode(): FlushMode {
        return this._flushMode;
    }

    public get scope(): IFluidObject {
        return this.containerScope;
    }

    public get IFluidDataStoreRegistry(): IFluidDataStoreRegistry {
        return this.registry;
    }

    public get attachState(): AttachState {
        if (this.context.attachState !== undefined) {
            return this.context.attachState;
        }
        // 0.21 back-compat isAttached
        return (this.context as any).isAttached() ? AttachState.Attached : AttachState.Detached;
    }

    public nextSummarizerP?: Promise<Summarizer>;
    public nextSummarizerD?: Deferred<Summarizer>;

    public readonly IFluidSerializer: IFluidSerializer = new FluidSerializer();

    public readonly IFluidHandleContext: IFluidHandleContext;

    // internal logger for ContainerRuntime
    private readonly _logger: ITelemetryLogger;
    // publicly visible logger, to be used by stores, summarize, etc.
    public readonly logger: ITelemetryLogger;
    public readonly previousState: IPreviousState;
    private readonly summaryManager: SummaryManager;
    private latestSummaryAck: ISummaryContext;
    // back-compat: summarizerNode - remove all summary trackers
    private readonly summaryTracker: SummaryTracker;

    private readonly summarizerNode: {
        readonly referenceSequenceNumber: number;
        readonly getCreateChildFn: (
            id: string,
            createParam: CreateChildSummarizerNodeParam,
        ) => CreateChildSummarizerNodeFn;
    } & ({ readonly enabled: true; readonly node: SummarizerNode } | { readonly enabled: false });
    private readonly notBoundContexts = new Set<string>();
    // 0.24 back-compat attachingBeforeSummary
    private readonly attachOpFiredForDataStore = new Set<string>();

    private tasks: string[] = [];

    // Back-compat: version decides between loading document and chaincode.
    private version: string | undefined;

    private _flushMode = FlushMode.Automatic;
    private needsFlush = false;
    private flushTrigger = false;

    // Always matched IAgentScheduler.leader property
    private _leader = false;

    private _connected: boolean;

    public get connected(): boolean {
        return this._connected;
    }

    public get leader(): boolean {
        return this._leader;
    }

    public get summarizerClientId(): string | undefined {
        return this.summaryManager.summarizer;
    }

    private get summaryConfiguration() {
        return this.context.serviceConfiguration
            ? { ...DefaultSummaryConfiguration, ...this.context.serviceConfiguration.summary }
            : DefaultSummaryConfiguration;
    }

    private _disposed = false;
    public get disposed() { return this._disposed; }

    // Stores tracked by the Domain
    private readonly pendingAttach = new Map<string, IAttachMessage>();
    private dirtyDocument = false;
    private readonly summarizer: Summarizer;
    private readonly deltaSender: IDeltaSender | undefined;
    private readonly scheduleManager: ScheduleManager;
    private readonly blobManager: BlobManager;
    private readonly pendingStateManager: PendingStateManager;

    // Local copy of incomplete received chunks.
    private readonly chunkMap: Map<string, string[]>;

    // Attached and loaded context proxies
    private readonly contexts = new Map<string, FluidDataStoreContext>();
    // List of pending contexts (for the case where a client knows a store will exist and is waiting
    // on its creation). This is a superset of contexts.
    private readonly contextsDeferred = new Map<string, Deferred<FluidDataStoreContext>>();

    private constructor(
        private readonly context: IContainerContext,
        private readonly registry: IFluidDataStoreRegistry,
        chunks: [string, string[]][],
        private readonly runtimeOptions: IContainerRuntimeOptions = {
            generateSummaries: true,
            enableWorker: false,
        },
        private readonly containerScope: IFluidObject,
        private readonly requestHandler?: (request: IRequest, runtime: IContainerRuntime) => Promise<IResponse>,
    ) {
        super();

        this._connected = this.context.connected;
        this.chunkMap = new Map<string, string[]>(chunks);

        this.IFluidHandleContext = new ContainerFluidHandleContext("", this);

        this.logger = ChildLogger.create(context.logger, undefined, {
            runtimeVersion: pkgVersion,
        });

        this._logger = ChildLogger.create(this.logger, "ContainerRuntime");

        this.latestSummaryAck = {
            proposalHandle: undefined,
            ackHandle: this.context.getLoadedFromVersion()?.id,
        };
        this.summaryTracker = new SummaryTracker(
            "", // fullPath - the root is unnamed
            this.deltaManager.initialSequenceNumber, // referenceSequenceNumber - last acked summary ref seq number
            this.deltaManager.initialSequenceNumber, // latestSequenceNumber - latest sequence number seen
        );

        const loadedFromSequenceNumber = this.deltaManager.initialSequenceNumber;
        const isSummarizerClient = this.clientDetails.type === summarizerClientType;
        // Use runtimeOptions if provided, otherwise default to true/enabled.
        const enableSummarizerNode = this.runtimeOptions.enableSummarizerNode ?? true;
        const summarizerNode = SummarizerNode.createRoot(
            this.logger,
            // Summarize function to call when summarize is called
            async (fullTree: boolean) => this.summarizeInternal(fullTree),
            // Latest change sequence number, no changes since summary applied yet
            loadedFromSequenceNumber,
            // Summary reference sequence number, undefined if no summary yet
            context.baseSnapshot ? loadedFromSequenceNumber : undefined,
            // Disable calls to summarize if not summarizer client, or if runtimeOption is disabled
            !isSummarizerClient || !enableSummarizerNode,
            {
                // Must set to false to prevent sending summary handle which would be pointing to
                // a summary with an older protocol state.
                canReuseHandle: false,
                // Must set to true to throw on any data stores failure that was too severe to be handled.
                // We also are not decoding the base summaries at the root.
                throwOnFailure: true,
            },
        );

        const getCreateChildFn = (id: string, createParam: CreateChildSummarizerNodeParam) =>
            (summarizeInternal: SummarizeInternalFn) =>
                summarizerNode.createChild(summarizeInternal, id, createParam);
        if (enableSummarizerNode) {
            this.summarizerNode = {
                enabled: true,
                node: summarizerNode,
                get referenceSequenceNumber() { return this.node.referenceSequenceNumber; },
                getCreateChildFn,
            };
        } else {
            this.summarizerNode = {
                enabled: false,
                get referenceSequenceNumber() { return summarizerNode.referenceSequenceNumber; },
                getCreateChildFn,
            };
        }

        // Extract stores stored inside the snapshot
        const fluidDataStores = new Map<string, ISnapshotTree | string>();

        if (typeof context.baseSnapshot === "object") {
            const baseSnapshot = context.baseSnapshot;
            Object.keys(baseSnapshot.trees).forEach((value) => {
                if (value !== ".protocol" && value !== ".logTail" && value !== ".serviceProtocol") {
                    const tree = baseSnapshot.trees[value];
                    fluidDataStores.set(value, tree);
                }
            });
        }

        // Create a context for each of them
        for (const [key, value] of fluidDataStores) {
            let dataStoreContext: FluidDataStoreContext;
            // If we have a detached container, then create local data store contexts.
            if (this.attachState !== AttachState.Detached) {
                dataStoreContext = new RemotedFluidDataStoreContext(
                    key,
                    typeof value === "string" ? value : Promise.resolve(value),
                    this,
                    this.storage,
                    this.containerScope,
                    this.summaryTracker.createOrGetChild(key, this.summaryTracker.referenceSequenceNumber),
                    this.summarizerNode.getCreateChildFn(key, { type: CreateSummarizerNodeSource.FromSummary }));
            } else {
                let pkgFromSnapshot: string[];
                if (typeof context.baseSnapshot !== "object") {
                    throw new Error("Snapshot should be there to load from!!");
                }
                const snapshotTree = value as ISnapshotTree;
                // Need to rip through snapshot.
                const { pkg, snapshotFormatVersion } = readAndParseFromBlobs<IFluidDataStoreAttributes>(
                    snapshotTree.blobs,
                    snapshotTree.blobs[".component"]);
                // Use the snapshotFormatVersion to determine how the pkg is encoded in the snapshot.
                // For snapshotFormatVersion = "0.1", pkg is jsonified, otherwise it is just a string.
                // However the feature of loading a detached container from snapshot, is added when the
                // snapshotFormatVersion is "0.1", so we don't expect it to be anything else.
                if (snapshotFormatVersion === currentSnapshotFormatVersion) {
                    pkgFromSnapshot = JSON.parse(pkg) as string[];
                } else {
                    throw new Error(`Invalid snapshot format version ${snapshotFormatVersion}`);
                }
                dataStoreContext = new LocalFluidDataStoreContext(
                    key,
                    pkgFromSnapshot,
                    this,
                    this.storage,
                    this.containerScope,
                    this.summaryTracker.createOrGetChild(key, this.deltaManager.lastSequenceNumber),
                    this.summarizerNode.getCreateChildFn(key, { type: CreateSummarizerNodeSource.FromSummary }),
                    (cr: IFluidDataStoreChannel) => this.bindFluidDataStore(cr),
                    snapshotTree);
            }
            this.setNewContext(key, dataStoreContext);
        }

        this.blobManager = new BlobManager(
            this.IFluidHandleContext,
            () => this.storage,
            (blobId) => this.submit(ContainerMessageType.BlobAttach, { blobId }),
        );

        this.scheduleManager = new ScheduleManager(
            context.deltaManager,
            this,
            ChildLogger.create(this.logger, "ScheduleManager"),
        );

        this.deltaSender = this.deltaManager;

        this.pendingStateManager = new PendingStateManager(this);

        this.context.quorum.on("removeMember", (clientId: string) => {
            this.clearPartialChunks(clientId);
        });

        if (this.context.previousRuntimeState === undefined || this.context.previousRuntimeState.state === undefined) {
            this.previousState = {};
        } else {
            this.previousState = this.context.previousRuntimeState.state as IPreviousState;
        }

        // We always create the summarizer in the case that we are asked to generate summaries. But this may
        // want to be on demand instead.
        // Don't use optimizations when generating summaries with a document loaded using snapshots.
        // This will ensure we correctly convert old documents.
        this.summarizer = new Summarizer(
            "/_summarizer",
            this,
            () => this.summaryConfiguration,
            async (full: boolean, safe: boolean) => this.generateSummary(full, safe),
            async (propHandle, ackHandle, refSeq) => this.refreshLatestSummaryAck(propHandle, ackHandle, refSeq),
            this.IFluidHandleContext,
            this.previousState.summaryCollection);

        // Create the SummaryManager and mark the initial state
        this.summaryManager = new SummaryManager(
            context,
            this.runtimeOptions.generateSummaries !== false,
            !!this.runtimeOptions.enableWorker,
            this.logger,
            (summarizer) => { this.nextSummarizerP = summarizer; },
            this.previousState.nextSummarizerP,
            !!this.previousState.reload,
            this.runtimeOptions.initialSummarizerDelayMs);

        if (this.connected) {
            // eslint-disable-next-line @typescript-eslint/no-non-null-assertion
            this.summaryManager.setConnected(this.context.clientId!);
        }

        this.deltaManager.on("readonly", (readonly: boolean) => {
            // we accumulate ops while being in read-only state.
            // once user gets write permissions and we have active connection, flush all pending ops.
            assert(readonly === this.deltaManager.readonly, "inconsistent readonly property/event state");

            // We need to be very careful with when we (re)send pending ops, to ensure that we only send ops
            // when we either never send an op, or attempted to send it but we know for sure it was not
            // sequenced by server and will never be sequenced (i.e. was lost)
            // For loss of connection, we wait for our own "join" op and use it a a barrier to know all the
            // ops that maid it from previous connection, before switching clientId and raising "connected" event
            // But with read-only permissions, if we transition between read-only and r/w states while on same
            // connection, then we have no good signal to tell us when it's safe to send ops we accumulated while
            // being in read-only state.
            // For that reason, we support getting to read-only state only when disconnected. This ensures that we
            // can reply on same safety mechanism and resend ops only when we establish new connection.
            // This is applicable for read-only permissions (event is raised before connection is properly registered),
            // but it's an extra requirement for Container.forceReadonly() API
            assert(!readonly || !this.connected, "Unsafe to transition to read-only state!");

            if (this.canSendOps()) {
                this.pendingStateManager.replayPendingStates();
            }
        });

        ReportOpPerfTelemetry(this.context.clientId, this.deltaManager, this.logger);
    }

    public dispose(): void {
        if (this._disposed) {
            return;
        }
        this._disposed = true;

        this.summaryManager.dispose();
        this.summarizer.dispose();

        // close/stop all store contexts
        for (const [fluidDataStoreId, contextD] of this.contextsDeferred) {
            contextD.promise.then((context) => {
                context.dispose();
            }).catch((contextError) => {
                this._logger.sendErrorEvent({
                    eventName: "FluidDataStoreContextDisposeError",
                    fluidDataStoreId,
                },
                    contextError);
            });
        }

        this.emit("dispose");
        this.removeAllListeners();
    }

    public get IFluidTokenProvider() {
        if (this.options && this.options.intelligence) {
            // eslint-disable-next-line @typescript-eslint/consistent-type-assertions
            return {
                intelligence: this.options.intelligence,
            } as IFluidTokenProvider;
        }
        return undefined;
    }

    public get IFluidConfiguration() {
        return this.context.configuration;
    }

    /**
     * Notifies this object about the request made to the container.
     * @param request - Request made to the handler.
     */
    public async request(request: IRequest): Promise<IResponse> {
        const parser = new RequestParser(request);
        const id = parser.pathParts[0];

        if (id === "_summarizer" && parser.pathParts.length === 1) {
            return {
                status: 200,
                mimeType: "fluid/object",
                value: this.summarizer,
            };
        }
        if (this.requestHandler !== undefined) {
            return this.requestHandler(parser, this);
        }

        return {
            status: 404,
            mimeType: "text/plain",
            value: "resource not found",
        };
    }

    /**
     * Resolves URI representing handle
     * @param request - Request made to the handler.
     */
    public async resolveHandle(request: IRequest): Promise<IResponse> {
<<<<<<< HEAD
        const requestParser = new RequestParser(request);
        const id = requestParser.pathParts[0];

        if (id === "_store") {
            return this.resolveHandle(requestParser.createSubRequest(1) as IRequest);
        }

        if (id === this.blobManager.basePath && requestParser.pathParts.length === 2 && !requestParser.query) {
=======
        const requestParser = RequestParser.create(request);
        const id = requestParser.pathParts[0];

        if (id === this.blobManager.basePath && requestParser.isLeaf(2)) {
>>>>>>> 4cdbb05b
            const handle = await this.blobManager.getBlob(requestParser.pathParts[1]);
            if (handle) {
                return {
                    status: 200,
                    mimeType: "fluid/object",
                    value: handle.get(),
                };
            } else {
                return {
                    status: 404,
                    mimeType: "text/plain",
                    value: "blob not found",
                };
            }
        } else if (requestParser.pathParts.length > 0) {
            const wait =
                typeof request.headers?.wait === "boolean" ? request.headers.wait : undefined;

            const dataStore = await this.getDataStore(id, wait);
<<<<<<< HEAD
            const subRequest = requestParser.createSubRequest(1) as IRequest;
=======
            const subRequest = requestParser.createSubRequest(1);
>>>>>>> 4cdbb05b
            return dataStore.IFluidRouter.request(subRequest);
        }

        return {
            status: 404,
            mimeType: "text/plain",
            value: "resource not found",
        };
    }

    /**
     * Notifies this object to take the snapshot of the container.
     * @param tagMessage - Message to supply to storage service for writing the snapshot.
     */
    public async snapshot(tagMessage: string, fullTree: boolean = false): Promise<ITree> {
        // Iterate over each store and ask it to snapshot
        const fluidDataStoreSnapshotsP = Array.from(this.contexts).map(async ([fluidDataStoreId, value]) => {
            const snapshot = await value.snapshot(fullTree);

            // If ID exists then previous commit is still valid
            return {
                fluidDataStoreId,
                snapshot,
            };
        });

        const root: ITree = { entries: [], id: null };

        // Add in module references to the store snapshots
        const fluidDataStoreSnapshots = await Promise.all(fluidDataStoreSnapshotsP);

        // Sort for better diffing of snapshots (in replay tool, used to find bugs in snapshotting logic)
        if (fullTree) {
            fluidDataStoreSnapshots.sort((a, b) => a.fluidDataStoreId.localeCompare(b.fluidDataStoreId));
        }

        for (const fluidDataStoreSnapshot of fluidDataStoreSnapshots) {
            root.entries.push(new TreeTreeEntry(
                fluidDataStoreSnapshot.fluidDataStoreId,
                fluidDataStoreSnapshot.snapshot,
            ));
        }

        if (this.chunkMap.size > 0) {
            root.entries.push(new BlobTreeEntry(chunksBlobName, JSON.stringify([...this.chunkMap])));
        }

        return root;
    }

    protected serializeContainerBlobs(summaryTreeBuilder: SummaryTreeBuilder) {
        if (this.chunkMap.size > 0) {
            const content = JSON.stringify([...this.chunkMap]);
            summaryTreeBuilder.addBlob(chunksBlobName, content);
        }
    }

    public async requestSnapshot(tagMessage: string): Promise<void> {
        return this.context.requestSnapshot(tagMessage);
    }

    public async stop(): Promise<IRuntimeState> {
        this.verifyNotClosed();

        const snapshot = await this.snapshot("", true);
        const state: IPreviousState = {
            reload: true,
            summaryCollection: this.summarizer.summaryCollection,
            nextSummarizerP: this.nextSummarizerP,
            nextSummarizerD: this.nextSummarizerD,
        };

        this.dispose();

        return { snapshot, state };
    }

    public setConnectionState(connected: boolean, clientId?: string) {
        this.verifyNotClosed();

        // There might be no change of state due to Container calling this API after loading runtime.
        const changeOfState = this._connected !== connected;
        this._connected = connected;

        if (connected) {
            // Once we are connected, all acks are accounted.
            // If there are any pending ops, DDSes will resubmit them right away (below) and
            // we will switch back to dirty state in such case.
            this.updateDocumentDirtyState(false);
        }

        if (changeOfState && this.canSendOps()) {
            this.pendingStateManager.replayPendingStates();
        }

        for (const [fluidDataStore, context] of this.contexts) {
            try {
                context.setConnectionState(connected, clientId);
            } catch (error) {
                this._logger.sendErrorEvent({
                    eventName: "SetConnectionStateError",
                    clientId,
                    fluidDataStore,
                }, error);
            }
        }

        raiseConnectedEvent(this._logger, this, connected, clientId);

        if (connected) {
            assert(clientId);
            this.summaryManager.setConnected(clientId);
        } else {
            this.summaryManager.setDisconnected();
        }
    }

    public process(messageArg: ISequencedDocumentMessage, local: boolean) {
        this.verifyNotClosed();

        // If it's not message for runtime, bail out right away.
        if (!isRuntimeMessage(messageArg)) {
            return;
        }

        // Do shallow copy of message, as methods below will modify it.
        // There might be multiple container instances receiving same message
        // We do not need to make deep copy, as each layer will just replace message.content itself,
        // but would not modify contents details
        let message = { ...messageArg };

        let error: any | undefined;

        // Surround the actual processing of the operation with messages to the schedule manager indicating
        // the beginning and end. This allows it to emit appropriate events and/or pause the processing of new
        // messages once a batch has been fully processed.
        this.scheduleManager.beginOperation(message);

        try {
            message = unpackRuntimeMessage(message);

            // Chunk processing must come first given that we will transform the message to the unchunked version
            // once all pieces are available
            message = this.processRemoteChunkedMessage(message);

            let localMessageMetadata: unknown;
            if (local) {
                // Call the PendingStateManager to process local messages.
                // Do not process local chunked ops until all pieces are available.
                if (message.type !== ContainerMessageType.ChunkedOp) {
                    localMessageMetadata = this.pendingStateManager.processPendingLocalMessage(message);
                }

                // If there are no more pending messages after processing a local message,
                // the document is no longer dirty.
                if (!this.pendingStateManager.hasPendingMessages()) {
                    this.updateDocumentDirtyState(false);
                }
            }

            switch (message.type) {
                case ContainerMessageType.Attach:
                    this.processAttachMessage(message, local, localMessageMetadata);
                    break;
                case ContainerMessageType.FluidDataStoreOp:
                    this.processFluidDataStoreOp(message, local, localMessageMetadata);
                    break;
                default:
            }

            this.emit("op", message);
        } catch (e) {
            error = e;
            throw e;
        } finally {
            this.scheduleManager.endOperation(error, message);
        }
    }

    public processSignal(message: ISignalMessage, local: boolean) {
        const envelope = message.content as ISignalEnvelop;
        const transformed: IInboundSignalMessage = {
            clientId: message.clientId,
            content: envelope.contents.content,
            type: envelope.contents.type,
        };

        if (envelope.address === undefined) {
            // No address indicates a container signal message.
            this.emit("signal", transformed, local);
            return;
        }

        const context = this.contexts.get(envelope.address);
        if (!context) {
            // Attach message may not have been processed yet
            assert(!local);
            this._logger.sendTelemetryEvent({
                eventName: "SignalFluidDataStoreNotFound",
                fluidDataStoreId: envelope.address,
            });
            return;
        }

        context.processSignal(transformed, local);
    }

    public async getRootDataStore(id: string, wait = true): Promise<IFluidRouter> {
        return this.getDataStore(id, wait);
    }

    protected async getDataStore(id: string, wait = true): Promise<IFluidRouter> {
        // Ensure deferred if it doesn't exist which will resolve once the process ID arrives
        const deferredContext = this.ensureContextDeferred(id);

        if (!wait && !deferredContext.isCompleted) {
            return Promise.reject(`Process ${id} does not exist`);
        }

        const context = await deferredContext.promise;
        return context.realize();
    }

    public notifyDataStoreInstantiated(context: IFluidDataStoreContext) {
        const fluidDataStorePkgName = context.packagePath[context.packagePath.length - 1];
        const registryPath =
            `/${context.packagePath.slice(0, context.packagePath.length - 1).join("/")}`;
        this.emit("fluidDataStoreInstantiated", fluidDataStorePkgName, registryPath, !context.existing);
    }

    public setFlushMode(mode: FlushMode): void {
        if (mode === this._flushMode) {
            return;
        }

        // If switching to manual mode add a warning trace indicating the underlying loader does not support
        // this feature yet. Can remove in 0.9.
        if (!this.deltaSender && mode === FlushMode.Manual) {
            debug("DeltaManager does not yet support flush modes");
            return;
        }

        // Flush any pending batches if switching back to automatic
        if (mode === FlushMode.Automatic) {
            this.flush();
        }

        this._flushMode = mode;

        // Let the PendingStateManager know that FlushMode has been updated.
        this.pendingStateManager.onFlushModeUpdated(mode);
    }

    public flush(): void {
        if (!this.deltaSender) {
            debug("DeltaManager does not yet support flush modes");
            return;
        }

        // Let the PendingStateManager know that there was an attempt to flush messages.
        // Note that this should happen before the `this.needsFlush` check below because in the scenario where we are
        // not connected, `this.needsFlush` will be false but the PendingStateManager might have pending messages and
        // hence needs to track this.
        this.pendingStateManager.onFlush();

        // If flush has already been called then exit early
        if (!this.needsFlush) {
            return;
        }

        this.needsFlush = false;
        return this.deltaSender.flush();
    }

    public orderSequentially(callback: () => void): void {
        // If flush mode is already manual we are either
        // nested in another orderSequentially, or
        // the app is flushing manually, in which
        // case this invocation doesn't own
        // flushing.
        if (this.flushMode === FlushMode.Manual) {
            callback();
        } else {
            const savedFlushMode = this.flushMode;

            this.setFlushMode(FlushMode.Manual);

            try {
                callback();
            } finally {
                this.flush();
                this.setFlushMode(savedFlushMode);
            }
        }
    }

    public async createDataStore(pkg: string | string[]): Promise<IFluidRouter>
    {
        return this._createDataStore(pkg);
    }

    public async createRootDataStore(pkg: string | string[], rootDataStoreId: string): Promise<IFluidRouter>
    {
        const fluidDataStore = await this._createDataStore(pkg, rootDataStoreId);
        fluidDataStore.bindToContext();
        return fluidDataStore;
    }

    public createDetachedDataStore(): IFluidDataStoreContextDetached {
        const id = uuid();
        const context = new LocalDetachedFluidDataStoreContext(
            id,
            this,
            this.storage,
            this.containerScope,
            this.summaryTracker.createOrGetChild(id, this.deltaManager.lastSequenceNumber),
            this.summarizerNode.getCreateChildFn(id, { type: CreateSummarizerNodeSource.Local }),
            (cr: IFluidDataStoreChannel) => this.bindFluidDataStore(cr),
            undefined,
        );
        this.setupNewContext(context);
        return context;
    }

    public async _createDataStoreWithProps(pkg: string | string[], props?: any, id = uuid()):
        Promise<IFluidDataStoreChannel> {
        return this._createFluidDataStoreContext(Array.isArray(pkg) ? pkg : [pkg], id, props).realize();
    }

    private async _createDataStore(pkg: string | string[], id = uuid()): Promise<IFluidDataStoreChannel>
    {
        return this._createFluidDataStoreContext(Array.isArray(pkg) ? pkg : [pkg], id).realize();
    }

    private canSendOps() {
        return this.connected && !this.deltaManager.readonly;
    }

    private _createFluidDataStoreContext(pkg: string[], id: string, props?: any) {
        const context = new LocalFluidDataStoreContext(
            id,
            pkg,
            this,
            this.storage,
            this.containerScope,
            this.summaryTracker.createOrGetChild(id, this.deltaManager.lastSequenceNumber),
            this.summarizerNode.getCreateChildFn(id, { type: CreateSummarizerNodeSource.Local }),
            (cr: IFluidDataStoreChannel) => this.bindFluidDataStore(cr),
            undefined,
            props,
        );
        this.setupNewContext(context);
        return context;
    }

    private setupNewContext(context) {
        this.verifyNotClosed();
        const id = context.id;
        assert(!this.contexts.has(id), "Creating store with existing ID");
        this.notBoundContexts.add(id);
        const deferred = new Deferred<FluidDataStoreContext>();
        this.contextsDeferred.set(id, deferred);
        this.contexts.set(id, context);
    }

    public getQuorum(): IQuorum {
        return this.context.quorum;
    }

    public getAudience(): IAudience {
        // eslint-disable-next-line @typescript-eslint/no-non-null-assertion
        return this.context.audience!;
    }

    public raiseContainerWarning(warning: ContainerWarning) {
        this.context.raiseContainerWarning(warning);
    }

    /**
     * Notifies this object to register tasks to be performed.
     * @param tasks - List of tasks.
     * @param version - Version of the Fluid package.
     */
    public registerTasks(tasks: string[], version?: string) {
        this.verifyNotClosed();
        this.tasks = tasks;
        this.version = version;
        if (this.leader) {
            this.runTaskAnalyzer();
        }
    }

    public on(event: string | symbol, listener: (...args: any[]) => void): this {
        return super.on(event, listener);
    }

    /**
     * Returns true of document is dirty, i.e. there are some pending local changes that
     * either were not sent out to delta stream or were not yet acknowledged.
     */
    public isDocumentDirty(): boolean {
        return this.dirtyDocument;
    }

    /**
     * Will return true for any message that affect the dirty state of this document
     * This function can be used to filter out any runtime operations that should not be affecting whether or not
     * the IFluidDataStoreRuntime.isDocumentDirty call returns true/false
     * @param type - The type of ContainerRuntime message that is being checked
     * @param contents - The contents of the message that is being verified
     */
    public isMessageDirtyable(message: ISequencedDocumentMessage) {
        assert(
            isRuntimeMessage(message) === true,
            "Message passed for dirtyable check should be a container runtime message",
        );
        return this.isContainerMessageDirtyable(message.type as ContainerMessageType, message.contents);
    }

    private isContainerMessageDirtyable(type: ContainerMessageType, contents: any) {
        if (type === ContainerMessageType.Attach) {
            const attachMessage = contents as InboundAttachMessage;
            if (attachMessage.id === taskSchedulerId) {
                return false;
            }
        } else if (type === ContainerMessageType.FluidDataStoreOp) {
            const envelope = contents as IEnvelope;
            if (envelope.address === taskSchedulerId) {
                return false;
            }
        }
        return true;
    }

    /**
     * Submits the signal to be sent to other clients.
     * @param type - Type of the signal.
     * @param content - Content of the signal.
     */
    public submitSignal(type: string, content: any) {
        this.verifyNotClosed();
        const envelope: ISignalEnvelop = { address: undefined, contents: { type, content } };
        return this.context.submitSignalFn(envelope);
    }

    public submitDataStoreSignal(address: string, type: string, content: any) {
        const envelope: ISignalEnvelop = { address, contents: { type, content } };
        return this.context.submitSignalFn(envelope);
    }

    /**
     * Returns a summary of the runtime at the current sequence number.
     */
    private async summarize(fullTree = false): Promise<ISummaryTreeWithStats> {
        return this.summarizerNode.enabled
            ? await this.summarizerNode.node.summarize(fullTree) as ISummaryTreeWithStats
            : await this.summarizeInternal(fullTree ?? false) as ISummaryTreeWithStats;
    }

    private async summarizeInternal(fullTree: boolean): Promise<ISummarizeInternalResult> {
        const builder = new SummaryTreeBuilder();

        // Iterate over each store and ask it to snapshot
        await Promise.all(Array.from(this.contexts)
            .filter(([_, value]) => {
                // Summarizer works only with clients with no local changes!
                assert(value.attachState !== AttachState.Attaching);
                return value.attachState === AttachState.Attached;
            }).map(async ([key, value]) => {
                const contextSummary = this.summarizerNode.enabled
                    ? await value.summarize(fullTree)
                    : convertToSummaryTree(await value.snapshot(fullTree), fullTree);
                builder.addWithStats(key, contextSummary);
            }));

        this.serializeContainerBlobs(builder);
        const summary = builder.getSummaryTree();
        return { ...summary, id: "" };
    }

    private processAttachMessage(message: ISequencedDocumentMessage, local: boolean, localMessageMetadata: unknown) {
        const attachMessage = message.contents as InboundAttachMessage;
        // The local object has already been attached
        if (local) {
            assert(this.pendingAttach.has(attachMessage.id));
            this.contexts.get(attachMessage.id)?.emit("attached");
            this.pendingAttach.delete(attachMessage.id);
            return;
        }

        const flatBlobs = new Map<string, string>();
        let flatBlobsP = Promise.resolve(flatBlobs);
        let snapshotTreeP: Promise<ISnapshotTree> | null = null;
        if (attachMessage.snapshot) {
            snapshotTreeP = buildSnapshotTree(attachMessage.snapshot.entries, flatBlobs);
            // flatBlobs' validity is contingent on snapshotTreeP's resolution
            flatBlobsP = snapshotTreeP.then((snapshotTree) => { return flatBlobs; });
        }

        // Include the type of attach message which is the pkg of the store to be
        // used by RemotedFluidDataStoreContext in case it is not in the snapshot.
        const pkg = [attachMessage.type];
        const remotedFluidDataStoreContext = new RemotedFluidDataStoreContext(
            attachMessage.id,
            snapshotTreeP,
            this,
            new BlobCacheStorageService(this.storage, flatBlobsP),
            this.containerScope,
            this.summaryTracker.createOrGetChild(attachMessage.id, message.sequenceNumber),
            this.summarizerNode.getCreateChildFn(
                attachMessage.id,
                {
                    type: CreateSummarizerNodeSource.FromAttach,
                    sequenceNumber: message.sequenceNumber,
                    snapshot: attachMessage.snapshot ?? {
                        id: null,
                        entries: [createAttributesBlob(pkg)],
                    },
                }),
            pkg);

        // If a non-local operation then go and create the object, otherwise mark it as officially attached.
        assert(!this.contexts.has(attachMessage.id), "Store attached with existing ID");

        // Resolve pending gets and store off any new ones
        this.setNewContext(attachMessage.id, remotedFluidDataStoreContext);

        // Equivalent of nextTick() - Prefetch once all current ops have completed
        // eslint-disable-next-line @typescript-eslint/no-floating-promises
        Promise.resolve().then(async () => remotedFluidDataStoreContext.realize());
    }

    private processFluidDataStoreOp(message: ISequencedDocumentMessage, local: boolean, localMessageMetadata: unknown) {
        const envelope = message.contents as IEnvelope;
        const transformed = { ...message, contents: envelope.contents };
        const context = this.getContext(envelope.address);
        context.process(transformed, local, localMessageMetadata);
    }

    private bindFluidDataStore(fluidDataStoreRuntime: IFluidDataStoreChannel): void {
        this.verifyNotClosed();
        assert(this.notBoundContexts.has(fluidDataStoreRuntime.id),
            "Store to be bound should be in not bounded set");
        this.notBoundContexts.delete(fluidDataStoreRuntime.id);
        const context = this.getContext(fluidDataStoreRuntime.id) as LocalFluidDataStoreContext;
        // If the container is detached, we don't need to send OP or add to pending attach because
        // we will summarize it while uploading the create new summary and make it known to other
        // clients.
        if (this.attachState !== AttachState.Detached) {
            context.emit("attaching");
            const message = context.generateAttachMessage();

            this.pendingAttach.set(fluidDataStoreRuntime.id, message);
            this.submit(ContainerMessageType.Attach, message);
            this.attachOpFiredForDataStore.add(fluidDataStoreRuntime.id);
        }

        // Resolve the deferred so other local stores can access it.
        const deferred = this.getContextDeferred(fluidDataStoreRuntime.id);
        deferred.resolve(context);
    }

    private ensureContextDeferred(id: string): Deferred<FluidDataStoreContext> {
        const deferred = this.contextsDeferred.get(id);
        if (deferred) { return deferred; }
        const newDeferred = new Deferred<FluidDataStoreContext>();
        this.contextsDeferred.set(id, newDeferred);
        return newDeferred;
    }

    private getContextDeferred(id: string): Deferred<FluidDataStoreContext> {
        // eslint-disable-next-line @typescript-eslint/no-non-null-assertion
        const deferred = this.contextsDeferred.get(id)!;
        assert(deferred);
        return deferred;
    }

    private setNewContext(id: string, context?: FluidDataStoreContext) {
        assert(context);
        assert(!this.contexts.has(id));
        this.contexts.set(id, context);
        const deferred = this.ensureContextDeferred(id);
        deferred.resolve(context);
    }

    private getContext(id: string): FluidDataStoreContext {
        // eslint-disable-next-line @typescript-eslint/no-non-null-assertion
        const context = this.contexts.get(id)!;
        assert(context);
        return context;
    }

    public setAttachState(attachState: AttachState.Attaching | AttachState.Attached): void {
        let eventName: string;
        if (attachState === AttachState.Attaching) {
            assert(this.attachState === AttachState.Attaching,
                "Container Context should already be in attaching state");
            eventName = "attaching";
        } else {
            assert(this.attachState === AttachState.Attached, "Container Context should already be in attached state");
            eventName = "attached";
        }
        for (const context of this.contexts.values()) {
            // Fire only for bounded stores.
            if (!this.notBoundContexts.has(context.id)) {
                context.emit(eventName);
            }
        }
    }

    public createSummary(): ISummaryTree {
        const builder = new SummaryTreeBuilder();

        // Attaching graph of some stores can cause other stores to get bound too.
        // So keep taking summary until no new stores get bound.
        let notBoundContextsLength: number;
        do {
            const builderTree = builder.summary.tree;
            notBoundContextsLength = this.notBoundContexts.size;
            // Iterate over each data store and ask it to snapshot
            Array.from(this.contexts)
                .filter(([key, _]) =>
                    // Take summary of bounded data stores only, make sure we haven't summarized them already
                    // and no attach op has been fired for that data store because for loader versions <= 0.24
                    // we set attach state as "attaching" before taking createNew summary.
                    !(this.notBoundContexts.has(key)
                        || builderTree[key]
                        || this.attachOpFiredForDataStore.has(key)),
                )
                .map(([key, value]) => {
                    let dataStoreSummary: ISummarizeResult;
                    if (value.isLoaded) {
                        const snapshot = value.generateAttachMessage().snapshot;
                        dataStoreSummary = convertToSummaryTree(snapshot, true);
                    } else {
                        // If this data store is not yet loaded, then there should be no changes in the snapshot from
                        // which it was created as it is detached container. So just use the previous snapshot.
                        assert(this.context.baseSnapshot,
                            "BaseSnapshot should be there as detached container loaded from snapshot");
                        dataStoreSummary = convertSnapshotToSummaryTree(this.context.baseSnapshot.trees[key]);
                    }
                    builder.addWithStats(key, dataStoreSummary);
                });
        } while (notBoundContextsLength !== this.notBoundContexts.size);

        this.serializeContainerBlobs(builder);

        return builder.summary;
    }

    public async getAbsoluteUrl(relativeUrl: string): Promise<string | undefined> {
        if (this.context.getAbsoluteUrl === undefined) {
            throw new Error("Driver does not implement getAbsoluteUrl");
        }
        if (this.attachState !== AttachState.Attached) {
            return undefined;
        }
        return this.context.getAbsoluteUrl(relativeUrl);
    }

    private async generateSummary(
        fullTree: boolean = false,
        safe: boolean = false,
    ): Promise<GenerateSummaryData | undefined> {
        const summaryRefSeqNum = this.deltaManager.lastSequenceNumber;
        const message =
            `Summary @${summaryRefSeqNum}:${this.deltaManager.minimumSequenceNumber}`;

        // TODO: Issue-2171 Support for Branch Snapshots
        if (this.parentBranch) {
            this._logger.sendTelemetryEvent({
                eventName: "SkipGenerateSummaryParentBranch",
                parentBranch: this.parentBranch,
            });
            return;
        }

        if (this.summarizerNode.enabled) {
            this.summarizerNode.node.startSummary(summaryRefSeqNum);
        }
        try {
            await this.scheduleManager.pause();

            const attemptData: Omit<IUnsubmittedSummaryData, "reason"> = {
                referenceSequenceNumber: summaryRefSeqNum,
                submitted: false,
            };

            if (!this.connected) {
                // If summarizer loses connection it will never reconnect
                return { ...attemptData, reason: "disconnected" };
            }

            const trace = Trace.start();
            const treeWithStats = await this.summarize(fullTree || safe);

            const generateData: IGeneratedSummaryData = {
                summaryStats: treeWithStats.stats,
                generateDuration: trace.trace().duration,
            };

            if (!this.connected) {
                return { ...attemptData, ...generateData, reason: "disconnected" };
            }

            // Ensure that lastSequenceNumber has not changed after pausing
            const lastSequenceNumber = this.deltaManager.lastSequenceNumber;
            assert(
                lastSequenceNumber === summaryRefSeqNum,
                `lastSequenceNumber changed while paused. ${lastSequenceNumber} !== ${summaryRefSeqNum}`,
            );

            const handle = await this.storage.uploadSummaryWithContext(
                treeWithStats.summary,
                this.latestSummaryAck);

            // safe mode refreshes the latest summary ack
            if (safe) {
                const version = await this.getVersionFromStorage(this.id);
                await this.refreshLatestSummaryAck(
                    undefined,
                    version.id,
                    this.summaryTracker.referenceSequenceNumber,
                    version,
                );
            }

            // eslint-disable-next-line @typescript-eslint/no-non-null-assertion
            const parent = this.latestSummaryAck.ackHandle!;
            const summaryMessage: ISummaryContent = {
                handle,
                head: parent,
                message,
                parents: parent ? [parent] : [],
            };
            const uploadData: IUploadedSummaryData = {
                handle,
                uploadDuration: trace.trace().duration,
            };

            if (!this.connected) {
                return { ...attemptData, ...generateData, ...uploadData, reason: "disconnected" };
            }

            const clientSequenceNumber =
                this.submitSystemMessage(MessageType.Summarize, summaryMessage);

            if (this.summarizerNode.enabled) {
                this.summarizerNode.node.completeSummary(handle);
            }

            return {
                ...attemptData,
                ...generateData,
                ...uploadData,
                submitted: true,
                clientSequenceNumber,
                submitOpDuration: trace.trace().duration,
            };
        } finally {
            // Cleanup wip summary in case of failure
            if (this.summarizerNode.enabled) {
                this.summarizerNode.node.clearSummary();
            }
            // Restart the delta manager
            this.scheduleManager.resume();
        }
    }

    private processRemoteChunkedMessage(message: ISequencedDocumentMessage) {
        if (message.type !== ContainerMessageType.ChunkedOp) {
            return message;
        }

        const clientId = message.clientId;
        const chunkedContent = message.contents as IChunkedOp;
        this.addChunk(clientId, chunkedContent);
        if (chunkedContent.chunkId === chunkedContent.totalChunks) {
            const newMessage = { ...message };
            // eslint-disable-next-line @typescript-eslint/no-non-null-assertion
            const serializedContent = this.chunkMap.get(clientId)!.join("");
            newMessage.contents = JSON.parse(serializedContent);
            newMessage.type = chunkedContent.originalType;
            this.clearPartialChunks(clientId);
            return newMessage;
        }
        return message;
    }

    private addChunk(clientId: string, chunkedContent: IChunkedOp) {
        let map = this.chunkMap.get(clientId);
        if (map === undefined) {
            map = [];
            this.chunkMap.set(clientId, map);
        }
        assert(chunkedContent.chunkId === map.length + 1); // 1-based indexing
        map.push(chunkedContent.contents);
    }

    private clearPartialChunks(clientId: string) {
        if (this.chunkMap.has(clientId)) {
            this.chunkMap.delete(clientId);
        }
    }

    private updateDocumentDirtyState(dirty: boolean) {
        if (this.dirtyDocument === dirty) {
            return;
        }

        this.dirtyDocument = dirty;
        this.emit(dirty ? "dirtyDocument" : "savedDocument");
    }

    public submitDataStoreOp(
        id: string,
        contents: any,
        localOpMetadata: unknown = undefined): void {
        const envelope: IEnvelope = {
            address: id,
            contents,
        };
        this.submit(ContainerMessageType.FluidDataStoreOp, envelope, localOpMetadata);
    }

    public async uploadBlob(blob: ArrayBufferLike): Promise<IFluidHandle<ArrayBufferLike>> {
        return this.blobManager.createBlob(blob);
    }

    private submit(
        type: ContainerMessageType,
        content: any,
        localOpMetadata: unknown = undefined): void {
        this.verifyNotClosed();

        let clientSequenceNumber: number = -1;

        if (this.canSendOps()) {
            const serializedContent = JSON.stringify(content);
            const maxOpSize = this.context.deltaManager.maxMessageSize;

            // If in manual flush mode we will trigger a flush at the next turn break
            let batchBegin = false;
            if (this.flushMode === FlushMode.Manual && !this.needsFlush) {
                batchBegin = true;
                this.needsFlush = true;

                // Use Promise.resolve().then() to queue a microtask to detect the end of the turn and force a flush.
                if (!this.flushTrigger) {
                    // eslint-disable-next-line @typescript-eslint/no-floating-promises
                    Promise.resolve().then(() => {
                        this.flushTrigger = false;
                        this.flush();
                    });
                }
            }

            // Note: Chunking will increase content beyond maxOpSize because we JSON'ing JSON payload -
            // there will be a lot of escape characters that can make it up to 2x bigger!
            // This is Ok, because DeltaManager.shouldSplit() will have 2 * maxMessageSize limit
            if (serializedContent.length <= maxOpSize) {
                clientSequenceNumber = this.submitRuntimeMessage(
                    type,
                    content,
                    this._flushMode === FlushMode.Manual,
                    batchBegin ? { batch: true } : undefined);
            } else {
                clientSequenceNumber = this.submitChunkedMessage(type, serializedContent, maxOpSize);
            }
        }

        // Let the PendingStateManager know that a message was submitted.
        this.pendingStateManager.onSubmitMessage(type, clientSequenceNumber, content, localOpMetadata);
        if (this.isContainerMessageDirtyable(type, content)) {
            this.updateDocumentDirtyState(true);
        }
    }

    private submitChunkedMessage(type: ContainerMessageType, content: string, maxOpSize: number): number {
        const contentLength = content.length;
        const chunkN = Math.floor((contentLength - 1) / maxOpSize) + 1;
        let offset = 0;
        let clientSequenceNumber: number = 0;
        for (let i = 1; i <= chunkN; i = i + 1) {
            const chunkedOp: IChunkedOp = {
                chunkId: i,
                contents: content.substr(offset, maxOpSize),
                originalType: type,
                totalChunks: chunkN,
            };
            offset += maxOpSize;
            clientSequenceNumber = this.submitRuntimeMessage(
                ContainerMessageType.ChunkedOp,
                chunkedOp,
                false);
        }
        return clientSequenceNumber;
    }

    private submitSystemMessage(
        type: MessageType,
        contents: any) {
        this.verifyNotClosed();
        assert(this.connected);

        // System message should not be sent in the middle of the batch.
        // That said, we can preserve existing behavior by not flushing existing buffer.
        // That might be not what caller hopes to get, but we can look deeper if telemetry tells us it's a problem.
        const middleOfBatch = this.flushMode === FlushMode.Manual && this.needsFlush;
        if (middleOfBatch) {
            this._logger.sendErrorEvent({ eventName: "submitSystemMessageError", type });
        }

        return this.context.submitFn(
            type,
            contents,
            middleOfBatch);
    }

    private submitRuntimeMessage(
        type: ContainerMessageType,
        contents: any,
        batch: boolean,
        appData?: any) {
        const payload: ContainerRuntimeMessage = { type, contents };
        return this.context.submitFn(
            MessageType.Operation,
            payload,
            batch,
            appData);
    }

    /**
     * Throw an error if the runtime is closed.  Methods that are expected to potentially
     * be called after dispose due to asynchrony should not call this.
     */
    private verifyNotClosed() {
        if (this._disposed) {
            throw new Error("Runtime is closed");
        }
    }

    /**
     * Finds the right store and asks it to resubmit the message. This typically happens when we
     * reconnect and there are pending messages.
     * @param content - The content of the original message.
     * @param localOpMetadata - The local metadata associated with the original message.
     */
    private reSubmit(type: ContainerMessageType, content: any, localOpMetadata: unknown) {
        switch (type) {
            case ContainerMessageType.FluidDataStoreOp:
                // For Operations, call resubmitDataStoreOp which will find the right store
                // and trigger resubmission on it.
                this.resubmitDataStoreOp(content, localOpMetadata);
                break;
            case ContainerMessageType.Attach:
                this.submit(type, content, localOpMetadata);
                break;
            case ContainerMessageType.ChunkedOp:
                throw new Error(`chunkedOp not expected here`);
            case ContainerMessageType.BlobAttach:
                this.submit(type, content, localOpMetadata);
                break;
            default:
                unreachableCase(type, `Unknown ContainerMessageType: ${type}`);
        }
    }

    private resubmitDataStoreOp(content: any, localOpMetadata: unknown) {
        const envelope = content as IEnvelope;
        const context = this.getContext(envelope.address);
        assert(context, "There should be a store context for the op");
        context.reSubmit(envelope.contents, localOpMetadata);
    }

    private subscribeToLeadership() {
        if (this.context.clientDetails.capabilities.interactive) {
            this.getScheduler().then((scheduler) => {
                const LeaderTaskId = "leader";

                // Each client expresses interest to be a leader.
                // eslint-disable-next-line @typescript-eslint/no-floating-promises
                scheduler.pick(LeaderTaskId, async () => {
                    assert(!this._leader);
                    this.updateLeader(true);
                });

                scheduler.on("lost", (key) => {
                    if (key === LeaderTaskId) {
                        assert(this._leader);
                        this._leader = false;
                        this.updateLeader(false);
                    }
                });
            }).catch((err) => {
                this.closeFn(CreateContainerError(err));
            });

            this.context.quorum.on("removeMember", (clientId: string) => {
                if (this.leader) {
                    this.runTaskAnalyzer();
                }
            });
        }
    }

    public async getTaskManager(): Promise<ITaskManager> {
        return requestFluidObject<ITaskManager>(
            await this.getDataStore(taskSchedulerId, true),
            "");
    }

    public async getScheduler(): Promise<IAgentScheduler> {
        const taskManager = await this.getTaskManager();
        return taskManager.IAgentScheduler;
    }

    private updateLeader(leadership: boolean) {
        this._leader = leadership;
        if (this.leader) {
            assert(this.clientId === undefined || this.connected && this.deltaManager && this.deltaManager.active);
            this.emit("leader");
        } else {
            this.emit("notleader");
        }

        for (const [, context] of this.contexts) {
            context.updateLeader(this.leader);
        }

        if (this.leader) {
            this.runTaskAnalyzer();
        }
    }

    /**
     * On a client joining/departure, decide whether this client is the new leader.
     * If so, calculate if there are any unhandled tasks for browsers and remote agents.
     * Emit local help message for this browser and submits a remote help message for agents.
     */
    private runTaskAnalyzer() {
        // Analyze the current state and ask for local and remote help separately.
        // If called for detached container, the clientId would not be assigned and it is disconnected. In this
        // case, all tasks are run by the detached container. Called only if a leader. If we have a clientId,
        // then we should be connected as leadership is lost on losing connection.
        const helpTasks = this.clientId === undefined ?
            { browser: this.tasks, robot: [] } :
            analyzeTasks(this.clientId, this.getQuorum().getMembers(), this.tasks);

        if (helpTasks && (helpTasks.browser.length > 0 || helpTasks.robot.length > 0)) {
            if (helpTasks.browser.length > 0) {
                const localHelpMessage: IHelpMessage = {
                    tasks: helpTasks.browser,
                    version: this.version,   // Back-compat
                };
                debug(`Requesting local help for ${helpTasks.browser}`);
                this.emit("localHelp", localHelpMessage);
            }
            if (helpTasks.robot.length > 0) {
                const remoteHelpMessage: IHelpMessage = {
                    tasks: helpTasks.robot,
                    version: this.version,   // Back-compat
                };
                debug(`Requesting remote help for ${helpTasks.robot}`);
                this.submitSystemMessage(MessageType.RemoteHelp, remoteHelpMessage);
            }
        }
    }

    private async refreshLatestSummaryAck(
        proposalHandle: string | undefined,
        ackHandle: string,
        trackerRefSeqNum: number, // back-compat summarizerNode - remove when fully enabled
        version?: IVersion,
    ) {
        if (trackerRefSeqNum < this.summaryTracker.referenceSequenceNumber) {
            return;
        }

        this.latestSummaryAck = { proposalHandle, ackHandle };

        // back-compat summarizerNode - remove all summary trackers when fully enabled
        this.summaryTracker.refreshLatestSummary(trackerRefSeqNum);

        if (this.summarizerNode.enabled) {
            const getSnapshot = async () => {
                const perfEvent = PerformanceEvent.start(this.logger, {
                    eventName: "RefreshLatestSummaryGetSnapshot",
                    hasVersion: !!version, // expected in this case
                });
                const stats: { getVersionDuration?: number; getSnapshotDuration?: number } = {};
                let snapshot: ISnapshotTree | undefined;
                try {
                    const trace = Trace.start();

                    const versionToUse = version ?? await this.getVersionFromStorage(ackHandle);
                    stats.getVersionDuration = trace.trace().duration;

                    snapshot = await this.getSnapshotFromStorage(versionToUse);
                    stats.getSnapshotDuration = trace.trace().duration;
                } catch (error) {
                    perfEvent.cancel(stats, error);
                    throw error;
                }

                perfEvent.end(stats);
                return snapshot;
            };

            await this.summarizerNode.node.refreshLatestSummary(
                proposalHandle,
                getSnapshot,
                async <T>(id: string) => readAndParse<T>(this.storage, id),
            );
        }
    }

    private async getVersionFromStorage(versionId: string): Promise<IVersion> {
        const versions = await this.storage.getVersions(versionId, 1);
        assert(versions && versions[0], "Failed to get version from storage");
        return versions[0];
    }

    private async getSnapshotFromStorage(version: IVersion): Promise<ISnapshotTree> {
        const snapshot = await this.storage.getSnapshotTree(version);
        assert(snapshot, "Failed to get snapshot from storage");
        return snapshot;
    }
}<|MERGE_RESOLUTION|>--- conflicted
+++ resolved
@@ -961,21 +961,14 @@
      * @param request - Request made to the handler.
      */
     public async resolveHandle(request: IRequest): Promise<IResponse> {
-<<<<<<< HEAD
-        const requestParser = new RequestParser(request);
-        const id = requestParser.pathParts[0];
-
-        if (id === "_store") {
-            return this.resolveHandle(requestParser.createSubRequest(1) as IRequest);
-        }
-
-        if (id === this.blobManager.basePath && requestParser.pathParts.length === 2 && !requestParser.query) {
-=======
         const requestParser = RequestParser.create(request);
         const id = requestParser.pathParts[0];
 
+        if (id === "_store") {
+            return this.resolveHandle(requestParser.createSubRequest(1) );
+        }
+
         if (id === this.blobManager.basePath && requestParser.isLeaf(2)) {
->>>>>>> 4cdbb05b
             const handle = await this.blobManager.getBlob(requestParser.pathParts[1]);
             if (handle) {
                 return {
@@ -995,11 +988,7 @@
                 typeof request.headers?.wait === "boolean" ? request.headers.wait : undefined;
 
             const dataStore = await this.getDataStore(id, wait);
-<<<<<<< HEAD
-            const subRequest = requestParser.createSubRequest(1) as IRequest;
-=======
             const subRequest = requestParser.createSubRequest(1);
->>>>>>> 4cdbb05b
             return dataStore.IFluidRouter.request(subRequest);
         }
 
