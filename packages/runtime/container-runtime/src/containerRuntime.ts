--- conflicted
+++ resolved
@@ -1712,23 +1712,8 @@
         const message =
             `Summary @${summaryRefSeqNum}:${this.deltaManager.minimumSequenceNumber}`;
 
-<<<<<<< HEAD
-        // TODO: Issue-2171 Support for Branch Snapshots
-        if (this.parentBranch) {
-            summaryLogger.sendTelemetryEvent({
-                eventName: "SkipGenerateSummaryParentBranch",
-                parentBranch: this.parentBranch,
-            });
-            return;
-        }
-
-        if (this.summarizerNode.enabled) {
-            this.summarizerNode.node.startSummary(summaryRefSeqNum, summaryLogger);
-        }
-=======
-        this.summarizerNode.startSummary(summaryRefSeqNum);
-
->>>>>>> 276f90f9
+        this.summarizerNode.startSummary(summaryRefSeqNum, summaryLogger);
+
         try {
             await this.scheduleManager.pause();
 
@@ -2156,30 +2141,8 @@
         // back-compat summarizerNode - remove all summary trackers when fully enabled
         this.summaryTracker.refreshLatestSummary(trackerRefSeqNum);
 
-<<<<<<< HEAD
-        if (this.summarizerNode.enabled) {
-            const getSnapshot = async () => {
-                const perfEvent = PerformanceEvent.start(summaryLogger, {
-                    eventName: "RefreshLatestSummaryGetSnapshot",
-                    hasVersion: !!version, // expected in this case
-                });
-                const stats: { getVersionDuration?: number; getSnapshotDuration?: number } = {};
-                let snapshot: ISnapshotTree | undefined;
-                try {
-                    const trace = Trace.start();
-
-                    const versionToUse = version ?? await this.getVersionFromStorage(ackHandle);
-                    stats.getVersionDuration = trace.trace().duration;
-
-                    snapshot = await this.getSnapshotFromStorage(versionToUse);
-                    stats.getSnapshotDuration = trace.trace().duration;
-                } catch (error) {
-                    perfEvent.cancel(stats, error);
-                    throw error;
-                }
-=======
         const getSnapshot = async () => {
-            const perfEvent = PerformanceEvent.start(this.logger, {
+            const perfEvent = PerformanceEvent.start(summaryLogger, {
                 eventName: "RefreshLatestSummaryGetSnapshot",
                 hasVersion: !!version, // expected in this case
             });
@@ -2187,7 +2150,6 @@
             let snapshot: ISnapshotTree | undefined;
             try {
                 const trace = Trace.start();
->>>>>>> 276f90f9
 
                 const versionToUse = version ?? await this.getVersionFromStorage(ackHandle);
                 stats.getVersionDuration = trace.trace().duration;
