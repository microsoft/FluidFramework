--- conflicted
+++ resolved
@@ -102,11 +102,7 @@
 import { FluidDataStoreRegistry } from "./dataStoreRegistry";
 import { debug } from "./debug";
 import { Summarizer } from "./summarizer";
-<<<<<<< HEAD
-import { formRequestSummarizerFn, SummaryManager } from "./summaryManager";
-=======
-import { defaultStartThrottleConfig, SummaryManager } from "./summaryManager";
->>>>>>> 40443f03
+import { defaultStartThrottleConfig, formRequestSummarizerFn, SummaryManager } from "./summaryManager";
 import { DeltaScheduler } from "./deltaScheduler";
 import { ReportOpPerfTelemetry } from "./connectionTelemetry";
 import { IPendingLocalState, PendingStateManager } from "./pendingStateManager";
@@ -936,15 +932,12 @@
                 this.summarizerClientElection,
                 this, // IConnectedState
                 this.logger,
-<<<<<<< HEAD
                 formRequestSummarizerFn(this.context.loader, this.context.deltaManager),
-=======
                 new Throttler(
                     defaultStartThrottleConfig.delayWindowMs,
                     defaultStartThrottleConfig.maxDelayMs,
                     defaultStartThrottleConfig.delayFn,
                 ),
->>>>>>> 40443f03
                 this.runtimeOptions.summaryOptions.initialSummarizerDelayMs,
                 this.runtimeOptions.summaryOptions.summarizerOptions,
             );
