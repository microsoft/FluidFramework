/*!
 * Copyright (c) Microsoft Corporation and contributors. All rights reserved.
 * Licensed under the MIT License.
 */

import type {
	ILayerCompatDetails,
	IProvideLayerCompatDetails,
} from "@fluid-internal/client-utils";
import { createEmitter, Trace, TypedEventEmitter } from "@fluid-internal/client-utils";
import type {
	IAudience,
	ISelf,
	ICriticalContainerError,
	IAudienceEvents,
} from "@fluidframework/container-definitions";
import { AttachState } from "@fluidframework/container-definitions";
import type {
	IContainerContext,
	IGetPendingLocalStateProps,
	IRuntime,
	IDeltaManager,
	IDeltaManagerFull,
	ILoader,
} from "@fluidframework/container-definitions/internal";
import { isIDeltaManagerFull } from "@fluidframework/container-definitions/internal";
import type {
	ContainerExtensionFactory,
	ContainerExtensionId,
	ExtensionHost,
	ExtensionHostEvents,
	ExtensionRuntimeProperties,
	IContainerRuntime,
	IContainerRuntimeEvents,
	IContainerRuntimeInternal,
	OutboundExtensionMessage,
} from "@fluidframework/container-runtime-definitions/internal";
import type {
	FluidObject,
	IFluidHandle,
	IRequest,
	IResponse,
	ITelemetryBaseLogger,
	Listenable,
} from "@fluidframework/core-interfaces";
import type {
	IErrorBase,
	IFluidHandleContext,
	IFluidHandleInternal,
	IProvideFluidHandleContext,
	ISignalEnvelope,
	JsonDeserialized,
	TypedMessage,
} from "@fluidframework/core-interfaces/internal";
import {
	assert,
	Deferred,
	Lazy,
	LazyPromise,
	PromiseCache,
	delay,
	fail,
} from "@fluidframework/core-utils/internal";
import type {
	IClientDetails,
	IQuorumClients,
	ISummaryTree,
} from "@fluidframework/driver-definitions";
import { SummaryType } from "@fluidframework/driver-definitions";
import type {
	IDocumentStorageService,
	IDocumentMessage,
	ISequencedDocumentMessage,
	ISignalMessage,
	ISnapshot,
	ISnapshotTree,
	ISummaryContent,
	ISummaryContext,
} from "@fluidframework/driver-definitions/internal";
import { FetchSource, MessageType } from "@fluidframework/driver-definitions/internal";
import { readAndParse } from "@fluidframework/driver-utils/internal";
import type { IIdCompressor } from "@fluidframework/id-compressor";
import type {
	IIdCompressorCore,
	IdCreationRange,
	SerializedIdCompressorWithNoSession,
	SerializedIdCompressorWithOngoingSession,
} from "@fluidframework/id-compressor/internal";
import {
	createIdCompressor,
	createSessionId,
	deserializeIdCompressor,
} from "@fluidframework/id-compressor/internal";
import type {
	ISummaryTreeWithStats,
	ITelemetryContext,
	IGarbageCollectionData,
	CreateChildSummarizerNodeParam,
	IDataStore,
	IEnvelope,
	IFluidDataStoreContextDetached,
	IFluidDataStoreRegistry,
	ISummarizeInternalResult,
	InboundAttachMessage,
	NamedFluidDataStoreRegistryEntries,
	SummarizeInternalFn,
	IInboundSignalMessage,
	IRuntimeMessagesContent,
	ISummarizerNodeWithGC,
	// eslint-disable-next-line import/no-deprecated
	StageControlsExperimental,
	// eslint-disable-next-line import/no-deprecated
	IContainerRuntimeBaseExperimental,
	IFluidParentContext,
} from "@fluidframework/runtime-definitions/internal";
import {
	FlushMode,
	FlushModeExperimental,
	channelsTreeName,
	gcTreeKey,
} from "@fluidframework/runtime-definitions/internal";
import {
	GCDataBuilder,
	RequestParser,
	RuntimeHeaders,
	TelemetryContext,
	addBlobToSummary,
	addSummarizeResultToSummary,
	calculateStats,
	create404Response,
	exceptionToResponse,
	seqFromTree,
} from "@fluidframework/runtime-utils/internal";
import type {
	IEventSampler,
	IFluidErrorBase,
	ITelemetryGenericEventExt,
	ITelemetryLoggerExt,
	MonitoringContext,
} from "@fluidframework/telemetry-utils/internal";
import {
	DataCorruptionError,
	DataProcessingError,
	extractSafePropertiesFromMessage,
	GenericError,
	LoggingError,
	PerformanceEvent,
	// eslint-disable-next-line import/no-deprecated
	TaggedLoggerAdapter,
	UsageError,
	createChildLogger,
	createChildMonitoringContext,
	createSampledLogger,
	loggerToMonitoringContext,
	raiseConnectedEvent,
	wrapError,
	tagCodeArtifacts,
	normalizeError,
} from "@fluidframework/telemetry-utils/internal";
import { v4 as uuid } from "uuid";

import { BindBatchTracker } from "./batchTracker.js";
import {
	BlobManager,
	IPendingBlobs,
	blobManagerBasePath,
	blobsTreeName,
	isBlobPath,
	loadBlobManagerLoadInfo,
	type IBlobManagerLoadInfo,
} from "./blobManager/index.js";
import {
	ChannelCollection,
	getSummaryForDatastores,
	wrapContext,
} from "./channelCollection.js";
import {
	defaultMinVersionForCollab,
	getMinVersionForCollabDefaults,
	isValidMinVersionForCollab,
	type RuntimeOptionsAffectingDocSchema,
	type MinimumVersionForCollab,
} from "./compatUtils.js";
import type { ICompressionRuntimeOptions } from "./compressionDefinitions.js";
import { CompressionAlgorithms, disabledCompressionConfig } from "./compressionDefinitions.js";
import { ReportOpPerfTelemetry } from "./connectionTelemetry.js";
import { ContainerFluidHandleContext } from "./containerHandleContext.js";
import { channelToDataStore } from "./dataStore.js";
import { FluidDataStoreRegistry } from "./dataStoreRegistry.js";
import {
	BaseDeltaManagerProxy,
	DeltaManagerPendingOpsProxy,
	DeltaManagerSummarizerProxy,
} from "./deltaManagerProxies.js";
import { DeltaScheduler } from "./deltaScheduler.js";
import {
	GCNodeType,
	GarbageCollector,
	IGCRuntimeOptions,
	IGCStats,
	IGarbageCollector,
	gcGenerationOptionName,
	type GarbageCollectionMessage,
	type IGarbageCollectionRuntime,
} from "./gc/index.js";
import { InboundBatchAggregator } from "./inboundBatchAggregator.js";
import {
	ContainerMessageType,
	type ContainerRuntimeDocumentSchemaMessage,
	ContainerRuntimeGCMessage,
	type ContainerRuntimeIdAllocationMessage,
	type InboundSequencedContainerRuntimeMessage,
	type LocalContainerRuntimeMessage,
	type UnknownContainerRuntimeMessage,
} from "./messageTypes.js";
import { ISavedOpMetadata } from "./metadata.js";
import {
	LocalBatchMessage,
	BatchStartInfo,
	DuplicateBatchDetector,
	ensureContentsDeserialized,
	IBatchCheckpoint,
	OpCompressor,
	OpDecompressor,
	OpGroupingManager,
	OpSplitter,
	Outbox,
	RemoteMessageProcessor,
	type OutboundBatch,
	type BatchResubmitInfo,
} from "./opLifecycle/index.js";
import { pkgVersion } from "./packageVersion.js";
import {
	PendingMessageResubmitData,
	IPendingLocalState,
	PendingStateManager,
	type PendingBatchResubmitMetadata,
} from "./pendingStateManager.js";
import { BatchRunCounter, RunCounter } from "./runCounter.js";
import {
	runtimeCompatDetailsForLoader,
	validateLoaderCompatibility,
} from "./runtimeLayerCompatState.js";
import { SignalTelemetryManager } from "./signalTelemetryProcessing.js";
// These types are imported as types here because they are present in summaryDelayLoadedModule, which is loaded dynamically when required.
import type {
	IDocumentSchemaChangeMessage,
	IDocumentSchemaCurrent,
	Summarizer,
	IDocumentSchemaFeatures,
	EnqueueSummarizeResult,
	ISerializedElection,
	ISummarizeResults,
} from "./summary/index.js";
import {
	DocumentsSchemaController,
	IBaseSummarizeResult,
	IConnectableRuntime,
	IContainerRuntimeMetadata,
	ICreateContainerMetadata,
	IEnqueueSummarizeOptions,
	IGenerateSummaryTreeResult,
	IGeneratedSummaryStats,
	IOnDemandSummarizeOptions,
	IRefreshSummaryAckOptions,
	IRootSummarizerNodeWithGC,
	ISubmitSummaryOptions,
	ISummarizerInternalsProvider,
	ISummarizerRuntime,
	ISummaryMetadataMessage,
	IdCompressorMode,
	OrderedClientElection,
	RetriableSummaryError,
	SubmitSummaryResult,
	aliasBlobName,
	chunksBlobName,
	recentBatchInfoBlobName,
	createRootSummarizerNodeWithGC,
	electedSummarizerBlobName,
	extractSummaryMetadataMessage,
	idCompressorBlobName,
	metadataBlobName,
	rootHasIsolatedChannels,
	wrapSummaryInChannelsTree,
	formCreateSummarizerFn,
	summarizerRequestUrl,
	SummaryManager,
	SummarizerClientElection,
	SummaryCollection,
	OrderedClientCollection,
	validateSummaryHeuristicConfiguration,
	ISummaryConfiguration,
	DefaultSummaryConfiguration,
	isSummariesDisabled,
	summarizerClientType,
} from "./summary/index.js";
import { Throttler, formExponentialFn } from "./throttler.js";

/**
 * A {@link ContainerExtension}'s factory function as stored in extension map.
 */
// eslint-disable-next-line @typescript-eslint/no-explicit-any -- `any` required to allow typed factory to be assignable per ContainerExtension.processSignal
type ExtensionEntry = ContainerExtensionFactory<unknown, any, unknown[]> extends new (
	...args: any[]
) => infer T
	? T
	: never;

/**
 * Creates an error object to be thrown / passed to Container's close fn in case of an unknown message type.
 * The parameters are typed to support compile-time enforcement of handling all known types/behaviors
 *
 * @param unknownContainerRuntimeMessageType - Typed as something unexpected, to ensure all known types have been
 * handled before calling this function (e.g. in a switch statement).
 *
 * @param codePath - The code path where the unexpected message type was encountered.
 *
 * @param sequencedMessage - The sequenced message that contained the unexpected message type.
 *
 */
function getUnknownMessageTypeError(
	unknownContainerRuntimeMessageType: UnknownContainerRuntimeMessage["type"],
	codePath: string,
	sequencedMessage?: ISequencedDocumentMessage,
): IFluidErrorBase {
	return DataProcessingError.create(
		"Runtime message of unknown type",
		codePath,
		sequencedMessage,
		{
			messageDetails: {
				type: unknownContainerRuntimeMessageType,
			},
		},
	);
}

/**
 * @legacy
 * @alpha
 */
export interface ISummaryRuntimeOptions {
	/**
	 * Override summary configurations set by the server.
	 */
	summaryConfigOverrides?: ISummaryConfiguration;

	/**
	 * Delay before first attempt to spawn summarizing container.
	 *
	 * @deprecated Use {@link ISummaryRuntimeOptions.summaryConfigOverrides}'s
	 * {@link ISummaryBaseConfiguration.initialSummarizerDelayMs} instead.
	 */
	initialSummarizerDelayMs?: number;
}

/**
 * Full set of options for container runtime as "required".
 *
 * @remarks
 * {@link IContainerRuntimeOptions} is expected to be used by consumers.
 *
 * @privateRemarks If any new properties are added to this interface (or
 * {@link IContainerRuntimeOptionsInternal}), then we will also need to make
 * changes in {@link file://./compatUtils.ts}.
 * If the new property does not change the DocumentSchema, then it must be
 * explicity omitted from {@link RuntimeOptionsAffectingDocSchema}.
 * If it does change the DocumentSchema, then a corresponding entry must be
 * added to `runtimeOptionsAffectingDocSchemaConfigMap` with the appropriate
 * compat configuration info.
 * If neither of the above is done, then the build will fail to compile.
 *
 * @legacy
 * @alpha
 */
export interface ContainerRuntimeOptions {
	readonly summaryOptions: ISummaryRuntimeOptions;
	readonly gcOptions: IGCRuntimeOptions;
	/**
	 * Affects the behavior while loading the runtime when the data verification check which
	 * compares the DeltaManager sequence number (obtained from protocol in summary) to the
	 * runtime sequence number (obtained from runtime metadata in summary) finds a mismatch.
	 * 1. "close" (default) will close the container with an assertion.
	 * 2. "log" will log an error event to telemetry, but still continue to load.
	 * 3. "bypass" will skip the check entirely. This is not recommended.
	 */
	readonly loadSequenceNumberVerification: "close" | "log" | "bypass";

	/**
	 * Enables the runtime to compress ops. See {@link ICompressionRuntimeOptions}.
	 */
	readonly compressionOptions: ICompressionRuntimeOptions;
	/**
	 * If specified, when in FlushMode.TurnBased, if the size of the ops between JS turns exceeds this value,
	 * an error will be thrown and the container will close.
	 *
	 * If unspecified, the limit is 700Kb.
	 *
	 * 'Infinity' will disable any limit.
	 *
	 * @experimental This config should be driven by the connection with the service and will be moved in the future.
	 */
	readonly maxBatchSizeInBytes: number;
	/**
	 * If the op payload needs to be chunked in order to work around the maximum size of the batch, this value represents
	 * how large the individual chunks will be. This is only supported when compression is enabled. If after compression, the
	 * batch content size exceeds this value, it will be chunked into smaller ops of this exact size.
	 *
	 * This value is a trade-off between having many small chunks vs fewer larger chunks and by default, the runtime is configured to use
	 * 200 * 1024 = 204800 bytes. This default value ensures that no compressed payload's content is able to exceed {@link ContainerRuntimeOptions.maxBatchSizeInBytes}
	 * regardless of the overhead of an individual op.
	 *
	 * Any value of `chunkSizeInBytes` exceeding {@link ContainerRuntimeOptions.maxBatchSizeInBytes} will disable this feature, therefore if a compressed batch's content
	 * size exceeds {@link ContainerRuntimeOptions.maxBatchSizeInBytes} after compression, the container will close with an instance of `DataProcessingError` with
	 * the `BatchTooLarge` message.
	 */
	readonly chunkSizeInBytes: number;

	/**
	 * Enable the IdCompressor in the runtime.
	 * @experimental Not ready for use.
	 */
	readonly enableRuntimeIdCompressor: IdCompressorMode;

	/**
	 * If enabled, the runtime will group messages within a batch into a single
	 * message to be sent to the service.
	 * The grouping and ungrouping of such messages is handled by the "OpGroupingManager".
	 *
	 * By default, the feature is enabled. This feature can only be disabled when compression is also disabled.
	 * @deprecated  The ability to disable Grouped Batching is deprecated and will be removed in a future release. This feature is required for the proper functioning of the Fluid Framework.
	 */
	readonly enableGroupedBatching: boolean;

	/**
	 * When this property is set to true, it requires runtime to control is document schema properly through ops
	 * The benefit of this mode is that clients who do not understand schema will fail in predictable way, with predictable message,
	 * and will not attempt to limp along, which could cause data corruptions and crashes in random places.
	 * When this property is not set (or set to false), runtime operates in legacy mode, where new features (modifying document schema)
	 * are engaged as they become available, without giving legacy clients any chance to fail predictably.
	 */
	readonly explicitSchemaControl: boolean;

	/**
	 * Create blob handles with pending payloads when calling createBlob (default is `undefined` (disabled)).
	 * When enabled (`true`), createBlob will return a handle before the blob upload completes.
	 */
	readonly createBlobPayloadPending: true | undefined;
}

/**
 * Options for container runtime.
 *
 * @legacy
 * @alpha
 */
export type IContainerRuntimeOptions = Partial<ContainerRuntimeOptions>;

/**
 * Internal extension of {@link ContainerRuntimeOptions}
 *
 * @privateRemarks
 * These options are not available to consumers when creating a new container runtime,
 * but we do need to expose them for internal use, e.g. when configuring the container runtime
 * to ensure compatibility with older versions.
 *
 * This is defined as a fully required set of options as this package does not yet
 * use `exactOptionalPropertyTypes` and `Required<>` applied to optional type allowing
 * `undefined` like {@link IdCompressorMode} will exclude `undefined`.
 *
 * @internal
 */
export interface ContainerRuntimeOptionsInternal extends ContainerRuntimeOptions {
	/**
	 * Sets the flush mode for the runtime. In Immediate flush mode the runtime will immediately
	 * send all operations to the driver layer, while in TurnBased the operations will be buffered
	 * and then sent them as a single batch at the end of the turn.
	 * By default, flush mode is TurnBased.
	 */
	readonly flushMode: FlushMode;

	/**
	 * Allows Grouped Batching to be disabled by setting to false (default is true).
	 * In that case, batched messages will be sent individually (but still all at the same time).
	 */
	readonly enableGroupedBatching: boolean;
}

/**
 * Internal extension of {@link IContainerRuntimeOptions}
 *
 * @internal
 */
export type IContainerRuntimeOptionsInternal = Partial<ContainerRuntimeOptionsInternal>;

/**
 * Error responses when requesting a deleted object will have this header set to true
 * @internal
 */
export const DeletedResponseHeaderKey = "wasDeleted";
/**
 * Tombstone error responses will have this header set to true
 * @legacy
 * @alpha
 */
export const TombstoneResponseHeaderKey = "isTombstoned";
/**
 * Inactive error responses will have this header set to true
 * @legacy
 * @alpha
 *
 * @deprecated this header is deprecated and will be removed in the future. The functionality corresponding
 * to this was experimental and is no longer supported.
 */
export const InactiveResponseHeaderKey = "isInactive";

/**
 * The full set of parsed header data that may be found on Runtime requests
 * @internal
 */
export interface RuntimeHeaderData {
	wait?: boolean;
	viaHandle?: boolean;
	allowTombstone?: boolean;
}

/**
 * Default values for Runtime Headers
 */
export const defaultRuntimeHeaderData: Required<RuntimeHeaderData> = {
	wait: true,
	viaHandle: false,
	allowTombstone: false,
};

const defaultStagingCommitOptions = { squash: false };

/**
 * @deprecated
 * Untagged logger is unsupported going forward. There are old loaders with old ContainerContexts that only
 * have the untagged logger, so to accommodate that scenario the below interface is used. It can be removed once
 * its usage is removed from TaggedLoggerAdapter fallback.
 */
interface OldContainerContextWithLogger extends Omit<IContainerContext, "taggedLogger"> {
	logger: ITelemetryBaseLogger;
	taggedLogger: undefined;
}

/**
 * State saved when the container closes, to be given back to a newly
 * instantiated runtime in a new instance of the container, so it can load to the
 * same state
 */
export interface IPendingRuntimeState {
	/**
	 * Pending ops from PendingStateManager
	 */
	pending?: IPendingLocalState;
	/**
	 * Pending blobs from BlobManager
	 */
	pendingAttachmentBlobs?: IPendingBlobs;
	/**
	 * Pending idCompressor state
	 */
	pendingIdCompressorState?: SerializedIdCompressorWithOngoingSession;

	/**
	 * Time at which session expiry timer started.
	 */
	sessionExpiryTimerStarted?: number | undefined;
}

const maxConsecutiveReconnectsKey = "Fluid.ContainerRuntime.MaxConsecutiveReconnects";

// The actual limit is 1Mb (socket.io and Kafka limits)
// We can't estimate it fully, as we
// - do not know what properties relay service will add
// - we do not stringify final op, thus we do not know how much escaping will be added.
const defaultMaxBatchSizeInBytes = 700 * 1024;

const defaultChunkSizeInBytes = 204800;

/**
 * The default time to wait for pending ops to be processed during summarization
 */
export const defaultPendingOpsWaitTimeoutMs = 1000;
/**
 * The default time to delay a summarization retry attempt when there are pending ops
 */
export const defaultPendingOpsRetryDelayMs = 1000;

/**
 * Instead of refreshing from latest because we do not have 100% confidence in the state
 * of the current system, we should close the summarizer and let it recover.
 * This delay's goal is to prevent tight restart loops
 */
const defaultCloseSummarizerDelayMs = 5000; // 5 seconds

/**
 * Checks whether a message.type is one of the values in ContainerMessageType
 */
export function isUnpackedRuntimeMessage(message: ISequencedDocumentMessage): boolean {
	return (Object.values(ContainerMessageType) as string[]).includes(message.type);
}

/**
 * Legacy ID for the built-in AgentScheduler.  To minimize disruption while removing it, retaining this as a
 * special-case for document dirty state.  Ultimately we should have no special-cases from the
 * ContainerRuntime's perspective.
 * @internal
 */
export const agentSchedulerId = "_scheduler";

// safely check navigator and get the hardware spec value
export function getDeviceSpec(): {
	deviceMemory?: number | undefined;
	hardwareConcurrency?: number | undefined;
} {
	try {
		if (typeof navigator === "object" && navigator !== null) {
			return {
				// eslint-disable-next-line @typescript-eslint/no-explicit-any, @typescript-eslint/no-unsafe-member-access, @typescript-eslint/no-unsafe-assignment
				deviceMemory: (navigator as any).deviceMemory,
				hardwareConcurrency: navigator.hardwareConcurrency,
			};
		}
	} catch {
		// Eat the error
	}
	return {};
}

/**
 * Older loader doesn't have a submitBatchFn member, this is the older way of submitting a batch.
 * Rather than exposing the submitFn (now deprecated) and IDeltaManager (dangerous to hand out) to the Outbox,
 * we can provide a partially-applied function to keep those items private to the ContainerRuntime.
 */
export const makeLegacySendBatchFn =
	(
		submitFn: (
			type: MessageType,
			contents: unknown,
			batch: boolean,
			appData?: unknown,
		) => number,
		deltaManager: Pick<IDeltaManager<unknown, unknown>, "flush">,
	) =>
	(batch: OutboundBatch): number => {
		// Default to negative one to match Container.submitBatch behavior
		let clientSequenceNumber: number = -1;
		for (const message of batch.messages) {
			clientSequenceNumber = submitFn(
				MessageType.Operation,
				// For back-compat (submitFn only works on deserialized content)
				message.contents === undefined ? undefined : JSON.parse(message.contents),
				true, // batch
				message.metadata,
			);
		}

		deltaManager.flush();

		return clientSequenceNumber;
	};

/**
 * Extract last message from the snapshot metadata.
 * Uses legacy property if not using explicit schema control, otherwise uses the new property.
 * This allows new runtime to make documents not openable for old runtimes, one explicit document schema control is enabled.
 * Please see addMetadataToSummary() as well
 */
function lastMessageFromMetadata(
	metadata: IContainerRuntimeMetadata | undefined,
): ISummaryMetadataMessage | undefined {
	return metadata?.documentSchema?.runtime?.explicitSchemaControl
		? metadata?.lastMessage
		: metadata?.message;
}

/**
 * There is some ancient back-compat code that we'd like to instrument
 * to understand if/when it is hit.
 * We only want to log this once, to avoid spamming telemetry if we are wrong and these cases are hit commonly.
 */
export let getSingleUseLegacyLogCallback = (logger: ITelemetryLoggerExt, type: string) => {
	return (codePath: string): void => {
		logger.sendTelemetryEvent({
			eventName: "LegacyMessageFormat",
			details: { codePath, type },
		});

		// Now that we've logged, prevent future logging (globally).
		// eslint-disable-next-line unicorn/consistent-function-scoping
		getSingleUseLegacyLogCallback = () => () => {};
	};
};

type UnsequencedSignalEnvelope = Omit<ISignalEnvelope, "clientBroadcastSignalSequenceNumber">;

/**
 * This object holds the parameters necessary for the {@link loadContainerRuntime} function.
 * @legacy
 * @alpha
 */
export interface LoadContainerRuntimeParams {
	/**
	 * Context of the container.
	 */
	context: IContainerContext;
	/**
	 * Mapping from data store types to their corresponding factories
	 */
	registryEntries: NamedFluidDataStoreRegistryEntries;
	/**
	 * Pass 'true' if loading from an existing snapshot.
	 */
	existing: boolean;
	/**
	 * Additional options to be passed to the runtime
	 */
	runtimeOptions?: IContainerRuntimeOptions;
	/**
	 * runtime services provided with context
	 */
	containerScope?: FluidObject;
	/**
	 * Promise that resolves to an object which will act as entryPoint for the Container.
	 */
	provideEntryPoint: (containerRuntime: IContainerRuntime) => Promise<FluidObject>;

	/**
	 * Request handler for the request() method of the container runtime.
	 * Only relevant for back-compat while we remove the request() method and move fully to entryPoint as the main pattern.
	 * @deprecated Will be removed once Loader LTS version is "2.0.0-internal.7.0.0". Migrate all usage of IFluidRouter to the "entryPoint" pattern. Refer to Removing-IFluidRouter.md
	 * */
	requestHandler?: (request: IRequest, runtime: IContainerRuntime) => Promise<IResponse>;

	/**
	 * Minimum version of the FF runtime that is required to collaborate on new documents.
	 * The input should be a string that represents the minimum version of the FF runtime that should be
	 * supported for collaboration. The format of the string must be in valid semver format.
	 *
	 * The inputted version will be used to determine the default configuration for
	 * {@link IContainerRuntimeOptionsInternal} to ensure compatibility with the specified version.
	 *
	 * @example
	 * minVersionForCollab: "2.0.0"
	 *
	 * @privateRemarks
	 * Used to determine the default configuration for {@link IContainerRuntimeOptionsInternal} that affect the document schema.
	 * For example, let's say that feature `foo` was added in 2.0 which introduces a new op type. Additionally, option `bar`
	 * was added to `IContainerRuntimeOptionsInternal` in 2.0 to enable/disable `foo` since clients prior to 2.0 would not
	 * understand the new op type. If a customer were to set minVersionForCollab to 2.0.0, then `bar` would be set to
	 * enable `foo` by default. If a customer were to set minVersionForCollab to 1.0.0, then `bar` would be set to
	 * disable `foo` by default.
	 */
	minVersionForCollab?: MinimumVersionForCollab;
}
/**
 * This is meant to be used by a {@link @fluidframework/container-definitions#IRuntimeFactory} to instantiate a container runtime.
 * @param params - An object which specifies all required and optional params necessary to instantiate a runtime.
 * @returns A runtime which provides all the functionality necessary to bind with the loader layer via the {@link @fluidframework/container-definitions#IRuntime} interface and provide a runtime environment via the {@link @fluidframework/container-runtime-definitions#IContainerRuntime} interface.
 * @legacy
 * @alpha
 */
export async function loadContainerRuntime(
	params: LoadContainerRuntimeParams,
): Promise<IContainerRuntime & IRuntime> {
	return ContainerRuntime.loadRuntime(params);
}

const defaultMaxConsecutiveReconnects = 7;

/**
 * Represents the runtime of the container. Contains helper functions/state of the container.
 * It will define the store level mappings.
 *
 * @internal
 */
export class ContainerRuntime
	extends TypedEventEmitter<IContainerRuntimeEvents>
	implements
		IContainerRuntimeInternal,
		// eslint-disable-next-line import/no-deprecated
		IContainerRuntimeBaseExperimental,
		IRuntime,
		IGarbageCollectionRuntime,
		ISummarizerRuntime,
		ISummarizerInternalsProvider,
		IFluidParentContext,
		IProvideFluidHandleContext,
		IProvideLayerCompatDetails
{
	/**
	 * Load the stores from a snapshot and returns the runtime.
	 * @param params - An object housing the runtime properties:
	 * - context - Context of the container.
	 * - registryEntries - Mapping from data store types to their corresponding factories.
	 * - existing - Pass 'true' if loading from an existing snapshot.
	 * - requestHandler - (optional) Request handler for the request() method of the container runtime.
	 * Only relevant for back-compat while we remove the request() method and move fully to entryPoint as the main pattern.
	 * - runtimeOptions - Additional options to be passed to the runtime
	 * - containerScope - runtime services provided with context
	 * - containerRuntimeCtor - Constructor to use to create the ContainerRuntime instance.
	 * This allows mixin classes to leverage this method to define their own async initializer.
	 * - provideEntryPoint - Promise that resolves to an object which will act as entryPoint for the Container.
	 * - minVersionForCollab - Minimum version of the FF runtime that this runtime supports collaboration with.
	 * This object should provide all the functionality that the Container is expected to provide to the loader layer.
	 */
	public static async loadRuntime(params: {
		context: IContainerContext;
		registryEntries: NamedFluidDataStoreRegistryEntries;
		existing: boolean;
		runtimeOptions?: IContainerRuntimeOptionsInternal;
		containerScope?: FluidObject;
		containerRuntimeCtor?: typeof ContainerRuntime;
		/**
		 * @deprecated Will be removed once Loader LTS version is "2.0.0-internal.7.0.0". Migrate all usage of IFluidRouter to the "entryPoint" pattern. Refer to Removing-IFluidRouter.md
		 */
		requestHandler?: (request: IRequest, runtime: IContainerRuntime) => Promise<IResponse>;
		provideEntryPoint: (containerRuntime: IContainerRuntime) => Promise<FluidObject>;
		minVersionForCollab?: MinimumVersionForCollab;
	}): Promise<ContainerRuntime> {
		const {
			context,
			registryEntries,
			existing,
			requestHandler,
			provideEntryPoint,
			runtimeOptions = {} satisfies IContainerRuntimeOptionsInternal,
			containerScope = {},
			containerRuntimeCtor = ContainerRuntime,
			minVersionForCollab = defaultMinVersionForCollab,
		} = params;

		// If taggedLogger exists, use it. Otherwise, wrap the vanilla logger:
		// back-compat: Remove the TaggedLoggerAdapter fallback once all the host are using loader > 0.45
		const backCompatContext: IContainerContext | OldContainerContextWithLogger = context;
		const passLogger =
			backCompatContext.taggedLogger ??
			// eslint-disable-next-line import/no-deprecated
			new TaggedLoggerAdapter((backCompatContext as OldContainerContextWithLogger).logger);
		const logger = createChildLogger({
			logger: passLogger,
			properties: {
				all: {
					runtimeVersion: pkgVersion,
				},
			},
		});

		const mc = loggerToMonitoringContext(logger);

		// Some options require a minimum version of the FF runtime to operate, so the default configs will be generated
		// based on the minVersionForCollab.
		// For example, if minVersionForCollab is set to "1.0.0", the default configs will ensure compatibility with FF runtime
		// 1.0.0 or later. If the minVersionForCollab is set to "2.10.0", the default values will be generated to ensure compatibility
		// with FF runtime 2.10.0 or later.
		if (!isValidMinVersionForCollab(minVersionForCollab)) {
			throw new UsageError(
				`Invalid minVersionForCollab: ${minVersionForCollab}. It must be an existing FF version (i.e. 2.22.1).`,
			);
		}
		const defaultsAffectingDocSchema = getMinVersionForCollabDefaults(minVersionForCollab);

		// The following are the default values for the options that do not affect the DocumentSchema.
		const defaultsNotAffectingDocSchema: Omit<
			ContainerRuntimeOptionsInternal,
			keyof RuntimeOptionsAffectingDocSchema
		> = {
			summaryOptions: {},
			loadSequenceNumberVerification: "close",
			maxBatchSizeInBytes: defaultMaxBatchSizeInBytes,
			chunkSizeInBytes: defaultChunkSizeInBytes,
		};

		const defaultConfigs = {
			...defaultsAffectingDocSchema,
			...defaultsNotAffectingDocSchema,
		};

		// Here we set each option to its corresponding default config value if it's not provided in runtimeOptions.
		// Note: We cannot do a simple object merge of defaultConfigs/runtimeOptions because in most cases we don't want
		// a option that is undefined in runtimeOptions to override the default value (except for idCompressor, see below).
		const {
			summaryOptions = defaultConfigs.summaryOptions,
			gcOptions = defaultConfigs.gcOptions,
			loadSequenceNumberVerification = defaultConfigs.loadSequenceNumberVerification,
			maxBatchSizeInBytes = defaultConfigs.maxBatchSizeInBytes,
			chunkSizeInBytes = defaultConfigs.chunkSizeInBytes,
			explicitSchemaControl = defaultConfigs.explicitSchemaControl,
			enableGroupedBatching = defaultConfigs.enableGroupedBatching,
			flushMode = defaultConfigs.flushMode,
			// If batching is disabled then we should disable compression as well. If batching is disabled and compression
			// is enabled via runtimeOptions, we will throw an error later.
			compressionOptions = enableGroupedBatching === false
				? disabledCompressionConfig
				: defaultConfigs.compressionOptions,
			createBlobPayloadPending = defaultConfigs.createBlobPayloadPending,
		}: IContainerRuntimeOptionsInternal = runtimeOptions;

		// The logic for enableRuntimeIdCompressor is a bit different. Since `undefined` represents a logical state (off)
		// we need to check it's explicitly set in runtimeOptions. If so, we should use that value even if it's undefined.
		const enableRuntimeIdCompressor =
			"enableRuntimeIdCompressor" in runtimeOptions
				? runtimeOptions.enableRuntimeIdCompressor
				: defaultConfigs.enableRuntimeIdCompressor;

		const registry = new FluidDataStoreRegistry(registryEntries);

		const tryFetchBlob = async <T>(blobName: string): Promise<T | undefined> => {
			const blobId = context.baseSnapshot?.blobs[blobName];
			if (context.baseSnapshot && blobId) {
				// IContainerContext storage api return type still has undefined in 0.39 package version.
				// So once we release 0.40 container-defn package we can remove this check.
				assert(
					context.storage !== undefined,
					0x1f5 /* "Attached state should have storage" */,
				);
				return readAndParse<T>(context.storage, blobId);
			}
		};

		const [
			chunks,
			recentBatchInfo,
			metadata,
			electedSummarizerData,
			aliases,
			serializedIdCompressor,
		] = await Promise.all([
			tryFetchBlob<[string, string[]][]>(chunksBlobName),
			tryFetchBlob<ReturnType<DuplicateBatchDetector["getRecentBatchInfoForSummary"]>>(
				recentBatchInfoBlobName,
			),

			tryFetchBlob<IContainerRuntimeMetadata>(metadataBlobName),

			tryFetchBlob<ISerializedElection>(electedSummarizerBlobName),
			tryFetchBlob<[string, string][]>(aliasBlobName),
			tryFetchBlob<SerializedIdCompressorWithNoSession>(idCompressorBlobName),
		]);

		// read snapshot blobs needed for BlobManager to load
		const blobManagerLoadInfo = await loadBlobManagerLoadInfo(context);

		const messageAtLastSummary = lastMessageFromMetadata(metadata);

		// Verify summary runtime sequence number matches protocol sequence number.
		const runtimeSequenceNumber = messageAtLastSummary?.sequenceNumber;
		const protocolSequenceNumber = context.deltaManager.initialSequenceNumber;
		// When we load with pending state, we reuse an old snapshot so we don't expect these numbers to match
		if (!context.pendingLocalState && runtimeSequenceNumber !== undefined) {
			// Unless bypass is explicitly set, then take action when sequence numbers mismatch.
			// eslint-disable-next-line unicorn/no-lonely-if -- Separate if statements make flow easier to parse
			if (
				loadSequenceNumberVerification !== "bypass" &&
				runtimeSequenceNumber !== protocolSequenceNumber
			) {
				// Message to OCEs:
				// You can hit this error with runtimeSequenceNumber === -1 in < 2.0 RC3 builds.
				// This would indicate that explicit schema control is enabled in current (2.0 RC3+) builds and it
				// results in addMetadataToSummary() creating a poison pill for older runtimes in the form of a -1 sequence number.
				// Older runtimes do not understand new schema, and thus could corrupt document if they proceed, thus we are using
				// this poison pill to prevent them from proceeding.

				// "Load from summary, runtime metadata sequenceNumber !== initialSequenceNumber"
				const error = new DataCorruptionError(
					// pre-0.58 error message: SummaryMetadataMismatch
					"Summary metadata mismatch",
					{ runtimeVersion: pkgVersion, runtimeSequenceNumber, protocolSequenceNumber },
				);

				if (loadSequenceNumberVerification === "log") {
					logger.sendErrorEvent({ eventName: "SequenceNumberMismatch" }, error);
				} else {
					context.closeFn(error);
				}
			}
		}

		let desiredIdCompressorMode: IdCompressorMode;
		switch (mc.config.getBoolean("Fluid.ContainerRuntime.IdCompressorEnabled")) {
			case true: {
				desiredIdCompressorMode = "on";
				break;
			}
			case false: {
				desiredIdCompressorMode = undefined;
				break;
			}
			default: {
				desiredIdCompressorMode = enableRuntimeIdCompressor;
				break;
			}
		}

		// Enabling the IdCompressor is a one-way operation and we only want to
		// allow new containers to turn it on.
		let idCompressorMode: IdCompressorMode;
		if (existing) {
			// This setting has to be sticky for correctness:
			// 1) if compressior is OFF, it can't be enabled, as already running clients (in given document session) do not know
			//    how to process compressor ops
			// 2) if it's ON, then all sessions should load compressor right away
			// 3) Same logic applies for "delayed" mode
			// Maybe in the future we will need to enabled (and figure how to do it safely) "delayed" -> "on" change.
			// We could do "off" -> "on" transition too, if all clients start loading compressor (but not using it initially) and
			// do so for a while - this will allow clients to eventually disregard "off" setting (when it's safe so) and start
			// using compressor in future sessions.
			// Everyting is possible, but it needs to be designed and executed carefully, when such need arises.
			idCompressorMode = metadata?.documentSchema?.runtime
				?.idCompressorMode as IdCompressorMode;

			// This is the only exception to the rule above - we have proper plumbing to load ID compressor on schema change
			// event. It is loaded async (relative to op processing), so this conversion is only safe for off -> delayed conversion!
			// Clients do not expect ID compressor ops unless ID compressor is On for them, and that could be achieved only through
			// explicit schema change, i.e. only if explicitSchemaControl is on.
			// Note: it would be better if we throw on combination of options (explicitSchemaControl = off, desiredIdCompressorMode === "delayed")
			// that is not supported. But our service tests are oblivious to these problems and throwing here will cause a ton of failures
			// We ignored incompatible ID compressor changes from the start (they were sticky), so that's not a new problem being introduced...
			if (
				idCompressorMode === undefined &&
				desiredIdCompressorMode === "delayed" &&
				explicitSchemaControl
			) {
				idCompressorMode = desiredIdCompressorMode;
			}
		} else {
			idCompressorMode = desiredIdCompressorMode;
		}

		const createIdCompressorFn = (): IIdCompressor & IIdCompressorCore => {
			/**
			 * Because the IdCompressor emits so much telemetry, this function is used to sample
			 * approximately 5% of all clients. Only the given percentage of sessions will emit telemetry.
			 */
			const idCompressorEventSampler: IEventSampler = (() => {
				const isIdCompressorTelemetryEnabled = Math.random() < 0.05;
				return {
					sample: () => {
						return isIdCompressorTelemetryEnabled;
					},
				};
			})();

			const compressorLogger = createSampledLogger(logger, idCompressorEventSampler);
			const pendingLocalState = context.pendingLocalState as IPendingRuntimeState;

			if (pendingLocalState?.pendingIdCompressorState !== undefined) {
				return deserializeIdCompressor(
					pendingLocalState.pendingIdCompressorState,
					compressorLogger,
				);
			} else if (serializedIdCompressor === undefined) {
				return createIdCompressor(compressorLogger);
			} else {
				return deserializeIdCompressor(
					serializedIdCompressor,
					createSessionId(),
					compressorLogger,
				);
			}
		};

		const compressionLz4 =
			compressionOptions.minimumBatchSizeInBytes !== Number.POSITIVE_INFINITY &&
			compressionOptions.compressionAlgorithm === "lz4";

		const documentSchemaController = new DocumentsSchemaController(
			existing,
			protocolSequenceNumber,
			metadata?.documentSchema,
			{
				explicitSchemaControl,
				compressionLz4,
				idCompressorMode,
				opGroupingEnabled: enableGroupedBatching,
				createBlobPayloadPending,
				disallowedVersions: [],
			},
			(schema) => {
				runtime.onSchemaChange(schema);
			},
		);

		if (compressionLz4 && !enableGroupedBatching) {
			throw new UsageError("If compression is enabled, op grouping must be enabled too");
		}

		const featureGatesForTelemetry: Record<string, boolean | number | undefined> = {};

		// Make sure we've got all the options including internal ones
		const internalRuntimeOptions: Readonly<ContainerRuntimeOptionsInternal> = {
			summaryOptions,
			gcOptions,
			loadSequenceNumberVerification,
			flushMode,
			compressionOptions,
			maxBatchSizeInBytes,
			chunkSizeInBytes,
			enableRuntimeIdCompressor,
			enableGroupedBatching,
			explicitSchemaControl,
			createBlobPayloadPending,
		};

		const runtime = new containerRuntimeCtor(
			context,
			registry,
			metadata,
			electedSummarizerData,
			chunks ?? [],
			aliases ?? [],
			internalRuntimeOptions,
			containerScope,
			logger,
			existing,
			blobManagerLoadInfo,
			context.storage,
			createIdCompressorFn,
			documentSchemaController,
			featureGatesForTelemetry,
			provideEntryPoint,
			minVersionForCollab,
			requestHandler,
			undefined, // summaryConfiguration
			recentBatchInfo,
		);

		runtime.blobManager.stashedBlobsUploadP.then(
			() => {
				// make sure we didn't reconnect before the promise resolved
				if (runtime.delayConnectClientId !== undefined && !runtime.disposed) {
					runtime.delayConnectClientId = undefined;
					runtime.setConnectionStateCore(true, runtime.delayConnectClientId);
				}
			},
			(error: IErrorBase) => runtime.closeFn(error),
		);

		// Apply stashed ops with a reference sequence number equal to the sequence number of the snapshot,
		// or zero. This must be done before Container replays saved ops.
		await runtime.pendingStateManager.applyStashedOpsAt(runtimeSequenceNumber ?? 0);

		// Initialize the base state of the runtime before it's returned.
		await runtime.initializeBaseState(context.loader);

		return runtime;
	}

	public readonly options: Record<string | number, unknown>;
	private imminentClosure: boolean = false;

	private readonly _getClientId: () => string | undefined;

	public get clientId(): string | undefined {
		return this._getClientId();
	}

	public readonly clientDetails: IClientDetails;

	public get storage(): IDocumentStorageService {
		return this._storage;
	}

	public get containerRuntime(): ContainerRuntime {
		return this;
	}

	private readonly submitSummaryFn: (
		summaryOp: ISummaryContent,
		referenceSequenceNumber?: number,
	) => number;
	private readonly submitSignalFn: (
		content: UnsequencedSignalEnvelope,
		targetClientId?: string,
	) => void;
	public readonly disposeFn: (error?: ICriticalContainerError) => void;
	public readonly closeFn: (error?: ICriticalContainerError) => void;

	public get flushMode(): FlushMode {
		return this._flushMode;
	}

	public get scope(): FluidObject {
		return this.containerScope;
	}

	public get IFluidDataStoreRegistry(): IFluidDataStoreRegistry {
		return this.registry;
	}

	private readonly _getAttachState: () => AttachState;
	public get attachState(): AttachState {
		return this._getAttachState();
	}

	public readonly isReadOnly = (): boolean => this.deltaManager.readOnlyInfo.readonly === true;

	/**
	 * Current session schema - defines what options are on & off.
	 * It's overlap of document schema (controlled by summary & ops) and options controlling this session.
	 * For example, document schema might have compression ON, but feature gates / runtime options turn it Off.
	 * In such case it will be off in session schema (i.e. this session should not use compression), but this client
	 * has to deal with compressed ops as other clients might send them.
	 * And in reverse, session schema can have compression Off, but feature gates / runtime options want it On.
	 * In such case it will be off in session schema, however this client will propose change to schema, and once / if
	 * this op roundtrips, compression will be On. Client can't send compressed ops until it's change in schema.
	 */
	public get sessionSchema(): {
		[P in keyof IDocumentSchemaFeatures]?: IDocumentSchemaFeatures[P] extends boolean
			? true
			: IDocumentSchemaFeatures[P];
	} {
		return this.documentsSchemaController.sessionSchema.runtime;
	}

	private _idCompressor: (IIdCompressor & IIdCompressorCore) | undefined;

	// We accumulate Id compressor Ops while Id compressor is not loaded yet (only for "delayed" mode)
	// Once it loads, it will process all such ops and we will stop accumulating further ops - ops will be processes as they come in.
	private pendingIdCompressorOps: IdCreationRange[] = [];

	// Id Compressor serializes final state (see getPendingLocalState()). As result, it needs to skip all ops that preceeded that state
	// (such ops will be marked by Loader layer as savedOp === true)
	// That said, in "delayed" mode it's possible that Id Compressor was never initialized before getPendingLocalState() is called.
	// In such case we have to process all ops, including those marked with savedOp === true.
	private readonly skipSavedCompressorOps: boolean;

	/**
	 * {@inheritDoc @fluidframework/runtime-definitions#IContainerRuntimeBase.idCompressor}
	 */
	public get idCompressor(): (IIdCompressor & IIdCompressorCore) | undefined {
		// Expose ID Compressor only if it's On from the start.
		// If container uses delayed mode, then we can only expose generateDocumentUniqueId() and nothing else.
		// That's because any other usage will require immidiate loading of ID Compressor in next sessions in order
		// to reason over such things as session ID space.
		if (this.sessionSchema.idCompressorMode === "on") {
			assert(this._idCompressor !== undefined, 0x8ea /* compressor should have been loaded */);
			return this._idCompressor;
		}
	}

	/**
	 * {@inheritDoc @fluidframework/runtime-definitions#IContainerRuntimeBase.generateDocumentUniqueId}
	 */
	public generateDocumentUniqueId(): string | number {
		return this._idCompressor?.generateDocumentUniqueId() ?? uuid();
	}

	public get IFluidHandleContext(): IFluidHandleContext {
		return this.handleContext;
	}
	private readonly handleContext: ContainerFluidHandleContext;

	/**
	 * This is a proxy to the delta manager provided by the container context (innerDeltaManager). It restricts certain
	 * accesses such as sets "read-only" mode for the summarizer client. This is the default delta manager that should
	 * be used unless the innerDeltaManager is required.
	 */
	public get deltaManager(): IDeltaManager<ISequencedDocumentMessage, IDocumentMessage> {
		return this._deltaManager;
	}

	private readonly _deltaManager: BaseDeltaManagerProxy;

	/**
	 * The delta manager provided by the container context. By default, using the default delta manager (proxy)
	 * should be sufficient. This should be used only if necessary. For example, for validating and propagating connected
	 * events which requires access to the actual real only info, this is needed.
	 */
	private readonly innerDeltaManager: IDeltaManagerFull;

	// internal logger for ContainerRuntime. Use this.logger for stores, summaries, etc.
	private readonly mc: MonitoringContext;

	private summarizerClientElection?: SummarizerClientElection;
	/**
	 * summaryManager will only be created if this client is permitted to spawn a summarizing client
	 * It is created only by interactive client, i.e. summarizer client, as well as non-interactive bots
	 * do not create it (see SummarizerClientElection.clientDetailsPermitElection() for details)
	 */
	private summaryManager?: SummaryManager;

	private readonly summarizerNode: IRootSummarizerNodeWithGC;

	private readonly maxConsecutiveReconnects: number;

	private readonly batchRunner = new BatchRunCounter();
	private readonly _flushMode: FlushMode;
	private readonly offlineEnabled: boolean;
	private flushScheduled = false;

	private canSendOps: boolean;

	private consecutiveReconnects = 0;

	/**
	 * Used to delay transition to "connected" state while we upload
	 * attachment blobs that were added while disconnected
	 */
	private delayConnectClientId?: string;

	private readonly dataModelChangeRunner = new RunCounter();

	/**
	 * Invokes the given callback and expects that no ops are submitted
	 * until execution finishes. If an op is submitted, it will be marked as reentrant.
	 *
	 * @param callback - the callback to be invoked
	 */
	public ensureNoDataModelChanges<T>(callback: () => T): T {
		return this.dataModelChangeRunner.run(callback);
	}

	/**
	 * Indicates whether the container is in a state where it is able to send
	 * ops (connected to op stream and not in readonly mode).
	 */
	public get connected(): boolean {
		return this.canSendOps;
	}

	/**
	 * clientId of parent (non-summarizing) container that owns summarizer container
	 */
	public get summarizerClientId(): string | undefined {
		return this.summarizerClientElection?.electedClientId;
	}

	private _disposed = false;
	public get disposed(): boolean {
		return this._disposed;
	}

	private lastEmittedDirty: boolean;
	private emitDirtyDocumentEvent = true;
	private readonly useDeltaManagerOpsProxy: boolean;
	private readonly closeSummarizerDelayMs: number;

	private readonly signalTelemetryManager = new SignalTelemetryManager();

	/**
	 * Summarizer is responsible for coordinating when to send generate and send summaries.
	 * It is the main entry point for summary work.
	 * It is created only by summarizing container (i.e. one with clientType === "summarizer")
	 */

	private _summarizer?: Summarizer;
	private readonly deltaScheduler: DeltaScheduler;
	private readonly inboundBatchAggregator: InboundBatchAggregator;
	private readonly blobManager: BlobManager;
	private readonly pendingStateManager: PendingStateManager;
	private readonly duplicateBatchDetector: DuplicateBatchDetector | undefined;
	private readonly outbox: Outbox;
	private readonly garbageCollector: IGarbageCollector;

	private readonly channelCollection: ChannelCollection;
	private readonly remoteMessageProcessor: RemoteMessageProcessor;

	/**
	 * The last message processed at the time of the last summary.
	 */

	private messageAtLastSummary: ISummaryMetadataMessage | undefined;

	private readonly summariesDisabled: boolean;

	private readonly createContainerMetadata: ICreateContainerMetadata;
	/**
	 * The summary number of the next summary that will be generated for this container. This is incremented every time
	 * a summary is generated.
	 */
	private nextSummaryNumber: number;

	/**
	 * If false, loading or using a Tombstoned object should merely log, not fail.
	 * @deprecated NOT SUPPORTED - hardcoded to return false since it's deprecated.
	 */
	// eslint-disable-next-line @typescript-eslint/class-literal-property-style
	public get gcTombstoneEnforcementAllowed(): boolean {
		return false;
	}

	/**
	 * If true, throw an error when a tombstone data store is used.
	 * @deprecated NOT SUPPORTED - hardcoded to return false since it's deprecated.
	 */
	// eslint-disable-next-line @typescript-eslint/class-literal-property-style
	public get gcThrowOnTombstoneUsage(): boolean {
		return false;
	}

	/**
	 * GUID to identify a document in telemetry
	 * ! Note: should not be used for anything other than telemetry and is not considered a stable GUID
	 */
	private readonly telemetryDocumentId: string;

	/**
	 * The id of the version used to initially load this runtime, or undefined if it's newly created.
	 */
	private readonly loadedFromVersionId: string | undefined;

	private readonly isSnapshotInstanceOfISnapshot: boolean | undefined;

	/**
	 * The summary context of the last acked summary. The properties from this as used when uploading a summary.
	 */
	private lastAckedSummaryContext: ISummaryContext | undefined;

	/**
	 * It a cache for holding mapping for loading groupIds with its snapshot from the service. Add expiry policy of 1 minute.
	 * Starting with 1 min and based on recorded usage we can tweak it later on.
	 */
	private readonly snapshotCacheForLoadingGroupIds = new PromiseCache<string, ISnapshot>({
		expiry: { policy: "absolute", durationMs: 60000 },
	});

	/**
	 * The compatibility details of the Runtime layer that is exposed to the Loader layer
	 * for validating Loader-Runtime compatibility.
	 */
	public get ILayerCompatDetails(): ILayerCompatDetails {
		return runtimeCompatDetailsForLoader;
	}

	/**
	 * If true, will skip Outbox flushing before processing an incoming message (and on DeltaManager "op" event for loader back-compat),
	 * and instead the Outbox will check for a split batch on every submit.
	 * This is a kill-bit switch for this simplification of logic, in case it causes unexpected issues.
	 */
	private readonly skipSafetyFlushDuringProcessStack: boolean;

	private readonly extensions = new Map<ContainerExtensionId, ExtensionEntry>();

	/***/
	protected constructor(
		context: IContainerContext,
		private readonly registry: IFluidDataStoreRegistry,

		private readonly metadata: IContainerRuntimeMetadata | undefined,

		private readonly electedSummarizerData: ISerializedElection | undefined,
		chunks: [string, string[]][],
		dataStoreAliasMap: [string, string][],
		private readonly runtimeOptions: Readonly<ContainerRuntimeOptionsInternal>,
		private readonly containerScope: FluidObject,
		// Create a custom ITelemetryBaseLogger to output telemetry events.
		public readonly baseLogger: ITelemetryBaseLogger,
		existing: boolean,

		blobManagerLoadInfo: IBlobManagerLoadInfo,
		private readonly _storage: IDocumentStorageService,
		private readonly createIdCompressorFn: () => IIdCompressor & IIdCompressorCore,

		private readonly documentsSchemaController: DocumentsSchemaController,
		featureGatesForTelemetry: Record<string, boolean | number | undefined>,
		provideEntryPoint: (containerRuntime: IContainerRuntime) => Promise<FluidObject>,
		private readonly minVersionForCollab: MinimumVersionForCollab,
		private readonly requestHandler?: (
			request: IRequest,
			runtime: IContainerRuntime,
		) => Promise<IResponse>,
		// // eslint-disable-next-line unicorn/no-object-as-default-parameter
		private readonly summaryConfiguration: ISummaryConfiguration = {
			// the defaults
			...DefaultSummaryConfiguration,
			// the runtime configuration overrides
			...runtimeOptions.summaryOptions?.summaryConfigOverrides,
		},
		recentBatchInfo?: [number, string][],
	) {
		super();

		const {
			options,
			clientDetails,
			connected,
			baseSnapshot,
			submitFn,
			submitBatchFn,
			submitSummaryFn,
			submitSignalFn,
			disposeFn,
			closeFn,
			deltaManager,
			quorum,
			audience,
			pendingLocalState,
			supportedFeatures,
			snapshotWithContents,
		} = context;

		// In old loaders without dispose functionality, closeFn is equivalent but will also switch container to readonly mode
		this.disposeFn = disposeFn ?? closeFn;

		// Validate that the Loader is compatible with this Runtime.
		const maybeloaderCompatDetailsForRuntime = context as FluidObject<ILayerCompatDetails>;
		validateLoaderCompatibility(
			maybeloaderCompatDetailsForRuntime.ILayerCompatDetails,
			this.disposeFn,
		);

		this.mc = createChildMonitoringContext({
			logger: this.baseLogger,
			namespace: "ContainerRuntime",
		});

		// If we support multiple algorithms in the future, then we would need to manage it here carefully.
		// We can use runtimeOptions.compressionOptions.compressionAlgorithm, but only if it's in the schema list!
		// If it's not in the list, then we will need to either use no compression, or fallback to some other (supported by format)
		// compression.
		const compressionOptions: ICompressionRuntimeOptions = {
			minimumBatchSizeInBytes: this.sessionSchema.compressionLz4
				? runtimeOptions.compressionOptions.minimumBatchSizeInBytes
				: Number.POSITIVE_INFINITY,
			compressionAlgorithm: CompressionAlgorithms.lz4,
		};

		assert(isIDeltaManagerFull(deltaManager), 0xa80 /* Invalid delta manager */);
		this.innerDeltaManager = deltaManager;

		// Here we could wrap/intercept on these functions to block/modify outgoing messages if needed.
		// This makes ContainerRuntime the final gatekeeper for outgoing messages.
		// back-compat: ADO #1385: Make this call unconditional in the future
		this.submitSummaryFn =
			submitSummaryFn ??
			((summaryOp, refseq) => submitFn(MessageType.Summarize, summaryOp, false));

		const sequenceAndSubmitSignal = (
			envelope: UnsequencedSignalEnvelope,
			targetClientId?: string,
		): void => {
			if (targetClientId === undefined) {
				this.signalTelemetryManager.applyTrackingToBroadcastSignalEnvelope(envelope);
			}
			submitSignalFn(envelope, targetClientId);
		};
		this.submitSignalFn = (envelope: UnsequencedSignalEnvelope, targetClientId?: string) => {
			if (envelope.address?.startsWith("/")) {
				throw new Error("General path based addressing is not implemented");
			}
			sequenceAndSubmitSignal(envelope, targetClientId);
		};
		this.submitExtensionSignal = <TMessage extends TypedMessage>(
			id: string,
			addressChain: string[],
			message: OutboundExtensionMessage<TMessage>,
		): void => {
			this.verifyNotClosed();
			const envelope = createNewSignalEnvelope(
				`/ext/${id}/${addressChain.join("/")}`,
				message.type,
				message.content,
			);
			sequenceAndSubmitSignal(envelope, message.targetClientId);
		};

		// TODO: After IContainerContext.options is removed, we'll just create a new blank object {} here.
		// Values are generally expected to be set from the runtime side.
		this.options = options ?? {};
		this.clientDetails = clientDetails;
		const isSummarizerClient = this.clientDetails.type === summarizerClientType;
		this.loadedFromVersionId = context.getLoadedFromVersion()?.id;
		// eslint-disable-next-line unicorn/consistent-destructuring
		this._getClientId = () => context.clientId;
		// eslint-disable-next-line unicorn/consistent-destructuring
		this._getAttachState = () => context.attachState;
		this.getAbsoluteUrl = async (relativeUrl: string) => {
			// eslint-disable-next-line unicorn/consistent-destructuring
			if (context.getAbsoluteUrl === undefined) {
				throw new Error("Driver does not implement getAbsoluteUrl");
			}
			if (this.attachState !== AttachState.Attached) {
				return undefined;
			}
			return context.getAbsoluteUrl(relativeUrl);
		};
		// TODO: Consider that the Container could just listen to these events itself, or even more appropriately maybe the
		// customer should observe dirty state on the runtime (the owner of dirty state) directly, rather than on the IContainer.
		this.on("dirty", () => context.updateDirtyContainerState(true));
		this.on("saved", () => context.updateDirtyContainerState(false));

		// Telemetry for when the container is attached and subsequently saved for the first time.
		// These events are useful for investigating the validity of container "saved" eventing upon attach.
		// See this.setAttachState() and this.updateDocumentDirtyState() for more details on "attached" and "saved" events.
		this.once("attached", () => {
			this.mc.logger.sendTelemetryEvent({
				eventName: "Attached",
				details: {
					lastEmittedDirty: this.lastEmittedDirty,
					currentDirtyState: this.computeCurrentDirtyState(),
				},
			});
		});
		this.once("saved", () =>
			this.mc.logger.sendTelemetryEvent({
				eventName: "Saved",
				details: { attachState: this.attachState },
			}),
		);

		// In cases of summarizer, we want to dispose instead since consumer doesn't interact with this container
		this.closeFn = isSummarizerClient ? this.disposeFn : closeFn;

		let loadSummaryNumber: number;
		// Get the container creation metadata. For new container, we initialize these. For existing containers,
		// get the values from the metadata blob.
		if (existing) {
			this.createContainerMetadata = {
				createContainerRuntimeVersion: metadata?.createContainerRuntimeVersion,
				createContainerTimestamp: metadata?.createContainerTimestamp,
			};
			// summaryNumber was renamed from summaryCount. For older docs that haven't been opened for a long time,
			// the count is reset to 0.
			loadSummaryNumber = metadata?.summaryNumber ?? 0;
		} else {
			this.createContainerMetadata = {
				createContainerRuntimeVersion: pkgVersion,
				createContainerTimestamp: Date.now(),
			};
			loadSummaryNumber = 0;
		}
		this.nextSummaryNumber = loadSummaryNumber + 1;

		this.messageAtLastSummary = lastMessageFromMetadata(metadata);

		// We use the initial connected state from the container context
		// as well as the readonly info to determine if container can send ops.
		// Later updates to canSendOps come through calls to setConnectionState.
		this.canSendOps = connected && !this.innerDeltaManager.readOnlyInfo.readonly;

		this.mc.logger.sendTelemetryEvent({
			eventName: "GCFeatureMatrix",
			metadataValue: JSON.stringify(metadata?.gcFeatureMatrix),
			inputs: JSON.stringify({
				// eslint-disable-next-line @typescript-eslint/no-unsafe-assignment
				gcOptions_gcGeneration: runtimeOptions.gcOptions[gcGenerationOptionName],
			}),
		});

		this.telemetryDocumentId = metadata?.telemetryDocumentId ?? uuid();

		const opGroupingManager = new OpGroupingManager(
			{
				groupedBatchingEnabled: this.groupedBatchingEnabled,
			},
			this.mc.logger,
		);

		const opSplitter = new OpSplitter(
			chunks,
			submitBatchFn,
			runtimeOptions.chunkSizeInBytes,
			runtimeOptions.maxBatchSizeInBytes,
			this.mc.logger,
		);

		this.remoteMessageProcessor = new RemoteMessageProcessor(
			opSplitter,
			new OpDecompressor(this.mc.logger),
			opGroupingManager,
		);

		const pendingRuntimeState = pendingLocalState as IPendingRuntimeState | undefined;
		this.pendingStateManager = new PendingStateManager(
			{
				applyStashedOp: this.applyStashedOp.bind(this),
				clientId: () => this.clientId,
				connected: () => this.connected,
				reSubmitBatch: this.reSubmitBatch.bind(this),
				isActiveConnection: () => this.innerDeltaManager.active,
				isAttached: () => this.attachState !== AttachState.Detached,
			},
			pendingRuntimeState?.pending,
			this.baseLogger,
		);

		let outerDeltaManager: IDeltaManagerFull = this.innerDeltaManager;
		this.useDeltaManagerOpsProxy =
			this.mc.config.getBoolean("Fluid.ContainerRuntime.DeltaManagerOpsProxy") === true;
		// The summarizerDeltaManager Proxy is used to lie to the summarizer to convince it is in the right state as a summarizer client.
		outerDeltaManager = DeltaManagerSummarizerProxy.wrapIfSummarizer(outerDeltaManager);

		// The DeltaManagerPendingOpsProxy is used to control the minimum sequence number
		// It allows us to lie to the layers below so that they can maintain enough local state for rebasing ops.
		if (this.useDeltaManagerOpsProxy) {
			const pendingOpsDeltaManagerProxy = new DeltaManagerPendingOpsProxy(
				outerDeltaManager,
				this.pendingStateManager,
			);
			outerDeltaManager = pendingOpsDeltaManagerProxy;
		}

		// always wrap the exposed delta manager in at least on layer of proxying
		this._deltaManager =
			outerDeltaManager instanceof BaseDeltaManagerProxy
				? outerDeltaManager
				: new BaseDeltaManagerProxy(outerDeltaManager);

		this.handleContext = new ContainerFluidHandleContext("", this);

		if (this.summaryConfiguration.state === "enabled") {
			validateSummaryHeuristicConfiguration(this.summaryConfiguration);
		}

		this.summariesDisabled = isSummariesDisabled(this.summaryConfiguration);

		this.maxConsecutiveReconnects =
			this.mc.config.getNumber(maxConsecutiveReconnectsKey) ?? defaultMaxConsecutiveReconnects;

		// If the context has ILayerCompatDetails, it supports referenceSequenceNumbers since that features
		// predates ILayerCompatDetails.
		const referenceSequenceNumbersSupported =
			maybeloaderCompatDetailsForRuntime.ILayerCompatDetails === undefined
				? supportedFeatures?.get("referenceSequenceNumbers") === true
				: true;
		if (
			runtimeOptions.flushMode === (FlushModeExperimental.Async as unknown as FlushMode) &&
			!referenceSequenceNumbersSupported
		) {
			// The loader does not support reference sequence numbers, falling back on FlushMode.TurnBased
			this.mc.logger.sendErrorEvent({ eventName: "FlushModeFallback" });
			this._flushMode = FlushMode.TurnBased;
		} else {
			this._flushMode = runtimeOptions.flushMode;
		}
		this.offlineEnabled =
			this.mc.config.getBoolean("Fluid.Container.enableOfflineLoad") ?? false;

		if (this.offlineEnabled && this._flushMode !== FlushMode.TurnBased) {
			const error = new UsageError("Offline mode is only supported in turn-based mode");
			this.closeFn(error);
			throw error;
		}

		// DuplicateBatchDetection is only enabled if Offline Load is enabled
		// It maintains a cache of all batchIds/sequenceNumbers within the collab window.
		// Don't waste resources doing so if not needed.
		if (this.offlineEnabled) {
			this.duplicateBatchDetector = new DuplicateBatchDetector(recentBatchInfo);
		}

		// eslint-disable-next-line unicorn/consistent-destructuring
		if (context.attachState === AttachState.Attached) {
			const maxSnapshotCacheDurationMs = this._storage?.policies?.maximumCacheDurationMs;
			if (
				maxSnapshotCacheDurationMs !== undefined &&
				maxSnapshotCacheDurationMs > 5 * 24 * 60 * 60 * 1000
			) {
				// This is a runtime enforcement of what's already explicit in the policy's type itself,
				// which dictates the value is either undefined or exactly 5 days in ms.
				// As long as the actual value is less than 5 days, the assumptions GC makes here are valid.
				throw new UsageError("Driver's maximumCacheDurationMs policy cannot exceed 5 days");
			}
		}

		this.garbageCollector = GarbageCollector.create({
			runtime: this,
			gcOptions: runtimeOptions.gcOptions,
			baseSnapshot,
			baseLogger: this.mc.logger,
			existing,
			metadata,
			createContainerMetadata: this.createContainerMetadata,
			isSummarizerClient,
			getNodePackagePath: async (nodePath: string) => this.getGCNodePackagePath(nodePath),
			getLastSummaryTimestampMs: () => this.messageAtLastSummary?.timestamp,
			readAndParseBlob: async <T>(id: string) => readAndParse<T>(this.storage, id),
			submitMessage: (message: ContainerRuntimeGCMessage) => this.submit(message),
			sessionExpiryTimerStarted: pendingRuntimeState?.sessionExpiryTimerStarted,
		});

		const loadedFromSequenceNumber = this.deltaManager.initialSequenceNumber;
		// If the base snapshot was generated when isolated channels were disabled, set the summary reference
		// sequence to undefined so that this snapshot will not be used for incremental summaries. This is for
		// back-compat and will rarely happen so its okay to re-summarize everything in the first summary.
		const summaryReferenceSequenceNumber =
			baseSnapshot === undefined || metadata?.disableIsolatedChannels === true
				? undefined
				: loadedFromSequenceNumber;
		this.summarizerNode = createRootSummarizerNodeWithGC(
			createChildLogger({ logger: this.baseLogger, namespace: "SummarizerNode" }),
			// Summarize function to call when summarize is called. Summarizer node always tracks summary state.
			async (fullTree: boolean, trackState: boolean, telemetryContext?: ITelemetryContext) =>
				this.summarizeInternal(fullTree, trackState, telemetryContext),
			// Latest change sequence number, no changes since summary applied yet
			loadedFromSequenceNumber,
			summaryReferenceSequenceNumber,
			{
				// Must set to false to prevent sending summary handle which would be pointing to
				// a summary with an older protocol state.
				canReuseHandle: false,
				// If GC should not run, let the summarizer node know so that it does not track GC state.
				gcDisabled: !this.garbageCollector.shouldRunGC,
			},
			// Function to get GC data if needed. This will always be called by the root summarizer node to get GC data.
			async (fullGC?: boolean) => this.getGCDataInternal(fullGC),
			// Function to get the GC details from the base snapshot we loaded from.
			async () => this.garbageCollector.getBaseGCDetails(),
		);

		const parentContext = wrapContext(this);

		if (snapshotWithContents !== undefined) {
			this.isSnapshotInstanceOfISnapshot = true;
		}

		// Due to a mismatch between different layers in terms of
		// what is the interface of passing signals, we need the
		// downstream stores to wrap the signal.
		parentContext.submitSignal = (type: string, content: unknown, targetClientId?: string) => {
			// Future: Can the `content` argument type be IEnvelope?
			// verifyNotClosed is called in FluidDataStoreContext, which is *the* expected caller.
			const envelope1 = content as IEnvelope;
			const envelope2 = createNewSignalEnvelope(envelope1.address, type, envelope1.contents);
			this.submitSignalFn(envelope2, targetClientId);
		};

		let snapshot: ISnapshot | ISnapshotTree | undefined = getSummaryForDatastores(
			baseSnapshot,
			metadata,
		);
		if (snapshot !== undefined && snapshotWithContents !== undefined) {
			snapshot = {
				...snapshotWithContents,
				snapshotTree: snapshot,
			};
		}

		this.channelCollection = new ChannelCollection(
			snapshot,
			parentContext,
			this.mc.logger,
			(props) =>
				this.garbageCollector.nodeUpdated({
					...props,
					timestampMs: props.timestampMs ?? this.getCurrentReferenceTimestampMs(),
				}),
			(path: string) => this.garbageCollector.isNodeDeleted(path),
			new Map<string, string>(dataStoreAliasMap),
			async (runtime: ChannelCollection) => provideEntryPoint,
		);
		this._deltaManager.on("readonly", this.notifyReadOnlyState);

		this.blobManager = new BlobManager({
			routeContext: this.handleContext,
			blobManagerLoadInfo,
			storage: this.storage,
			sendBlobAttachOp: (localId: string, blobId?: string) => {
				if (!this.disposed) {
					this.submit(
						{ type: ContainerMessageType.BlobAttach, contents: undefined },
						undefined,
						{
							localId,
							blobId,
						},
					);
				}
			},
			blobRequested: (blobPath: string) =>
				this.garbageCollector.nodeUpdated({
					node: { type: "Blob", path: blobPath },
					reason: "Loaded",
					timestampMs: this.getCurrentReferenceTimestampMs(),
				}),
			isBlobDeleted: (blobPath: string) => this.garbageCollector.isNodeDeleted(blobPath),
			runtime: this,
			stashedBlobs: pendingRuntimeState?.pendingAttachmentBlobs,
			createBlobPayloadPending: this.sessionSchema.createBlobPayloadPending === true,
		});

		this.deltaScheduler = new DeltaScheduler(
			this.innerDeltaManager,
			this,
			createChildLogger({ logger: this.baseLogger, namespace: "DeltaScheduler" }),
		);

		this.inboundBatchAggregator = new InboundBatchAggregator(
			this.innerDeltaManager,
			() => this.clientId,
			createChildLogger({ logger: this.baseLogger, namespace: "InboundBatchAggregator" }),
		);

		const legacySendBatchFn = makeLegacySendBatchFn(submitFn, this.innerDeltaManager);

		this.skipSafetyFlushDuringProcessStack =
			// Keep the old flag name even though we renamed the class member (it shipped in 2.31.0)
			this.mc.config.getBoolean("Fluid.ContainerRuntime.DisableFlushBeforeProcess") === true;

		this.outbox = new Outbox({
			shouldSend: () => this.shouldSendOps(),
			pendingStateManager: this.pendingStateManager,
			submitBatchFn,
			legacySendBatchFn,
			compressor: new OpCompressor(this.mc.logger),
			splitter: opSplitter,
			config: {
				compressionOptions,
				maxBatchSizeInBytes: runtimeOptions.maxBatchSizeInBytes,
				// If we disable flush before process, we must be ready to flush partial batches
				flushPartialBatches: this.skipSafetyFlushDuringProcessStack,
			},
			logger: this.mc.logger,
			groupingManager: opGroupingManager,
			getCurrentSequenceNumbers: () => ({
				// Note: These sequence numbers only change when DeltaManager processes an incoming op
				referenceSequenceNumber: this.deltaManager.lastSequenceNumber,
				clientSequenceNumber: this._processedClientSequenceNumber,
			}),
			reSubmit: this.reSubmit.bind(this),
			opReentrancy: () => this.dataModelChangeRunner.running,
		});

		this._quorum = quorum;
		this._quorum.on("removeMember", (clientId: string) => {
			this.remoteMessageProcessor.clearPartialMessagesFor(clientId);
		});

		this._audience = audience;
		if (audience.getSelf === undefined) {
			// back-compat, added in 2.0 RC3.
			// Purpose: deal with cases when we run against old loader that does not have newly added capabilities
			audience.getSelf = () => {
				const clientId = this._getClientId();
				return clientId === undefined
					? undefined
					: ({
							clientId,
							client: audience.getMember(clientId),
						} satisfies ISelf);
			};

			let oldClientId = this.clientId;
			this.on("connected", () => {
				const clientId = this.clientId;
				assert(clientId !== undefined, 0x975 /* can't be undefined */);
				(audience as unknown as TypedEventEmitter<IAudienceEvents>).emit(
					"selfChanged",
					{ clientId: oldClientId },
					{ clientId, client: audience.getMember(clientId) },
				);
				oldClientId = clientId;
			});
		}

		const closeSummarizerDelayOverride = this.mc.config.getNumber(
			"Fluid.ContainerRuntime.Test.CloseSummarizerDelayOverrideMs",
		);
		this.closeSummarizerDelayMs =
			closeSummarizerDelayOverride ?? defaultCloseSummarizerDelayMs;

		// We haven't emitted dirty/saved yet, but this is the baseline so we know to emit when it changes
		this.lastEmittedDirty = this.computeCurrentDirtyState();
		context.updateDirtyContainerState(this.lastEmittedDirty);

		if (!this.skipSafetyFlushDuringProcessStack) {
			// Reference Sequence Number may have just changed, and it must be consistent across a batch,
			// so we should flush now to clear the way for the next ops.
			// NOTE: This will be redundant whenever CR.process was called for the op (since we flush there too) -
			// But we need this coverage for old loaders that don't call ContainerRuntime.process for non-runtime messages.
			// (We have to call flush _before_ processing a runtime op, but after is ok for non-runtime op)
			this.deltaManager.on("op", () => this.flush());
		}

		// logging hardware telemetry
		this.baseLogger.send({
			category: "generic",
			eventName: "DeviceSpec",
			...getDeviceSpec(),
		});

		this.mc.logger.sendTelemetryEvent({
			eventName: "ContainerLoadStats",
			...this.createContainerMetadata,
			...this.channelCollection.containerLoadStats,
			summaryNumber: loadSummaryNumber,
			summaryFormatVersion: metadata?.summaryFormatVersion,
			disableIsolatedChannels: metadata?.disableIsolatedChannels,
			gcVersion: metadata?.gcFeature,
			options: JSON.stringify(runtimeOptions),
			idCompressorModeMetadata: metadata?.documentSchema?.runtime?.idCompressorMode,
			idCompressorMode: this.sessionSchema.idCompressorMode,
			sessionRuntimeSchema: JSON.stringify(this.sessionSchema),
			featureGates: JSON.stringify({
				...featureGatesForTelemetry,
				closeSummarizerDelayOverride,
				disableFlushBeforeProcess: this.skipSafetyFlushDuringProcessStack,
			}),
			telemetryDocumentId: this.telemetryDocumentId,
			groupedBatchingEnabled: this.groupedBatchingEnabled,
			initialSequenceNumber: this.deltaManager.initialSequenceNumber,
			minVersionForCollab: this.minVersionForCollab,
		});

		ReportOpPerfTelemetry(this.clientId, this._deltaManager, this, this.baseLogger);
		BindBatchTracker(this, this.baseLogger);

		this.entryPoint = new LazyPromise(async () => {
			if (this._summarizer !== undefined) {
				return this._summarizer;
			}
			return provideEntryPoint(this);
		});

		// If we loaded from pending state, then we need to skip any ops that are already accounted in such
		// saved state, i.e. all the ops marked by Loader layer sa savedOp === true.
		this.skipSavedCompressorOps = pendingRuntimeState?.pendingIdCompressorState !== undefined;
	}

	public onSchemaChange(schema: IDocumentSchemaCurrent): void {
		this.mc.logger.sendTelemetryEvent({
			eventName: "SchemaChangeAccept",
			sessionRuntimeSchema: JSON.stringify(schema),
		});

		// Most of the settings will be picked up only by new sessions (i.e. after reload).
		// We can make it better in the future (i.e. start to use op compression right away), but for simplicity
		// this is not done.
		// But ID compressor is special. It's possible, that in future, we will remove "stickiness" of ID compressor setting
		// and will allow to start using it. If that were to happen, we want to ensure that we do not break eventual consistency
		// promises. To do so, we need to initialize id compressor right away.
		// As it's implemented right now (with async initialization), this will only work for "off" -> "delayed" transitions.
		// Anything else is too risky, and requires ability to initialize ID compressor synchronously!
		if (schema.runtime.idCompressorMode !== undefined) {
			this.loadIdCompressor();
		}
	}

	public getCreateChildSummarizerNodeFn(
		id: string,
		createParam: CreateChildSummarizerNodeParam,
	) {
		return (
			summarizeInternal: SummarizeInternalFn,
			getGCDataFn: (fullGC?: boolean) => Promise<IGarbageCollectionData>,
		): ISummarizerNodeWithGC =>
			this.summarizerNode.createChild(
				summarizeInternal,
				id,
				createParam,
				undefined,
				getGCDataFn,
			);
	}

	public deleteChildSummarizerNode(id: string): void {
		return this.summarizerNode.deleteChild(id);
	}

	// #region `IFluidParentContext` APIs that should not be called on Root

	public makeLocallyVisible(): void {
		assert(false, 0x8eb /* should not be called */);
	}

	public setChannelDirty(address: string): void {
		assert(false, 0x909 /* should not be called */);
	}

	// #endregion

	/**
	 * Initializes the state from the base snapshot this container runtime loaded from.
	 */
	private async initializeBaseState(loader: ILoader): Promise<void> {
		await this.initializeSummarizer(loader);

		if (
			this.sessionSchema.idCompressorMode === "on" ||
			(this.sessionSchema.idCompressorMode === "delayed" && this.connected)
		) {
			this._idCompressor = this.createIdCompressorFn();
			// This is called from loadRuntime(), long before we process any ops, so there should be no ops accumulated yet.
			assert(this.pendingIdCompressorOps.length === 0, 0x8ec /* no pending ops */);
		}

		await this.garbageCollector.initializeBaseState();
	}

	private async initializeSummarizer(loader: ILoader): Promise<void> {
		if (this.summariesDisabled) {
			this.mc.logger.sendTelemetryEvent({ eventName: "SummariesDisabled" });
			return;
		}

		const { maxOpsSinceLastSummary = 0, initialSummarizerDelayMs = 0 } = isSummariesDisabled(
			this.summaryConfiguration,
		)
			? {}
			: {
					...this.summaryConfiguration,
					initialSummarizerDelayMs:
						// back-compat: initialSummarizerDelayMs was moved from ISummaryRuntimeOptions
						//   to ISummaryConfiguration in 0.60.
						this.runtimeOptions.summaryOptions.initialSummarizerDelayMs ??
						this.summaryConfiguration.initialSummarizerDelayMs,
				};

		const summaryCollection: SummaryCollection = new SummaryCollection(
			this.deltaManager,
			this.baseLogger,
		);
		const orderedClientLogger = createChildLogger({
			logger: this.baseLogger,
			namespace: "OrderedClientElection",
		});
		const orderedClientCollection = new OrderedClientCollection(
			orderedClientLogger,
			this.innerDeltaManager,
			this._quorum,
		);
		const orderedClientElectionForSummarizer = new OrderedClientElection(
			orderedClientLogger,
			orderedClientCollection,
			this.electedSummarizerData ?? this.innerDeltaManager.lastSequenceNumber,
			SummarizerClientElection.isClientEligible,
			this.mc.config.getBoolean(
				"Fluid.ContainerRuntime.OrderedClientElection.EnablePerformanceEvents",
			),
		);

		this.summarizerClientElection = new SummarizerClientElection(
			orderedClientLogger,
			summaryCollection,
			orderedClientElectionForSummarizer,
			maxOpsSinceLastSummary,
		);

		const isSummarizerClient = this.clientDetails.type === summarizerClientType;
		if (isSummarizerClient) {
			// We want to dynamically import any thing inside summaryDelayLoadedModule module only when we are the summarizer client,
			// so that all non summarizer clients don't have to load the code inside this module.
			const module = await import(
				/* webpackChunkName: "summarizerDelayLoadedModule" */ "./summary/index.js"
			);
			this._summarizer = new module.Summarizer(
				this /* ISummarizerRuntime */,
				() => this.summaryConfiguration,
				this /* ISummarizerInternalsProvider */,
				this.handleContext,
				summaryCollection,

				async (runtime: IConnectableRuntime) =>
					module.RunWhileConnectedCoordinator.create(
						runtime,
						// Summarization runs in summarizer client and needs access to the real (non-proxy) active
						// information. The proxy delta manager would always return false for summarizer client.
						() => this.innerDeltaManager.active,
					),
			);
		} else if (SummarizerClientElection.clientDetailsPermitElection(this.clientDetails)) {
			// Only create a SummaryManager and SummarizerClientElection
			// if summaries are enabled and we are not the summarizer client.
			const defaultAction = (): void => {
				if (summaryCollection.opsSinceLastAck > maxOpsSinceLastSummary) {
					this.mc.logger.sendTelemetryEvent({ eventName: "SummaryStatus:Behind" });
					// unregister default to no log on every op after falling behind
					// and register summary ack handler to re-register this handler
					// after successful summary
					summaryCollection.once(MessageType.SummaryAck, () => {
						this.mc.logger.sendTelemetryEvent({
							eventName: "SummaryStatus:CaughtUp",
						});
						// we've caught up, so re-register the default action to monitor for
						// falling behind, and unregister ourself
						summaryCollection.on("default", defaultAction);
					});
					summaryCollection.off("default", defaultAction);
				}
			};

			summaryCollection.on("default", defaultAction);

			// Create the SummaryManager and mark the initial state
			this.summaryManager = new SummaryManager(
				this.summarizerClientElection,
				this, // IConnectedState
				summaryCollection,
				this.baseLogger,
				formCreateSummarizerFn(loader),
				new Throttler(
					60 * 1000, // 60 sec delay window
					30 * 1000, // 30 sec max delay
					// throttling function increases exponentially (0ms, 40ms, 80ms, 160ms, etc)
					formExponentialFn({ coefficient: 20, initialDelay: 0 }),
				),
				{
					initialDelayMs: initialSummarizerDelayMs,
				},
			);
			// Forward events from SummaryManager
			for (const eventName of [
				"summarize",
				"summarizeAllAttemptsFailed",
				"summarizerStop",
				"summarizerStart",
				"summarizerStartupFailed",
			]) {
				this.summaryManager?.on(eventName, (...args: unknown[]) => {
					this.emit(eventName, ...args);
				});
			}

			this.summaryManager.start();
		}
	}

	public dispose(error?: Error): void {
		if (this._disposed) {
			return;
		}
		this._disposed = true;

		this.mc.logger.sendTelemetryEvent(
			{
				eventName: "ContainerRuntimeDisposed",
				isDirty: this.isDirty,
				lastSequenceNumber: this.deltaManager.lastSequenceNumber,
				attachState: this.attachState,
			},
			error,
		);

		if (this.summaryManager !== undefined) {
			this.summaryManager.dispose();
		}
		this.garbageCollector.dispose();
		this._summarizer?.dispose();
		this.channelCollection.dispose();
		this.pendingStateManager.dispose();
		this.inboundBatchAggregator.dispose();
		this.deltaScheduler.dispose();
		this._deltaManager.dispose();
		this.emit("dispose");
		this.removeAllListeners();
	}

	/**
	 * Api to fetch the snapshot from the service for a loadingGroupIds.
	 * @param loadingGroupIds - LoadingGroupId for which the snapshot is asked for.
	 * @param pathParts - Parts of the path, which we want to extract from the snapshot tree.
	 * @returns - snapshotTree and the sequence number of the snapshot.
	 */
	public async getSnapshotForLoadingGroupId(
		loadingGroupIds: string[],
		pathParts: string[],
	): Promise<{ snapshotTree: ISnapshotTree; sequenceNumber: number }> {
		const sortedLoadingGroupIds = loadingGroupIds.sort();
		assert(
			this.storage.getSnapshot !== undefined,
			0x8ed /* getSnapshot api should be defined if used */,
		);
		let loadedFromCache = true;
		// Lookup up in the cache, if not present then make the network call as multiple datastores could
		// be in same loading group. So, once we have fetched the snapshot for that loading group on
		// any request, then cache that as same group could be requested in future too.
		const snapshot = await this.snapshotCacheForLoadingGroupIds.addOrGet(
			sortedLoadingGroupIds.join(","),
			async () => {
				assert(
					this.storage.getSnapshot !== undefined,
					0x8ee /* getSnapshot api should be defined if used */,
				);
				loadedFromCache = false;
				return this.storage.getSnapshot({
					cacheSnapshot: false,
					scenarioName: "snapshotForLoadingGroupId",
					loadingGroupIds: sortedLoadingGroupIds,
				});
			},
		);

		this.mc.logger.sendTelemetryEvent({
			eventName: "GroupIdSnapshotFetched",
			details: JSON.stringify({
				fromCache: loadedFromCache,
				loadingGroupIds: loadingGroupIds.join(","),
			}),
		});
		// Find the snapshotTree inside the returned snapshot based on the path as given in the request.
		const hasIsolatedChannels = rootHasIsolatedChannels(this.metadata);
		const snapshotTreeForPath = this.getSnapshotTreeForPath(
			snapshot.snapshotTree,
			pathParts,
			hasIsolatedChannels,
		);
		assert(snapshotTreeForPath !== undefined, 0x8ef /* no snapshotTree for the path */);
		const snapshotSeqNumber = snapshot.sequenceNumber;
		assert(snapshotSeqNumber !== undefined, 0x8f0 /* snapshotSeqNumber should be present */);

		// This assert fires if we get a snapshot older than the snapshot we loaded from. This is a service issue.
		// Snapshots should only move forward. If we observe an older snapshot than the one we loaded from, then likely
		// the file has been overwritten or service lost data.
		if (snapshotSeqNumber < this.deltaManager.initialSequenceNumber) {
			throw DataProcessingError.create(
				"Downloaded snapshot older than snapshot we loaded from",
				"getSnapshotForLoadingGroupId",
				undefined,
				{
					loadingGroupIds: sortedLoadingGroupIds.join(","),
					snapshotSeqNumber,
					initialSequenceNumber: this.deltaManager.initialSequenceNumber,
				},
			);
		}

		// If the snapshot is ahead of the last seq number of the delta manager, then catch up before
		// returning the snapshot.
		if (snapshotSeqNumber > this.deltaManager.lastSequenceNumber) {
			// If this is a summarizer client, which is trying to load a group and it finds that there is
			// another snapshot from which the summarizer loaded and it is behind, then just give up as
			// the summarizer state is not up to date.
			// This should be a recoverable scenario and shouldn't happen as we should process the ack first.
			if (this._summarizer !== undefined) {
				throw new Error("Summarizer client behind, loaded newer snapshot with loadingGroupId");
			}

			// We want to catchup from sequenceNumber to targetSequenceNumber
			const props: ITelemetryGenericEventExt = {
				eventName: "GroupIdSnapshotCatchup",
				loadingGroupIds: sortedLoadingGroupIds.join(","),
				targetSequenceNumber: snapshotSeqNumber, // This is so we reuse some columns in telemetry
				sequenceNumber: this.deltaManager.lastSequenceNumber, // This is so we reuse some columns in telemetry
			};

			const event = PerformanceEvent.start(this.mc.logger, {
				...props,
			});
			// If the inbound deltas queue is paused or disconnected, we expect a reconnect and unpause
			// as long as it's not a summarizer client.
			if (this._deltaManager.inbound.paused) {
				props.inboundPaused = this._deltaManager.inbound.paused; // reusing telemetry
			}
			const defP = new Deferred<boolean>();
			this.deltaManager.on("op", (message: ISequencedDocumentMessage) => {
				if (message.sequenceNumber >= snapshotSeqNumber) {
					defP.resolve(true);
				}
			});
			await defP.promise;
			event.end(props);
		}
		return { snapshotTree: snapshotTreeForPath, sequenceNumber: snapshotSeqNumber };
	}

	/**
	 * Api to find a snapshot tree inside a bigger snapshot tree based on the path in the pathParts array.
	 * @param snapshotTree - snapshot tree to look into.
	 * @param pathParts - Part of the path, which we want to extract from the snapshot tree.
	 * @param hasIsolatedChannels - whether the channels are present inside ".channels" subtree. Older
	 * snapshots will not have trees inside ".channels", so check that.
	 * @returns - requested snapshot tree based on the path parts.
	 */
	private getSnapshotTreeForPath(
		snapshotTree: ISnapshotTree,
		pathParts: string[],
		hasIsolatedChannels: boolean,
	): ISnapshotTree | undefined {
		let childTree = snapshotTree;
		for (const part of pathParts) {
			if (hasIsolatedChannels) {
				childTree = childTree?.trees[channelsTreeName];
			}
			childTree = childTree?.trees[part];
		}
		return childTree;
	}

	/**
	 * Notifies this object about the request made to the container.
	 * @param request - Request made to the handler.
	 * @deprecated Will be removed in future major release. This method needs to stay private until LTS version of Loader moves to "2.0.0-internal.7.0.0".
	 */
	// @ts-expect-error expected to be used by LTS Loaders and Containers
	private async request(request: IRequest): Promise<IResponse> {
		try {
			const parser = RequestParser.create(request);
			const id = parser.pathParts[0];

			if (id === summarizerRequestUrl && parser.pathParts.length === 1) {
				if (this._summarizer !== undefined) {
					return {
						status: 200,
						mimeType: "fluid/object",
						value: this._summarizer,
					};
				}
				return create404Response(request);
			}
			if (this.requestHandler !== undefined) {
				// eslint-disable-next-line @typescript-eslint/return-await -- Adding an await here causes test failures
				return this.requestHandler(parser, this);
			}

			return create404Response(request);
		} catch (error) {
			return exceptionToResponse(error);
		}
	}

	/**
	 * Resolves URI representing handle
	 * @param request - Request made to the handler.
	 */
	public async resolveHandle(request: IRequest): Promise<IResponse> {
		try {
			const requestParser = RequestParser.create(request);
			const id = requestParser.pathParts[0];

			if (id === "_channels") {
				// eslint-disable-next-line @typescript-eslint/return-await -- Adding an await here causes test failures
				return this.resolveHandle(requestParser.createSubRequest(1));
			}

			if (id === blobManagerBasePath && requestParser.isLeaf(2)) {
				const localId = requestParser.pathParts[1];
				const payloadPending = requestParser.headers?.[RuntimeHeaders.payloadPending] === true;
				if (
					!this.blobManager.hasBlob(localId) &&
					requestParser.headers?.[RuntimeHeaders.wait] === false
				) {
					return create404Response(request);
				}

				const blob = await this.blobManager.getBlob(localId, payloadPending);
				return {
					status: 200,
					mimeType: "fluid/object",
					value: blob,
				};
			} else if (requestParser.pathParts.length > 0) {
				return await this.channelCollection.request(request);
			}

			return create404Response(request);
		} catch (error) {
			return exceptionToResponse(error);
		}
	}

	/**
	 * {@inheritDoc @fluidframework/container-definitions#IRuntime.getEntryPoint}
	 */
	public async getEntryPoint(): Promise<FluidObject> {
		return this.entryPoint;
	}
	private readonly entryPoint: LazyPromise<FluidObject>;

	private internalId(maybeAlias: string): string {
		return this.channelCollection.internalId(maybeAlias);
	}

	/**
	 * Adds the container's metadata to the given summary tree.
	 */
	private addMetadataToSummary(summaryTree: ISummaryTreeWithStats): void {
		// The last message processed at the time of summary. If there are no new messages, use the message from the
		// last summary.
		const message =
			extractSummaryMetadataMessage(this.deltaManager.lastMessage) ??
			this.messageAtLastSummary;

		const documentSchema = this.documentsSchemaController.summarizeDocumentSchema(
			this.deltaManager.lastSequenceNumber,
		);

		// Is document schema explicit control on?
		const explicitSchemaControl = documentSchema?.runtime.explicitSchemaControl;

		const metadata: IContainerRuntimeMetadata = {
			...this.createContainerMetadata,
			// Increment the summary number for the next summary that will be generated.
			summaryNumber: this.nextSummaryNumber++,
			summaryFormatVersion: 1,
			...this.garbageCollector.getMetadata(),
			telemetryDocumentId: this.telemetryDocumentId,
			// If explicit document schema control is not on, use legacy way to supply last message (using 'message' property).
			// Otherwise use new 'lastMessage' property, but also put content into the 'message' property that cases old
			// runtimes (that preceed document schema control capabilities) to close container on load due to mismatch in
			// last message's sequence number.
			// See also lastMessageFromMetadata()
			message: explicitSchemaControl
				? ({ sequenceNumber: -1 } as unknown as ISummaryMetadataMessage)
				: message,
			lastMessage: explicitSchemaControl ? message : undefined,
			documentSchema,
		};

		addBlobToSummary(summaryTree, metadataBlobName, JSON.stringify(metadata));
	}

	protected addContainerStateToSummary(
		summaryTree: ISummaryTreeWithStats,
		fullTree: boolean,
		trackState: boolean,
		telemetryContext?: ITelemetryContext,
	): void {
		this.addMetadataToSummary(summaryTree);

		if (this._idCompressor) {
			const idCompressorState = JSON.stringify(this._idCompressor.serialize(false));
			addBlobToSummary(summaryTree, idCompressorBlobName, idCompressorState);
		}

		if (this.remoteMessageProcessor.partialMessages.size > 0) {
			const content = JSON.stringify([...this.remoteMessageProcessor.partialMessages]);
			addBlobToSummary(summaryTree, chunksBlobName, content);
		}

		const recentBatchInfo =
			this.duplicateBatchDetector?.getRecentBatchInfoForSummary(telemetryContext);
		if (recentBatchInfo !== undefined) {
			addBlobToSummary(summaryTree, recentBatchInfoBlobName, JSON.stringify(recentBatchInfo));
		}

		const dataStoreAliases = this.channelCollection.aliases;
		if (dataStoreAliases.size > 0) {
			addBlobToSummary(summaryTree, aliasBlobName, JSON.stringify([...dataStoreAliases]));
		}

		if (this.summarizerClientElection) {
			const electedSummarizerContent = JSON.stringify(
				this.summarizerClientElection?.serialize(),
			);
			addBlobToSummary(summaryTree, electedSummarizerBlobName, electedSummarizerContent);
		}

		const blobManagerSummary = this.blobManager.summarize();
		// Some storage (like git) doesn't allow empty tree, so we can omit it.
		// and the blob manager can handle the tree not existing when loading
		if (Object.keys(blobManagerSummary.summary.tree).length > 0) {
			addSummarizeResultToSummary(summaryTree, blobsTreeName, blobManagerSummary);
		}

		const gcSummary = this.garbageCollector.summarize(fullTree, trackState, telemetryContext);
		if (gcSummary !== undefined) {
			addSummarizeResultToSummary(summaryTree, gcTreeKey, gcSummary);
		}
	}

	// Track how many times the container tries to reconnect with pending messages.
	// This happens when the connection state is changed and we reset the counter
	// when we are able to process a local op or when there are no pending messages.
	// If this counter reaches a max, it's a good indicator that the container
	// is not making progress and it is stuck in a retry loop.
	private shouldContinueReconnecting(): boolean {
		if (this.maxConsecutiveReconnects <= 0) {
			// Feature disabled, we never stop reconnecting
			return true;
		}

		if (!this.hasPendingMessages()) {
			// If there are no pending messages, we can always reconnect
			this.resetReconnectCount();
			return true;
		}

		if (this.consecutiveReconnects === Math.floor(this.maxConsecutiveReconnects / 2)) {
			// If we're halfway through the max reconnects, send an event in order
			// to better identify false positives, if any. If the rate of this event
			// matches Container Close count below, we can safely cut down
			// maxConsecutiveReconnects to half.
			this.mc.logger.sendTelemetryEvent({
				eventName: "ReconnectsWithNoProgress",
				attempts: this.consecutiveReconnects,
				pendingMessages: this.pendingMessagesCount,
			});
		}

		return this.consecutiveReconnects < this.maxConsecutiveReconnects;
	}

	private resetReconnectCount(): void {
		this.consecutiveReconnects = 0;
	}

	private replayPendingStates(): void {
		// We need to be able to send ops to replay states
		if (!this.shouldSendOps()) {
			return;
		}

		// Replaying is an internal operation and we don't want to generate noise while doing it.
		// So temporarily disable dirty state change events, and save the old state.
		// When we're done, we'll emit the event if the state changed.
		const oldState = this.lastEmittedDirty;
		assert(this.emitDirtyDocumentEvent, 0x127 /* "dirty document event not set on replay" */);
		this.emitDirtyDocumentEvent = false;

		try {
			// Any ID Allocation ops that failed to submit after the pending state was queued need to have
			// the corresponding ranges resubmitted (note this call replaces the typical resubmit flow).
			// Since we don't submit ID Allocation ops when staged, any outstanding ranges would be from
			// before staging mode so we can simply say staged: false.
			this.submitIdAllocationOpIfNeeded({ resubmitOutstandingRanges: true, staged: false });
			this.scheduleFlush();

			// replay the ops
			this.pendingStateManager.replayPendingStates();
		} finally {
			// Restore the old state, re-enable event emit
			this.lastEmittedDirty = oldState;
			this.emitDirtyDocumentEvent = true;
		}

		// This will emit an event if the state changed relative to before replay
		this.updateDocumentDirtyState();
	}

	/**
	 * Parse an op's type and actual content from given serialized content
	 * ! Note: this format needs to be in-line with what is set in the "ContainerRuntime.submit(...)" method
	 */
	private parseLocalOpContent(serializedContents?: string): LocalContainerRuntimeMessage {
		assert(serializedContents !== undefined, 0x6d5 /* content must be defined */);
		const message = JSON.parse(serializedContents) as LocalContainerRuntimeMessage;
		assert(message.type !== undefined, 0x6d6 /* incorrect op content format */);
		return message;
	}

	private async applyStashedOp(serializedOpContent: string): Promise<unknown> {
		// Pending State contains serialized contents, so parse it here.
		const opContents = this.parseLocalOpContent(serializedOpContent);
		switch (opContents.type) {
			case ContainerMessageType.FluidDataStoreOp:
			case ContainerMessageType.Attach:
			case ContainerMessageType.Alias: {
				return this.channelCollection.applyStashedOp(opContents);
			}
			case ContainerMessageType.IdAllocation: {
				// IDs allocation ops in stashed state are ignored because the tip state of the compressor
				// is serialized into the pending state. This is done because generation of new IDs during
				// stashed op application (or, later, resubmit) must generate new IDs and if the compressor
				// was loaded from a state serialized at the same time as the summary tree in the stashed state
				// then it would generate IDs that collide with any in later stashed ops.
				// In the future, IdCompressor could be extended to have an "applyStashedOp" or similar method
				// and the runtime could filter out all ID allocation ops from the stashed state and apply them
				// before applying the rest of the stashed ops. This would accomplish the same thing but with
				// better performance in future incremental stashed state creation.
				assert(
					this.sessionSchema.idCompressorMode !== undefined,
					0x8f1 /* ID compressor should be in use */,
				);
				return;
			}
			case ContainerMessageType.DocumentSchemaChange: {
				return;
			}
			case ContainerMessageType.BlobAttach: {
				return;
			}
			case ContainerMessageType.Rejoin: {
				throw new Error("rejoin not expected here");
			}
			case ContainerMessageType.GC: {
				// GC op is only sent in summarizer which should never have stashed ops.
				throw new LoggingError("GC op not expected to be stashed in summarizer");
			}
			default: {
				const error = getUnknownMessageTypeError(
					opContents.type,
					"applyStashedOp" /* codePath */,
				);
				this.closeFn(error);
				throw error;
			}
		}
	}

	private loadIdCompressor(): void {
		if (
			this._idCompressor === undefined &&
			this.sessionSchema.idCompressorMode !== undefined
		) {
			this._idCompressor = this.createIdCompressorFn();
			// Finalize any ranges we received while the compressor was turned off.
			const ops = this.pendingIdCompressorOps;
			this.pendingIdCompressorOps = [];
			for (const range of ops) {
				this._idCompressor.finalizeCreationRange(range);
			}
			assert(this.pendingIdCompressorOps.length === 0, 0x976 /* No new ops added */);
		}
	}

	private readonly notifyReadOnlyState = (readonly: boolean): void =>
		this.channelCollection.notifyReadOnlyState(readonly);

	public setConnectionState(canSendOps: boolean, clientId?: string): void {
		// Validate we have consistent state
		const currentClientId = this._audience.getSelf()?.clientId;
		assert(clientId === currentClientId, 0x977 /* input clientId does not match Audience */);
		assert(
			this.clientId === currentClientId,
			0x978 /* this.clientId does not match Audience */,
		);

<<<<<<< HEAD
		if (canSendOps && this.sessionSchema.idCompressorMode === "delayed") {
			// eslint-disable-next-line @typescript-eslint/no-floating-promises
=======
		if (connected && this.sessionSchema.idCompressorMode === "delayed") {
>>>>>>> 0ff9d558
			this.loadIdCompressor();
		}
		if (canSendOps === false && this.delayConnectClientId !== undefined) {
			this.delayConnectClientId = undefined;
			this.mc.logger.sendTelemetryEvent({
				eventName: "UnsuccessfulConnectedTransition",
			});
			// Don't propagate "disconnected" event because we didn't propagate the previous "connected" event
			return;
		}

		if (!canSendOps) {
			this.documentsSchemaController.onDisconnect();
		}

		// If there are stashed blobs in the pending state, we need to delay
		// propagation of the "connected" event until we have uploaded them to
		// ensure we don't submit ops referencing a blob that has not been uploaded
		const connecting = canSendOps && !this.canSendOps;
		if (connecting && this.blobManager.hasPendingStashedUploads()) {
			assert(
				!this.delayConnectClientId,
				0x791 /* Connect event delay must be canceled before subsequent connect event */,
			);
			assert(!!clientId, 0x792 /* Must have clientId when connecting */);
			this.delayConnectClientId = clientId;
			return;
		}

		this.setConnectionStateCore(canSendOps, clientId);
	}

	/**
	 * Raises and propagates connected events.
	 * @param canSendOps - Indicates whether the container can send ops or not (connected and not readonly).
	 * @remarks The connection state from container context used here when raising connected events.
	 */
	private setConnectionStateCore(canSendOps: boolean, clientId?: string): void {
		assert(
			!this.delayConnectClientId,
			0x394 /* connect event delay must be cleared before propagating connect event */,
		);
		this.verifyNotClosed();

		// There might be no change of state due to Container calling this API after loading runtime.
		const canSendOpsChanged = this.canSendOps !== canSendOps;
		const reconnection = canSendOpsChanged && !canSendOps;

		// We need to flush the ops currently collected by Outbox to preserve original order.
		// This flush NEEDS to happen before we set the ContainerRuntime to "connected".
		// We want these ops to get to the PendingStateManager without sending to service and have them return to the Outbox upon calling "replayPendingStates".
		if (canSendOpsChanged && canSendOps) {
			this.flush();
		}

		this.canSendOps = canSendOps;

		if (canSendOps) {
			assert(
				this.attachState === AttachState.Attached,
				0x3cd /* Connection is possible only if container exists in storage */,
			);
			if (canSendOpsChanged) {
				this.signalTelemetryManager.resetTracking();
			}
		}

		// Fail while disconnected
		if (reconnection) {
			this.consecutiveReconnects++;

			if (!this.shouldContinueReconnecting()) {
				this.closeFn(
					DataProcessingError.create(
						"Runtime detected too many reconnects with no progress syncing local ops.",
						"setConnectionState",
						undefined,
						{
							dataLoss: 1,
							attempts: this.consecutiveReconnects,
							pendingMessages: this.pendingMessagesCount,
						},
					),
				);
				return;
			}
		}

		if (canSendOpsChanged) {
			this.replayPendingStates();
		}

		this.channelCollection.setConnectionState(canSendOps, clientId);
		this.garbageCollector.setConnectionState(canSendOps, clientId);

		raiseConnectedEvent(this.mc.logger, this, canSendOps, clientId);
	}

	public async notifyOpReplay(message: ISequencedDocumentMessage): Promise<void> {
		await this.pendingStateManager.applyStashedOpsAt(message.sequenceNumber);
	}

	/**
	 * Processes the op.
	 * @param messageCopy - Sequenced message for a distributed document.
	 * @param local - true if the message was originally generated by the client receiving it.
	 */
	public process({ ...messageCopy }: ISequencedDocumentMessage, local: boolean): void {
		// spread operator above ensure we make a shallow copy of message, as the processing flow will modify it.
		// There might be multiple container instances receiving the same message.

		this.verifyNotClosed();

		if (!this.skipSafetyFlushDuringProcessStack) {
			// Reference Sequence Number may be about to change, and it must be consistent across a batch, so flush now
			this.flush();
		}

		this.ensureNoDataModelChanges(() => {
			this.processInboundMessageOrBatch(messageCopy, local);
		});
	}

	/**
	 * Implementation of core logic for {@link ContainerRuntime.process}, once preconditions are established
	 *
	 * @param messageCopy - Shallow copy of the sequenced message. If it's a virtualized batch, we'll process
	 * all messages in the batch here.
	 */
	private processInboundMessageOrBatch(
		messageCopy: ISequencedDocumentMessage,
		local: boolean,
	): void {
		// Whether or not the message appears to be a runtime message from an up-to-date client.
		// It may be a legacy runtime message (ie already unpacked and ContainerMessageType)
		// or something different, like a system message.
		const hasModernRuntimeMessageEnvelope = messageCopy.type === MessageType.Operation;
		const savedOp = (messageCopy.metadata as ISavedOpMetadata)?.savedOp;
		const logLegacyCase = getSingleUseLegacyLogCallback(this.mc.logger, messageCopy.type);

		let runtimeBatch: boolean =
			hasModernRuntimeMessageEnvelope || isUnpackedRuntimeMessage(messageCopy);
		if (runtimeBatch) {
			// We expect runtime messages to have JSON contents - deserialize it in place.
			ensureContentsDeserialized(messageCopy);
		}

		if (hasModernRuntimeMessageEnvelope) {
			// If the message has the modern message envelope, then process it here.
			// Here we unpack the message (decompress, unchunk, and/or ungroup) into a batch of messages with ContainerMessageType
			const inboundResult = this.remoteMessageProcessor.process(messageCopy, logLegacyCase);
			if (inboundResult === undefined) {
				// This means the incoming message is an incomplete part of a message or batch
				// and we need to process more messages before the rest of the system can understand it.
				return;
			}

			if ("batchStart" in inboundResult) {
				const batchStart: BatchStartInfo = inboundResult.batchStart;
				const result = this.duplicateBatchDetector?.processInboundBatch(batchStart);
				if (result?.duplicate) {
					const error = new DataCorruptionError(
						"Duplicate batch - The same batch was sequenced twice",
						{ batchId: batchStart.batchId },
					);

					this.mc.logger.sendTelemetryEvent(
						{
							eventName: "DuplicateBatch",
							details: {
								batchId: batchStart.batchId,
								clientId: batchStart.clientId,
								batchStartCsn: batchStart.batchStartCsn,
								size: inboundResult.length,
								duplicateBatchSequenceNumber: result.otherSequenceNumber,
								...extractSafePropertiesFromMessage(batchStart.keyMessage),
							},
						},
						error,
					);
					throw error;
				}
			}

			// Reach out to PendingStateManager, either to zip localOpMetadata into the *local* message list,
			// or to check to ensure the *remote* messages don't match the batchId of a pending local batch.
			// This latter case would indicate that the container has forked - two copies are trying to persist the same local changes.
			let messagesWithPendingState: {
				message: ISequencedDocumentMessage;
				localOpMetadata?: unknown;
			}[] = this.pendingStateManager.processInboundMessages(inboundResult, local);

			if (inboundResult.type !== "fullBatch") {
				assert(
					messagesWithPendingState.length === 1,
					0xa3d /* Partial batch should have exactly one message */,
				);
			}

			if (messagesWithPendingState.length === 0) {
				assert(
					inboundResult.type === "fullBatch",
					0xa3e /* Empty batch is always considered a full batch */,
				);
				/**
				 * We need to process an empty batch, which will execute expected actions while processing even if there
				 * are no inner runtime messages.
				 *
				 * Empty batches are produced by the outbox on resubmit when the resubmit flow resulted in no runtime
				 * messages.
				 * This can happen if changes from a remote client "cancel out" the pending changes being resubmitted by
				 * this client.  We submit an empty batch if "offline load" (aka rehydrating from stashed state) is
				 * enabled, to ensure we account for this batch when comparing batchIds, checking for a forked container.
				 * Otherwise, we would not realize this container has forked in the case where it did fork, and a batch
				 * became empty but wasn't submitted as such.
				 */
				messagesWithPendingState = [
					{
						message: inboundResult.batchStart.keyMessage,
						localOpMetadata: undefined,
					},
				];
				// Empty batch message is a non-runtime message as it was generated by the op grouping manager.
				runtimeBatch = false;
			}

			const locationInBatch: { batchStart: boolean; batchEnd: boolean } =
				inboundResult.type === "fullBatch"
					? { batchStart: true, batchEnd: true }
					: inboundResult.type === "batchStartingMessage"
						? { batchStart: true, batchEnd: false }
						: { batchStart: false, batchEnd: inboundResult.batchEnd === true };

			this.processInboundMessages(
				messagesWithPendingState,
				locationInBatch,
				local,
				savedOp,
				runtimeBatch,
				inboundResult.type === "fullBatch"
					? inboundResult.groupedBatch
					: false /* groupedBatch */,
			);
		} else {
			this.processInboundMessages(
				[{ message: messageCopy, localOpMetadata: undefined }],
				{ batchStart: true, batchEnd: true }, // Single message
				local,
				savedOp,
				runtimeBatch,
				false /* groupedBatch */,
			);
		}

		if (local) {
			// If we have processed a local op, this means that the container is
			// making progress and we can reset the counter for how many times
			// we have consecutively replayed the pending states
			this.resetReconnectCount();
		}
	}

	private _processedClientSequenceNumber: number | undefined;

	/**
	 * Processes inbound message(s). It calls delta scheduler according to the messages' location in the batch.
	 * @param messagesWithMetadata - messages to process along with their metadata.
	 * @param locationInBatch - Are we processing the start and/or end of a batch?
	 * @param local - true if the messages were originally generated by the client receiving it.
	 * @param savedOp - true if the message is a replayed saved op.
	 * @param runtimeBatch - true if these are runtime messages.
	 * @param groupedBatch - true if these messages are part of a grouped op batch.
	 */
	private processInboundMessages(
		messagesWithMetadata: {
			message: ISequencedDocumentMessage;
			localOpMetadata?: unknown;
		}[],
		locationInBatch: { batchStart: boolean; batchEnd: boolean },
		local: boolean,
		savedOp: boolean | undefined,
		runtimeBatch: boolean,
		groupedBatch: boolean,
	): void {
		// This message could have been the last pending local (dirtyable) message, in which case we need to update dirty state to "saved"
		this.updateDocumentDirtyState();

		if (locationInBatch.batchStart) {
			const firstMessage = messagesWithMetadata[0]?.message;
			assert(firstMessage !== undefined, 0xa31 /* Batch must have at least one message */);
			this.emit("batchBegin", firstMessage);
		}

		let error: unknown;
		try {
			if (!runtimeBatch) {
				for (const { message } of messagesWithMetadata) {
					this.observeNonRuntimeMessage(message);
				}
				return;
			}

			// Updates a message's minimum sequence number to the minimum sequence number that container
			// runtime is tracking and sets _processedClientSequenceNumber. It returns the updated message.
			const updateSequenceNumbers = (
				message: ISequencedDocumentMessage,
			): InboundSequencedContainerRuntimeMessage => {
				// Set the minimum sequence number to the containerRuntime's understanding of minimum sequence number.
				message.minimumSequenceNumber =
					this.useDeltaManagerOpsProxy &&
					this.deltaManager.minimumSequenceNumber < message.minimumSequenceNumber
						? this.deltaManager.minimumSequenceNumber
						: message.minimumSequenceNumber;
				this._processedClientSequenceNumber = message.clientSequenceNumber;
				return message as InboundSequencedContainerRuntimeMessage;
			};

			// Non-grouped batch messages are processed one at a time.
			if (!groupedBatch) {
				for (const { message, localOpMetadata } of messagesWithMetadata) {
					updateSequenceNumbers(message);
					this.validateAndProcessRuntimeMessages(
						message as InboundSequencedContainerRuntimeMessage,
						[
							{
								contents: message.contents,
								localOpMetadata,
								clientSequenceNumber: message.clientSequenceNumber,
							},
						],
						local,
						savedOp,
					);
					this.emit("op", message, true /* runtimeMessage */);
				}
				return;
			}

			let bunchedMessagesContent: IRuntimeMessagesContent[] = [];
			let previousMessage: InboundSequencedContainerRuntimeMessage | undefined;

			// Process the previous bunch of messages.
			const processBunchedMessages = (): void => {
				assert(previousMessage !== undefined, 0xa67 /* previous message must exist */);
				this.validateAndProcessRuntimeMessages(
					previousMessage,
					bunchedMessagesContent,
					local,
					savedOp,
				);
				bunchedMessagesContent = [];
			};

			/**
			 * For grouped batch messages, bunch contiguous messages of the same type and process them together.
			 * This is an optimization mainly for DDSes, where it can process a bunch of ops together. DDSes
			 * like merge tree or shared tree can process ops more efficiently when they are bunched together.
			 */
			for (const { message, localOpMetadata } of messagesWithMetadata) {
				const currentMessage = updateSequenceNumbers(message);
				if (previousMessage && previousMessage.type !== currentMessage.type) {
					processBunchedMessages();
				}
				previousMessage = currentMessage;
				bunchedMessagesContent.push({
					contents: message.contents,
					localOpMetadata,
					clientSequenceNumber: message.clientSequenceNumber,
				});
			}

			// Process the last bunch of messages.
			processBunchedMessages();

			// Send the "op" events for the messages now that the ops have been processed.
			for (const { message } of messagesWithMetadata) {
				this.emit("op", message, true /* runtimeMessage */);
			}
		} catch (error_) {
			error = error_;
			throw error;
		} finally {
			if (locationInBatch.batchEnd) {
				const lastMessage = messagesWithMetadata[messagesWithMetadata.length - 1]?.message;
				assert(lastMessage !== undefined, 0xa32 /* Batch must have at least one message */);
				this.emit("batchEnd", error, lastMessage);
			}
		}
	}

	/**
	 * Observes messages that are not intended for the runtime layer, updating/notifying Runtime systems as needed.
	 * @param message - non-runtime message to process.
	 */
	private observeNonRuntimeMessage(message: ISequencedDocumentMessage): void {
		// Set the minimum sequence number to the containerRuntime's understanding of minimum sequence number.
		if (this.deltaManager.minimumSequenceNumber < message.minimumSequenceNumber) {
			message.minimumSequenceNumber = this.deltaManager.minimumSequenceNumber;
		}

		this._processedClientSequenceNumber = message.clientSequenceNumber;

		// The DeltaManager used to do this, but doesn't anymore as of Loader v2.4
		// Anyone listening to our "op" event would expect the contents to be parsed per this same logic
		if (
			typeof message.contents === "string" &&
			message.contents !== "" &&
			message.type !== MessageType.ClientLeave
		) {
			message.contents = JSON.parse(message.contents);
		}

		this.emit("op", message, false /* runtimeMessage */);
	}

	/**
	 * Process runtime messages. The messages here are contiguous messages in a batch.
	 * Assuming the messages in the given bunch are also a TypedContainerRuntimeMessage, checks its type and dispatch
	 * the messages to the appropriate handler in the runtime.
	 * Throws a DataProcessingError if the message looks like but doesn't conform to a known TypedContainerRuntimeMessage type.
	 * @param message - The core message with common properties for all the messages.
	 * @param messageContents - The contents, local metadata and clientSequenceNumbers of the messages.
	 * @param local - true if the messages were originally generated by the client receiving it.
	 * @param savedOp - true if the message is a replayed saved op.
	 *
	 */
	private validateAndProcessRuntimeMessages(
		message: Omit<InboundSequencedContainerRuntimeMessage, "contents">,
		messagesContent: IRuntimeMessagesContent[],
		local: boolean,
		savedOp?: boolean,
	): void {
		// Get the contents without the localOpMetadata because not all message types know about localOpMetadata.
		const contents = messagesContent.map((c) => c.contents);

		switch (message.type) {
			case ContainerMessageType.FluidDataStoreOp:
			case ContainerMessageType.Attach:
			case ContainerMessageType.Alias: {
				// Remove the metadata from the message before sending it to the channel collection. The metadata
				// is added by the container runtime and is not part of the message that the channel collection and
				// layers below it expect.
				this.channelCollection.processMessages({ envelope: message, messagesContent, local });
				break;
			}
			case ContainerMessageType.BlobAttach: {
				this.blobManager.processBlobAttachMessage(message, local);
				break;
			}
			case ContainerMessageType.IdAllocation: {
				this.processIdCompressorMessages(contents as IdCreationRange[], savedOp);
				break;
			}
			case ContainerMessageType.GC: {
				this.garbageCollector.processMessages(
					contents as GarbageCollectionMessage[],
					message.timestamp,
					local,
				);
				break;
			}
			case ContainerMessageType.ChunkedOp: {
				// From observability POV, we should not expose the rest of the system (including "op" events on object) to these messages.
				// Also resetReconnectCount() would be wrong - see comment that was there before this change was made.
				assert(false, 0x93d /* should not even get here */);
			}
			case ContainerMessageType.Rejoin: {
				break;
			}
			case ContainerMessageType.DocumentSchemaChange: {
				this.documentsSchemaController.processDocumentSchemaMessages(
					contents as IDocumentSchemaChangeMessage[],
					local,
					message.sequenceNumber,
				);
				break;
			}
			default: {
				const error = getUnknownMessageTypeError(
					message.type,
					"validateAndProcessRuntimeMessage" /* codePath */,
					message as ISequencedDocumentMessage,
				);
				this.closeFn(error);
				throw error;
			}
		}
	}

	private processIdCompressorMessages(
		messageContents: IdCreationRange[],
		savedOp?: boolean,
	): void {
		for (const range of messageContents) {
			// Don't re-finalize the range if we're processing a "savedOp" in
			// stashed ops flow. The compressor is stashed with these ops already processed.
			// That said, in idCompressorMode === "delayed", we might not serialize ID compressor, and
			// thus we need to process all the ops.
			if (!(this.skipSavedCompressorOps && savedOp === true)) {
				// Some other client turned on the id compressor. If we have not turned it on,
				// put it in a pending queue and delay finalization.
				if (this._idCompressor === undefined) {
					assert(
						this.sessionSchema.idCompressorMode !== undefined,
						0x93c /* id compressor should be enabled */,
					);
					this.pendingIdCompressorOps.push(range);
				} else {
					assert(
						this.pendingIdCompressorOps.length === 0,
						0x979 /* there should be no pending ops! */,
					);
					this._idCompressor.finalizeCreationRange(range);
				}
			}
		}
	}

	public processSignal(
		message: ISignalMessage<{
			type: string;
			content: ISignalEnvelope<{ type: string; content: JsonDeserialized<unknown> }>;
		}>,
		local: boolean,
	): void {
		const envelope = message.content;
		const transformed = {
			clientId: message.clientId,
			content: envelope.contents.content,
			type: envelope.contents.type,
			targetClientId: message.targetClientId,
		};

		// Only collect signal telemetry for broadcast messages sent by the current client.
		if (message.clientId === this.clientId) {
			this.signalTelemetryManager.trackReceivedSignal(
				envelope,
				this.mc.logger,
				this.consecutiveReconnects,
			);
		}

		const fullAddress = envelope.address;
		if (fullAddress === undefined) {
			// No address indicates a container signal message.
			this.emit("signal", transformed, local);
			return;
		}

		this.routeNonContainerSignal(fullAddress, transformed, local);
	}

	private routeNonContainerSignal(
		address: string,
		signalMessage: IInboundSignalMessage<{ type: string; content: JsonDeserialized<unknown> }>,
		local: boolean,
	): void {
		// channelCollection signals are identified by no starting `/` in address.
		if (!address.startsWith("/")) {
			// Due to a mismatch between different layers in terms of
			// what is the interface of passing signals, we need to adjust
			// the signal envelope before sending it to the datastores to be processed
			const envelope = {
				address,
				contents: signalMessage.content,
			};
			signalMessage.content = envelope;

			this.channelCollection.processSignal(signalMessage, local);
			return;
		}

		const addresses = address.split("/");
		if (addresses.length > 2 && addresses[1] === "ext") {
			const id = addresses[2] as ContainerExtensionId;
			const entry = this.extensions.get(id);
			if (entry !== undefined) {
				entry.extension.processSignal?.(addresses.slice(3), signalMessage, local);
				return;
			}
		}

		assert(!local, "No recipient found for local signal");
		this.mc.logger.sendTelemetryEvent({
			eventName: "SignalAddressNotFound",
			...tagCodeArtifacts({
				address,
			}),
		});
	}

	/**
	 * Flush the current batch of ops to the ordering service for sequencing
	 * This method is not expected to be called in the middle of a batch.
	 * @remarks - If it throws (e.g. if the batch is too large to send), the container will be closed.
	 *
	 * @param resubmitInfo - If defined, indicates this is a resubmission of a batch with the given Batch info needed for resubmit.
	 */
	private flush(resubmitInfo?: BatchResubmitInfo): void {
		this.flushScheduled = false;

		try {
			assert(
				!this.batchRunner.running,
				0x24c /* "Cannot call `flush()` while manually accumulating a batch (e.g. under orderSequentially) */,
			);

			this.outbox.flush(resubmitInfo);
			assert(this.outbox.isEmpty, 0x3cf /* reentrancy */);
		} catch (error) {
			const error2 = normalizeError(error, {
				props: {
					orderSequentiallyCalls: this.batchRunner.runs,
				},
			});
			this.closeFn(error2);
			throw error2;
		}
	}

	/**
	 * {@inheritDoc @fluidframework/runtime-definitions#IContainerRuntimeBase.orderSequentially}
	 */
	public orderSequentially<T>(callback: () => T): T {
		let checkpoint: IBatchCheckpoint | undefined;
		// eslint-disable-next-line import/no-deprecated
		let stageControls: StageControlsExperimental | undefined;
		if (this.mc.config.getBoolean("Fluid.ContainerRuntime.EnableRollback")) {
			if (!this.batchRunner.running && !this.inStagingMode) {
				stageControls = this.enterStagingMode();
			}
			// Note: we are not touching any batches other than mainBatch here, for two reasons:
			// 1. It would not help, as other batches are flushed independently from main batch.
			// 2. There is no way to undo process of data store creation, blob creation, ID compressor ops, or other things tracked by other batches.
			checkpoint = this.outbox.getBatchCheckpoints().mainBatch;
		}
		const result = this.batchRunner.run(() => {
			try {
				return callback();
			} catch (error) {
				if (checkpoint) {
					// This will throw and close the container if rollback fails
					try {
						checkpoint.rollback((message: LocalBatchMessage) =>
							this.rollback(message.runtimeOp, message.localOpMetadata),
						);
						this.updateDocumentDirtyState();
						stageControls?.discardChanges();
						stageControls = undefined;
					} catch (error_) {
						const error2 = wrapError(error_, (message) => {
							return DataProcessingError.create(
								`RollbackError: ${message}`,
								"checkpointRollback",
								undefined,
							) as DataProcessingError;
						});
						this.closeFn(error2);
						throw error2;
					}
				} else {
					this.closeFn(
						wrapError(
							error,
							(errorMessage) =>
								new GenericError(
									`orderSequentially callback exception: ${errorMessage}`,
									error,
									{
										orderSequentiallyCalls: this.batchRunner.runs,
									},
								),
						),
					);
				}

				throw error; // throw the original error for the consumer of the runtime
			}
		});

		stageControls?.commitChanges({ squash: false });

		// We don't flush on TurnBased since we expect all messages in the same JS turn to be part of the same batch
		if (this.flushMode !== FlushMode.TurnBased && !this.batchRunner.running) {
			this.flush();
		}
		return result;
	}

	// eslint-disable-next-line import/no-deprecated
	private stageControls: StageControlsExperimental | undefined;

	/**
	 * If true, the ContainerRuntime is not submitting any new ops to the ordering service.
	 * Ops submitted to the ContainerRuntime while in Staging Mode will be queued in the PendingStateManager,
	 * either to be discarded or committed later (via the Stage Controls returned from enterStagingMode).
	 */
	public get inStagingMode(): boolean {
		return this.stageControls !== undefined;
	}

	/**
	 * Enter Staging Mode, such that ops submitted to the ContainerRuntime will not be sent to the ordering service.
	 * To exit Staging Mode, call either discardChanges or commitChanges on the Stage Controls returned from this method.
	 *
	 * @returns StageControlsExperimental - Controls for exiting Staging Mode.
	 */
	// eslint-disable-next-line import/no-deprecated
	public enterStagingMode = (): StageControlsExperimental => {
		if (this.stageControls !== undefined) {
			throw new Error("already in staging mode");
		}

		// Make sure all BatchManagers are empty before entering staging mode,
		// since we mark whole batches as "staged" or not to indicate whether to submit them.
		this.outbox.flush();

		const exitStagingMode = (discardOrCommit: () => void) => (): void => {
			// Final flush of any last staged changes
			this.outbox.flush();

			this.stageControls = undefined;

			// During Staging Mode, we avoid submitting any ID Allocation ops (apart from resubmitting pre-staging ops).
			// Now that we've exited, we need to submit an ID Allocation op for any IDs that were generated while in Staging Mode.
			this.submitIdAllocationOpIfNeeded({ staged: false });
			discardOrCommit();

			this.channelCollection.notifyStagingMode(false);
		};

		// eslint-disable-next-line import/no-deprecated
		const stageControls: StageControlsExperimental = {
			discardChanges: exitStagingMode(() => {
				// Pop all staged batches from the PSM and roll them back in LIFO order
				this.pendingStateManager.popStagedBatches(({ runtimeOp, localOpMetadata }) => {
					assert(
						runtimeOp !== undefined,
						0xb82 /* Staged batches expected to have runtimeOp defined */,
					);
					this.rollback(runtimeOp, localOpMetadata);
				});
				this.updateDocumentDirtyState();
			}),
			commitChanges: (optionsParam) => {
				const options = { ...defaultStagingCommitOptions, ...optionsParam };
				return exitStagingMode(() => {
					this.pendingStateManager.replayPendingStates({
						onlyStagedBatches: true,
						squash: options.squash ?? false,
					});
				})();
			},
		};

		this.stageControls = stageControls;
		this.channelCollection.notifyStagingMode(true);

		return this.stageControls;
	};

	/**
	 * Returns the aliased data store's entryPoint, given the alias.
	 * @param alias - The alias for the data store.
	 * @returns The data store's entry point ({@link @fluidframework/core-interfaces#IFluidHandle}) if it exists and is aliased.
	 * Returns undefined if no data store has been assigned the given alias.
	 */
	public async getAliasedDataStoreEntryPoint(
		alias: string,
	): Promise<IFluidHandle<FluidObject> | undefined> {
		// Back-comapatibility:
		// There are old files that were created without using data store aliasing feature, but
		// used createRoot*DataStore*() (already removed) API. Such data stores will have isRoot = true,
		// and internalID provided by user. The expectation is that such files behave as new files, where
		// same data store instances created using aliasing feature.
		// Please also see note on name collisions in DataStores.createDataStoreId()
		await this.channelCollection.waitIfPendingAlias(alias);
		const internalId = this.internalId(alias);
		const context = await this.channelCollection.getDataStoreIfAvailable(internalId, {
			wait: false,
		});
		// If the data store is not available or not an alias, return undefined.
		if (context === undefined || !(await context.isRoot())) {
			return undefined;
		}

		const channel = await context.realize();
		if (channel.entryPoint === undefined) {
			throw new UsageError(
				"entryPoint must be defined on data store runtime for using getAliasedDataStoreEntryPoint",
			);
		}
		this.garbageCollector.nodeUpdated({
			node: { type: "DataStore", path: `/${internalId}` },
			reason: "Loaded",
			packagePath: context.packagePath,
			timestampMs: this.getCurrentReferenceTimestampMs(),
		});
		return channel.entryPoint;
	}

	public createDetachedDataStore(
		pkg: Readonly<string[]>,
		loadingGroupId?: string,
	): IFluidDataStoreContextDetached {
		return this.channelCollection.createDetachedDataStore(pkg, loadingGroupId);
	}

	public async createDataStore(
		pkg: Readonly<string | string[]>,
		loadingGroupId?: string,
	): Promise<IDataStore> {
		const context = this.channelCollection.createDataStoreContext(
			Array.isArray(pkg) ? pkg : [pkg],
			loadingGroupId,
		);
		return channelToDataStore(
			await context.realize(),
			context.id,
			this.channelCollection,
			this.mc.logger,
		);
	}

	private shouldSendOps(): boolean {
		return this.canSendOps && !this.imminentClosure;
	}

	private readonly _quorum: IQuorumClients;
	public getQuorum(): IQuorumClients {
		return this._quorum;
	}

	private readonly _audience: IAudience;
	public getAudience(): IAudience {
		return this._audience;
	}

	/**
	 * Returns true of container is dirty, i.e. there are some pending local changes that
	 * either were not sent out to delta stream or were not yet acknowledged.
	 */
	public get isDirty(): boolean {
		// Rather than recomputing the dirty state in this moment,
		// just regurgitate the last emitted dirty state.
		return this.lastEmittedDirty;
	}

	/**
	 * Returns true if the container is dirty: not attached, or no pending user messages (could be some "non-dirtyable" ones though)
	 */
	private computeCurrentDirtyState(): boolean {
		return (
			this.attachState !== AttachState.Attached ||
			this.pendingStateManager.hasPendingUserChanges() ||
			this.outbox.containsUserChanges()
		);
	}

	/**
	 * Submits the signal to be sent to other clients.
	 * @param type - Type of the signal.
	 * @param content - Content of the signal. Should be a JSON serializable object or primitive.
	 * @param targetClientId - When specified, the signal is only sent to the provided client id.
	 *
	 * @remarks
	 *
	 * The `targetClientId` parameter here is currently intended for internal testing purposes only.
	 * Support for this option at container runtime is planned to be deprecated in the future.
	 *
	 */
	public submitSignal(type: string, content: unknown, targetClientId?: string): void {
		this.verifyNotClosed();
		const envelope = createNewSignalEnvelope(undefined /* address */, type, content);
		this.submitSignalFn(envelope, targetClientId);
	}

	public setAttachState(attachState: AttachState.Attaching | AttachState.Attached): void {
		if (attachState === AttachState.Attaching) {
			assert(
				this.attachState === AttachState.Attaching,
				0x12d /* "Container Context should already be in attaching state" */,
			);
		} else {
			assert(
				this.attachState === AttachState.Attached,
				0x12e /* "Container Context should already be in attached state" */,
			);
			this.emit("attached");
		}

		this.updateDocumentDirtyState();
		this.channelCollection.setAttachState(attachState);
	}

	/**
	 * Create a summary. Used when attaching or serializing a detached container.
	 *
	 * @param blobRedirectTable - A table passed during the attach process. While detached, blob upload is supported
	 * using IDs generated locally. After attach, these IDs cannot be used, so this table maps the old local IDs to the
	 * new storage IDs so requests can be redirected.
	 * @param telemetryContext - summary data passed through the layers for telemetry purposes
	 */
	public createSummary(
		blobRedirectTable?: Map<string, string>,
		telemetryContext?: ITelemetryContext,
	): ISummaryTree {
		if (blobRedirectTable) {
			this.blobManager.setRedirectTable(blobRedirectTable);
		}

		// We can finalize any allocated IDs since we're the only client
		const idRange = this._idCompressor?.takeNextCreationRange();
		if (idRange !== undefined) {
			assert(
				idRange.ids === undefined || idRange.ids.firstGenCount === 1,
				0x93e /* No other ranges should be taken while container is detached. */,
			);
			this._idCompressor?.finalizeCreationRange(idRange);
		}

		const summarizeResult = this.channelCollection.getAttachSummary(telemetryContext);
		// Wrap data store summaries in .channels subtree.
		wrapSummaryInChannelsTree(summarizeResult);

		this.addContainerStateToSummary(
			summarizeResult,
			true /* fullTree */,
			false /* trackState */,
			telemetryContext,
		);
		return summarizeResult.summary;
	}

	public readonly getAbsoluteUrl: (relativeUrl: string) => Promise<string | undefined>;

	/**
	 * Builds the Summary tree including all the channels and the container state.
	 *
	 * @remarks - Unfortunately, this function is accessed in a non-typesafe way by a legacy first-party partner,
	 * so until we can provide a proper API for their scenario, we need to ensure this function doesn't change.
	 */
	private async summarizeInternal(
		fullTree: boolean,
		trackState: boolean,
		telemetryContext?: ITelemetryContext,
	): Promise<ISummarizeInternalResult> {
		const summarizeResult = await this.channelCollection.summarize(
			fullTree,
			trackState,
			telemetryContext,
		);

		// Wrap data store summaries in .channels subtree.
		wrapSummaryInChannelsTree(summarizeResult);
		const pathPartsForChildren = [channelsTreeName];

		this.loadIdCompressor();

		this.addContainerStateToSummary(summarizeResult, fullTree, trackState, telemetryContext);
		return {
			...summarizeResult,
			id: "",
			pathPartsForChildren,
		};
	}

	/**
	 * Returns a summary of the runtime at the current sequence number.
	 */
	public async summarize(options: {
		/**
		 * True to generate the full tree with no handle reuse optimizations; defaults to false
		 */
		fullTree?: boolean;
		/**
		 * True to track the state for this summary in the SummarizerNodes; defaults to true
		 */
		trackState?: boolean;
		/**
		 * Logger to use for correlated summary events
		 */
		summaryLogger?: ITelemetryLoggerExt;
		/**
		 * True to run garbage collection before summarizing; defaults to true
		 */
		runGC?: boolean;
		/**
		 * True to generate full GC data
		 */
		fullGC?: boolean;
		/**
		 * True to run GC sweep phase after the mark phase
		 */
		runSweep?: boolean;
	}): Promise<ISummaryTreeWithStats> {
		this.verifyNotClosed();

		const {
			fullTree = false,
			trackState = true,
			summaryLogger = this.mc.logger,
			runGC = this.garbageCollector.shouldRunGC,
			runSweep,
			fullGC,
		} = options;

		const telemetryContext = new TelemetryContext();
		// Add the options that are used to generate this summary to the telemetry context.
		telemetryContext.setMultiple("fluid_Summarize", "Options", {
			fullTree,
			trackState,
			runGC,
			fullGC,
			runSweep,
		});

		try {
			if (runGC) {
				await this.collectGarbage(
					{ logger: summaryLogger, runSweep, fullGC },
					telemetryContext,
				);
			}

			const { stats, summary } = await this.summarizerNode.summarize(
				fullTree,
				trackState,
				telemetryContext,
			);

			assert(
				summary.type === SummaryType.Tree,
				0x12f /* "Container Runtime's summarize should always return a tree" */,
			);

			return { stats, summary };
		} finally {
			summaryLogger.sendTelemetryEvent({
				eventName: "SummarizeTelemetry",
				details: telemetryContext.serialize(),
			});
		}
	}

	private async getGCDataInternal(fullGC?: boolean): Promise<IGarbageCollectionData> {
		return this.channelCollection.getGCData(fullGC);
	}

	/**
	 * Generates and returns the GC data for this container.
	 * @param fullGC - true to bypass optimizations and force full generation of GC data.
	 * @see IGarbageCollectionRuntime.getGCData
	 */
	public async getGCData(fullGC?: boolean): Promise<IGarbageCollectionData> {
		const builder = new GCDataBuilder();
		const dsGCData = await this.summarizerNode.getGCData(fullGC);
		builder.addNodes(dsGCData.gcNodes);

		const blobsGCData = this.blobManager.getGCData(fullGC);
		builder.addNodes(blobsGCData.gcNodes);
		return builder.getGCData();
	}

	/**
	 * After GC has run, called to notify this container's nodes of routes that are used in it.
	 * @param usedRoutes - The routes that are used in all nodes in this Container.
	 * @see IGarbageCollectionRuntime.updateUsedRoutes
	 */
	public updateUsedRoutes(usedRoutes: readonly string[]): void {
		// Update our summarizer node's used routes. Updating used routes in summarizer node before
		// summarizing is required and asserted by the the summarizer node. We are the root and are
		// always referenced, so the used routes is only self-route (empty string).
		this.summarizerNode.updateUsedRoutes([""]);

		const { dataStoreRoutes } = this.getDataStoreAndBlobManagerRoutes(usedRoutes);
		this.channelCollection.updateUsedRoutes(dataStoreRoutes);
	}

	/**
	 * After GC has run and identified nodes that are sweep ready, this is called to delete the sweep ready nodes.
	 * @param sweepReadyRoutes - The routes of nodes that are sweep ready and should be deleted.
	 * @returns The routes of nodes that were deleted.
	 */
	public deleteSweepReadyNodes(sweepReadyRoutes: readonly string[]): readonly string[] {
		const { dataStoreRoutes, blobManagerRoutes } =
			this.getDataStoreAndBlobManagerRoutes(sweepReadyRoutes);

		return [
			...this.channelCollection.deleteSweepReadyNodes(dataStoreRoutes),
			...this.blobManager.deleteSweepReadyNodes(blobManagerRoutes),
		];
	}

	/**
	 * This is called to update objects that are tombstones.
	 *
	 * A Tombstoned object has been unreferenced long enough that GC knows it won't be referenced again.
	 * Tombstoned objects are eventually deleted by GC.
	 *
	 * @param tombstonedRoutes - Data store and attachment blob routes that are tombstones in this Container.
	 */
	public updateTombstonedRoutes(tombstonedRoutes: readonly string[]): void {
		const { dataStoreRoutes } = this.getDataStoreAndBlobManagerRoutes(tombstonedRoutes);
		this.channelCollection.updateTombstonedRoutes(dataStoreRoutes);
	}

	/**
	 * Returns a server generated referenced timestamp to be used to track unreferenced nodes by GC.
	 */
	public getCurrentReferenceTimestampMs(): number | undefined {
		// Use the timestamp of the last message seen by this client as that is server generated. If no messages have
		// been processed, use the timestamp of the message from the last summary.
		return this.deltaManager.lastMessage?.timestamp ?? this.messageAtLastSummary?.timestamp;
	}

	/**
	 * Returns the type of the GC node. Currently, there are nodes that belong to the root ("/"), data stores or
	 * blob manager.
	 */

	public getNodeType(nodePath: string): GCNodeType {
		if (isBlobPath(nodePath)) {
			return GCNodeType.Blob;
		}

		return this.channelCollection.getGCNodeType(nodePath) ?? GCNodeType.Other;
	}

	/**
	 * Called by GC to retrieve the package path of the node with the given path. The node should belong to a
	 * data store or an attachment blob.
	 */
	public async getGCNodePackagePath(nodePath: string): Promise<readonly string[] | undefined> {
		// GC uses "/" when adding "root" references, e.g. for Aliasing or as part of Tombstone Auto-Recovery.
		// These have no package path so return a special value.
		if (nodePath === "/") {
			return ["_gcRoot"];
		}

		switch (this.getNodeType(nodePath)) {
			case GCNodeType.Blob: {
				return [blobManagerBasePath];
			}

			case GCNodeType.DataStore:

			case GCNodeType.SubDataStore: {
				return this.channelCollection.getDataStorePackagePath(nodePath);
			}
			default: {
				assert(false, 0x2de /* "Package path requested for unsupported node type." */);
			}
		}
	}

	/**
	 * From a given list of routes, separate and return routes that belong to blob manager and data stores.
	 * @param routes - A list of routes that can belong to data stores or blob manager.
	 * @returns Two route lists - One that contains routes for blob manager and another one that contains routes
	 * for data stores.
	 */
	private getDataStoreAndBlobManagerRoutes(routes: readonly string[]): {
		blobManagerRoutes: string[];
		dataStoreRoutes: string[];
	} {
		const blobManagerRoutes: string[] = [];
		const dataStoreRoutes: string[] = [];
		for (const route of routes) {
			if (isBlobPath(route)) {
				blobManagerRoutes.push(route);
			} else {
				dataStoreRoutes.push(route);
			}
		}
		return { blobManagerRoutes, dataStoreRoutes };
	}

	/**
	 * Runs garbage collection and updates the reference / used state of the nodes in the container.
	 * @returns the statistics of the garbage collection run; undefined if GC did not run.
	 */
	public async collectGarbage(
		options: {
			/**
			 * Logger to use for logging GC events
			 */
			logger?: ITelemetryLoggerExt;
			/**
			 * True to run GC sweep phase after the mark phase
			 */
			runSweep?: boolean;
			/**
			 * True to generate full GC data
			 */
			fullGC?: boolean;
		},
		telemetryContext?: ITelemetryContext,
	): Promise<IGCStats | undefined> {
		return this.garbageCollector.collectGarbage(options, telemetryContext);
	}

	/**
	 * Called when a new outbound route is added to another node. This is used by garbage collection to identify
	 * all references added in the system.
	 * @param fromPath - The absolute path of the node that added the reference.
	 * @param toPath - The absolute path of the outbound node that is referenced.
	 * @param messageTimestampMs - The timestamp of the message that added the reference.
	 */
	public addedGCOutboundRoute(
		fromPath: string,
		toPath: string,
		messageTimestampMs?: number,
	): void {
		// This is always called when processing an op so messageTimestampMs should exist. Due to back-compat
		// across the data store runtime / container runtime boundary, this may be undefined and if so, get
		// the timestamp from the last processed message which should exist.
		// If a timestamp doesn't exist, log so we can learn about these cases and return.
		const timestampMs = messageTimestampMs ?? this.getCurrentReferenceTimestampMs();
		if (timestampMs === undefined) {
			this.mc.logger.sendTelemetryEvent({
				eventName: "NoTimestampInGCOutboundRoute",
				...tagCodeArtifacts({
					id: toPath,
					fromId: fromPath,
				}),
			});
			return;
		}
		this.garbageCollector.addedOutboundReference(fromPath, toPath, timestampMs);
	}

	/**
	 * Generates the summary tree, uploads it to storage, and then submits the summarize op.
	 * This is intended to be called by the summarizer, since it is the implementation of
	 * ISummarizerInternalsProvider.submitSummary.
	 * It takes care of state management at the container level, including pausing inbound
	 * op processing, updating SummarizerNode state tracking, and garbage collection.
	 * @param options - options controlling how the summary is generated or submitted
	 */

	public async submitSummary(options: ISubmitSummaryOptions): Promise<SubmitSummaryResult> {
		const {
			cancellationToken,
			fullTree = false,
			finalAttempt = false,
			summaryLogger,
			latestSummaryRefSeqNum,
		} = options;
		// The summary number for this summary. This will be updated during the summary process, so get it now and
		// use it for all events logged during this summary.
		const summaryNumber = this.nextSummaryNumber;
		let summaryRefSeqNum: number | undefined;
		const summaryNumberLogger = createChildLogger({
			logger: summaryLogger,
			properties: {
				all: {
					summaryNumber,
					referenceSequenceNumber: () => summaryRefSeqNum,
				},
			},
		});

		// legacy: assert 0x3d1
		if (!this.outbox.isEmpty) {
			throw DataProcessingError.create(
				"Can't trigger summary in the middle of a batch",
				"submitSummary",
				undefined,
				{
					summaryNumber,
					pendingMessages: this.pendingMessagesCount,
					outboxLength: this.outbox.messageCount,
					mainBatchLength: this.outbox.mainBatchMessageCount,
					blobAttachBatchLength: this.outbox.blobAttachBatchMessageCount,
					idAllocationBatchLength: this.outbox.idAllocationBatchMessageCount,
				},
			);
		}

		// If the container is dirty, i.e., there are pending unacked ops, the summary will not be eventual consistent
		// and it may even be incorrect. So, wait for the container to be saved with a timeout. If the container is not
		// saved within the timeout, check if it should be failed or can continue.
		if (this.isDirty) {
			const countBefore = this.pendingMessagesCount;
			// The timeout for waiting for pending ops can be overridden via configurations.
			const pendingOpsTimeout =
				this.mc.config.getNumber("Fluid.Summarizer.waitForPendingOpsTimeoutMs") ??
				defaultPendingOpsWaitTimeoutMs;
			await new Promise<void>((resolve, reject) => {
				const timeoutId = setTimeout(() => resolve(), pendingOpsTimeout);
				this.once("saved", () => {
					clearTimeout(timeoutId);
					resolve();
				});
				this.once("dispose", () => {
					clearTimeout(timeoutId);
					reject(new Error("Runtime is disposed while summarizing"));
				});
			});

			// Log that there are pending ops while summarizing. This will help us gather data on how often this
			// happens, whether we attempted to wait for these ops to be acked and what was the result.
			summaryNumberLogger.sendTelemetryEvent({
				eventName: "PendingOpsWhileSummarizing",
				saved: !this.isDirty,
				timeout: pendingOpsTimeout,
				countBefore,
				countAfter: this.pendingMessagesCount,
			});

			// There could still be pending ops. Check if summary should fail or continue.
			const pendingMessagesFailResult = await this.shouldFailSummaryOnPendingOps(
				summaryNumberLogger,
				this.deltaManager.lastSequenceNumber,
				this.deltaManager.minimumSequenceNumber,
				finalAttempt,
				true /* beforeSummaryGeneration */,
			);
			if (pendingMessagesFailResult !== undefined) {
				return pendingMessagesFailResult;
			}
		}

		const shouldPauseInboundSignal =
			this.mc.config.getBoolean(
				"Fluid.ContainerRuntime.SubmitSummary.disableInboundSignalPause",
			) !== true;
		const shouldValidatePreSummaryState =
			this.mc.config.getBoolean(
				"Fluid.ContainerRuntime.SubmitSummary.shouldValidatePreSummaryState",
			) === true;

		try {
			await this._deltaManager.inbound.pause();
			if (shouldPauseInboundSignal) {
				await this.deltaManager.inboundSignal.pause();
			}

			summaryRefSeqNum = this.deltaManager.lastSequenceNumber;
			const minimumSequenceNumber = this.deltaManager.minimumSequenceNumber;
			const message = `Summary @${summaryRefSeqNum}:${this.deltaManager.minimumSequenceNumber}`;
			const lastAckedContext = this.lastAckedSummaryContext;

			const startSummaryResult = this.summarizerNode.startSummary(
				summaryRefSeqNum,
				summaryNumberLogger,
				latestSummaryRefSeqNum,
			);

			/**
			 * This was added to validate that the summarizer node tree has the same reference sequence number from the
			 * top running summarizer down to the lowest summarizer node.
			 *
			 * The order of mismatch numbers goes (validate sequence number)-(node sequence number).
			 * Generally the validate sequence number comes from the running summarizer and the node sequence number comes from the
			 * summarizer nodes.
			 */
			if (startSummaryResult.invalidNodes > 0 || startSummaryResult.mismatchNumbers.size > 0) {
				summaryLogger.sendTelemetryEvent({
					eventName: "LatestSummaryRefSeqNumMismatch",
					details: {
						...startSummaryResult,
						mismatchNumbers: [...startSummaryResult.mismatchNumbers],
					},
				});

				if (shouldValidatePreSummaryState && !finalAttempt) {
					return {
						stage: "base",
						referenceSequenceNumber: summaryRefSeqNum,
						minimumSequenceNumber,
						error: new RetriableSummaryError(
							`Summarizer node state inconsistent with summarizer state.`,
						),
					};
				}
			}

			// Helper function to check whether we should still continue between each async step.
			const checkContinue = (): { continue: true } | { continue: false; error: string } => {
				// Do not check for loss of connectivity directly! Instead leave it up to
				// RunWhileConnectedCoordinator to control policy in a single place.
				// This will allow easier change of design if we chose to. For example, we may chose to allow
				// summarizer to reconnect in the future.
				// Also checking for cancellation is a must as summary process may be abandoned for other reasons,
				// like loss of connectivity for main (interactive) client.
				if (cancellationToken.cancelled) {
					return { continue: false, error: "disconnected" };
				}
				// That said, we rely on submitSystemMessage() that today only works in connected state.
				// So if we fail here, it either means that RunWhileConnectedCoordinator does not work correctly,
				// OR that design changed and we need to remove this check and fix submitSystemMessage.
				assert(this.connected, 0x258 /* "connected" */);

				// Ensure that lastSequenceNumber has not changed after pausing.
				// We need the summary op's reference sequence number to match our summary sequence number,
				// otherwise we'll get the wrong sequence number stamped on the summary's .protocol attributes.
				if (this.deltaManager.lastSequenceNumber !== summaryRefSeqNum) {
					return {
						continue: false,
						error: `lastSequenceNumber changed before uploading to storage. ${this.deltaManager.lastSequenceNumber} !== ${summaryRefSeqNum}`,
					};
				}
				assert(
					summaryRefSeqNum === this.deltaManager.lastMessage?.sequenceNumber,
					0x395 /* it's one and the same thing */,
				);

				if (lastAckedContext !== this.lastAckedSummaryContext) {
					return {
						continue: false,
						error: `Last summary changed while summarizing. ${this.lastAckedSummaryContext} !== ${lastAckedContext}`,
					};
				}
				return { continue: true };
			};

			let continueResult = checkContinue();
			if (!continueResult.continue) {
				return {
					stage: "base",
					referenceSequenceNumber: summaryRefSeqNum,
					minimumSequenceNumber,
					error: new RetriableSummaryError(continueResult.error),
				};
			}

			const trace = Trace.start();
			let summarizeResult: ISummaryTreeWithStats;
			try {
				summarizeResult = await this.summarize({
					fullTree,
					trackState: true,
					summaryLogger: summaryNumberLogger,
					runGC: this.garbageCollector.shouldRunGC,
				});
			} catch (error) {
				return {
					stage: "base",
					referenceSequenceNumber: summaryRefSeqNum,
					minimumSequenceNumber,
					error: wrapError(error, (msg) => new RetriableSummaryError(msg)),
				};
			}

			// Validate that the summary generated by summarizer nodes is correct before uploading.
			const validateResult = this.summarizerNode.validateSummary();
			if (!validateResult.success) {
				const { success, ...loggingProps } = validateResult;
				const error = new RetriableSummaryError(
					validateResult.reason,
					validateResult.retryAfterSeconds,
					{ ...loggingProps },
				);
				return {
					stage: "base",
					referenceSequenceNumber: summaryRefSeqNum,
					minimumSequenceNumber,
					error,
				};
			}

			// If there are pending unacked ops, this summary attempt may fail as the uploaded
			// summary would be eventually inconsistent.
			const pendingMessagesFailResult = await this.shouldFailSummaryOnPendingOps(
				summaryNumberLogger,
				summaryRefSeqNum,
				minimumSequenceNumber,
				finalAttempt,
				false /* beforeSummaryGeneration */,
			);
			if (pendingMessagesFailResult !== undefined) {
				return pendingMessagesFailResult;
			}

			const { summary: summaryTree, stats: partialStats } = summarizeResult;

			// Now that we have generated the summary, update the message at last summary to the last message processed.
			this.messageAtLastSummary = this.deltaManager.lastMessage;

			// Counting dataStores and handles
			// Because handles are unchanged dataStores in the current logic,
			// summarized dataStore count is total dataStore count minus handle count
			const dataStoreTree = summaryTree.tree[channelsTreeName];

			assert(dataStoreTree.type === SummaryType.Tree, 0x1fc /* "summary is not a tree" */);
			const handleCount = Object.values(dataStoreTree.tree).filter(
				(value) => value.type === SummaryType.Handle,
			).length;
			const gcSummaryTreeStats = summaryTree.tree[gcTreeKey]
				? calculateStats(summaryTree.tree[gcTreeKey])
				: undefined;

			const summaryStats: IGeneratedSummaryStats = {
				dataStoreCount: this.channelCollection.size,
				summarizedDataStoreCount: this.channelCollection.size - handleCount,
				gcStateUpdatedDataStoreCount: this.garbageCollector.updatedDSCountSinceLastSummary,
				gcBlobNodeCount: gcSummaryTreeStats?.blobNodeCount,
				gcTotalBlobsSize: gcSummaryTreeStats?.totalBlobSize,
				summaryNumber,
				...partialStats,
			};
			const generateSummaryData: Omit<IGenerateSummaryTreeResult, "stage" | "error"> = {
				referenceSequenceNumber: summaryRefSeqNum,
				minimumSequenceNumber,
				summaryTree,
				summaryStats,
				generateDuration: trace.trace().duration,
			} as const;

			continueResult = checkContinue();
			if (!continueResult.continue) {
				return {
					stage: "generate",
					...generateSummaryData,
					error: new RetriableSummaryError(continueResult.error),
				};
			}

			const summaryContext: ISummaryContext = {
				proposalHandle: this.lastAckedSummaryContext?.proposalHandle ?? undefined,
				ackHandle: this.lastAckedSummaryContext?.ackHandle ?? this.loadedFromVersionId,
				referenceSequenceNumber: summaryRefSeqNum,
			};

			let handle: string;
			try {
				handle = await this.storage.uploadSummaryWithContext(summaryTree, summaryContext);
			} catch (error) {
				return {
					stage: "generate",
					...generateSummaryData,
					error: wrapError(error, (msg) => new RetriableSummaryError(msg)),
				};
			}

			const parent = summaryContext.ackHandle;
			const summaryMessage: ISummaryContent = {
				handle,
				// eslint-disable-next-line @typescript-eslint/no-non-null-assertion
				head: parent!,
				message,
				parents: parent ? [parent] : [],
			};
			const uploadData = {
				...generateSummaryData,
				handle,
				uploadDuration: trace.trace().duration,
			} as const;

			continueResult = checkContinue();
			if (!continueResult.continue) {
				return {
					stage: "upload",
					...uploadData,
					error: new RetriableSummaryError(continueResult.error),
				};
			}

			let clientSequenceNumber: number;
			try {
				clientSequenceNumber = this.submitSummaryMessage(summaryMessage, summaryRefSeqNum);
			} catch (error) {
				return {
					stage: "upload",
					...uploadData,
					error: wrapError(error, (msg) => new RetriableSummaryError(msg)),
				};
			}

			const submitData = {
				stage: "submit",
				...uploadData,
				clientSequenceNumber,
				submitOpDuration: trace.trace().duration,
			} as const;

			try {
				this.summarizerNode.completeSummary(handle);
			} catch (error) {
				return {
					stage: "upload",
					...uploadData,
					error: wrapError(error, (msg) => new RetriableSummaryError(msg)),
				};
			}
			return submitData;
		} finally {
			// Cleanup wip summary in case of failure
			this.summarizerNode.clearSummary();

			// ! This needs to happen before we resume inbound queues to ensure heuristics are tracked correctly
			this._summarizer?.recordSummaryAttempt?.(summaryRefSeqNum);

			// Restart the delta manager
			this._deltaManager.inbound.resume();
			if (shouldPauseInboundSignal) {
				this.deltaManager.inboundSignal.resume();
			}
		}
	}

	/**
	 * This helper is called during summarization. If the container is dirty, it will return a failed summarize result
	 * (IBaseSummarizeResult) unless this is the final summarize attempt and SkipFailingIncorrectSummary option is set.
	 * @param logger - The logger to be used for sending telemetry.
	 * @param referenceSequenceNumber - The reference sequence number of the summary attempt.
	 * @param minimumSequenceNumber - The minimum sequence number of the summary attempt.
	 * @param finalAttempt - Whether this is the final summary attempt.
	 * @param beforeSummaryGeneration - Whether this is called before summary generation or after.
	 * @returns failed summarize result (IBaseSummarizeResult) if summary should be failed, undefined otherwise.
	 */
	private async shouldFailSummaryOnPendingOps(
		logger: ITelemetryLoggerExt,
		referenceSequenceNumber: number,
		minimumSequenceNumber: number,
		finalAttempt: boolean,
		beforeSummaryGeneration: boolean,
	): Promise<IBaseSummarizeResult | undefined> {
		if (!this.isDirty) {
			return;
		}

		// If "SkipFailingIncorrectSummary" option is true, don't fail the summary in the last attempt.
		// This is a fallback to make progress in documents where there are consistently pending ops in
		// the summarizer.
		if (
			finalAttempt &&
			this.mc.config.getBoolean("Fluid.Summarizer.SkipFailingIncorrectSummary")
		) {
			const error = DataProcessingError.create(
				"Pending ops during summarization",
				"submitSummary",
				undefined,
				{ pendingMessages: this.pendingMessagesCount },
			);
			logger.sendErrorEvent(
				{
					eventName: "SkipFailingIncorrectSummary",
					referenceSequenceNumber,
					minimumSequenceNumber,
					beforeGenerate: beforeSummaryGeneration,
				},
				error,
			);
		} else {
			// The retry delay when there are pending ops can be overridden via config so that we can adjust it
			// based on telemetry while we decide on a stable number.
			const retryDelayMs =
				this.mc.config.getNumber("Fluid.Summarizer.PendingOpsRetryDelayMs") ??
				defaultPendingOpsRetryDelayMs;
			const error = new RetriableSummaryError(
				"PendingOpsWhileSummarizing",
				retryDelayMs / 1000,
				{
					count: this.pendingMessagesCount,
					beforeGenerate: beforeSummaryGeneration,
				},
			);
			return {
				stage: "base",
				referenceSequenceNumber,
				minimumSequenceNumber,
				error,
			};
		}
	}

	private get pendingMessagesCount(): number {
		return this.pendingStateManager.pendingMessagesCount + this.outbox.messageCount;
	}

	private hasPendingMessages(): boolean {
		return this.pendingMessagesCount !== 0;
	}

	/**
	 * Emit "dirty" or "saved" event based on the current dirty state of the document.
	 * This must be called every time the states underlying the dirty state change.
	 *
	 * @privateRemarks - It's helpful to think of this as an event handler registered
	 * for hypothetical "changed" events for PendingStateManager, Outbox, and Container Attach machinery.
	 * But those events don't exist so we manually call this wherever we know those changes happen.
	 */
	private updateDocumentDirtyState(): void {
		const dirty: boolean = this.computeCurrentDirtyState();

		if (this.lastEmittedDirty === dirty) {
			return;
		}

		this.lastEmittedDirty = dirty;
		if (this.emitDirtyDocumentEvent) {
			this.emit(dirty ? "dirty" : "saved");
		}
	}

	public submitMessage(
		type:
			| ContainerMessageType.FluidDataStoreOp
			| ContainerMessageType.Alias
			| ContainerMessageType.Attach,
		// TODO: better typing
		// eslint-disable-next-line @typescript-eslint/explicit-module-boundary-types, @typescript-eslint/no-explicit-any
		contents: any,
		localOpMetadata: unknown = undefined,
	): void {
		// eslint-disable-next-line @typescript-eslint/no-unsafe-assignment
		this.submit({ type, contents }, localOpMetadata);
	}

	public async uploadBlob(
		blob: ArrayBufferLike,
		signal?: AbortSignal,
	): Promise<IFluidHandleInternal<ArrayBufferLike>> {
		this.verifyNotClosed();
		return this.blobManager.createBlob(blob, signal);
	}

	private submitIdAllocationOpIfNeeded({
		resubmitOutstandingRanges = false,
		staged,
	}: {
		resubmitOutstandingRanges?: boolean;
		staged: boolean;
	}): void {
		if (this._idCompressor) {
			const idRange = resubmitOutstandingRanges
				? this._idCompressor.takeUnfinalizedCreationRange()
				: this._idCompressor.takeNextCreationRange();
			// Don't include the idRange if there weren't any Ids allocated
			if (idRange.ids !== undefined) {
				const idAllocationMessage: ContainerRuntimeIdAllocationMessage = {
					type: ContainerMessageType.IdAllocation,
					contents: idRange,
				};
				const idAllocationBatchMessage: LocalBatchMessage = {
					runtimeOp: idAllocationMessage,
					referenceSequenceNumber: this.deltaManager.lastSequenceNumber,
					staged,
				};
				this.outbox.submitIdAllocation(idAllocationBatchMessage);
			}
		}
	}

	private submit(
		containerRuntimeMessage: LocalContainerRuntimeMessage,
		localOpMetadata: unknown = undefined,
		metadata?: { localId: string; blobId?: string },
	): void {
		this.verifyNotClosed();

		// There should be no ops in detached container state!
		assert(
			this.attachState !== AttachState.Detached,
			0x132 /* "sending ops in detached container" */,
		);

		assert(
			metadata === undefined ||
				containerRuntimeMessage.type === ContainerMessageType.BlobAttach,
			0x93f /* metadata */,
		);

		// Note that the real (non-proxy) delta manager is used here to get the readonly info. This is because
		// container runtime's ability to submit ops depend on the actual readonly state of the delta manager.
		if (this.innerDeltaManager.readOnlyInfo.readonly) {
			this.mc.logger.sendTelemetryEvent({
				eventName: "SubmitOpInReadonly",
				connected: this.connected,
				canSendOps: this.canSendOps,
			});
		}

		const type = containerRuntimeMessage.type;
		assert(
			type !== ContainerMessageType.IdAllocation,
			0x9a5 /* IdAllocation should be submitted directly to outbox. */,
		);

		try {
			// If we're resubmitting a batch, keep the same "staged" value as before.  Otherwise, use the current "global" state.
			const staged = this.batchRunner.resubmitInfo?.staged ?? this.inStagingMode;

			// Before submitting any non-staged change, submit the ID Allocation op to cover any compressed IDs included in the op.
			if (!staged) {
				this.submitIdAllocationOpIfNeeded({ staged: false });
			}

			// Allow document schema controller to send a message if it needs to propose change in document schema.
			// If it needs to send a message, it will call provided callback with payload of such message and rely
			// on this callback to do actual sending.
			const schemaChangeMessage = this.documentsSchemaController.maybeSendSchemaMessage();
			if (schemaChangeMessage) {
				this.mc.logger.sendTelemetryEvent({
					eventName: "SchemaChangeProposal",
					refSeq: schemaChangeMessage.refSeq,
					version: schemaChangeMessage.version,
					newRuntimeSchema: JSON.stringify(schemaChangeMessage.runtime),
					sessionRuntimeSchema: JSON.stringify(this.sessionSchema),
					oldRuntimeSchema: JSON.stringify(this.metadata?.documentSchema?.runtime),
				});
				const msg: ContainerRuntimeDocumentSchemaMessage = {
					type: ContainerMessageType.DocumentSchemaChange,
					contents: schemaChangeMessage,
				};
				this.outbox.submit({
					runtimeOp: msg,
					referenceSequenceNumber: this.deltaManager.lastSequenceNumber,
					staged,
				});
			}

			const message: LocalBatchMessage = {
				// This will encode any handles present in this op before serializing to string
				// Note: handles may already have been encoded by the DDS layer, but encoding handles is idempotent so there's no problem.
				runtimeOp: containerRuntimeMessage,
				metadata,
				localOpMetadata,
				referenceSequenceNumber: this.deltaManager.lastSequenceNumber,
				staged,
			};
			if (type === ContainerMessageType.BlobAttach) {
				// BlobAttach ops must have their metadata visible and cannot be grouped (see opGroupingManager.ts)
				this.outbox.submitBlobAttach(message);
			} else {
				this.outbox.submit(message);
			}

			this.scheduleFlush();
		} catch (error) {
			const dpe = DataProcessingError.wrapIfUnrecognized(error, "ContainerRuntime.submit", {
				referenceSequenceNumber: this.deltaManager.lastSequenceNumber,
			});
			this.closeFn(dpe);
			throw dpe;
		}

		this.updateDocumentDirtyState();
	}

	private scheduleFlush(): void {
		if (this.flushScheduled) {
			return;
		}
		this.flushScheduled = true;

		switch (this.flushMode) {
			case FlushMode.Immediate: {
				// When in Immediate flush mode, flush immediately unless we are intentionally batching multiple ops (e.g. via orderSequentially)
				if (!this.batchRunner.running) {
					this.flush();
				}
				break;
			}
			case FlushMode.TurnBased: {
				// When in TurnBased flush mode the runtime will buffer operations in the current turn and send them as a single
				// batch at the end of the turn
				// eslint-disable-next-line @typescript-eslint/no-floating-promises -- Container will close if flush throws
				Promise.resolve().then(() => this.flush());
				break;
			}

			// FlushModeExperimental is experimental and not exposed directly in the runtime APIs
			case FlushModeExperimental.Async as unknown as FlushMode: {
				// When in Async flush mode, the runtime will accumulate all operations across JS turns and send them as a single
				// batch when all micro-tasks are complete.
				// Compared to TurnBased, this flush mode will capture more ops into the same batch.
				setTimeout(() => this.flush(), 0);
				break;
			}

			default: {
				fail(0x587 /* Unreachable unless manually accumulating a batch */);
			}
		}
	}

	private submitSummaryMessage(
		contents: ISummaryContent,
		referenceSequenceNumber: number,
	): number {
		this.verifyNotClosed();
		assert(
			this.connected,
			0x133 /* "Container disconnected when trying to submit system message" */,
		);

		// System message should not be sent in the middle of the batch.
		assert(this.outbox.isEmpty, 0x3d4 /* System op in the middle of a batch */);

		return this.submitSummaryFn(contents, referenceSequenceNumber);
	}

	/**
	 * Throw an error if the runtime is closed.  Methods that are expected to potentially
	 * be called after dispose due to asynchrony should not call this.
	 */
	private verifyNotClosed(): void {
		if (this._disposed) {
			throw new Error("Runtime is closed");
		}
	}

	/**
	 * Resubmits each message in the batch, and then flushes the outbox.
	 *
	 * @remarks - If the "Offline Load" feature is enabled, the batchId is included in the resubmitted messages,
	 * for correlation to detect container forking.
	 */
	private reSubmitBatch(
		batch: PendingMessageResubmitData[],
		{ batchId, staged, squash }: PendingBatchResubmitMetadata,
	): void {
		const resubmitInfo = {
			// Only include Batch ID if "Offline Load" feature is enabled
			// It's only needed to identify batches across container forks arising from misuse of offline load.
			batchId: this.offlineEnabled ? batchId : undefined,
			staged,
		};

		this.batchRunner.run(() => {
			for (const message of batch) {
				this.reSubmit(message, squash);
			}
		}, resubmitInfo);

		this.flush(resubmitInfo);
	}

	private reSubmit(message: PendingMessageResubmitData, squash: boolean): void {
		this.reSubmitCore(message.runtimeOp, message.localOpMetadata, message.opMetadata, squash);
	}

	/**
	 * Finds the right store and asks it to resubmit the message. This typically happens when we
	 * reconnect and there are pending messages.
	 * ! Note: successfully resubmitting an op that has been successfully sequenced is not possible due to checks in the ConnectionStateHandler (Loader layer)
	 * @param message - The original LocalContainerRuntimeMessage.
	 * @param localOpMetadata - The local metadata associated with the original message.
	 */
	private reSubmitCore(
		message: LocalContainerRuntimeMessage,
		localOpMetadata: unknown,
		opMetadata: Record<string, unknown> | undefined,
		squash: boolean,
	): void {
		assert(
			this._summarizer === undefined,
			0x8f2 /* Summarizer never reconnects so should never resubmit */,
		);
		switch (message.type) {
			case ContainerMessageType.FluidDataStoreOp:
			case ContainerMessageType.Attach:
			case ContainerMessageType.Alias: {
				// For Operations, call resubmitDataStoreOp which will find the right store
				// and trigger resubmission on it.
				this.channelCollection.reSubmit(
					message.type,
					message.contents,
					localOpMetadata,
					squash,
				);
				break;
			}
			case ContainerMessageType.IdAllocation: {
				// Allocation ops are never resubmitted/rebased. This is because they require special handling to
				// avoid being submitted out of order. For example, if the pending state manager contained
				// [idOp1, dataOp1, idOp2, dataOp2] and the resubmission of dataOp1 generated idOp3, that would be
				// placed into the outbox in the same batch as idOp1, but before idOp2 is resubmitted.
				// To avoid this, allocation ops are simply never resubmitted. Prior to invoking the pending state
				// manager to replay pending ops, the runtime will always submit a new allocation range that includes
				// all pending IDs. The resubmitted allocation ops are then ignored here.
				break;
			}
			case ContainerMessageType.BlobAttach: {
				this.blobManager.reSubmit(opMetadata);
				break;
			}
			case ContainerMessageType.Rejoin: {
				this.submit(message);
				break;
			}
			case ContainerMessageType.GC: {
				this.submit(message);
				break;
			}
			case ContainerMessageType.DocumentSchemaChange: {
				// There is no need to resend this message. Document schema controller will properly resend it again (if needed)
				// on a first occasion (any ops sent after reconnect). There is a good chance, though, that it will not want to
				// send any ops, as some other client already changed schema.
				break;
			}
			default: {
				const error = getUnknownMessageTypeError(message.type, "reSubmitCore" /* codePath */);
				this.closeFn(error);
				throw error;
			}
		}
	}

	private rollback(runtimeOp: LocalContainerRuntimeMessage, localOpMetadata: unknown): void {
		const { type, contents } = runtimeOp;
		switch (type) {
			case ContainerMessageType.FluidDataStoreOp: {
				// For operations, call rollbackDataStoreOp which will find the right store
				// and trigger rollback on it.
				this.channelCollection.rollback(type, contents, localOpMetadata);
				break;
			}
			default: {
				throw new Error(`Can't rollback ${type}`);
			}
		}
	}

	/**
	 * Implementation of ISummarizerInternalsProvider.refreshLatestSummaryAck
	 */

	public async refreshLatestSummaryAck(options: IRefreshSummaryAckOptions): Promise<void> {
		const { proposalHandle, ackHandle, summaryRefSeq, summaryLogger } = options;
		// proposalHandle is always passed from RunningSummarizer.
		assert(proposalHandle !== undefined, 0x766 /* proposalHandle should be available */);
		const result = await this.summarizerNode.refreshLatestSummary(
			proposalHandle,
			summaryRefSeq,
		);

		/* eslint-disable jsdoc/check-indentation */
		/**
		 * If the snapshot corresponding to the ack is not tracked by this client, it was submitted by another client.
		 * Take action as per the following scenarios:
		 * 1. If that snapshot is older than the one tracked by this client, ignore the ack because only the latest
		 *    snapshot is tracked.
		 * 2. If that snapshot is newer, attempt to fetch the latest snapshot and do one of the following:
		 *    2.1. If the fetched snapshot is same or newer than the one for which ack was received, close this client.
		 *         The next summarizer client will likely start from this snapshot and get out of this state. Fetching
		 *         the snapshot updates the cache for this client so if it's re-elected as summarizer, this will prevent
		 *         any thrashing.
		 *    2.2. If the fetched snapshot is older than the one for which ack was received, ignore the ack. This can
		 *         happen in scenarios where the snapshot for the ack was lost in storage (in scenarios like DB rollback,
		 *         etc.) but the summary ack is still there because it's tracked a different service. In such cases,
		 *         ignoring the ack is the correct thing to do because the latest snapshot in storage is not the one for
		 *         the ack but is still the one tracked by this client. If we were to close the summarizer like in the
		 *         previous scenario, it will result in this document stuck in this state in a loop.
		 */
		/* eslint-enable jsdoc/check-indentation */
		if (!result.isSummaryTracked) {
			if (result.isSummaryNewer) {
				await this.fetchLatestSnapshotAndMaybeClose(summaryRefSeq, ackHandle, summaryLogger);
			}
			return;
		}

		// Notify the garbage collector so it can update its latest summary state.
		await this.garbageCollector.refreshLatestSummary(result);

		// If we here, the ack was tracked by this client. Update the summary context of the last ack.
		this.lastAckedSummaryContext = {
			proposalHandle,
			ackHandle,
			referenceSequenceNumber: summaryRefSeq,
		};
	}

	private readonly readAndParseBlob = async <T>(id: string): Promise<T> =>
		readAndParse<T>(this.storage, id);

	/**
	 * Fetches the latest snapshot from storage. If the fetched snapshot is same or newer than the one for which ack
	 * was received, close this client. Fetching the snapshot will update the cache for this client so if it's
	 * re-elected as summarizer, this will prevent any thrashing.
	 * If the fetched snapshot is older than the one for which ack was received, ignore the ack and return. This can
	 * happen in scenarios where the snapshot for the ack was lost in storage in scenarios like DB rollback, etc.
	 */
	private async fetchLatestSnapshotAndMaybeClose(
		targetRefSeq: number,
		targetAckHandle: string,
		logger: ITelemetryLoggerExt,
	): Promise<void> {
		const fetchedSnapshotRefSeq = await PerformanceEvent.timedExecAsync(
			logger,
			{ eventName: "RefreshLatestSummaryAckFetch" },
			async (perfEvent: {
				end: (arg0: {
					details: {
						getVersionDuration?: number | undefined;
						getSnapshotDuration?: number | undefined;
						snapshotRefSeq?: number | undefined;
						snapshotVersion?: string | undefined;
						newerSnapshotPresent?: boolean | undefined;
						targetRefSeq?: number | undefined;
						targetAckHandle?: string | undefined;
					};
				}) => void;
			}) => {
				const props: {
					getVersionDuration?: number;
					getSnapshotDuration?: number;
					snapshotRefSeq?: number;
					snapshotVersion?: string;
					newerSnapshotPresent?: boolean | undefined;
					targetRefSeq?: number | undefined;
					targetAckHandle?: string | undefined;
				} = { targetRefSeq, targetAckHandle };
				const trace = Trace.start();

				let snapshotTree: ISnapshotTree | null;
				const scenarioName = "RefreshLatestSummaryAckFetch";
				// If loader supplied us the ISnapshot when loading, the new getSnapshotApi is supported and feature gate is ON, then use the
				// new API, otherwise it will reduce the service performance because the service will need to recalculate the full snapshot
				// in case previously getSnapshotApi was used and now we use the getVersions API.
				if (
					this.isSnapshotInstanceOfISnapshot &&
					this.storage.getSnapshot !== undefined &&
					this.mc.config.getBoolean("Fluid.Container.UseLoadingGroupIdForSnapshotFetch2") ===
						true
				) {
					const snapshot = await this.storage.getSnapshot({
						scenarioName,
						fetchSource: FetchSource.noCache,
					});
					const id = snapshot.snapshotTree.id;
					assert(id !== undefined, 0x9d0 /* id of the fetched snapshot should be defined */);
					props.snapshotVersion = id;
					snapshotTree = snapshot.snapshotTree;
				} else {
					const versions = await this.storage.getVersions(
						// eslint-disable-next-line unicorn/no-null
						null,
						1,
						scenarioName,
						FetchSource.noCache,
					);
					assert(
						!!versions && !!versions[0],
						0x137 /* "Failed to get version from storage" */,
					);
					snapshotTree = await this.storage.getSnapshotTree(versions[0]);
					assert(!!snapshotTree, 0x138 /* "Failed to get snapshot from storage" */);
					props.snapshotVersion = versions[0].id;
				}

				props.getSnapshotDuration = trace.trace().duration;

				const snapshotRefSeq = await seqFromTree(snapshotTree, this.readAndParseBlob);
				props.snapshotRefSeq = snapshotRefSeq;
				props.newerSnapshotPresent = snapshotRefSeq >= targetRefSeq;

				perfEvent.end({ details: props });
				return snapshotRefSeq;
			},
		);

		// If the snapshot that was fetched is older than the target snapshot, return. The summarizer will not be closed
		// because the snapshot is likely deleted from storage and it so, closing the summarizer will result in the
		// document being stuck in this state.
		if (fetchedSnapshotRefSeq < targetRefSeq) {
			return;
		}

		await delay(this.closeSummarizerDelayMs);
		this._summarizer?.stop("latestSummaryStateStale");
		this.disposeFn();
	}

	public getPendingLocalState(props?: IGetPendingLocalStateProps): unknown {
		this.verifyNotClosed();

		if (this.batchRunner.running) {
			throw new UsageError("can't get state while manually accumulating a batch");
		}
		this.imminentClosure ||= props?.notifyImminentClosure ?? false;

		const getSyncState = (
			pendingAttachmentBlobs?: IPendingBlobs,
		): IPendingRuntimeState | undefined => {
			const pending = this.pendingStateManager.getLocalState(props?.snapshotSequenceNumber);
			const sessionExpiryTimerStarted =
				props?.sessionExpiryTimerStarted ?? this.garbageCollector.sessionExpiryTimerStarted;

			const pendingIdCompressorState = this._idCompressor?.serialize(true);

			return {
				pending,
				pendingIdCompressorState,
				pendingAttachmentBlobs,
				sessionExpiryTimerStarted,
			};
		};
		const perfEvent = {
			eventName: "getPendingLocalState",
			notifyImminentClosure: props?.notifyImminentClosure,
		};
		const logAndReturnPendingState = (
			event: PerformanceEvent,
			pendingState?: IPendingRuntimeState,
		): IPendingRuntimeState | undefined => {
			event.end({
				attachmentBlobsSize: Object.keys(pendingState?.pendingAttachmentBlobs ?? {}).length,
				pendingOpsSize: pendingState?.pending?.pendingStates.length,
			});
			return pendingState;
		};

		// Flush pending batch.
		// getPendingLocalState() is only exposed through Container.closeAndGetPendingLocalState(), so it's safe
		// to close current batch.
		this.flush();

		return props?.notifyImminentClosure === true
			? PerformanceEvent.timedExecAsync(this.mc.logger, perfEvent, async (event) =>
					logAndReturnPendingState(
						event,
						getSyncState(
							await this.blobManager.attachAndGetPendingBlobs(props?.stopBlobAttachingSignal),
						),
					),
				)
			: PerformanceEvent.timedExec(this.mc.logger, perfEvent, (event) =>
					logAndReturnPendingState(event, getSyncState()),
				);
	}

	public summarizeOnDemand(options: IOnDemandSummarizeOptions): ISummarizeResults {
		if (this._summarizer !== undefined) {
			return this._summarizer.summarizeOnDemand(options);
		} else if (this.summaryManager === undefined) {
			// If we're not the summarizer, and we don't have a summaryManager, we expect that
			// disableSummaries is turned on. We are throwing instead of returning a failure here,
			// because it is a misuse of the API rather than an expected failure.
			throw new UsageError(`Can't summarize, disableSummaries: ${this.summariesDisabled}`);
		} else {
			return this.summaryManager.summarizeOnDemand(options);
		}
	}

	public enqueueSummarize(options: IEnqueueSummarizeOptions): EnqueueSummarizeResult {
		if (this._summarizer !== undefined) {
			return this._summarizer.enqueueSummarize(options);
		} else if (this.summaryManager === undefined) {
			// If we're not the summarizer, and we don't have a summaryManager, we expect that
			// generateSummaries is turned off. We are throwing instead of returning a failure here,
			// because it is a misuse of the API rather than an expected failure.
			throw new UsageError(`Can't summarize, disableSummaries: ${this.summariesDisabled}`);
		} else {
			return this.summaryManager.enqueueSummarize(options);
		}
	}

	// While internal, ContainerRuntime has not been converted to use the new events support.
	// Recreate the required events (new pattern) with injected, wrapper new emitter.
	// It is lazily create to avoid listeners (old events) that ultimately go nowhere.
	private readonly lazyEventsForExtensions = new Lazy<Listenable<ExtensionHostEvents>>(() => {
		const eventEmitter = createEmitter<ExtensionHostEvents>();
		this.on("connected", (clientId) => eventEmitter.emit("connected", clientId));
		this.on("disconnected", () => eventEmitter.emit("disconnected"));
		return eventEmitter;
	});

	private readonly submitExtensionSignal: <TMessage extends TypedMessage>(
		id: string,
		addressChain: string[],
		message: OutboundExtensionMessage<TMessage>,
	) => void;

	public acquireExtension<
		T,
		TRuntimeProperties extends ExtensionRuntimeProperties,
		TUseContext extends unknown[],
	>(
		id: ContainerExtensionId,
		factory: ContainerExtensionFactory<T, TRuntimeProperties, TUseContext>,
		...useContext: TUseContext
	): T {
		let entry = this.extensions.get(id);
		if (entry === undefined) {
			const runtime = {
				isConnected: () => this.connected,
				getClientId: () => this.clientId,
				events: this.lazyEventsForExtensions.value,
				logger: this.baseLogger,
				submitAddressedSignal: (
					addressChain: string[],
					message: OutboundExtensionMessage<TRuntimeProperties["SignalMessages"]>,
				) => {
					this.submitExtensionSignal(id, addressChain, message);
				},
				getQuorum: this.getQuorum.bind(this),
				getAudience: this.getAudience.bind(this),
			} satisfies ExtensionHost<TRuntimeProperties>;
			entry = new factory(runtime, ...useContext);
			this.extensions.set(id, entry);
		} else {
			assert(entry instanceof factory, "Extension entry is not of the expected type");
			entry.extension.onNewUse(...useContext);
		}
		return entry.interface as T;
	}

	private get groupedBatchingEnabled(): boolean {
		return this.sessionSchema.opGroupingEnabled === true;
	}
}

export function createNewSignalEnvelope(
	address: string | undefined,
	type: string,
	content: unknown,
): UnsequencedSignalEnvelope {
	const newEnvelope: UnsequencedSignalEnvelope = {
		address,
		contents: { type, content },
	};

	return newEnvelope;
}

export function isContainerMessageDirtyable({
	type,
	contents,
}: LocalContainerRuntimeMessage): boolean {
	// Certain container runtime messages should not mark the container dirty such as the old built-in
	// AgentScheduler and Garbage collector messages.
	switch (type) {
		case ContainerMessageType.Attach: {
			const attachMessage = contents as InboundAttachMessage;
			if (attachMessage.id === agentSchedulerId) {
				return false;
			}
			break;
		}
		case ContainerMessageType.FluidDataStoreOp: {
			const envelope = contents;
			if (envelope.address === agentSchedulerId) {
				return false;
			}
			break;
		}
		case ContainerMessageType.IdAllocation:
		case ContainerMessageType.DocumentSchemaChange:
		case ContainerMessageType.GC: {
			return false;
		}
		default: {
			break;
		}
	}
	return true;
}<|MERGE_RESOLUTION|>--- conflicted
+++ resolved
@@ -2700,12 +2700,8 @@
 			0x978 /* this.clientId does not match Audience */,
 		);
 
-<<<<<<< HEAD
 		if (canSendOps && this.sessionSchema.idCompressorMode === "delayed") {
-			// eslint-disable-next-line @typescript-eslint/no-floating-promises
-=======
-		if (connected && this.sessionSchema.idCompressorMode === "delayed") {
->>>>>>> 0ff9d558
+
 			this.loadIdCompressor();
 		}
 		if (canSendOps === false && this.delayConnectClientId !== undefined) {
