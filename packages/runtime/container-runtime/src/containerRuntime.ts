/*!
 * Copyright (c) Microsoft Corporation and contributors. All rights reserved.
 * Licensed under the MIT License.
 */

import { EventEmitter } from "events";
import { ITelemetryGenericEvent, ITelemetryLogger } from "@fluidframework/common-definitions";
import {
    IFluidObject,
    IFluidRouter,
    IFluidHandleContext,
    IFluidSerializer,
    IRequest,
    IResponse,
    IFluidHandle,
    IFluidConfiguration,
} from "@fluidframework/core-interfaces";
import {
    IAudience,
    IFluidTokenProvider,
    IContainerContext,
    IDeltaManager,
    IDeltaSender,
    IRuntime,
    ContainerWarning,
    ICriticalContainerError,
    AttachState,
    ILoaderOptions,
} from "@fluidframework/container-definitions";
import {
    IContainerRuntime,
    IContainerRuntimeEvents,
} from "@fluidframework/container-runtime-definitions";
import {
    assert,
    Trace,
    TypedEventEmitter,
    unreachableCase,
} from "@fluidframework/common-utils";
import {
    ChildLogger,
    raiseConnectedEvent,
    PerformanceEvent,
    normalizeError,
    TaggedLoggerAdapter,
} from "@fluidframework/telemetry-utils";
import { IDocumentStorageService, ISummaryContext } from "@fluidframework/driver-definitions";
import { readAndParse, BlobAggregationStorage } from "@fluidframework/driver-utils";
import { DataCorruptionError, GenericError } from "@fluidframework/container-utils";
import { runGarbageCollection } from "@fluidframework/garbage-collector";
import {
    BlobTreeEntry,
    TreeTreeEntry,
} from "@fluidframework/protocol-base";
import {
    IClientDetails,
    IDocumentMessage,
    IQuorum,
    ISequencedDocumentMessage,
    ISignalMessage,
    ISnapshotTree,
    ISummaryConfiguration,
    ISummaryContent,
    ISummaryTree,
    ITree,
    MessageType,
    SummaryType,
} from "@fluidframework/protocol-definitions";
import {
    FlushMode,
    InboundAttachMessage,
    IFluidDataStoreContextDetached,
    IFluidDataStoreRegistry,
    IFluidDataStoreChannel,
    IGarbageCollectionData,
    IGarbageCollectionSummaryDetails,
    IEnvelope,
    IInboundSignalMessage,
    ISignalEnvelope,
    NamedFluidDataStoreRegistryEntries,
    ISummaryTreeWithStats,
    ISummarizeInternalResult,
    CreateChildSummarizerNodeParam,
    SummarizeInternalFn,
    channelsTreeName,
    IAttachMessage,
} from "@fluidframework/runtime-definitions";
import {
    addBlobToSummary,
    addTreeToSummary,
    convertToSummaryTree,
    createRootSummarizerNodeWithGC,
    FluidSerializer,
    IRootSummarizerNodeWithGC,
    RequestParser,
    create404Response,
    exceptionToResponse,
    responseToException,
    seqFromTree,
} from "@fluidframework/runtime-utils";
import { v4 as uuid } from "uuid";
import { ContainerFluidHandleContext } from "./containerHandleContext";
import { FluidDataStoreRegistry } from "./dataStoreRegistry";
import { Summarizer } from "./summarizer";
import { formRequestSummarizerFn, SummaryManager } from "./summaryManager";
import { DeltaScheduler } from "./deltaScheduler";
import { ReportOpPerfTelemetry } from "./connectionTelemetry";
import { IPendingLocalState, PendingStateManager } from "./pendingStateManager";
import { pkgVersion } from "./packageVersion";
import { BlobManager } from "./blobManager";
import { DataStores, getSummaryForDatastores } from "./dataStores";
import {
    blobsTreeName,
    chunksBlobName,
    electedSummarizerBlobName,
    getGCVersion,
    GCVersion,
    ReadContainerRuntimeMetadata,
    metadataBlobName,
    wrapSummaryInChannelsTree,
    WriteContainerRuntimeMetadata,
} from "./summaryFormat";
import { SummaryCollection } from "./summaryCollection";
import { getLocalStorageFeatureGate } from "./localStorageFeatureGates";
import { ISerializedElection, OrderedClientCollection, OrderedClientElection } from "./orderedClientElection";
import { SummarizerClientElection, summarizerClientType } from "./summarizerClientElection";
import {
    SubmitSummaryResult,
    IGeneratedSummaryStats,
    ISubmitSummaryOptions,
    ISummarizer,
    ISummarizerInternalsProvider,
    ISummarizerOptions,
    ISummarizerRuntime,
} from "./summarizerTypes";
import { formExponentialFn, Throttler } from "./throttler";

export enum ContainerMessageType {
    // An op to be delivered to store
    FluidDataStoreOp = "component",

    // Creates a new store
    Attach = "attach",

    // Chunked operation.
    ChunkedOp = "chunkedOp",

    BlobAttach = "blobAttach",
}

export interface IChunkedOp {
    chunkId: number;

    totalChunks: number;

    contents: string;

    originalType: MessageType | ContainerMessageType;
}

export interface ContainerRuntimeMessage {
    contents: any;
    type: ContainerMessageType;
}

// Consider idle 5s of no activity. And snapshot if a minute has gone by with no snapshot.
const IdleDetectionTime = 5000;

const DefaultSummaryConfiguration: ISummaryConfiguration = {
    idleTime: IdleDetectionTime,

    maxTime: IdleDetectionTime * 12,

    // Snapshot if 1000 ops received since last snapshot.
    maxOps: 1000,

    // Wait 2 minutes for summary ack
    // this is less than maxSummarizeAckWaitTime
    // the min of the two will be chosen
    maxAckWaitTime: 120000,
};

/** This is the current version of garbage collection */
const GCVersion = 1;

/** The statistics of a garbage collection run */
export interface IGCStats {
    /** Total number of nodes in the GC graph */
    totalNodes: number;
    /** Number of nodes that have been marked as deleted */
    deletedNodes: number;
    /** Total number of data stores in the GC graph */
    totalDataStores: number;
    /** Number of data stores that have been marked as deleted */
    deletedDataStores: number;
}

export interface IGCRuntimeOptions {
    /* Flag that will disable garbage collection if set to true. */
    disableGC?: boolean;

    /**
     * Flag representing the summary's preference for allowing garbage collection.
     * This is stored in the summary and unchangeable (for now). So this runtime option
     * only takes affect on new containers.
     * Currently if this is set to false, it will take priority and any container will
     * never run GC.
     */
    gcAllowed?: boolean;

    /**
     * Flag that will bypass optimizations and generate GC data for all nodes irrespective of whether the node
     * changed or not.
     */
    runFullGC?: boolean;

    /**
     * Allows additional GC options to be passed.
     */
    [key: string]: any;
}

export interface ISummaryRuntimeOptions {
    /**
     * Flag that will generate summaries if connected to a service that supports them.
     * This defaults to true and must be explicitly set to false to disable.
     */
    generateSummaries?: boolean;

    /* Delay before first attempt to spawn summarizing container. */
    initialSummarizerDelayMs?: number;

    /** Override summary configurations set by the server. */
    summaryConfigOverrides?: Partial<ISummaryConfiguration>;

    // Flag that disables putting channels in isolated subtrees for each data store
    // and the root node when generating a summary if set to true.
    // Defaults to FALSE (enabled) for now.
    disableIsolatedChannels?: boolean;

    // Defaults to 7000 ops
    maxOpsSinceLastSummary?: number;

    /**
     * Flag that will enable changing elected summarizer client after maxOpsSinceLastSummary.
     * THis defaults to false (disabled) and must be explicitly set to true to enable.
     */
    summarizerClientElection?: boolean;

    /** Options that control the running summarizer behavior. */
    summarizerOptions?: Readonly<Partial<ISummarizerOptions>>;
}

/**
 * Options for container runtime.
 */
export interface IContainerRuntimeOptions {
    summaryOptions?: ISummaryRuntimeOptions;
    gcOptions?: IGCRuntimeOptions;
    /**
     * Affects the behavior while loading the runtime when the data verification check which
     * compares the DeltaManager sequence number (obtained from protocol in summary) to the
     * runtime sequence number (obtained from runtime metadata in summary) finds a mismatch.
     * 1. "close" (default) will close the container with an assertion.
     * 2. "log" will log an error event to telemetry, but still continue to load.
     * 3. "bypass" will skip the check entirely. This is not recommended.
     */
    loadSequenceNumberVerification?: "close" | "log" | "bypass";
}

interface IRuntimeMessageMetadata {
    batch?: boolean;
}

// Local storage key to turn GC on / off.
const runGCKey = "FluidRunGC";
// Local storage key to turn GC test mode on / off.
const gcTestModeKey = "FluidGCTestMode";

export function isRuntimeMessage(message: ISequencedDocumentMessage): boolean {
    switch (message.type) {
        case ContainerMessageType.FluidDataStoreOp:
        case ContainerMessageType.ChunkedOp:
        case ContainerMessageType.Attach:
        case ContainerMessageType.BlobAttach:
        case MessageType.Operation:
            return true;
        default:
            return false;
    }
}

export function unpackRuntimeMessage(message: ISequencedDocumentMessage) {
    if (message.type === MessageType.Operation) {
        // legacy op format?
        if (message.contents.address !== undefined && message.contents.type === undefined) {
            message.type = ContainerMessageType.FluidDataStoreOp;
        } else {
            // new format
            const innerContents = message.contents as ContainerRuntimeMessage;
            assert(innerContents.type !== undefined, 0x121 /* "Undefined inner contents type!" */);
            message.type = innerContents.type;
            message.contents = innerContents.contents;
        }
        assert(isRuntimeMessage(message), 0x122 /* "Message to unpack is not proper runtime message" */);
    } else {
        // Legacy format, but it's already "unpacked",
        // i.e. message.type is actually ContainerMessageType.
        // Nothing to do in such case.
    }
    return message;
}

export class ScheduleManager {
    private readonly deltaScheduler: DeltaScheduler;
    private pauseSequenceNumber: number | undefined;
    private pauseClientId: string | undefined;
    private localPaused = false;
    private batchClientId: string | undefined;

    constructor(
        private readonly deltaManager: IDeltaManager<ISequencedDocumentMessage, IDocumentMessage>,
        private readonly emitter: EventEmitter,
        private readonly logger: ITelemetryLogger,
    ) {
        this.deltaScheduler = new DeltaScheduler(
            this.deltaManager,
            ChildLogger.create(this.logger, "DeltaScheduler"),
        );

        // Listen for delta manager sends and add batch metadata to messages
        this.deltaManager.on("prepareSend", (messages: IDocumentMessage[]) => {
            if (messages.length === 0) {
                return;
            }

            // First message will have the batch flag set to true if doing a batched send
            const firstMessageMetadata = messages[0].metadata as IRuntimeMessageMetadata;
            if (!firstMessageMetadata || !firstMessageMetadata.batch) {
                return;
            }

            // If the batch contains only a single op, clear the batch flag.
            if (messages.length === 1) {
                delete firstMessageMetadata.batch;
                return;
            }

            // Set the batch flag to false on the last message to indicate the end of the send batch
            const lastMessage = messages[messages.length - 1];
            lastMessage.metadata = { ...lastMessage.metadata, batch: false };
        });

        // Listen for updates and peek at the inbound
        this.deltaManager.inbound.on(
            "push",
            (message: ISequencedDocumentMessage) => {
                this.trackPending(message);
                this.updatePauseState(message.sequenceNumber);
            });

        const allPending = this.deltaManager.inbound.toArray();
        for (const pending of allPending) {
            this.trackPending(pending);
        }

        // Based on track pending update the pause state
        this.updatePauseState(this.deltaManager.lastSequenceNumber);
    }

    public beginOperation(message: ISequencedDocumentMessage) {
        if (this.batchClientId !== message.clientId) {
            // As a back stop for any bugs marking the end of a batch - if the client ID flipped, we
            // consider the previous batch over.
            if (this.batchClientId) {
                this.emitter.emit("batchEnd", "Did not receive real batchEnd message", undefined);
                this.deltaScheduler.batchEnd();

                this.logger.sendTelemetryEvent({
                    eventName: "BatchEndNotReceived",
                    clientId: this.batchClientId,
                    sequenceNumber: message.sequenceNumber,
                });
            }

            // This could be the beginning of a new batch or an individual message.
            this.emitter.emit("batchBegin", message);
            this.deltaScheduler.batchBegin();

            const batch = (message?.metadata as IRuntimeMessageMetadata)?.batch;
            if (batch) {
                this.batchClientId = message.clientId;
            } else {
                this.batchClientId = undefined;
            }
        }
    }

    public endOperation(error: any | undefined, message: ISequencedDocumentMessage) {
        if (error) {
            this.batchClientId = undefined;
            this.emitter.emit("batchEnd", error, message);
            this.deltaScheduler.batchEnd();
            return;
        }

        this.updatePauseState(message.sequenceNumber);

        const batch = (message?.metadata as IRuntimeMessageMetadata)?.batch;
        // If no batchClientId has been set then we're in an individual batch. Else, if we get
        // batch end metadata, this is end of the current batch.
        if (!this.batchClientId || batch === false) {
            this.batchClientId = undefined;
            this.emitter.emit("batchEnd", undefined, message);
            this.deltaScheduler.batchEnd();
            return;
        }
    }

    public setPaused(localPaused: boolean) {
        // Return early if no change in value
        if (this.localPaused === localPaused) {
            return;
        }

        this.localPaused = localPaused;
        if (localPaused) {
            // eslint-disable-next-line @typescript-eslint/no-floating-promises
            this.deltaManager.inbound.pause();
        } else {
            this.deltaManager.inbound.resume();
        }
    }

    private updatePauseState(sequenceNumber: number) {
        // If the inbound queue is ever empty we pause it and wait for new events
        if (this.deltaManager.inbound.length === 0) {
            this.setPaused(true);
            return;
        }

        // If no message has caused the pause flag to be set, or the next message up is not the one we need to pause at
        // then we simply continue processing
        if (!this.pauseSequenceNumber || sequenceNumber + 1 < this.pauseSequenceNumber) {
            this.setPaused(false);
        } else {
            // Otherwise the next message requires us to pause
            this.setPaused(true);
        }
    }

    private trackPending(message: ISequencedDocumentMessage) {
        const metadata = message.metadata as IRuntimeMessageMetadata | undefined;

        // Protocol messages are never part of a runtime batch of messages
        if (!isRuntimeMessage(message)) {
            this.pauseSequenceNumber = undefined;
            this.pauseClientId = undefined;
            return;
        }

        const batchMetadata = metadata ? metadata.batch : undefined;

        // If the client ID changes then we can move the pause point. If it stayed the same then we need to check.
        if (this.pauseClientId === message.clientId) {
            if (batchMetadata !== undefined) {
                // If batchMetadata is not undefined then if it's true we've begun a new batch - if false we've ended
                // the previous one
                this.pauseSequenceNumber = batchMetadata ? message.sequenceNumber : undefined;
                this.pauseClientId = batchMetadata ? this.pauseClientId : undefined;
            }
        } else {
            // We check the batch flag for the new clientID - if true we pause otherwise we reset the tracking data
            this.pauseSequenceNumber = batchMetadata ? message.sequenceNumber : undefined;
            this.pauseClientId = batchMetadata ? message.clientId : undefined;
        }
    }
}

/**
 * Legacy ID for the built-in AgentScheduler.  To minimize disruption while removing it, retaining this as a
 * special-case for document dirty state.  Ultimately we should have no special-cases from the
 * ContainerRuntime's perspective.
 */
export const agentSchedulerId = "_scheduler";

/**
 * Represents the runtime of the container. Contains helper functions/state of the container.
 * It will define the store level mappings.
 */
export class ContainerRuntime extends TypedEventEmitter<IContainerRuntimeEvents>
    implements
        IContainerRuntime,
        IRuntime,
        ISummarizerRuntime,
        ISummarizerInternalsProvider
{
    public get IContainerRuntime() { return this; }
    public get IFluidRouter() { return this; }

    // back-compat: Used by loader in <= 0.35
    /**
     * @internal
     * @deprecated Back-compat only. Used by the loader in versions earlier than 0.35.
     */
    public readonly runtimeVersion: string = pkgVersion;

    /**
     * Load the stores from a snapshot and returns the runtime.
     * @param context - Context of the container.
     * @param registryEntries - Mapping to the stores.
     * @param requestHandler - Request handlers for the container runtime
     * @param runtimeOptions - Additional options to be passed to the runtime
     * @param existing - (optional) When loading from an existing snapshot. Precedes context.existing if provided
     */
    public static async load(
        context: IContainerContext,
        registryEntries: NamedFluidDataStoreRegistryEntries,
        requestHandler?: (request: IRequest, runtime: IContainerRuntime) => Promise<IResponse>,
        runtimeOptions: IContainerRuntimeOptions = {},
        containerScope: IFluidObject = context.scope,
        existing?: boolean,
    ): Promise<ContainerRuntime> {
        // If taggedLogger exists, use it. Otherwise, wrap the vanilla logger:
        const passLogger = context.taggedLogger  ?? new TaggedLoggerAdapter(context.logger);
        const logger = ChildLogger.create(passLogger, undefined, {
            all: {
                runtimeVersion: pkgVersion,
            },
        });

        const {
            summaryOptions = { generateSummaries: true },
            gcOptions = {},
            loadSequenceNumberVerification = "close",
        } = runtimeOptions;

        // We pack at data store level only. If isolated channels are disabled,
        // then there are no .channel layers, we pack at level 1, otherwise we pack at level 2
        const packingLevel = summaryOptions.disableIsolatedChannels ? 1 : 2;

        let storage = context.storage;
        if (context.baseSnapshot) {
            // This will patch snapshot in place!
            // If storage is provided, it will wrap storage with BlobAggregationStorage that can
            // pack & unpack aggregated blobs.
            // Note that if storage is provided later by loader layer, we will wrap storage in this.storage getter.
            // BlobAggregationStorage is smart enough for double-wrapping to be no-op
            if (context.attachState === AttachState.Attached) {
                // IContainerContext storage api return type still has undefined in 0.39 package version.
                // So once we release 0.40 container-defn package we can remove this check.
                assert(context.storage !== undefined, 0x1f4 /* "Attached state should have storage" */);
                const aggrStorage = BlobAggregationStorage.wrap(
                    context.storage,
                    logger,
                    undefined /* allowPacking */,
                    packingLevel,
                );
                await aggrStorage.unpackSnapshot(context.baseSnapshot);
                storage = aggrStorage;
            } else {
                await BlobAggregationStorage.unpackSnapshot(context.baseSnapshot);
            }
        }

        const registry = new FluidDataStoreRegistry(registryEntries);

        const tryFetchBlob = async <T>(blobName: string): Promise<T | undefined> => {
            const blobId = context.baseSnapshot?.blobs[blobName];
            if (context.baseSnapshot && blobId) {
                // IContainerContext storage api return type still has undefined in 0.39 package version.
                // So once we release 0.40 container-defn package we can remove this check.
                assert(storage !== undefined, 0x1f5 /* "Attached state should have storage" */);
                return readAndParse<T>(storage, blobId);
            }
        };
        const chunks = await tryFetchBlob<[string, string[]][]>(chunksBlobName) ?? [];
        const metadata = await tryFetchBlob<ReadContainerRuntimeMetadata>(metadataBlobName);
        const electedSummarizerData = await tryFetchBlob<ISerializedElection>(electedSummarizerBlobName);
        const loadExisting = existing === true || context.existing === true;

        // Verify summary runtime sequence number matches protocol sequence number.
        const runtimeSequenceNumber = metadata?.sequenceNumber;
        if (runtimeSequenceNumber !== undefined) {
            const protocolSequenceNumber = context.deltaManager.initialSequenceNumber;
            // Unless bypass is explicitly set, then take action when sequence numbers mismatch.
            if (loadSequenceNumberVerification !== "bypass" && runtimeSequenceNumber !== protocolSequenceNumber) {
                const error = new DataCorruptionError(
                    "Load from summary, runtime metadata sequenceNumber !== initialSequenceNumber",
                    { runtimeSequenceNumber, protocolSequenceNumber },
                );

                if (loadSequenceNumberVerification === "log") {
                    logger.sendErrorEvent({ eventName: "SequenceNumberMismatch" }, error);
                } else {
                    context.closeFn(error);
                }
            }
        }

        const runtime = new ContainerRuntime(
            context,
            registry,
            metadata,
            electedSummarizerData,
            chunks,
            {
                summaryOptions,
                gcOptions,
                loadSequenceNumberVerification,
            },
            containerScope,
            logger,
            loadExisting,
            requestHandler,
            storage);

        return runtime;
    }

    public get id(): string {
        return this.context.id;
    }

    public get options(): ILoaderOptions {
        return this.context.options;
    }

    public get clientId(): string | undefined {
        return this.context.clientId;
    }

    public get clientDetails(): IClientDetails {
        return this.context.clientDetails;
    }

    public get deltaManager(): IDeltaManager<ISequencedDocumentMessage, IDocumentMessage> {
        return this.context.deltaManager;
    }

    public get storage(): IDocumentStorageService {
        // This code is plain wrong. It lies that it never returns undefined!!!
        // All callers should be fixed, as this API is called in detached state of container when we have
        // no storage and it's passed down the stack without right typing.
        // back-compat 0.40 NoStorageInDetachedMode. Also, IContainerContext storage api return type still
        // has undefined in 0.39 package version.
        // So once we release 0.40 container-defn package we can remove this check.
        if (!this._storage && this.context.storage) {
            // Note: BlobAggregationStorage is smart enough for double-wrapping to be no-op
            // If isolated channels are disabled, then there are no .channel layers, we pack at level 1,
            // otherwise we pack at level 2
            this._storage = BlobAggregationStorage.wrap(
                this.context.storage,
                this.logger,
                undefined /* allowPacking */,
                this.disableIsolatedChannels ? 1 : 2,
            );
        }
        // eslint-disable-next-line @typescript-eslint/no-non-null-assertion
        return this._storage!;
    }

    public get reSubmitFn(): (
        type: ContainerMessageType,
        content: any,
        localOpMetadata: unknown,
        opMetadata: Record<string, unknown> | undefined,
    ) => void {
        // eslint-disable-next-line @typescript-eslint/unbound-method
        return this.reSubmit;
    }

    public get closeFn(): (error?: ICriticalContainerError) => void {
        return this.context.closeFn;
    }

    public get flushMode(): FlushMode {
        return this._flushMode;
    }

    public get scope(): IFluidObject {
        return this.containerScope;
    }

    public get IFluidDataStoreRegistry(): IFluidDataStoreRegistry {
        return this.registry;
    }

    public get attachState(): AttachState {
        return this.context.attachState;
    }

    // Back compat: 0.28, can be removed in 0.29
    public readonly IFluidSerializer: IFluidSerializer;

    public readonly IFluidHandleContext: IFluidHandleContext;

    // internal logger for ContainerRuntime. Use this.logger for stores, summaries, etc.
    private readonly _logger: ITelemetryLogger;
    private readonly summarizerClientElection: SummarizerClientElection;
    // summaryManager will only be created if this client is permitted to spawn a summarizing client
    private readonly summaryManager: SummaryManager | undefined;
    private readonly summaryCollection: SummaryCollection;

    private readonly summarizerNode: IRootSummarizerNodeWithGC;

    private _orderSequentiallyCalls: number = 0;
    private _flushMode = FlushMode.Automatic;
    private needsFlush = false;
    private flushTrigger = false;

    private _connected: boolean;

    private paused: boolean = false;

    public get connected(): boolean {
        return this._connected;
    }

    public get summarizerClientId(): string | undefined {
        return this.summarizerClientElection.electedClientId;
    }

    private get summaryConfiguration() {
        return  {
            // the defaults
            ... DefaultSummaryConfiguration,
            // the server provided values
            ... this.context?.serviceConfiguration?.summary,
            // the runtime configuration overrides
            ... this.runtimeOptions.summaryOptions?.summaryConfigOverrides,
         };
    }

    private _disposed = false;
    public get disposed() { return this._disposed; }

    private dirtyContainer = false;
    private emitDirtyDocumentEvent = true;
    private readonly summarizer: Summarizer;
    private readonly deltaSender: IDeltaSender | undefined;
    private readonly scheduleManager: ScheduleManager;
    private readonly blobManager: BlobManager;
    private readonly pendingStateManager: PendingStateManager;

    // Local copy of incomplete received chunks.
    private readonly chunkMap: Map<string, string[]>;

    private readonly dataStores: DataStores;

    // The current GC version that this container is running.
    private readonly currentGCVersion = GCVersion;
    // This is the version of GC data in the latest successful summary this client has seen.
    private summaryGCVersion: GCVersion;
    // This is the source of truth for whether GC is enabled or not.
    private readonly shouldRunGC: boolean;
    /**
     * True if generating summaries with isolated channels is
     * explicitly disabled. This only affects how summaries are written,
     * and is the single source of truth for this container.
     */
    public readonly disableIsolatedChannels: boolean;

    // Tells whether GC is enabled for this document or not. If the summaryGCVersion is > 0, GC is enabled.
    private get gcEnabled(): boolean {
        return this.summaryGCVersion > 0;
    }

    // Tells whether this container is running in GC test mode. If so, unreferenced data stores are immediately
    // deleted as soon as GC runs.
    public get gcTestMode(): boolean {
        return getLocalStorageFeatureGate(gcTestModeKey) ?? this.runtimeOptions.gcOptions?.runGCInTestMode === true;
    }

    private constructor(
        private readonly context: IContainerContext,
        private readonly registry: IFluidDataStoreRegistry,
        metadata: ReadContainerRuntimeMetadata,
        electedSummarizerData: ISerializedElection | undefined,
        chunks: [string, string[]][],
        private readonly runtimeOptions: Readonly<Required<IContainerRuntimeOptions>>,
        private readonly containerScope: IFluidObject,
        public readonly logger: ITelemetryLogger,
        existing: boolean,
        private readonly requestHandler?: (request: IRequest, runtime: IContainerRuntime) => Promise<IResponse>,
        private _storage?: IDocumentStorageService,
    ) {
        super();

        /**
          * gcFeature in metadata is introduced with v1 in the metadata blob. Forced to 0/disallowed before that.
          * For existing documents, we get this value from the metadata blob.
          * For new documents, we get this value based on the gcAllowed flag in runtimeOptions.
          */
        const prevSummaryGCVersion = existing ? getGCVersion(metadata) : undefined;
        // Default to false for now.
        this.summaryGCVersion = prevSummaryGCVersion ??
            (this.runtimeOptions.gcOptions.gcAllowed === true ? this.currentGCVersion : 0);

        // Can override with localStorage flag.
        this.shouldRunGC = getLocalStorageFeatureGate(runGCKey) ?? (
            // GC must be enabled for the document.
            this.gcEnabled
            // Must not be disabled by runtime option.
            && !this.runtimeOptions.gcOptions.disableGC
        );

        // Default to false (enabled).
        this.disableIsolatedChannels = this.runtimeOptions.summaryOptions.disableIsolatedChannels ?? false;

        this._connected = this.context.connected;
        this.chunkMap = new Map<string, string[]>(chunks);

        this.IFluidHandleContext = new ContainerFluidHandleContext("", this);
        this.IFluidSerializer = new FluidSerializer(this.IFluidHandleContext);

        this._logger = ChildLogger.create(this.logger, "ContainerRuntime");

        const loadedFromSequenceNumber = this.deltaManager.initialSequenceNumber;
        this.summarizerNode = createRootSummarizerNodeWithGC(
            this.logger,
            // Summarize function to call when summarize is called. Summarizer node always tracks summary state.
            async (fullTree: boolean, trackState: boolean) => this.summarizeInternal(fullTree, trackState),
            // Latest change sequence number, no changes since summary applied yet
            loadedFromSequenceNumber,
            // Summary reference sequence number, undefined if no summary yet
            context.baseSnapshot ? loadedFromSequenceNumber : undefined,
            {
                // Must set to false to prevent sending summary handle which would be pointing to
                // a summary with an older protocol state.
                canReuseHandle: false,
                // Must set to true to throw on any data stores failure that was too severe to be handled.
                // We also are not decoding the base summaries at the root.
                throwOnFailure: true,
                // If GC is disabled, let the summarizer node know so that it does not track GC state.
                gcDisabled: !this.shouldRunGC,
            },
        );

        if (this.context.baseSnapshot) {
            this.summarizerNode.loadBaseSummaryWithoutDifferential(this.context.baseSnapshot);
        }

        this.dataStores = new DataStores(
            getSummaryForDatastores(context.baseSnapshot, metadata),
            this,
            (attachMsg) => this.submit(ContainerMessageType.Attach, attachMsg),
            (id: string, createParam: CreateChildSummarizerNodeParam) => (
                    summarizeInternal: SummarizeInternalFn,
                    getGCDataFn: (fullGC?: boolean) => Promise<IGarbageCollectionData>,
                    getInitialGCSummaryDetailsFn: () => Promise<IGarbageCollectionSummaryDetails>,
                ) => this.summarizerNode.createChild(
                    summarizeInternal,
                    id,
                    createParam,
                    undefined,
                    getGCDataFn,
                    getInitialGCSummaryDetailsFn,
                ),
            (id: string) => this.summarizerNode.deleteChild(id),
            this._logger);

        this.blobManager = new BlobManager(
            this.IFluidHandleContext,
            () => {
                return this.storage;
            },
            (blobId) => this.submit(ContainerMessageType.BlobAttach, undefined, undefined, { blobId }),
            this,
            this.logger,
        );
        this.blobManager.load(context.baseSnapshot?.trees[blobsTreeName]);

        this.scheduleManager = new ScheduleManager(
            context.deltaManager,
            this,
            ChildLogger.create(this.logger, "ScheduleManager"),
        );

        this.deltaSender = this.deltaManager;

        this.pendingStateManager = new PendingStateManager(
            this,
            async (type, content) => this.applyStashedOp(type, content),
            context.pendingLocalState as IPendingLocalState);

        this.context.quorum.on("removeMember", (clientId: string) => {
            this.clearPartialChunks(clientId);
        });

        this.context.quorum.on("addProposal", (proposal) => {
            if (proposal.key === "code" || proposal.key === "code2") {
                this.emit("codeDetailsProposed", proposal.value, proposal);
            }
        });

        this.summaryCollection = new SummaryCollection(this.deltaManager, this.logger);
        const maxOpsSinceLastSummary = this.runtimeOptions.summaryOptions.maxOpsSinceLastSummary ?? 7000;
        const defaultAction = () => {
            if (this.summaryCollection.opsSinceLastAck > maxOpsSinceLastSummary) {
                this.logger.sendErrorEvent({eventName: "SummaryStatus:Behind"});
                // unregister default to no log on every op after falling behind
                // and register summary ack handler to re-register this handler
                // after successful summary
                this.summaryCollection.once(MessageType.SummaryAck, () => {
                    this.logger.sendTelemetryEvent({eventName: "SummaryStatus:CaughtUp"});
                    // we've caught up, so re-register the default action to monitor for
                    // falling behind, and unregister ourself
                    this.summaryCollection.on("default", defaultAction);
                });
                this.summaryCollection.off("default", defaultAction);
            }
        };
        this.summaryCollection.on("default", defaultAction);

        // We always create the summarizer in the case that we are asked to generate summaries. But this may
        // want to be on demand instead.
        // Don't use optimizations when generating summaries with a document loaded using snapshots.
        // This will ensure we correctly convert old documents.
        this.summarizer = new Summarizer(
            "/_summarizer",
            this /* ISummarizerRuntime */,
            () => this.summaryConfiguration,
            this /* ISummarizerInternalsProvider */,
            this.IFluidHandleContext,
            this.summaryCollection);

        const orderedClientLogger = ChildLogger.create(this.logger, "OrderedClientElection");
        const orderedClientCollection = new OrderedClientCollection(
            orderedClientLogger,
            this.context.deltaManager,
            this.context.quorum,
        );
        const orderedClientElectionForSummarizer = new OrderedClientElection(
            orderedClientLogger,
            orderedClientCollection,
            electedSummarizerData ?? this.context.deltaManager.lastSequenceNumber,
            SummarizerClientElection.isClientEligible,
        );
        const summarizerClientElectionEnabled = getLocalStorageFeatureGate("summarizerClientElection") ??
            this.runtimeOptions.summaryOptions?.summarizerClientElection === true;
        this.summarizerClientElection = new SummarizerClientElection(
            orderedClientLogger,
            this.summaryCollection,
            orderedClientElectionForSummarizer,
            maxOpsSinceLastSummary,
            summarizerClientElectionEnabled,
        );
        // Only create a SummaryManager if summaries are enabled and we are not the summarizer client
        if (this.runtimeOptions.summaryOptions.generateSummaries === false) {
            this._logger.sendTelemetryEvent({ eventName: "SummariesDisabled" });
        }
        if (
            this.runtimeOptions.summaryOptions.generateSummaries !== false
            && SummarizerClientElection.clientDetailsPermitElection(this.context.clientDetails)
        ) {
            // Create the SummaryManager and mark the initial state
            this.summaryManager = new SummaryManager(
                this.summarizerClientElection,
                this, // IConnectedState
                this.summaryCollection,
                this.logger,
                formRequestSummarizerFn(this.context.loader, this.context.deltaManager),
                new Throttler(
                    60 * 1000, // 60 sec delay window
                    30 * 1000, // 30 sec max delay
                    // throttling function increases exponentially (0ms, 40ms, 80ms, 160ms, etc)
                    formExponentialFn({ coefficient: 20, initialDelay: 0 }),
                ),
                {
                    initialDelayMs: this.runtimeOptions.summaryOptions.initialSummarizerDelayMs,
                },
                this.runtimeOptions.summaryOptions.summarizerOptions,
            );
            this.summaryManager.on("summarizerWarning", this.raiseContainerWarning);
            this.summaryManager.start();
        }

        this.deltaManager.on("readonly", (readonly: boolean) => {
            // we accumulate ops while being in read-only state.
            // once user gets write permissions and we have active connection, flush all pending ops.
            assert(readonly === this.deltaManager.readonly, 0x124 /* "inconsistent readonly property/event state" */);

            // We need to be very careful with when we (re)send pending ops, to ensure that we only send ops
            // when we either never send an op, or attempted to send it but we know for sure it was not
            // sequenced by server and will never be sequenced (i.e. was lost)
            // For loss of connection, we wait for our own "join" op and use it a a barrier to know all the
            // ops that made it from previous connection, before switching clientId and raising "connected" event
            // But with read-only permissions, if we transition between read-only and r/w states while on same
            // connection, then we have no good signal to tell us when it's safe to send ops we accumulated while
            // being in read-only state.
            // For that reason, we support getting to read-only state only when disconnected. This ensures that we
            // can rely on same safety mechanism and resend ops only when we establish new connection.
            // This is applicable for read-only permissions (event is raised before connection is properly registered),
            // but it's an extra requirement for Container.forceReadonly() API
            assert(!readonly || !this.connected, 0x125 /* "Unsafe to transition to read-only state!" */);

            this.replayPendingStates();
        });

        if (context.pendingLocalState !== undefined) {
            this.deltaManager.on("op", this.onOp);
        }

        ReportOpPerfTelemetry(this.context.clientId, this.deltaManager, this.logger);
    }

    public dispose(error?: Error): void {
        if (this._disposed) {
            return;
        }
        this._disposed = true;

        this.logger.sendTelemetryEvent({
            eventName: "ContainerRuntimeDisposed",
            category: "generic",
            isDirty: this.isDirty,
            lastSequenceNumber: this.deltaManager.lastSequenceNumber,
            attachState: this.attachState,
            message: error?.message,
        });

        if (this.summaryManager !== undefined) {
            this.summaryManager.off("summarizerWarning", this.raiseContainerWarning);
            this.summaryManager.dispose();
        }
        this.summarizer.dispose();
        this.dataStores.dispose();
        this.pendingStateManager.dispose();

        this.emit("dispose");
        this.removeAllListeners();
    }

    public get IFluidTokenProvider() {
        if (this.options && this.options.intelligence) {
            // eslint-disable-next-line @typescript-eslint/consistent-type-assertions
            return {
                intelligence: this.options.intelligence,
            } as IFluidTokenProvider;
        }
        return undefined;
    }

    public get IFluidConfiguration(): IFluidConfiguration {
        return this.context.configuration;
    }

    /**
     * Notifies this object about the request made to the container.
     * @param request - Request made to the handler.
     */
    public async request(request: IRequest): Promise<IResponse> {
        try {
            const parser = RequestParser.create(request);
            const id = parser.pathParts[0];

            if (id === "_summarizer" && parser.pathParts.length === 1) {
                return {
                    status: 200,
                    mimeType: "fluid/object",
                    value: this.summarizer,
                };
            }
            if (this.requestHandler !== undefined) {
                return this.requestHandler(parser, this);
            }

            return create404Response(request);
        } catch (error) {
            return exceptionToResponse(error);
        }
    }

    /**
     * Resolves URI representing handle
     * @param request - Request made to the handler.
     */
    public async resolveHandle(request: IRequest): Promise<IResponse> {
        try {
            const requestParser = RequestParser.create(request);
            const id = requestParser.pathParts[0];

            if (id === "_channels") {
                return this.resolveHandle(requestParser.createSubRequest(1));
            }

            if (id === BlobManager.basePath && requestParser.isLeaf(2)) {
                const handle = await this.blobManager.getBlob(requestParser.pathParts[1]);
                if (handle) {
                    return {
                        status: 200,
                        mimeType: "fluid/object",
                        value: handle.get(),
                    };
                } else {
                    return create404Response(request);
                }
            } else if (requestParser.pathParts.length > 0) {
                /**
                 * If GC is enabled and this an external app request with "externalRequest" header, we need to return
                 * an error if the data store being requested is marked as unreferenced as per the data store's initial
                 * summary.
                 *
                 * This is a workaround to handle scenarios where a data store shared with an external app is deleted
                 * and marked as unreferenced by GC. Returning an error will fail to load the data store for the app.
                 */
                const wait = typeof request.headers?.wait === "boolean" ? request.headers.wait : undefined;
                const dataStore = request.headers?.externalRequest && this.shouldRunGC
                    ? await this.getDataStoreIfInitiallyReferenced(id, wait)
                    : await this.getDataStore(id, wait);
                const subRequest = requestParser.createSubRequest(1);
                // We always expect createSubRequest to include a leading slash, but asserting here to protect against
                // unintentionally modifying the url if that changes.
                assert(subRequest.url.startsWith("/"),
                    0x126 /* "Expected createSubRequest url to include a leading slash" */);
                return dataStore.IFluidRouter.request(subRequest);
            }

            return create404Response(request);
        } catch (error) {
            return exceptionToResponse(error);
        }
    }

    private get shouldWriteMetadata(): boolean {
        // We need the metadata blob if either isolated channels are enabled
        // or GC is enabled at the document level.
        return !this.disableIsolatedChannels || this.gcEnabled;
    }

    private formMetadata(): WriteContainerRuntimeMetadata {
        return {
            summaryFormatVersion: 1,
            disableIsolatedChannels: this.disableIsolatedChannels || undefined,
            gcFeature: this.summaryGCVersion, // retain value, this is unchangeable for now
            sequenceNumber: this.deltaManager.lastSequenceNumber,
        };
    }

    /**
     * Retrieves the runtime for a data store if it's referenced as per the initially summary that it is loaded with.
     * This is a workaround to handle scenarios where a data store shared with an external app is deleted and marked
     * as unreferenced by GC.
     * @param id - Id supplied during creating the data store.
     * @param wait - True if you want to wait for it.
     * @returns the data store runtime if the data store exists and is initially referenced; undefined otherwise.
     */
    private async getDataStoreIfInitiallyReferenced(id: string, wait = true): Promise<IFluidRouter> {
        const dataStoreContext = await this.dataStores.getDataStore(id, wait);
        // The data store is referenced if used routes in the initial summary has a route to self.
        // Older documents may not have used routes in the summary. They are considered referenced.
        const usedRoutes = (await dataStoreContext.getInitialGCSummaryDetails()).usedRoutes;
        if (usedRoutes === undefined || usedRoutes.includes("") || usedRoutes.includes("/")) {
            return dataStoreContext.realize();
        }

        // The data store is unreferenced. Throw a 404 response exception.
        const request = { url: id };
        throw responseToException(create404Response(request), request);
    }

    /**
     * Notifies this object to take the snapshot of the container.
     * @deprecated - Use summarize to get summary of the container runtime.
     */
    public async snapshot(): Promise<ITree> {
        if (this.shouldRunGC) {
            await this.collectGarbage(this.logger, true /* fullGC */);
        }

        const root: ITree = { entries: [] };
        const entries = await this.dataStores.snapshot();

        if (this.disableIsolatedChannels) {
            root.entries = root.entries.concat(entries);
        } else {
            root.entries.push(new TreeTreeEntry(channelsTreeName, { entries }));
        }

        if (this.shouldWriteMetadata) {
            root.entries.push(new BlobTreeEntry(metadataBlobName, JSON.stringify(this.formMetadata())));
        }

        if (this.chunkMap.size > 0) {
            root.entries.push(new BlobTreeEntry(chunksBlobName, JSON.stringify([...this.chunkMap])));
        }

        return root;
    }

    private addContainerBlobsToSummary(summaryTree: ISummaryTreeWithStats) {
        if (this.shouldWriteMetadata) {
            addBlobToSummary(summaryTree, metadataBlobName, JSON.stringify(this.formMetadata()));
        }
        if (this.chunkMap.size > 0) {
            const content = JSON.stringify([...this.chunkMap]);
            addBlobToSummary(summaryTree, chunksBlobName, content);
        }
        const electedSummarizerContent = JSON.stringify(this.summarizerClientElection.serialize());
        addBlobToSummary(summaryTree, electedSummarizerBlobName, electedSummarizerContent);

        const snapshot = this.blobManager.snapshot();

        // Some storage (like git) doesn't allow empty tree, so we can omit it.
        // and the blob manager can handle the tree not existing when loading
        if (snapshot.entries.length !== 0) {
            const blobsTree = convertToSummaryTree(snapshot, false);
            addTreeToSummary(summaryTree, blobsTreeName, blobsTree);
        }
    }

    /**
     * @deprecated in 0.14, use dispose() to stop the runtime.
     * Remove after IRuntime definition no longer includes it.
     */
    public async stop(): Promise<{snapshot?: never, state?: never}> {
        this.dispose(new Error("ContainerRuntimeStopped"));
        throw new Error("Stop is no longer supported, use dispose to stop the runtime");
    }

    private replayPendingStates() {
        // We need to be able to send ops to replay states
        if (!this.canSendOps()) { return; }

        // We need to temporary clear the dirty flags and disable
        // dirty state change events to detect whether replaying ops
        // has any effect.

        // Save the old state, reset to false, disable event emit
        const oldState = this.dirtyContainer;
        this.dirtyContainer = false;

        assert(this.emitDirtyDocumentEvent, 0x127 /* "dirty document event not set on replay" */);
        this.emitDirtyDocumentEvent = false;
        let newState: boolean;

        try {
            // replay the ops
            this.pendingStateManager.replayPendingStates();
        } finally {
            // Save the new start and restore the old state, re-enable event emit
            newState = this.dirtyContainer;
            this.dirtyContainer = oldState;
            this.emitDirtyDocumentEvent = true;
        }

        // Officially transition from the old state to the new state.
        this.updateDocumentDirtyState(newState);
    }

    /**
     * Used to apply stashed ops at their reference sequence number.
     * Normal op processing is synchronous, but rebasing is async since the
     * data store may not be loaded yet, so we pause DeltaManager between ops.
     * It's also important that we see each op so we know all stashed ops have
     * been applied by "connected" event, but process() doesn't see system ops,
     * so we listen directly from DeltaManager instead.
     */
    private readonly onOp = (op: ISequencedDocumentMessage) => {
        assert(!this.paused, 0x128 /* "Container should not already be paused before applying stashed ops" */);
        this.paused = true;
        // eslint-disable-next-line @typescript-eslint/no-floating-promises
        this.context.deltaManager.inbound.pause();
        const stashP = this.pendingStateManager.applyStashedOpsAt(op.sequenceNumber);
        stashP.then(() => {
            this.paused = false;
            this.context.deltaManager.inbound.resume();
        }, (error) => {
            this.closeFn(normalizeError(error));
        });
    };

    private async applyStashedOp(type: ContainerMessageType, op: ISequencedDocumentMessage): Promise<unknown> {
        switch (type) {
            case ContainerMessageType.FluidDataStoreOp:
                return this.dataStores.applyStashedOp(op);
            case ContainerMessageType.Attach:
                return this.dataStores.applyStashedAttachOp(op as unknown as IAttachMessage);
            case ContainerMessageType.BlobAttach:
                return;
            case ContainerMessageType.ChunkedOp:
                throw new Error(`chunkedOp not expected here`);
            default:
                unreachableCase(type, `Unknown ContainerMessageType: ${type}`);
        }
    }

    public setConnectionState(connected: boolean, clientId?: string) {
        this.verifyNotClosed();

        // There might be no change of state due to Container calling this API after loading runtime.
        const changeOfState = this._connected !== connected;
        this._connected = connected;

        if (changeOfState) {
            this.deltaManager.off("op", this.onOp);
            this.context.pendingLocalState = undefined;
            this.replayPendingStates();
        }

        this.dataStores.setConnectionState(connected, clientId);

        raiseConnectedEvent(this._logger, this, connected, clientId);
    }

    public process(messageArg: ISequencedDocumentMessage, local: boolean) {
        this.verifyNotClosed();

        // If it's not message for runtime, bail out right away.
        if (!isRuntimeMessage(messageArg)) {
            return;
        }

        // Do shallow copy of message, as methods below will modify it.
        // There might be multiple container instances receiving same message
        // We do not need to make deep copy, as each layer will just replace message.content itself,
        // but would not modify contents details
        let message = { ...messageArg };

        let error: any | undefined;

        // Surround the actual processing of the operation with messages to the schedule manager indicating
        // the beginning and end. This allows it to emit appropriate events and/or pause the processing of new
        // messages once a batch has been fully processed.
        this.scheduleManager.beginOperation(message);

        try {
            message = unpackRuntimeMessage(message);

            // Chunk processing must come first given that we will transform the message to the unchunked version
            // once all pieces are available
            message = this.processRemoteChunkedMessage(message);

            // Call the PendingStateManager to process messages.
            const { localAck, localOpMetadata } = this.pendingStateManager.processMessage(message, local);

            // If there are no more pending messages after processing a local message,
            // the document is no longer dirty.
            if (!this.pendingStateManager.hasPendingMessages()) {
                this.updateDocumentDirtyState(false);
            }

            switch (message.type) {
                case ContainerMessageType.Attach:
                    this.dataStores.processAttachMessage(message, local || localAck);
                    break;
                case ContainerMessageType.FluidDataStoreOp:
                    // if localAck === true, treat this as a local op because it's one we sent on a previous container
                    this.dataStores.processFluidDataStoreOp(message, local || localAck, localOpMetadata);
                    break;
                case ContainerMessageType.BlobAttach:
                    assert(message?.metadata?.blobId, 0x12a /* "Missing blob id on metadata" */);
                    this.blobManager.processBlobAttachOp(message.metadata.blobId, local);
                    break;
                default:
            }

            this.emit("op", message);
        } catch (e) {
            error = e;
            throw e;
        } finally {
            this.scheduleManager.endOperation(error, message);
        }
    }

    public processSignal(message: ISignalMessage, local: boolean) {
        const envelope = message.content as ISignalEnvelope;
        const transformed: IInboundSignalMessage = {
            clientId: message.clientId,
            content: envelope.contents.content,
            type: envelope.contents.type,
        };

        if (envelope.address === undefined) {
            // No address indicates a container signal message.
            this.emit("signal", transformed, local);
            return;
        }

        this.dataStores.processSignal(envelope.address, transformed, local);
    }

    public async getRootDataStore(id: string, wait = true): Promise<IFluidRouter> {
        const context = await this.dataStores.getDataStore(id, wait);
        assert(await context.isRoot(), 0x12b /* "did not get root data store" */);
        return context.realize();
    }

    protected async getDataStore(id: string, wait = true): Promise<IFluidRouter> {
        return (await this.dataStores.getDataStore(id, wait)).realize();
    }

    public setFlushMode(mode: FlushMode): void {
        if (mode === this._flushMode) {
            return;
        }

        // If switching to manual mode add a warning trace indicating the underlying loader does not support
        // this feature yet. Can remove in 0.9.
        if (!this.deltaSender && mode === FlushMode.Manual) {
            return;
        }

        // Flush any pending batches if switching back to automatic
        if (mode === FlushMode.Automatic) {
            this.flush();
        }

        this._flushMode = mode;

        // Let the PendingStateManager know that FlushMode has been updated.
        this.pendingStateManager.onFlushModeUpdated(mode);
    }

    public flush(): void {
<<<<<<< HEAD
        assert(this._orderSequentiallyCalls === 0, "Cannot call `flush()` from `orderSequentially`'s callback");
=======
        assert(this._orderSequentiallyCalls === 0,
            0x24c /* "Cannot call `flush()` from `orderSequentially`'s callback" */);
>>>>>>> 538c370c

        if (!this.deltaSender) {
            return;
        }

        // Let the PendingStateManager know that there was an attempt to flush messages.
        // Note that this should happen before the `this.needsFlush` check below because in the scenario where we are
        // not connected, `this.needsFlush` will be false but the PendingStateManager might have pending messages and
        // hence needs to track this.
        this.pendingStateManager.onFlush();

        // If flush has already been called then exit early
        if (!this.needsFlush) {
            return;
        }

        this.needsFlush = false;
        return this.deltaSender.flush();
    }

    public orderSequentially(callback: () => void): void {
        // If flush mode is already manual we are either
        // nested in another orderSequentially, or
        // the app is flushing manually, in which
        // case this invocation doesn't own
        // flushing.
        if (this.flushMode === FlushMode.Manual) {
            this.trackOrderSequentiallyCalls(callback);
            return;
        }

        const savedFlushMode = this.flushMode;
        this.setFlushMode(FlushMode.Manual);

        try {
            this.trackOrderSequentiallyCalls(callback);
        } finally {
            this.flush();
            this.setFlushMode(savedFlushMode);
        }
    }

    private trackOrderSequentiallyCalls(callback: () => void): void {
        try {
            this._orderSequentiallyCalls++;
            callback();
        } finally {
            this._orderSequentiallyCalls--;
        }
    }

    public async createDataStore(pkg: string | string[]): Promise<IFluidRouter> {
        return this._createDataStore(pkg, false /* isRoot */);
    }

    public async createRootDataStore(pkg: string | string[], rootDataStoreId: string): Promise<IFluidRouter> {
        const fluidDataStore = await this._createDataStore(pkg, true /* isRoot */, rootDataStoreId);
        fluidDataStore.bindToContext();
        return fluidDataStore;
    }

    public createDetachedRootDataStore(
        pkg: Readonly<string[]>,
        rootDataStoreId: string): IFluidDataStoreContextDetached
    {
        return this.dataStores.createDetachedDataStoreCore(pkg, true, rootDataStoreId);
    }

    public createDetachedDataStore(pkg: Readonly<string[]>): IFluidDataStoreContextDetached {
        return this.dataStores.createDetachedDataStoreCore(pkg, false);
    }

    public async _createDataStoreWithProps(
        pkg: string | string[],
        props?: any,
        id = uuid(),
        isRoot = false,
    ): Promise<IFluidDataStoreChannel> {
        return this.dataStores._createFluidDataStoreContext(
            Array.isArray(pkg) ? pkg : [pkg], id, isRoot, props).realize();
    }

    private async _createDataStore(
        pkg: string | string[],
        isRoot: boolean,
        id = uuid(),
    ): Promise<IFluidDataStoreChannel> {
        return this.dataStores._createFluidDataStoreContext(Array.isArray(pkg) ? pkg : [pkg], id, isRoot).realize();
    }

    private canSendOps() {
        return this.connected && !this.deltaManager.readonly;
    }

    public getQuorum(): IQuorum {
        return this.context.quorum;
    }

    public getAudience(): IAudience {
        // eslint-disable-next-line @typescript-eslint/no-non-null-assertion
        return this.context.audience!;
    }

    public readonly raiseContainerWarning = (warning: ContainerWarning) => {
        this.context.raiseContainerWarning(warning);
    };

    /**
     * @deprecated - // back-compat: marked deprecated in 0.35
     * Returns true of document is dirty, i.e. there are some pending local changes that
     * either were not sent out to delta stream or were not yet acknowledged.
     */
    public isDocumentDirty(): boolean {
        return this.dirtyContainer;
    }

    /**
     * Returns true of container is dirty, i.e. there are some pending local changes that
     * either were not sent out to delta stream or were not yet acknowledged.
     */
    public get isDirty(): boolean {
        return this.dirtyContainer;
    }

    private isContainerMessageDirtyable(type: ContainerMessageType, contents: any) {
        // For legacy purposes, exclude the old built-in AgentScheduler from dirty consideration as a special-case.
        // Ultimately we should have no special-cases from the ContainerRuntime's perspective.
        if (type === ContainerMessageType.Attach) {
            const attachMessage = contents as InboundAttachMessage;
            if (attachMessage.id === agentSchedulerId) {
                return false;
            }
        } else if (type === ContainerMessageType.FluidDataStoreOp) {
            const envelope = contents as IEnvelope;
            if (envelope.address === agentSchedulerId) {
                return false;
            }
        }
        return true;
    }

    /**
     * Submits the signal to be sent to other clients.
     * @param type - Type of the signal.
     * @param content - Content of the signal.
     */
    public submitSignal(type: string, content: any) {
        this.verifyNotClosed();
        const envelope: ISignalEnvelope = { address: undefined, contents: { type, content } };
        return this.context.submitSignalFn(envelope);
    }

    public submitDataStoreSignal(address: string, type: string, content: any) {
        const envelope: ISignalEnvelope = { address, contents: { type, content } };
        return this.context.submitSignalFn(envelope);
    }

    public setAttachState(attachState: AttachState.Attaching | AttachState.Attached): void {
        if (attachState === AttachState.Attaching) {
            assert(this.attachState === AttachState.Attaching,
                0x12d /* "Container Context should already be in attaching state" */);
        } else {
            assert(this.attachState === AttachState.Attached,
                0x12e /* "Container Context should already be in attached state" */);
        }
        this.dataStores.setAttachState(attachState);
    }

    public createSummary(): ISummaryTree {
        const summarizeResult = this.dataStores.createSummary();
        if (!this.disableIsolatedChannels) {
            // Wrap data store summaries in .channels subtree.
            wrapSummaryInChannelsTree(summarizeResult);
        }
        this.addContainerBlobsToSummary(summarizeResult);
        return summarizeResult.summary;
    }

    public async getAbsoluteUrl(relativeUrl: string): Promise<string | undefined> {
        if (this.context.getAbsoluteUrl === undefined) {
            throw new Error("Driver does not implement getAbsoluteUrl");
        }
        if (this.attachState !== AttachState.Attached) {
            return undefined;
        }
        return this.context.getAbsoluteUrl(relativeUrl);
    }

    /**
     * Runs garbage collection and udpates the reference / used state of the nodes in the container.
     * @returns the number of data stores that have been marked as unreferenced.
     */
    public async collectGarbage(logger: ITelemetryLogger, fullGC: boolean = false): Promise<IGCStats> {
        return PerformanceEvent.timedExecAsync(logger, { eventName: "GarbageCollection" }, async (event) => {
            const gcStats: {
                deletedNodes?: number,
                totalNodes?: number,
                deletedDataStores?: number,
                totalDataStores?: number,
            } = {};
            try {
                // Get the container's GC data and run GC on the reference graph in it.
                const gcData = await this.dataStores.getGCData(fullGC);
                const { referencedNodeIds, deletedNodeIds } = runGarbageCollection(
                    gcData.gcNodes, [ "/" ],
                    this.logger,
                );

                // Update our summarizer node's used routes. Updating used routes in summarizer node before
                // summarizing is required and asserted by the the summarizer node. We are the root and are
                // always referenced, so the used routes is only self-route (empty string).
                this.summarizerNode.updateUsedRoutes([""]);

                // Remove this node's route ("/") and notify data stores of routes that are used in it.
                const usedRoutes = referencedNodeIds.filter((id: string) => { return id !== "/"; });
                const { dataStoreCount, unusedDataStoreCount } = this.dataStores.updateUsedRoutes(usedRoutes);

                // Update stats to be reported in the peformance event.
                gcStats.deletedNodes = deletedNodeIds.length;
                gcStats.totalNodes = referencedNodeIds.length + deletedNodeIds.length;
                gcStats.deletedDataStores = unusedDataStoreCount;
                gcStats.totalDataStores = dataStoreCount;

                // If we are running in GC test mode, delete objects for unused routes. This enables testing scenarios
                // involving access to deleted data.
                if (this.gcTestMode) {
                    this.dataStores.deleteUnusedRoutes(deletedNodeIds);
                }
            } catch (error) {
                event.cancel(gcStats, error);
                throw error;
            }
            event.end(gcStats);
            return gcStats as IGCStats;
        });
    }

    private async summarizeInternal(fullTree: boolean, trackState: boolean): Promise<ISummarizeInternalResult> {
        const summarizeResult = await this.dataStores.summarize(fullTree, trackState);
        let pathPartsForChildren: string[] | undefined;

        if (!this.disableIsolatedChannels) {
            // Wrap data store summaries in .channels subtree.
            wrapSummaryInChannelsTree(summarizeResult);
            pathPartsForChildren = [channelsTreeName];
        }
        this.addContainerBlobsToSummary(summarizeResult);
        return {
            ...summarizeResult,
            id: "",
            pathPartsForChildren,
        };
    }

    /**
     * Returns a summary of the runtime at the current sequence number.
     */
    public async summarize(options: {
        /** Logger to use for correlated summary events */
        summaryLogger: ITelemetryLogger,
        /** True to generate the full tree with no handle reuse optimizations; defaults to false */
        fullTree?: boolean,
        /** True to track the state for this summary in the SummarizerNodes; defaults to true */
        trackState?: boolean,
        /** True to run garbage collection before summarizing; defaults to true */
        runGC?: boolean,
        /** True to generate full GC data; defaults to false */
        fullGC?: boolean,
    }): Promise<ISummaryTreeWithStats> {
        const { summaryLogger, fullTree = false, trackState = true, runGC = true, fullGC = false } = options;

        if (runGC) {
            await this.collectGarbage(summaryLogger, fullGC);
        }

        const summarizeResult = await this.summarizerNode.summarize(fullTree, trackState);
        assert(summarizeResult.summary.type === SummaryType.Tree,
            0x12f /* "Container Runtime's summarize should always return a tree" */);

        return summarizeResult as ISummaryTreeWithStats;
    }

    /**
     * Generates the summary tree, uploads it to storage, and then submits the summarize op.
     * This is intended to be called by the summarizer, since it is the implementation of
     * ISummarizerInternalsProvider.submitSummary.
     * It takes care of state management at the container level, including pausing inbound
     * op processing, updating SummarizerNode state tracking, and garbage collection.
     * @param options - options controlling how the summary is generated or submitted
     */
    public async submitSummary(options: ISubmitSummaryOptions): Promise<SubmitSummaryResult> {
        const { fullTree, refreshLatestAck, summaryLogger } = options;

        if (refreshLatestAck) {
            const latestSummaryRefSeq = await this.refreshLatestSummaryAckFromServer(
                ChildLogger.create(summaryLogger, undefined, { all: { safeSummary: true } }));

            if (latestSummaryRefSeq > this.deltaManager.lastSequenceNumber) {
                // We need to catch up to the latest summary's reference sequence number before pausing.
                await PerformanceEvent.timedExecAsync(
                    summaryLogger,
                    {
                        eventName: "WaitingForSeq",
                        lastSequenceNumber: this.deltaManager.lastSequenceNumber,
                        targetSequenceNumber: latestSummaryRefSeq,
                        lastKnownSeqNumber: this.deltaManager.lastKnownSeqNumber,
                    },
                    async () => waitForSeq(this.deltaManager, latestSummaryRefSeq),
                    { start: true, end: true, cancel: "error" }, // definitely want start event
                );
            }
        }

        try {
            await this.deltaManager.inbound.pause();

            const summaryRefSeqNum = this.deltaManager.lastSequenceNumber;
            const message = `Summary @${summaryRefSeqNum}:${this.deltaManager.minimumSequenceNumber}`;

            this.summarizerNode.startSummary(summaryRefSeqNum, summaryLogger);

            // Helper function to check whether we should still continue between each async step.
            const checkContinue = (): { continue: true; } | { continue: false; error: string } => {
                // If summarizer loses connection it will never reconnect
                if (!this.connected) {
                    return { continue: false, error: "disconnected" };
                }
                // Ensure that lastSequenceNumber has not changed after pausing.
                // We need the summary op's reference sequence number to match our summary sequence number,
                // otherwise we'll get the wrong sequence number stamped on the summary's .protocol attributes.
                if (this.deltaManager.lastSequenceNumber !== summaryRefSeqNum) {
                    return {
                        continue: false,
                        // eslint-disable-next-line max-len
                        error: `lastSequenceNumber changed before uploading to storage. ${this.deltaManager.lastSequenceNumber} !== ${summaryRefSeqNum}`,
                    };
                }
                return { continue: true };
            };

            let continueResult = checkContinue();
            if (!continueResult.continue) {
                return { stage: "base", referenceSequenceNumber: summaryRefSeqNum, error: continueResult.error };
            }

            // If the GC version that this container is loaded from differs from the current GC version that this
            // container is running, we need to regenerate the GC data and run full summary. This is used to handle
            // scenarios where we upgrade the GC version because we cannot trust the data from the previous GC version.
            let forceRegenerateData = false;
            if (this.gcEnabled && this.summaryGCVersion !== this.currentGCVersion) {
                forceRegenerateData = true;
            }

            const trace = Trace.start();
            let summarizeResult: ISummaryTreeWithStats;
            try {
                summarizeResult = await this.summarize({
                    summaryLogger,
                    fullTree: fullTree || forceRegenerateData,
                    trackState: true,
                    runGC: this.shouldRunGC,
                    fullGC: this.runtimeOptions.gcOptions.runFullGC || forceRegenerateData,
                });
            } catch (error) {
                return { stage: "base", referenceSequenceNumber: summaryRefSeqNum, error };
            }
            const { summary: summaryTree, stats: partialStats } = summarizeResult;

            // Counting dataStores and handles
            // Because handles are unchanged dataStores in the current logic,
            // summarized dataStore count is total dataStore count minus handle count
            const dataStoreTree = this.disableIsolatedChannels ? summaryTree : summaryTree.tree[channelsTreeName];

            assert(dataStoreTree.type === SummaryType.Tree, 0x1fc /* "summary is not a tree" */);
            const handleCount = Object.values(dataStoreTree.tree).filter(
                (value) => value.type === SummaryType.Handle).length;

            const summaryStats: IGeneratedSummaryStats = {
                dataStoreCount: this.dataStores.size,
                summarizedDataStoreCount: this.dataStores.size - handleCount,
                ...partialStats,
            };
            const generateSummaryData = {
                referenceSequenceNumber: summaryRefSeqNum,
                summaryTree,
                summaryStats,
                generateDuration: trace.trace().duration,
            } as const;

            continueResult = checkContinue();
            if (!continueResult.continue) {
                return { stage: "generate", ...generateSummaryData, error: continueResult.error };
            }

            const lastAck = this.summaryCollection.latestAck;
            const summaryContext: ISummaryContext =
                lastAck === undefined
                ? {
                    proposalHandle: undefined,
                    ackHandle: this.context.getLoadedFromVersion()?.id,
                    referenceSequenceNumber: summaryRefSeqNum,
                }
                : {
                    proposalHandle: lastAck.summaryOp.contents.handle,
                    ackHandle: lastAck.summaryAck.contents.handle,
                    referenceSequenceNumber: summaryRefSeqNum,
                };

            let handle: string;
            try {
                handle = await this.storage.uploadSummaryWithContext(summarizeResult.summary, summaryContext);
            } catch (error) {
                return { stage: "generate", ...generateSummaryData, error };
            }

            const parent = summaryContext.ackHandle;
            const summaryMessage: ISummaryContent = {
                handle,
                // eslint-disable-next-line @typescript-eslint/no-non-null-assertion
                head: parent!,
                message,
                parents: parent ? [parent] : [],
            };
            const uploadData = {
                ...generateSummaryData,
                handle,
                uploadDuration: trace.trace().duration,
            } as const;

            continueResult = checkContinue();
            if (!continueResult.continue) {
                return { stage: "upload", ...uploadData, error: continueResult.error };
            }

            let clientSequenceNumber: number;
            try {
                clientSequenceNumber = this.submitSystemMessage(MessageType.Summarize, summaryMessage);
            } catch (error) {
                return { stage: "upload", ...uploadData, error };
            }

            const submitData = {
                stage: "submit",
                ...uploadData,
                clientSequenceNumber,
                submitOpDuration: trace.trace().duration,
            } as const;

            this.summarizerNode.completeSummary(handle);

            return submitData;
        } finally {
            // Cleanup wip summary in case of failure
            this.summarizerNode.clearSummary();
            // Restart the delta manager
            this.deltaManager.inbound.resume();
        }
    }

    private processRemoteChunkedMessage(message: ISequencedDocumentMessage) {
        if (message.type !== ContainerMessageType.ChunkedOp) {
            return message;
        }

        const clientId = message.clientId;
        const chunkedContent = message.contents as IChunkedOp;
        this.addChunk(clientId, chunkedContent);
        if (chunkedContent.chunkId === chunkedContent.totalChunks) {
            const newMessage = { ...message };
            // eslint-disable-next-line @typescript-eslint/no-non-null-assertion
            const serializedContent = this.chunkMap.get(clientId)!.join("");
            newMessage.contents = JSON.parse(serializedContent);
            newMessage.type = chunkedContent.originalType;
            this.clearPartialChunks(clientId);
            return newMessage;
        }
        return message;
    }

    private addChunk(clientId: string, chunkedContent: IChunkedOp) {
        let map = this.chunkMap.get(clientId);
        if (map === undefined) {
            map = [];
            this.chunkMap.set(clientId, map);
        }
        assert(chunkedContent.chunkId === map.length + 1,
            0x131 /* "Mismatch between new chunkId and expected chunkMap" */); // 1-based indexing
        map.push(chunkedContent.contents);
    }

    private clearPartialChunks(clientId: string) {
        if (this.chunkMap.has(clientId)) {
            this.chunkMap.delete(clientId);
        }
    }

    private updateDocumentDirtyState(dirty: boolean) {
        if (this.dirtyContainer === dirty) {
            return;
        }

        this.dirtyContainer = dirty;
        if (this.emitDirtyDocumentEvent) {
            // back-compat: dirtyDocument & savedDocument deprecated in 0.35.
            this.emit(dirty ? "dirtyDocument" : "savedDocument");

            this.emit(dirty ? "dirty" : "saved");
            // back-compat: Loader API added in 0.35 only
            if (this.context.updateDirtyContainerState !== undefined) {
                this.context.updateDirtyContainerState(dirty);
            }
        }
    }

    public submitDataStoreOp(
        id: string,
        contents: any,
        localOpMetadata: unknown = undefined): void {
        const envelope: IEnvelope = {
            address: id,
            contents,
        };
        this.submit(ContainerMessageType.FluidDataStoreOp, envelope, localOpMetadata);
    }

    public async uploadBlob(blob: ArrayBufferLike): Promise<IFluidHandle<ArrayBufferLike>> {
        this.verifyNotClosed();
        return this.blobManager.createBlob(blob);
    }

    private submit(
        type: ContainerMessageType,
        content: any,
        localOpMetadata: unknown = undefined,
        opMetadata: Record<string, unknown> | undefined = undefined,
    ): void {
        this.verifyNotClosed();

        if (this.context.pendingLocalState !== undefined) {
            this.closeFn(new GenericError("containerRuntimeSubmitWithPendingLocalState"));
        }
        // There should be no ops in detached container state!
        assert(this.attachState !== AttachState.Detached, 0x132 /* "sending ops in detached container" */);

        let clientSequenceNumber: number = -1;
        let opMetadataInternal = opMetadata;

        if (this.canSendOps()) {
            const serializedContent = JSON.stringify(content);
            const maxOpSize = this.context.deltaManager.maxMessageSize;

            // If in manual flush mode we will trigger a flush at the next turn break
            if (this.flushMode === FlushMode.Manual && !this.needsFlush) {
                opMetadataInternal = {
                    ...opMetadata,
                    batch: true,
                };
                this.needsFlush = true;

                // Use Promise.resolve().then() to queue a microtask to detect the end of the turn and force a flush.
                if (!this.flushTrigger) {
                    // eslint-disable-next-line @typescript-eslint/no-floating-promises
                    Promise.resolve().then(() => {
                        this.flushTrigger = false;
                        this.flush();
                    });
                }
            }

            // Note: Chunking will increase content beyond maxOpSize because we JSON'ing JSON payload -
            // there will be a lot of escape characters that can make it up to 2x bigger!
            // This is Ok, because DeltaManager.shouldSplit() will have 2 * maxMessageSize limit
            if (!serializedContent || serializedContent.length <= maxOpSize) {
                clientSequenceNumber = this.submitRuntimeMessage(
                    type,
                    content,
                    /* batch: */ this._flushMode === FlushMode.Manual,
                    opMetadataInternal);
            } else {
                clientSequenceNumber = this.submitChunkedMessage(type, serializedContent, maxOpSize);
            }
        }

        // Let the PendingStateManager know that a message was submitted.
        this.pendingStateManager.onSubmitMessage(
            type,
            clientSequenceNumber,
            this.deltaManager.lastSequenceNumber,
            content,
            localOpMetadata,
            opMetadataInternal,
        );
        if (this.isContainerMessageDirtyable(type, content)) {
            this.updateDocumentDirtyState(true);
        }
    }

    private submitChunkedMessage(type: ContainerMessageType, content: string, maxOpSize: number): number {
        const contentLength = content.length;
        const chunkN = Math.floor((contentLength - 1) / maxOpSize) + 1;
        let offset = 0;
        let clientSequenceNumber: number = 0;
        for (let i = 1; i <= chunkN; i = i + 1) {
            const chunkedOp: IChunkedOp = {
                chunkId: i,
                contents: content.substr(offset, maxOpSize),
                originalType: type,
                totalChunks: chunkN,
            };
            offset += maxOpSize;
            clientSequenceNumber = this.submitRuntimeMessage(
                ContainerMessageType.ChunkedOp,
                chunkedOp,
                false);
        }
        return clientSequenceNumber;
    }

    private submitSystemMessage(
        type: MessageType,
        contents: any) {
        this.verifyNotClosed();
        assert(this.connected, 0x133 /* "Container disconnected when trying to submit system message" */);

        // System message should not be sent in the middle of the batch.
        // That said, we can preserve existing behavior by not flushing existing buffer.
        // That might be not what caller hopes to get, but we can look deeper if telemetry tells us it's a problem.
        const middleOfBatch = this.flushMode === FlushMode.Manual && this.needsFlush;
        if (middleOfBatch) {
            this._logger.sendErrorEvent({ eventName: "submitSystemMessageError", type });
        }

        return this.context.submitFn(
            type,
            contents,
            middleOfBatch);
    }

    private submitRuntimeMessage(
        type: ContainerMessageType,
        contents: any,
        batch: boolean,
        appData?: any) {
        const payload: ContainerRuntimeMessage = { type, contents };
        return this.context.submitFn(
            MessageType.Operation,
            payload,
            batch,
            appData);
    }

    /**
     * Throw an error if the runtime is closed.  Methods that are expected to potentially
     * be called after dispose due to asynchrony should not call this.
     */
    private verifyNotClosed() {
        if (this._disposed) {
            throw new Error("Runtime is closed");
        }
    }

    /**
     * Finds the right store and asks it to resubmit the message. This typically happens when we
     * reconnect and there are pending messages.
     * @param content - The content of the original message.
     * @param localOpMetadata - The local metadata associated with the original message.
     */
    private reSubmit(
        type: ContainerMessageType,
        content: any,
        localOpMetadata: unknown,
        opMetadata: Record<string, unknown> | undefined,
    ) {
        switch (type) {
            case ContainerMessageType.FluidDataStoreOp:
                // For Operations, call resubmitDataStoreOp which will find the right store
                // and trigger resubmission on it.
                this.dataStores.resubmitDataStoreOp(content, localOpMetadata);
                break;
            case ContainerMessageType.Attach:
                this.submit(type, content, localOpMetadata);
                break;
            case ContainerMessageType.ChunkedOp:
                throw new Error(`chunkedOp not expected here`);
            case ContainerMessageType.BlobAttach:
                this.submit(type, content, localOpMetadata, opMetadata);
                break;
            default:
                unreachableCase(type, `Unknown ContainerMessageType: ${type}`);
        }
    }

    /** Implementation of ISummarizerInternalsProvider.refreshLatestSummaryAck */
    public async refreshLatestSummaryAck(
        proposalHandle: string | undefined,
        ackHandle: string,
        summaryLogger: ITelemetryLogger,
    ) {
        const readAndParseBlob = async <T>(id: string) => readAndParse<T>(this.storage, id);
        const result = await this.summarizerNode.refreshLatestSummary(
            proposalHandle,
            async () => this.fetchSnapshotFromStorage(ackHandle, summaryLogger, {
                eventName: "RefreshLatestSummaryGetSnapshot",
                fetchLatest: false,
            }),
            readAndParseBlob,
            summaryLogger,
        );

        // Update the summaryGCVersion if GC is enabled and the latest summary tracked by this container was updated.
        if (this.gcEnabled && result.latestSummaryUpdated) {
            // If the summary was tracked by this client, it was the one that generated the summary in the first place.
            // Update the summaryGCVersion to the currentGCVersion of this client.
            if (result.wasSummaryTracked) {
                this.summaryGCVersion = this.currentGCVersion;
                return;
            }
            // If the summary was not tracked by this client, update summaryGCVersion from the snapshot that was used
            // to update the latest summary.
            await this.updateSummaryGCVersionFromSnapshot(result.snapshot);
        }
    }

    /**
     * Fetches the latest snapshot from storage and uses it to refresh SummarizerNode's
     * internal state as it should be considered the latest summary ack.
     * @param summaryLogger - logger to use when fetching snapshot from storage
     * @returns downloaded snapshot's reference sequence number
     */
    private async refreshLatestSummaryAckFromServer(summaryLogger: ITelemetryLogger): Promise<number> {
        const snapshot = await this.fetchSnapshotFromStorage(this.id, summaryLogger, {
            eventName: "RefreshLatestSummaryGetSnapshot",
            fetchLatest: true,
        });

        const readAndParseBlob = async <T>(id: string) => readAndParse<T>(this.storage, id);
        const snapshotRefSeq = await seqFromTree(snapshot, readAndParseBlob);

        const result = await this.summarizerNode.refreshLatestSummary(
            undefined,
            async () => snapshot,
            readAndParseBlob,
            summaryLogger,
        );

        // Update the summaryGCVersion if GC is enabled and the latest summary tracked by this container was updated.
        if (this.gcEnabled && result.latestSummaryUpdated) {
            // Since there is not proposal handle for this summary, it should not have been tracked.
            assert(!result.wasSummaryTracked,
                0x1fd /* "Summary without proposal handle should not have been tracked" */);
            // Update summaryGCVersion from the snapshot that was used to update the latest summary.
            await this.updateSummaryGCVersionFromSnapshot(result.snapshot);
        }

        return snapshotRefSeq;
    }

    /**
     * Updates the summary GC version as per the metadata blob in given snapshot.
     */
    private async updateSummaryGCVersionFromSnapshot(snapshot: ISnapshotTree) {
        const metadataBlobId = snapshot.blobs[metadataBlobName];
        if (metadataBlobId) {
            const metadata = await readAndParse<ReadContainerRuntimeMetadata>(this.storage, metadataBlobId);
            this.summaryGCVersion = getGCVersion(metadata);
        }
    }

    private async fetchSnapshotFromStorage(versionId: string, logger: ITelemetryLogger, event: ITelemetryGenericEvent) {
        const perfEvent = PerformanceEvent.start(logger, event);
        const stats: { getVersionDuration?: number; getSnapshotDuration?: number } = {};
        let snapshot: ISnapshotTree;
        try {
            const trace = Trace.start();

            const versions = await this.storage.getVersions(versionId, 1);
            assert(!!versions && !!versions[0], 0x137 /* "Failed to get version from storage" */);
            stats.getVersionDuration = trace.trace().duration;

            const maybeSnapshot = await this.storage.getSnapshotTree(versions[0]);
            assert(!!maybeSnapshot, 0x138 /* "Failed to get snapshot from storage" */);
            stats.getSnapshotDuration = trace.trace().duration;

            snapshot = maybeSnapshot;
        } catch (error) {
            perfEvent.cancel(stats, error);
            throw error;
        }

        perfEvent.end(stats);
        return snapshot;
    }

    public getPendingLocalState() {
        return this.pendingStateManager.getLocalState();
    }

    public readonly summarizeOnDemand: ISummarizer["summarizeOnDemand"] = (...args) => {
        if (this.clientDetails.type === summarizerClientType) {
            return this.summarizer.summarizeOnDemand(...args);
        } else if (this.summaryManager !== undefined) {
            return this.summaryManager.summarizeOnDemand(...args);
        } else {
            // If we're not the summarizer, and we don't have a summaryManager, we expect that
            // generateSummaries is turned off. We are throwing instead of returning a failure here,
            // because it is a misuse of the API rather than an expected failure.
            throw new Error(
                `Can't summarize, generateSummaries: ${this.runtimeOptions.summaryOptions.generateSummaries}`,
            );
        }
    };

    public readonly enqueueSummarize: ISummarizer["enqueueSummarize"] = (...args) => {
        if (this.clientDetails.type === summarizerClientType) {
            return this.summarizer.enqueueSummarize(...args);
        } else if (this.summaryManager !== undefined) {
            return this.summaryManager.enqueueSummarize(...args);
        } else {
            // If we're not the summarizer, and we don't have a summaryManager, we expect that
            // generateSummaries is turned off. We are throwing instead of returning a failure here,
            // because it is a misuse of the API rather than an expected failure.
            throw new Error(
                `Can't summarize, generateSummaries: ${this.runtimeOptions.summaryOptions.generateSummaries}`,
            );
        }
    };
}

/**
 * Wait for a specific sequence number. Promise should resolve when we reach that number,
 * or reject if closed.
 */
const waitForSeq = async (
    deltaManager: IDeltaManager<Pick<ISequencedDocumentMessage, "sequenceNumber">, unknown>,
    targetSeq: number,
): Promise<void> => new Promise<void>((accept, reject) => {
    // TODO: remove cast to any when actual event is determined
    deltaManager.on("closed" as any, reject);

    const handleOp = (message: Pick<ISequencedDocumentMessage, "sequenceNumber">) => {
        if (message.sequenceNumber >= targetSeq) {
            accept();
            deltaManager.off("op", handleOp);
        }
    };
    deltaManager.on("op", handleOp);
});<|MERGE_RESOLUTION|>--- conflicted
+++ resolved
@@ -1415,12 +1415,8 @@
     }
 
     public flush(): void {
-<<<<<<< HEAD
-        assert(this._orderSequentiallyCalls === 0, "Cannot call `flush()` from `orderSequentially`'s callback");
-=======
         assert(this._orderSequentiallyCalls === 0,
             0x24c /* "Cannot call `flush()` from `orderSequentially`'s callback" */);
->>>>>>> 538c370c
 
         if (!this.deltaSender) {
             return;
