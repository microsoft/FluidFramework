--- conflicted
+++ resolved
@@ -731,9 +731,6 @@
             this.summaryManager.setConnected(this.context.clientId!);
         }
 
-<<<<<<< HEAD
-        ReportOpPerfTelemetry(this.context.clientId, this.deltaManager, this.subLogger);
-=======
         this.deltaManager.on("readonly", (readonly: boolean) => {
             // we accumulate ops while being in read-only state.
             // once user gets write permissions and we have active connection, flush all pending ops.
@@ -758,8 +755,7 @@
             }
         });
 
-        ReportConnectionTelemetry(this.context.clientId, this.deltaManager, this.logger);
->>>>>>> 6f51afdc
+        ReportOpPerfTelemetry(this.context.clientId, this.deltaManager, this.subLogger);
     }
 
     public dispose(): void {
