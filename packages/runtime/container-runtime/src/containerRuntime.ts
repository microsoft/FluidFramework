--- conflicted
+++ resolved
@@ -650,15 +650,10 @@
     private _disposed = false;
     public get disposed() { return this._disposed; }
 
-<<<<<<< HEAD
     public readonly rootRoute: IFluidRoutingContext;
     public readonly channelsRoute: IFluidRoutingContext;
 
-    // Stores tracked by the Domain
-    private dirtyDocument = false;
-=======
     private dirtyContainer = false;
->>>>>>> e0566cbc
     private emitDirtyDocumentEvent = true;
     private readonly summarizer: Summarizer;
     private readonly deltaSender: IDeltaSender | undefined;
