--- conflicted
+++ resolved
@@ -1639,15 +1639,9 @@
 			this.logger,
 		);
 
-<<<<<<< HEAD
 		let outerDeltaManager: IDeltaManagerInternal;
-		const useDeltaManagerOpsProxy =
-			this.mc.config.getBoolean("Fluid.ContainerRuntime.DeltaManagerOpsProxy") !== false;
-=======
-		let outerDeltaManager: IDeltaManager<ISequencedDocumentMessage, IDocumentMessage>;
 		this.useDeltaManagerOpsProxy =
 			this.mc.config.getBoolean("Fluid.ContainerRuntime.DeltaManagerOpsProxy") === true;
->>>>>>> 7a8c8d0e
 		// The summarizerDeltaManager Proxy is used to lie to the summarizer to convince it is in the right state as a summarizer client.
 		const summarizerDeltaManagerProxy = new DeltaManagerSummarizerProxy(
 			this.innerDeltaManager,
