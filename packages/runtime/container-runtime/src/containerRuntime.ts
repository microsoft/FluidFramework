--- conflicted
+++ resolved
@@ -1080,31 +1080,9 @@
         if (this.runtimeOptions.summaryOptions.generateSummaries === false) {
             this.runtimeOptions.summaryOptions.disableSummaries = true;
         }
-<<<<<<< HEAD
-        if (this.summariesDisabled()) {
-            this.mc.logger.sendTelemetryEvent({ eventName: "SummariesDisabled" });
-        } else {
-            const maxOpsSinceLastSummary = this.runtimeOptions.summaryOptions.maxOpsSinceLastSummary ?? 7000;
-            const defaultAction = () => {
-                if (this.summaryCollection.opsSinceLastAck > maxOpsSinceLastSummary) {
-                    this.logger.sendErrorEvent({eventName: "SummaryStatus:Behind"});
-                    // unregister default to no log on every op after falling behind
-                    // and register summary ack handler to re-register this handler
-                    // after successful summary
-                    this.summaryCollection.once(MessageType.SummaryAck, () => {
-                        this.logger.sendTelemetryEvent({eventName: "SummaryStatus:CaughtUp"});
-                        // we've caught up, so re-register the default action to monitor for
-                        // falling behind, and unregister ourself
-                        this.summaryCollection.on("default", defaultAction);
-                    });
-                    this.summaryCollection.off("default", defaultAction);
-                }
-            };
-=======
->>>>>>> 8002f7b6
 
         if (this.summariesDisabled) {
-            this._logger.sendTelemetryEvent({ eventName: "SummariesDisabled" });
+            this.mc.sendTelemetryEvent({ eventName: "SummariesDisabled" });
         }
         else {
             const orderedClientLogger = ChildLogger.create(this.logger, "OrderedClientElection");
@@ -1122,11 +1100,7 @@
             const summarizerClientElectionEnabled =
                 this.mc.config.getBoolean("summarizerClientElection") ??
                 this.runtimeOptions.summaryOptions?.summarizerClientElection === true;
-<<<<<<< HEAD
-
-=======
             const maxOpsSinceLastSummary = this.runtimeOptions.summaryOptions.maxOpsSinceLastSummary ?? 7000;
->>>>>>> 8002f7b6
             this.summarizerClientElection = new SummarizerClientElection(
                 orderedClientLogger,
                 this.summaryCollection,
