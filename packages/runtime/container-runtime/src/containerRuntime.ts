--- conflicted
+++ resolved
@@ -3931,15 +3931,7 @@
 		);
 	}
 
-<<<<<<< HEAD
-	public async getPendingLocalState(props?: {
-		notifyImminentClosure: boolean;
-	}): Promise<unknown> {
-=======
-	public notifyAttaching() {} // do nothing (deprecated method)
-
 	public async getPendingLocalState(props?: IGetPendingLocalStateProps): Promise<unknown> {
->>>>>>> ced259c0
 		return PerformanceEvent.timedExecAsync(
 			this.mc.logger,
 			{
