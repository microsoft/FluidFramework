/*!
 * Copyright (c) Microsoft Corporation. All rights reserved.
 * Licensed under the MIT License.
 */

import assert from "assert";
import { EventEmitter } from "events";
import { AgentSchedulerFactory } from "@fluidframework/agent-scheduler";
import { ITelemetryLogger } from "@fluidframework/common-definitions";
import {
    IFluidObject,
    IFluidRouter,
    IFluidHandleContext,
    IFluidSerializer,
    IRequest,
    IResponse,
} from "@fluidframework/core-interfaces";
import {
    IAudience,
    IBlobManager,
    IFluidTokenProvider,
    IContainerContext,
    IDeltaManager,
    IDeltaSender,
    ILoader,
    IRuntime,
    IRuntimeState,
    ContainerWarning,
    ICriticalContainerError,
    AttachState,
} from "@fluidframework/container-definitions";
import { IContainerRuntime, IContainerRuntimeDirtyable } from "@fluidframework/container-runtime-definitions";
import {
    Deferred,
    Trace,
    unreachableCase,
} from "@fluidframework/common-utils";
import {
    ChildLogger,
    raiseConnectedEvent,
    PerformanceEvent,
} from "@fluidframework/telemetry-utils";
import { IDocumentStorageService, ISummaryContext } from "@fluidframework/driver-definitions";
import {
    BlobCacheStorageService,
    buildSnapshotTree,
    readAndParse,
    readAndParseFromBlobs,
} from "@fluidframework/driver-utils";
import { CreateContainerError } from "@fluidframework/container-utils";
import {
    BlobTreeEntry,
    TreeTreeEntry,
} from "@fluidframework/protocol-base";
import {
    ConnectionState,
    IClientDetails,
    IDocumentMessage,
    IHelpMessage,
    IQuorum,
    ISequencedDocumentMessage,
    ISignalMessage,
    ISnapshotTree,
    ISummaryConfiguration,
    ISummaryContent,
    ISummaryTree,
    ITree,
    MessageType,
    IVersion,
} from "@fluidframework/protocol-definitions";
import {
    FlushMode,
    IAttachMessage,
    InboundAttachMessage,
    IFluidDataStoreContext,
    IFluidDataStoreRegistry,
    IFluidDataStoreChannel,
    IEnvelope,
    IInboundSignalMessage,
    ISignalEnvelop,
    NamedFluidDataStoreRegistryEntries,
    SchedulerType,
    ISummaryTreeWithStats,
    ISummaryStats,
    ISummarizeInternalResult,
    SummarizeInternalFn,
    CreateChildSummarizerNodeFn,
    CreateChildSummarizerNodeParam,
    CreateSummarizerNodeSource,
<<<<<<< HEAD
    ISummarizeResult,
=======
    IAgentScheduler,
    ITaskManager,
>>>>>>> 944fb369
} from "@fluidframework/runtime-definitions";
import {
    FluidSerializer,
    SummaryTracker,
    SummaryTreeBuilder,
    SummarizerNode,
    convertToSummaryTree,
    RequestParser,
    requestFluidObject,
} from "@fluidframework/runtime-utils";
import { v4 as uuid } from "uuid";
import {
    FluidDataStoreContext,
    LocalFluidDataStoreContext,
    RemotedFluidDataStoreContext,
<<<<<<< HEAD
    currentSnapshotFormatVersion,
    IFluidDataStoreAttributes,
} from "./dataStoreContext";
import { FluidHandleContext } from "./dataStoreHandleContext";
=======
    createAttributesBlob,
} from "./dataStoreContext";
import { ContainerFluidHandleContext } from "./containerHandleContext";
>>>>>>> 944fb369
import { FluidDataStoreRegistry } from "./dataStoreRegistry";
import { debug } from "./debug";
import { ISummarizerRuntime, Summarizer } from "./summarizer";
import { SummaryManager, summarizerClientType } from "./summaryManager";
import { analyzeTasks } from "./taskAnalyzer";
import { DeltaScheduler } from "./deltaScheduler";
import { ReportOpPerfTelemetry } from "./connectionTelemetry";
import { SummaryCollection } from "./summaryCollection";
import { PendingStateManager } from "./pendingStateManager";
import { pkgVersion } from "./packageVersion";
import { convertSnapshotToSummaryTree } from "./utils";

const chunksBlobName = ".chunks";

export enum ContainerMessageType {
    // An op to be delivered to store
    FluidDataStoreOp = "component",

    // Creates a new store
    Attach = "attach",

    // Chunked operation.
    ChunkedOp = "chunkedOp",
}

export interface IChunkedOp {
    chunkId: number;

    totalChunks: number;

    contents: string;

    originalType: MessageType | ContainerMessageType;
}

export interface ContainerRuntimeMessage {
    contents: any;
    type: ContainerMessageType;
}

export interface IPreviousState {
    summaryCollection?: SummaryCollection,
    reload?: boolean,

    // only one (or zero) of these will be defined. the summarizing Summarizer will resolve the deferred promise, and
    // the SummaryManager that spawned it will have that deferred's promise
    nextSummarizerP?: Promise<Summarizer>,
    nextSummarizerD?: Deferred<Summarizer>,
}

export interface IGeneratedSummaryData {
    readonly summaryStats: ISummaryStats;
    readonly generateDuration?: number;
}

export interface IUploadedSummaryData {
    readonly handle: string;
    readonly uploadDuration?: number;
}

export interface IUnsubmittedSummaryData extends Partial<IGeneratedSummaryData>, Partial<IUploadedSummaryData> {
    readonly referenceSequenceNumber: number;
    readonly submitted: false;
}

export interface ISubmittedSummaryData extends IGeneratedSummaryData, IUploadedSummaryData {
    readonly referenceSequenceNumber: number;
    readonly submitted: true;
    readonly clientSequenceNumber: number;
    readonly submitOpDuration?: number;
}

export type GenerateSummaryData = IUnsubmittedSummaryData | ISubmittedSummaryData;

// Consider idle 5s of no activity. And snapshot if a minute has gone by with no snapshot.
const IdleDetectionTime = 5000;

const DefaultSummaryConfiguration: ISummaryConfiguration = {
    idleTime: IdleDetectionTime,

    maxTime: IdleDetectionTime * 12,

    // Snapshot if 1000 ops received since last snapshot.
    maxOps: 1000,

    // Wait 10 minutes for summary ack
    maxAckWaitTime: 600000,
};

/**
 * Options for container runtime.
 */
export interface IContainerRuntimeOptions {
    // Flag that will generate summaries if connected to a service that supports them.
    // This defaults to true and must be explicitly set to false to disable.
    generateSummaries?: boolean;

    // Experimental flag that will execute tasks in web worker if connected to a service that supports them.
    enableWorker?: boolean;

    // Delay before first attempt to spawn summarizing container
    initialSummarizerDelayMs?: number;

    // Flag to enable summarizing with new SummarizerNode strategy.
    // Enabling this feature will allow components that fail to summarize to
    // try to still summarize based on previous successful summary + ops since.
    // Enabled by default.
    enableSummarizerNode?: boolean;
}

interface IRuntimeMessageMetadata {
    batch?: boolean;
}

export function isRuntimeMessage(message: ISequencedDocumentMessage): boolean {
    switch (message.type) {
        case ContainerMessageType.FluidDataStoreOp:
        case ContainerMessageType.ChunkedOp:
        case ContainerMessageType.Attach:
        case MessageType.Operation:
            return true;
        default:
            return false;
    }
}

export function unpackRuntimeMessage(message: ISequencedDocumentMessage) {
    if (message.type === MessageType.Operation) {
        // legacy op format?
        if (message.contents.address !== undefined && message.contents.type === undefined) {
            message.type = ContainerMessageType.FluidDataStoreOp;
        } else {
            // new format
            const innerContents = message.contents as ContainerRuntimeMessage;
            assert(innerContents.type !== undefined);
            message.type = innerContents.type;
            message.contents = innerContents.contents;
        }
        assert(isRuntimeMessage(message));
    } else {
        // Legacy format, but it's already "unpacked",
        // i.e. message.type is actually ContainerMessageType.
        // Nothing to do in such case.
    }
    return message;
}

export class ScheduleManager {
    private readonly deltaScheduler: DeltaScheduler;
    private pauseSequenceNumber: number | undefined;
    private pauseClientId: string | undefined;

    private paused = false;
    private localPaused = false;
    private batchClientId: string | undefined;

    constructor(
        private readonly deltaManager: IDeltaManager<ISequencedDocumentMessage, IDocumentMessage>,
        private readonly emitter: EventEmitter,
        private readonly logger: ITelemetryLogger,
    ) {
        this.deltaScheduler = new DeltaScheduler(
            this.deltaManager,
            ChildLogger.create(this.logger, "DeltaScheduler"),
        );

        // Listen for delta manager sends and add batch metadata to messages
        this.deltaManager.on("prepareSend", (messages: IDocumentMessage[]) => {
            if (messages.length === 0) {
                return;
            }

            // First message will have the batch flag set to true if doing a batched send
            const firstMessageMetadata = messages[0].metadata as IRuntimeMessageMetadata;
            if (!firstMessageMetadata || !firstMessageMetadata.batch) {
                return;
            }

            // If only length one then clear
            if (messages.length === 1) {
                delete messages[0].metadata;
                return;
            }

            // Set the batch flag to false on the last message to indicate the end of the send batch
            const lastMessage = messages[messages.length - 1];
            lastMessage.metadata = { ...lastMessage.metadata, ...{ batch: false } };
        });

        // Listen for updates and peek at the inbound
        this.deltaManager.inbound.on(
            "push",
            (message: ISequencedDocumentMessage) => {
                this.trackPending(message);
                this.updatePauseState(message.sequenceNumber);
            });

        const allPending = this.deltaManager.inbound.toArray();
        for (const pending of allPending) {
            this.trackPending(pending);
        }

        // Based on track pending update the pause state
        this.updatePauseState(this.deltaManager.lastSequenceNumber);
    }

    public beginOperation(message: ISequencedDocumentMessage) {
        if (this.batchClientId !== message.clientId) {
            // As a back stop for any bugs marking the end of a batch - if the client ID flipped, we
            // consider the previous batch over.
            if (this.batchClientId) {
                this.emitter.emit("batchEnd", "Did not receive real batchEnd message", undefined);
                this.deltaScheduler.batchEnd();

                this.logger.sendTelemetryEvent({
                    eventName: "BatchEndNotReceived",
                    clientId: this.batchClientId,
                    sequenceNumber: message.sequenceNumber,
                });
            }

            // This could be the beginning of a new batch or an individual message.
            this.emitter.emit("batchBegin", message);
            this.deltaScheduler.batchBegin();

            const batch = (message?.metadata as IRuntimeMessageMetadata)?.batch;
            if (batch) {
                this.batchClientId = message.clientId;
            } else {
                this.batchClientId = undefined;
            }
        }
    }

    public endOperation(error: any | undefined, message: ISequencedDocumentMessage) {
        if (error) {
            this.batchClientId = undefined;
            this.emitter.emit("batchEnd", error, message);
            this.deltaScheduler.batchEnd();
            return;
        }

        this.updatePauseState(message.sequenceNumber);

        const batch = (message?.metadata as IRuntimeMessageMetadata)?.batch;
        // If no batchClientId has been set then we're in an individual batch. Else, if we get
        // batch end metadata, this is end of the current batch.
        if (!this.batchClientId || batch === false) {
            this.batchClientId = undefined;
            this.emitter.emit("batchEnd", undefined, message);
            this.deltaScheduler.batchEnd();
            return;
        }
    }

    // eslint-disable-next-line @typescript-eslint/promise-function-async
    public pause(): Promise<void> {
        this.paused = true;
        return this.deltaManager.inbound.systemPause();
    }

    public resume() {
        this.paused = false;
        if (!this.localPaused) {
            this.deltaManager.inbound.systemResume();
        }
    }

    private setPaused(localPaused: boolean) {
        // Return early if no change in value
        if (this.localPaused === localPaused) {
            return;
        }

        this.localPaused = localPaused;
        if (localPaused || this.paused) {
            // eslint-disable-next-line @typescript-eslint/no-floating-promises
            this.deltaManager.inbound.systemPause();
        } else {
            this.deltaManager.inbound.systemResume();
        }
    }

    private updatePauseState(sequenceNumber: number) {
        // If the inbound queue is ever empty we pause it and wait for new events
        if (this.deltaManager.inbound.length === 0) {
            this.setPaused(true);
            return;
        }

        // If no message has caused the pause flag to be set, or the next message up is not the one we need to pause at
        // then we simply continue processing
        if (!this.pauseSequenceNumber || sequenceNumber + 1 < this.pauseSequenceNumber) {
            this.setPaused(false);
        } else {
            // Otherwise the next message requires us to pause
            this.setPaused(true);
        }
    }

    private trackPending(message: ISequencedDocumentMessage) {
        const metadata = message.metadata as IRuntimeMessageMetadata | undefined;

        // Protocol messages are never part of a runtime batch of messages
        if (!isRuntimeMessage(message)) {
            this.pauseSequenceNumber = undefined;
            this.pauseClientId = undefined;
            return;
        }

        const batchMetadata = metadata ? metadata.batch : undefined;

        // If the client ID changes then we can move the pause point. If it stayed the same then we need to check.
        if (this.pauseClientId === message.clientId) {
            if (batchMetadata !== undefined) {
                // If batchMetadata is not undefined then if it's true we've begun a new batch - if false we've ended
                // the previous one
                this.pauseSequenceNumber = batchMetadata ? message.sequenceNumber : undefined;
                this.pauseClientId = batchMetadata ? this.pauseClientId : undefined;
            }
        } else {
            // We check the batch flag for the new clientID - if true we pause otherwise we reset the tracking data
            this.pauseSequenceNumber = batchMetadata ? message.sequenceNumber : undefined;
            this.pauseClientId = batchMetadata ? message.clientId : undefined;
        }
    }
}

export const schedulerId = SchedulerType;

// Wraps the provided list of packages and augments with some system level services.
class ContainerRuntimeDataStoreRegistry extends FluidDataStoreRegistry {
    constructor(namedEntries: NamedFluidDataStoreRegistryEntries) {
        super([
            ...namedEntries,
            [schedulerId, Promise.resolve(new AgentSchedulerFactory())],
        ]);
    }
}

/**
 * Represents the runtime of the container. Contains helper functions/state of the container.
 * It will define the store level mappings.
 */
export class ContainerRuntime extends EventEmitter
    implements IContainerRuntime, IContainerRuntimeDirtyable, IRuntime, ISummarizerRuntime {
    public get IContainerRuntime() { return this; }
    public get IContainerRuntimeDirtyable() { return this; }
    public get IFluidRouter() { return this; }

    /**
     * Load the stores from a snapshot and returns the runtime.
     * @param context - Context of the container.
     * @param registry - Mapping to the stores.
     * @param requestHandlers - Request handlers for the container runtime
     * @param runtimeOptions - Additional options to be passed to the runtime
     */
    public static async load(
        context: IContainerContext,
        registryEntries: NamedFluidDataStoreRegistryEntries,
        requestHandler?: (request: IRequest, runtime: IContainerRuntime) => Promise<IResponse>,
        runtimeOptions?: IContainerRuntimeOptions,
        containerScope: IFluidObject = context.scope,
    ): Promise<ContainerRuntime> {
        // Back-compat: <= 0.18 loader
        if (context.deltaManager.lastSequenceNumber === undefined) {
            Object.defineProperty(context.deltaManager, "lastSequenceNumber", {
                get: () => (context.deltaManager as any).referenceSequenceNumber,
            });
        }

        const registry = new ContainerRuntimeDataStoreRegistry(registryEntries);

        const chunkId = context.baseSnapshot?.blobs[chunksBlobName];
        const chunks = context.baseSnapshot && chunkId ? context.storage ?
            await readAndParse<[string, string[]][]>(context.storage, chunkId) :
            readAndParseFromBlobs<[string, string[]][]>(context.baseSnapshot.blobs, chunkId) : [];

        const runtime = new ContainerRuntime(
            context,
            registry,
            chunks,
            runtimeOptions,
            containerScope,
            requestHandler);

        // Create all internal stores if not already existing on storage or loaded a detached
        // container from snapshot(ex. draft mode).
        if (!(context.existing || context.baseSnapshot)) {
            await runtime.createRootDataStore(schedulerId, schedulerId);
        }

        runtime.subscribeToLeadership();

        return runtime;
    }

    public get id(): string {
        return this.context.id;
    }

    public get parentBranch(): string | null {
        return this.context.parentBranch;
    }

    public get existing(): boolean {
        // eslint-disable-next-line @typescript-eslint/no-non-null-assertion
        return this.context.existing!;
    }

    public get options(): any {
        return this.context.options;
    }

    public get clientId(): string | undefined {
        return this.context.clientId;
    }

    public get clientDetails(): IClientDetails {
        return this.context.clientDetails;
    }

    public get blobManager(): IBlobManager {
        // eslint-disable-next-line @typescript-eslint/no-non-null-assertion
        return this.context.blobManager!;
    }

    public get deltaManager(): IDeltaManager<ISequencedDocumentMessage, IDocumentMessage> {
        return this.context.deltaManager;
    }

    public get storage(): IDocumentStorageService {
        // eslint-disable-next-line @typescript-eslint/no-non-null-assertion
        return this.context.storage!;
    }

    public get branch(): string {
        return this.context.branch;
    }

    public get snapshotFn(): (message: string) => Promise<void> {
        return this.context.snapshotFn;
    }

    public get reSubmitFn(): (type: ContainerMessageType, content: any, localOpMetadata: unknown) => void {
        // eslint-disable-next-line @typescript-eslint/unbound-method
        return this.reSubmit;
    }

    public get closeFn(): (error?: ICriticalContainerError) => void {
        return this.context.closeFn;
    }

    public get loader(): ILoader {
        return this.context.loader;
    }

    public get flushMode(): FlushMode {
        return this._flushMode;
    }

    public get scope(): IFluidObject {
        return this.containerScope;
    }

    public get IFluidDataStoreRegistry(): IFluidDataStoreRegistry {
        return this.registry;
    }

    public get attachState(): AttachState {
        if (this.context.attachState !== undefined) {
            return this.context.attachState;
        }
        // 0.21 back-compat isAttached
        return (this.context as any).isAttached() ? AttachState.Attached : AttachState.Detached;
    }

    public nextSummarizerP?: Promise<Summarizer>;
    public nextSummarizerD?: Deferred<Summarizer>;

    public readonly IFluidSerializer: IFluidSerializer = new FluidSerializer();

    public readonly IFluidHandleContext: IFluidHandleContext;

    // internal logger for ContainerRuntime
    private readonly _logger: ITelemetryLogger;
    // publicly visible logger, to be used by stores, summarize, etc.
    public readonly logger: ITelemetryLogger;
    public readonly previousState: IPreviousState;
    private readonly summaryManager: SummaryManager;
    private latestSummaryAck: ISummaryContext;
    // back-compat: summarizerNode - remove all summary trackers
    private readonly summaryTracker: SummaryTracker;

    private readonly summarizerNode: {
        readonly referenceSequenceNumber: number;
        readonly getCreateChildFn: (
            id: string,
            createParam: CreateChildSummarizerNodeParam,
        ) => CreateChildSummarizerNodeFn;
    } & ({ readonly enabled: true; readonly node: SummarizerNode } | { readonly enabled: false });
    private readonly notBoundContexts = new Set<string>();

    private tasks: string[] = [];

    // Back-compat: version decides between loading document and chaincode.
    private version: string | undefined;

    private _flushMode = FlushMode.Automatic;
    private needsFlush = false;
    private flushTrigger = false;

    // Always matched IAgentScheduler.leader property
    private _leader = false;

    private _connected: boolean;

    public get connected(): boolean {
        return this._connected;
    }

    public get leader(): boolean {
        return this._leader;
    }

    public get summarizerClientId(): string | undefined {
        return this.summaryManager.summarizer;
    }

    private get summaryConfiguration() {
        return this.context.serviceConfiguration
            ? { ...DefaultSummaryConfiguration, ...this.context.serviceConfiguration.summary }
            : DefaultSummaryConfiguration;
    }

    private _disposed = false;
    public get disposed() { return this._disposed; }

    // Stores tracked by the Domain
    private readonly pendingAttach = new Map<string, IAttachMessage>();
    private dirtyDocument = false;
    private readonly summarizer: Summarizer;
    private readonly deltaSender: IDeltaSender | undefined;
    private readonly scheduleManager: ScheduleManager;
    private readonly pendingStateManager: PendingStateManager;

    // Local copy of incomplete received chunks.
    private readonly chunkMap: Map<string, string[]>;

    // Attached and loaded context proxies
    private readonly contexts = new Map<string, FluidDataStoreContext>();
    // List of pending contexts (for the case where a client knows a store will exist and is waiting
    // on its creation). This is a superset of contexts.
    private readonly contextsDeferred = new Map<string, Deferred<FluidDataStoreContext>>();

    private constructor(
        private readonly context: IContainerContext,
        private readonly registry: IFluidDataStoreRegistry,
        chunks: [string, string[]][],
        private readonly runtimeOptions: IContainerRuntimeOptions = {
            generateSummaries: true,
            enableWorker: false,
        },
        private readonly containerScope: IFluidObject,
        private readonly requestHandler?: (request: IRequest, runtime: IContainerRuntime) => Promise<IResponse>,
    ) {
        super();

        this._connected = this.context.connected;
        this.chunkMap = new Map<string, string[]>(chunks);

        this.IFluidHandleContext = new ContainerFluidHandleContext("", this);

        this.logger = ChildLogger.create(context.logger, undefined, {
            runtimeVersion: pkgVersion,
        });

        this._logger = ChildLogger.create(this.logger, "ContainerRuntime");

        this.latestSummaryAck = {
            proposalHandle: undefined,
            ackHandle: this.context.getLoadedFromVersion()?.id,
        };
        this.summaryTracker = new SummaryTracker(
            "", // fullPath - the root is unnamed
            this.deltaManager.initialSequenceNumber, // referenceSequenceNumber - last acked summary ref seq number
            this.deltaManager.initialSequenceNumber, // latestSequenceNumber - latest sequence number seen
        );

        const loadedFromSequenceNumber = this.deltaManager.initialSequenceNumber;
        const isSummarizerClient = this.clientDetails.type === summarizerClientType;
        // Use runtimeOptions if provided, otherwise check localStorage, defaulting to true/enabled.
        const enableSummarizerNode = this.runtimeOptions.enableSummarizerNode
            ?? (typeof localStorage === "object" && localStorage?.fluidDisableSummarizerNode ? false : true);
        const summarizerNode = SummarizerNode.createRoot(
            this.logger,
            // Summarize function to call when summarize is called
            async (fullTree: boolean) => this.summarizeInternal(fullTree),
            // Latest change sequence number, no changes since summary applied yet
            loadedFromSequenceNumber,
            // Summary reference sequence number, undefined if no summary yet
            context.baseSnapshot ? loadedFromSequenceNumber : undefined,
            // Disable calls to summarize if not summarizer client, or if runtimeOption is disabled
            !isSummarizerClient || !enableSummarizerNode,
            {
                // Must set to false to prevent sending summary handle which would be pointing to
                // a summary with an older protocol state.
                canReuseHandle: false,
                // Must set to true to throw on any component failure that was too severe to be handled.
                // We also are not decoding the base summaries at the root.
                throwOnFailure: true,
            },
        );

        const getCreateChildFn = (id: string, createParam: CreateChildSummarizerNodeParam) =>
            (summarizeInternal: SummarizeInternalFn) =>
                summarizerNode.createChild(summarizeInternal, id, createParam);
        if (enableSummarizerNode) {
            this.summarizerNode = {
                enabled: true,
                node: summarizerNode,
                get referenceSequenceNumber() { return this.node.referenceSequenceNumber; },
                getCreateChildFn,
            };
        } else {
            this.summarizerNode = {
                enabled: false,
                get referenceSequenceNumber() { return summarizerNode.referenceSequenceNumber; },
                getCreateChildFn,
            };
        }

        // Extract stores stored inside the snapshot
        const fluidDataStores = new Map<string, ISnapshotTree | string>();

        // back-compat 0.24 baseSnapshotCouldBeNull
        if (context.baseSnapshot !== undefined && context.baseSnapshot !== null) {
            const baseSnapshot = context.baseSnapshot;
            Object.keys(baseSnapshot.trees).forEach((value) => {
                if (value !== ".protocol" && value !== ".logTail" && value !== ".serviceProtocol") {
                    const tree = baseSnapshot.trees[value];
                    fluidDataStores.set(value, tree);
                }
            });
        }

        // Create a context for each of them
        for (const [key, value] of fluidDataStores) {
            let dataStoreContext: FluidDataStoreContext;
            // If it is loaded from a snapshot but in detached state, then create a local component.
            if (this.attachState === AttachState.Detached) {
                let pkgFromSnapshot: string[];
                // back-compat 0.24 baseSnapshotCouldBeNull
                if (context.baseSnapshot === null || context.baseSnapshot === undefined) {
                    throw new Error("Snapshot should be there to load from!!");
                }
                const snapshotTree = value as ISnapshotTree;
                // Need to rip through snapshot.
                const { pkg, snapshotFormatVersion } = readAndParseFromBlobs<IFluidDataStoreAttributes>(
                    snapshotTree.blobs,
                    snapshotTree.blobs[".component"]);
                // Use the snapshotFormatVersion to determine how the pkg is encoded in the snapshot.
                // For snapshotFormatVersion = "0.1", pkg is jsonified, otherwise it is just a string.
                if (snapshotFormatVersion === currentSnapshotFormatVersion) {
                    pkgFromSnapshot = JSON.parse(pkg) as string[];
                } else {
                    throw new Error(`Invalid snapshot format version ${snapshotFormatVersion}`);
                }
                dataStoreContext = new LocalFluidDataStoreContext(
                    key,
                    pkgFromSnapshot,
                    this,
                    this.storage,
                    this.containerScope,
                    this.summaryTracker.createOrGetChild(key, this.deltaManager.lastSequenceNumber),
                    this.summarizerNode.getCreateChildFn(key, { type: CreateSummarizerNodeSource.FromSummary }),
                    (cr: IFluidDataStoreChannel) => this.bindFluidDataStore(cr),
                    snapshotTree);
            } else {
                dataStoreContext = new RemotedFluidDataStoreContext(
                    key,
                    typeof value === "string" ? value : Promise.resolve(value),
                    this,
                    this.storage,
                    this.containerScope,
                    this.summaryTracker.createOrGetChild(key, this.summaryTracker.referenceSequenceNumber),
                    this.summarizerNode.getCreateChildFn(key, { type: CreateSummarizerNodeSource.FromSummary }));
            }
            this.setNewContext(key, dataStoreContext);
        }

        this.scheduleManager = new ScheduleManager(
            context.deltaManager,
            this,
            ChildLogger.create(this.logger, "ScheduleManager"),
        );

        this.deltaSender = this.deltaManager;

        this.pendingStateManager = new PendingStateManager(this);

        this.context.quorum.on("removeMember", (clientId: string) => {
            this.clearPartialChunks(clientId);
        });

        if (this.context.previousRuntimeState === undefined || this.context.previousRuntimeState.state === undefined) {
            this.previousState = {};
        } else {
            this.previousState = this.context.previousRuntimeState.state as IPreviousState;
        }

        // We always create the summarizer in the case that we are asked to generate summaries. But this may
        // want to be on demand instead.
        // Don't use optimizations when generating summaries with a document loaded using snapshots.
        // This will ensure we correctly convert old documents.
        this.summarizer = new Summarizer(
            "/_summarizer",
            this,
            () => this.summaryConfiguration,
            async (full: boolean, safe: boolean) => this.generateSummary(full, safe),
            async (propHandle, ackHandle, refSeq) => this.refreshLatestSummaryAck(propHandle, ackHandle, refSeq),
            this.IFluidHandleContext,
            this.previousState.summaryCollection);

        // Create the SummaryManager and mark the initial state
        this.summaryManager = new SummaryManager(
            context,
            this.runtimeOptions.generateSummaries !== false,
            !!this.runtimeOptions.enableWorker,
            this.logger,
            (summarizer) => { this.nextSummarizerP = summarizer; },
            this.previousState.nextSummarizerP,
            !!this.previousState.reload,
            this.runtimeOptions.initialSummarizerDelayMs);

        if (this.connected) {
            // eslint-disable-next-line @typescript-eslint/no-non-null-assertion
            this.summaryManager.setConnected(this.context.clientId!);
        }

        this.deltaManager.on("readonly", (readonly: boolean) => {
            // we accumulate ops while being in read-only state.
            // once user gets write permissions and we have active connection, flush all pending ops.
            assert(readonly === this.deltaManager.readonly, "inconsistent readonly property/event state");

            // We need to be very careful with when we (re)send pending ops, to ensure that we only send ops
            // when we either never send an op, or attempted to send it but we know for sure it was not
            // sequenced by server and will never be sequenced (i.e. was lost)
            // For loss of connection, we wait for our own "join" op and use it a a barrier to know all the
            // ops that maid it from previous connection, before switching clientId and raising "connected" event
            // But with read-only permissions, if we transition between read-only and r/w states while on same
            // connection, then we have no good signal to tell us when it's safe to send ops we accumulated while
            // being in read-only state.
            // For that reason, we support getting to read-only state only when disconnected. This ensures that we
            // can reply on same safety mechanism and resend ops only when we establish new connection.
            // This is applicable for read-only permissions (event is raised before connection is properly registered),
            // but it's an extra requirement for Container.forceReadonly() API
            assert(!readonly || !this.connected, "Unsafe to transition to read-only state!");

            if (this.canSendOps()) {
                this.pendingStateManager.replayPendingStates();
            }
        });

        ReportOpPerfTelemetry(this.context.clientId, this.deltaManager, this.logger);
    }

    public dispose(): void {
        if (this._disposed) {
            return;
        }
        this._disposed = true;

        this.summaryManager.dispose();
        this.summarizer.dispose();

        // close/stop all store contexts
        for (const [fluidDataStoreId, contextD] of this.contextsDeferred) {
            contextD.promise.then((context) => {
                context.dispose();
            }).catch((contextError) => {
                this._logger.sendErrorEvent({
                    eventName: "FluidDataStoreContextDisposeError",
                    fluidDataStoreId,
                },
                    contextError);
            });
        }

        this.emit("dispose");
        this.removeAllListeners();
    }

    public get IFluidTokenProvider() {
        if (this.options && this.options.intelligence) {
            // eslint-disable-next-line @typescript-eslint/consistent-type-assertions
            return {
                intelligence: this.options.intelligence,
            } as IFluidTokenProvider;
        }
        return undefined;
    }

    public get IFluidConfiguration() {
        return this.context.configuration;
    }

    /**
     * Notifies this object about the request made to the container.
     * @param request - Request made to the handler.
     */
    public async request(request: IRequest): Promise<IResponse> {
        if (request.url === "_summarizer" || request.url === "/_summarizer") {
            return {
                status: 200,
                mimeType: "fluid/object",
                value: this.summarizer,
            };
        }
        if (this.requestHandler !== undefined) {
            return this.requestHandler(request, this);
        }

        return {
            status: 404,
            mimeType: "text/plain",
            value: "resource not found",
        };
    }

    /**
     * Resolves URI representing handle
     * @param request - Request made to the handler.
     */
    public async resolveHandle(request: IRequest): Promise<IResponse> {
        const requestParser = new RequestParser(request);

        if (requestParser.pathParts.length > 0) {
            const wait =
                typeof request.headers?.wait === "boolean" ? request.headers.wait : undefined;

            const component = await this.getDataStore(requestParser.pathParts[0], wait);
            const subRequest = requestParser.createSubRequest(1);
            if (subRequest !== undefined) {
                return component.IFluidRouter.request(subRequest);
            } else {
                return {
                    status: 200,
                    mimeType: "fluid/object",
                    value: component,
                };
            }
        }

        return {
            status: 404,
            mimeType: "text/plain",
            value: "resource not found",
        };
    }

    /**
     * Notifies this object to take the snapshot of the container.
     * @param tagMessage - Message to supply to storage service for writing the snapshot.
     */
    public async snapshot(tagMessage: string, fullTree: boolean = false): Promise<ITree> {
        // Iterate over each store and ask it to snapshot
        const fluidDataStoreSnapshotsP = Array.from(this.contexts).map(async ([fluidDataStoreId, value]) => {
            const snapshot = await value.snapshot(fullTree);

            // If ID exists then previous commit is still valid
            return {
                fluidDataStoreId,
                snapshot,
            };
        });

        const root: ITree = { entries: [], id: null };

        // Add in module references to the store snapshots
        const fluidDataStoreSnapshots = await Promise.all(fluidDataStoreSnapshotsP);

        // Sort for better diffing of snapshots (in replay tool, used to find bugs in snapshotting logic)
        if (fullTree) {
            fluidDataStoreSnapshots.sort((a, b) => a.fluidDataStoreId.localeCompare(b.fluidDataStoreId));
        }

        for (const fluidDataStoreSnapshot of fluidDataStoreSnapshots) {
            root.entries.push(new TreeTreeEntry(
                fluidDataStoreSnapshot.fluidDataStoreId,
                fluidDataStoreSnapshot.snapshot,
            ));
        }

        if (this.chunkMap.size > 0) {
            root.entries.push(new BlobTreeEntry(chunksBlobName, JSON.stringify([...this.chunkMap])));
        }

        return root;
    }

    protected serializeContainerBlobs(summaryTreeBuilder: SummaryTreeBuilder) {
        if (this.chunkMap.size > 0) {
            const content = JSON.stringify([...this.chunkMap]);
            summaryTreeBuilder.addBlob(chunksBlobName, content);
        }
    }

    public async requestSnapshot(tagMessage: string): Promise<void> {
        return this.context.requestSnapshot(tagMessage);
    }

    public async stop(): Promise<IRuntimeState> {
        this.verifyNotClosed();

        const snapshot = await this.snapshot("", true);
        const state: IPreviousState = {
            reload: true,
            summaryCollection: this.summarizer.summaryCollection,
            nextSummarizerP: this.nextSummarizerP,
            nextSummarizerD: this.nextSummarizerD,
        };

        this.dispose();

        return { snapshot, state };
    }

    // Back-compat: <= 0.17
    public changeConnectionState(state: ConnectionState, clientId?: string) {
        if (state !== ConnectionState.Connecting) {
            this.setConnectionState(state === ConnectionState.Connected, clientId);
        }
    }

    public setConnectionState(connected: boolean, clientId?: string) {
        this.verifyNotClosed();

        // There might be no change of state due to Container calling this API after loading runtime.
        const changeOfState = this._connected !== connected;
        this._connected = connected;

        if (connected) {
            // Once we are connected, all acks are accounted.
            // If there are any pending ops, DDSs will resubmit them right away (below) and
            // we will switch back to dirty state in such case.
            this.updateDocumentDirtyState(false);
        }

        if (changeOfState && this.canSendOps()) {
            this.pendingStateManager.replayPendingStates();
        }

        for (const [fluidDataStore, context] of this.contexts) {
            try {
                context.setConnectionState(connected, clientId);
            } catch (error) {
                this._logger.sendErrorEvent({
                    eventName: "ChangeConnectionStateError",
                    clientId,
                    fluidDataStore,
                }, error);
            }
        }

        raiseConnectedEvent(this._logger, this, connected, clientId);

        if (connected) {
            assert(clientId);
            this.summaryManager.setConnected(clientId);
        } else {
            this.summaryManager.setDisconnected();
        }
    }

    public process(messageArg: ISequencedDocumentMessage, local: boolean) {
        this.verifyNotClosed();

        // If it's not message for runtime, bail out right away.
        if (!isRuntimeMessage(messageArg)) {
            return;
        }

        // Do shallow copy of message, as methods below will modify it.
        // There might be multiple container instances receiving same message
        // We do not need to make deep copy, as each layer will just replace message.content itself,
        // but would not modify contents details
        let message = { ...messageArg };

        let error: any | undefined;

        // Surround the actual processing of the operation with messages to the schedule manager indicating
        // the beginning and end. This allows it to emit appropriate events and/or pause the processing of new
        // messages once a batch has been fully processed.
        this.scheduleManager.beginOperation(message);

        try {
            message = unpackRuntimeMessage(message);

            // Chunk processing must come first given that we will transform the message to the unchunked version
            // once all pieces are available
            message = this.processRemoteChunkedMessage(message);

            let localMessageMetadata: unknown;
            if (local) {
                // Call the PendingStateManager to process local messages.
                // Do not process local chunked ops until all pieces are available.
                if (message.type !== ContainerMessageType.ChunkedOp) {
                    localMessageMetadata = this.pendingStateManager.processPendingLocalMessage(message);
                }

                // If there are no more pending messages after processing a local message,
                // the document is no longer dirty.
                if (!this.pendingStateManager.hasPendingMessages()) {
                    this.updateDocumentDirtyState(false);
                }
            }

            switch (message.type) {
                case ContainerMessageType.Attach:
                    this.processAttachMessage(message, local, localMessageMetadata);
                    break;
                case ContainerMessageType.FluidDataStoreOp:
                    this.processFluidDataStoreOp(message, local, localMessageMetadata);
                    break;
                default:
            }

            this.emit("op", message);
        } catch (e) {
            error = e;
            throw e;
        } finally {
            this.scheduleManager.endOperation(error, message);
        }
    }

    public processSignal(message: ISignalMessage, local: boolean) {
        const envelope = message.content as ISignalEnvelop;
        const transformed: IInboundSignalMessage = {
            clientId: message.clientId,
            content: envelope.contents.content,
            type: envelope.contents.type,
        };

        if (envelope.address === undefined) {
            // No address indicates a container signal message.
            this.emit("signal", transformed, local);
            return;
        }

        const context = this.contexts.get(envelope.address);
        if (!context) {
            // Attach message may not have been processed yet
            assert(!local);
            this._logger.sendTelemetryEvent({
                eventName: "SignalFluidDataStoreNotFound",
                fluidDataStoreId: envelope.address,
            });
            return;
        }

        context.processSignal(transformed, local);
    }

    public async getRootDataStore(id: string, wait = true): Promise<IFluidRouter> {
        return this.getDataStore(id, wait);
    }

    protected async getDataStore(id: string, wait = true): Promise<IFluidRouter> {
        // Ensure deferred if it doesn't exist which will resolve once the process ID arrives
        const deferredContext = this.ensureContextDeferred(id);

        if (!wait && !deferredContext.isCompleted) {
            return Promise.reject(`Process ${id} does not exist`);
        }

        const context = await deferredContext.promise;
        return context.realize();
    }

    public notifyDataStoreInstantiated(context: IFluidDataStoreContext) {
        const fluidDataStorePkgName = context.packagePath[context.packagePath.length - 1];
        const registryPath =
            `/${context.packagePath.slice(0, context.packagePath.length - 1).join("/")}`;
        this.emit("fluidDataStoreInstantiated", fluidDataStorePkgName, registryPath, !context.existing);
    }

    public setFlushMode(mode: FlushMode): void {
        if (mode === this._flushMode) {
            return;
        }

        // If switching to manual mode add a warning trace indicating the underlying loader does not support
        // this feature yet. Can remove in 0.9.
        if (!this.deltaSender && mode === FlushMode.Manual) {
            debug("DeltaManager does not yet support flush modes");
            return;
        }

        // Flush any pending batches if switching back to automatic
        if (mode === FlushMode.Automatic) {
            this.flush();
        }

        this._flushMode = mode;

        // Let the PendingStateManager know that FlushMode has been updated.
        this.pendingStateManager.onFlushModeUpdated(mode);
    }

    public flush(): void {
        if (!this.deltaSender) {
            debug("DeltaManager does not yet support flush modes");
            return;
        }

        // Let the PendingStateManager know that there was an attempt to flush messages.
        // Note that this should happen before the `this.needsFlush` check below because in the scenario where we are
        // not connected, `this.needsFlush` will be false but the PendingStateManager might have pending messages and
        // hence needs to track this.
        this.pendingStateManager.onFlush();

        // If flush has already been called then exit early
        if (!this.needsFlush) {
            return;
        }

        this.needsFlush = false;
        return this.deltaSender.flush();
    }

    public orderSequentially(callback: () => void): void {
        // If flush mode is already manual we are either
        // nested in another orderSequentially, or
        // the app is flushing manually, in which
        // case this invocation doesn't own
        // flushing.
        if (this.flushMode === FlushMode.Manual) {
            callback();
        } else {
            const savedFlushMode = this.flushMode;

            this.setFlushMode(FlushMode.Manual);

            try {
                callback();
            } finally {
                this.flush();
                this.setFlushMode(savedFlushMode);
            }
        }
    }

    public async createDataStore(pkg: string | string[]): Promise<IFluidRouter> {
        return this._createFluidDataStoreContext(Array.isArray(pkg) ? pkg : [pkg]).realize();
    }

    public async createRootDataStore(pkg: string | string[], rootDataStoreId: string): Promise<IFluidRouter> {
        const context = this._createFluidDataStoreContext(Array.isArray(pkg) ? pkg : [pkg], rootDataStoreId);
        const fluidDataStore = await context.realize();
        fluidDataStore.bindToContext();
        return fluidDataStore;
    }

    private canSendOps() {
        return this.connected && !this.deltaManager.readonly;
    }

    private _createFluidDataStoreContext(pkg: string[], id = uuid()) {
        this.verifyNotClosed();

        assert(!this.contexts.has(id), "Creating store with existing ID");
        this.notBoundContexts.add(id);
        const context = new LocalFluidDataStoreContext(
            id,
            pkg,
            this,
            this.storage,
            this.containerScope,
            this.summaryTracker.createOrGetChild(id, this.deltaManager.lastSequenceNumber),
            this.summarizerNode.getCreateChildFn(id, { type: CreateSummarizerNodeSource.Local }),
            (cr: IFluidDataStoreChannel) => this.bindFluidDataStore(cr),
            undefined,
        );

        const deferred = new Deferred<FluidDataStoreContext>();
        this.contextsDeferred.set(id, deferred);
        this.contexts.set(id, context);

        return context;
    }

    public async createDataStoreWithRealizationFn(
        pkg: string[],
        realizationFn?: (context: IFluidDataStoreContext) => void,
    ): Promise<IFluidDataStoreChannel> {
        this.verifyNotClosed();
        const id: string = uuid();
        this.notBoundContexts.add(id);
        const context = new LocalFluidDataStoreContext(
            id,
            pkg,
            this,
            this.storage,
            this.containerScope,
            this.summaryTracker.createOrGetChild(id, this.deltaManager.lastSequenceNumber),
            this.summarizerNode.getCreateChildFn(id, { type: CreateSummarizerNodeSource.Local }),
            (cr: IFluidDataStoreChannel) => this.bindFluidDataStore(cr),
            undefined,
        );

        const deferred = new Deferred<FluidDataStoreContext>();
        this.contextsDeferred.set(id, deferred);
        this.contexts.set(id, context);

        if (realizationFn) {
            return context.realizeWithFn(realizationFn);
        } else {
            return context.realize();
        }
    }

    public getQuorum(): IQuorum {
        return this.context.quorum;
    }

    public getAudience(): IAudience {
        // eslint-disable-next-line @typescript-eslint/no-non-null-assertion
        return this.context.audience!;
    }

    public raiseContainerWarning(warning: ContainerWarning) {
        this.context.raiseContainerWarning(warning);
    }

    /**
     * Notifies this object to register tasks to be performed.
     * @param tasks - List of tasks.
     * @param version - Version of the fluid package.
     */
    public registerTasks(tasks: string[], version?: string) {
        this.verifyNotClosed();
        this.tasks = tasks;
        this.version = version;
        if (this.leader) {
            this.runTaskAnalyzer();
        }
    }

    public on(event: string | symbol, listener: (...args: any[]) => void): this {
        return super.on(event, listener);
    }

    /**
     * Returns true of document is dirty, i.e. there are some pending local changes that
     * either were not sent out to delta stream or were not yet acknowledged.
     */
    public isDocumentDirty(): boolean {
        return this.dirtyDocument;
    }

    /**
     * Will return true for any message that affect the dirty state of this document
     * This function can be used to filter out any runtime operations that should not be affecting whether or not
     * the IFluidDataStoreRuntime.isDocumentDirty call returns true/false
     * @param type - The type of ContainerRuntime message that is being checked
     * @param contents - The contents of the message that is being verified
     */
    public isMessageDirtyable(message: ISequencedDocumentMessage) {
        assert(
            isRuntimeMessage(message) === true,
            "Message passed for dirtyable check should be a container runtime message",
        );
        return this.isContainerMessageDirtyable(message.type as ContainerMessageType, message.contents);
    }

    private isContainerMessageDirtyable(type: ContainerMessageType, contents: any) {
        if (type === ContainerMessageType.Attach) {
            const attachMessage = contents as InboundAttachMessage;
            if (attachMessage.id === schedulerId) {
                return false;
            }
        } else if (type === ContainerMessageType.FluidDataStoreOp) {
            const envelope = contents as IEnvelope;
            if (envelope.address === schedulerId) {
                return false;
            }
        }
        return true;
    }

    /**
     * Submits the signal to be sent to other clients.
     * @param type - Type of the signal.
     * @param content - Content of the signal.
     */
    public submitSignal(type: string, content: any) {
        this.verifyNotClosed();
        const envelope: ISignalEnvelop = { address: undefined, contents: { type, content } };
        return this.context.submitSignalFn(envelope);
    }

    public submitDataStoreSignal(address: string, type: string, content: any) {
        const envelope: ISignalEnvelop = { address, contents: { type, content } };
        return this.context.submitSignalFn(envelope);
    }

    /**
     * Returns a summary of the runtime at the current sequence number.
     */
    private async summarize(fullTree = false): Promise<ISummaryTreeWithStats> {
        return this.summarizerNode.enabled
            ? await this.summarizerNode.node.summarize(fullTree) as ISummaryTreeWithStats
            : await this.summarizeInternal(fullTree ?? false) as ISummaryTreeWithStats;
    }

    private async summarizeInternal(fullTree: boolean): Promise<ISummarizeInternalResult> {
        const builder = new SummaryTreeBuilder();

        // Iterate over each store and ask it to snapshot
        await Promise.all(Array.from(this.contexts)
            .filter(([_, value]) => {
                // Summarizer works only with clients with no local changes!
                assert(value.attachState !== AttachState.Attaching);
                return value.attachState === AttachState.Attached;
            }).map(async ([key, value]) => {
                const componentSummary = this.summarizerNode.enabled
                    ? await value.summarize(fullTree)
                    : convertToSummaryTree(await value.snapshot(fullTree), fullTree);
                builder.addWithStats(key, componentSummary);
            }));

        this.serializeContainerBlobs(builder);
        const summary = builder.getSummaryTree();
        return { ...summary, id: "" };
    }

    private processAttachMessage(message: ISequencedDocumentMessage, local: boolean, localMessageMetadata: unknown) {
        const attachMessage = message.contents as InboundAttachMessage;
        // The local object has already been attached
        if (local) {
            assert(this.pendingAttach.has(attachMessage.id));
            this.contexts.get(attachMessage.id)?.emit("attached");
            this.pendingAttach.delete(attachMessage.id);
            return;
        }

        const flatBlobs = new Map<string, string>();
        let flatBlobsP = Promise.resolve(flatBlobs);
        let snapshotTreeP: Promise<ISnapshotTree> | null = null;
        if (attachMessage.snapshot) {
            snapshotTreeP = buildSnapshotTree(attachMessage.snapshot.entries, flatBlobs);
            // flatBlobs' validity is contingent on snapshotTreeP's resolution
            flatBlobsP = snapshotTreeP.then((snapshotTree) => { return flatBlobs; });
        }

        // Include the type of attach message which is the pkg of the store to be
        // used by RemotedFluidDataStoreContext in case it is not in the snapshot.
        const pkg = [attachMessage.type];
        const remotedFluidDataStoreContext = new RemotedFluidDataStoreContext(
            attachMessage.id,
            snapshotTreeP,
            this,
            new BlobCacheStorageService(this.storage, flatBlobsP),
            this.containerScope,
            this.summaryTracker.createOrGetChild(attachMessage.id, message.sequenceNumber),
            this.summarizerNode.getCreateChildFn(
                attachMessage.id,
                {
                    type: CreateSummarizerNodeSource.FromAttach,
                    sequenceNumber: message.sequenceNumber,
                    snapshot: attachMessage.snapshot ?? {
                        id: null,
                        entries: [createAttributesBlob(pkg)],
                    },
                }),
            pkg);

        // If a non-local operation then go and create the object, otherwise mark it as officially attached.
        assert(!this.contexts.has(attachMessage.id), "Store attached with existing ID");

        // Resolve pending gets and store off any new ones
        this.setNewContext(attachMessage.id, remotedFluidDataStoreContext);

        // Equivalent of nextTick() - Prefetch once all current ops have completed
        // eslint-disable-next-line @typescript-eslint/no-floating-promises
        Promise.resolve().then(async () => remotedFluidDataStoreContext.realize());
    }

    private processFluidDataStoreOp(message: ISequencedDocumentMessage, local: boolean, localMessageMetadata: unknown) {
        const envelope = message.contents as IEnvelope;
        const transformed = { ...message, contents: envelope.contents };
        const context = this.getContext(envelope.address);
        context.process(transformed, local, localMessageMetadata);
    }

    private bindFluidDataStore(fluidDataStoreRuntime: IFluidDataStoreChannel): void {
        this.verifyNotClosed();
        assert(this.notBoundContexts.has(fluidDataStoreRuntime.id),
            "Store to be bound should be in not bounded set");
        this.notBoundContexts.delete(fluidDataStoreRuntime.id);
        const context = this.getContext(fluidDataStoreRuntime.id) as LocalFluidDataStoreContext;
        // If the container is detached, we don't need to send OP or add to pending attach because
        // we will summarize it while uploading the create new summary and make it known to other
        // clients but we do need to submit op if container forced us to do so.
        if (this.attachState !== AttachState.Detached) {
            context.emit("attaching");
            const message = context.generateAttachMessage();

            this.pendingAttach.set(fluidDataStoreRuntime.id, message);
            this.submit(ContainerMessageType.Attach, message);
        }

        // Resolve the deferred so other local stores can access it.
        const deferred = this.getContextDeferred(fluidDataStoreRuntime.id);
        deferred.resolve(context);
    }

    private ensureContextDeferred(id: string): Deferred<FluidDataStoreContext> {
        const deferred = this.contextsDeferred.get(id);
        if (deferred) { return deferred; }
        const newDeferred = new Deferred<FluidDataStoreContext>();
        this.contextsDeferred.set(id, newDeferred);
        return newDeferred;
    }

    private getContextDeferred(id: string): Deferred<FluidDataStoreContext> {
        // eslint-disable-next-line @typescript-eslint/no-non-null-assertion
        const deferred = this.contextsDeferred.get(id)!;
        assert(deferred);
        return deferred;
    }

    private setNewContext(id: string, context?: FluidDataStoreContext) {
        assert(context);
        assert(!this.contexts.has(id));
        this.contexts.set(id, context);
        const deferred = this.ensureContextDeferred(id);
        deferred.resolve(context);
    }

    private getContext(id: string): FluidDataStoreContext {
        // eslint-disable-next-line @typescript-eslint/no-non-null-assertion
        const context = this.contexts.get(id)!;
        assert(context);
        return context;
    }

    public setAttachState(attachState: AttachState.Attaching | AttachState.Attached): void {
        let eventName: string;
        if (attachState === AttachState.Attaching) {
            assert(this.attachState === AttachState.Attaching,
                "Container Context should already be in attaching state");
            eventName = "attaching";
        } else {
            assert(this.attachState === AttachState.Attached, "Container Context should already be in attached state");
            eventName = "attached";
        }
        for (const context of this.contexts.values()) {
            // Fire only for bounded stores.
            if (!this.notBoundContexts.has(context.id)) {
                context.emit(eventName);
            }
        }
    }

    public createSummary(): ISummaryTree {
        const builder = new SummaryTreeBuilder();

        // Attaching graph of some stores can cause other stores to get bound too.
        // So keep taking summary until no new stores get bound.
        let notBoundContextsLength: number;
        do {
            const builderTree = builder.summary.tree;
            notBoundContextsLength = this.notBoundContexts.size;
            // Iterate over each component and ask it to snapshot
            Array.from(this.contexts)
                .filter(([key, _]) =>
                    // Take summary of bounded components only and make sure we haven't summarized them already.
                    !(this.notBoundContexts.has(key) || builderTree[key]),
                )
                .map(([key, value]) => {
                    if (value.isLoaded) {
                        const snapshot = value.generateAttachMessage().snapshot;
                        const treeWithStats = convertToSummaryTree(snapshot, true);
                        builder.addWithStats(key, treeWithStats);
                    } else {
                        // If this component is not yet loaded, then there should be no changes in the snapshot from
                        // which it was created as it is detached container. So just use the previous snapshot.
                        assert(this.context.baseSnapshot,
                            "BaseSnapshot should be there as detached container loaded from snapshot");
                        const summary: ISummarizeResult = {
                            summary: convertSnapshotToSummaryTree(this.context.baseSnapshot.trees[key]),
                            // No need to build stats, because we don't need them anyway here.
                            stats: {
                                treeNodeCount: 0,
                                blobNodeCount: 0,
                                handleNodeCount: 0,
                                totalBlobSize: 0,
                            },
                        };
                        builder.addWithStats(key, summary);
                    }
                });
        } while (notBoundContextsLength !== this.notBoundContexts.size);

        this.serializeContainerBlobs(builder);

        return builder.summary;
    }

    public async getAbsoluteUrl(relativeUrl: string): Promise<string | undefined> {
        if (this.context.getAbsoluteUrl === undefined) {
            throw new Error("Driver does not implement getAbsoluteUrl");
        }
        if (this.attachState !== AttachState.Attached) {
            return undefined;
        }
        return this.context.getAbsoluteUrl(relativeUrl);
    }

    private async generateSummary(
        fullTree: boolean = false,
        safe: boolean = false,
    ): Promise<GenerateSummaryData | undefined> {
        const summaryRefSeqNum = this.deltaManager.lastSequenceNumber;
        const message =
            `Summary @${summaryRefSeqNum}:${this.deltaManager.minimumSequenceNumber}`;

        // TODO: Issue-2171 Support for Branch Snapshots
        if (this.parentBranch) {
            this._logger.sendTelemetryEvent({
                eventName: "SkipGenerateSummaryParentBranch",
                parentBranch: this.parentBranch,
            });
            return;
        }

        if (this.summarizerNode.enabled) {
            this.summarizerNode.node.startSummary(summaryRefSeqNum);
        }
        try {
            await this.scheduleManager.pause();

            const attemptData: IUnsubmittedSummaryData = {
                referenceSequenceNumber: summaryRefSeqNum,
                submitted: false,
            };

            if (!this.connected) {
                // If summarizer loses connection it will never reconnect
                return attemptData;
            }

            const trace = Trace.start();
            const treeWithStats = await this.summarize(fullTree || safe);

            const generateData: IGeneratedSummaryData = {
                summaryStats: treeWithStats.stats,
                generateDuration: trace.trace().duration,
            };

            if (!this.connected) {
                return { ...attemptData, ...generateData };
            }

            const handle = await this.storage.uploadSummaryWithContext(
                treeWithStats.summary,
                this.latestSummaryAck);

            // safe mode refreshes the latest summary ack
            if (safe) {
                const version = await this.getVersionFromStorage(this.id);
                await this.refreshLatestSummaryAck(
                    undefined,
                    version.id,
                    this.summaryTracker.referenceSequenceNumber,
                    version,
                );
            }

            // eslint-disable-next-line @typescript-eslint/no-non-null-assertion
            const parent = this.latestSummaryAck.ackHandle!;
            const summaryMessage: ISummaryContent = {
                handle,
                head: parent,
                message,
                parents: parent ? [parent] : [],
            };
            const uploadData: IUploadedSummaryData = {
                handle,
                uploadDuration: trace.trace().duration,
            };

            if (!this.connected) {
                return { ...attemptData, ...generateData, ...uploadData };
            }

            const clientSequenceNumber =
                this.submitSystemMessage(MessageType.Summarize, summaryMessage);

            if (this.summarizerNode.enabled) {
                this.summarizerNode.node.completeSummary(handle);
            }

            return {
                ...attemptData,
                ...generateData,
                ...uploadData,
                submitted: true,
                clientSequenceNumber,
                submitOpDuration: trace.trace().duration,
            };
        } finally {
            // Cleanup wip summary in case of failure
            if (this.summarizerNode.enabled) {
                this.summarizerNode.node.clearSummary();
            }
            // Restart the delta manager
            this.scheduleManager.resume();
        }
    }

    private processRemoteChunkedMessage(message: ISequencedDocumentMessage) {
        if (message.type !== ContainerMessageType.ChunkedOp) {
            return message;
        }

        const clientId = message.clientId;
        const chunkedContent = message.contents as IChunkedOp;
        this.addChunk(clientId, chunkedContent);
        if (chunkedContent.chunkId === chunkedContent.totalChunks) {
            const newMessage = { ...message };
            // eslint-disable-next-line @typescript-eslint/no-non-null-assertion
            const serializedContent = this.chunkMap.get(clientId)!.join("");
            newMessage.contents = JSON.parse(serializedContent);
            newMessage.type = chunkedContent.originalType;
            this.clearPartialChunks(clientId);
            return newMessage;
        }
        return message;
    }

    private addChunk(clientId: string, chunkedContent: IChunkedOp) {
        let map = this.chunkMap.get(clientId);
        if (map === undefined) {
            map = [];
            this.chunkMap.set(clientId, map);
        }
        assert(chunkedContent.chunkId === map.length + 1); // 1-based indexing
        map.push(chunkedContent.contents);
    }

    private clearPartialChunks(clientId: string) {
        if (this.chunkMap.has(clientId)) {
            this.chunkMap.delete(clientId);
        }
    }

    private updateDocumentDirtyState(dirty: boolean) {
        if (this.dirtyDocument === dirty) {
            return;
        }

        this.dirtyDocument = dirty;
        this.emit(dirty ? "dirtyDocument" : "savedDocument");
    }

    public submitDataStoreOp(
        id: string,
        contents: any,
        localOpMetadata: unknown = undefined): void {
        const envelope: IEnvelope = {
            address: id,
            contents,
        };
        this.submit(ContainerMessageType.FluidDataStoreOp, envelope, localOpMetadata);
    }

    private submit(
        type: ContainerMessageType,
        content: any,
        localOpMetadata: unknown = undefined): void {
        this.verifyNotClosed();

        let clientSequenceNumber: number = -1;

        if (this.canSendOps()) {
            const serializedContent = JSON.stringify(content);
            const maxOpSize = this.context.deltaManager.maxMessageSize;

            // If in manual flush mode we will trigger a flush at the next turn break
            let batchBegin = false;
            if (this.flushMode === FlushMode.Manual && !this.needsFlush) {
                batchBegin = true;
                this.needsFlush = true;

                // Use Promise.resolve().then() to queue a microtask to detect the end of the turn and force a flush.
                if (!this.flushTrigger) {
                    // eslint-disable-next-line @typescript-eslint/no-floating-promises
                    Promise.resolve().then(() => {
                        this.flushTrigger = false;
                        this.flush();
                    });
                }
            }

            // Note: Chunking will increase content beyond maxOpSize because we JSON'ing JSON payload -
            // there will be a lot of escape characters that can make it up to 2x bigger!
            // This is Ok, because DeltaManager.shouldSplit() will have 2 * maxMessageSize limit
            if (serializedContent.length <= maxOpSize) {
                clientSequenceNumber = this.submitRuntimeMessage(
                    type,
                    content,
                    this._flushMode === FlushMode.Manual,
                    batchBegin ? { batch: true } : undefined);
            } else {
                clientSequenceNumber = this.submitChunkedMessage(type, serializedContent, maxOpSize);
            }
        }

        // Let the PendingStateManager know that a message was submitted.
        this.pendingStateManager.onSubmitMessage(type, clientSequenceNumber, content, localOpMetadata);
        if (this.isContainerMessageDirtyable(type, content)) {
            this.updateDocumentDirtyState(true);
        }
    }

    private submitChunkedMessage(type: ContainerMessageType, content: string, maxOpSize: number): number {
        const contentLength = content.length;
        const chunkN = Math.floor((contentLength - 1) / maxOpSize) + 1;
        let offset = 0;
        let clientSequenceNumber: number = 0;
        for (let i = 1; i <= chunkN; i = i + 1) {
            const chunkedOp: IChunkedOp = {
                chunkId: i,
                contents: content.substr(offset, maxOpSize),
                originalType: type,
                totalChunks: chunkN,
            };
            offset += maxOpSize;
            clientSequenceNumber = this.submitRuntimeMessage(
                ContainerMessageType.ChunkedOp,
                chunkedOp,
                false);
        }
        return clientSequenceNumber;
    }

    private submitSystemMessage(
        type: MessageType,
        contents: any) {
        this.verifyNotClosed();
        assert(this.connected);

        // System message should not be sent in the middle of the batch.
        // That said, we can preserve existing behavior by not flushing existing buffer.
        // That might be not what caller hopes to get, but we can look deeper if telemetry tells us it's a problem.
        const middleOfBatch = this.flushMode === FlushMode.Manual && this.needsFlush;
        if (middleOfBatch) {
            this._logger.sendErrorEvent({ eventName: "submitSystemMessageError", type });
        }

        return this.context.submitFn(
            type,
            contents,
            middleOfBatch);
    }

    private submitRuntimeMessage(
        type: ContainerMessageType,
        contents: any,
        batch: boolean,
        appData?: any) {
        const payload: ContainerRuntimeMessage = { type, contents };
        return this.context.submitFn(
            MessageType.Operation,
            payload,
            batch,
            appData);
    }

    /**
     * Throw an error if the runtime is closed.  Methods that are expected to potentially
     * be called after dispose due to asynchrony should not call this.
     */
    private verifyNotClosed() {
        if (this._disposed) {
            throw new Error("Runtime is closed");
        }
    }

    /**
     * Finds the right store and asks it to resubmit the message. This typically happens when we
     * reconnect and there are pending messages.
     * @param content - The content of the original message.
     * @param localOpMetadata - The local metadata associated with the original message.
     */
    private reSubmit(type: ContainerMessageType, content: any, localOpMetadata: unknown) {
        switch (type) {
            case ContainerMessageType.FluidDataStoreOp:
                // For Operations, call resubmitDataStoreOp which will find the right store
                // and trigger resubmission on it.
                this.resubmitDataStoreOp(content, localOpMetadata);
                break;
            case ContainerMessageType.Attach:
                this.submit(type, content, localOpMetadata);
                break;
            case ContainerMessageType.ChunkedOp:
                throw new Error(`chunkedOp not expected here`);
            default:
                unreachableCase(type, `Unknown ContainerMessageType: ${type}`);
        }
    }

    private resubmitDataStoreOp(content: any, localOpMetadata: unknown) {
        const envelope = content as IEnvelope;
        const context = this.getContext(envelope.address);
        assert(context, "There should be a store context for the op");
        context.reSubmit(envelope.contents, localOpMetadata);
    }

    private subscribeToLeadership() {
        if (this.context.clientDetails.capabilities.interactive) {
            this.getScheduler().then((scheduler) => {
                const LeaderTaskId = "leader";

                // Each client expresses interest to be a leader.
                // eslint-disable-next-line @typescript-eslint/no-floating-promises
                scheduler.pick(LeaderTaskId, async () => {
                    assert(!this._leader);
                    this.updateLeader(true);
                });

                scheduler.on("lost", (key) => {
                    if (key === LeaderTaskId) {
                        assert(this._leader);
                        this._leader = false;
                        this.updateLeader(false);
                    }
                });
            }).catch((err) => {
                this.closeFn(CreateContainerError(err));
            });

            this.context.quorum.on("removeMember", (clientId: string) => {
                if (this.leader) {
                    this.runTaskAnalyzer();
                }
            });
        }
    }

    public async getTaskManager(): Promise<ITaskManager> {
        return requestFluidObject<ITaskManager>(
            await this.getDataStore(schedulerId, true),
            "");
    }

    public async getScheduler(): Promise<IAgentScheduler> {
        const taskManager = await this.getTaskManager();
        return taskManager.IAgentScheduler;
    }

    private updateLeader(leadership: boolean) {
        this._leader = leadership;
        if (this.leader) {
            assert(this.clientId === undefined || this.connected && this.deltaManager && this.deltaManager.active);
            this.emit("leader");
        } else {
            this.emit("notleader");
        }

        for (const [, context] of this.contexts) {
            context.updateLeader(this.leader);
        }

        if (this.leader) {
            this.runTaskAnalyzer();
        }
    }

    /**
     * On a client joining/departure, decide whether this client is the new leader.
     * If so, calculate if there are any unhandled tasks for browsers and remote agents.
     * Emit local help message for this browser and submits a remote help message for agents.
     */
    private runTaskAnalyzer() {
        // Analyze the current state and ask for local and remote help separately.
        // If called for detached container, the clientId would not be assigned and it is disconnected. In this
        // case, all tasks are run by the detached container. Called only if a leader. If we have a clientId,
        // then we should be connected as leadership is lost on losing connection.
        const helpTasks = this.clientId === undefined ?
            { browser: this.tasks, robot: [] } :
            analyzeTasks(this.clientId, this.getQuorum().getMembers(), this.tasks);

        if (helpTasks && (helpTasks.browser.length > 0 || helpTasks.robot.length > 0)) {
            if (helpTasks.browser.length > 0) {
                const localHelpMessage: IHelpMessage = {
                    tasks: helpTasks.browser,
                    version: this.version,   // Back-compat
                };
                debug(`Requesting local help for ${helpTasks.browser}`);
                this.emit("localHelp", localHelpMessage);
            }
            if (helpTasks.robot.length > 0) {
                const remoteHelpMessage: IHelpMessage = {
                    tasks: helpTasks.robot,
                    version: this.version,   // Back-compat
                };
                debug(`Requesting remote help for ${helpTasks.robot}`);
                this.submitSystemMessage(MessageType.RemoteHelp, remoteHelpMessage);
            }
        }
    }

    private async refreshLatestSummaryAck(
        proposalHandle: string | undefined,
        ackHandle: string,
        trackerRefSeqNum: number, // back-compat summarizerNode - remove when fully enabled
        version?: IVersion,
    ) {
        if (trackerRefSeqNum < this.summaryTracker.referenceSequenceNumber) {
            return;
        }

        this.latestSummaryAck = { proposalHandle, ackHandle };

        // back-compat summarizerNode - remove all summary trackers when fully enabled
        this.summaryTracker.refreshLatestSummary(trackerRefSeqNum);

        if (this.summarizerNode.enabled) {
            const getSnapshot = async () => {
                const perfEvent = PerformanceEvent.start(this.logger, {
                    eventName: "RefreshLatestSummaryGetSnapshot",
                    hasVersion: !!version, // expected in this case
                });
                const stats: { getVersionDuration?: number; getSnapshotDuration?: number } = {};
                let snapshot: ISnapshotTree | undefined;
                try {
                    const trace = Trace.start();

                    const versionToUse = version ?? await this.getVersionFromStorage(ackHandle);
                    stats.getVersionDuration = trace.trace().duration;

                    snapshot = await this.getSnapshotFromStorage(versionToUse);
                    stats.getSnapshotDuration = trace.trace().duration;
                } catch (error) {
                    perfEvent.cancel(stats, error);
                    throw error;
                }

                perfEvent.end(stats);
                return snapshot;
            };

            await this.summarizerNode.node.refreshLatestSummary(
                proposalHandle,
                getSnapshot,
                async <T>(id: string) => readAndParse<T>(this.storage, id),
            );
        }
    }

    private async getVersionFromStorage(versionId: string): Promise<IVersion> {
        const versions = await this.storage.getVersions(versionId, 1);
        assert(versions && versions[0], "Failed to get version from storage");
        return versions[0];
    }

    private async getSnapshotFromStorage(version: IVersion): Promise<ISnapshotTree> {
        const snapshot = await this.storage.getSnapshotTree(version);
        assert(snapshot, "Failed to get snapshot from storage");
        return snapshot;
    }
}<|MERGE_RESOLUTION|>--- conflicted
+++ resolved
@@ -87,12 +87,8 @@
     CreateChildSummarizerNodeFn,
     CreateChildSummarizerNodeParam,
     CreateSummarizerNodeSource,
-<<<<<<< HEAD
-    ISummarizeResult,
-=======
     IAgentScheduler,
     ITaskManager,
->>>>>>> 944fb369
 } from "@fluidframework/runtime-definitions";
 import {
     FluidSerializer,
@@ -108,16 +104,11 @@
     FluidDataStoreContext,
     LocalFluidDataStoreContext,
     RemotedFluidDataStoreContext,
-<<<<<<< HEAD
+    createAttributesBlob,
     currentSnapshotFormatVersion,
     IFluidDataStoreAttributes,
 } from "./dataStoreContext";
-import { FluidHandleContext } from "./dataStoreHandleContext";
-=======
-    createAttributesBlob,
-} from "./dataStoreContext";
 import { ContainerFluidHandleContext } from "./containerHandleContext";
->>>>>>> 944fb369
 import { FluidDataStoreRegistry } from "./dataStoreRegistry";
 import { debug } from "./debug";
 import { ISummarizerRuntime, Summarizer } from "./summarizer";
