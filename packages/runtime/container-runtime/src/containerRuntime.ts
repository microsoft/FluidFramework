/*!
 * Copyright (c) Microsoft Corporation and contributors. All rights reserved.
 * Licensed under the MIT License.
 */

import { Trace, TypedEventEmitter } from "@fluid-internal/client-utils";
import {
	AttachState,
	IAudience,
	ISelf,
	ICriticalContainerError,
	type IAudienceEvents,
} from "@fluidframework/container-definitions";
import {
	IBatchMessage,
	IContainerContext,
	IGetPendingLocalStateProps,
	ILoader,
	IRuntime,
	LoaderHeader,
	IDeltaManager,
	IDeltaManagerFull,
	isIDeltaManagerFull,
} from "@fluidframework/container-definitions/internal";
import {
	IContainerRuntime,
	IContainerRuntimeEvents,
} from "@fluidframework/container-runtime-definitions/internal";
import {
	FluidObject,
	IFluidHandle,
	IRequest,
	IResponse,
	ITelemetryBaseLogger,
} from "@fluidframework/core-interfaces";
import {
	IFluidHandleContext,
	type IFluidHandleInternal,
	IProvideFluidHandleContext,
} from "@fluidframework/core-interfaces/internal";
import { ISignalEnvelope } from "@fluidframework/core-interfaces/internal";
import {
	assert,
	Deferred,
	LazyPromise,
	PromiseCache,
	delay,
} from "@fluidframework/core-utils/internal";
import {
	IClientDetails,
	IQuorumClients,
	ISummaryTree,
	SummaryType,
} from "@fluidframework/driver-definitions";
import {
	DriverHeader,
	FetchSource,
	IDocumentStorageService,
	type ISnapshot,
	IDocumentMessage,
	ISnapshotTree,
	ISummaryContent,
	MessageType,
	ISequencedDocumentMessage,
	ISignalMessage,
	type ISummaryContext,
	type SummaryObject,
} from "@fluidframework/driver-definitions/internal";
import { readAndParse } from "@fluidframework/driver-utils/internal";
import type { IIdCompressor } from "@fluidframework/id-compressor";
import type {
	IIdCompressorCore,
	IdCreationRange,
	SerializedIdCompressorWithNoSession,
	SerializedIdCompressorWithOngoingSession,
} from "@fluidframework/id-compressor/internal";
import {
	ISummaryTreeWithStats,
	ITelemetryContext,
	IGarbageCollectionData,
	CreateChildSummarizerNodeParam,
	FlushMode,
	FlushModeExperimental,
	IDataStore,
	IEnvelope,
	IFluidDataStoreContextDetached,
	IFluidDataStoreRegistry,
	ISummarizeInternalResult,
	InboundAttachMessage,
	NamedFluidDataStoreRegistryEntries,
	SummarizeInternalFn,
	channelsTreeName,
	gcTreeKey,
	IInboundSignalMessage,
	type IRuntimeMessagesContent,
} from "@fluidframework/runtime-definitions/internal";
import {
	GCDataBuilder,
	RequestParser,
	TelemetryContext,
	addBlobToSummary,
	addSummarizeResultToSummary,
	calculateStats,
	create404Response,
	exceptionToResponse,
	responseToException,
	seqFromTree,
} from "@fluidframework/runtime-utils/internal";
import type {
	IFluidErrorBase,
	ITelemetryGenericEventExt,
	TelemetryEventPropertyTypeExt,
} from "@fluidframework/telemetry-utils/internal";
import {
	ITelemetryLoggerExt,
	DataCorruptionError,
	DataProcessingError,
	extractSafePropertiesFromMessage,
	GenericError,
	IEventSampler,
	LoggingError,
	MonitoringContext,
	PerformanceEvent,
	// eslint-disable-next-line import/no-deprecated
	TaggedLoggerAdapter,
	UsageError,
	createChildLogger,
	createChildMonitoringContext,
	createSampledLogger,
	loggerToMonitoringContext,
	raiseConnectedEvent,
	wrapError,
	tagCodeArtifacts,
} from "@fluidframework/telemetry-utils/internal";
import { v4 as uuid } from "uuid";

import { BindBatchTracker } from "./batchTracker.js";
import {
	BlobManager,
	IPendingBlobs,
	blobManagerBasePath,
	blobsTreeName,
	isBlobPath,
	loadBlobManagerLoadInfo,
	type IBlobManagerLoadInfo,
} from "./blobManager/index.js";
import {
	ChannelCollection,
	getSummaryForDatastores,
	wrapContext,
} from "./channelCollection.js";
import { IPerfSignalReport, ReportOpPerfTelemetry } from "./connectionTelemetry.js";
import { ContainerFluidHandleContext } from "./containerHandleContext.js";
import { channelToDataStore } from "./dataStore.js";
import { FluidDataStoreRegistry } from "./dataStoreRegistry.js";
import {
	DeltaManagerPendingOpsProxy,
	DeltaManagerSummarizerProxy,
} from "./deltaManagerProxies.js";
import {
	GCNodeType,
	GarbageCollector,
	IGCRuntimeOptions,
	IGCStats,
	IGarbageCollector,
	gcGenerationOptionName,
	type GarbageCollectionMessage,
} from "./gc/index.js";
import {
	ContainerMessageType,
	type ContainerRuntimeDocumentSchemaMessage,
	ContainerRuntimeGCMessage,
	type ContainerRuntimeIdAllocationMessage,
	type InboundSequencedContainerRuntimeMessage,
	type LocalContainerRuntimeMessage,
	type OutboundContainerRuntimeMessage,
	type UnknownContainerRuntimeMessage,
} from "./messageTypes.js";
import { ISavedOpMetadata } from "./metadata.js";
import {
	BatchId,
	BatchMessage,
	BatchStartInfo,
	DuplicateBatchDetector,
	ensureContentsDeserialized,
	IBatch,
	IBatchCheckpoint,
	OpCompressor,
	OpDecompressor,
	OpGroupingManager,
	OpSplitter,
	Outbox,
	RemoteMessageProcessor,
	serializeOpContents,
} from "./opLifecycle/index.js";
import { pkgVersion } from "./packageVersion.js";
import {
	PendingMessageResubmitData,
	IPendingLocalState,
	PendingStateManager,
} from "./pendingStateManager.js";
import { ScheduleManager } from "./scheduleManager.js";
import {
	DocumentsSchemaController,
	EnqueueSummarizeResult,
	IBaseSummarizeResult,
	IConnectableRuntime,
	IContainerRuntimeMetadata,
	ICreateContainerMetadata,
	type IDocumentSchemaChangeMessage,
	type IDocumentSchemaCurrent,
	IEnqueueSummarizeOptions,
	IGenerateSummaryTreeResult,
	IGeneratedSummaryStats,
	IOnDemandSummarizeOptions,
	IRefreshSummaryAckOptions,
	IRootSummarizerNodeWithGC,
	ISerializedElection,
	ISubmitSummaryOptions,
	ISummarizeResults,
	ISummarizer,
	ISummarizerInternalsProvider,
	ISummarizerRuntime,
	ISummaryMetadataMessage,
	IdCompressorMode,
	OrderedClientCollection,
	OrderedClientElection,
	RetriableSummaryError,
	RunWhileConnectedCoordinator,
	SubmitSummaryResult,
	Summarizer,
	SummarizerClientElection,
	SummaryCollection,
	SummaryManager,
	aliasBlobName,
	chunksBlobName,
	recentBatchInfoBlobName,
	createRootSummarizerNodeWithGC,
	electedSummarizerBlobName,
	extractSummaryMetadataMessage,
	idCompressorBlobName,
	metadataBlobName,
	rootHasIsolatedChannels,
	summarizerClientType,
	wrapSummaryInChannelsTree,
} from "./summary/index.js";
import { Throttler, formExponentialFn } from "./throttler.js";

/**
 * Creates an error object to be thrown / passed to Container's close fn in case of an unknown message type.
 * The parameters are typed to support compile-time enforcement of handling all known types/behaviors
 *
 * @param unknownContainerRuntimeMessageType - Typed as something unexpected, to ensure all known types have been
 * handled before calling this function (e.g. in a switch statement).
 *
 * @param codePath - The code path where the unexpected message type was encountered.
 *
 * @param sequencedMessage - The sequenced message that contained the unexpected message type.
 *
 */
function getUnknownMessageTypeError(
	unknownContainerRuntimeMessageType: UnknownContainerRuntimeMessage["type"],
	codePath: string,
	sequencedMessage?: ISequencedDocumentMessage,
): IFluidErrorBase {
	return DataProcessingError.create(
		"Runtime message of unknown type",
		codePath,
		sequencedMessage,
		{
			messageDetails: {
				type: unknownContainerRuntimeMessageType,
			},
		},
	);
}

/**
 * @legacy
 * @alpha
 */
export interface ISummaryBaseConfiguration {
	/**
	 * Delay before first attempt to spawn summarizing container.
	 */
	initialSummarizerDelayMs: number;

	/**
	 * Defines the maximum allowed time to wait for a pending summary ack.
	 * The maximum amount of time client will wait for a summarize is the minimum of
	 * maxSummarizeAckWaitTime (currently 3 * 60 * 1000) and maxAckWaitTime.
	 */
	maxAckWaitTime: number;
	/**
	 * Defines the maximum number of Ops in between Summaries that can be
	 * allowed before forcibly electing a new summarizer client.
	 */
	maxOpsSinceLastSummary: number;
}

/**
 * @legacy
 * @alpha
 */
export interface ISummaryConfigurationHeuristics extends ISummaryBaseConfiguration {
	state: "enabled";
	/**
	 * Defines the maximum allowed time, since the last received Ack, before running the summary
	 * with reason maxTime.
	 * For example, say we receive ops one by one just before the idle time is triggered.
	 * In this case, we still want to run a summary since it's been a while since the last summary.
	 */
	maxTime: number;
	/**
	 * Defines the maximum number of Ops, since the last received Ack, that can be allowed
	 * before running the summary with reason maxOps.
	 */
	maxOps: number;
	/**
	 * Defines the minimum number of Ops, since the last received Ack, that can be allowed
	 * before running the last summary.
	 */
	minOpsForLastSummaryAttempt: number;
	/**
	 * Defines the lower boundary for the allowed time in between summarizations.
	 * Pairs with maxIdleTime to form a range.
	 * For example, if we only receive 1 op, we don't want to have the same idle time as say 100 ops.
	 * Based on the boundaries we set in minIdleTime and maxIdleTime, the idle time will change
	 * linearly depending on the number of ops we receive.
	 */
	minIdleTime: number;
	/**
	 * Defines the upper boundary for the allowed time in between summarizations.
	 * Pairs with minIdleTime to form a range.
	 * For example, if we only receive 1 op, we don't want to have the same idle time as say 100 ops.
	 * Based on the boundaries we set in minIdleTime and maxIdleTime, the idle time will change
	 * linearly depending on the number of ops we receive.
	 */
	maxIdleTime: number;
	/**
	 * Runtime op weight to use in heuristic summarizing.
	 * This number is a multiplier on the number of runtime ops we process when running summarize heuristics.
	 * For example: (multiplier) * (number of runtime ops) = weighted number of runtime ops
	 */
	runtimeOpWeight: number;
	/**
	 * Non-runtime op weight to use in heuristic summarizing
	 * This number is a multiplier on the number of non-runtime ops we process when running summarize heuristics.
	 * For example: (multiplier) * (number of non-runtime ops) = weighted number of non-runtime ops
	 */
	nonRuntimeOpWeight: number;

	/**
	 * Number of ops since last summary needed before a non-runtime op can trigger running summary heuristics.
	 *
	 * Note: Any runtime ops sent before the threshold is reached will trigger heuristics normally.
	 * This threshold ONLY applies to non-runtime ops triggering summaries.
	 *
	 * For example: Say the threshold is 20. Sending 19 non-runtime ops will not trigger any heuristic checks.
	 * Sending the 20th non-runtime op will trigger the heuristic checks for summarizing.
	 */
	nonRuntimeHeuristicThreshold?: number;
}

/**
 * @legacy
 * @alpha
 */
export interface ISummaryConfigurationDisableSummarizer {
	state: "disabled";
}

/**
 * @legacy
 * @alpha
 */
export interface ISummaryConfigurationDisableHeuristics extends ISummaryBaseConfiguration {
	state: "disableHeuristics";
}

/**
 * @legacy
 * @alpha
 */
export type ISummaryConfiguration =
	| ISummaryConfigurationDisableSummarizer
	| ISummaryConfigurationDisableHeuristics
	| ISummaryConfigurationHeuristics;

/**
 * @legacy
 * @alpha
 */
export const DefaultSummaryConfiguration: ISummaryConfiguration = {
	state: "enabled",

	minIdleTime: 0,

	maxIdleTime: 30 * 1000, // 30 secs.

	maxTime: 60 * 1000, // 1 min.

	maxOps: 100, // Summarize if 100 weighted ops received since last snapshot.

	minOpsForLastSummaryAttempt: 10,

	maxAckWaitTime: 3 * 60 * 1000, // 3 mins.

	maxOpsSinceLastSummary: 7000,

	initialSummarizerDelayMs: 5 * 1000, // 5 secs.

	nonRuntimeOpWeight: 0.1,

	runtimeOpWeight: 1.0,

	nonRuntimeHeuristicThreshold: 20,
};

/**
 * @legacy
 * @alpha
 */
export interface ISummaryRuntimeOptions {
	/** Override summary configurations set by the server. */
	summaryConfigOverrides?: ISummaryConfiguration;

	/**
	 * Delay before first attempt to spawn summarizing container.
	 *
	 * @deprecated Use {@link ISummaryRuntimeOptions.summaryConfigOverrides}'s
	 * {@link ISummaryBaseConfiguration.initialSummarizerDelayMs} instead.
	 */
	initialSummarizerDelayMs?: number;
}

/**
 * Options for op compression.
 * @legacy
 * @alpha
 */
export interface ICompressionRuntimeOptions {
	/**
	 * The value the batch's content size must exceed for the batch to be compressed.
	 * By default the value is 600 * 1024 = 614400 bytes. If the value is set to `Infinity`, compression will be disabled.
	 */
	readonly minimumBatchSizeInBytes: number;

	/**
	 * The compression algorithm that will be used to compress the op.
	 * By default the value is `lz4` which is the only compression algorithm currently supported.
	 */
	readonly compressionAlgorithm: CompressionAlgorithms;
}

/**
 * Options for container runtime.
 * @legacy
 * @alpha
 */
export interface IContainerRuntimeOptions {
	readonly summaryOptions?: ISummaryRuntimeOptions;
	readonly gcOptions?: IGCRuntimeOptions;
	/**
	 * Affects the behavior while loading the runtime when the data verification check which
	 * compares the DeltaManager sequence number (obtained from protocol in summary) to the
	 * runtime sequence number (obtained from runtime metadata in summary) finds a mismatch.
	 * 1. "close" (default) will close the container with an assertion.
	 * 2. "log" will log an error event to telemetry, but still continue to load.
	 * 3. "bypass" will skip the check entirely. This is not recommended.
	 */
	readonly loadSequenceNumberVerification?: "close" | "log" | "bypass";

	/**
	 * Enables the runtime to compress ops. See {@link ICompressionRuntimeOptions}.
	 */
	readonly compressionOptions?: ICompressionRuntimeOptions;
	/**
	 * If specified, when in FlushMode.TurnBased, if the size of the ops between JS turns exceeds this value,
	 * an error will be thrown and the container will close.
	 *
	 * If unspecified, the limit is 700Kb.
	 *
	 * 'Infinity' will disable any limit.
	 *
	 * @experimental This config should be driven by the connection with the service and will be moved in the future.
	 */
	readonly maxBatchSizeInBytes?: number;
	/**
	 * If the op payload needs to be chunked in order to work around the maximum size of the batch, this value represents
	 * how large the individual chunks will be. This is only supported when compression is enabled. If after compression, the
	 * batch content size exceeds this value, it will be chunked into smaller ops of this exact size.
	 *
	 * This value is a trade-off between having many small chunks vs fewer larger chunks and by default, the runtime is configured to use
	 * 200 * 1024 = 204800 bytes. This default value ensures that no compressed payload's content is able to exceed {@link IContainerRuntimeOptions.maxBatchSizeInBytes}
	 * regardless of the overhead of an individual op.
	 *
	 * Any value of `chunkSizeInBytes` exceeding {@link IContainerRuntimeOptions.maxBatchSizeInBytes} will disable this feature, therefore if a compressed batch's content
	 * size exceeds {@link IContainerRuntimeOptions.maxBatchSizeInBytes} after compression, the container will close with an instance of `GenericError` with
	 * the `BatchTooLarge` message.
	 */
	readonly chunkSizeInBytes?: number;

	/**
	 * Enable the IdCompressor in the runtime.
	 * @experimental Not ready for use.
	 */
	readonly enableRuntimeIdCompressor?: IdCompressorMode;

	/**
	 * When this property is set to true, it requires runtime to control is document schema properly through ops
	 * The benefit of this mode is that clients who do not understand schema will fail in predictable way, with predictable message,
	 * and will not attempt to limp along, which could cause data corruptions and crashes in random places.
	 * When this property is not set (or set to false), runtime operates in legacy mode, where new features (modifying document schema)
	 * are engaged as they become available, without giving legacy clients any chance to fail predictably.
	 */
	readonly explicitSchemaControl?: boolean;
}

/**
 * Internal extension of @see IContainerRuntimeOptions
 *
 * These options are not available to consumers when creating a new container runtime,
 * but we do need to expose them for internal use, e.g. when configuring the container runtime
 * to ensure compability with older versions.
 *
 * @internal
 */
export interface IContainerRuntimeOptionsInternal extends IContainerRuntimeOptions {
	/**
	 * Sets the flush mode for the runtime. In Immediate flush mode the runtime will immediately
	 * send all operations to the driver layer, while in TurnBased the operations will be buffered
	 * and then sent them as a single batch at the end of the turn.
	 * By default, flush mode is TurnBased.
	 */
	readonly flushMode?: FlushMode;

	/**
	 * Allows Grouped Batching to be disabled by setting to false (default is true).
	 * In that case, batched messages will be sent individually (but still all at the same time).
	 */
	readonly enableGroupedBatching?: boolean;
}

/**
 * Error responses when requesting a deleted object will have this header set to true
 * @legacy
 * @alpha
 */
export const DeletedResponseHeaderKey = "wasDeleted";
/**
 * Tombstone error responses will have this header set to true
 * @legacy
 * @alpha
 */
export const TombstoneResponseHeaderKey = "isTombstoned";
/**
 * Inactive error responses will have this header set to true
 * @legacy
 * @alpha
 *
 * @deprecated this header is deprecated and will be removed in the future. The functionality corresponding
 * to this was experimental and is no longer supported.
 */
export const InactiveResponseHeaderKey = "isInactive";

/**
 * The full set of parsed header data that may be found on Runtime requests
 * @internal
 */
export interface RuntimeHeaderData {
	wait?: boolean;
	viaHandle?: boolean;
	allowTombstone?: boolean;
}

/** Default values for Runtime Headers */
export const defaultRuntimeHeaderData: Required<RuntimeHeaderData> = {
	wait: true,
	viaHandle: false,
	allowTombstone: false,
};

/**
 * Available compression algorithms for op compression.
 * @legacy
 * @alpha
 */
export enum CompressionAlgorithms {
	lz4 = "lz4",
}

/**
 * @legacy
 * @alpha
 */
export const disabledCompressionConfig: ICompressionRuntimeOptions = {
	minimumBatchSizeInBytes: Infinity,
	compressionAlgorithm: CompressionAlgorithms.lz4,
};

/**
 * @deprecated
 * Untagged logger is unsupported going forward. There are old loaders with old ContainerContexts that only
 * have the untagged logger, so to accommodate that scenario the below interface is used. It can be removed once
 * its usage is removed from TaggedLoggerAdapter fallback.
 */
interface OldContainerContextWithLogger extends Omit<IContainerContext, "taggedLogger"> {
	logger: ITelemetryBaseLogger;
	taggedLogger: undefined;
}

/**
 * State saved when the container closes, to be given back to a newly
 * instantiated runtime in a new instance of the container, so it can load to the
 * same state
 */
export interface IPendingRuntimeState {
	/**
	 * Pending ops from PendingStateManager
	 */
	pending?: IPendingLocalState;
	/**
	 * Pending blobs from BlobManager
	 */
	pendingAttachmentBlobs?: IPendingBlobs;
	/**
	 * Pending idCompressor state
	 */
	pendingIdCompressorState?: SerializedIdCompressorWithOngoingSession;

	/**
	 * Time at which session expiry timer started.
	 */
	sessionExpiryTimerStarted?: number | undefined;
}

const maxConsecutiveReconnectsKey = "Fluid.ContainerRuntime.MaxConsecutiveReconnects";

const defaultFlushMode = FlushMode.TurnBased;

// The actual limit is 1Mb (socket.io and Kafka limits)
// We can't estimate it fully, as we
// - do not know what properties relay service will add
// - we do not stringify final op, thus we do not know how much escaping will be added.
const defaultMaxBatchSizeInBytes = 700 * 1024;

const defaultCompressionConfig = {
	// Batches with content size exceeding this value will be compressed
	minimumBatchSizeInBytes: 614400,
	compressionAlgorithm: CompressionAlgorithms.lz4,
};

const defaultChunkSizeInBytes = 204800;

/** The default time to wait for pending ops to be processed during summarization */
export const defaultPendingOpsWaitTimeoutMs = 1000;
/** The default time to delay a summarization retry attempt when there are pending ops */
export const defaultPendingOpsRetryDelayMs = 1000;

/**
 * Instead of refreshing from latest because we do not have 100% confidence in the state
 * of the current system, we should close the summarizer and let it recover.
 * This delay's goal is to prevent tight restart loops
 */
const defaultCloseSummarizerDelayMs = 5000; // 5 seconds

/**
 * Checks whether a message.type is one of the values in ContainerMessageType
 */
export function isUnpackedRuntimeMessage(message: ISequencedDocumentMessage): boolean {
	return (Object.values(ContainerMessageType) as string[]).includes(message.type);
}

/**
 * Legacy ID for the built-in AgentScheduler.  To minimize disruption while removing it, retaining this as a
 * special-case for document dirty state.  Ultimately we should have no special-cases from the
 * ContainerRuntime's perspective.
 * @internal
 */
export const agentSchedulerId = "_scheduler";

// safely check navigator and get the hardware spec value
export function getDeviceSpec() {
	try {
		if (typeof navigator === "object" && navigator !== null) {
			return {
				deviceMemory: (navigator as any).deviceMemory,
				hardwareConcurrency: navigator.hardwareConcurrency,
			};
		}
	} catch {}
	return {};
}

/**
 * Older loader doesn't have a submitBatchFn member, this is the older way of submitting a batch.
 * Rather than exposing the submitFn (now deprecated) and IDeltaManager (dangerous to hand out) to the Outbox,
 * we can provide a partially-applied function to keep those items private to the ContainerRuntime.
 */
export const makeLegacySendBatchFn =
	(
		submitFn: (type: MessageType, contents: any, batch: boolean, appData?: any) => number,
		deltaManager: Pick<IDeltaManager<unknown, unknown>, "flush">,
	) =>
	(batch: IBatch) => {
		// Default to negative one to match Container.submitBatch behavior
		let clientSequenceNumber: number = -1;
		for (const message of batch.messages) {
			clientSequenceNumber = submitFn(
				MessageType.Operation,
				// For back-compat (submitFn only works on deserialized content)
				message.contents === undefined ? undefined : JSON.parse(message.contents),
				true, // batch
				message.metadata,
			);
		}

		deltaManager.flush();

		return clientSequenceNumber;
	};

const summarizerRequestUrl = "_summarizer";

/**
 * Create and retrieve the summmarizer
 */
async function createSummarizer(loader: ILoader, url: string): Promise<ISummarizer> {
	const request: IRequest = {
		headers: {
			[LoaderHeader.cache]: false,
			[LoaderHeader.clientDetails]: {
				capabilities: { interactive: false },
				type: summarizerClientType,
			},
			[DriverHeader.summarizingClient]: true,
			[LoaderHeader.reconnect]: false,
		},
		url,
	};

	const resolvedContainer = await loader.resolve(request);
	let fluidObject: FluidObject<ISummarizer> | undefined;

	// Older containers may not have the "getEntryPoint" API
	// ! This check will need to stay until LTS of loader moves past 2.0.0-internal.7.0.0
	if (resolvedContainer.getEntryPoint !== undefined) {
		fluidObject = await resolvedContainer.getEntryPoint();
	} else {
		const response = await (resolvedContainer as any).request({
			url: `/${summarizerRequestUrl}`,
		});
		if (response.status !== 200 || response.mimeType !== "fluid/object") {
			throw responseToException(response, request);
		}
		fluidObject = response.value;
	}

	if (fluidObject?.ISummarizer === undefined) {
		throw new UsageError("Fluid object does not implement ISummarizer");
	}
	return fluidObject.ISummarizer;
}

/**
 * Extract last message from the snapshot metadata.
 * Uses legacy property if not using explicit schema control, otherwise uses the new property.
 * This allows new runtime to make documents not openable for old runtimes, one explicit document schema control is enabled.
 * Please see addMetadataToSummary() as well
 */
function lastMessageFromMetadata(metadata: IContainerRuntimeMetadata | undefined) {
	return metadata?.documentSchema?.runtime?.explicitSchemaControl
		? metadata?.lastMessage
		: metadata?.message;
}

/**
 * There is some ancient back-compat code that we'd like to instrument
 * to understand if/when it is hit.
 * We only want to log this once, to avoid spamming telemetry if we are wrong and these cases are hit commonly.
 */
export let getSingleUseLegacyLogCallback = (logger: ITelemetryLoggerExt, type: string) => {
	return (codePath: string) => {
		logger.sendTelemetryEvent({
			eventName: "LegacyMessageFormat",
			details: { codePath, type },
		});

		// Now that we've logged, prevent future logging (globally).
		getSingleUseLegacyLogCallback = () => () => {};
	};
};

/**
 * This object holds the parameters necessary for the {@link loadContainerRuntime} function.
 * @legacy
 * @alpha
 */
export interface LoadContainerRuntimeParams {
	/**
	 * Context of the container.
	 */
	context: IContainerContext;
	/**
	 * Mapping from data store types to their corresponding factories
	 */
	registryEntries: NamedFluidDataStoreRegistryEntries;
	/**
	 * Pass 'true' if loading from an existing snapshot.
	 */
	existing: boolean;
	/**
	 * Additional options to be passed to the runtime
	 */
	runtimeOptions?: IContainerRuntimeOptions;
	/**
	 * runtime services provided with context
	 */
	containerScope?: FluidObject;
	/**
	 * Promise that resolves to an object which will act as entryPoint for the Container.
	 */
	provideEntryPoint: (containerRuntime: IContainerRuntime) => Promise<FluidObject>;

	/**
	 * Request handler for the request() method of the container runtime.
	 * Only relevant for back-compat while we remove the request() method and move fully to entryPoint as the main pattern.
	 * @deprecated Will be removed once Loader LTS version is "2.0.0-internal.7.0.0". Migrate all usage of IFluidRouter to the "entryPoint" pattern. Refer to Removing-IFluidRouter.md
	 * */
	requestHandler?: (request: IRequest, runtime: IContainerRuntime) => Promise<IResponse>;
}
/**
 * This is meant to be used by a {@link @fluidframework/container-definitions#IRuntimeFactory} to instantiate a container runtime.
 * @param params - An object which specifies all required and optional params necessary to instantiate a runtime.
 * @returns A runtime which provides all the functionality necessary to bind with the loader layer via the {@link @fluidframework/container-definitions#IRuntime} interface and provide a runtime environment via the {@link @fluidframework/container-runtime-definitions#IContainerRuntime} interface.
 * @legacy
 * @alpha
 */
export async function loadContainerRuntime(
	params: LoadContainerRuntimeParams,
): Promise<IContainerRuntime & IRuntime> {
	return ContainerRuntime.loadRuntime(params);
}

/**
 * Represents the runtime of the container. Contains helper functions/state of the container.
 * It will define the store level mappings.
 *
 * @deprecated To be removed from the Legacy-Alpha API in version 2.20.0.
 * Use the loadContainerRuntime function and interfaces IContainerRuntime / IRuntime instead.
 *
 * @legacy
 * @alpha
 */
export class ContainerRuntime
	extends TypedEventEmitter<IContainerRuntimeEvents>
	implements
		IContainerRuntime,
		IRuntime,
		ISummarizerRuntime,
		ISummarizerInternalsProvider,
		IProvideFluidHandleContext
{
	/**
	 * Load the stores from a snapshot and returns the runtime.
	 * @param params - An object housing the runtime properties:
	 * - context - Context of the container.
	 * - registryEntries - Mapping from data store types to their corresponding factories.
	 * - existing - Pass 'true' if loading from an existing snapshot.
	 * - requestHandler - (optional) Request handler for the request() method of the container runtime.
	 * Only relevant for back-compat while we remove the request() method and move fully to entryPoint as the main pattern.
	 * - runtimeOptions - Additional options to be passed to the runtime
	 * - containerScope - runtime services provided with context
	 * - containerRuntimeCtor - Constructor to use to create the ContainerRuntime instance.
	 * This allows mixin classes to leverage this method to define their own async initializer.
	 * - provideEntryPoint - Promise that resolves to an object which will act as entryPoint for the Container.
	 * This object should provide all the functionality that the Container is expected to provide to the loader layer.
	 */
	public static async loadRuntime(params: {
		context: IContainerContext;
		registryEntries: NamedFluidDataStoreRegistryEntries;
		existing: boolean;
		runtimeOptions?: IContainerRuntimeOptions; // May also include options from IContainerRuntimeOptionsInternal
		containerScope?: FluidObject;
		containerRuntimeCtor?: typeof ContainerRuntime;
		/** @deprecated Will be removed once Loader LTS version is "2.0.0-internal.7.0.0". Migrate all usage of IFluidRouter to the "entryPoint" pattern. Refer to Removing-IFluidRouter.md */
		requestHandler?: (request: IRequest, runtime: IContainerRuntime) => Promise<IResponse>;
		provideEntryPoint: (containerRuntime: IContainerRuntime) => Promise<FluidObject>;
	}): Promise<ContainerRuntime> {
		const {
			context,
			registryEntries,
			existing,
			requestHandler,
			provideEntryPoint,
			runtimeOptions = {} satisfies IContainerRuntimeOptions,
			containerScope = {},
			containerRuntimeCtor = ContainerRuntime,
		} = params;

		// If taggedLogger exists, use it. Otherwise, wrap the vanilla logger:
		// back-compat: Remove the TaggedLoggerAdapter fallback once all the host are using loader > 0.45
		const backCompatContext: IContainerContext | OldContainerContextWithLogger = context;
		const passLogger =
			backCompatContext.taggedLogger ??
			// eslint-disable-next-line import/no-deprecated
			new TaggedLoggerAdapter((backCompatContext as OldContainerContextWithLogger).logger);
		const logger = createChildLogger({
			logger: passLogger,
			properties: {
				all: {
					runtimeVersion: pkgVersion,
				},
			},
		});

		const mc = loggerToMonitoringContext(logger);

		const {
			summaryOptions = {},
			gcOptions = {},
			loadSequenceNumberVerification = "close",
			flushMode = defaultFlushMode,
			compressionOptions = defaultCompressionConfig,
			maxBatchSizeInBytes = defaultMaxBatchSizeInBytes,
			enableRuntimeIdCompressor,
			chunkSizeInBytes = defaultChunkSizeInBytes,
			enableGroupedBatching = true,
			explicitSchemaControl = false,
		}: IContainerRuntimeOptionsInternal = runtimeOptions;

		const registry = new FluidDataStoreRegistry(registryEntries);

		const tryFetchBlob = async <T>(blobName: string): Promise<T | undefined> => {
			const blobId = context.baseSnapshot?.blobs[blobName];
			if (context.baseSnapshot && blobId) {
				// IContainerContext storage api return type still has undefined in 0.39 package version.
				// So once we release 0.40 container-defn package we can remove this check.
				assert(
					context.storage !== undefined,
					0x1f5 /* "Attached state should have storage" */,
				);
				return readAndParse<T>(context.storage, blobId);
			}
		};

		const [
			chunks,
			recentBatchInfo,
			metadata,
			electedSummarizerData,
			aliases,
			serializedIdCompressor,
		] = await Promise.all([
			tryFetchBlob<[string, string[]][]>(chunksBlobName),
			tryFetchBlob<ReturnType<DuplicateBatchDetector["getRecentBatchInfoForSummary"]>>(
				recentBatchInfoBlobName,
			),
			tryFetchBlob<IContainerRuntimeMetadata>(metadataBlobName),
			tryFetchBlob<ISerializedElection>(electedSummarizerBlobName),
			tryFetchBlob<[string, string][]>(aliasBlobName),
			tryFetchBlob<SerializedIdCompressorWithNoSession>(idCompressorBlobName),
		]);

		// read snapshot blobs needed for BlobManager to load
		const blobManagerSnapshot = await loadBlobManagerLoadInfo(context);

		const messageAtLastSummary = lastMessageFromMetadata(metadata);

		// Verify summary runtime sequence number matches protocol sequence number.
		const runtimeSequenceNumber = messageAtLastSummary?.sequenceNumber;
		const protocolSequenceNumber = context.deltaManager.initialSequenceNumber;
		// When we load with pending state, we reuse an old snapshot so we don't expect these numbers to match
		if (!context.pendingLocalState && runtimeSequenceNumber !== undefined) {
			// Unless bypass is explicitly set, then take action when sequence numbers mismatch.
			if (
				loadSequenceNumberVerification !== "bypass" &&
				runtimeSequenceNumber !== protocolSequenceNumber
			) {
				// Message to OCEs:
				// You can hit this error with runtimeSequenceNumber === -1 in < 2.0 RC3 builds.
				// This would indicate that explicit schema control is enabled in current (2.0 RC3+) builds and it
				// results in addMetadataToSummary() creating a poison pill for older runtimes in the form of a -1 sequence number.
				// Older runtimes do not understand new schema, and thus could corrupt document if they proceed, thus we are using
				// this poison pill to prevent them from proceeding.

				// "Load from summary, runtime metadata sequenceNumber !== initialSequenceNumber"
				const error = new DataCorruptionError(
					// pre-0.58 error message: SummaryMetadataMismatch
					"Summary metadata mismatch",
					{ runtimeVersion: pkgVersion, runtimeSequenceNumber, protocolSequenceNumber },
				);

				if (loadSequenceNumberVerification === "log") {
					logger.sendErrorEvent({ eventName: "SequenceNumberMismatch" }, error);
				} else {
					context.closeFn(error);
				}
			}
		}

		let desiredIdCompressorMode: IdCompressorMode;
		switch (mc.config.getBoolean("Fluid.ContainerRuntime.IdCompressorEnabled")) {
			case true:
				desiredIdCompressorMode = "on";
				break;
			case false:
				desiredIdCompressorMode = undefined;
				break;
			default:
				desiredIdCompressorMode = enableRuntimeIdCompressor;
				break;
		}

		// Enabling the IdCompressor is a one-way operation and we only want to
		// allow new containers to turn it on.
		let idCompressorMode: IdCompressorMode;
		if (existing) {
			// This setting has to be sticky for correctness:
			// 1) if compressior is OFF, it can't be enabled, as already running clients (in given document session) do not know
			//    how to process compressor ops
			// 2) if it's ON, then all sessions should load compressor right away
			// 3) Same logic applies for "delayed" mode
			// Maybe in the future we will need to enabled (and figure how to do it safely) "delayed" -> "on" change.
			// We could do "off" -> "on" transition too, if all clients start loading compressor (but not using it initially) and
			// do so for a while - this will allow clients to eventually disregard "off" setting (when it's safe so) and start
			// using compressor in future sessions.
			// Everyting is possible, but it needs to be designed and executed carefully, when such need arises.
			idCompressorMode = metadata?.documentSchema?.runtime
				?.idCompressorMode as IdCompressorMode;

			// This is the only exception to the rule above - we have proper plumbing to load ID compressor on schema change
			// event. It is loaded async (relative to op processing), so this conversion is only safe for off -> delayed conversion!
			// Clients do not expect ID compressor ops unless ID compressor is On for them, and that could be achieved only through
			// explicit schema change, i.e. only if explicitSchemaControl is on.
			// Note: it would be better if we throw on combination of options (explicitSchemaControl = off, desiredIdCompressorMode === "delayed")
			// that is not supported. But our service tests are oblivious to these problems and throwing here will cause a ton of failures
			// We ignored incompatible ID compressor changes from the start (they were sticky), so that's not a new problem being introduced...
			if (
				idCompressorMode === undefined &&
				desiredIdCompressorMode === "delayed" &&
				explicitSchemaControl
			) {
				idCompressorMode = desiredIdCompressorMode;
			}
		} else {
			idCompressorMode = desiredIdCompressorMode;
		}

		const createIdCompressorFn = async () => {
			const { createIdCompressor, deserializeIdCompressor, createSessionId } = await import(
				"@fluidframework/id-compressor/internal"
			);

			/**
			 * Because the IdCompressor emits so much telemetry, this function is used to sample
			 * approximately 5% of all clients. Only the given percentage of sessions will emit telemetry.
			 */
			const idCompressorEventSampler: IEventSampler = (() => {
				const isIdCompressorTelemetryEnabled = Math.random() < 0.05;
				return {
					sample: () => {
						return isIdCompressorTelemetryEnabled;
					},
				};
			})();

			const compressorLogger = createSampledLogger(logger, idCompressorEventSampler);
			const pendingLocalState = context.pendingLocalState as IPendingRuntimeState;

			if (pendingLocalState?.pendingIdCompressorState !== undefined) {
				return deserializeIdCompressor(
					pendingLocalState.pendingIdCompressorState,
					compressorLogger,
				);
			} else if (serializedIdCompressor !== undefined) {
				return deserializeIdCompressor(
					serializedIdCompressor,
					createSessionId(),
					compressorLogger,
				);
			} else {
				return createIdCompressor(compressorLogger);
			}
		};

		const compressionLz4 =
			compressionOptions.minimumBatchSizeInBytes !== Infinity &&
			compressionOptions.compressionAlgorithm === "lz4";

		const documentSchemaController = new DocumentsSchemaController(
			existing,
			protocolSequenceNumber,
			metadata?.documentSchema,
			{
				explicitSchemaControl,
				compressionLz4,
				idCompressorMode,
				opGroupingEnabled: enableGroupedBatching,
				disallowedVersions: [],
			},
			(schema) => {
				runtime.onSchemaChange(schema);
			},
		);

		const featureGatesForTelemetry: Record<string, boolean | number | undefined> = {};

		// Make sure we've got all the options including internal ones
		const internalRuntimeOptions: Readonly<Required<IContainerRuntimeOptionsInternal>> = {
			summaryOptions,
			gcOptions,
			loadSequenceNumberVerification,
			flushMode,
			compressionOptions,
			maxBatchSizeInBytes,
			chunkSizeInBytes,
			// Requires<> drops undefined from IdCompressorType
			enableRuntimeIdCompressor: enableRuntimeIdCompressor as "on" | "delayed",
			enableGroupedBatching,
			explicitSchemaControl,
		};

		const runtime = new containerRuntimeCtor(
			context,
			registry,
			metadata,
			electedSummarizerData,
			chunks ?? [],
			aliases ?? [],
			internalRuntimeOptions,
			containerScope,
			logger,
			existing,
			blobManagerSnapshot,
			context.storage,
			createIdCompressorFn,
			documentSchemaController,
			featureGatesForTelemetry,
			provideEntryPoint,
			requestHandler,
			undefined, // summaryConfiguration
			recentBatchInfo,
		);

		runtime.blobManager.stashedBlobsUploadP.then(
			() => {
				// make sure we didn't reconnect before the promise resolved
				if (runtime.delayConnectClientId !== undefined && !runtime.disposed) {
					runtime.delayConnectClientId = undefined;
					runtime.setConnectionStateCore(true, runtime.delayConnectClientId);
				}
			},
			(error) => runtime.closeFn(error),
		);

		// Apply stashed ops with a reference sequence number equal to the sequence number of the snapshot,
		// or zero. This must be done before Container replays saved ops.
		await runtime.pendingStateManager.applyStashedOpsAt(runtimeSequenceNumber ?? 0);

		// Initialize the base state of the runtime before it's returned.
		await runtime.initializeBaseState();

		return runtime;
	}

	public readonly options: Record<string | number, any>;
	private imminentClosure: boolean = false;

	private readonly _getClientId: () => string | undefined;
	public get clientId(): string | undefined {
		return this._getClientId();
	}

	public readonly clientDetails: IClientDetails;

	public get storage(): IDocumentStorageService {
		return this._storage;
	}

	public get containerRuntime() {
		return this;
	}

	private readonly submitFn: (
		type: MessageType,
		contents: any,
		batch: boolean,
		appData?: any,
	) => number;
	/**
	 * Although current IContainerContext guarantees submitBatchFn, it is not available on older loaders.
	 */
	private readonly submitBatchFn:
		| ((batch: IBatchMessage[], referenceSequenceNumber?: number) => number)
		| undefined;
	private readonly submitSummaryFn: (
		summaryOp: ISummaryContent,
		referenceSequenceNumber?: number,
	) => number;
	/**
	 * Do not call directly - use submitAddressesSignal
	 */
	private readonly submitSignalFn: (content: ISignalEnvelope, targetClientId?: string) => void;
	public readonly disposeFn: (error?: ICriticalContainerError) => void;
	public readonly closeFn: (error?: ICriticalContainerError) => void;

	public get flushMode(): FlushMode {
		return this._flushMode;
	}

	public get scope(): FluidObject {
		return this.containerScope;
	}

	public get IFluidDataStoreRegistry(): IFluidDataStoreRegistry {
		return this.registry;
	}

	private readonly _getAttachState: () => AttachState;
	public get attachState(): AttachState {
		return this._getAttachState();
	}

	/**
	 * Current session schema - defines what options are on & off.
	 * It's overlap of document schema (controlled by summary & ops) and options controlling this session.
	 * For example, document schema might have compression ON, but feature gates / runtime options turn it Off.
	 * In such case it will be off in session schema (i.e. this session should not use compression), but this client
	 * has to deal with compressed ops as other clients might send them.
	 * And in reverse, session schema can have compression Off, but feature gates / runtime options want it On.
	 * In such case it will be off in session schema, however this client will propose change to schema, and once / if
	 * this op rountrips, compression will be On. Client can't send compressed ops until it's change in schema.
	 */
	public get sessionSchema() {
		return this.documentsSchemaController.sessionSchema.runtime;
	}

	private _idCompressor: (IIdCompressor & IIdCompressorCore) | undefined;

	// We accumulate Id compressor Ops while Id compressor is not loaded yet (only for "delayed" mode)
	// Once it loads, it will process all such ops and we will stop accumulating further ops - ops will be processes as they come in.
	private pendingIdCompressorOps: IdCreationRange[] = [];

	// Id Compressor serializes final state (see getPendingLocalState()). As result, it needs to skip all ops that preceeded that state
	// (such ops will be marked by Loader layer as savedOp === true)
	// That said, in "delayed" mode it's possible that Id Compressor was never initialized before getPendingLocalState() is called.
	// In such case we have to process all ops, including those marked with savedOp === true.
	private readonly skipSavedCompressorOps: boolean;

	public get idCompressorMode() {
		return this.sessionSchema.idCompressorMode;
	}
	/**
	 * See IContainerRuntimeBase.idCompressor() for details.
	 */
	public get idCompressor() {
		// Expose ID Compressor only if it's On from the start.
		// If container uses delayed mode, then we can only expose generateDocumentUniqueId() and nothing else.
		// That's because any other usage will require immidiate loading of ID Compressor in next sessions in order
		// to reason over such things as session ID space.
		if (this.idCompressorMode === "on") {
			assert(this._idCompressor !== undefined, 0x8ea /* compressor should have been loaded */);
			return this._idCompressor;
		}
	}

	/**
	 * True if we have ID compressor loading in-flight (async operation). Useful only for
	 * this.idCompressorMode === "delayed" mode
	 */
	protected _loadIdCompressor: Promise<void> | undefined;

	/**
	 * See IContainerRuntimeBase.generateDocumentUniqueId() for details.
	 */
	public generateDocumentUniqueId() {
		return this._idCompressor?.generateDocumentUniqueId() ?? uuid();
	}

	public get IFluidHandleContext(): IFluidHandleContext {
		return this.handleContext;
	}
	private readonly handleContext: ContainerFluidHandleContext;

	/**
	 * This is a proxy to the delta manager provided by the container context (innerDeltaManager). It restricts certain
	 * accesses such as sets "read-only" mode for the summarizer client. This is the default delta manager that should
	 * be used unless the innerDeltaManager is required.
	 */
	public get deltaManager(): IDeltaManager<ISequencedDocumentMessage, IDocumentMessage> {
		return this._deltaManager;
	}

	private readonly _deltaManager: IDeltaManagerFull;

	/**
	 * The delta manager provided by the container context. By default, using the default delta manager (proxy)
	 * should be sufficient. This should be used only if necessary. For example, for validating and propagating connected
	 * events which requires access to the actual real only info, this is needed.
	 */
	private readonly innerDeltaManager: IDeltaManagerFull;

	// internal logger for ContainerRuntime. Use this.logger for stores, summaries, etc.
	private readonly mc: MonitoringContext;

	private readonly summarizerClientElection?: SummarizerClientElection;
	/**
	 * summaryManager will only be created if this client is permitted to spawn a summarizing client
	 * It is created only by interactive client, i.e. summarizer client, as well as non-interactive bots
	 * do not create it (see SummarizerClientElection.clientDetailsPermitElection() for details)
	 */
	private readonly summaryManager?: SummaryManager;
	private readonly summaryCollection: SummaryCollection;

	private readonly summarizerNode: IRootSummarizerNodeWithGC;

	private readonly logger: ITelemetryLoggerExt;

	private readonly maxConsecutiveReconnects: number;
	private readonly defaultMaxConsecutiveReconnects = 7;

	private _orderSequentiallyCalls: number = 0;
	private readonly _flushMode: FlushMode;
	private readonly offlineEnabled: boolean;
	private flushTaskExists = false;

	private _connected: boolean;

	private consecutiveReconnects = 0;

	/**
	 * Used to delay transition to "connected" state while we upload
	 * attachment blobs that were added while disconnected
	 */
	private delayConnectClientId?: string;

	private ensureNoDataModelChangesCalls = 0;

	/**
	 * Invokes the given callback and expects that no ops are submitted
	 * until execution finishes. If an op is submitted, an error will be raised.
	 *
	 * Can be disabled by feature gate `Fluid.ContainerRuntime.DisableOpReentryCheck`
	 *
	 * @param callback - the callback to be invoked
	 */
	public ensureNoDataModelChanges<T>(callback: () => T): T {
		this.ensureNoDataModelChangesCalls++;
		try {
			return callback();
		} finally {
			this.ensureNoDataModelChangesCalls--;
		}
	}

	public get connected(): boolean {
		return this._connected;
	}

	/** clientId of parent (non-summarizing) container that owns summarizer container */
	public get summarizerClientId(): string | undefined {
		return this.summarizerClientElection?.electedClientId;
	}

	private _disposed = false;
	public get disposed() {
		return this._disposed;
	}

	private dirtyContainer: boolean;
	private emitDirtyDocumentEvent = true;
	private readonly disableAttachReorder: boolean | undefined;
	private readonly useDeltaManagerOpsProxy: boolean;
	private readonly closeSummarizerDelayMs: number;
	private readonly defaultTelemetrySignalSampleCount = 100;
	private readonly _signalTracking: IPerfSignalReport = {
		totalSignalsSentInLatencyWindow: 0,
		signalsLost: 0,
		signalsOutOfOrder: 0,
		signalsSentSinceLastLatencyMeasurement: 0,
		broadcastSignalSequenceNumber: 0,
		signalTimestamp: 0,
		roundTripSignalSequenceNumber: undefined,
		trackingSignalSequenceNumber: undefined,
		minimumTrackingSignalSequenceNumber: undefined,
	};

	/**
	 * Summarizer is responsible for coordinating when to send generate and send summaries.
	 * It is the main entry point for summary work.
	 * It is created only by summarizing container (i.e. one with clientType === "summarizer")
	 */
	private readonly _summarizer?: Summarizer;
	private readonly scheduleManager: ScheduleManager;
	private readonly blobManager: BlobManager;
	private readonly pendingStateManager: PendingStateManager;
	private readonly duplicateBatchDetector: DuplicateBatchDetector | undefined;
	private readonly outbox: Outbox;
	private readonly garbageCollector: IGarbageCollector;

	private readonly channelCollection: ChannelCollection;
	private readonly remoteMessageProcessor: RemoteMessageProcessor;

	/** The last message processed at the time of the last summary. */
	private messageAtLastSummary: ISummaryMetadataMessage | undefined;

	private get summarizer(): Summarizer {
		assert(this._summarizer !== undefined, 0x257 /* "This is not summarizing container" */);
		return this._summarizer;
	}

	private readonly summariesDisabled: boolean;
	private isSummariesDisabled(): boolean {
		return this.summaryConfiguration.state === "disabled";
	}

	private readonly maxOpsSinceLastSummary: number;
	private getMaxOpsSinceLastSummary(): number {
		return this.summaryConfiguration.state !== "disabled"
			? this.summaryConfiguration.maxOpsSinceLastSummary
			: 0;
	}

	private readonly initialSummarizerDelayMs: number;
	private getInitialSummarizerDelayMs(): number {
		// back-compat: initialSummarizerDelayMs was moved from ISummaryRuntimeOptions
		//   to ISummaryConfiguration in 0.60.
		if (this.runtimeOptions.summaryOptions.initialSummarizerDelayMs !== undefined) {
			return this.runtimeOptions.summaryOptions.initialSummarizerDelayMs;
		}
		return this.summaryConfiguration.state !== "disabled"
			? this.summaryConfiguration.initialSummarizerDelayMs
			: 0;
	}

	private readonly createContainerMetadata: ICreateContainerMetadata;
	/**
	 * The summary number of the next summary that will be generated for this container. This is incremented every time
	 * a summary is generated.
	 */
	private nextSummaryNumber: number;

	/**
	 * If false, loading or using a Tombstoned object should merely log, not fail.
	 * @deprecated NOT SUPPORTED - hardcoded to return false since it's deprecated.
	 */
	// eslint-disable-next-line @typescript-eslint/class-literal-property-style
	public get gcTombstoneEnforcementAllowed(): boolean {
		return false;
	}

	/**
	 * If true, throw an error when a tombstone data store is used.
	 * @deprecated NOT SUPPORTED - hardcoded to return false since it's deprecated.
	 */
	// eslint-disable-next-line @typescript-eslint/class-literal-property-style
	public get gcThrowOnTombstoneUsage(): boolean {
		return false;
	}

	/**
	 * GUID to identify a document in telemetry
	 * ! Note: should not be used for anything other than telemetry and is not considered a stable GUID
	 */
	private readonly telemetryDocumentId: string;

	/**
	 * Whether this client is the summarizer client itself (type is summarizerClientType)
	 */
	private readonly isSummarizerClient: boolean;

	/**
	 * The id of the version used to initially load this runtime, or undefined if it's newly created.
	 */
	private readonly loadedFromVersionId: string | undefined;

	private readonly isSnapshotInstanceOfISnapshot: boolean | undefined;

	/**
	 * The summary context of the last acked summary. The properties from this as used when uploading a summary.
	 */
	private lastAckedSummaryContext: ISummaryContext | undefined;

	/**
	 * It a cache for holding mapping for loading groupIds with its snapshot from the service. Add expiry policy of 1 minute.
	 * Starting with 1 min and based on recorded usage we can tweak it later on.
	 */
	private readonly snapshotCacheForLoadingGroupIds = new PromiseCache<string, ISnapshot>({
		expiry: { policy: "absolute", durationMs: 60000 },
	});

	/**
	 * The options to apply to this ContainerRuntime instance (including internal options hidden from the public API)
	 */
	private readonly runtimeOptions: Readonly<Required<IContainerRuntimeOptionsInternal>>;

	/***/
	protected constructor(
		context: IContainerContext,
		private readonly registry: IFluidDataStoreRegistry,
		private readonly metadata: IContainerRuntimeMetadata | undefined,
		electedSummarizerData: ISerializedElection | undefined,
		chunks: [string, string[]][],
		dataStoreAliasMap: [string, string][],
		runtimeOptions: Readonly<Required<IContainerRuntimeOptions>>,
		private readonly containerScope: FluidObject,
		// Create a custom ITelemetryBaseLogger to output telemetry events.
		public readonly baseLogger: ITelemetryBaseLogger,
		existing: boolean,
		blobManagerSnapshot: IBlobManagerLoadInfo,
		private readonly _storage: IDocumentStorageService,
		private readonly createIdCompressor: () => Promise<IIdCompressor & IIdCompressorCore>,
		private readonly documentsSchemaController: DocumentsSchemaController,
		featureGatesForTelemetry: Record<string, boolean | number | undefined>,
		provideEntryPoint: (containerRuntime: IContainerRuntime) => Promise<FluidObject>,
		private readonly requestHandler?: (
			request: IRequest,
			runtime: IContainerRuntime,
		) => Promise<IResponse>,
		private readonly summaryConfiguration: ISummaryConfiguration = {
			// the defaults
			...DefaultSummaryConfiguration,
			// the runtime configuration overrides
			...runtimeOptions.summaryOptions?.summaryConfigOverrides,
		},
		recentBatchInfo?: [number, string][],
	) {
		super();

		const {
			options,
			clientDetails,
			connected,
			baseSnapshot,
			submitFn,
			submitBatchFn,
			submitSummaryFn,
			submitSignalFn,
			disposeFn,
			closeFn,
			deltaManager,
			quorum,
			audience,
			loader,
			pendingLocalState,
			supportedFeatures,
			snapshotWithContents,
		} = context;

		// Backfill in defaults for the internal runtimeOptions, since they may not be present on the provided runtimeOptions object
		this.runtimeOptions = {
			flushMode: defaultFlushMode,
			enableGroupedBatching: true,
			...runtimeOptions,
		};
		this.logger = createChildLogger({ logger: this.baseLogger });
		this.mc = createChildMonitoringContext({
			logger: this.logger,
			namespace: "ContainerRuntime",
		});

		// If we support multiple algorithms in the future, then we would need to manage it here carefully.
		// We can use runtimeOptions.compressionOptions.compressionAlgorithm, but only if it's in the schema list!
		// If it's not in the list, then we will need to either use no compression, or fallback to some other (supported by format)
		// compression.
		const compressionOptions: ICompressionRuntimeOptions = {
			minimumBatchSizeInBytes: this.sessionSchema.compressionLz4
				? runtimeOptions.compressionOptions.minimumBatchSizeInBytes
				: Number.POSITIVE_INFINITY,
			compressionAlgorithm: CompressionAlgorithms.lz4,
		};

		assert(isIDeltaManagerFull(deltaManager), 0xa80 /* Invalid delta manager */);
		this.innerDeltaManager = deltaManager;

		// Here we could wrap/intercept on these functions to block/modify outgoing messages if needed.
		// This makes ContainerRuntime the final gatekeeper for outgoing messages.
		this.submitFn = submitFn;
		this.submitBatchFn = submitBatchFn;
		this.submitSummaryFn = submitSummaryFn;
		this.submitSignalFn = submitSignalFn;

		// TODO: After IContainerContext.options is removed, we'll just create a new blank object {} here.
		// Values are generally expected to be set from the runtime side.
		this.options = options ?? {};
		this.clientDetails = clientDetails;
		this.isSummarizerClient = this.clientDetails.type === summarizerClientType;
		this.loadedFromVersionId = context.getLoadedFromVersion()?.id;
		this._getClientId = () => context.clientId;
		this._getAttachState = () => context.attachState;
		this.getAbsoluteUrl = async (relativeUrl: string) => {
			if (context.getAbsoluteUrl === undefined) {
				throw new Error("Driver does not implement getAbsoluteUrl");
			}
			if (this.attachState !== AttachState.Attached) {
				return undefined;
			}
			return context.getAbsoluteUrl(relativeUrl);
		};
		// TODO: Consider that the Container could just listen to these events itself, or even more appropriately maybe the
		// customer should observe dirty state on the runtime (the owner of dirty state) directly, rather than on the IContainer.
		this.on("dirty", () => context.updateDirtyContainerState(true));
		this.on("saved", () => context.updateDirtyContainerState(false));

		// In old loaders without dispose functionality, closeFn is equivalent but will also switch container to readonly mode
		this.disposeFn = disposeFn ?? closeFn;
		// In cases of summarizer, we want to dispose instead since consumer doesn't interact with this container
		this.closeFn = this.isSummarizerClient ? this.disposeFn : closeFn;

		let loadSummaryNumber: number;
		// Get the container creation metadata. For new container, we initialize these. For existing containers,
		// get the values from the metadata blob.
		if (existing) {
			this.createContainerMetadata = {
				createContainerRuntimeVersion: metadata?.createContainerRuntimeVersion,
				createContainerTimestamp: metadata?.createContainerTimestamp,
			};
			// summaryNumber was renamed from summaryCount. For older docs that haven't been opened for a long time,
			// the count is reset to 0.
			loadSummaryNumber = metadata?.summaryNumber ?? 0;
		} else {
			this.createContainerMetadata = {
				createContainerRuntimeVersion: pkgVersion,
				createContainerTimestamp: Date.now(),
			};
			loadSummaryNumber = 0;
		}
		this.nextSummaryNumber = loadSummaryNumber + 1;

		this.messageAtLastSummary = lastMessageFromMetadata(metadata);

		// Note that we only need to pull the *initial* connected state from the context.
		// Later updates come through calls to setConnectionState.
		this._connected = connected;

		this.mc.logger.sendTelemetryEvent({
			eventName: "GCFeatureMatrix",
			metadataValue: JSON.stringify(metadata?.gcFeatureMatrix),
			inputs: JSON.stringify({
				gcOptions_gcGeneration: this.runtimeOptions.gcOptions[gcGenerationOptionName],
			}),
		});

		this.telemetryDocumentId = metadata?.telemetryDocumentId ?? uuid();

		this.disableAttachReorder = this.mc.config.getBoolean(
			"Fluid.ContainerRuntime.disableAttachOpReorder",
		);

		const opGroupingManager = new OpGroupingManager(
			{
				groupedBatchingEnabled: this.groupedBatchingEnabled,
<<<<<<< HEAD
				reentrantBatchGroupingEnabled: true,
=======
				opCountThreshold:
					this.mc.config.getNumber("Fluid.ContainerRuntime.GroupedBatchingOpCount") ?? 2,
>>>>>>> e3d6ba05
			},
			this.mc.logger,
		);

		const opSplitter = new OpSplitter(
			chunks,
			this.submitBatchFn,
			runtimeOptions.chunkSizeInBytes,
			runtimeOptions.maxBatchSizeInBytes,
			this.mc.logger,
		);

		this.remoteMessageProcessor = new RemoteMessageProcessor(
			opSplitter,
			new OpDecompressor(this.mc.logger),
			opGroupingManager,
		);

		const pendingRuntimeState = pendingLocalState as IPendingRuntimeState | undefined;
		this.pendingStateManager = new PendingStateManager(
			{
				applyStashedOp: this.applyStashedOp.bind(this),
				clientId: () => this.clientId,
				connected: () => this.connected,
				reSubmitBatch: this.reSubmitBatch.bind(this),
				isActiveConnection: () => this.innerDeltaManager.active,
				isAttached: () => this.attachState !== AttachState.Detached,
			},
			pendingRuntimeState?.pending,
			this.logger,
		);

		let outerDeltaManager: IDeltaManagerFull;
		this.useDeltaManagerOpsProxy =
			this.mc.config.getBoolean("Fluid.ContainerRuntime.DeltaManagerOpsProxy") === true;
		// The summarizerDeltaManager Proxy is used to lie to the summarizer to convince it is in the right state as a summarizer client.
		const summarizerDeltaManagerProxy = new DeltaManagerSummarizerProxy(
			this.innerDeltaManager,
		);
		outerDeltaManager = summarizerDeltaManagerProxy;

		// The DeltaManagerPendingOpsProxy is used to control the minimum sequence number
		// It allows us to lie to the layers below so that they can maintain enough local state for rebasing ops.
		if (this.useDeltaManagerOpsProxy) {
			const pendingOpsDeltaManagerProxy = new DeltaManagerPendingOpsProxy(
				summarizerDeltaManagerProxy,
				this.pendingStateManager,
			);
			outerDeltaManager = pendingOpsDeltaManagerProxy;
		}

		this._deltaManager = outerDeltaManager;

		this.handleContext = new ContainerFluidHandleContext("", this);

		if (this.summaryConfiguration.state === "enabled") {
			this.validateSummaryHeuristicConfiguration(this.summaryConfiguration);
		}

		this.summariesDisabled = this.isSummariesDisabled();
		this.maxOpsSinceLastSummary = this.getMaxOpsSinceLastSummary();
		this.initialSummarizerDelayMs = this.getInitialSummarizerDelayMs();

		this.maxConsecutiveReconnects =
			this.mc.config.getNumber(maxConsecutiveReconnectsKey) ??
			this.defaultMaxConsecutiveReconnects;

		if (
			this.runtimeOptions.flushMode ===
				(FlushModeExperimental.Async as unknown as FlushMode) &&
			supportedFeatures?.get("referenceSequenceNumbers") !== true
		) {
			// The loader does not support reference sequence numbers, falling back on FlushMode.TurnBased
			this.mc.logger.sendErrorEvent({ eventName: "FlushModeFallback" });
			this._flushMode = FlushMode.TurnBased;
		} else {
			this._flushMode = this.runtimeOptions.flushMode;
		}
		this.offlineEnabled =
			this.mc.config.getBoolean("Fluid.Container.enableOfflineLoad") ?? false;

		if (this.offlineEnabled && this._flushMode !== FlushMode.TurnBased) {
			const error = new UsageError("Offline mode is only supported in turn-based mode");
			this.closeFn(error);
			throw error;
		}

		// DuplicateBatchDetection is only enabled if Offline Load is enabled
		// It maintains a cache of all batchIds/sequenceNumbers within the collab window.
		// Don't waste resources doing so if not needed.
		if (this.offlineEnabled) {
			this.duplicateBatchDetector = new DuplicateBatchDetector(recentBatchInfo);
		}

		if (context.attachState === AttachState.Attached) {
			const maxSnapshotCacheDurationMs = this._storage?.policies?.maximumCacheDurationMs;
			if (
				maxSnapshotCacheDurationMs !== undefined &&
				maxSnapshotCacheDurationMs > 5 * 24 * 60 * 60 * 1000
			) {
				// This is a runtime enforcement of what's already explicit in the policy's type itself,
				// which dictates the value is either undefined or exactly 5 days in ms.
				// As long as the actual value is less than 5 days, the assumptions GC makes here are valid.
				throw new UsageError("Driver's maximumCacheDurationMs policy cannot exceed 5 days");
			}
		}

		this.garbageCollector = GarbageCollector.create({
			runtime: this,
			gcOptions: this.runtimeOptions.gcOptions,
			baseSnapshot,
			baseLogger: this.mc.logger,
			existing,
			metadata,
			createContainerMetadata: this.createContainerMetadata,
			isSummarizerClient: this.isSummarizerClient,
			getNodePackagePath: async (nodePath: string) => this.getGCNodePackagePath(nodePath),
			getLastSummaryTimestampMs: () => this.messageAtLastSummary?.timestamp,
			readAndParseBlob: async <T>(id: string) => readAndParse<T>(this.storage, id),
			submitMessage: (message: ContainerRuntimeGCMessage) => this.submit(message),
			sessionExpiryTimerStarted: pendingRuntimeState?.sessionExpiryTimerStarted,
		});

		const loadedFromSequenceNumber = this.deltaManager.initialSequenceNumber;
		// If the base snapshot was generated when isolated channels were disabled, set the summary reference
		// sequence to undefined so that this snapshot will not be used for incremental summaries. This is for
		// back-compat and will rarely happen so its okay to re-summarize everything in the first summary.
		const summaryReferenceSequenceNumber =
			baseSnapshot === undefined || metadata?.disableIsolatedChannels === true
				? undefined
				: loadedFromSequenceNumber;
		this.summarizerNode = createRootSummarizerNodeWithGC(
			createChildLogger({ logger: this.logger, namespace: "SummarizerNode" }),
			// Summarize function to call when summarize is called. Summarizer node always tracks summary state.
			async (fullTree: boolean, trackState: boolean, telemetryContext?: ITelemetryContext) =>
				this.summarizeInternal(fullTree, trackState, telemetryContext),
			// Latest change sequence number, no changes since summary applied yet
			loadedFromSequenceNumber,
			summaryReferenceSequenceNumber,
			{
				// Must set to false to prevent sending summary handle which would be pointing to
				// a summary with an older protocol state.
				canReuseHandle: false,
				// If GC should not run, let the summarizer node know so that it does not track GC state.
				gcDisabled: !this.garbageCollector.shouldRunGC,
			},
			// Function to get GC data if needed. This will always be called by the root summarizer node to get GC data.
			async (fullGC?: boolean) => this.getGCDataInternal(fullGC),
			// Function to get the GC details from the base snapshot we loaded from.
			async () => this.garbageCollector.getBaseGCDetails(),
		);

		const parentContext = wrapContext(this);

		if (snapshotWithContents !== undefined) {
			this.isSnapshotInstanceOfISnapshot = true;
		}

		// Due to a mismatch between different layers in terms of
		// what is the interface of passing signals, we need the
		// downstream stores to wrap the signal.
		parentContext.submitSignal = (type: string, content: unknown, targetClientId?: string) => {
			const envelope1 = content as IEnvelope;
			const envelope2 = this.createNewSignalEnvelope(
				envelope1.address,
				type,
				envelope1.contents,
			);
			return this.submitEnvelopedSignal(envelope2, targetClientId);
		};

		let snapshot: ISnapshot | ISnapshotTree | undefined = getSummaryForDatastores(
			baseSnapshot,
			metadata,
		);
		if (snapshot !== undefined && snapshotWithContents !== undefined) {
			snapshot = {
				...snapshotWithContents,
				snapshotTree: snapshot,
			};
		}

		this.channelCollection = new ChannelCollection(
			snapshot,
			parentContext,
			this.mc.logger,
			(props) =>
				this.garbageCollector.nodeUpdated({
					...props,
					timestampMs: props.timestampMs ?? this.getCurrentReferenceTimestampMs(),
				}),
			(path: string) => this.garbageCollector.isNodeDeleted(path),
			new Map<string, string>(dataStoreAliasMap),
			async (runtime: ChannelCollection) => provideEntryPoint,
		);

		this.blobManager = new BlobManager({
			routeContext: this.handleContext,
			snapshot: blobManagerSnapshot,
			getStorage: () => this.storage,
			sendBlobAttachOp: (localId: string, blobId?: string) => {
				if (!this.disposed) {
					this.submit(
						{ type: ContainerMessageType.BlobAttach, contents: undefined },
						undefined,
						{
							localId,
							blobId,
						},
					);
				}
			},
			blobRequested: (blobPath: string) =>
				this.garbageCollector.nodeUpdated({
					node: { type: "Blob", path: blobPath },
					reason: "Loaded",
					timestampMs: this.getCurrentReferenceTimestampMs(),
				}),
			isBlobDeleted: (blobPath: string) => this.garbageCollector.isNodeDeleted(blobPath),
			runtime: this,
			stashedBlobs: pendingRuntimeState?.pendingAttachmentBlobs,
			closeContainer: (error?: ICriticalContainerError) => this.closeFn(error),
		});

		this.scheduleManager = new ScheduleManager(
			this.innerDeltaManager,
			this,
			() => this.clientId,
			createChildLogger({ logger: this.logger, namespace: "ScheduleManager" }),
		);

		const disablePartialFlush = this.mc.config.getBoolean(
			"Fluid.ContainerRuntime.DisablePartialFlush",
		);

		const legacySendBatchFn = makeLegacySendBatchFn(this.submitFn, this.innerDeltaManager);

		this.outbox = new Outbox({
			shouldSend: () => this.canSendOps(),
			pendingStateManager: this.pendingStateManager,
			submitBatchFn: this.submitBatchFn,
			legacySendBatchFn,
			compressor: new OpCompressor(this.mc.logger),
			splitter: opSplitter,
			config: {
				compressionOptions,
				maxBatchSizeInBytes: runtimeOptions.maxBatchSizeInBytes,
				disablePartialFlush: disablePartialFlush === true,
			},
			logger: this.mc.logger,
			groupingManager: opGroupingManager,
			getCurrentSequenceNumbers: () => ({
				referenceSequenceNumber: this.deltaManager.lastSequenceNumber,
				clientSequenceNumber: this._processedClientSequenceNumber,
			}),
			reSubmit: this.reSubmit.bind(this),
			opReentrancy: () => this.ensureNoDataModelChangesCalls > 0,
			closeContainer: this.closeFn,
		});

		this._quorum = quorum;
		this._quorum.on("removeMember", (clientId: string) => {
			this.remoteMessageProcessor.clearPartialMessagesFor(clientId);
		});

		this._audience = audience;
		if (audience.getSelf === undefined) {
			// back-compat, added in 2.0 RC3.
			// Purpose: deal with cases when we run against old loader that does not have newly added capabilities
			audience.getSelf = () => {
				const clientId = this._getClientId();
				return clientId === undefined
					? undefined
					: ({
							clientId,
							client: audience.getMember(clientId),
						} satisfies ISelf);
			};

			let oldClientId = this.clientId;
			this.on("connected", () => {
				const clientId = this.clientId;
				assert(clientId !== undefined, 0x975 /* can't be undefined */);
				(audience as unknown as TypedEventEmitter<IAudienceEvents>).emit(
					"selfChanged",
					{ clientId: oldClientId },
					{ clientId, client: audience.getMember(clientId) },
				);
				oldClientId = clientId;
			});
		}

		const closeSummarizerDelayOverride = this.mc.config.getNumber(
			"Fluid.ContainerRuntime.Test.CloseSummarizerDelayOverrideMs",
		);
		this.closeSummarizerDelayMs =
			closeSummarizerDelayOverride ?? defaultCloseSummarizerDelayMs;
		this.summaryCollection = new SummaryCollection(this.deltaManager, this.logger);

		this.dirtyContainer =
			this.attachState !== AttachState.Attached || this.hasPendingMessages();
		context.updateDirtyContainerState(this.dirtyContainer);

		if (this.summariesDisabled) {
			this.mc.logger.sendTelemetryEvent({ eventName: "SummariesDisabled" });
		} else {
			const orderedClientLogger = createChildLogger({
				logger: this.logger,
				namespace: "OrderedClientElection",
			});
			const orderedClientCollection = new OrderedClientCollection(
				orderedClientLogger,
				this.innerDeltaManager,
				this._quorum,
			);
			const orderedClientElectionForSummarizer = new OrderedClientElection(
				orderedClientLogger,
				orderedClientCollection,
				electedSummarizerData ?? this.innerDeltaManager.lastSequenceNumber,
				SummarizerClientElection.isClientEligible,
				this.mc.config.getBoolean(
					"Fluid.ContainerRuntime.OrderedClientElection.EnablePerformanceEvents",
				),
			);

			this.summarizerClientElection = new SummarizerClientElection(
				orderedClientLogger,
				this.summaryCollection,
				orderedClientElectionForSummarizer,
				this.maxOpsSinceLastSummary,
			);

			if (this.isSummarizerClient) {
				this._summarizer = new Summarizer(
					this /* ISummarizerRuntime */,
					() => this.summaryConfiguration,
					this /* ISummarizerInternalsProvider */,
					this.handleContext,
					this.summaryCollection,
					async (runtime: IConnectableRuntime) =>
						RunWhileConnectedCoordinator.create(
							runtime,
							// Summarization runs in summarizer client and needs access to the real (non-proxy) active
							// information. The proxy delta manager would always return false for summarizer client.
							() => this.innerDeltaManager.active,
						),
				);
			} else if (SummarizerClientElection.clientDetailsPermitElection(this.clientDetails)) {
				// Only create a SummaryManager and SummarizerClientElection
				// if summaries are enabled and we are not the summarizer client.
				const defaultAction = () => {
					if (this.summaryCollection.opsSinceLastAck > this.maxOpsSinceLastSummary) {
						this.mc.logger.sendTelemetryEvent({ eventName: "SummaryStatus:Behind" });
						// unregister default to no log on every op after falling behind
						// and register summary ack handler to re-register this handler
						// after successful summary
						this.summaryCollection.once(MessageType.SummaryAck, () => {
							this.mc.logger.sendTelemetryEvent({
								eventName: "SummaryStatus:CaughtUp",
							});
							// we've caught up, so re-register the default action to monitor for
							// falling behind, and unregister ourself
							this.summaryCollection.on("default", defaultAction);
						});
						this.summaryCollection.off("default", defaultAction);
					}
				};

				this.summaryCollection.on("default", defaultAction);

				// Create the SummaryManager and mark the initial state
				this.summaryManager = new SummaryManager(
					this.summarizerClientElection,
					this, // IConnectedState
					this.summaryCollection,
					this.logger,
					this.formCreateSummarizerFn(loader),
					new Throttler(
						60 * 1000, // 60 sec delay window
						30 * 1000, // 30 sec max delay
						// throttling function increases exponentially (0ms, 40ms, 80ms, 160ms, etc)
						formExponentialFn({ coefficient: 20, initialDelay: 0 }),
					),
					{
						initialDelayMs: this.initialSummarizerDelayMs,
					},
				);
				// Forward events from SummaryManager
				[
					"summarize",
					"summarizeAllAttemptsFailed",
					"summarizerStop",
					"summarizerStart",
					"summarizerStartupFailed",
				].forEach((eventName) => {
					this.summaryManager?.on(eventName, (...args: any[]) => {
						this.emit(eventName, ...args);
					});
				});

				this.summaryManager.start();
			}
		}

		// logging hardware telemetry
		this.logger.sendTelemetryEvent({
			eventName: "DeviceSpec",
			...getDeviceSpec(),
		});

		this.mc.logger.sendTelemetryEvent({
			eventName: "ContainerLoadStats",
			...this.createContainerMetadata,
			...this.channelCollection.containerLoadStats,
			summaryNumber: loadSummaryNumber,
			summaryFormatVersion: metadata?.summaryFormatVersion,
			disableIsolatedChannels: metadata?.disableIsolatedChannels,
			gcVersion: metadata?.gcFeature,
			options: JSON.stringify(runtimeOptions),
			idCompressorModeMetadata: metadata?.documentSchema?.runtime?.idCompressorMode,
			idCompressorMode: this.idCompressorMode,
			sessionRuntimeSchema: JSON.stringify(this.sessionSchema),
			featureGates: JSON.stringify({
				...featureGatesForTelemetry,
				disableAttachReorder: this.disableAttachReorder,
				disablePartialFlush,
				closeSummarizerDelayOverride,
			}),
			telemetryDocumentId: this.telemetryDocumentId,
			groupedBatchingEnabled: this.groupedBatchingEnabled,
			initialSequenceNumber: this.deltaManager.initialSequenceNumber,
		});

		ReportOpPerfTelemetry(this.clientId, this._deltaManager, this, this.logger);
		BindBatchTracker(this, this.logger);

		this.entryPoint = new LazyPromise(async () => {
			if (this.isSummarizerClient) {
				assert(
					this._summarizer !== undefined,
					0x5bf /* Summarizer object is undefined in a summarizer client */,
				);
				return this._summarizer;
			}
			return provideEntryPoint(this);
		});

		// If we loaded from pending state, then we need to skip any ops that are already accounted in such
		// saved state, i.e. all the ops marked by Loader layer sa savedOp === true.
		this.skipSavedCompressorOps = pendingRuntimeState?.pendingIdCompressorState !== undefined;
	}

	public onSchemaChange(schema: IDocumentSchemaCurrent) {
		this.logger.sendTelemetryEvent({
			eventName: "SchemaChangeAccept",
			sessionRuntimeSchema: JSON.stringify(schema),
		});

		// Most of the settings will be picked up only by new sessions (i.e. after reload).
		// We can make it better in the future (i.e. start to use op compression right away), but for simplicity
		// this is not done.
		// But ID compressor is special. It's possible, that in future, we will remove "stickiness" of ID compressor setting
		// and will allow to start using it. If that were to happen, we want to ensure that we do not break eventual consistency
		// promises. To do so, we need to initialize id compressor right away.
		// As it's implemented right now (with async initialization), this will only work for "off" -> "delayed" transitions.
		// Anything else is too risky, and requires ability to initialize ID compressor synchronously!
		if (schema.runtime.idCompressorMode !== undefined) {
			// eslint-disable-next-line @typescript-eslint/no-floating-promises
			this.loadIdCompressor();
		}
	}

	public getCreateChildSummarizerNodeFn(
		id: string,
		createParam: CreateChildSummarizerNodeParam,
	) {
		return (
			summarizeInternal: SummarizeInternalFn,
			getGCDataFn: (fullGC?: boolean) => Promise<IGarbageCollectionData>,
		) =>
			this.summarizerNode.createChild(
				summarizeInternal,
				id,
				createParam,
				undefined,
				getGCDataFn,
			);
	}

	public deleteChildSummarizerNode(id: string) {
		return this.summarizerNode.deleteChild(id);
	}

	/* IFluidParentContext APIs that should not be called on Root */
	public makeLocallyVisible() {
		assert(false, 0x8eb /* should not be called */);
	}

	public setChannelDirty(address: string) {
		assert(false, 0x909 /* should not be called */);
	}

	/**
	 * Initializes the state from the base snapshot this container runtime loaded from.
	 */
	private async initializeBaseState(): Promise<void> {
		if (
			this.idCompressorMode === "on" ||
			(this.idCompressorMode === "delayed" && this.connected)
		) {
			this._idCompressor = await this.createIdCompressor();
			// This is called from loadRuntime(), long before we process any ops, so there should be no ops accumulated yet.
			assert(this.pendingIdCompressorOps.length === 0, 0x8ec /* no pending ops */);
		}

		await this.garbageCollector.initializeBaseState();
	}

	public dispose(error?: Error): void {
		if (this._disposed) {
			return;
		}
		this._disposed = true;

		this.mc.logger.sendTelemetryEvent(
			{
				eventName: "ContainerRuntimeDisposed",
				isDirty: this.isDirty,
				lastSequenceNumber: this.deltaManager.lastSequenceNumber,
				attachState: this.attachState,
			},
			error,
		);

		if (this.summaryManager !== undefined) {
			this.summaryManager.dispose();
		}
		this.garbageCollector.dispose();
		this._summarizer?.dispose();
		this.channelCollection.dispose();
		this.pendingStateManager.dispose();
		this.emit("dispose");
		this.removeAllListeners();
	}

	/**
	 * Api to fetch the snapshot from the service for a loadingGroupIds.
	 * @param loadingGroupIds - LoadingGroupId for which the snapshot is asked for.
	 * @param pathParts - Parts of the path, which we want to extract from the snapshot tree.
	 * @returns - snapshotTree and the sequence number of the snapshot.
	 */
	public async getSnapshotForLoadingGroupId(
		loadingGroupIds: string[],
		pathParts: string[],
	): Promise<{ snapshotTree: ISnapshotTree; sequenceNumber: number }> {
		const sortedLoadingGroupIds = loadingGroupIds.sort();
		assert(
			this.storage.getSnapshot !== undefined,
			0x8ed /* getSnapshot api should be defined if used */,
		);
		let loadedFromCache = true;
		// Lookup up in the cache, if not present then make the network call as multiple datastores could
		// be in same loading group. So, once we have fetched the snapshot for that loading group on
		// any request, then cache that as same group could be requested in future too.
		const snapshot = await this.snapshotCacheForLoadingGroupIds.addOrGet(
			sortedLoadingGroupIds.join(),
			async () => {
				assert(
					this.storage.getSnapshot !== undefined,
					0x8ee /* getSnapshot api should be defined if used */,
				);
				loadedFromCache = false;
				return this.storage.getSnapshot({
					cacheSnapshot: false,
					scenarioName: "snapshotForLoadingGroupId",
					loadingGroupIds: sortedLoadingGroupIds,
				});
			},
		);

		this.logger.sendTelemetryEvent({
			eventName: "GroupIdSnapshotFetched",
			details: JSON.stringify({
				fromCache: loadedFromCache,
				loadingGroupIds: loadingGroupIds.join(","),
			}),
		});
		// Find the snapshotTree inside the returned snapshot based on the path as given in the request.
		const hasIsolatedChannels = rootHasIsolatedChannels(this.metadata);
		const snapshotTreeForPath = this.getSnapshotTreeForPath(
			snapshot.snapshotTree,
			pathParts,
			hasIsolatedChannels,
		);
		assert(snapshotTreeForPath !== undefined, 0x8ef /* no snapshotTree for the path */);
		const snapshotSeqNumber = snapshot.sequenceNumber;
		assert(snapshotSeqNumber !== undefined, 0x8f0 /* snapshotSeqNumber should be present */);

		// This assert fires if we get a snapshot older than the snapshot we loaded from. This is a service issue.
		// Snapshots should only move forward. If we observe an older snapshot than the one we loaded from, then likely
		// the file has been overwritten or service lost data.
		if (snapshotSeqNumber < this.deltaManager.initialSequenceNumber) {
			throw DataProcessingError.create(
				"Downloaded snapshot older than snapshot we loaded from",
				"getSnapshotForLoadingGroupId",
				undefined,
				{
					loadingGroupIds: sortedLoadingGroupIds.join(","),
					snapshotSeqNumber,
					initialSequenceNumber: this.deltaManager.initialSequenceNumber,
				},
			);
		}

		// If the snapshot is ahead of the last seq number of the delta manager, then catch up before
		// returning the snapshot.
		if (snapshotSeqNumber > this.deltaManager.lastSequenceNumber) {
			// If this is a summarizer client, which is trying to load a group and it finds that there is
			// another snapshot from which the summarizer loaded and it is behind, then just give up as
			// the summarizer state is not up to date.
			// This should be a recoverable scenario and shouldn't happen as we should process the ack first.
			if (this.isSummarizerClient) {
				throw new Error("Summarizer client behind, loaded newer snapshot with loadingGroupId");
			}

			// We want to catchup from sequenceNumber to targetSequenceNumber
			const props: ITelemetryGenericEventExt = {
				eventName: "GroupIdSnapshotCatchup",
				loadingGroupIds: sortedLoadingGroupIds.join(","),
				targetSequenceNumber: snapshotSeqNumber, // This is so we reuse some columns in telemetry
				sequenceNumber: this.deltaManager.lastSequenceNumber, // This is so we reuse some columns in telemetry
			};

			const event = PerformanceEvent.start(this.mc.logger, {
				...props,
			});
			// If the inbound deltas queue is paused or disconnected, we expect a reconnect and unpause
			// as long as it's not a summarizer client.
			if (this._deltaManager.inbound.paused) {
				props.inboundPaused = this._deltaManager.inbound.paused; // reusing telemetry
			}
			const defP = new Deferred<boolean>();
			this.deltaManager.on("op", (message: ISequencedDocumentMessage) => {
				if (message.sequenceNumber >= snapshotSeqNumber) {
					defP.resolve(true);
				}
			});
			await defP.promise;
			event.end(props);
		}
		return { snapshotTree: snapshotTreeForPath, sequenceNumber: snapshotSeqNumber };
	}

	/**
	 * Api to find a snapshot tree inside a bigger snapshot tree based on the path in the pathParts array.
	 * @param snapshotTree - snapshot tree to look into.
	 * @param pathParts - Part of the path, which we want to extract from the snapshot tree.
	 * @param hasIsolatedChannels - whether the channels are present inside ".channels" subtree. Older
	 * snapshots will not have trees inside ".channels", so check that.
	 * @returns - requested snapshot tree based on the path parts.
	 */
	private getSnapshotTreeForPath(
		snapshotTree: ISnapshotTree,
		pathParts: string[],
		hasIsolatedChannels: boolean,
	): ISnapshotTree | undefined {
		let childTree = snapshotTree;
		for (const part of pathParts) {
			if (hasIsolatedChannels) {
				childTree = childTree?.trees[channelsTreeName];
			}
			childTree = childTree?.trees[part];
		}
		return childTree;
	}

	/**
	 * Notifies this object about the request made to the container.
	 * @param request - Request made to the handler.
	 * @deprecated Will be removed in future major release. This method needs to stay private until LTS version of Loader moves to "2.0.0-internal.7.0.0".
	 */
	// @ts-expect-error expected to be used by LTS Loaders and Containers
	private async request(request: IRequest): Promise<IResponse> {
		try {
			const parser = RequestParser.create(request);
			const id = parser.pathParts[0];

			if (id === summarizerRequestUrl && parser.pathParts.length === 1) {
				if (this._summarizer !== undefined) {
					return {
						status: 200,
						mimeType: "fluid/object",
						value: this.summarizer,
					};
				}
				return create404Response(request);
			}
			if (this.requestHandler !== undefined) {
				// eslint-disable-next-line @typescript-eslint/return-await -- Adding an await here causes test failures
				return this.requestHandler(parser, this);
			}

			return create404Response(request);
		} catch (error) {
			return exceptionToResponse(error);
		}
	}

	/**
	 * Resolves URI representing handle
	 * @param request - Request made to the handler.
	 */
	public async resolveHandle(request: IRequest): Promise<IResponse> {
		try {
			const requestParser = RequestParser.create(request);
			const id = requestParser.pathParts[0];

			if (id === "_channels") {
				// eslint-disable-next-line @typescript-eslint/return-await -- Adding an await here causes test failures
				return this.resolveHandle(requestParser.createSubRequest(1));
			}

			if (id === blobManagerBasePath && requestParser.isLeaf(2)) {
				const blob = await this.blobManager.getBlob(requestParser.pathParts[1]);
				return blob
					? {
							status: 200,
							mimeType: "fluid/object",
							value: blob,
						}
					: create404Response(request);
			} else if (requestParser.pathParts.length > 0) {
				return await this.channelCollection.request(request);
			}

			return create404Response(request);
		} catch (error) {
			return exceptionToResponse(error);
		}
	}

	/**
	 * {@inheritDoc @fluidframework/container-definitions#IRuntime.getEntryPoint}
	 */
	public async getEntryPoint(): Promise<FluidObject> {
		return this.entryPoint;
	}
	private readonly entryPoint: LazyPromise<FluidObject>;

	private internalId(maybeAlias: string): string {
		return this.channelCollection.internalId(maybeAlias);
	}

	/** Adds the container's metadata to the given summary tree. */
	private addMetadataToSummary(summaryTree: ISummaryTreeWithStats) {
		// The last message processed at the time of summary. If there are no new messages, use the message from the
		// last summary.
		const message =
			extractSummaryMetadataMessage(this.deltaManager.lastMessage) ??
			this.messageAtLastSummary;

		const documentSchema = this.documentsSchemaController.summarizeDocumentSchema(
			this.deltaManager.lastSequenceNumber,
		);

		// Is document schema explicit control on?
		const explicitSchemaControl = documentSchema?.runtime.explicitSchemaControl;

		const metadata: IContainerRuntimeMetadata = {
			...this.createContainerMetadata,
			// Increment the summary number for the next summary that will be generated.
			summaryNumber: this.nextSummaryNumber++,
			summaryFormatVersion: 1,
			...this.garbageCollector.getMetadata(),
			telemetryDocumentId: this.telemetryDocumentId,
			// If explicit document schema control is not on, use legacy way to supply last message (using 'message' property).
			// Otherwise use new 'lastMessage' property, but also put content into the 'message' property that cases old
			// runtimes (that preceed document schema control capabilities) to close container on load due to mismatch in
			// last message's sequence number.
			// See also lastMessageFromMetadata()
			message: explicitSchemaControl
				? ({ sequenceNumber: -1 } as any as ISummaryMetadataMessage)
				: message,
			lastMessage: explicitSchemaControl ? message : undefined,
			documentSchema,
		};

		addBlobToSummary(summaryTree, metadataBlobName, JSON.stringify(metadata));
	}

	protected addContainerStateToSummary(
		summaryTree: ISummaryTreeWithStats,
		fullTree: boolean,
		trackState: boolean,
		telemetryContext?: ITelemetryContext,
	) {
		this.addMetadataToSummary(summaryTree);

		if (this._idCompressor) {
			const idCompressorState = JSON.stringify(this._idCompressor.serialize(false));
			addBlobToSummary(summaryTree, idCompressorBlobName, idCompressorState);
		}

		if (this.remoteMessageProcessor.partialMessages.size > 0) {
			const content = JSON.stringify([...this.remoteMessageProcessor.partialMessages]);
			addBlobToSummary(summaryTree, chunksBlobName, content);
		}

		const recentBatchInfo =
			this.duplicateBatchDetector?.getRecentBatchInfoForSummary(telemetryContext);
		if (recentBatchInfo !== undefined) {
			addBlobToSummary(summaryTree, recentBatchInfoBlobName, JSON.stringify(recentBatchInfo));
		}

		const dataStoreAliases = this.channelCollection.aliases;
		if (dataStoreAliases.size > 0) {
			addBlobToSummary(summaryTree, aliasBlobName, JSON.stringify([...dataStoreAliases]));
		}

		if (this.summarizerClientElection) {
			const electedSummarizerContent = JSON.stringify(
				this.summarizerClientElection?.serialize(),
			);
			addBlobToSummary(summaryTree, electedSummarizerBlobName, electedSummarizerContent);
		}

		const blobManagerSummary = this.blobManager.summarize();
		// Some storage (like git) doesn't allow empty tree, so we can omit it.
		// and the blob manager can handle the tree not existing when loading
		if (Object.keys(blobManagerSummary.summary.tree).length > 0) {
			addSummarizeResultToSummary(summaryTree, blobsTreeName, blobManagerSummary);
		}

		const gcSummary = this.garbageCollector.summarize(fullTree, trackState, telemetryContext);
		if (gcSummary !== undefined) {
			addSummarizeResultToSummary(summaryTree, gcTreeKey, gcSummary);
		}
	}

	// Track how many times the container tries to reconnect with pending messages.
	// This happens when the connection state is changed and we reset the counter
	// when we are able to process a local op or when there are no pending messages.
	// If this counter reaches a max, it's a good indicator that the container
	// is not making progress and it is stuck in a retry loop.
	private shouldContinueReconnecting(): boolean {
		if (this.maxConsecutiveReconnects <= 0) {
			// Feature disabled, we never stop reconnecting
			return true;
		}

		if (!this.hasPendingMessages()) {
			// If there are no pending messages, we can always reconnect
			this.resetReconnectCount();
			return true;
		}

		if (this.consecutiveReconnects === Math.floor(this.maxConsecutiveReconnects / 2)) {
			// If we're halfway through the max reconnects, send an event in order
			// to better identify false positives, if any. If the rate of this event
			// matches Container Close count below, we can safely cut down
			// maxConsecutiveReconnects to half.
			this.mc.logger.sendTelemetryEvent({
				eventName: "ReconnectsWithNoProgress",
				attempts: this.consecutiveReconnects,
				pendingMessages: this.pendingMessagesCount,
			});
		}

		return this.consecutiveReconnects < this.maxConsecutiveReconnects;
	}

	private resetReconnectCount() {
		this.consecutiveReconnects = 0;
	}

	private replayPendingStates() {
		// We need to be able to send ops to replay states
		if (!this.canSendOps()) {
			return;
		}

		// We need to temporary clear the dirty flags and disable
		// dirty state change events to detect whether replaying ops
		// has any effect.

		// Save the old state, reset to false, disable event emit
		const oldState = this.dirtyContainer;
		this.dirtyContainer = false;

		assert(this.emitDirtyDocumentEvent, 0x127 /* "dirty document event not set on replay" */);
		this.emitDirtyDocumentEvent = false;
		let newState: boolean;

		try {
			this.submitIdAllocationOpIfNeeded(true);
			// replay the ops
			this.pendingStateManager.replayPendingStates();
		} finally {
			// Save the new start and restore the old state, re-enable event emit
			newState = this.dirtyContainer;
			this.dirtyContainer = oldState;
			this.emitDirtyDocumentEvent = true;
		}

		// Officially transition from the old state to the new state.
		this.updateDocumentDirtyState(newState);
	}

	/**
	 * Parse an op's type and actual content from given serialized content
	 * ! Note: this format needs to be in-line with what is set in the "ContainerRuntime.submit(...)" method
	 */
	// TODO: markfields: confirm Local- versus Outbound- ContainerRuntimeMessage typing
	private parseLocalOpContent(serializedContents?: string): LocalContainerRuntimeMessage {
		assert(serializedContents !== undefined, 0x6d5 /* content must be defined */);
		const message: LocalContainerRuntimeMessage = JSON.parse(serializedContents);
		assert(message.type !== undefined, 0x6d6 /* incorrect op content format */);
		return message;
	}

	private async applyStashedOp(serializedOpContent: string): Promise<unknown> {
		// Need to parse from string for back-compat
		const opContents = this.parseLocalOpContent(serializedOpContent);
		switch (opContents.type) {
			case ContainerMessageType.FluidDataStoreOp:
			case ContainerMessageType.Attach:
			case ContainerMessageType.Alias:
				return this.channelCollection.applyStashedOp(opContents);
			case ContainerMessageType.IdAllocation:
				// IDs allocation ops in stashed state are ignored because the tip state of the compressor
				// is serialized into the pending state. This is done because generation of new IDs during
				// stashed op application (or, later, resubmit) must generate new IDs and if the compressor
				// was loaded from a state serialized at the same time as the summary tree in the stashed state
				// then it would generate IDs that collide with any in later stashed ops.
				// In the future, IdCompressor could be extended to have an "applyStashedOp" or similar method
				// and the runtime could filter out all ID allocation ops from the stashed state and apply them
				// before applying the rest of the stashed ops. This would accomplish the same thing but with
				// better performance in future incremental stashed state creation.
				assert(
					this.idCompressorMode !== undefined,
					0x8f1 /* ID compressor should be in use */,
				);
				return;
			case ContainerMessageType.DocumentSchemaChange:
				return;
			case ContainerMessageType.BlobAttach:
				return;
			case ContainerMessageType.Rejoin:
				throw new Error("rejoin not expected here");
			case ContainerMessageType.GC:
				// GC op is only sent in summarizer which should never have stashed ops.
				throw new LoggingError("GC op not expected to be stashed in summarizer");
			default: {
				const error = getUnknownMessageTypeError(
					opContents.type,
					"applyStashedOp" /* codePath */,
				);
				this.closeFn(error);
				throw error;
			}
		}
	}

	private async loadIdCompressor() {
		if (
			this._idCompressor === undefined &&
			this.idCompressorMode !== undefined &&
			this._loadIdCompressor === undefined
		) {
			this._loadIdCompressor = this.createIdCompressor()
				.then((compressor) => {
					// Finalize any ranges we received while the compressor was turned off.
					const ops = this.pendingIdCompressorOps;
					this.pendingIdCompressorOps = [];
					for (const range of ops) {
						compressor.finalizeCreationRange(range);
					}
					assert(this.pendingIdCompressorOps.length === 0, 0x976 /* No new ops added */);
					this._idCompressor = compressor;
				})
				.catch((error) => {
					this.logger.sendErrorEvent({ eventName: "IdCompressorDelayedLoad" }, error);
					throw error;
				});
		}
		return this._loadIdCompressor;
	}

	public setConnectionState(connected: boolean, clientId?: string) {
		// Validate we have consistent state
		const currentClientId = this._audience.getSelf()?.clientId;
		assert(clientId === currentClientId, 0x977 /* input clientId does not match Audience */);
		assert(
			this.clientId === currentClientId,
			0x978 /* this.clientId does not match Audience */,
		);

		if (connected && this.idCompressorMode === "delayed") {
			// eslint-disable-next-line @typescript-eslint/no-floating-promises
			this.loadIdCompressor();
		}
		if (connected === false && this.delayConnectClientId !== undefined) {
			this.delayConnectClientId = undefined;
			this.mc.logger.sendTelemetryEvent({
				eventName: "UnsuccessfulConnectedTransition",
			});
			// Don't propagate "disconnected" event because we didn't propagate the previous "connected" event
			return;
		}

		if (!connected) {
			this.documentsSchemaController.onDisconnect();
		}

		// If there are stashed blobs in the pending state, we need to delay
		// propagation of the "connected" event until we have uploaded them to
		// ensure we don't submit ops referencing a blob that has not been uploaded
		const connecting = connected && !this._connected;
		if (connecting && this.blobManager.hasPendingStashedUploads()) {
			assert(
				!this.delayConnectClientId,
				0x791 /* Connect event delay must be canceled before subsequent connect event */,
			);
			assert(!!clientId, 0x792 /* Must have clientId when connecting */);
			this.delayConnectClientId = clientId;
			return;
		}

		this.setConnectionStateCore(connected, clientId);
	}

	private setConnectionStateCore(connected: boolean, clientId?: string) {
		assert(
			!this.delayConnectClientId,
			0x394 /* connect event delay must be cleared before propagating connect event */,
		);
		this.verifyNotClosed();

		// There might be no change of state due to Container calling this API after loading runtime.
		const changeOfState = this._connected !== connected;
		const reconnection = changeOfState && !connected;

		// We need to flush the ops currently collected by Outbox to preserve original order.
		// This flush NEEDS to happen before we set the ContainerRuntime to "connected".
		// We want these ops to get to the PendingStateManager without sending to service and have them return to the Outbox upon calling "replayPendingStates".
		if (changeOfState && connected) {
			this.flush();
		}

		this._connected = connected;

		if (connected) {
			assert(
				this.attachState === AttachState.Attached,
				0x3cd /* Connection is possible only if container exists in storage */,
			);
			if (changeOfState) {
				this._signalTracking.signalsLost = 0;
				this._signalTracking.signalsOutOfOrder = 0;
				this._signalTracking.signalTimestamp = 0;
				this._signalTracking.signalsSentSinceLastLatencyMeasurement = 0;
				this._signalTracking.totalSignalsSentInLatencyWindow = 0;
				this._signalTracking.roundTripSignalSequenceNumber = undefined;
				this._signalTracking.trackingSignalSequenceNumber = undefined;
				this._signalTracking.minimumTrackingSignalSequenceNumber = undefined;
			}
		}

		// Fail while disconnected
		if (reconnection) {
			this.consecutiveReconnects++;

			if (!this.shouldContinueReconnecting()) {
				this.closeFn(
					DataProcessingError.create(
						"Runtime detected too many reconnects with no progress syncing local ops.",
						"setConnectionState",
						undefined,
						{
							dataLoss: 1,
							attempts: this.consecutiveReconnects,
							pendingMessages: this.pendingMessagesCount,
						},
					),
				);
				return;
			}
		}

		if (changeOfState) {
			this.replayPendingStates();
		}

		this.channelCollection.setConnectionState(connected, clientId);
		this.garbageCollector.setConnectionState(connected, clientId);

		raiseConnectedEvent(this.mc.logger, this, connected, clientId);
	}

	public async notifyOpReplay(message: ISequencedDocumentMessage) {
		await this.pendingStateManager.applyStashedOpsAt(message.sequenceNumber);
	}

	/**
	 * Processes the op.
	 * @param messageCopy - Sequenced message for a distributed document.
	 * @param local - true if the message was originally generated by the client receiving it.
	 */
	public process({ ...messageCopy }: ISequencedDocumentMessage, local: boolean) {
		// spread operator above ensure we make a shallow copy of message, as the processing flow will modify it.
		// There might be multiple container instances receiving the same message.

		this.verifyNotClosed();

		// Whether or not the message appears to be a runtime message from an up-to-date client.
		// It may be a legacy runtime message (ie already unpacked and ContainerMessageType)
		// or something different, like a system message.
		const hasModernRuntimeMessageEnvelope = messageCopy.type === MessageType.Operation;
		const savedOp = (messageCopy.metadata as ISavedOpMetadata)?.savedOp;
		const logLegacyCase = getSingleUseLegacyLogCallback(this.logger, messageCopy.type);

		let runtimeBatch: boolean =
			hasModernRuntimeMessageEnvelope || isUnpackedRuntimeMessage(messageCopy);
		if (runtimeBatch) {
			// We expect runtime messages to have JSON contents - deserialize it in place.
			ensureContentsDeserialized(messageCopy);
		}

		if (hasModernRuntimeMessageEnvelope) {
			// If the message has the modern message envelope, then process it here.
			// Here we unpack the message (decompress, unchunk, and/or ungroup) into a batch of messages with ContainerMessageType
			const inboundResult = this.remoteMessageProcessor.process(messageCopy, logLegacyCase);
			if (inboundResult === undefined) {
				// This means the incoming message is an incomplete part of a message or batch
				// and we need to process more messages before the rest of the system can understand it.
				return;
			}

			if ("batchStart" in inboundResult) {
				const batchStart: BatchStartInfo = inboundResult.batchStart;
				const result = this.duplicateBatchDetector?.processInboundBatch(batchStart);
				if (result?.duplicate) {
					const error = new DataCorruptionError(
						"Duplicate batch - The same batch was sequenced twice",
						{ batchId: batchStart.batchId },
					);

					this.mc.logger.sendTelemetryEvent(
						{
							eventName: "DuplicateBatch",
							details: {
								batchId: batchStart.batchId,
								clientId: batchStart.clientId,
								batchStartCsn: batchStart.batchStartCsn,
								size: inboundResult.length,
								duplicateBatchSequenceNumber: result.otherSequenceNumber,
								...extractSafePropertiesFromMessage(batchStart.keyMessage),
							},
						},
						error,
					);
					throw error;
				}
			}

			// Reach out to PendingStateManager, either to zip localOpMetadata into the *local* message list,
			// or to check to ensure the *remote* messages don't match the batchId of a pending local batch.
			// This latter case would indicate that the container has forked - two copies are trying to persist the same local changes.
			let messagesWithPendingState: {
				message: ISequencedDocumentMessage;
				localOpMetadata?: unknown;
			}[] = this.pendingStateManager.processInboundMessages(inboundResult, local);

			if (inboundResult.type !== "fullBatch") {
				assert(
					messagesWithPendingState.length === 1,
					0xa3d /* Partial batch should have exactly one message */,
				);
			}

			if (messagesWithPendingState.length === 0) {
				assert(
					inboundResult.type === "fullBatch",
					0xa3e /* Empty batch is always considered a full batch */,
				);
				/**
				 * We need to process an empty batch, which will execute expected actions while processing even if there
				 * are no inner runtime messages.
				 *
				 * Empty batches are produced by the outbox on resubmit when the resubmit flow resulted in no runtime
				 * messages.
				 * This can happen if changes from a remote client "cancel out" the pending changes being resubmitted by
				 * this client.  We submit an empty batch if "offline load" (aka rehydrating from stashed state) is
				 * enabled, to ensure we account for this batch when comparing batchIds, checking for a forked container.
				 * Otherwise, we would not realize this container has forked in the case where it did fork, and a batch
				 * became empty but wasn't submitted as such.
				 */
				messagesWithPendingState = [
					{
						message: inboundResult.batchStart.keyMessage,
						localOpMetadata: undefined,
					},
				];
				// Empty batch message is a non-runtime message as it was generated by the op grouping manager.
				runtimeBatch = false;
			}

			const locationInBatch: { batchStart: boolean; batchEnd: boolean } =
				inboundResult.type === "fullBatch"
					? { batchStart: true, batchEnd: true }
					: inboundResult.type === "batchStartingMessage"
						? { batchStart: true, batchEnd: false }
						: { batchStart: false, batchEnd: inboundResult.batchEnd === true };

			this.processInboundMessages(
				messagesWithPendingState,
				locationInBatch,
				local,
				savedOp,
				runtimeBatch,
				inboundResult.type === "fullBatch"
					? inboundResult.groupedBatch
					: false /* groupedBatch */,
			);
		} else {
			this.processInboundMessages(
				[{ message: messageCopy, localOpMetadata: undefined }],
				{ batchStart: true, batchEnd: true }, // Single message
				local,
				savedOp,
				runtimeBatch,
				false /* groupedBatch */,
			);
		}

		if (local) {
			// If we have processed a local op, this means that the container is
			// making progress and we can reset the counter for how many times
			// we have consecutively replayed the pending states
			this.resetReconnectCount();
		}
	}

	private _processedClientSequenceNumber: number | undefined;

	/**
	 * Processes inbound message(s). It calls schedule manager according to the messages' location in the batch.
	 * @param messagesWithMetadata - messages to process along with their metadata.
	 * @param locationInBatch - Are we processing the start and/or end of a batch?
	 * @param local - true if the messages were originally generated by the client receiving it.
	 * @param savedOp - true if the message is a replayed saved op.
	 * @param runtimeBatch - true if these are runtime messages.
	 * @param groupedBatch - true if these messages are part of a grouped op batch.
	 */
	private processInboundMessages(
		messagesWithMetadata: {
			message: ISequencedDocumentMessage;
			localOpMetadata?: unknown;
		}[],
		locationInBatch: { batchStart: boolean; batchEnd: boolean },
		local: boolean,
		savedOp: boolean | undefined,
		runtimeBatch: boolean,
		groupedBatch: boolean,
	) {
		if (locationInBatch.batchStart) {
			const firstMessage = messagesWithMetadata[0]?.message;
			assert(firstMessage !== undefined, 0xa31 /* Batch must have at least one message */);
			this.scheduleManager.batchBegin(firstMessage);
		}

		let error: unknown;
		try {
			if (!runtimeBatch) {
				messagesWithMetadata.forEach(({ message }) => {
					this.ensureNoDataModelChanges(() => {
						this.observeNonRuntimeMessage(message);
					});
				});
				return;
			}

			// Helper that updates a message's minimum sequence number to the minimum sequence number that container
			// runtime is tracking and sets _processedClientSequenceNumber. It returns the updated message.
			const updateSequenceNumbers = (message: ISequencedDocumentMessage) => {
				// Set the minimum sequence number to the containerRuntime's understanding of minimum sequence number.
				message.minimumSequenceNumber =
					this.useDeltaManagerOpsProxy &&
					this.deltaManager.minimumSequenceNumber < message.minimumSequenceNumber
						? this.deltaManager.minimumSequenceNumber
						: message.minimumSequenceNumber;
				this._processedClientSequenceNumber = message.clientSequenceNumber;
				return message as InboundSequencedContainerRuntimeMessage;
			};

			// Non-grouped batch messages are processed one at a time.
			if (!groupedBatch) {
				for (const { message, localOpMetadata } of messagesWithMetadata) {
					updateSequenceNumbers(message);
					this.ensureNoDataModelChanges(() => {
						this.validateAndProcessRuntimeMessages(
							message as InboundSequencedContainerRuntimeMessage,
							[
								{
									contents: message.contents,
									localOpMetadata,
									clientSequenceNumber: message.clientSequenceNumber,
								},
							],
							local,
							savedOp,
						);
						this.emit("op", message, true /* runtimeMessage */);
					});
				}
				return;
			}

			let bunchedMessagesContent: IRuntimeMessagesContent[] = [];
			let previousMessage: InboundSequencedContainerRuntimeMessage | undefined;

			// Helper that processes the previous bunch of messages.
			const sendBunchedMessages = () => {
				assert(previousMessage !== undefined, 0xa67 /* previous message must exist */);
				this.ensureNoDataModelChanges(() => {
					this.validateAndProcessRuntimeMessages(
						// eslint-disable-next-line @typescript-eslint/no-non-null-assertion
						previousMessage!,
						bunchedMessagesContent,
						local,
						savedOp,
					);
				});
				bunchedMessagesContent = [];
			};

			/**
			 * For grouped batch messages, bunch contiguous messages of the same type and process them together.
			 * This is an optimization mainly for DDSes, where it can process a bunch of ops together. DDSes
			 * like merge tree or shared tree can process ops more efficiently when they are bunched together.
			 */
			for (const { message, localOpMetadata } of messagesWithMetadata) {
				const currentMessage = updateSequenceNumbers(message);
				if (previousMessage && previousMessage.type !== currentMessage.type) {
					sendBunchedMessages();
				}
				previousMessage = currentMessage;
				bunchedMessagesContent.push({
					contents: message.contents,
					localOpMetadata,
					clientSequenceNumber: message.clientSequenceNumber,
				});
			}

			// Process the last bunch of messages.
			sendBunchedMessages();

			// Send the "op" events for the messages now that the ops have been processed.
			for (const { message } of messagesWithMetadata) {
				this.emit("op", message, true /* runtimeMessage */);
			}
		} catch (e) {
			error = e;
			throw error;
		} finally {
			if (locationInBatch.batchEnd) {
				const lastMessage = messagesWithMetadata[messagesWithMetadata.length - 1]?.message;
				assert(lastMessage !== undefined, 0xa32 /* Batch must have at least one message */);
				this.scheduleManager.batchEnd(error, lastMessage);
			}
		}
	}

	/**
	 * Observes messages that are not intended for the runtime layer, updating/notifying Runtime systems as needed.
	 * @param message - non-runtime message to process.
	 */
	private observeNonRuntimeMessage(message: ISequencedDocumentMessage) {
		// Set the minimum sequence number to the containerRuntime's understanding of minimum sequence number.
		if (this.deltaManager.minimumSequenceNumber < message.minimumSequenceNumber) {
			message.minimumSequenceNumber = this.deltaManager.minimumSequenceNumber;
		}

		this._processedClientSequenceNumber = message.clientSequenceNumber;

		// If there are no more pending messages after processing a local message,
		// the document is no longer dirty.
		if (!this.hasPendingMessages()) {
			this.updateDocumentDirtyState(false);
		}

		// The DeltaManager used to do this, but doesn't anymore as of Loader v2.4
		// Anyone listening to our "op" event would expect the contents to be parsed per this same logic
		if (
			typeof message.contents === "string" &&
			message.contents !== "" &&
			message.type !== MessageType.ClientLeave
		) {
			message.contents = JSON.parse(message.contents);
		}

		this.emit("op", message, false /* runtimeMessage */);
	}

	/**
	 * Process runtime messages. The messages here are contiguous messages in a batch.
	 * Assuming the messages in the given bunch are also a TypedContainerRuntimeMessage, checks its type and dispatch
	 * the messages to the appropriate handler in the runtime.
	 * Throws a DataProcessingError if the message looks like but doesn't conform to a known TypedContainerRuntimeMessage type.
	 * @param message - The core message with common properties for all the messages.
	 * @param messageContents - The contents, local metadata and clientSequenceNumbers of the messages.
	 * @param local - true if the messages were originally generated by the client receiving it.
	 * @param savedOp - true if the message is a replayed saved op.
	 *
	 */
	private validateAndProcessRuntimeMessages(
		message: Omit<InboundSequencedContainerRuntimeMessage, "contents">,
		messagesContent: IRuntimeMessagesContent[],
		local: boolean,
		savedOp?: boolean,
	): void {
		// If there are no more pending messages after processing a local message,
		// the document is no longer dirty.
		if (!this.hasPendingMessages()) {
			this.updateDocumentDirtyState(false);
		}

		// Get the contents without the localOpMetadata because not all message types know about localOpMetadata.
		const contents = messagesContent.map((c) => c.contents);

		switch (message.type) {
			case ContainerMessageType.FluidDataStoreOp:
			case ContainerMessageType.Attach:
			case ContainerMessageType.Alias:
				// Remove the metadata from the message before sending it to the channel collection. The metadata
				// is added by the container runtime and is not part of the message that the channel collection and
				// layers below it expect.
				this.channelCollection.processMessages({ envelope: message, messagesContent, local });
				break;
			case ContainerMessageType.BlobAttach:
				this.blobManager.processBlobAttachMessage(message, local);
				break;
			case ContainerMessageType.IdAllocation:
				this.processIdCompressorMessages(contents as IdCreationRange[], savedOp);
				break;
			case ContainerMessageType.GC:
				this.garbageCollector.processMessages(
					contents as GarbageCollectionMessage[],
					message.timestamp,
					local,
				);
				break;
			case ContainerMessageType.ChunkedOp:
				// From observability POV, we should not expose the rest of the system (including "op" events on object) to these messages.
				// Also resetReconnectCount() would be wrong - see comment that was there before this change was made.
				assert(false, 0x93d /* should not even get here */);
			case ContainerMessageType.Rejoin:
				break;
			case ContainerMessageType.DocumentSchemaChange:
				this.documentsSchemaController.processDocumentSchemaMessages(
					contents as IDocumentSchemaChangeMessage[],
					local,
					message.sequenceNumber,
				);
				break;
			default: {
				const error = getUnknownMessageTypeError(
					message.type,
					"validateAndProcessRuntimeMessage" /* codePath */,
					message as ISequencedDocumentMessage,
				);
				this.closeFn(error);
				throw error;
			}
		}
	}

	private processIdCompressorMessages(messageContents: IdCreationRange[], savedOp?: boolean) {
		for (const range of messageContents) {
			// Don't re-finalize the range if we're processing a "savedOp" in
			// stashed ops flow. The compressor is stashed with these ops already processed.
			// That said, in idCompressorMode === "delayed", we might not serialize ID compressor, and
			// thus we need to process all the ops.
			if (!(this.skipSavedCompressorOps && savedOp === true)) {
				// Some other client turned on the id compressor. If we have not turned it on,
				// put it in a pending queue and delay finalization.
				if (this._idCompressor === undefined) {
					assert(
						this.idCompressorMode !== undefined,
						0x93c /* id compressor should be enabled */,
					);
					this.pendingIdCompressorOps.push(range);
				} else {
					assert(
						this.pendingIdCompressorOps.length === 0,
						0x979 /* there should be no pending ops! */,
					);
					this._idCompressor.finalizeCreationRange(range);
				}
			}
		}
	}

	/**
	 * Emits the Signal event and update the perf signal data.
	 */
	private sendSignalTelemetryEvent() {
		const duration = Date.now() - this._signalTracking.signalTimestamp;
		this.mc.logger.sendPerformanceEvent({
			eventName: "SignalLatency",
			details: {
				duration, // Roundtrip duration of the tracked signal in milliseconds.
				sent: this._signalTracking.totalSignalsSentInLatencyWindow, // Signals sent since the last logged SignalLatency event.
				lost: this._signalTracking.signalsLost, // Signals lost since the last logged SignalLatency event.
				outOfOrder: this._signalTracking.signalsOutOfOrder, // Out of order signals since the last logged SignalLatency event.
				reconnectCount: this.consecutiveReconnects, // Container reconnect count.
			},
		});
		this._signalTracking.signalsLost = 0;
		this._signalTracking.signalsOutOfOrder = 0;
		this._signalTracking.signalTimestamp = 0;
		this._signalTracking.totalSignalsSentInLatencyWindow = 0;
	}

	/**
	 * Updates signal telemetry including emitting telemetry events.
	 */
	private processSignalForTelemetry(envelope: ISignalEnvelope): void {
		const { clientBroadcastSignalSequenceNumber } = envelope;
		if (clientBroadcastSignalSequenceNumber === undefined) {
			return;
		}

		if (
			this._signalTracking.trackingSignalSequenceNumber === undefined ||
			this._signalTracking.minimumTrackingSignalSequenceNumber === undefined
		) {
			return;
		}

		if (
			clientBroadcastSignalSequenceNumber >= this._signalTracking.trackingSignalSequenceNumber
		) {
			// Calculate the number of signals lost and log the event.
			const signalsLost =
				clientBroadcastSignalSequenceNumber -
				this._signalTracking.trackingSignalSequenceNumber;
			if (signalsLost > 0) {
				this._signalTracking.signalsLost += signalsLost;
				this.mc.logger.sendErrorEvent({
					eventName: "SignalLost",
					details: {
						signalsLost, // Number of lost signals detected.
						expectedSequenceNumber: this._signalTracking.trackingSignalSequenceNumber, // The next expected signal sequence number.
						clientBroadcastSignalSequenceNumber, // Actual signal sequence number received.
					},
				});
			}
			// Update the tracking signal sequence number to the next expected signal in the sequence.
			this._signalTracking.trackingSignalSequenceNumber =
				clientBroadcastSignalSequenceNumber + 1;
		} else if (
			// Check if this is a signal in range of interest.
			clientBroadcastSignalSequenceNumber >=
			this._signalTracking.minimumTrackingSignalSequenceNumber
		) {
			this._signalTracking.signalsOutOfOrder++;
			const details: TelemetryEventPropertyTypeExt = {
				expectedSequenceNumber: this._signalTracking.trackingSignalSequenceNumber, // The next expected signal sequence number.
				clientBroadcastSignalSequenceNumber, // Sequence number of the out of order signal.
			};
			// Only log `contents.type` when address is for container to avoid
			// chance that contents type is customer data.
			if (envelope.address === undefined) {
				details.contentsType = envelope.contents.type; // Type of signal that was received out of order.
			}
			this.mc.logger.sendTelemetryEvent({
				eventName: "SignalOutOfOrder",
				details,
			});
		}
		if (
			this._signalTracking.roundTripSignalSequenceNumber !== undefined &&
			clientBroadcastSignalSequenceNumber >= this._signalTracking.roundTripSignalSequenceNumber
		) {
			if (
				clientBroadcastSignalSequenceNumber ===
				this._signalTracking.roundTripSignalSequenceNumber
			) {
				// Latency tracked signal has been received.
				// We now log the roundtrip duration of the tracked signal.
				// This telemetry event also logs metrics for broadcast signals
				// sent, lost, and out of order.
				// These metrics are reset after logging the telemetry event.
				this.sendSignalTelemetryEvent();
			}
			this._signalTracking.roundTripSignalSequenceNumber = undefined;
		}
	}

	public processSignal(message: ISignalMessage, local: boolean) {
		const envelope = message.content as ISignalEnvelope;
		const transformed: IInboundSignalMessage = {
			clientId: message.clientId,
			content: envelope.contents.content,
			type: envelope.contents.type,
			targetClientId: message.targetClientId,
		};

		// Only collect signal telemetry for broadcast messages sent by the current client.
		if (message.clientId === this.clientId) {
			this.processSignalForTelemetry(envelope);
		}

		if (envelope.address === undefined) {
			// No address indicates a container signal message.
			this.emit("signal", transformed, local);
			return;
		}

		// Due to a mismatch between different layers in terms of
		// what is the interface of passing signals, we need to adjust
		// the signal envelope before sending it to the datastores to be processed
		const envelope2: IEnvelope = {
			address: envelope.address,
			contents: transformed.content,
		};
		transformed.content = envelope2;

		this.channelCollection.processSignal(transformed, local);
	}

	/**
	 * Flush the pending ops manually.
	 * This method is expected to be called at the end of a batch.
	 * @param resubmittingBatchId - If defined, indicates this is a resubmission of a batch
	 * with the given Batch ID, which must be preserved
	 */
	private flush(resubmittingBatchId?: BatchId): void {
		assert(
			this._orderSequentiallyCalls === 0,
			0x24c /* "Cannot call `flush()` from `orderSequentially`'s callback" */,
		);

		this.outbox.flush(resubmittingBatchId);
		assert(this.outbox.isEmpty, 0x3cf /* reentrancy */);
	}

	/**
	 * {@inheritDoc @fluidframework/runtime-definitions#IContainerRuntimeBase.orderSequentially}
	 */
	public orderSequentially<T>(callback: () => T): T {
		let checkpoint: IBatchCheckpoint | undefined;
		let result: T;
		if (this.mc.config.getBoolean("Fluid.ContainerRuntime.EnableRollback")) {
			// Note: we are not touching any batches other than mainBatch here, for two reasons:
			// 1. It would not help, as other batches are flushed independently from main batch.
			// 2. There is no way to undo process of data store creation, blob creation, ID compressor ops, or other things tracked by other batches.
			checkpoint = this.outbox.getBatchCheckpoints().mainBatch;
		}
		try {
			this._orderSequentiallyCalls++;
			result = callback();
		} catch (error) {
			if (checkpoint) {
				// This will throw and close the container if rollback fails
				try {
					checkpoint.rollback((message: BatchMessage) =>
						this.rollback(message.contents, message.localOpMetadata),
					);
				} catch (err) {
					const error2 = wrapError(err, (message) => {
						return DataProcessingError.create(
							`RollbackError: ${message}`,
							"checkpointRollback",
							undefined,
						) as DataProcessingError;
					});
					this.closeFn(error2);
					throw error2;
				}
			} else {
				this.closeFn(
					wrapError(
						error,
						(errorMessage) =>
							new GenericError(
								`orderSequentially callback exception: ${errorMessage}`,
								error,
								{
									orderSequentiallyCalls: this._orderSequentiallyCalls,
								},
							),
					),
				);
			}

			throw error; // throw the original error for the consumer of the runtime
		} finally {
			this._orderSequentiallyCalls--;
		}

		// We don't flush on TurnBased since we expect all messages in the same JS turn to be part of the same batch
		if (this.flushMode !== FlushMode.TurnBased && this._orderSequentiallyCalls === 0) {
			this.flush();
		}
		return result;
	}

	/**
	 * Returns the aliased data store's entryPoint, given the alias.
	 * @param alias - The alias for the data store.
	 * @returns The data store's entry point ({@link @fluidframework/core-interfaces#IFluidHandle}) if it exists and is aliased.
	 * Returns undefined if no data store has been assigned the given alias.
	 */
	public async getAliasedDataStoreEntryPoint(
		alias: string,
	): Promise<IFluidHandle<FluidObject> | undefined> {
		// Back-comapatibility:
		// There are old files that were created without using data store aliasing feature, but
		// used createRoot*DataStore*() (already removed) API. Such data stores will have isRoot = true,
		// and internalID provided by user. The expectation is that such files behave as new files, where
		// same data store instances created using aliasing feature.
		// Please also see note on name collisions in DataStores.createDataStoreId()
		await this.channelCollection.waitIfPendingAlias(alias);
		const internalId = this.internalId(alias);
		const context = await this.channelCollection.getDataStoreIfAvailable(internalId, {
			wait: false,
		});
		// If the data store is not available or not an alias, return undefined.
		if (context === undefined || !(await context.isRoot())) {
			return undefined;
		}

		const channel = await context.realize();
		if (channel.entryPoint === undefined) {
			throw new UsageError(
				"entryPoint must be defined on data store runtime for using getAliasedDataStoreEntryPoint",
			);
		}
		this.garbageCollector.nodeUpdated({
			node: { type: "DataStore", path: `/${internalId}` },
			reason: "Loaded",
			packagePath: context.packagePath,
			timestampMs: this.getCurrentReferenceTimestampMs(),
		});
		return channel.entryPoint;
	}

	public createDetachedDataStore(
		pkg: Readonly<string[]>,
		loadingGroupId?: string,
	): IFluidDataStoreContextDetached {
		return this.channelCollection.createDetachedDataStore(pkg, loadingGroupId);
	}

	public async createDataStore(
		pkg: Readonly<string | string[]>,
		loadingGroupId?: string,
	): Promise<IDataStore> {
		const context = this.channelCollection.createDataStoreContext(
			Array.isArray(pkg) ? pkg : [pkg],
			undefined, // props
			loadingGroupId,
		);
		return channelToDataStore(
			await context.realize(),
			context.id,
			this.channelCollection,
			this.mc.logger,
		);
	}

	/**
	 * @deprecated 0.16 Issue #1537, #3631
	 */
	public async _createDataStoreWithProps(
		pkg: Readonly<string | string[]>,
		props?: any,
	): Promise<IDataStore> {
		const context = this.channelCollection.createDataStoreContext(
			Array.isArray(pkg) ? pkg : [pkg],
			props,
		);
		return channelToDataStore(
			await context.realize(),
			context.id,
			this.channelCollection,
			this.mc.logger,
		);
	}

	private canSendOps() {
		// Note that the real (non-proxy) delta manager is needed here to get the readonly info. This is because
		// container runtime's ability to send ops depend on the actual readonly state of the delta manager.
		return (
			this.connected && !this.innerDeltaManager.readOnlyInfo.readonly && !this.imminentClosure
		);
	}

	/**
	 * Typically ops are batched and later flushed together, but in some cases we want to flush immediately.
	 */
	private currentlyBatching() {
		return this.flushMode !== FlushMode.Immediate || this._orderSequentiallyCalls !== 0;
	}

	private readonly _quorum: IQuorumClients;
	public getQuorum(): IQuorumClients {
		return this._quorum;
	}

	private readonly _audience: IAudience;
	public getAudience(): IAudience {
		return this._audience;
	}

	/**
	 * Returns true of container is dirty, i.e. there are some pending local changes that
	 * either were not sent out to delta stream or were not yet acknowledged.
	 */
	public get isDirty(): boolean {
		return this.dirtyContainer;
	}

	private isContainerMessageDirtyable({ type, contents }: OutboundContainerRuntimeMessage) {
		// Certain container runtime messages should not mark the container dirty such as the old built-in
		// AgentScheduler and Garbage collector messages.
		switch (type) {
			case ContainerMessageType.Attach: {
				const attachMessage = contents as InboundAttachMessage;
				if (attachMessage.id === agentSchedulerId) {
					return false;
				}
				break;
			}
			case ContainerMessageType.FluidDataStoreOp: {
				const envelope = contents;
				if (envelope.address === agentSchedulerId) {
					return false;
				}
				break;
			}
			case ContainerMessageType.IdAllocation:
			case ContainerMessageType.DocumentSchemaChange:
			case ContainerMessageType.GC: {
				return false;
			}
			default:
				break;
		}
		return true;
	}

	private createNewSignalEnvelope(
		address: string | undefined,
		type: string,
		content: any,
	): Omit<ISignalEnvelope, "broadcastSignalSequenceNumber"> {
		const newEnvelope: Omit<ISignalEnvelope, "broadcastSignalSequenceNumber"> = {
			address,
			contents: { type, content },
		};

		return newEnvelope;
	}

	private submitEnvelopedSignal(envelope: ISignalEnvelope, targetClientId?: string) {
		const isBroadcastSignal = targetClientId === undefined;

		if (isBroadcastSignal) {
			const clientBroadcastSignalSequenceNumber = ++this._signalTracking
				.broadcastSignalSequenceNumber;
			// Stamp with the broadcast signal sequence number.
			envelope.clientBroadcastSignalSequenceNumber = clientBroadcastSignalSequenceNumber;

			this._signalTracking.signalsSentSinceLastLatencyMeasurement++;

			if (
				this._signalTracking.minimumTrackingSignalSequenceNumber === undefined ||
				this._signalTracking.trackingSignalSequenceNumber === undefined
			) {
				// Signal monitoring window is undefined
				// Initialize tracking to expect the next signal sent by the connected client.
				this._signalTracking.minimumTrackingSignalSequenceNumber =
					clientBroadcastSignalSequenceNumber;
				this._signalTracking.trackingSignalSequenceNumber =
					clientBroadcastSignalSequenceNumber;
			}

			// We should not track the round trip of a new signal in the case we are already tracking one.
			if (
				clientBroadcastSignalSequenceNumber % this.defaultTelemetrySignalSampleCount === 1 &&
				this._signalTracking.roundTripSignalSequenceNumber === undefined
			) {
				this._signalTracking.signalTimestamp = Date.now();
				this._signalTracking.roundTripSignalSequenceNumber =
					clientBroadcastSignalSequenceNumber;
				this._signalTracking.totalSignalsSentInLatencyWindow +=
					this._signalTracking.signalsSentSinceLastLatencyMeasurement;
				this._signalTracking.signalsSentSinceLastLatencyMeasurement = 0;
			}
		}

		this.submitSignalFn(envelope, targetClientId);
	}

	/**
	 * Submits the signal to be sent to other clients.
	 * @param type - Type of the signal.
	 * @param content - Content of the signal. Should be a JSON serializable object or primitive.
	 * @param targetClientId - When specified, the signal is only sent to the provided client id.
	 *
	 * @remarks
	 *
	 * The `targetClientId` parameter here is currently intended for internal testing purposes only.
	 * Support for this option at container runtime is planned to be deprecated in the future.
	 *
	 */
	public submitSignal(type: string, content: unknown, targetClientId?: string) {
		this.verifyNotClosed();
		const envelope = this.createNewSignalEnvelope(undefined /* address */, type, content);
		return this.submitEnvelopedSignal(envelope, targetClientId);
	}

	public setAttachState(attachState: AttachState.Attaching | AttachState.Attached): void {
		if (attachState === AttachState.Attaching) {
			assert(
				this.attachState === AttachState.Attaching,
				0x12d /* "Container Context should already be in attaching state" */,
			);
		} else {
			assert(
				this.attachState === AttachState.Attached,
				0x12e /* "Container Context should already be in attached state" */,
			);
			this.emit("attached");
		}

		if (attachState === AttachState.Attached && !this.hasPendingMessages()) {
			this.updateDocumentDirtyState(false);
		}
		this.channelCollection.setAttachState(attachState);
	}

	/**
	 * Create a summary. Used when attaching or serializing a detached container.
	 *
	 * @param blobRedirectTable - A table passed during the attach process. While detached, blob upload is supported
	 * using IDs generated locally. After attach, these IDs cannot be used, so this table maps the old local IDs to the
	 * new storage IDs so requests can be redirected.
	 * @param telemetryContext - summary data passed through the layers for telemetry purposes
	 */
	public createSummary(
		blobRedirectTable?: Map<string, string>,
		telemetryContext?: ITelemetryContext,
	): ISummaryTree {
		if (blobRedirectTable) {
			this.blobManager.setRedirectTable(blobRedirectTable);
		}

		// We can finalize any allocated IDs since we're the only client
		const idRange = this._idCompressor?.takeNextCreationRange();
		if (idRange !== undefined) {
			assert(
				idRange.ids === undefined || idRange.ids.firstGenCount === 1,
				0x93e /* No other ranges should be taken while container is detached. */,
			);
			this._idCompressor?.finalizeCreationRange(idRange);
		}

		const summarizeResult = this.channelCollection.getAttachSummary(telemetryContext);
		// Wrap data store summaries in .channels subtree.
		wrapSummaryInChannelsTree(summarizeResult);

		this.addContainerStateToSummary(
			summarizeResult,
			true /* fullTree */,
			false /* trackState */,
			telemetryContext,
		);
		return summarizeResult.summary;
	}

	public readonly getAbsoluteUrl: (relativeUrl: string) => Promise<string | undefined>;

	private async summarizeInternal(
		fullTree: boolean,
		trackState: boolean,
		telemetryContext?: ITelemetryContext,
	): Promise<ISummarizeInternalResult> {
		const summarizeResult = await this.channelCollection.summarize(
			fullTree,
			trackState,
			telemetryContext,
		);

		// Wrap data store summaries in .channels subtree.
		wrapSummaryInChannelsTree(summarizeResult);
		const pathPartsForChildren = [channelsTreeName];

		// Ensure that ID compressor had a chance to load, if we are using delayed mode.
		await this.loadIdCompressor();

		this.addContainerStateToSummary(summarizeResult, fullTree, trackState, telemetryContext);
		return {
			...summarizeResult,
			id: "",
			pathPartsForChildren,
		};
	}

	/**
	 * Returns a summary of the runtime at the current sequence number.
	 */
	public async summarize(options: {
		/** True to generate the full tree with no handle reuse optimizations; defaults to false */
		fullTree?: boolean;
		/** True to track the state for this summary in the SummarizerNodes; defaults to true */
		trackState?: boolean;
		/** Logger to use for correlated summary events */
		summaryLogger?: ITelemetryLoggerExt;
		/** True to run garbage collection before summarizing; defaults to true */
		runGC?: boolean;
		/** True to generate full GC data */
		fullGC?: boolean;
		/** True to run GC sweep phase after the mark phase */
		runSweep?: boolean;
	}): Promise<ISummaryTreeWithStats> {
		this.verifyNotClosed();

		const {
			fullTree = false,
			trackState = true,
			summaryLogger = this.mc.logger,
			runGC = this.garbageCollector.shouldRunGC,
			runSweep,
			fullGC,
		} = options;

		const telemetryContext = new TelemetryContext();
		// Add the options that are used to generate this summary to the telemetry context.
		telemetryContext.setMultiple("fluid_Summarize", "Options", {
			fullTree,
			trackState,
			runGC,
			fullGC,
			runSweep,
		});

		try {
			if (runGC) {
				await this.collectGarbage(
					{ logger: summaryLogger, runSweep, fullGC },
					telemetryContext,
				);
			}

			const { stats, summary } = await this.summarizerNode.summarize(
				fullTree,
				trackState,
				telemetryContext,
			);

			assert(
				summary.type === SummaryType.Tree,
				0x12f /* "Container Runtime's summarize should always return a tree" */,
			);

			return { stats, summary };
		} finally {
			summaryLogger.sendTelemetryEvent({
				eventName: "SummarizeTelemetry",
				details: telemetryContext.serialize(),
			});
		}
	}

	private async getGCDataInternal(fullGC?: boolean): Promise<IGarbageCollectionData> {
		return this.channelCollection.getGCData(fullGC);
	}

	/**
	 * Generates and returns the GC data for this container.
	 * @param fullGC - true to bypass optimizations and force full generation of GC data.
	 * @see IGarbageCollectionRuntime.getGCData
	 */
	public async getGCData(fullGC?: boolean): Promise<IGarbageCollectionData> {
		const builder = new GCDataBuilder();
		const dsGCData = await this.summarizerNode.getGCData(fullGC);
		builder.addNodes(dsGCData.gcNodes);

		const blobsGCData = this.blobManager.getGCData(fullGC);
		builder.addNodes(blobsGCData.gcNodes);
		return builder.getGCData();
	}

	/**
	 * After GC has run, called to notify this container's nodes of routes that are used in it.
	 * @param usedRoutes - The routes that are used in all nodes in this Container.
	 * @see IGarbageCollectionRuntime.updateUsedRoutes
	 */
	public updateUsedRoutes(usedRoutes: readonly string[]) {
		// Update our summarizer node's used routes. Updating used routes in summarizer node before
		// summarizing is required and asserted by the the summarizer node. We are the root and are
		// always referenced, so the used routes is only self-route (empty string).
		this.summarizerNode.updateUsedRoutes([""]);

		const { dataStoreRoutes } = this.getDataStoreAndBlobManagerRoutes(usedRoutes);
		this.channelCollection.updateUsedRoutes(dataStoreRoutes);
	}

	/**
	 * After GC has run and identified nodes that are sweep ready, this is called to delete the sweep ready nodes.
	 * @param sweepReadyRoutes - The routes of nodes that are sweep ready and should be deleted.
	 * @returns The routes of nodes that were deleted.
	 */
	public deleteSweepReadyNodes(sweepReadyRoutes: readonly string[]): readonly string[] {
		const { dataStoreRoutes, blobManagerRoutes } =
			this.getDataStoreAndBlobManagerRoutes(sweepReadyRoutes);

		const deletedRoutes = this.channelCollection.deleteSweepReadyNodes(dataStoreRoutes);
		return deletedRoutes.concat(this.blobManager.deleteSweepReadyNodes(blobManagerRoutes));
	}

	/**
	 * This is called to update objects that are tombstones.
	 *
	 * A Tombstoned object has been unreferenced long enough that GC knows it won't be referenced again.
	 * Tombstoned objects are eventually deleted by GC.
	 *
	 * @param tombstonedRoutes - Data store and attachment blob routes that are tombstones in this Container.
	 */
	public updateTombstonedRoutes(tombstonedRoutes: readonly string[]) {
		const { dataStoreRoutes } = this.getDataStoreAndBlobManagerRoutes(tombstonedRoutes);
		this.channelCollection.updateTombstonedRoutes(dataStoreRoutes);
	}

	/**
	 * Returns a server generated referenced timestamp to be used to track unreferenced nodes by GC.
	 */
	public getCurrentReferenceTimestampMs(): number | undefined {
		// Use the timestamp of the last message seen by this client as that is server generated. If no messages have
		// been processed, use the timestamp of the message from the last summary.
		return this.deltaManager.lastMessage?.timestamp ?? this.messageAtLastSummary?.timestamp;
	}

	/**
	 * Returns the type of the GC node. Currently, there are nodes that belong to the root ("/"), data stores or
	 * blob manager.
	 */
	public getNodeType(nodePath: string): GCNodeType {
		if (isBlobPath(nodePath)) {
			return GCNodeType.Blob;
		}
		return this.channelCollection.getGCNodeType(nodePath) ?? GCNodeType.Other;
	}

	/**
	 * Called by GC to retrieve the package path of the node with the given path. The node should belong to a
	 * data store or an attachment blob.
	 */
	public async getGCNodePackagePath(nodePath: string): Promise<readonly string[] | undefined> {
		// GC uses "/" when adding "root" references, e.g. for Aliasing or as part of Tombstone Auto-Recovery.
		// These have no package path so return a special value.
		if (nodePath === "/") {
			return ["_gcRoot"];
		}

		switch (this.getNodeType(nodePath)) {
			case GCNodeType.Blob:
				return [blobManagerBasePath];
			case GCNodeType.DataStore:
			case GCNodeType.SubDataStore:
				return this.channelCollection.getDataStorePackagePath(nodePath);
			default:
				assert(false, 0x2de /* "Package path requested for unsupported node type." */);
		}
	}

	/**
	 * From a given list of routes, separate and return routes that belong to blob manager and data stores.
	 * @param routes - A list of routes that can belong to data stores or blob manager.
	 * @returns Two route lists - One that contains routes for blob manager and another one that contains routes
	 * for data stores.
	 */
	private getDataStoreAndBlobManagerRoutes(routes: readonly string[]) {
		const blobManagerRoutes: string[] = [];
		const dataStoreRoutes: string[] = [];
		for (const route of routes) {
			if (isBlobPath(route)) {
				blobManagerRoutes.push(route);
			} else {
				dataStoreRoutes.push(route);
			}
		}
		return { blobManagerRoutes, dataStoreRoutes };
	}

	/**
	 * Runs garbage collection and updates the reference / used state of the nodes in the container.
	 * @returns the statistics of the garbage collection run; undefined if GC did not run.
	 */
	public async collectGarbage(
		options: {
			/** Logger to use for logging GC events */
			logger?: ITelemetryLoggerExt;
			/** True to run GC sweep phase after the mark phase */
			runSweep?: boolean;
			/** True to generate full GC data */
			fullGC?: boolean;
		},
		telemetryContext?: ITelemetryContext,
	): Promise<IGCStats | undefined> {
		return this.garbageCollector.collectGarbage(options, telemetryContext);
	}

	/**
	 * Called when a new outbound route is added to another node. This is used by garbage collection to identify
	 * all references added in the system.
	 * @param fromPath - The absolute path of the node that added the reference.
	 * @param toPath - The absolute path of the outbound node that is referenced.
	 * @param messageTimestampMs - The timestamp of the message that added the reference.
	 */
	public addedGCOutboundRoute(fromPath: string, toPath: string, messageTimestampMs?: number) {
		// This is always called when processing an op so messageTimestampMs should exist. Due to back-compat
		// across the data store runtime / container runtime boundary, this may be undefined and if so, get
		// the timestamp from the last processed message which should exist.
		// If a timestamp doesn't exist, log so we can learn about these cases and return.
		const timestampMs = messageTimestampMs ?? this.getCurrentReferenceTimestampMs();
		if (timestampMs === undefined) {
			this.mc.logger.sendTelemetryEvent({
				eventName: "NoTimestampInGCOutboundRoute",
				...tagCodeArtifacts({
					id: toPath,
					fromId: fromPath,
				}),
			});
			return;
		}
		this.garbageCollector.addedOutboundReference(fromPath, toPath, timestampMs);
	}

	/**
	 * Generates the summary tree, uploads it to storage, and then submits the summarize op.
	 * This is intended to be called by the summarizer, since it is the implementation of
	 * ISummarizerInternalsProvider.submitSummary.
	 * It takes care of state management at the container level, including pausing inbound
	 * op processing, updating SummarizerNode state tracking, and garbage collection.
	 * @param options - options controlling how the summary is generated or submitted
	 */
	public async submitSummary(options: ISubmitSummaryOptions): Promise<SubmitSummaryResult> {
		const {
			fullTree = false,
			finalAttempt = false,
			summaryLogger,
			latestSummaryRefSeqNum,
		} = options;
		// The summary number for this summary. This will be updated during the summary process, so get it now and
		// use it for all events logged during this summary.
		const summaryNumber = this.nextSummaryNumber;
		let summaryRefSeqNum: number | undefined;
		const summaryNumberLogger = createChildLogger({
			logger: summaryLogger,
			properties: {
				all: {
					summaryNumber,
					referenceSequenceNumber: () => summaryRefSeqNum,
				},
			},
		});

		// legacy: assert 0x3d1
		if (!this.outbox.isEmpty) {
			throw DataProcessingError.create(
				"Can't trigger summary in the middle of a batch",
				"submitSummary",
				undefined,
				{
					summaryNumber,
					pendingMessages: this.pendingMessagesCount,
					outboxLength: this.outbox.messageCount,
					mainBatchLength: this.outbox.mainBatchMessageCount,
					blobAttachBatchLength: this.outbox.blobAttachBatchMessageCount,
					idAllocationBatchLength: this.outbox.idAllocationBatchMessageCount,
				},
			);
		}

		// If the container is dirty, i.e., there are pending unacked ops, the summary will not be eventual consistent
		// and it may even be incorrect. So, wait for the container to be saved with a timeout. If the container is not
		// saved within the timeout, check if it should be failed or can continue.
		if (this.isDirty) {
			const countBefore = this.pendingMessagesCount;
			// The timeout for waiting for pending ops can be overridden via configurations.
			const pendingOpsTimeout =
				this.mc.config.getNumber("Fluid.Summarizer.waitForPendingOpsTimeoutMs") ??
				defaultPendingOpsWaitTimeoutMs;
			await new Promise<void>((resolve, reject) => {
				const timeoutId = setTimeout(() => resolve(), pendingOpsTimeout);
				this.once("saved", () => {
					clearTimeout(timeoutId);
					resolve();
				});
				this.once("dispose", () => {
					clearTimeout(timeoutId);
					reject(new Error("Runtime is disposed while summarizing"));
				});
			});

			// Log that there are pending ops while summarizing. This will help us gather data on how often this
			// happens, whether we attempted to wait for these ops to be acked and what was the result.
			summaryNumberLogger.sendTelemetryEvent({
				eventName: "PendingOpsWhileSummarizing",
				saved: !this.isDirty,
				timeout: pendingOpsTimeout,
				countBefore,
				countAfter: this.pendingMessagesCount,
			});

			// There could still be pending ops. Check if summary should fail or continue.
			const pendingMessagesFailResult = await this.shouldFailSummaryOnPendingOps(
				summaryNumberLogger,
				this.deltaManager.lastSequenceNumber,
				this.deltaManager.minimumSequenceNumber,
				finalAttempt,
				true /* beforeSummaryGeneration */,
			);
			if (pendingMessagesFailResult !== undefined) {
				return pendingMessagesFailResult;
			}
		}

		const shouldPauseInboundSignal =
			this.mc.config.getBoolean(
				"Fluid.ContainerRuntime.SubmitSummary.disableInboundSignalPause",
			) !== true;
		const shouldValidatePreSummaryState =
			this.mc.config.getBoolean(
				"Fluid.ContainerRuntime.SubmitSummary.shouldValidatePreSummaryState",
			) === true;

		try {
			await this._deltaManager.inbound.pause();
			if (shouldPauseInboundSignal) {
				await this.deltaManager.inboundSignal.pause();
			}

			summaryRefSeqNum = this.deltaManager.lastSequenceNumber;
			const minimumSequenceNumber = this.deltaManager.minimumSequenceNumber;
			const message = `Summary @${summaryRefSeqNum}:${this.deltaManager.minimumSequenceNumber}`;
			const lastAckedContext = this.lastAckedSummaryContext;

			const startSummaryResult = this.summarizerNode.startSummary(
				summaryRefSeqNum,
				summaryNumberLogger,
				latestSummaryRefSeqNum,
			);

			/**
			 * This was added to validate that the summarizer node tree has the same reference sequence number from the
			 * top running summarizer down to the lowest summarizer node.
			 *
			 * The order of mismatch numbers goes (validate sequence number)-(node sequence number).
			 * Generally the validate sequence number comes from the running summarizer and the node sequence number comes from the
			 * summarizer nodes.
			 */
			if (startSummaryResult.invalidNodes > 0 || startSummaryResult.mismatchNumbers.size > 0) {
				summaryLogger.sendTelemetryEvent({
					eventName: "LatestSummaryRefSeqNumMismatch",
					details: {
						...startSummaryResult,
						mismatchNumbers: Array.from(startSummaryResult.mismatchNumbers),
					},
				});

				if (shouldValidatePreSummaryState && !finalAttempt) {
					return {
						stage: "base",
						referenceSequenceNumber: summaryRefSeqNum,
						minimumSequenceNumber,
						error: new RetriableSummaryError(
							`Summarizer node state inconsistent with summarizer state.`,
						),
					};
				}
			}

			// Helper function to check whether we should still continue between each async step.
			const checkContinue = (): { continue: true } | { continue: false; error: string } => {
				// Do not check for loss of connectivity directly! Instead leave it up to
				// RunWhileConnectedCoordinator to control policy in a single place.
				// This will allow easier change of design if we chose to. For example, we may chose to allow
				// summarizer to reconnect in the future.
				// Also checking for cancellation is a must as summary process may be abandoned for other reasons,
				// like loss of connectivity for main (interactive) client.
				if (options.cancellationToken.cancelled) {
					return { continue: false, error: "disconnected" };
				}
				// That said, we rely on submitSystemMessage() that today only works in connected state.
				// So if we fail here, it either means that RunWhileConnectedCoordinator does not work correctly,
				// OR that design changed and we need to remove this check and fix submitSystemMessage.
				assert(this.connected, 0x258 /* "connected" */);

				// Ensure that lastSequenceNumber has not changed after pausing.
				// We need the summary op's reference sequence number to match our summary sequence number,
				// otherwise we'll get the wrong sequence number stamped on the summary's .protocol attributes.
				if (this.deltaManager.lastSequenceNumber !== summaryRefSeqNum) {
					return {
						continue: false,
						error: `lastSequenceNumber changed before uploading to storage. ${this.deltaManager.lastSequenceNumber} !== ${summaryRefSeqNum}`,
					};
				}
				assert(
					summaryRefSeqNum === this.deltaManager.lastMessage?.sequenceNumber,
					0x395 /* it's one and the same thing */,
				);

				if (lastAckedContext !== this.lastAckedSummaryContext) {
					return {
						continue: false,
						error: `Last summary changed while summarizing. ${this.lastAckedSummaryContext} !== ${lastAckedContext}`,
					};
				}
				return { continue: true };
			};

			let continueResult = checkContinue();
			if (!continueResult.continue) {
				return {
					stage: "base",
					referenceSequenceNumber: summaryRefSeqNum,
					minimumSequenceNumber,
					error: new RetriableSummaryError(continueResult.error),
				};
			}

			const trace = Trace.start();
			let summarizeResult: ISummaryTreeWithStats;
			try {
				summarizeResult = await this.summarize({
					fullTree,
					trackState: true,
					summaryLogger: summaryNumberLogger,
					runGC: this.garbageCollector.shouldRunGC,
				});
			} catch (error) {
				return {
					stage: "base",
					referenceSequenceNumber: summaryRefSeqNum,
					minimumSequenceNumber,
					error: wrapError(error, (msg) => new RetriableSummaryError(msg)),
				};
			}

			// Validate that the summary generated by summarizer nodes is correct before uploading.
			const validateResult = this.summarizerNode.validateSummary();
			if (!validateResult.success) {
				const { success, ...loggingProps } = validateResult;
				const error = new RetriableSummaryError(
					validateResult.reason,
					validateResult.retryAfterSeconds,
					{ ...loggingProps },
				);
				return {
					stage: "base",
					referenceSequenceNumber: summaryRefSeqNum,
					minimumSequenceNumber,
					error,
				};
			}

			// If there are pending unacked ops, this summary attempt may fail as the uploaded
			// summary would be eventually inconsistent.
			const pendingMessagesFailResult = await this.shouldFailSummaryOnPendingOps(
				summaryNumberLogger,
				summaryRefSeqNum,
				minimumSequenceNumber,
				finalAttempt,
				false /* beforeSummaryGeneration */,
			);
			if (pendingMessagesFailResult !== undefined) {
				return pendingMessagesFailResult;
			}

			const { summary: summaryTree, stats: partialStats } = summarizeResult;

			// Now that we have generated the summary, update the message at last summary to the last message processed.
			this.messageAtLastSummary = this.deltaManager.lastMessage;

			// Counting dataStores and handles
			// Because handles are unchanged dataStores in the current logic,
			// summarized dataStore count is total dataStore count minus handle count
			const dataStoreTree: SummaryObject | undefined = summaryTree.tree[channelsTreeName];

			assert(dataStoreTree.type === SummaryType.Tree, 0x1fc /* "summary is not a tree" */);
			const handleCount = Object.values(dataStoreTree.tree).filter(
				(value) => value.type === SummaryType.Handle,
			).length;
			const gcSummaryTreeStats = summaryTree.tree[gcTreeKey]
				? calculateStats(summaryTree.tree[gcTreeKey])
				: undefined;

			const summaryStats: IGeneratedSummaryStats = {
				dataStoreCount: this.channelCollection.size,
				summarizedDataStoreCount: this.channelCollection.size - handleCount,
				gcStateUpdatedDataStoreCount: this.garbageCollector.updatedDSCountSinceLastSummary,
				gcBlobNodeCount: gcSummaryTreeStats?.blobNodeCount,
				gcTotalBlobsSize: gcSummaryTreeStats?.totalBlobSize,
				summaryNumber,
				...partialStats,
			};
			const generateSummaryData: Omit<IGenerateSummaryTreeResult, "stage" | "error"> = {
				referenceSequenceNumber: summaryRefSeqNum,
				minimumSequenceNumber,
				summaryTree,
				summaryStats,
				generateDuration: trace.trace().duration,
			} as const;

			continueResult = checkContinue();
			if (!continueResult.continue) {
				return {
					stage: "generate",
					...generateSummaryData,
					error: new RetriableSummaryError(continueResult.error),
				};
			}

			const summaryContext: ISummaryContext = {
				proposalHandle: this.lastAckedSummaryContext?.proposalHandle ?? undefined,
				ackHandle: this.lastAckedSummaryContext?.ackHandle ?? this.loadedFromVersionId,
				referenceSequenceNumber: summaryRefSeqNum,
			};

			let handle: string;
			try {
				handle = await this.storage.uploadSummaryWithContext(
					summarizeResult.summary,
					summaryContext,
				);
			} catch (error) {
				return {
					stage: "generate",
					...generateSummaryData,
					error: wrapError(error, (msg) => new RetriableSummaryError(msg)),
				};
			}

			const parent = summaryContext.ackHandle;
			const summaryMessage: ISummaryContent = {
				handle,
				// eslint-disable-next-line @typescript-eslint/no-non-null-assertion
				head: parent!,
				message,
				parents: parent ? [parent] : [],
			};
			const uploadData = {
				...generateSummaryData,
				handle,
				uploadDuration: trace.trace().duration,
			} as const;

			continueResult = checkContinue();
			if (!continueResult.continue) {
				return {
					stage: "upload",
					...uploadData,
					error: new RetriableSummaryError(continueResult.error),
				};
			}

			let clientSequenceNumber: number;
			try {
				clientSequenceNumber = this.submitSummaryMessage(summaryMessage, summaryRefSeqNum);
			} catch (error) {
				return {
					stage: "upload",
					...uploadData,
					error: wrapError(error, (msg) => new RetriableSummaryError(msg)),
				};
			}

			const submitData = {
				stage: "submit",
				...uploadData,
				clientSequenceNumber,
				submitOpDuration: trace.trace().duration,
			} as const;

			try {
				this.summarizerNode.completeSummary(handle);
			} catch (error) {
				return {
					stage: "upload",
					...uploadData,
					error: wrapError(error, (msg) => new RetriableSummaryError(msg)),
				};
			}
			return submitData;
		} finally {
			// Cleanup wip summary in case of failure
			this.summarizerNode.clearSummary();

			// ! This needs to happen before we resume inbound queues to ensure heuristics are tracked correctly
			this._summarizer?.recordSummaryAttempt?.(summaryRefSeqNum);

			// Restart the delta manager
			this._deltaManager.inbound.resume();
			if (shouldPauseInboundSignal) {
				this.deltaManager.inboundSignal.resume();
			}
		}
	}

	/**
	 * This helper is called during summarization. If the container is dirty, it will return a failed summarize result
	 * (IBaseSummarizeResult) unless this is the final summarize attempt and SkipFailingIncorrectSummary option is set.
	 * @param logger - The logger to be used for sending telemetry.
	 * @param referenceSequenceNumber - The reference sequence number of the summary attempt.
	 * @param minimumSequenceNumber - The minimum sequence number of the summary attempt.
	 * @param finalAttempt - Whether this is the final summary attempt.
	 * @param beforeSummaryGeneration - Whether this is called before summary generation or after.
	 * @returns failed summarize result (IBaseSummarizeResult) if summary should be failed, undefined otherwise.
	 */
	private async shouldFailSummaryOnPendingOps(
		logger: ITelemetryLoggerExt,
		referenceSequenceNumber: number,
		minimumSequenceNumber: number,
		finalAttempt: boolean,
		beforeSummaryGeneration: boolean,
	): Promise<IBaseSummarizeResult | undefined> {
		if (!this.isDirty) {
			return;
		}

		// If "SkipFailingIncorrectSummary" option is true, don't fail the summary in the last attempt.
		// This is a fallback to make progress in documents where there are consistently pending ops in
		// the summarizer.
		if (
			finalAttempt &&
			this.mc.config.getBoolean("Fluid.Summarizer.SkipFailingIncorrectSummary")
		) {
			const error = DataProcessingError.create(
				"Pending ops during summarization",
				"submitSummary",
				undefined,
				{ pendingMessages: this.pendingMessagesCount },
			);
			logger.sendErrorEvent(
				{
					eventName: "SkipFailingIncorrectSummary",
					referenceSequenceNumber,
					minimumSequenceNumber,
					beforeGenerate: beforeSummaryGeneration,
				},
				error,
			);
		} else {
			// The retry delay when there are pending ops can be overridden via config so that we can adjust it
			// based on telemetry while we decide on a stable number.
			const retryDelayMs =
				this.mc.config.getNumber("Fluid.Summarizer.PendingOpsRetryDelayMs") ??
				defaultPendingOpsRetryDelayMs;
			const error = new RetriableSummaryError(
				"PendingOpsWhileSummarizing",
				retryDelayMs / 1000,
				{
					count: this.pendingMessagesCount,
					beforeGenerate: beforeSummaryGeneration,
				},
			);
			return {
				stage: "base",
				referenceSequenceNumber,
				minimumSequenceNumber,
				error,
			};
		}
	}

	private get pendingMessagesCount(): number {
		return this.pendingStateManager.pendingMessagesCount + this.outbox.messageCount;
	}

	private hasPendingMessages() {
		return this.pendingMessagesCount !== 0;
	}

	private updateDocumentDirtyState(dirty: boolean) {
		if (this.attachState !== AttachState.Attached) {
			assert(dirty, 0x3d2 /* Non-attached container is dirty */);
		} else {
			// Other way is not true = see this.isContainerMessageDirtyable()
			assert(
				!dirty || this.hasPendingMessages(),
				0x3d3 /* if doc is dirty, there has to be pending ops */,
			);
		}

		if (this.dirtyContainer === dirty) {
			return;
		}

		this.dirtyContainer = dirty;
		if (this.emitDirtyDocumentEvent) {
			this.emit(dirty ? "dirty" : "saved");
		}
	}

	public submitMessage(
		type:
			| ContainerMessageType.FluidDataStoreOp
			| ContainerMessageType.Alias
			| ContainerMessageType.Attach,
		contents: any,
		localOpMetadata: unknown = undefined,
	): void {
		this.submit({ type, contents }, localOpMetadata);
	}

	public async uploadBlob(
		blob: ArrayBufferLike,
		signal?: AbortSignal,
	): Promise<IFluidHandleInternal<ArrayBufferLike>> {
		this.verifyNotClosed();
		return this.blobManager.createBlob(blob, signal);
	}

	private submitIdAllocationOpIfNeeded(resubmitOutstandingRanges: boolean): void {
		if (this._idCompressor) {
			const idRange = resubmitOutstandingRanges
				? this._idCompressor.takeUnfinalizedCreationRange()
				: this._idCompressor.takeNextCreationRange();
			// Don't include the idRange if there weren't any Ids allocated
			if (idRange.ids !== undefined) {
				const idAllocationMessage: ContainerRuntimeIdAllocationMessage = {
					type: ContainerMessageType.IdAllocation,
					contents: idRange,
				};
				const idAllocationBatchMessage: BatchMessage = {
					contents: serializeOpContents(idAllocationMessage),
					referenceSequenceNumber: this.deltaManager.lastSequenceNumber,
				};
				this.outbox.submitIdAllocation(idAllocationBatchMessage);
			}
		}
	}

	private submit(
		containerRuntimeMessage: OutboundContainerRuntimeMessage,
		localOpMetadata: unknown = undefined,
		metadata?: { localId: string; blobId?: string },
	): void {
		this.verifyNotClosed();

		// There should be no ops in detached container state!
		assert(
			this.attachState !== AttachState.Detached,
			0x132 /* "sending ops in detached container" */,
		);

		assert(
			metadata === undefined ||
				containerRuntimeMessage.type === ContainerMessageType.BlobAttach,
			0x93f /* metadata */,
		);

		// Note that the real (non-proxy) delta manager is used here to get the readonly info. This is because
		// container runtime's ability to submit ops depend on the actual readonly state of the delta manager.
		if (this.innerDeltaManager.readOnlyInfo.readonly) {
			this.mc.logger.sendTelemetryEvent({
				eventName: "SubmitOpInReadonly",
				connected: this.connected,
			});
		}

		const type = containerRuntimeMessage.type;
		assert(
			type !== ContainerMessageType.IdAllocation,
			0x9a5 /* IdAllocation should be submitted directly to outbox. */,
		);

		try {
			this.submitIdAllocationOpIfNeeded(false);

			// Allow document schema controller to send a message if it needs to propose change in document schema.
			// If it needs to send a message, it will call provided callback with payload of such message and rely
			// on this callback to do actual sending.
			const schemaChangeMessage = this.documentsSchemaController.maybeSendSchemaMessage();
			if (schemaChangeMessage) {
				this.logger.sendTelemetryEvent({
					eventName: "SchemaChangeProposal",
					refSeq: schemaChangeMessage.refSeq,
					version: schemaChangeMessage.version,
					newRuntimeSchema: JSON.stringify(schemaChangeMessage.runtime),
					sessionRuntimeSchema: JSON.stringify(this.sessionSchema),
					oldRuntimeSchema: JSON.stringify(this.metadata?.documentSchema?.runtime),
				});
				const msg: ContainerRuntimeDocumentSchemaMessage = {
					type: ContainerMessageType.DocumentSchemaChange,
					contents: schemaChangeMessage,
				};
				this.outbox.submit({
					contents: serializeOpContents(msg),
					referenceSequenceNumber: this.deltaManager.lastSequenceNumber,
				});
			}

			const message: BatchMessage = {
				contents: serializeOpContents(containerRuntimeMessage),
				metadata,
				localOpMetadata,
				referenceSequenceNumber: this.deltaManager.lastSequenceNumber,
			};
			if (type === ContainerMessageType.BlobAttach) {
				// BlobAttach ops must have their metadata visible and cannot be grouped (see opGroupingManager.ts)
				this.outbox.submitBlobAttach(message);
			} else {
				this.outbox.submit(message);
			}

			// Note: Technically, the system "always" batches - if this case is true we'll just have a single-message batch.
			const flushImmediatelyOnSubmit = !this.currentlyBatching();
			if (flushImmediatelyOnSubmit) {
				this.flush();
			} else {
				this.scheduleFlush();
			}
		} catch (error) {
			this.closeFn(error as GenericError);
			throw error;
		}

		if (this.isContainerMessageDirtyable(containerRuntimeMessage)) {
			this.updateDocumentDirtyState(true);
		}
	}

	private scheduleFlush() {
		if (this.flushTaskExists) {
			return;
		}

		this.flushTaskExists = true;
		const flush = () => {
			this.flushTaskExists = false;
			try {
				this.flush();
			} catch (error) {
				this.closeFn(error as GenericError);
			}
		};

		switch (this.flushMode) {
			case FlushMode.TurnBased:
				// When in TurnBased flush mode the runtime will buffer operations in the current turn and send them as a single
				// batch at the end of the turn
				// eslint-disable-next-line @typescript-eslint/no-floating-promises
				Promise.resolve().then(flush);
				break;

			// FlushModeExperimental is experimental and not exposed directly in the runtime APIs
			case FlushModeExperimental.Async as unknown as FlushMode:
				// When in Async flush mode, the runtime will accumulate all operations across JS turns and send them as a single
				// batch when all micro-tasks are complete.
				// Compared to TurnBased, this flush mode will capture more ops into the same batch.
				setTimeout(flush, 0);
				break;

			default:
				assert(
					this._orderSequentiallyCalls > 0,
					0x587 /* Unreachable unless running under orderSequentially */,
				);
				break;
		}
	}

	private submitSummaryMessage(contents: ISummaryContent, referenceSequenceNumber: number) {
		this.verifyNotClosed();
		assert(
			this.connected,
			0x133 /* "Container disconnected when trying to submit system message" */,
		);

		// System message should not be sent in the middle of the batch.
		assert(this.outbox.isEmpty, 0x3d4 /* System op in the middle of a batch */);

		// back-compat: ADO #1385: Make this call unconditional in the future
		return this.submitSummaryFn !== undefined
			? this.submitSummaryFn(contents, referenceSequenceNumber)
			: this.submitFn(MessageType.Summarize, contents, false);
	}

	/**
	 * Throw an error if the runtime is closed.  Methods that are expected to potentially
	 * be called after dispose due to asynchrony should not call this.
	 */
	private verifyNotClosed() {
		if (this._disposed) {
			throw new Error("Runtime is closed");
		}
	}

	/**
	 * Resubmits each message in the batch, and then flushes the outbox.
	 *
	 * @remarks - If the "Offline Load" feature is enabled, the batchId is included in the resubmitted messages,
	 * for correlation to detect container forking.
	 */
	private reSubmitBatch(batch: PendingMessageResubmitData[], batchId: BatchId) {
		this.orderSequentially(() => {
			for (const message of batch) {
				this.reSubmit(message);
			}
		});

		// Only include Batch ID if "Offline Load" feature is enabled
		// It's only needed to identify batches across container forks arising from misuse of offline load.
		this.flush(this.offlineEnabled ? batchId : undefined);
	}

	private reSubmit(message: PendingMessageResubmitData) {
		// Need to parse from string for back-compat
		const containerRuntimeMessage = this.parseLocalOpContent(message.content);
		this.reSubmitCore(containerRuntimeMessage, message.localOpMetadata, message.opMetadata);
	}

	/**
	 * Finds the right store and asks it to resubmit the message. This typically happens when we
	 * reconnect and there are pending messages.
	 * ! Note: successfully resubmitting an op that has been successfully sequenced is not possible due to checks in the ConnectionStateHandler (Loader layer)
	 * @param message - The original LocalContainerRuntimeMessage.
	 * @param localOpMetadata - The local metadata associated with the original message.
	 */
	private reSubmitCore(
		message: LocalContainerRuntimeMessage,
		localOpMetadata: unknown,
		opMetadata: Record<string, unknown> | undefined,
	) {
		assert(
			!this.isSummarizerClient,
			0x8f2 /* Summarizer never reconnects so should never resubmit */,
		);
		switch (message.type) {
			case ContainerMessageType.FluidDataStoreOp:
			case ContainerMessageType.Attach:
			case ContainerMessageType.Alias:
				// For Operations, call resubmitDataStoreOp which will find the right store
				// and trigger resubmission on it.
				this.channelCollection.reSubmit(message.type, message.contents, localOpMetadata);
				break;
			case ContainerMessageType.IdAllocation: {
				// Allocation ops are never resubmitted/rebased. This is because they require special handling to
				// avoid being submitted out of order. For example, if the pending state manager contained
				// [idOp1, dataOp1, idOp2, dataOp2] and the resubmission of dataOp1 generated idOp3, that would be
				// placed into the outbox in the same batch as idOp1, but before idOp2 is resubmitted.
				// To avoid this, allocation ops are simply never resubmitted. Prior to invoking the pending state
				// manager to replay pending ops, the runtime will always submit a new allocation range that includes
				// all pending IDs. The resubmitted allocation ops are then ignored here.
				break;
			}
			case ContainerMessageType.BlobAttach:
				this.blobManager.reSubmit(opMetadata);
				break;
			case ContainerMessageType.Rejoin:
				this.submit(message);
				break;
			case ContainerMessageType.GC:
				this.submit(message);
				break;
			case ContainerMessageType.DocumentSchemaChange:
				// There is no need to resend this message. Document schema controller will properly resend it again (if needed)
				// on a first occasion (any ops sent after reconnect). There is a good chance, though, that it will not want to
				// send any ops, as some other client already changed schema.
				break;
			default: {
				const error = getUnknownMessageTypeError(message.type, "reSubmitCore" /* codePath */);
				this.closeFn(error);
				throw error;
			}
		}
	}

	private rollback(content: string | undefined, localOpMetadata: unknown) {
		// Need to parse from string for back-compat
		const { type, contents } = this.parseLocalOpContent(content);
		switch (type) {
			case ContainerMessageType.FluidDataStoreOp:
				// For operations, call rollbackDataStoreOp which will find the right store
				// and trigger rollback on it.
				this.channelCollection.rollback(type, contents, localOpMetadata);
				break;
			default:
				throw new Error(`Can't rollback ${type}`);
		}
	}

	/** Implementation of ISummarizerInternalsProvider.refreshLatestSummaryAck */
	public async refreshLatestSummaryAck(options: IRefreshSummaryAckOptions) {
		const { proposalHandle, ackHandle, summaryRefSeq, summaryLogger } = options;
		// proposalHandle is always passed from RunningSummarizer.
		assert(proposalHandle !== undefined, 0x766 /* proposalHandle should be available */);
		const result = await this.summarizerNode.refreshLatestSummary(
			proposalHandle,
			summaryRefSeq,
		);

		/* eslint-disable jsdoc/check-indentation */
		/**
		 * If the snapshot corresponding to the ack is not tracked by this client, it was submitted by another client.
		 * Take action as per the following scenarios:
		 * 1. If that snapshot is older than the one tracked by this client, ignore the ack because only the latest
		 *    snapshot is tracked.
		 * 2. If that snapshot is newer, attempt to fetch the latest snapshot and do one of the following:
		 *    2.1. If the fetched snapshot is same or newer than the one for which ack was received, close this client.
		 *         The next summarizer client will likely start from this snapshot and get out of this state. Fetching
		 *         the snapshot updates the cache for this client so if it's re-elected as summarizer, this will prevent
		 *         any thrashing.
		 *    2.2. If the fetched snapshot is older than the one for which ack was received, ignore the ack. This can
		 *         happen in scenarios where the snapshot for the ack was lost in storage (in scenarios like DB rollback,
		 *         etc.) but the summary ack is still there because it's tracked a different service. In such cases,
		 *         ignoring the ack is the correct thing to do because the latest snapshot in storage is not the one for
		 *         the ack but is still the one tracked by this client. If we were to close the summarizer like in the
		 *         previous scenario, it will result in this document stuck in this state in a loop.
		 */
		/* eslint-enable jsdoc/check-indentation */
		if (!result.isSummaryTracked) {
			if (result.isSummaryNewer) {
				await this.fetchLatestSnapshotAndMaybeClose(summaryRefSeq, ackHandle, summaryLogger);
			}
			return;
		}

		// Notify the garbage collector so it can update its latest summary state.
		await this.garbageCollector.refreshLatestSummary(result);

		// If we here, the ack was tracked by this client. Update the summary context of the last ack.
		this.lastAckedSummaryContext = {
			proposalHandle,
			ackHandle,
			referenceSequenceNumber: summaryRefSeq,
		};
	}

	/**
	 * Fetches the latest snapshot from storage. If the fetched snapshot is same or newer than the one for which ack
	 * was received, close this client. Fetching the snapshot will update the cache for this client so if it's
	 * re-elected as summarizer, this will prevent any thrashing.
	 * If the fetched snapshot is older than the one for which ack was received, ignore the ack and return. This can
	 * happen in scenarios where the snapshot for the ack was lost in storage in scenarios like DB rollback, etc.
	 */
	private async fetchLatestSnapshotAndMaybeClose(
		targetRefSeq: number,
		targetAckHandle: string,
		logger: ITelemetryLoggerExt,
	) {
		const fetchedSnapshotRefSeq = await PerformanceEvent.timedExecAsync(
			logger,
			{ eventName: "RefreshLatestSummaryAckFetch" },
			async (perfEvent: {
				end: (arg0: {
					details: {
						getVersionDuration?: number | undefined;
						getSnapshotDuration?: number | undefined;
						snapshotRefSeq?: number | undefined;
						snapshotVersion?: string | undefined;
						newerSnapshotPresent?: boolean | undefined;
						targetRefSeq?: number | undefined;
						targetAckHandle?: string | undefined;
					};
				}) => void;
			}) => {
				const props: {
					getVersionDuration?: number;
					getSnapshotDuration?: number;
					snapshotRefSeq?: number;
					snapshotVersion?: string;
					newerSnapshotPresent?: boolean | undefined;
					targetRefSeq?: number | undefined;
					targetAckHandle?: string | undefined;
				} = { targetRefSeq, targetAckHandle };
				const trace = Trace.start();

				let snapshotTree: ISnapshotTree | null;
				const scenarioName = "RefreshLatestSummaryAckFetch";
				// If loader supplied us the ISnapshot when loading, the new getSnapshotApi is supported and feature gate is ON, then use the
				// new API, otherwise it will reduce the service performance because the service will need to recalculate the full snapshot
				// in case previously getSnapshotApi was used and now we use the getVersions API.
				if (
					this.isSnapshotInstanceOfISnapshot &&
					this.storage.getSnapshot !== undefined &&
					this.mc.config.getBoolean("Fluid.Container.UseLoadingGroupIdForSnapshotFetch2") ===
						true
				) {
					const snapshot = await this.storage.getSnapshot({
						scenarioName,
						fetchSource: FetchSource.noCache,
					});
					const id = snapshot.snapshotTree.id;
					assert(id !== undefined, 0x9d0 /* id of the fetched snapshot should be defined */);
					props.snapshotVersion = id;
					snapshotTree = snapshot.snapshotTree;
				} else {
					const versions = await this.storage.getVersions(
						null,
						1,
						scenarioName,
						FetchSource.noCache,
					);
					assert(
						!!versions && !!versions[0],
						0x137 /* "Failed to get version from storage" */,
					);
					snapshotTree = await this.storage.getSnapshotTree(versions[0]);
					assert(!!snapshotTree, 0x138 /* "Failed to get snapshot from storage" */);
					props.snapshotVersion = versions[0].id;
				}

				props.getSnapshotDuration = trace.trace().duration;
				const readAndParseBlob = async <T>(id: string) => readAndParse<T>(this.storage, id);
				const snapshotRefSeq = await seqFromTree(snapshotTree, readAndParseBlob);
				props.snapshotRefSeq = snapshotRefSeq;
				props.newerSnapshotPresent = snapshotRefSeq >= targetRefSeq;

				perfEvent.end({ details: props });
				return snapshotRefSeq;
			},
		);

		// If the snapshot that was fetched is older than the target snapshot, return. The summarizer will not be closed
		// because the snapshot is likely deleted from storage and it so, closing the summarizer will result in the
		// document being stuck in this state.
		if (fetchedSnapshotRefSeq < targetRefSeq) {
			return;
		}

		await delay(this.closeSummarizerDelayMs);
		this._summarizer?.stop("latestSummaryStateStale");
		this.disposeFn();
	}

	public getPendingLocalState(props?: IGetPendingLocalStateProps): unknown {
		this.verifyNotClosed();

		if (this._orderSequentiallyCalls !== 0) {
			throw new UsageError("can't get state during orderSequentially");
		}
		this.imminentClosure ||= props?.notifyImminentClosure ?? false;

		const getSyncState = (
			pendingAttachmentBlobs?: IPendingBlobs,
		): IPendingRuntimeState | undefined => {
			const pending = this.pendingStateManager.getLocalState(props?.snapshotSequenceNumber);
			const sessionExpiryTimerStarted =
				props?.sessionExpiryTimerStarted ?? this.garbageCollector.sessionExpiryTimerStarted;

			const pendingIdCompressorState = this._idCompressor?.serialize(true);

			return {
				pending,
				pendingIdCompressorState,
				pendingAttachmentBlobs,
				sessionExpiryTimerStarted,
			};
		};
		const perfEvent = {
			eventName: "getPendingLocalState",
			notifyImminentClosure: props?.notifyImminentClosure,
		};
		const logAndReturnPendingState = (
			event: PerformanceEvent,
			pendingState?: IPendingRuntimeState,
		) => {
			event.end({
				attachmentBlobsSize: Object.keys(pendingState?.pendingAttachmentBlobs ?? {}).length,
				pendingOpsSize: pendingState?.pending?.pendingStates.length,
			});
			return pendingState;
		};

		// Flush pending batch.
		// getPendingLocalState() is only exposed through Container.closeAndGetPendingLocalState(), so it's safe
		// to close current batch.
		this.flush();

		return props?.notifyImminentClosure === true
			? PerformanceEvent.timedExecAsync(this.mc.logger, perfEvent, async (event) =>
					logAndReturnPendingState(
						event,
						getSyncState(
							await this.blobManager.attachAndGetPendingBlobs(props?.stopBlobAttachingSignal),
						),
					),
				)
			: PerformanceEvent.timedExec(this.mc.logger, perfEvent, (event) =>
					logAndReturnPendingState(event, getSyncState()),
				);
	}

	public summarizeOnDemand(options: IOnDemandSummarizeOptions): ISummarizeResults {
		if (this.isSummarizerClient) {
			return this.summarizer.summarizeOnDemand(options);
		} else if (this.summaryManager !== undefined) {
			return this.summaryManager.summarizeOnDemand(options);
		} else {
			// If we're not the summarizer, and we don't have a summaryManager, we expect that
			// disableSummaries is turned on. We are throwing instead of returning a failure here,
			// because it is a misuse of the API rather than an expected failure.
			throw new UsageError(`Can't summarize, disableSummaries: ${this.summariesDisabled}`);
		}
	}

	public enqueueSummarize(options: IEnqueueSummarizeOptions): EnqueueSummarizeResult {
		if (this.isSummarizerClient) {
			return this.summarizer.enqueueSummarize(options);
		} else if (this.summaryManager !== undefined) {
			return this.summaryManager.enqueueSummarize(options);
		} else {
			// If we're not the summarizer, and we don't have a summaryManager, we expect that
			// generateSummaries is turned off. We are throwing instead of returning a failure here,
			// because it is a misuse of the API rather than an expected failure.
			throw new UsageError(`Can't summarize, disableSummaries: ${this.summariesDisabled}`);
		}
	}

	/**
	 * Forms a function that will create and retrieve a Summarizer.
	 */
	private formCreateSummarizerFn(loader: ILoader) {
		return async () => {
			return createSummarizer(loader, `/${summarizerRequestUrl}`);
		};
	}

	private validateSummaryHeuristicConfiguration(
		configuration: ISummaryConfigurationHeuristics,
	) {
		// eslint-disable-next-line no-restricted-syntax
		for (const prop in configuration) {
			if (typeof configuration[prop] === "number" && configuration[prop] < 0) {
				throw new UsageError(
					`Summary heuristic configuration property "${prop}" cannot be less than 0`,
				);
			}
		}
		if (configuration.minIdleTime > configuration.maxIdleTime) {
			throw new UsageError(
				`"minIdleTime" [${configuration.minIdleTime}] cannot be greater than "maxIdleTime" [${configuration.maxIdleTime}]`,
			);
		}
	}

	private get groupedBatchingEnabled(): boolean {
		return this.sessionSchema.opGroupingEnabled === true;
	}
}<|MERGE_RESOLUTION|>--- conflicted
+++ resolved
@@ -1652,12 +1652,8 @@
 		const opGroupingManager = new OpGroupingManager(
 			{
 				groupedBatchingEnabled: this.groupedBatchingEnabled,
-<<<<<<< HEAD
-				reentrantBatchGroupingEnabled: true,
-=======
 				opCountThreshold:
 					this.mc.config.getNumber("Fluid.ContainerRuntime.GroupedBatchingOpCount") ?? 2,
->>>>>>> e3d6ba05
 			},
 			this.mc.logger,
 		);
