--- conflicted
+++ resolved
@@ -88,11 +88,8 @@
 import { ISummaryStats, SummaryTreeConverter } from "./summaryTreeConverter";
 import { analyzeTasks } from "./taskAnalyzer";
 import { DeltaScheduler } from "./deltaScheduler";
-<<<<<<< HEAD
 import { ReportConnectionTelemetry } from "./connectionTelemetry";
-=======
 import { SummaryCollection } from "./summaryCollection";
->>>>>>> 8b67e950
 
 interface ISummaryTreeWithStats {
     summaryStats: ISummaryStats;
@@ -667,13 +664,8 @@
         if (this.context.connectionState === ConnectionState.Connected) {
             this.summaryManager.setConnected(this.context.clientId);
         }
-<<<<<<< HEAD
-
-        this.latestSummaryAck = { referenceSequenceNumber: this.deltaManager.initialSequenceNumber };
 
         ReportConnectionTelemetry(this.deltaManager, this.logger);
-=======
->>>>>>> 8b67e950
     }
 
     public get IComponentTokenProvider() {
