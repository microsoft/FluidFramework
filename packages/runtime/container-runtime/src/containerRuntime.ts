--- conflicted
+++ resolved
@@ -102,11 +102,7 @@
 import { FluidDataStoreRegistry } from "./dataStoreRegistry";
 import { debug } from "./debug";
 import { Summarizer } from "./summarizer";
-<<<<<<< HEAD
-import { SummaryManager } from "./summaryManager";
-=======
-import { defaultStartThrottleConfig, formRequestSummarizerFn, SummaryManager } from "./summaryManager";
->>>>>>> 245994a6
+import { formRequestSummarizerFn, SummaryManager } from "./summaryManager";
 import { DeltaScheduler } from "./deltaScheduler";
 import { ReportOpPerfTelemetry } from "./connectionTelemetry";
 import { IPendingLocalState, PendingStateManager } from "./pendingStateManager";
