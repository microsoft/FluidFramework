--- conflicted
+++ resolved
@@ -697,7 +697,6 @@
 			context,
 			registryEntries,
 			existing: existingFlag,
-			requestHandler,
 			runtimeOptions,
 			containerScope,
 			containerRuntimeCtor,
@@ -722,18 +721,6 @@
 	 * - initializeEntryPoint - Promise that resolves to an object which will act as entryPoint for the Container.
 	 * This object should provide all the functionality that the Container is expected to provide to the loader layer.
 	 */
-<<<<<<< HEAD
-	public static async loadRuntime(params: {
-		context: IContainerContext;
-		registryEntries: NamedFluidDataStoreRegistryEntries;
-		existing: boolean;
-		requestHandler?: (request: IRequest, runtime: IContainerRuntime) => Promise<IResponse>;
-		runtimeOptions?: IContainerRuntimeOptions;
-		containerScope?: FluidObject;
-		containerRuntimeCtor?: typeof ContainerRuntime;
-		initializeEntryPoint: (containerRuntime: IContainerRuntime) => Promise<FluidObject>;
-	}): Promise<ContainerRuntime> {
-=======
 	public static async loadRuntime(
 		params: {
 			context: IContainerContext;
@@ -742,23 +729,12 @@
 			runtimeOptions?: IContainerRuntimeOptions;
 			containerScope?: FluidObject;
 			containerRuntimeCtor?: typeof ContainerRuntime;
-		} & (
-			| {
-					requestHandler?: (
-						request: IRequest,
-						runtime: IContainerRuntime,
-					) => Promise<IResponse>;
-					initializeEntryPoint?: undefined;
-			  }
-			| {
-					requestHandler?: undefined;
-					initializeEntryPoint: (
-						containerRuntime: IContainerRuntime,
-					) => Promise<FluidObject>;
-			  }
-		),
+			requestHandler?: undefined;
+			initializeEntryPoint: (
+				containerRuntime: IContainerRuntime,
+			) => Promise<FluidObject>;
+		},
 	): Promise<ContainerRuntime> {
->>>>>>> f92810a4
 		const {
 			context,
 			registryEntries,
@@ -767,18 +743,8 @@
 			runtimeOptions = {},
 			containerScope = {},
 			containerRuntimeCtor = ContainerRuntime,
+			initializeEntryPoint
 		} = params;
-
-		const initializeEntryPoint =
-			params.initializeEntryPoint ??
-			(async (containerRuntime: IContainerRuntime) => ({
-				get IFluidRouter() {
-					return this;
-				},
-				async request(req) {
-					return containerRuntime.request(req);
-				},
-			}));
 
 		// If taggedLogger exists, use it. Otherwise, wrap the vanilla logger:
 		// back-compat: Remove the TaggedLoggerAdapter fallback once all the host are using loader > 0.45
