/*!
 * Copyright (c) Microsoft Corporation and contributors. All rights reserved.
 * Licensed under the MIT License.
 */
import {
	ITelemetryBaseLogger,
	FluidObject,
	IFluidHandle,
	IFluidHandleContext,
	IRequest,
	IResponse,
	IProvideFluidHandleContext,
	ISignalEnvelope,
} from "@fluidframework/core-interfaces";
import {
	IAudience,
	IBatchMessage,
	IContainerContext,
	IDeltaManager,
	IRuntime,
	ICriticalContainerError,
	AttachState,
	ILoader,
	LoaderHeader,
	IGetPendingLocalStateProps,
} from "@fluidframework/container-definitions";
import {
	IContainerRuntime,
	IContainerRuntimeEvents,
} from "@fluidframework/container-runtime-definitions";
import { assert, Deferred, delay, LazyPromise, PromiseCache } from "@fluidframework/core-utils";
import { Trace, TypedEventEmitter } from "@fluid-internal/client-utils";
import {
	createChildLogger,
	createChildMonitoringContext,
	DataCorruptionError,
	DataProcessingError,
	GenericError,
	raiseConnectedEvent,
	PerformanceEvent,
	TaggedLoggerAdapter,
	MonitoringContext,
	wrapError,
	ITelemetryLoggerExt,
	UsageError,
	LoggingError,
	createSampledLogger,
	IEventSampler,
	type ITelemetryGenericEventExt,
	loggerToMonitoringContext,
} from "@fluidframework/telemetry-utils";
import {
	DriverHeader,
	FetchSource,
	IDocumentStorageService,
	type ISnapshot,
} from "@fluidframework/driver-definitions";
import { readAndParse } from "@fluidframework/driver-utils";
import {
	IClientDetails,
	IDocumentMessage,
	IQuorumClients,
	ISequencedDocumentMessage,
	ISignalMessage,
	ISnapshotTree,
	ISummaryContent,
	ISummaryTree,
	MessageType,
	SummaryType,
} from "@fluidframework/protocol-definitions";
import {
	FlushMode,
	FlushModeExperimental,
	gcTreeKey,
	InboundAttachMessage,
	IFluidDataStoreContextDetached,
	IFluidDataStoreRegistry,
	IGarbageCollectionData,
	IInboundSignalMessage,
	NamedFluidDataStoreRegistryEntries,
	ISummaryTreeWithStats,
	ISummarizeInternalResult,
	CreateChildSummarizerNodeParam,
	SummarizeInternalFn,
	channelsTreeName,
	IDataStore,
	ITelemetryContext,
	IEnvelope,
} from "@fluidframework/runtime-definitions";
import type {
	SerializedIdCompressorWithNoSession,
	IIdCompressor,
	IIdCompressorCore,
	SerializedIdCompressorWithOngoingSession,
	IdCreationRange,
} from "@fluidframework/id-compressor";
import {
	addBlobToSummary,
	addSummarizeResultToSummary,
	RequestParser,
	create404Response,
	exceptionToResponse,
	GCDataBuilder,
	seqFromTree,
	calculateStats,
	TelemetryContext,
	ReadAndParseBlob,
	responseToException,
} from "@fluidframework/runtime-utils";
import { v4 as uuid } from "uuid";
import { ContainerFluidHandleContext } from "./containerHandleContext.js";
import { FluidDataStoreRegistry } from "./dataStoreRegistry.js";
import { ReportOpPerfTelemetry, IPerfSignalReport } from "./connectionTelemetry.js";
import {
	IPendingBatchMessage,
	IPendingLocalState,
	PendingStateManager,
} from "./pendingStateManager.js";
import { pkgVersion } from "./packageVersion.js";
import { BlobManager, IBlobManagerLoadInfo, IPendingBlobs } from "./blobManager.js";
import { ChannelCollection, getSummaryForDatastores, wrapContext } from "./channelCollection.js";
import {
	aliasBlobName,
	blobsTreeName,
	chunksBlobName,
	createRootSummarizerNodeWithGC,
	electedSummarizerBlobName,
	extractSummaryMetadataMessage,
	IContainerRuntimeMetadata,
	ICreateContainerMetadata,
	idCompressorBlobName,
	IRootSummarizerNodeWithGC,
	ISummaryMetadataMessage,
	metadataBlobName,
	Summarizer,
	SummaryManager,
	wrapSummaryInChannelsTree,
	SummaryCollection,
	ISerializedElection,
	OrderedClientCollection,
	OrderedClientElection,
	SummarizerClientElection,
	summarizerClientType,
	SubmitSummaryResult,
	IConnectableRuntime,
	IGeneratedSummaryStats,
	ISubmitSummaryOptions,
	ISummarizerInternalsProvider,
	ISummarizerRuntime,
	IRefreshSummaryAckOptions,
	RunWhileConnectedCoordinator,
	IGenerateSummaryTreeResult,
	RetriableSummaryError,
	IOnDemandSummarizeOptions,
	ISummarizeResults,
	IEnqueueSummarizeOptions,
	EnqueueSummarizeResult,
	ISummarizerEvents,
	IBaseSummarizeResult,
	ISummarizer,
	rootHasIsolatedChannels,
	IdCompressorMode,
} from "./summary/index.js";
import { formExponentialFn, Throttler } from "./throttler.js";
import {
	GarbageCollector,
	GCNodeType,
	gcGenerationOptionName,
	IGarbageCollector,
	IGCRuntimeOptions,
	IGCStats,
} from "./gc/index.js";
import { channelToDataStore } from "./dataStore.js";
import { BindBatchTracker } from "./batchTracker.js";
import { ScheduleManager } from "./scheduleManager.js";
import {
	BatchMessage,
	IBatch,
	IBatchCheckpoint,
	OpCompressor,
	OpDecompressor,
	Outbox,
	OpSplitter,
	RemoteMessageProcessor,
	OpGroupingManager,
	getLongStack,
} from "./opLifecycle/index.js";
import { DeltaManagerSummarizerProxy } from "./deltaManagerSummarizerProxy.js";
import { IBatchMetadata, IIdAllocationMetadata } from "./metadata.js";
import {
	ContainerMessageType,
	type InboundSequencedContainerRuntimeMessage,
	type InboundSequencedContainerRuntimeMessageOrSystemMessage,
	type ContainerRuntimeIdAllocationMessage,
	type LocalContainerRuntimeMessage,
	type OutboundContainerRuntimeMessage,
	type UnknownContainerRuntimeMessage,
	ContainerRuntimeGCMessage,
} from "./messageTypes.js";

/**
 * Utility to implement compat behaviors given an unknown message type
 * The parameters are typed to support compile-time enforcement of handling all known types/behaviors
 *
 * @param _unknownContainerRuntimeMessageType - Typed as something unexpected, to ensure all known types have been
 * handled before calling this function (e.g. in a switch statement).
 * @param compatBehavior - Typed redundantly with CompatModeBehavior to ensure handling is added when updating that type
 */
function compatBehaviorAllowsMessageType(
	_unknownContainerRuntimeMessageType: UnknownContainerRuntimeMessage["type"],
	compatBehavior: "Ignore" | "FailToProcess" | undefined,
): boolean {
	// undefined defaults to same behavior as "FailToProcess"
	return compatBehavior === "Ignore";
}

/**
 * @alpha
 */
export interface ISummaryBaseConfiguration {
	/**
	 * Delay before first attempt to spawn summarizing container.
	 */
	initialSummarizerDelayMs: number;

	/**
	 * Defines the maximum allowed time to wait for a pending summary ack.
	 * The maximum amount of time client will wait for a summarize is the minimum of
	 * maxSummarizeAckWaitTime (currently 3 * 60 * 1000) and maxAckWaitTime.
	 */
	maxAckWaitTime: number;
	/**
	 * Defines the maximum number of Ops in between Summaries that can be
	 * allowed before forcibly electing a new summarizer client.
	 */
	maxOpsSinceLastSummary: number;
}

/**
 * @alpha
 */
export interface ISummaryConfigurationHeuristics extends ISummaryBaseConfiguration {
	state: "enabled";
	/**
	 * Defines the maximum allowed time, since the last received Ack, before running the summary
	 * with reason maxTime.
	 * For example, say we receive ops one by one just before the idle time is triggered.
	 * In this case, we still want to run a summary since it's been a while since the last summary.
	 */
	maxTime: number;
	/**
	 * Defines the maximum number of Ops, since the last received Ack, that can be allowed
	 * before running the summary with reason maxOps.
	 */
	maxOps: number;
	/**
	 * Defines the minimum number of Ops, since the last received Ack, that can be allowed
	 * before running the last summary.
	 */
	minOpsForLastSummaryAttempt: number;
	/**
	 * Defines the lower boundary for the allowed time in between summarizations.
	 * Pairs with maxIdleTime to form a range.
	 * For example, if we only receive 1 op, we don't want to have the same idle time as say 100 ops.
	 * Based on the boundaries we set in minIdleTime and maxIdleTime, the idle time will change
	 * linearly depending on the number of ops we receive.
	 */
	minIdleTime: number;
	/**
	 * Defines the upper boundary for the allowed time in between summarizations.
	 * Pairs with minIdleTime to form a range.
	 * For example, if we only receive 1 op, we don't want to have the same idle time as say 100 ops.
	 * Based on the boundaries we set in minIdleTime and maxIdleTime, the idle time will change
	 * linearly depending on the number of ops we receive.
	 */
	maxIdleTime: number;
	/**
	 * Runtime op weight to use in heuristic summarizing.
	 * This number is a multiplier on the number of runtime ops we process when running summarize heuristics.
	 * For example: (multiplier) * (number of runtime ops) = weighted number of runtime ops
	 */
	runtimeOpWeight: number;
	/**
	 * Non-runtime op weight to use in heuristic summarizing
	 * This number is a multiplier on the number of non-runtime ops we process when running summarize heuristics.
	 * For example: (multiplier) * (number of non-runtime ops) = weighted number of non-runtime ops
	 */
	nonRuntimeOpWeight: number;

	/**
	 * Number of ops since last summary needed before a non-runtime op can trigger running summary heuristics.
	 *
	 * Note: Any runtime ops sent before the threshold is reached will trigger heuristics normally.
	 * This threshold ONLY applies to non-runtime ops triggering summaries.
	 *
	 * For example: Say the threshold is 20. Sending 19 non-runtime ops will not trigger any heuristic checks.
	 * Sending the 20th non-runtime op will trigger the heuristic checks for summarizing.
	 */
	nonRuntimeHeuristicThreshold?: number;
}

/**
 * @alpha
 */
export interface ISummaryConfigurationDisableSummarizer {
	state: "disabled";
}

/**
 * @alpha
 */
export interface ISummaryConfigurationDisableHeuristics extends ISummaryBaseConfiguration {
	state: "disableHeuristics";
}

/**
 * @alpha
 */
export type ISummaryConfiguration =
	| ISummaryConfigurationDisableSummarizer
	| ISummaryConfigurationDisableHeuristics
	| ISummaryConfigurationHeuristics;

/**
 * @alpha
 */
export const DefaultSummaryConfiguration: ISummaryConfiguration = {
	state: "enabled",

	minIdleTime: 0,

	maxIdleTime: 30 * 1000, // 30 secs.

	maxTime: 60 * 1000, // 1 min.

	maxOps: 100, // Summarize if 100 weighted ops received since last snapshot.

	minOpsForLastSummaryAttempt: 10,

	maxAckWaitTime: 3 * 60 * 1000, // 3 mins.

	maxOpsSinceLastSummary: 7000,

	initialSummarizerDelayMs: 5 * 1000, // 5 secs.

	nonRuntimeOpWeight: 0.1,

	runtimeOpWeight: 1.0,

	nonRuntimeHeuristicThreshold: 20,
};

/**
 * @alpha
 */
export interface ISummaryRuntimeOptions {
	/** Override summary configurations set by the server. */
	summaryConfigOverrides?: ISummaryConfiguration;

	/**
	 * Delay before first attempt to spawn summarizing container.
	 *
	 * @deprecated Use {@link ISummaryRuntimeOptions.summaryConfigOverrides}'s
	 * {@link ISummaryBaseConfiguration.initialSummarizerDelayMs} instead.
	 */
	initialSummarizerDelayMs?: number;
}

/**
 * Options for op compression.
 * @alpha
 */
export interface ICompressionRuntimeOptions {
	/**
	 * The value the batch's content size must exceed for the batch to be compressed.
	 * By default the value is 600 * 1024 = 614400 bytes. If the value is set to `Infinity`, compression will be disabled.
	 */
	readonly minimumBatchSizeInBytes: number;

	/**
	 * The compression algorithm that will be used to compress the op.
	 * By default the value is `lz4` which is the only compression algorithm currently supported.
	 */
	readonly compressionAlgorithm: CompressionAlgorithms;
}

/**
 * Options for container runtime.
 * @alpha
 */
export interface IContainerRuntimeOptions {
	readonly summaryOptions?: ISummaryRuntimeOptions;
	readonly gcOptions?: IGCRuntimeOptions;
	/**
	 * Affects the behavior while loading the runtime when the data verification check which
	 * compares the DeltaManager sequence number (obtained from protocol in summary) to the
	 * runtime sequence number (obtained from runtime metadata in summary) finds a mismatch.
	 * 1. "close" (default) will close the container with an assertion.
	 * 2. "log" will log an error event to telemetry, but still continue to load.
	 * 3. "bypass" will skip the check entirely. This is not recommended.
	 */
	readonly loadSequenceNumberVerification?: "close" | "log" | "bypass";
	/**
	 * Sets the flush mode for the runtime. In Immediate flush mode the runtime will immediately
	 * send all operations to the driver layer, while in TurnBased the operations will be buffered
	 * and then sent them as a single batch at the end of the turn.
	 * By default, flush mode is TurnBased.
	 */
	readonly flushMode?: FlushMode;
	/**
	 * Enables the runtime to compress ops. See {@link ICompressionRuntimeOptions}.
	 */
	readonly compressionOptions?: ICompressionRuntimeOptions;
	/**
	 * If specified, when in FlushMode.TurnBased, if the size of the ops between JS turns exceeds this value,
	 * an error will be thrown and the container will close.
	 *
	 * If unspecified, the limit is 950 * 1024.
	 *
	 * 'Infinity' will disable any limit.
	 *
	 * @experimental This config should be driven by the connection with the service and will be moved in the future.
	 */
	readonly maxBatchSizeInBytes?: number;
	/**
	 * If the op payload needs to be chunked in order to work around the maximum size of the batch, this value represents
	 * how large the individual chunks will be. This is only supported when compression is enabled. If after compression, the
	 * batch content size exceeds this value, it will be chunked into smaller ops of this exact size.
	 *
	 * This value is a trade-off between having many small chunks vs fewer larger chunks and by default, the runtime is configured to use
	 * 200 * 1024 = 204800 bytes. This default value ensures that no compressed payload's content is able to exceed {@link IContainerRuntimeOptions.maxBatchSizeInBytes}
	 * regardless of the overhead of an individual op.
	 *
	 * Any value of `chunkSizeInBytes` exceeding {@link IContainerRuntimeOptions.maxBatchSizeInBytes} will disable this feature, therefore if a compressed batch's content
	 * size exceeds {@link IContainerRuntimeOptions.maxBatchSizeInBytes} after compression, the container will close with an instance of `GenericError` with
	 * the `BatchTooLarge` message.
	 */
	readonly chunkSizeInBytes?: number;

	/**
	 * Enable the IdCompressor in the runtime.
	 * @experimental Not ready for use.
	 */
	readonly enableRuntimeIdCompressor?: IdCompressorMode;

	/**
	 * If enabled, the runtime will block all attempts to send an op inside the
	 * {@link ContainerRuntime#ensureNoDataModelChanges} callback. The callback is used by
	 * {@link @fluidframework/shared-object-base#SharedObjectCore} for event handlers so enabling this
	 * will disallow modifying DDSes while handling DDS events.
	 *
	 * By default, the feature is disabled. If enabled from options, the `Fluid.ContainerRuntime.DisableOpReentryCheck`
	 * can be used to disable it at runtime.
	 */
	readonly enableOpReentryCheck?: boolean;
	/**
	 * If enabled, the runtime will group messages within a batch into a single
	 * message to be sent to the service.
	 * The grouping an ungrouping of such messages is handled by the "OpGroupingManager".
	 *
	 * By default, the feature is disabled. If enabled from options, the `Fluid.ContainerRuntime.DisableGroupedBatching`
	 * flag can be used to disable it at runtime.
	 *
	 * @experimental Not ready for use.
	 */
	readonly enableGroupedBatching?: boolean;
}

/**
 * Tombstone error responses will have this header set to true
 * @alpha
 */
export const TombstoneResponseHeaderKey = "isTombstoned";
/**
 * Inactive error responses will have this header set to true
 * @alpha
 */
export const InactiveResponseHeaderKey = "isInactive";

/**
 * The full set of parsed header data that may be found on Runtime requests
 */
export interface RuntimeHeaderData {
	wait?: boolean;
	viaHandle?: boolean;
	allowTombstone?: boolean;
	allowInactive?: boolean;
}

/** Default values for Runtime Headers */
export const defaultRuntimeHeaderData: Required<RuntimeHeaderData> = {
	wait: true,
	viaHandle: false,
	allowTombstone: false,
	allowInactive: false,
};

/**
 * Available compression algorithms for op compression.
 * @alpha
 */
export enum CompressionAlgorithms {
	lz4 = "lz4",
}

/**
 * @deprecated
 * Untagged logger is unsupported going forward. There are old loaders with old ContainerContexts that only
 * have the untagged logger, so to accommodate that scenario the below interface is used. It can be removed once
 * its usage is removed from TaggedLoggerAdapter fallback.
 */
interface OldContainerContextWithLogger extends Omit<IContainerContext, "taggedLogger"> {
	logger: ITelemetryBaseLogger;
	taggedLogger: undefined;
}

/**
 * State saved when the container closes, to be given back to a newly
 * instantiated runtime in a new instance of the container, so it can load to the
 * same state
 */
export interface IPendingRuntimeState {
	/**
	 * Pending ops from PendingStateManager
	 */
	pending?: IPendingLocalState;
	/**
	 * Pending blobs from BlobManager
	 */
	pendingAttachmentBlobs?: IPendingBlobs;
	/**
	 * Pending idCompressor state
	 */
	pendingIdCompressorState?: SerializedIdCompressorWithOngoingSession;

	/**
	 * Time at which session expiry timer started.
	 */
	sessionExpiryTimerStarted?: number | undefined;
}

const maxConsecutiveReconnectsKey = "Fluid.ContainerRuntime.MaxConsecutiveReconnects";

const defaultFlushMode = FlushMode.TurnBased;

// The actual limit is 1Mb (socket.io and Kafka limits)
// We can't estimate it fully, as we
// - do not know what properties relay service will add
// - we do not stringify final op, thus we do not know how much escaping will be added.
const defaultMaxBatchSizeInBytes = 700 * 1024;

const defaultCompressionConfig = {
	// Batches with content size exceeding this value will be compressed
	minimumBatchSizeInBytes: 614400,
	compressionAlgorithm: CompressionAlgorithms.lz4,
};

const defaultChunkSizeInBytes = 204800;

/** The default time to wait for pending ops to be processed during summarization */
export const defaultPendingOpsWaitTimeoutMs = 1000;
/** The default time to delay a summarization retry attempt when there are pending ops */
export const defaultPendingOpsRetryDelayMs = 1000;

/**
 * Instead of refreshing from latest because we do not have 100% confidence in the state
 * of the current system, we should close the summarizer and let it recover.
 * This delay's goal is to prevent tight restart loops
 */
const defaultCloseSummarizerDelayMs = 5000; // 5 seconds

/**
 * @deprecated use ContainerRuntimeMessageType instead
 * @internal
 */
export enum RuntimeMessage {
	FluidDataStoreOp = "component",
	Attach = "attach",
	ChunkedOp = "chunkedOp",
	BlobAttach = "blobAttach",
	Rejoin = "rejoin",
	Alias = "alias",
	Operation = "op",
}

/**
 * @deprecated please use version in driver-utils
 * @internal
 */
export function isRuntimeMessage(message: ISequencedDocumentMessage): boolean {
	return (Object.values(RuntimeMessage) as string[]).includes(message.type);
}

/**
 * Legacy ID for the built-in AgentScheduler.  To minimize disruption while removing it, retaining this as a
 * special-case for document dirty state.  Ultimately we should have no special-cases from the
 * ContainerRuntime's perspective.
 * @internal
 */
export const agentSchedulerId = "_scheduler";

// safely check navigator and get the hardware spec value
export function getDeviceSpec() {
	try {
		if (typeof navigator === "object" && navigator !== null) {
			return {
				deviceMemory: (navigator as any).deviceMemory,
				hardwareConcurrency: navigator.hardwareConcurrency,
			};
		}
	} catch {}
	return {};
}

/**
 * Older loader doesn't have a submitBatchFn member, this is the older way of submitting a batch.
 * Rather than exposing the submitFn (now deprecated) and IDeltaManager (dangerous to hand out) to the Outbox,
 * we can provide a partially-applied function to keep those items private to the ContainerRuntime.
 */
export const makeLegacySendBatchFn =
	(
		submitFn: (type: MessageType, contents: any, batch: boolean, appData?: any) => number,
		deltaManager: Pick<IDeltaManager<unknown, unknown>, "flush">,
	) =>
	(batch: IBatch) => {
		for (const message of batch.content) {
			submitFn(
				MessageType.Operation,
				// For back-compat (submitFn only works on deserialized content)
				message.contents === undefined ? undefined : JSON.parse(message.contents),
				true, // batch
				message.metadata,
			);
		}

		deltaManager.flush();
	};

/** Helper type for type constraints passed through several functions.
 * message - The unpacked message. Likely a TypedContainerRuntimeMessage, but could also be a system op
 * modernRuntimeMessage - Does this appear like a current TypedContainerRuntimeMessage?
 * local - Did this client send the op?
 */
type MessageWithContext =
	| {
			message: InboundSequencedContainerRuntimeMessage;
			modernRuntimeMessage: true;
			local: boolean;
	  }
	| {
			message: InboundSequencedContainerRuntimeMessageOrSystemMessage;
			modernRuntimeMessage: false;
			local: boolean;
	  };

const summarizerRequestUrl = "_summarizer";

/**
 * Create and retrieve the summmarizer
 */
async function createSummarizer(loader: ILoader, url: string): Promise<ISummarizer> {
	const request: IRequest = {
		headers: {
			[LoaderHeader.cache]: false,
			[LoaderHeader.clientDetails]: {
				capabilities: { interactive: false },
				type: summarizerClientType,
			},
			[DriverHeader.summarizingClient]: true,
			[LoaderHeader.reconnect]: false,
		},
		url,
	};

	const resolvedContainer = await loader.resolve(request);
	let fluidObject: FluidObject<ISummarizer> | undefined;

	// Older containers may not have the "getEntryPoint" API
	// ! This check will need to stay until LTS of loader moves past 2.0.0-internal.7.0.0
	if (resolvedContainer.getEntryPoint !== undefined) {
		fluidObject = await resolvedContainer.getEntryPoint();
	} else {
		const response = await (resolvedContainer as any).request({
			url: `/${summarizerRequestUrl}`,
		});
		if (response.status !== 200 || response.mimeType !== "fluid/object") {
			throw responseToException(response, request);
		}
		fluidObject = response.value;
	}

	if (fluidObject?.ISummarizer === undefined) {
		throw new UsageError("Fluid object does not implement ISummarizer");
	}
	return fluidObject.ISummarizer;
}

/**
 * Represents the runtime of the container. Contains helper functions/state of the container.
 * It will define the store level mappings.
 * @alpha
 */
export class ContainerRuntime
	extends TypedEventEmitter<IContainerRuntimeEvents & ISummarizerEvents>
	implements
		IContainerRuntime,
		IRuntime,
		ISummarizerRuntime,
		ISummarizerInternalsProvider,
		IProvideFluidHandleContext
{
	/**
	 * Load the stores from a snapshot and returns the runtime.
	 * @param params - An object housing the runtime properties:
	 * - context - Context of the container.
	 * - registryEntries - Mapping from data store types to their corresponding factories.
	 * - existing - Pass 'true' if loading from an existing snapshot.
	 * - requestHandler - (optional) Request handler for the request() method of the container runtime.
	 * Only relevant for back-compat while we remove the request() method and move fully to entryPoint as the main pattern.
	 * - runtimeOptions - Additional options to be passed to the runtime
	 * - containerScope - runtime services provided with context
	 * - containerRuntimeCtor - Constructor to use to create the ContainerRuntime instance.
	 * This allows mixin classes to leverage this method to define their own async initializer.
	 * - provideEntryPoint - Promise that resolves to an object which will act as entryPoint for the Container.
	 * This object should provide all the functionality that the Container is expected to provide to the loader layer.
	 */
	public static async loadRuntime(params: {
		context: IContainerContext;
		registryEntries: NamedFluidDataStoreRegistryEntries;
		existing: boolean;
		runtimeOptions?: IContainerRuntimeOptions;
		containerScope?: FluidObject;
		containerRuntimeCtor?: typeof ContainerRuntime;
		/** @deprecated Will be removed once Loader LTS version is "2.0.0-internal.7.0.0". Migrate all usage of IFluidRouter to the "entryPoint" pattern. Refer to Removing-IFluidRouter.md */
		requestHandler?: (request: IRequest, runtime: IContainerRuntime) => Promise<IResponse>;
		provideEntryPoint: (containerRuntime: IContainerRuntime) => Promise<FluidObject>;
	}): Promise<ContainerRuntime> {
		const {
			context,
			registryEntries,
			existing,
			requestHandler,
			provideEntryPoint,
			runtimeOptions = {},
			containerScope = {},
			containerRuntimeCtor = ContainerRuntime,
		} = params;

		// If taggedLogger exists, use it. Otherwise, wrap the vanilla logger:
		// back-compat: Remove the TaggedLoggerAdapter fallback once all the host are using loader > 0.45
		const backCompatContext: IContainerContext | OldContainerContextWithLogger = context;
		const passLogger =
			backCompatContext.taggedLogger ??
			new TaggedLoggerAdapter((backCompatContext as OldContainerContextWithLogger).logger);
		const logger = createChildLogger({
			logger: passLogger,
			properties: {
				all: {
					runtimeVersion: pkgVersion,
				},
			},
		});

		const mc = loggerToMonitoringContext(logger);

		const {
			summaryOptions = {},
			gcOptions = {},
			loadSequenceNumberVerification = "close",
			flushMode = defaultFlushMode,
			compressionOptions = defaultCompressionConfig,
			maxBatchSizeInBytes = defaultMaxBatchSizeInBytes,
			enableRuntimeIdCompressor = "off",
			chunkSizeInBytes = defaultChunkSizeInBytes,
			enableOpReentryCheck = false,
			enableGroupedBatching = false,
		} = runtimeOptions;

		const registry = new FluidDataStoreRegistry(registryEntries);

		const tryFetchBlob = async <T>(blobName: string): Promise<T | undefined> => {
			const blobId = context.baseSnapshot?.blobs[blobName];
			if (context.baseSnapshot && blobId) {
				// IContainerContext storage api return type still has undefined in 0.39 package version.
				// So once we release 0.40 container-defn package we can remove this check.
				assert(
					context.storage !== undefined,
					0x1f5 /* "Attached state should have storage" */,
				);
				return readAndParse<T>(context.storage, blobId);
			}
		};

		const [chunks, metadata, electedSummarizerData, aliases, serializedIdCompressor] =
			await Promise.all([
				tryFetchBlob<[string, string[]][]>(chunksBlobName),
				tryFetchBlob<IContainerRuntimeMetadata>(metadataBlobName),
				tryFetchBlob<ISerializedElection>(electedSummarizerBlobName),
				tryFetchBlob<[string, string][]>(aliasBlobName),
				tryFetchBlob<SerializedIdCompressorWithNoSession>(idCompressorBlobName),
			]);

		// read snapshot blobs needed for BlobManager to load
		const blobManagerSnapshot = await BlobManager.load(
			context.baseSnapshot?.trees[blobsTreeName],
			async (id) => {
				// IContainerContext storage api return type still has undefined in 0.39 package version.
				// So once we release 0.40 container-defn package we can remove this check.
				assert(
					context.storage !== undefined,
					0x256 /* "storage undefined in attached container" */,
				);
				return readAndParse(context.storage, id);
			},
		);

		// Verify summary runtime sequence number matches protocol sequence number.
		const runtimeSequenceNumber = metadata?.message?.sequenceNumber;
		// When we load with pending state, we reuse an old snapshot so we don't expect these numbers to match
		if (!context.pendingLocalState && runtimeSequenceNumber !== undefined) {
			const protocolSequenceNumber = context.deltaManager.initialSequenceNumber;
			// Unless bypass is explicitly set, then take action when sequence numbers mismatch.
			if (
				loadSequenceNumberVerification !== "bypass" &&
				runtimeSequenceNumber !== protocolSequenceNumber
			) {
				// "Load from summary, runtime metadata sequenceNumber !== initialSequenceNumber"
				const error = new DataCorruptionError(
					// pre-0.58 error message: SummaryMetadataMismatch
					"Summary metadata mismatch",
					{ runtimeVersion: pkgVersion, runtimeSequenceNumber, protocolSequenceNumber },
				);

				if (loadSequenceNumberVerification === "log") {
					logger.sendErrorEvent({ eventName: "SequenceNumberMismatch" }, error);
				} else {
					context.closeFn(error);
				}
			}
		}

		// Enabling the IdCompressor is a one-way operation and we only want to
		// allow new containers to turn it on
		let idCompressorMode: IdCompressorMode;
		if (existing) {
			// This setting has to be sticky for correctness:
			// 1) if compressior is OFF, it can't be enabled, as already running clients (in given document session) do not know
			//    how to process compressor ops
			// 2) if it's ON, then all sessions should load compressor right away
			// 3) Same logic applies for "delayed" mode
			// Maybe in the future we will need to enabled (and figure how to do it safely) "delayed" -> "on" change.
			// We could do "off" -> "on" transtition too, if all clients start loading compressor (but not using it initially) and do so for a while -
			// this will allow clients to eventually to disregard "off" setting (when it's safe so) and start using compressor in future sessions.
			// Everyting is possible, but it needs to be designed and executed carefully, when such need arises.
			idCompressorMode = metadata?.idCompressorMode ?? "off";
		} else {
			// FG overwrite
			const enabled = mc.config.getBoolean("Fluid.ContainerRuntime.IdCompressorEnabled");
			switch (enabled) {
				case true:
					idCompressorMode = "on";
					break;
				case false:
					idCompressorMode = "off";
					break;
				default:
					idCompressorMode = enableRuntimeIdCompressor;
					break;
			}
		}

		const createIdCompressorFn = async () => {
			const { createIdCompressor, deserializeIdCompressor, createSessionId } = await import(
				"@fluidframework/id-compressor"
			);

			/**
			 * Because the IdCompressor emits so much telemetry, this function is used to sample
			 * approximately 5% of all clients. Only the given percentage of sessions will emit telemetry.
			 */
			const idCompressorEventSampler: IEventSampler = (() => {
				const isIdCompressorTelemetryEnabled = Math.random() < 0.05;
				return {
					sample: () => {
						return isIdCompressorTelemetryEnabled;
					},
				};
			})();

			const compressorLogger = createSampledLogger(logger, idCompressorEventSampler);
			const pendingLocalState = context.pendingLocalState as IPendingRuntimeState;

			if (pendingLocalState?.pendingIdCompressorState !== undefined) {
				return deserializeIdCompressor(
					pendingLocalState.pendingIdCompressorState,
					compressorLogger,
				);
			} else if (serializedIdCompressor !== undefined) {
				return deserializeIdCompressor(
					serializedIdCompressor,
					createSessionId(),
					compressorLogger,
				);
			} else {
				return createIdCompressor(compressorLogger);
			}
		};

		const runtime = new containerRuntimeCtor(
			context,
			registry,
			metadata,
			electedSummarizerData,
			chunks ?? [],
			aliases ?? [],
			{
				summaryOptions,
				gcOptions,
				loadSequenceNumberVerification,
				flushMode,
				compressionOptions,
				maxBatchSizeInBytes,
				chunkSizeInBytes,
				enableRuntimeIdCompressor,
				enableOpReentryCheck,
				enableGroupedBatching,
			},
			containerScope,
			logger,
			existing,
			blobManagerSnapshot,
			context.storage,
			createIdCompressorFn,
			idCompressorMode,
			provideEntryPoint,
			requestHandler,
			undefined, // summaryConfiguration
		);

		// Apply stashed ops with a reference sequence number equal to the sequence number of the snapshot,
		// or zero. This must be done before Container replays saved ops.
		await runtime.pendingStateManager.applyStashedOpsAt(runtimeSequenceNumber ?? 0);

		// Initialize the base state of the runtime before it's returned.
		await runtime.initializeBaseState();

		return runtime;
	}

	public readonly options: Record<string | number, any>;
	private imminentClosure: boolean = false;

	private readonly _getClientId: () => string | undefined;
	public get clientId(): string | undefined {
		return this._getClientId();
	}

	public readonly clientDetails: IClientDetails;

	public get storage(): IDocumentStorageService {
		return this._storage;
	}

	public get containerRuntime() {
		return this;
	}

	private readonly submitFn: (
		type: MessageType,
		contents: any,
		batch: boolean,
		appData?: any,
	) => number;
	/**
	 * Although current IContainerContext guarantees submitBatchFn, it is not available on older loaders.
	 */
	private readonly submitBatchFn:
		| ((batch: IBatchMessage[], referenceSequenceNumber?: number) => number)
		| undefined;
	private readonly submitSummaryFn: (
		summaryOp: ISummaryContent,
		referenceSequenceNumber?: number,
	) => number;
	private readonly submitSignalFn: (content: any, targetClientId?: string) => void;
	public readonly disposeFn: (error?: ICriticalContainerError) => void;
	public readonly closeFn: (error?: ICriticalContainerError) => void;

	public get flushMode(): FlushMode {
		return this._flushMode;
	}

	public get scope(): FluidObject {
		return this.containerScope;
	}

	public get IFluidDataStoreRegistry(): IFluidDataStoreRegistry {
		return this.registry;
	}

	private readonly _getAttachState: () => AttachState;
	public get attachState(): AttachState {
		return this._getAttachState();
	}

	private _idCompressor: (IIdCompressor & IIdCompressorCore) | undefined;

	// We accumulate Id compressor Ops while Id compressor is not loaded yet (only for "delayed" mode)
	// Once it loads, it will process all such ops and we will stop accumulating further ops - ops will be processes as they come in.
	private pendingIdCompressorOps: IdCreationRange[] = [];

	// Id Compressor serializes final state (see getPendingLocalState()). As result, it needs to skip all ops that preceeded that state
	// (such ops will be marked by Loader layer as savedOp === true)
	// That said, in "delayed" mode it's possible that Id Compressor was never initialized before getPendingLocalState() is called.
	// In such case we have to process all ops, including those marked with saveOp === true.
	private readonly skipSavedCompressorOps: boolean;

	/**
	 * See IContainerRuntimeBase.idCompressor() for details.
	 */
	public get idCompressor() {
		// Expose ID Compressor only if it's On from the start.
		// If container uses delayed mode, then we can only expose generateDocumentUniqueId() and nothing else.
		// That's because any other usage will require immidiate loading of ID Compressor in next sessions in order
		// to reason over such things as session ID space.
		if (this.idCompressorMode === "on") {
			assert(
				this._idCompressor !== undefined,
				0x8ea /* compressor should have been loaded */,
			);
			return this._idCompressor;
		}
	}

	/**
	 * True if we have ID compressor loading in-flight (async operation). Useful only for
	 * this.idCompressorMode === "delayed" mode
	 */
	protected compressorLoadInitiated = false;

	/**
	 * See IContainerRuntimeBase.generateDocumentUniqueId() for details.
	 */
	public generateDocumentUniqueId() {
		return this._idCompressor?.generateDocumentUniqueId() ?? uuid();
	}

	public get IFluidHandleContext(): IFluidHandleContext {
		return this.handleContext;
	}
	private readonly handleContext: ContainerFluidHandleContext;

	/**
	 * This is a proxy to the delta manager provided by the container context (innerDeltaManager). It restricts certain
	 * accesses such as sets "read-only" mode for the summarizer client. This is the default delta manager that should
	 * be used unless the innerDeltaManager is required.
	 */
	public readonly deltaManager: IDeltaManager<ISequencedDocumentMessage, IDocumentMessage>;
	/**
	 * The delta manager provided by the container context. By default, using the default delta manager (proxy)
	 * should be sufficient. This should be used only if necessary. For example, for validating and propagating connected
	 * events which requires access to the actual real only info, this is needed.
	 */
	private readonly innerDeltaManager: IDeltaManager<ISequencedDocumentMessage, IDocumentMessage>;

	// internal logger for ContainerRuntime. Use this.logger for stores, summaries, etc.
	private readonly mc: MonitoringContext;

	private readonly summarizerClientElection?: SummarizerClientElection;
	/**
	 * summaryManager will only be created if this client is permitted to spawn a summarizing client
	 * It is created only by interactive client, i.e. summarizer client, as well as non-interactive bots
	 * do not create it (see SummarizerClientElection.clientDetailsPermitElection() for details)
	 */
	private readonly summaryManager?: SummaryManager;
	private readonly summaryCollection: SummaryCollection;

	private readonly summarizerNode: IRootSummarizerNodeWithGC;

	private readonly maxConsecutiveReconnects: number;
	private readonly defaultMaxConsecutiveReconnects = 7;

	private _orderSequentiallyCalls: number = 0;
	private readonly _flushMode: FlushMode;
	private flushTaskExists = false;

	private _connected: boolean;

	private consecutiveReconnects = 0;

	/**
	 * Used to delay transition to "connected" state while we upload
	 * attachment blobs that were added while disconnected
	 */
	private delayConnectClientId?: string;

	private ensureNoDataModelChangesCalls = 0;

	/**
	 * Tracks the number of detected reentrant ops to report,
	 * in order to self-throttle the telemetry events.
	 *
	 * This should be removed as part of ADO:2322
	 */
	private opReentryCallsToReport = 5;

	/**
	 * Invokes the given callback and expects that no ops are submitted
	 * until execution finishes. If an op is submitted, an error will be raised.
	 *
	 * Can be disabled by feature gate `Fluid.ContainerRuntime.DisableOpReentryCheck`
	 *
	 * @param callback - the callback to be invoked
	 */
	public ensureNoDataModelChanges<T>(callback: () => T): T {
		this.ensureNoDataModelChangesCalls++;
		try {
			return callback();
		} finally {
			this.ensureNoDataModelChangesCalls--;
		}
	}

	public get connected(): boolean {
		return this._connected;
	}

	/** clientId of parent (non-summarizing) container that owns summarizer container */
	public get summarizerClientId(): string | undefined {
		return this.summarizerClientElection?.electedClientId;
	}

	private _disposed = false;
	public get disposed() {
		return this._disposed;
	}

	private dirtyContainer: boolean;
	private emitDirtyDocumentEvent = true;
	private readonly enableOpReentryCheck: boolean;
	private readonly disableAttachReorder: boolean | undefined;
	private readonly closeSummarizerDelayMs: number;
	/**
	 * If true, summary generated is validate before uploading it to the server. With single commit summaries,
	 * summaries will be accepted once uploaded, so they should be validated before upload. However, this can
	 * currently be controlled via a feature flag as its a new functionality.
	 */
	private readonly validateSummaryBeforeUpload: boolean;

	private readonly defaultTelemetrySignalSampleCount = 100;
	private readonly _perfSignalData: IPerfSignalReport = {
		signalsLost: 0,
		signalSequenceNumber: 0,
		signalTimestamp: 0,
		trackingSignalSequenceNumber: undefined,
	};

	/**
	 * Summarizer is responsible for coordinating when to send generate and send summaries.
	 * It is the main entry point for summary work.
	 * It is created only by summarizing container (i.e. one with clientType === "summarizer")
	 */
	private readonly _summarizer?: Summarizer;
	private readonly scheduleManager: ScheduleManager;
	private readonly blobManager: BlobManager;
	private readonly pendingStateManager: PendingStateManager;
	private readonly outbox: Outbox;
	private readonly garbageCollector: IGarbageCollector;

	private readonly channelCollection: ChannelCollection;
	private readonly remoteMessageProcessor: RemoteMessageProcessor;

	/** The last message processed at the time of the last summary. */
	private messageAtLastSummary: ISummaryMetadataMessage | undefined;

	private get summarizer(): Summarizer {
		assert(this._summarizer !== undefined, 0x257 /* "This is not summarizing container" */);
		return this._summarizer;
	}

	private readonly summariesDisabled: boolean;
	private isSummariesDisabled(): boolean {
		return this.summaryConfiguration.state === "disabled";
	}

	private readonly maxOpsSinceLastSummary: number;
	private getMaxOpsSinceLastSummary(): number {
		return this.summaryConfiguration.state !== "disabled"
			? this.summaryConfiguration.maxOpsSinceLastSummary
			: 0;
	}

	private readonly initialSummarizerDelayMs: number;
	private getInitialSummarizerDelayMs(): number {
		// back-compat: initialSummarizerDelayMs was moved from ISummaryRuntimeOptions
		//   to ISummaryConfiguration in 0.60.
		if (this.runtimeOptions.summaryOptions.initialSummarizerDelayMs !== undefined) {
			return this.runtimeOptions.summaryOptions.initialSummarizerDelayMs;
		}
		return this.summaryConfiguration.state !== "disabled"
			? this.summaryConfiguration.initialSummarizerDelayMs
			: 0;
	}

	private readonly createContainerMetadata: ICreateContainerMetadata;
	/**
	 * The summary number of the next summary that will be generated for this container. This is incremented every time
	 * a summary is generated.
	 */
	private nextSummaryNumber: number;

	/** If false, loading or using a Tombstoned object should merely log, not fail */
	public get gcTombstoneEnforcementAllowed(): boolean {
		return this.garbageCollector.tombstoneEnforcementAllowed;
	}

	/** If true, throw an error when a tombstone data store is used. */
	public get gcThrowOnTombstoneUsage(): boolean {
		return this.garbageCollector.throwOnTombstoneUsage;
	}

	/**
	 * GUID to identify a document in telemetry
	 * ! Note: should not be used for anything other than telemetry and is not considered a stable GUID
	 */
	private readonly telemetryDocumentId: string;

	/**
	 * Whether this client is the summarizer client itself (type is summarizerClientType)
	 */
	private readonly isSummarizerClient: boolean;

	/**
	 * The id of the version used to initially load this runtime, or undefined if it's newly created.
	 */
	private readonly loadedFromVersionId: string | undefined;

	/**
	 * It a cache for holding mapping for loading groupIds with its snapshot from the service. Add expiry policy of 1 minute.
	 * Starting with 1 min and based on recorded usage we can tweak it later on.
	 */
	private readonly snapshotCacheForLoadingGroupIds = new PromiseCache<string, ISnapshot>({
		expiry: { policy: "absolute", durationMs: 60000 },
	});

	/***/
	protected constructor(
		context: IContainerContext,
		private readonly registry: IFluidDataStoreRegistry,
		private readonly metadata: IContainerRuntimeMetadata | undefined,
		electedSummarizerData: ISerializedElection | undefined,
		chunks: [string, string[]][],
		dataStoreAliasMap: [string, string][],
		private readonly runtimeOptions: Readonly<Required<IContainerRuntimeOptions>>,
		private readonly containerScope: FluidObject,
		public readonly logger: ITelemetryLoggerExt,
		existing: boolean,
		blobManagerSnapshot: IBlobManagerLoadInfo,
		private readonly _storage: IDocumentStorageService,
		private readonly createIdCompressor: () => Promise<IIdCompressor & IIdCompressorCore>,
		private readonly idCompressorMode: IdCompressorMode,
		provideEntryPoint: (containerRuntime: IContainerRuntime) => Promise<FluidObject>,
		private readonly requestHandler?: (
			request: IRequest,
			runtime: IContainerRuntime,
		) => Promise<IResponse>,
		private readonly summaryConfiguration: ISummaryConfiguration = {
			// the defaults
			...DefaultSummaryConfiguration,
			// the runtime configuration overrides
			...runtimeOptions.summaryOptions?.summaryConfigOverrides,
		},
	) {
		super();

		const {
			options,
			clientDetails,
			connected,
			baseSnapshot,
			submitFn,
			submitBatchFn,
			submitSummaryFn,
			submitSignalFn,
			disposeFn,
			closeFn,
			deltaManager,
			quorum,
			audience,
			loader,
			pendingLocalState,
			supportedFeatures,
		} = context;

		this.innerDeltaManager = deltaManager;
		this.deltaManager = new DeltaManagerSummarizerProxy(this.innerDeltaManager);

		// Here we could wrap/intercept on these functions to block/modify outgoing messages if needed.
		// This makes ContainerRuntime the final gatekeeper for outgoing messages.
		this.submitFn = submitFn;
		this.submitBatchFn = submitBatchFn;
		this.submitSummaryFn = submitSummaryFn;
		this.submitSignalFn = submitSignalFn;

		// TODO: After IContainerContext.options is removed, we'll just create a new blank object {} here.
		// Values are generally expected to be set from the runtime side.
		this.options = options ?? {};
		this.clientDetails = clientDetails;
		this.isSummarizerClient = this.clientDetails.type === summarizerClientType;
		this.loadedFromVersionId = context.getLoadedFromVersion()?.id;
		this._getClientId = () => context.clientId;
		this._getAttachState = () => context.attachState;
		this.getAbsoluteUrl = async (relativeUrl: string) => {
			if (context.getAbsoluteUrl === undefined) {
				throw new Error("Driver does not implement getAbsoluteUrl");
			}
			if (this.attachState !== AttachState.Attached) {
				return undefined;
			}
			return context.getAbsoluteUrl(relativeUrl);
		};
		// TODO: Consider that the Container could just listen to these events itself, or even more appropriately maybe the
		// customer should observe dirty state on the runtime (the owner of dirty state) directly, rather than on the IContainer.
		this.on("dirty", () => context.updateDirtyContainerState(true));
		this.on("saved", () => context.updateDirtyContainerState(false));

		// In old loaders without dispose functionality, closeFn is equivalent but will also switch container to readonly mode
		this.disposeFn = disposeFn ?? closeFn;
		// In cases of summarizer, we want to dispose instead since consumer doesn't interact with this container
		this.closeFn = this.isSummarizerClient ? this.disposeFn : closeFn;

		this.mc = createChildMonitoringContext({
			logger: this.logger,
			namespace: "ContainerRuntime",
		});

		let loadSummaryNumber: number;
		// Get the container creation metadata. For new container, we initialize these. For existing containers,
		// get the values from the metadata blob.
		if (existing) {
			this.createContainerMetadata = {
				createContainerRuntimeVersion: metadata?.createContainerRuntimeVersion,
				createContainerTimestamp: metadata?.createContainerTimestamp,
			};
			// summaryNumber was renamed from summaryCount. For older docs that haven't been opened for a long time,
			// the count is reset to 0.
			loadSummaryNumber = metadata?.summaryNumber ?? 0;
		} else {
			this.createContainerMetadata = {
				createContainerRuntimeVersion: pkgVersion,
				createContainerTimestamp: Date.now(),
			};
			loadSummaryNumber = 0;
		}
		this.nextSummaryNumber = loadSummaryNumber + 1;

		this.messageAtLastSummary = metadata?.message;

		// Note that we only need to pull the *initial* connected state from the context.
		// Later updates come through calls to setConnectionState.
		this._connected = connected;

		this.mc.logger.sendTelemetryEvent({
			eventName: "GCFeatureMatrix",
			metadataValue: JSON.stringify(metadata?.gcFeatureMatrix),
			inputs: JSON.stringify({
				gcOptions_gcGeneration: this.runtimeOptions.gcOptions[gcGenerationOptionName],
			}),
		});

		this.telemetryDocumentId = metadata?.telemetryDocumentId ?? uuid();

		this.disableAttachReorder = this.mc.config.getBoolean(
			"Fluid.ContainerRuntime.disableAttachOpReorder",
		);
		const disableChunking = this.mc.config.getBoolean(
			"Fluid.ContainerRuntime.CompressionChunkingDisabled",
		);

		const opGroupingManager = new OpGroupingManager(
			{
				groupedBatchingEnabled: this.groupedBatchingEnabled,
				opCountThreshold:
					this.mc.config.getNumber("Fluid.ContainerRuntime.GroupedBatchingOpCount") ?? 2,
				reentrantBatchGroupingEnabled:
					this.mc.config.getBoolean("Fluid.ContainerRuntime.GroupedBatchingReentrancy") ??
					true,
			},
			this.mc.logger,
		);

		const opSplitter = new OpSplitter(
			chunks,
			this.submitBatchFn,
			disableChunking === true ? Number.POSITIVE_INFINITY : runtimeOptions.chunkSizeInBytes,
			runtimeOptions.maxBatchSizeInBytes,
			this.mc.logger,
		);

		this.remoteMessageProcessor = new RemoteMessageProcessor(
			opSplitter,
			new OpDecompressor(this.mc.logger),
			opGroupingManager,
		);

		this.handleContext = new ContainerFluidHandleContext("", this);

		if (this.summaryConfiguration.state === "enabled") {
			this.validateSummaryHeuristicConfiguration(this.summaryConfiguration);
		}

		const disableOpReentryCheck = this.mc.config.getBoolean(
			"Fluid.ContainerRuntime.DisableOpReentryCheck",
		);
		this.enableOpReentryCheck =
			runtimeOptions.enableOpReentryCheck === true &&
			// Allow for a break-glass config to override the options
			disableOpReentryCheck !== true;

		this.summariesDisabled = this.isSummariesDisabled();
		this.maxOpsSinceLastSummary = this.getMaxOpsSinceLastSummary();
		this.initialSummarizerDelayMs = this.getInitialSummarizerDelayMs();

		this.maxConsecutiveReconnects =
			this.mc.config.getNumber(maxConsecutiveReconnectsKey) ??
			this.defaultMaxConsecutiveReconnects;

		if (
			runtimeOptions.flushMode === (FlushModeExperimental.Async as unknown as FlushMode) &&
			supportedFeatures?.get("referenceSequenceNumbers") !== true
		) {
			// The loader does not support reference sequence numbers, falling back on FlushMode.TurnBased
			this.mc.logger.sendErrorEvent({ eventName: "FlushModeFallback" });
			this._flushMode = FlushMode.TurnBased;
		} else {
			this._flushMode = runtimeOptions.flushMode;
		}

		const pendingRuntimeState = pendingLocalState as IPendingRuntimeState | undefined;

		if (context.attachState === AttachState.Attached) {
			const maxSnapshotCacheDurationMs = this._storage?.policies?.maximumCacheDurationMs;
			if (
				maxSnapshotCacheDurationMs !== undefined &&
				maxSnapshotCacheDurationMs > 5 * 24 * 60 * 60 * 1000
			) {
				// This is a runtime enforcement of what's already explicit in the policy's type itself,
				// which dictates the value is either undefined or exactly 5 days in ms.
				// As long as the actual value is less than 5 days, the assumptions GC makes here are valid.
				throw new UsageError("Driver's maximumCacheDurationMs policy cannot exceed 5 days");
			}
		}

		this.garbageCollector = GarbageCollector.create({
			runtime: this,
			gcOptions: this.runtimeOptions.gcOptions,
			baseSnapshot,
			baseLogger: this.mc.logger,
			existing,
			metadata,
			createContainerMetadata: this.createContainerMetadata,
			isSummarizerClient: this.isSummarizerClient,
			getNodePackagePath: async (nodePath: string) => this.getGCNodePackagePath(nodePath),
			getLastSummaryTimestampMs: () => this.messageAtLastSummary?.timestamp,
			readAndParseBlob: async <T>(id: string) => readAndParse<T>(this.storage, id),
			submitMessage: (message: ContainerRuntimeGCMessage) => this.submit(message),
			sessionExpiryTimerStarted: pendingRuntimeState?.sessionExpiryTimerStarted,
		});

		const loadedFromSequenceNumber = this.deltaManager.initialSequenceNumber;
		this.summarizerNode = createRootSummarizerNodeWithGC(
			createChildLogger({ logger: this.logger, namespace: "SummarizerNode" }),
			// Summarize function to call when summarize is called. Summarizer node always tracks summary state.
			async (fullTree: boolean, trackState: boolean, telemetryContext?: ITelemetryContext) =>
				this.summarizeInternal(fullTree, trackState, telemetryContext),
			// Latest change sequence number, no changes since summary applied yet
			loadedFromSequenceNumber,
			// Summary reference sequence number, undefined if no summary yet
			baseSnapshot !== undefined ? loadedFromSequenceNumber : undefined,
			{
				// Must set to false to prevent sending summary handle which would be pointing to
				// a summary with an older protocol state.
				canReuseHandle: false,
				// If GC should not run, let the summarizer node know so that it does not track GC state.
				gcDisabled: !this.garbageCollector.shouldRunGC,
			},
			// Function to get GC data if needed. This will always be called by the root summarizer node to get GC data.
			async (fullGC?: boolean) => this.getGCDataInternal(fullGC),
			// Function to get the GC details from the base snapshot we loaded from.
			async () => this.garbageCollector.getBaseGCDetails(),
		);

		if (baseSnapshot) {
			this.summarizerNode.updateBaseSummaryState(baseSnapshot);
		}

		const parentContext = wrapContext(this);

		// Due to a mismatch between different layers in terms of
		// what is the interface of passing signals, we need the
		// downstream stores to wrap the signal.
		parentContext.submitSignal = (type: string, content: any, targetClientId?: string) => {
			const envelope1 = content as IEnvelope;
			const envelope2 = this.createNewSignalEnvelope(
				envelope1.address,
				type,
				envelope1.contents,
			);
			return this.submitSignalFn(envelope2, targetClientId);
		};

		this.channelCollection = new ChannelCollection(
			getSummaryForDatastores(baseSnapshot, metadata),
			parentContext,
			this.mc.logger,
			(
				path: string,
				reason: "Loaded" | "Changed",
				timestampMs?: number,
				packagePath?: readonly string[],
				request?: IRequest,
				headerData?: RuntimeHeaderData,
			) =>
				this.garbageCollector.nodeUpdated(
					path,
					reason,
					timestampMs,
					packagePath,
					request,
					headerData,
				),
			(path: string) => this.garbageCollector.isNodeDeleted(path),
			new Map<string, string>(dataStoreAliasMap),
			async (runtime: ChannelCollection) => provideEntryPoint,
		);

		this.blobManager = new BlobManager(
			this.handleContext,
			blobManagerSnapshot,
			() => this.storage,
			(localId: string, blobId?: string) => {
				if (!this.disposed) {
					this.submit(
						{ type: ContainerMessageType.BlobAttach, contents: undefined },
						undefined,
						{
							localId,
							blobId,
						},
					);
				}
			},
			(blobPath: string) => this.garbageCollector.nodeUpdated(blobPath, "Loaded"),
			(blobPath: string) => this.garbageCollector.isNodeDeleted(blobPath),
			this,
			pendingRuntimeState?.pendingAttachmentBlobs,
			(error?: ICriticalContainerError) => this.closeFn(error),
		);

		this.scheduleManager = new ScheduleManager(
			this.innerDeltaManager,
			this,
			() => this.clientId,
			createChildLogger({ logger: this.logger, namespace: "ScheduleManager" }),
		);

		this.pendingStateManager = new PendingStateManager(
			{
				applyStashedOp: this.applyStashedOp.bind(this),
				clientId: () => this.clientId,
				close: this.closeFn,
				connected: () => this.connected,
				reSubmit: this.reSubmit.bind(this),
				reSubmitBatch: this.reSubmitBatch.bind(this),
				isActiveConnection: () => this.innerDeltaManager.active,
				isAttached: () => this.attachState !== AttachState.Detached,
			},
			pendingRuntimeState?.pending,
			this.logger,
		);

		const disableCompression = this.mc.config.getBoolean(
			"Fluid.ContainerRuntime.CompressionDisabled",
		);
		const compressionOptions =
			disableCompression === true
				? {
						minimumBatchSizeInBytes: Number.POSITIVE_INFINITY,
						compressionAlgorithm: CompressionAlgorithms.lz4,
				  }
				: runtimeOptions.compressionOptions;

		const disablePartialFlush = this.mc.config.getBoolean(
			"Fluid.ContainerRuntime.DisablePartialFlush",
		);

		const legacySendBatchFn = makeLegacySendBatchFn(this.submitFn, this.innerDeltaManager);

		this.outbox = new Outbox({
			shouldSend: () => this.canSendOps(),
			pendingStateManager: this.pendingStateManager,
			submitBatchFn: this.submitBatchFn,
			legacySendBatchFn,
			compressor: new OpCompressor(this.mc.logger),
			splitter: opSplitter,
			config: {
				compressionOptions,
				maxBatchSizeInBytes: runtimeOptions.maxBatchSizeInBytes,
				disablePartialFlush: disablePartialFlush === true,
			},
			logger: this.mc.logger,
			groupingManager: opGroupingManager,
			getCurrentSequenceNumbers: () => ({
				referenceSequenceNumber: this.deltaManager.lastSequenceNumber,
				clientSequenceNumber: this._processedClientSequenceNumber,
			}),
			reSubmit: this.reSubmit.bind(this),
			opReentrancy: () => this.ensureNoDataModelChangesCalls > 0,
			closeContainer: this.closeFn,
		});

		this._quorum = quorum;
		this._quorum.on("removeMember", (clientId: string) => {
			this.remoteMessageProcessor.clearPartialMessagesFor(clientId);
		});

		// eslint-disable-next-line @typescript-eslint/no-non-null-assertion
		this._audience = audience!;

		const closeSummarizerDelayOverride = this.mc.config.getNumber(
			"Fluid.ContainerRuntime.Test.CloseSummarizerDelayOverrideMs",
		);
		this.closeSummarizerDelayMs = closeSummarizerDelayOverride ?? defaultCloseSummarizerDelayMs;
		this.validateSummaryBeforeUpload =
			this.mc.config.getBoolean("Fluid.Summarizer.ValidateSummaryBeforeUpload") ?? false;

		this.summaryCollection = new SummaryCollection(this.deltaManager, this.logger);

		this.dirtyContainer =
			this.attachState !== AttachState.Attached || this.hasPendingMessages();
		context.updateDirtyContainerState(this.dirtyContainer);

		if (this.summariesDisabled) {
			this.mc.logger.sendTelemetryEvent({ eventName: "SummariesDisabled" });
		} else {
			const orderedClientLogger = createChildLogger({
				logger: this.logger,
				namespace: "OrderedClientElection",
			});
			const orderedClientCollection = new OrderedClientCollection(
				orderedClientLogger,
				this.innerDeltaManager,
				this._quorum,
			);
			const orderedClientElectionForSummarizer = new OrderedClientElection(
				orderedClientLogger,
				orderedClientCollection,
				electedSummarizerData ?? this.innerDeltaManager.lastSequenceNumber,
				SummarizerClientElection.isClientEligible,
			);

			this.summarizerClientElection = new SummarizerClientElection(
				orderedClientLogger,
				this.summaryCollection,
				orderedClientElectionForSummarizer,
				this.maxOpsSinceLastSummary,
			);

			if (this.isSummarizerClient) {
				this._summarizer = new Summarizer(
					this /* ISummarizerRuntime */,
					() => this.summaryConfiguration,
					this /* ISummarizerInternalsProvider */,
					this.handleContext,
					this.summaryCollection,
					async (runtime: IConnectableRuntime) =>
						RunWhileConnectedCoordinator.create(
							runtime,
							// Summarization runs in summarizer client and needs access to the real (non-proxy) active
							// information. The proxy delta manager would always return false for summarizer client.
							() => this.innerDeltaManager.active,
						),
				);
			} else if (SummarizerClientElection.clientDetailsPermitElection(this.clientDetails)) {
				// Only create a SummaryManager and SummarizerClientElection
				// if summaries are enabled and we are not the summarizer client.
				const defaultAction = () => {
					if (this.summaryCollection.opsSinceLastAck > this.maxOpsSinceLastSummary) {
						this.mc.logger.sendTelemetryEvent({ eventName: "SummaryStatus:Behind" });
						// unregister default to no log on every op after falling behind
						// and register summary ack handler to re-register this handler
						// after successful summary
						this.summaryCollection.once(MessageType.SummaryAck, () => {
							this.mc.logger.sendTelemetryEvent({
								eventName: "SummaryStatus:CaughtUp",
							});
							// we've caught up, so re-register the default action to monitor for
							// falling behind, and unregister ourself
							this.summaryCollection.on("default", defaultAction);
						});
						this.summaryCollection.off("default", defaultAction);
					}
				};

				this.summaryCollection.on("default", defaultAction);

				// Create the SummaryManager and mark the initial state
				this.summaryManager = new SummaryManager(
					this.summarizerClientElection,
					this, // IConnectedState
					this.summaryCollection,
					this.logger,
					this.formCreateSummarizerFn(loader),
					new Throttler(
						60 * 1000, // 60 sec delay window
						30 * 1000, // 30 sec max delay
						// throttling function increases exponentially (0ms, 40ms, 80ms, 160ms, etc)
						formExponentialFn({ coefficient: 20, initialDelay: 0 }),
					),
					{
						initialDelayMs: this.initialSummarizerDelayMs,
					},
				);
				this.summaryManager.on("summarize", (eventProps) => {
					this.emit("summarize", eventProps);
				});
				this.summaryManager.start();
			}
		}

		// logging hardware telemetry
		logger.sendTelemetryEvent({
			eventName: "DeviceSpec",
			...getDeviceSpec(),
		});

		this.mc.logger.sendTelemetryEvent({
			eventName: "ContainerLoadStats",
			...this.createContainerMetadata,
			...this.channelCollection.containerLoadStats,
			summaryNumber: loadSummaryNumber,
			summaryFormatVersion: metadata?.summaryFormatVersion,
			disableIsolatedChannels: metadata?.disableIsolatedChannels,
			gcVersion: metadata?.gcFeature,
			options: JSON.stringify(runtimeOptions),
			idCompressorModeMetadata: metadata?.idCompressorMode,
			idCompressorMode: this.idCompressorMode,
			featureGates: JSON.stringify({
				disableCompression,
				disableOpReentryCheck,
				disableChunking,
				disableAttachReorder: this.disableAttachReorder,
				disablePartialFlush,
				closeSummarizerDelayOverride,
			}),
			telemetryDocumentId: this.telemetryDocumentId,
			groupedBatchingEnabled: this.groupedBatchingEnabled,
		});

		ReportOpPerfTelemetry(this.clientId, this.deltaManager, this, this.logger);
		BindBatchTracker(this, this.logger);

		this.entryPoint = new LazyPromise(async () => {
			if (this.isSummarizerClient) {
				assert(
					this._summarizer !== undefined,
					0x5bf /* Summarizer object is undefined in a summarizer client */,
				);
				return this._summarizer;
			}
			return provideEntryPoint(this);
		});

		// If we loaded from pending state, then we need to skip any ops that are already accounted in such
		// saved state, i.e. all the ops marked by Loader layer sa savedOp === true.
		this.skipSavedCompressorOps = pendingRuntimeState?.pendingIdCompressorState !== undefined;
	}

	public getCreateChildSummarizerNodeFn(id: string, createParam: CreateChildSummarizerNodeParam) {
		return (
			summarizeInternal: SummarizeInternalFn,
			getGCDataFn: (fullGC?: boolean) => Promise<IGarbageCollectionData>,
		) =>
			this.summarizerNode.createChild(
				summarizeInternal,
				id,
				createParam,
				undefined,
				getGCDataFn,
			);
	}

	public deleteChildSummarizerNode(id: string) {
		return this.summarizerNode.deleteChild(id);
	}

	public makeLocallyVisible() {
		assert(false, 0x8eb /* should not be called */);
	}

	/**
	 * Initializes the state from the base snapshot this container runtime loaded from.
	 */
	private async initializeBaseState(): Promise<void> {
		if (
			this.idCompressorMode === "on" ||
			(this.idCompressorMode === "delayed" && this.connected)
		) {
			// This is called from loadRuntime(), long before we process any ops, so there should be no ops accumulated yet.
			assert(this.pendingIdCompressorOps.length === 0, 0x8ec /* no pending ops */);
			this._idCompressor = await this.createIdCompressor();
		}

		await this.garbageCollector.initializeBaseState();
	}

	public dispose(error?: Error): void {
		if (this._disposed) {
			return;
		}
		this._disposed = true;

		this.mc.logger.sendTelemetryEvent(
			{
				eventName: "ContainerRuntimeDisposed",
				isDirty: this.isDirty,
				lastSequenceNumber: this.deltaManager.lastSequenceNumber,
				attachState: this.attachState,
			},
			error,
		);

		if (this.summaryManager !== undefined) {
			this.summaryManager.dispose();
		}
		this.garbageCollector.dispose();
		this._summarizer?.dispose();
		this.channelCollection.dispose();
		this.pendingStateManager.dispose();
		this.emit("dispose");
		this.removeAllListeners();
	}

	/**
	 * Api to fetch the snapshot from the service for a loadingGroupIds.
	 * @param loadingGroupIds - LoadingGroupId for which the snapshot is asked for.
	 * @param pathParts - Parts of the path, which we want to extract from the snapshot tree.
	 * @returns - snapshotTree and the sequence number of the snapshot.
	 */
	public async getSnapshotForLoadingGroupId(
		loadingGroupIds: string[],
		pathParts: string[],
	): Promise<{ snapshotTree: ISnapshotTree; sequenceNumber: number }> {
		const sortedLoadingGroupIds = loadingGroupIds.sort();
		assert(
			this.storage.getSnapshot !== undefined,
			0x8ed /* getSnapshot api should be defined if used */,
		);
		let loadedFromCache = true;
		// Lookup up in the cache, if not present then make the network call as multiple datastores could
		// be in same loading group. So, once we have fetched the snapshot for that loading group on
		// any request, then cache that as same group could be requested in future too.
		const snapshot = await this.snapshotCacheForLoadingGroupIds.addOrGet(
			sortedLoadingGroupIds.join(),
			async () => {
				assert(
					this.storage.getSnapshot !== undefined,
					0x8ee /* getSnapshot api should be defined if used */,
				);
				loadedFromCache = false;
				return this.storage.getSnapshot({
					cacheSnapshot: false,
					scenarioName: "snapshotForLoadingGroupId",
					loadingGroupIds: sortedLoadingGroupIds,
				});
			},
		);

		this.logger.sendTelemetryEvent({
			eventName: "GroupIdSnapshotFetched",
			details: JSON.stringify({
				fromCache: loadedFromCache,
				loadingGroupIds: loadingGroupIds.join(","),
			}),
		});
		// Find the snapshotTree inside the returned snapshot based on the path as given in the request.
		const hasIsolatedChannels = rootHasIsolatedChannels(this.metadata);
		const snapshotTreeForPath = this.getSnapshotTreeForPath(
			snapshot.snapshotTree,
			pathParts,
			hasIsolatedChannels,
		);
		assert(snapshotTreeForPath !== undefined, 0x8ef /* no snapshotTree for the path */);
		const snapshotSeqNumber = snapshot.sequenceNumber;
		assert(snapshotSeqNumber !== undefined, 0x8f0 /* snapshotSeqNumber should be present */);

		// This assert fires if we get a snapshot older than the snapshot we loaded from. This is a service issue.
		// Snapshots should only move forward. If we observe an older snapshot than the one we loaded from, then likely
		// the file has been overwritten or service lost data.
		if (snapshotSeqNumber < this.deltaManager.initialSequenceNumber) {
			throw DataProcessingError.create(
				"Downloaded snapshot older than snapshot we loaded from",
				"getSnapshotForLoadingGroupId",
				undefined,
				{
					loadingGroupIds: sortedLoadingGroupIds.join(","),
					snapshotSeqNumber,
					initialSequenceNumber: this.deltaManager.initialSequenceNumber,
				},
			);
		}

		// If the snapshot is ahead of the last seq number of the delta manager, then catch up before
		// returning the snapshot.
		if (snapshotSeqNumber > this.deltaManager.lastSequenceNumber) {
			// If this is a summarizer client, which is trying to load a group and it finds that there is
			// another snapshot from which the summarizer loaded and it is behind, then just give up as
			// the summarizer state is not up to date.
			// This should be a recoverable scenario and shouldn't happen as we should process the ack first.
			if (this.isSummarizerClient) {
				throw new Error(
					"Summarizer client behind, loaded newer snapshot with loadingGroupId",
				);
			}

			// We want to catchup from sequenceNumber to targetSequenceNumber
			const props: ITelemetryGenericEventExt = {
				eventName: "GroupIdSnapshotCatchup",
				loadingGroupIds: sortedLoadingGroupIds.join(","),
				targetSequenceNumber: snapshotSeqNumber, // This is so we reuse some columns in telemetry
				sequenceNumber: this.deltaManager.lastSequenceNumber, // This is so we reuse some columns in telemetry
			};

			const event = PerformanceEvent.start(this.mc.logger, {
				...props,
			});
			// If the inbound deltas queue is paused or disconnected, we expect a reconnect and unpause
			// as long as it's not a summarizer client.
			if (this.deltaManager.inbound.paused) {
				props.inboundPaused = this.deltaManager.inbound.paused; // reusing telemetry
			}
			const defP = new Deferred<boolean>();
			this.deltaManager.on("op", (message: ISequencedDocumentMessage) => {
				if (message.sequenceNumber >= snapshotSeqNumber) {
					defP.resolve(true);
				}
			});
			await defP.promise;
			event.end(props);
		}
		return { snapshotTree: snapshotTreeForPath, sequenceNumber: snapshotSeqNumber };
	}

	/**
	 * Api to find a snapshot tree inside a bigger snapshot tree based on the path in the pathParts array.
	 * @param snapshotTree - snapshot tree to look into.
	 * @param pathParts - Part of the path, which we want to extract from the snapshot tree.
	 * @param hasIsolatedChannels - whether the channels are present inside ".channels" subtree. Older
	 * snapshots will not have trees inside ".channels", so check that.
	 * @returns - requested snapshot tree based on the path parts.
	 */
	private getSnapshotTreeForPath(
		snapshotTree: ISnapshotTree,
		pathParts: string[],
		hasIsolatedChannels: boolean,
	): ISnapshotTree | undefined {
		let childTree = snapshotTree;
		for (const part of pathParts) {
			if (hasIsolatedChannels) {
				childTree = childTree?.trees[channelsTreeName];
			}
			childTree = childTree?.trees[part];
		}
		return childTree;
	}

	/**
	 * Notifies this object about the request made to the container.
	 * @param request - Request made to the handler.
	 * @deprecated Will be removed in future major release. This method needs to stay private until LTS version of Loader moves to "2.0.0-internal.7.0.0".
	 */
	// @ts-expect-error expected to be used by LTS Loaders and Containers
	private async request(request: IRequest): Promise<IResponse> {
		try {
			const parser = RequestParser.create(request);
			const id = parser.pathParts[0];

			if (id === summarizerRequestUrl && parser.pathParts.length === 1) {
				if (this._summarizer !== undefined) {
					return {
						status: 200,
						mimeType: "fluid/object",
						value: this.summarizer,
					};
				}
				return create404Response(request);
			}
			if (this.requestHandler !== undefined) {
				// eslint-disable-next-line @typescript-eslint/return-await -- Adding an await here causes test failures
				return this.requestHandler(parser, this);
			}

			return create404Response(request);
		} catch (error) {
			return exceptionToResponse(error);
		}
	}

	/**
	 * Resolves URI representing handle
	 * @param request - Request made to the handler.
	 */
	public async resolveHandle(request: IRequest): Promise<IResponse> {
		try {
			const requestParser = RequestParser.create(request);
			const id = requestParser.pathParts[0];

			if (id === "_channels") {
				// eslint-disable-next-line @typescript-eslint/return-await -- Adding an await here causes test failures
				return this.resolveHandle(requestParser.createSubRequest(1));
			}

			if (id === BlobManager.basePath && requestParser.isLeaf(2)) {
				const blob = await this.blobManager.getBlob(requestParser.pathParts[1]);
				return blob
					? {
							status: 200,
							mimeType: "fluid/object",
							value: blob,
					  }
					: create404Response(request);
			} else if (requestParser.pathParts.length > 0) {
				return await this.channelCollection.request(request);
			}

			return create404Response(request);
		} catch (error) {
			return exceptionToResponse(error);
		}
	}

	/**
	 * {@inheritDoc @fluidframework/container-definitions#IRuntime.getEntryPoint}
	 */
	public async getEntryPoint(): Promise<FluidObject> {
		return this.entryPoint;
	}
	private readonly entryPoint: LazyPromise<FluidObject>;

	private internalId(maybeAlias: string): string {
		return this.channelCollection.internalId(maybeAlias);
	}

	/** Adds the container's metadata to the given summary tree. */
	private addMetadataToSummary(summaryTree: ISummaryTreeWithStats) {
		const metadata: IContainerRuntimeMetadata = {
			...this.createContainerMetadata,
			// Increment the summary number for the next summary that will be generated.
			summaryNumber: this.nextSummaryNumber++,
			summaryFormatVersion: 1,
			...this.garbageCollector.getMetadata(),
			// The last message processed at the time of summary. If there are no new messages, use the message from the
			// last summary.
			message:
				extractSummaryMetadataMessage(this.deltaManager.lastMessage) ??
				this.messageAtLastSummary,
			telemetryDocumentId: this.telemetryDocumentId,
			idCompressorMode: this.idCompressorMode,
		};
		addBlobToSummary(summaryTree, metadataBlobName, JSON.stringify(metadata));
	}

	protected addContainerStateToSummary(
		summaryTree: ISummaryTreeWithStats,
		fullTree: boolean,
		trackState: boolean,
		telemetryContext?: ITelemetryContext,
	) {
		this.addMetadataToSummary(summaryTree);

		if (this._idCompressor) {
			const idCompressorState = JSON.stringify(this._idCompressor.serialize(false));
			addBlobToSummary(summaryTree, idCompressorBlobName, idCompressorState);
		}

		if (this.remoteMessageProcessor.partialMessages.size > 0) {
			const content = JSON.stringify([...this.remoteMessageProcessor.partialMessages]);
			addBlobToSummary(summaryTree, chunksBlobName, content);
		}

		const dataStoreAliases = this.channelCollection.aliases;
		if (dataStoreAliases.size > 0) {
			addBlobToSummary(summaryTree, aliasBlobName, JSON.stringify([...dataStoreAliases]));
		}

		if (this.summarizerClientElection) {
			const electedSummarizerContent = JSON.stringify(
				this.summarizerClientElection?.serialize(),
			);
			addBlobToSummary(summaryTree, electedSummarizerBlobName, electedSummarizerContent);
		}

		const blobManagerSummary = this.blobManager.summarize();
		// Some storage (like git) doesn't allow empty tree, so we can omit it.
		// and the blob manager can handle the tree not existing when loading
		if (Object.keys(blobManagerSummary.summary.tree).length > 0) {
			addSummarizeResultToSummary(summaryTree, blobsTreeName, blobManagerSummary);
		}

		const gcSummary = this.garbageCollector.summarize(fullTree, trackState, telemetryContext);
		if (gcSummary !== undefined) {
			addSummarizeResultToSummary(summaryTree, gcTreeKey, gcSummary);
		}
	}

	// Track how many times the container tries to reconnect with pending messages.
	// This happens when the connection state is changed and we reset the counter
	// when we are able to process a local op or when there are no pending messages.
	// If this counter reaches a max, it's a good indicator that the container
	// is not making progress and it is stuck in a retry loop.
	private shouldContinueReconnecting(): boolean {
		if (this.maxConsecutiveReconnects <= 0) {
			// Feature disabled, we never stop reconnecting
			return true;
		}

		if (!this.hasPendingMessages()) {
			// If there are no pending messages, we can always reconnect
			this.resetReconnectCount();
			return true;
		}

		if (this.consecutiveReconnects === Math.floor(this.maxConsecutiveReconnects / 2)) {
			// If we're halfway through the max reconnects, send an event in order
			// to better identify false positives, if any. If the rate of this event
			// matches Container Close count below, we can safely cut down
			// maxConsecutiveReconnects to half.
			this.mc.logger.sendTelemetryEvent({
				eventName: "ReconnectsWithNoProgress",
				attempts: this.consecutiveReconnects,
				pendingMessages: this.pendingMessagesCount,
			});
		}

		return this.consecutiveReconnects < this.maxConsecutiveReconnects;
	}

	private resetReconnectCount(message?: ISequencedDocumentMessage) {
		// Chunked ops don't count towards making progress as they are sent
		// in their own batches before the originating batch is sent.
		// Therefore, receiving them while attempting to send the originating batch
		// does not mean that the container is making any progress.
		if (message?.type !== ContainerMessageType.ChunkedOp) {
			this.consecutiveReconnects = 0;
		}
	}

	private replayPendingStates() {
		// We need to be able to send ops to replay states
		if (!this.canSendOps()) {
			return;
		}

		// We need to temporary clear the dirty flags and disable
		// dirty state change events to detect whether replaying ops
		// has any effect.

		// Save the old state, reset to false, disable event emit
		const oldState = this.dirtyContainer;
		this.dirtyContainer = false;

		assert(this.emitDirtyDocumentEvent, 0x127 /* "dirty document event not set on replay" */);
		this.emitDirtyDocumentEvent = false;
		let newState: boolean;

		try {
			// replay the ops
			this.pendingStateManager.replayPendingStates();
		} finally {
			// Save the new start and restore the old state, re-enable event emit
			newState = this.dirtyContainer;
			this.dirtyContainer = oldState;
			this.emitDirtyDocumentEvent = true;
		}

		// Officially transition from the old state to the new state.
		this.updateDocumentDirtyState(newState);
	}

	/**
	 * Parse an op's type and actual content from given serialized content
	 * ! Note: this format needs to be in-line with what is set in the "ContainerRuntime.submit(...)" method
	 */
	// TODO: markfields: confirm Local- versus Outbound- ContainerRuntimeMessage typing
	private parseLocalOpContent(serializedContents?: string): LocalContainerRuntimeMessage {
		assert(serializedContents !== undefined, 0x6d5 /* content must be defined */);
		const message: LocalContainerRuntimeMessage = JSON.parse(serializedContents);
		assert(message.type !== undefined, 0x6d6 /* incorrect op content format */);
		return message;
	}

	private async applyStashedOp(serializedOpContent: string): Promise<unknown> {
		// Need to parse from string for back-compat
		const opContents = this.parseLocalOpContent(serializedOpContent);
		switch (opContents.type) {
			case ContainerMessageType.FluidDataStoreOp:
			case ContainerMessageType.Attach:
			case ContainerMessageType.Alias:
				return this.channelCollection.applyStashedOp(opContents);
			case ContainerMessageType.IdAllocation:
				assert(this.idCompressorMode !== "off", 0x8f1 /* ID compressor should be in use */);
				return;
			case ContainerMessageType.BlobAttach:
				return;
			case ContainerMessageType.ChunkedOp:
				throw new Error("chunkedOp not expected here");
			case ContainerMessageType.Rejoin:
				throw new Error("rejoin not expected here");
			case ContainerMessageType.GC:
				// GC op is only sent in summarizer which should never have stashed ops.
				throw new LoggingError("GC op not expected to be stashed in summarizer");
			default: {
				// This should be extremely rare for stashed ops.
				// It would require a newer runtime stashing ops and then an older one applying them,
				// e.g. if an app rolled back its container version
				const compatBehavior = opContents.compatDetails?.behavior;
				if (!compatBehaviorAllowsMessageType(opContents.type, compatBehavior)) {
					const error = DataProcessingError.create(
						"Stashed runtime message of unknown type",
						"applyStashedOp",
						undefined /* sequencedMessage */,
						{
							messageDetails: JSON.stringify({
								type: opContents.type,
								compatBehavior,
							}),
						},
					);
					this.closeFn(error);
					throw error;
				}
				// Note: Even if its compat behavior allows it, we don't know how to apply this stashed op.
				// All we can do is ignore it (similar to on process).
			}
		}
	}

	public setConnectionState(connected: boolean, clientId?: string) {
		if (connected && this.idCompressorMode === "delayed" && !this.compressorLoadInitiated) {
			this.compressorLoadInitiated = true;
			this.createIdCompressor()
				.then((compressor) => {
					this._idCompressor = compressor;
					for (const range of this.pendingIdCompressorOps) {
						this._idCompressor.finalizeCreationRange(range);
					}
					this.pendingIdCompressorOps = [];
				})
				.catch((error) => {
					this.logger.sendErrorEvent({ eventName: "IdCompressorDelayedLoad" }, error);
				});
		}
		if (connected === false && this.delayConnectClientId !== undefined) {
			this.delayConnectClientId = undefined;
			this.mc.logger.sendTelemetryEvent({
				eventName: "UnsuccessfulConnectedTransition",
			});
			// Don't propagate "disconnected" event because we didn't propagate the previous "connected" event
			return;
		}

		// If there are stashed blobs in the pending state, we need to delay
		// propagation of the "connected" event until we have uploaded them to
		// ensure we don't submit ops referencing a blob that has not been uploaded
		const connecting = connected && !this._connected;
		if (connecting && this.blobManager.hasPendingStashedBlobs()) {
			assert(
				!this.delayConnectClientId,
				0x791 /* Connect event delay must be canceled before subsequent connect event */,
			);
			assert(!!clientId, 0x792 /* Must have clientId when connecting */);
			this.delayConnectClientId = clientId;
			this.blobManager.processStashedChanges().then(
				() => {
					// make sure we didn't reconnect before the promise resolved
					if (this.delayConnectClientId === clientId && !this.disposed) {
						this.delayConnectClientId = undefined;
						this.setConnectionStateCore(connected, clientId);
					}
				},
				(error) => this.closeFn(error),
			);
			return;
		}

		this.setConnectionStateCore(connected, clientId);
	}

	private setConnectionStateCore(connected: boolean, clientId?: string) {
		assert(
			!this.delayConnectClientId,
			0x394 /* connect event delay must be cleared before propagating connect event */,
		);
		this.verifyNotClosed();

		// There might be no change of state due to Container calling this API after loading runtime.
		const changeOfState = this._connected !== connected;
		const reconnection = changeOfState && !connected;

		// We need to flush the ops currently collected by Outbox to preserve original order.
		// This flush NEEDS to happen before we set the ContainerRuntime to "connected".
		// We want these ops to get to the PendingStateManager without sending to service and have them return to the Outbox upon calling "replayPendingStates".
		if (changeOfState && connected) {
			this.flush();
		}

		this._connected = connected;

		if (!connected) {
			this._perfSignalData.signalsLost = 0;
			this._perfSignalData.signalTimestamp = 0;
			this._perfSignalData.trackingSignalSequenceNumber = undefined;
		} else {
			assert(
				this.attachState === AttachState.Attached,
				0x3cd /* Connection is possible only if container exists in storage */,
			);
		}

		// Fail while disconnected
		if (reconnection) {
			this.consecutiveReconnects++;

			if (!this.shouldContinueReconnecting()) {
				this.closeFn(
					DataProcessingError.create(
						"Runtime detected too many reconnects with no progress syncing local ops.",
						"setConnectionState",
						undefined,
						{
							dataLoss: 1,
							attempts: this.consecutiveReconnects,
							pendingMessages: this.pendingMessagesCount,
						},
					),
				);
				return;
			}
		}

		if (changeOfState) {
			this.replayPendingStates();
		}

		this.channelCollection.setConnectionState(connected, clientId);
		this.garbageCollector.setConnectionState(connected, clientId);

		raiseConnectedEvent(this.mc.logger, this, connected, clientId);
	}

	public async notifyOpReplay(message: ISequencedDocumentMessage) {
		await this.pendingStateManager.applyStashedOpsAt(message.sequenceNumber);
	}

	public process(messageArg: ISequencedDocumentMessage, local: boolean) {
		this.verifyNotClosed();

		// Whether or not the message appears to be a runtime message from an up-to-date client.
		// It may be a legacy runtime message (ie already unpacked and ContainerMessageType)
		// or something different, like a system message.
		const modernRuntimeMessage = messageArg.type === MessageType.Operation;

		// Do shallow copy of message, as the processing flow will modify it.
		// There might be multiple container instances receiving the same message.
		// We do not need to make a deep copy. Each layer will just replace message.contents itself,
		// but will not modify the contents object (likely it will replace it on the message).
		const messageCopy = { ...messageArg };
		for (const message of this.remoteMessageProcessor.process(messageCopy)) {
			if (modernRuntimeMessage) {
				this.processCore({
					// Cast it since we expect it to be this based on modernRuntimeMessage computation above.
					// There is nothing really ensuring that anytime original message.type is Operation that
					// the result messages will be so. In the end modern bool being true only directs to
					// throw error if ultimately unrecognized without compat details saying otherwise.
					message: message as InboundSequencedContainerRuntimeMessage,
					local,
					modernRuntimeMessage,
				});
			} else {
				// Unrecognized message will be ignored.
				this.processCore({ message, local, modernRuntimeMessage });
			}
		}
	}

	private _processedClientSequenceNumber: number | undefined;

	/**
	 * Direct the message to the correct subsystem for processing, and implement other side effects
	 */
	private processCore(messageWithContext: MessageWithContext) {
		const { message, local } = messageWithContext;
		// Surround the actual processing of the operation with messages to the schedule manager indicating
		// the beginning and end. This allows it to emit appropriate events and/or pause the processing of new
		// messages once a batch has been fully processed.
		this.scheduleManager.beforeOpProcessing(message);

		this._processedClientSequenceNumber = message.clientSequenceNumber;

		try {
			let localOpMetadata: unknown;
			if (
				local &&
				messageWithContext.modernRuntimeMessage &&
				message.type !== ContainerMessageType.ChunkedOp
			) {
				localOpMetadata = this.pendingStateManager.processPendingLocalMessage(
					messageWithContext.message,
				);
			}

			// If there are no more pending messages after processing a local message,
			// the document is no longer dirty.
			if (!this.hasPendingMessages()) {
				this.updateDocumentDirtyState(false);
			}

			this.validateAndProcessRuntimeMessage(messageWithContext, localOpMetadata);

			this.emit("op", message, messageWithContext.modernRuntimeMessage);

			this.scheduleManager.afterOpProcessing(undefined, message);

			if (local) {
				// If we have processed a local op, this means that the container is
				// making progress and we can reset the counter for how many times
				// we have consecutively replayed the pending states
				this.resetReconnectCount(message);
			}
		} catch (e) {
			this.scheduleManager.afterOpProcessing(e, message);
			throw e;
		}
	}
	/**
	 * Assuming the given message is also a TypedContainerRuntimeMessage,
	 * checks its type and dispatches the message to the appropriate handler in the runtime.
	 * Throws a DataProcessingError if the message looks like but doesn't conform to a known TypedContainerRuntimeMessage type.
	 */
	private validateAndProcessRuntimeMessage(
		messageWithContext: MessageWithContext,
		localOpMetadata: unknown,
	): void {
		// TODO: destructure message and modernRuntimeMessage once using typescript 5.2.2+
		const { local } = messageWithContext;
		switch (messageWithContext.message.type) {
			case ContainerMessageType.Attach:
			case ContainerMessageType.Alias:
			case ContainerMessageType.FluidDataStoreOp:
				this.channelCollection.process(
					messageWithContext.message,
					local,
					localOpMetadata,
					(from, to) => this.garbageCollector.addedOutboundReference(from, to),
				);
				break;
			case ContainerMessageType.BlobAttach:
				this.blobManager.processBlobAttachOp(messageWithContext.message, local);
				break;
			case ContainerMessageType.IdAllocation:
				// Don't re-finalize the range if we're processing a "savedOp" in
				// stashed ops flow. The compressor is stashed with these ops already processed.
				// That said, in idCompressorMode === "delayed", we might not serialize ID compressor, and
				// thus we need to process all the ops.
				if (
					!(
						this.skipSavedCompressorOps &&
						(messageWithContext.message.metadata as IIdAllocationMetadata)?.savedOp ===
							true
					)
				) {
					const range = messageWithContext.message.contents;
					if (this._idCompressor === undefined) {
						this.pendingIdCompressorOps.push(range);
					} else {
						this._idCompressor.finalizeCreationRange(range);
					}
				}
				break;
			case ContainerMessageType.GC:
				this.garbageCollector.processMessage(messageWithContext.message, local);
				break;
			case ContainerMessageType.ChunkedOp:
			case ContainerMessageType.Rejoin:
				break;
			default: {
				// If we didn't necessarily expect a runtime message type, then no worries - just return
				// e.g. this case applies to system ops, or legacy ops that would have fallen into the above cases anyway.
				if (!messageWithContext.modernRuntimeMessage) {
					return;
				}

				const compatBehavior = messageWithContext.message.compatDetails?.behavior;
				if (
					!compatBehaviorAllowsMessageType(
						messageWithContext.message.type,
						compatBehavior,
					)
				) {
					const { message } = messageWithContext;
					const error = DataProcessingError.create(
						// Former assert 0x3ce
						"Runtime message of unknown type",
						"OpProcessing",
						message,
						{
							local,
							messageDetails: JSON.stringify({
								type: message.type,
								contentType: typeof message.contents,
								compatBehavior,
								batch: (message.metadata as IBatchMetadata | undefined)?.batch,
								compression: message.compression,
							}),
						},
					);
					this.closeFn(error);
					throw error;
				}
			}
		}
	}

	/**
	 * Emits the Signal event and update the perf signal data.
	 * @param clientSignalSequenceNumber - is the client signal sequence number to be uploaded.
	 */
	private sendSignalTelemetryEvent(clientSignalSequenceNumber: number) {
		const duration = Date.now() - this._perfSignalData.signalTimestamp;
		this.mc.logger.sendPerformanceEvent({
			eventName: "SignalLatency",
			duration,
			signalsLost: this._perfSignalData.signalsLost,
		});

		this._perfSignalData.signalsLost = 0;
		this._perfSignalData.signalTimestamp = 0;
	}

	public processSignal(message: ISignalMessage, local: boolean) {
		const envelope = message.content as ISignalEnvelope;
		const transformed: IInboundSignalMessage = {
			clientId: message.clientId,
			content: envelope.contents.content,
			type: envelope.contents.type,
		};

		// Only collect signal telemetry for messages sent by the current client.
		if (message.clientId === this.clientId && this.connected) {
			// Check to see if the signal was lost.
			if (
				this._perfSignalData.trackingSignalSequenceNumber !== undefined &&
				envelope.clientSignalSequenceNumber >
					this._perfSignalData.trackingSignalSequenceNumber
			) {
				this._perfSignalData.signalsLost++;
				this._perfSignalData.trackingSignalSequenceNumber = undefined;
				this.mc.logger.sendErrorEvent({
					eventName: "SignalLost",
					type: envelope.contents.type,
					signalsLost: this._perfSignalData.signalsLost,
					trackingSequenceNumber: this._perfSignalData.trackingSignalSequenceNumber,
					clientSignalSequenceNumber: envelope.clientSignalSequenceNumber,
				});
			} else if (
				envelope.clientSignalSequenceNumber ===
				this._perfSignalData.trackingSignalSequenceNumber
			) {
				// only logging for the first connection and the trackingSignalSequenceNUmber.
				if (this.consecutiveReconnects === 0) {
					this.sendSignalTelemetryEvent(envelope.clientSignalSequenceNumber);
				}
				this._perfSignalData.trackingSignalSequenceNumber = undefined;
			}
		}

		if (envelope.address === undefined) {
			// No address indicates a container signal message.
			this.emit("signal", transformed, local);
			return;
		}

		// Due to a mismatch between different layers in terms of
		// what is the interface of passing signals, we need to adjust
		// the signal envelope before sending it to the datastores to be processed
		const envelope2: IEnvelope = {
			address: envelope.address,
			contents: transformed.content,
		};
		transformed.content = envelope2;

		this.channelCollection.processSignal(transformed, local);
	}

	/**
	 * Flush the pending ops manually.
	 * This method is expected to be called at the end of a batch.
	 */
	private flush(): void {
		assert(
			this._orderSequentiallyCalls === 0,
			0x24c /* "Cannot call `flush()` from `orderSequentially`'s callback" */,
		);

		this.outbox.flush();
		assert(this.outbox.isEmpty, 0x3cf /* reentrancy */);
	}

	/**
	 * {@inheritDoc @fluidframework/runtime-definitions#IContainerRuntimeBase.orderSequentially}
	 */
	public orderSequentially<T>(callback: () => T): T {
		let checkpoint: IBatchCheckpoint | undefined;
		let result: T;
		if (this.mc.config.getBoolean("Fluid.ContainerRuntime.EnableRollback")) {
			// Note: we are not touching this.pendingAttachBatch here, for two reasons:
			// 1. It would not help, as we flush attach ops as they become available.
			// 2. There is no way to undo process of data store creation.
			checkpoint = this.outbox.checkpoint().mainBatch;
		}
		try {
			this._orderSequentiallyCalls++;
			result = callback();
		} catch (error) {
			if (checkpoint) {
				// This will throw and close the container if rollback fails
				try {
					checkpoint.rollback((message: BatchMessage) =>
						this.rollback(message.contents, message.localOpMetadata),
					);
				} catch (err) {
					const error2 = wrapError(err, (message) => {
						return DataProcessingError.create(
							`RollbackError: ${message}`,
							"checkpointRollback",
							undefined,
						) as DataProcessingError;
					});
					this.closeFn(error2);
					throw error2;
				}
			} else {
				this.closeFn(
					wrapError(
						error,
						(errorMessage) =>
							new GenericError(
								`orderSequentially callback exception: ${errorMessage}`,
								error,
								{
									orderSequentiallyCalls: this._orderSequentiallyCalls,
								},
							),
					),
				);
			}

			throw error; // throw the original error for the consumer of the runtime
		} finally {
			this._orderSequentiallyCalls--;
		}

		// We don't flush on TurnBased since we expect all messages in the same JS turn to be part of the same batch
		if (this.flushMode !== FlushMode.TurnBased && this._orderSequentiallyCalls === 0) {
			this.flush();
		}
		return result;
	}

	/**
	 * Returns the aliased data store's entryPoint, given the alias.
	 * @param alias - The alias for the data store.
	 * @returns The data store's entry point ({@link @fluidframework/core-interfaces#IFluidHandle}) if it exists and is aliased.
	 * Returns undefined if no data store has been assigned the given alias.
	 */
	public async getAliasedDataStoreEntryPoint(
		alias: string,
	): Promise<IFluidHandle<FluidObject> | undefined> {
		// Back-comapatibility:
		// There are old files that were created without using data store aliasing feature, but
		// used createRoot*DataStore*() (already removed) API. Such data stores will have isRoot = true,
		// and internalID provided by user. The expectation is that such files behave as new files, where
		// same data store instances created using aliasing feature.
		// Please also see note on name collisions in DataStores.createDataStoreId()
		await this.channelCollection.waitIfPendingAlias(alias);
		const internalId = this.internalId(alias);
		const context = await this.channelCollection.getDataStoreIfAvailable(internalId, {
			wait: false,
		});
		// If the data store is not available or not an alias, return undefined.
		if (context === undefined || !(await context.isRoot())) {
			return undefined;
		}

		const channel = await context.realize();
		if (channel.entryPoint === undefined) {
			throw new UsageError(
				"entryPoint must be defined on data store runtime for using getAliasedDataStoreEntryPoint",
			);
		}
		this.garbageCollector.nodeUpdated(
			`/${internalId}`,
			"Loaded",
			undefined /* timestampMs */,
			context.packagePath,
		);
		return channel.entryPoint;
	}

<<<<<<< HEAD
	public createDetachedRootDataStore(
		pkg: Readonly<string[]>,
		rootDataStoreId: string,
	): IFluidDataStoreContextDetached {
		return this.channelCollection.createDetachedRootDataStore(pkg, rootDataStoreId);
	}

=======
>>>>>>> 6250d3e8
	public createDetachedDataStore(
		pkg: Readonly<string[]>,
		loadingGroupId?: string,
	): IFluidDataStoreContextDetached {
<<<<<<< HEAD
		return this.channelCollection.createDetachedDataStore(pkg, loadingGroupId);
=======
		return this.channelCollection.createDetachedDataStoreCore(pkg, loadingGroupId);
>>>>>>> 6250d3e8
	}

	public async createDataStore(
		pkg: Readonly<string | string[]>,
		loadingGroupId?: string,
	): Promise<IDataStore> {
<<<<<<< HEAD
		return this.channelCollection.createDataStore(pkg, loadingGroupId);
=======
		const context = this.channelCollection._createFluidDataStoreContext(
			Array.isArray(pkg) ? pkg : [pkg],
			undefined, // props
			loadingGroupId,
		);
		return channelToDataStore(
			await context.realize(),
			context.id,
			this.channelCollection,
			this.mc.logger,
		);
>>>>>>> 6250d3e8
	}

	/**
	 * @deprecated 0.16 Issue #1537, #3631
	 */
	public async _createDataStoreWithProps(
		pkg: Readonly<string | string[]>,
		props?: any,
	): Promise<IDataStore> {
		const context = this.channelCollection._createFluidDataStoreContext(
			Array.isArray(pkg) ? pkg : [pkg],
			props,
		);
		return channelToDataStore(
			await context.realize(),
			context.id,
			this.channelCollection,
			this.mc.logger,
		);
	}

	private canSendOps() {
		// Note that the real (non-proxy) delta manager is needed here to get the readonly info. This is because
		// container runtime's ability to send ops depend on the actual readonly state of the delta manager.
		return (
			this.connected && !this.innerDeltaManager.readOnlyInfo.readonly && !this.imminentClosure
		);
	}

	/**
	 * Are we in the middle of batching ops together?
	 */
	private currentlyBatching() {
		return this.flushMode !== FlushMode.Immediate || this._orderSequentiallyCalls !== 0;
	}

	private readonly _quorum: IQuorumClients;
	public getQuorum(): IQuorumClients {
		return this._quorum;
	}

	private readonly _audience: IAudience;
	public getAudience(): IAudience {
		return this._audience;
	}

	/**
	 * Returns true of container is dirty, i.e. there are some pending local changes that
	 * either were not sent out to delta stream or were not yet acknowledged.
	 */
	public get isDirty(): boolean {
		return this.dirtyContainer;
	}

	private isContainerMessageDirtyable({ type, contents }: OutboundContainerRuntimeMessage) {
		// Certain container runtime messages should not mark the container dirty such as the old built-in
		// AgentScheduler and Garbage collector messages.
		switch (type) {
			case ContainerMessageType.Attach: {
				const attachMessage = contents as InboundAttachMessage;
				if (attachMessage.id === agentSchedulerId) {
					return false;
				}
				break;
			}
			case ContainerMessageType.FluidDataStoreOp: {
				const envelope = contents;
				if (envelope.address === agentSchedulerId) {
					return false;
				}
				break;
			}
			case ContainerMessageType.GC: {
				return false;
			}
			default:
				break;
		}
		return true;
	}

	private createNewSignalEnvelope(
		address: string | undefined,
		type: string,
		content: any,
	): ISignalEnvelope {
		const newSequenceNumber = ++this._perfSignalData.signalSequenceNumber;
		const newEnvelope: ISignalEnvelope = {
			address,
			clientSignalSequenceNumber: newSequenceNumber,
			contents: { type, content },
		};

		// We should not track any signals in case we already have a tracking number.
		if (
			newSequenceNumber % this.defaultTelemetrySignalSampleCount === 1 &&
			this._perfSignalData.trackingSignalSequenceNumber === undefined
		) {
			this._perfSignalData.signalTimestamp = Date.now();
			this._perfSignalData.trackingSignalSequenceNumber = newSequenceNumber;
		}

		return newEnvelope;
	}

	/**
	 * Submits the signal to be sent to other clients.
	 * @param type - Type of the signal.
	 * @param content - Content of the signal.
	 * @param targetClientId - When specified, the signal is only sent to the provided client id.
	 */
	public submitSignal(type: string, content: any, targetClientId?: string) {
		this.verifyNotClosed();
		const envelope = this.createNewSignalEnvelope(undefined /* address */, type, content);
		return this.submitSignalFn(envelope, targetClientId);
	}

	public setAttachState(attachState: AttachState.Attaching | AttachState.Attached): void {
		if (attachState === AttachState.Attaching) {
			assert(
				this.attachState === AttachState.Attaching,
				0x12d /* "Container Context should already be in attaching state" */,
			);
		} else {
			assert(
				this.attachState === AttachState.Attached,
				0x12e /* "Container Context should already be in attached state" */,
			);
			this.emit("attached");
		}

		if (attachState === AttachState.Attached && !this.hasPendingMessages()) {
			this.updateDocumentDirtyState(false);
		}
		this.channelCollection.setAttachState(attachState);
	}

	/**
	 * Create a summary. Used when attaching or serializing a detached container.
	 *
	 * @param blobRedirectTable - A table passed during the attach process. While detached, blob upload is supported
	 * using IDs generated locally. After attach, these IDs cannot be used, so this table maps the old local IDs to the
	 * new storage IDs so requests can be redirected.
	 * @param telemetryContext - summary data passed through the layers for telemetry purposes
	 */
	public createSummary(
		blobRedirectTable?: Map<string, string>,
		telemetryContext?: ITelemetryContext,
	): ISummaryTree {
		if (blobRedirectTable) {
			this.blobManager.setRedirectTable(blobRedirectTable);
		}

		// We can finalize any allocated IDs since we're the only client
		const idRange = this._idCompressor?.takeNextCreationRange();
		if (idRange !== undefined) {
			this._idCompressor?.finalizeCreationRange(idRange);
		}

		const summarizeResult = this.channelCollection.getAttachSummary(telemetryContext);
		// Wrap data store summaries in .channels subtree.
		wrapSummaryInChannelsTree(summarizeResult);

		this.addContainerStateToSummary(
			summarizeResult,
			true /* fullTree */,
			false /* trackState */,
			telemetryContext,
		);
		return summarizeResult.summary;
	}

	public readonly getAbsoluteUrl: (relativeUrl: string) => Promise<string | undefined>;

	private async summarizeInternal(
		fullTree: boolean,
		trackState: boolean,
		telemetryContext?: ITelemetryContext,
	): Promise<ISummarizeInternalResult> {
		const summarizeResult = await this.channelCollection.summarize(
			fullTree,
			trackState,
			telemetryContext,
		);

		// Wrap data store summaries in .channels subtree.
		wrapSummaryInChannelsTree(summarizeResult);
		const pathPartsForChildren = [channelsTreeName];

		this.addContainerStateToSummary(summarizeResult, fullTree, trackState, telemetryContext);
		return {
			...summarizeResult,
			id: "",
			pathPartsForChildren,
		};
	}

	/**
	 * Returns a summary of the runtime at the current sequence number.
	 */
	public async summarize(options: {
		/** True to generate the full tree with no handle reuse optimizations; defaults to false */
		fullTree?: boolean;
		/** True to track the state for this summary in the SummarizerNodes; defaults to true */
		trackState?: boolean;
		/** Logger to use for correlated summary events */
		summaryLogger?: ITelemetryLoggerExt;
		/** True to run garbage collection before summarizing; defaults to true */
		runGC?: boolean;
		/** True to generate full GC data */
		fullGC?: boolean;
		/** True to run GC sweep phase after the mark phase */
		runSweep?: boolean;
	}): Promise<ISummaryTreeWithStats> {
		this.verifyNotClosed();

		const {
			fullTree = false,
			trackState = true,
			summaryLogger = this.mc.logger,
			runGC = this.garbageCollector.shouldRunGC,
			runSweep,
			fullGC,
		} = options;

		const telemetryContext = new TelemetryContext();
		// Add the options that are used to generate this summary to the telemetry context.
		telemetryContext.setMultiple("fluid_Summarize", "Options", {
			fullTree,
			trackState,
			runGC,
			fullGC,
			runSweep,
		});

		try {
			if (runGC) {
				await this.collectGarbage(
					{ logger: summaryLogger, runSweep, fullGC },
					telemetryContext,
				);
			}

			const { stats, summary } = await this.summarizerNode.summarize(
				fullTree,
				trackState,
				telemetryContext,
			);

			assert(
				summary.type === SummaryType.Tree,
				0x12f /* "Container Runtime's summarize should always return a tree" */,
			);

			return { stats, summary };
		} finally {
			this.mc.logger.sendTelemetryEvent({
				eventName: "SummarizeTelemetry",
				details: telemetryContext.serialize(),
			});
		}
	}

	/**
	 * Before GC runs, called by the garbage collector to update any pending GC state. This is mainly used to notify
	 * the garbage collector of references detected since the last GC run. Most references are notified immediately
	 * but there can be some for which async operation is required (such as detecting new root data stores).
	 * @see IGarbageCollectionRuntime.updateStateBeforeGC
	 */
	public async updateStateBeforeGC() {
		return this.channelCollection.updateStateBeforeGC();
	}

	private async getGCDataInternal(fullGC?: boolean): Promise<IGarbageCollectionData> {
		return this.channelCollection.getGCData(fullGC);
	}

	/**
	 * Generates and returns the GC data for this container.
	 * @param fullGC - true to bypass optimizations and force full generation of GC data.
	 * @see IGarbageCollectionRuntime.getGCData
	 */
	public async getGCData(fullGC?: boolean): Promise<IGarbageCollectionData> {
		const builder = new GCDataBuilder();
		const dsGCData = await this.summarizerNode.getGCData(fullGC);
		builder.addNodes(dsGCData.gcNodes);

		const blobsGCData = this.blobManager.getGCData(fullGC);
		builder.addNodes(blobsGCData.gcNodes);
		return builder.getGCData();
	}

	/**
	 * After GC has run, called to notify this container's nodes of routes that are used in it.
	 * @param usedRoutes - The routes that are used in all nodes in this Container.
	 * @see IGarbageCollectionRuntime.updateUsedRoutes
	 */
	public updateUsedRoutes(usedRoutes: readonly string[]) {
		// Update our summarizer node's used routes. Updating used routes in summarizer node before
		// summarizing is required and asserted by the the summarizer node. We are the root and are
		// always referenced, so the used routes is only self-route (empty string).
		this.summarizerNode.updateUsedRoutes([""]);

		const { dataStoreRoutes } = this.getDataStoreAndBlobManagerRoutes(usedRoutes);
		this.channelCollection.updateUsedRoutes(dataStoreRoutes);
	}

	/**
	 * This is called to update objects whose routes are unused.
	 * @param unusedRoutes - Data store and attachment blob routes that are unused in this Container.
	 */
	public updateUnusedRoutes(unusedRoutes: readonly string[]) {
		const { blobManagerRoutes, dataStoreRoutes } =
			this.getDataStoreAndBlobManagerRoutes(unusedRoutes);
		this.blobManager.updateUnusedRoutes(blobManagerRoutes);
		this.channelCollection.updateUnusedRoutes(dataStoreRoutes);
	}

	/**
	 * @deprecated Replaced by deleteSweepReadyNodes.
	 */
	public deleteUnusedNodes(unusedRoutes: readonly string[]): string[] {
		throw new Error("deleteUnusedRoutes should not be called");
	}

	/**
	 * After GC has run and identified nodes that are sweep ready, this is called to delete the sweep ready nodes.
	 * @param sweepReadyRoutes - The routes of nodes that are sweep ready and should be deleted.
	 * @returns The routes of nodes that were deleted.
	 */
	public deleteSweepReadyNodes(sweepReadyRoutes: readonly string[]): readonly string[] {
		const { dataStoreRoutes, blobManagerRoutes } =
			this.getDataStoreAndBlobManagerRoutes(sweepReadyRoutes);

		const deletedRoutes = this.channelCollection.deleteSweepReadyNodes(dataStoreRoutes);
		return deletedRoutes.concat(this.blobManager.deleteSweepReadyNodes(blobManagerRoutes));
	}

	/**
	 * This is called to update objects that are tombstones.
	 *
	 * A Tombstoned object has been unreferenced long enough that GC knows it won't be referenced again.
	 * Tombstoned objects are eventually deleted by GC.
	 *
	 * @param tombstonedRoutes - Data store and attachment blob routes that are tombstones in this Container.
	 */
	public updateTombstonedRoutes(tombstonedRoutes: readonly string[]) {
		const { blobManagerRoutes, dataStoreRoutes } =
			this.getDataStoreAndBlobManagerRoutes(tombstonedRoutes);
		this.blobManager.updateTombstonedRoutes(blobManagerRoutes);
		this.channelCollection.updateTombstonedRoutes(dataStoreRoutes);
	}

	/**
	 * Returns a server generated referenced timestamp to be used to track unreferenced nodes by GC.
	 */
	public getCurrentReferenceTimestampMs(): number | undefined {
		// Use the timestamp of the last message seen by this client as that is server generated. If no messages have
		// been processed, use the timestamp of the message from the last summary.
		return this.deltaManager.lastMessage?.timestamp ?? this.messageAtLastSummary?.timestamp;
	}

	/**
	 * Returns the type of the GC node. Currently, there are nodes that belong to the root ("/"), data stores or
	 * blob manager.
	 */
	public getNodeType(nodePath: string): GCNodeType {
		if (this.isBlobPath(nodePath)) {
			return GCNodeType.Blob;
		}
		return this.channelCollection.getGCNodeType(nodePath) ?? GCNodeType.Other;
	}

	/**
	 * Called by GC to retrieve the package path of the node with the given path. The node should belong to a
	 * data store or an attachment blob.
	 */
	public async getGCNodePackagePath(nodePath: string): Promise<readonly string[] | undefined> {
		// GC uses "/" when adding "root" references, e.g. for Aliasing or as part of Tombstone Auto-Recovery.
		// These have no package path so return a special value.
		if (nodePath === "/") {
			return ["_gcRoot"];
		}

		switch (this.getNodeType(nodePath)) {
			case GCNodeType.Blob:
				return [BlobManager.basePath];
			case GCNodeType.DataStore:
			case GCNodeType.SubDataStore:
				return this.channelCollection.getDataStorePackagePath(nodePath);
			default:
				assert(false, 0x2de /* "Package path requested for unsupported node type." */);
		}
	}

	/**
	 * Returns whether a given path is for attachment blobs that are in the format - "/BlobManager.basePath/...".
	 */
	private isBlobPath(path: string): boolean {
		const pathParts = path.split("/");
		if (pathParts.length < 2 || pathParts[1] !== BlobManager.basePath) {
			return false;
		}
		return true;
	}

	/**
	 * From a given list of routes, separate and return routes that belong to blob manager and data stores.
	 * @param routes - A list of routes that can belong to data stores or blob manager.
	 * @returns Two route lists - One that contains routes for blob manager and another one that contains routes
	 * for data stores.
	 */
	private getDataStoreAndBlobManagerRoutes(routes: readonly string[]) {
		const blobManagerRoutes: string[] = [];
		const dataStoreRoutes: string[] = [];
		for (const route of routes) {
			if (this.isBlobPath(route)) {
				blobManagerRoutes.push(route);
			} else {
				dataStoreRoutes.push(route);
			}
		}
		return { blobManagerRoutes, dataStoreRoutes };
	}

	/**
	 * Runs garbage collection and updates the reference / used state of the nodes in the container.
	 * @returns the statistics of the garbage collection run; undefined if GC did not run.
	 */
	public async collectGarbage(
		options: {
			/** Logger to use for logging GC events */
			logger?: ITelemetryLoggerExt;
			/** True to run GC sweep phase after the mark phase */
			runSweep?: boolean;
			/** True to generate full GC data */
			fullGC?: boolean;
		},
		telemetryContext?: ITelemetryContext,
	): Promise<IGCStats | undefined> {
		return this.garbageCollector.collectGarbage(options, telemetryContext);
	}

	/**
	 * Called when a new outbound reference is added to another node. This is used by garbage collection to identify
	 * all references added in the system.
	 * @param srcHandle - The handle of the node that added the reference.
	 * @param outboundHandle - The handle of the outbound node that is referenced.
	 */
	public addedGCOutboundReference(
		srcHandle: { absolutePath: string },
		outboundHandle: { absolutePath: string },
	) {
		this.garbageCollector.addedOutboundReference(
			srcHandle.absolutePath,
			outboundHandle.absolutePath,
		);
	}

	/**
	 * Generates the summary tree, uploads it to storage, and then submits the summarize op.
	 * This is intended to be called by the summarizer, since it is the implementation of
	 * ISummarizerInternalsProvider.submitSummary.
	 * It takes care of state management at the container level, including pausing inbound
	 * op processing, updating SummarizerNode state tracking, and garbage collection.
	 * @param options - options controlling how the summary is generated or submitted
	 */
	public async submitSummary(options: ISubmitSummaryOptions): Promise<SubmitSummaryResult> {
		const {
			fullTree = false,
			finalAttempt = false,
			refreshLatestAck,
			summaryLogger,
			latestSummaryRefSeqNum,
		} = options;
		// The summary number for this summary. This will be updated during the summary process, so get it now and
		// use it for all events logged during this summary.
		const summaryNumber = this.nextSummaryNumber;
		const summaryNumberLogger = createChildLogger({
			logger: summaryLogger,
			properties: {
				all: { summaryNumber },
			},
		});

		assert(this.outbox.isEmpty, 0x3d1 /* Can't trigger summary in the middle of a batch */);

		// We close the summarizer and download a new snapshot and reload the container
		if (refreshLatestAck === true) {
			return this.prefetchLatestSummaryThenClose(
				createChildLogger({
					logger: summaryNumberLogger,
					properties: { all: { safeSummary: true } },
				}),
			);
		}

		// If the container is dirty, i.e., there are pending unacked ops, the summary will not be eventual consistent
		// and it may even be incorrect. So, wait for the container to be saved with a timeout. If the container is not
		// saved within the timeout, check if it should be failed or can continue.
		if (this.validateSummaryBeforeUpload && this.isDirty) {
			const countBefore = this.pendingMessagesCount;
			// The timeout for waiting for pending ops can be overridden via configurations.
			const pendingOpsTimeout =
				this.mc.config.getNumber("Fluid.Summarizer.waitForPendingOpsTimeoutMs") ??
				defaultPendingOpsWaitTimeoutMs;
			await new Promise<void>((resolve, reject) => {
				const timeoutId = setTimeout(() => resolve(), pendingOpsTimeout);
				this.once("saved", () => {
					clearTimeout(timeoutId);
					resolve();
				});
				this.once("dispose", () => {
					clearTimeout(timeoutId);
					reject(new Error("Runtime is disposed while summarizing"));
				});
			});

			// Log that there are pending ops while summarizing. This will help us gather data on how often this
			// happens, whether we attempted to wait for these ops to be acked and what was the result.
			summaryNumberLogger.sendTelemetryEvent({
				eventName: "PendingOpsWhileSummarizing",
				saved: !this.isDirty,
				timeout: pendingOpsTimeout,
				countBefore,
				countAfter: this.pendingMessagesCount,
			});

			// There could still be pending ops. Check if summary should fail or continue.
			const pendingMessagesFailResult = await this.shouldFailSummaryOnPendingOps(
				summaryNumberLogger,
				this.deltaManager.lastSequenceNumber,
				this.deltaManager.minimumSequenceNumber,
				finalAttempt,
				true /* beforeSummaryGeneration */,
			);
			if (pendingMessagesFailResult !== undefined) {
				return pendingMessagesFailResult;
			}
		}

		const shouldPauseInboundSignal =
			this.mc.config.getBoolean(
				"Fluid.ContainerRuntime.SubmitSummary.disableInboundSignalPause",
			) !== true;
		const shouldValidatePreSummaryState =
			this.mc.config.getBoolean(
				"Fluid.ContainerRuntime.SubmitSummary.shouldValidatePreSummaryState",
			) === true;

		let summaryRefSeqNum: number | undefined;

		try {
			await this.deltaManager.inbound.pause();
			if (shouldPauseInboundSignal) {
				await this.deltaManager.inboundSignal.pause();
			}

			summaryRefSeqNum = this.deltaManager.lastSequenceNumber;
			const minimumSequenceNumber = this.deltaManager.minimumSequenceNumber;
			const message = `Summary @${summaryRefSeqNum}:${this.deltaManager.minimumSequenceNumber}`;
			const lastAck = this.summaryCollection.latestAck;

			const startSummaryResult = this.summarizerNode.startSummary(
				summaryRefSeqNum,
				summaryNumberLogger,
				latestSummaryRefSeqNum,
			);

			if (
				startSummaryResult.invalidNodes > 0 ||
				startSummaryResult.mismatchNumbers.size > 0
			) {
				summaryLogger.sendErrorEvent({
					eventName: "LatestSummaryRefSeqNumMismatch",
					details: {
						...startSummaryResult,
						mismatchNumbers: Array.from(startSummaryResult.mismatchNumbers),
					},
				});

				if (shouldValidatePreSummaryState && !finalAttempt) {
					return {
						stage: "base",
						referenceSequenceNumber: summaryRefSeqNum,
						minimumSequenceNumber,
						error: `Summarizer node state inconsistent with summarizer state.`,
					};
				}
			}

			// Helper function to check whether we should still continue between each async step.
			const checkContinue = (): { continue: true } | { continue: false; error: string } => {
				// Do not check for loss of connectivity directly! Instead leave it up to
				// RunWhileConnectedCoordinator to control policy in a single place.
				// This will allow easier change of design if we chose to. For example, we may chose to allow
				// summarizer to reconnect in the future.
				// Also checking for cancellation is a must as summary process may be abandoned for other reasons,
				// like loss of connectivity for main (interactive) client.
				if (options.cancellationToken.cancelled) {
					return { continue: false, error: "disconnected" };
				}
				// That said, we rely on submitSystemMessage() that today only works in connected state.
				// So if we fail here, it either means that RunWhileConnectedCoordinator does not work correctly,
				// OR that design changed and we need to remove this check and fix submitSystemMessage.
				assert(this.connected, 0x258 /* "connected" */);

				// Ensure that lastSequenceNumber has not changed after pausing.
				// We need the summary op's reference sequence number to match our summary sequence number,
				// otherwise we'll get the wrong sequence number stamped on the summary's .protocol attributes.
				if (this.deltaManager.lastSequenceNumber !== summaryRefSeqNum) {
					return {
						continue: false,
						error: `lastSequenceNumber changed before uploading to storage. ${this.deltaManager.lastSequenceNumber} !== ${summaryRefSeqNum}`,
					};
				}
				assert(
					summaryRefSeqNum === this.deltaManager.lastMessage?.sequenceNumber,
					0x395 /* it's one and the same thing */,
				);

				if (lastAck !== this.summaryCollection.latestAck) {
					return {
						continue: false,
						error: `Last summary changed while summarizing. ${this.summaryCollection.latestAck} !== ${lastAck}`,
					};
				}
				return { continue: true };
			};

			let continueResult = checkContinue();
			if (!continueResult.continue) {
				return {
					stage: "base",
					referenceSequenceNumber: summaryRefSeqNum,
					minimumSequenceNumber,
					error: continueResult.error,
				};
			}

			const trace = Trace.start();
			let summarizeResult: ISummaryTreeWithStats;
			// If the GC state needs to be reset, we need to force a full tree summary and update the unreferenced
			// state of all the nodes.
			const forcedFullTree = this.garbageCollector.summaryStateNeedsReset;
			try {
				summarizeResult = await this.summarize({
					fullTree: fullTree || forcedFullTree,
					trackState: true,
					summaryLogger: summaryNumberLogger,
					runGC: this.garbageCollector.shouldRunGC,
				});
			} catch (error) {
				return {
					stage: "base",
					referenceSequenceNumber: summaryRefSeqNum,
					minimumSequenceNumber,
					error,
				};
			}

			// If validateSummaryBeforeUpload is true, validate that the summary generated is correct before uploading.
			if (this.validateSummaryBeforeUpload) {
				// Validate that the summaries generated by summarize nodes is correct.
				const validateResult = this.summarizerNode.validateSummary();
				if (!validateResult.success) {
					const { success, ...loggingProps } = validateResult;
					const error = new RetriableSummaryError(
						validateResult.reason,
						validateResult.retryAfterSeconds,
						{ ...loggingProps },
					);
					return {
						stage: "base",
						referenceSequenceNumber: summaryRefSeqNum,
						minimumSequenceNumber,
						error,
					};
				}

				const pendingMessagesFailResult = await this.shouldFailSummaryOnPendingOps(
					summaryNumberLogger,
					summaryRefSeqNum,
					minimumSequenceNumber,
					finalAttempt,
					false /* beforeSummaryGeneration */,
				);
				if (pendingMessagesFailResult !== undefined) {
					return pendingMessagesFailResult;
				}
			}

			const { summary: summaryTree, stats: partialStats } = summarizeResult;

			// Now that we have generated the summary, update the message at last summary to the last message processed.
			this.messageAtLastSummary = this.deltaManager.lastMessage;

			// Counting dataStores and handles
			// Because handles are unchanged dataStores in the current logic,
			// summarized dataStore count is total dataStore count minus handle count
			const dataStoreTree = summaryTree.tree[channelsTreeName];

			assert(dataStoreTree.type === SummaryType.Tree, 0x1fc /* "summary is not a tree" */);
			const handleCount = Object.values(dataStoreTree.tree).filter(
				(value) => value.type === SummaryType.Handle,
			).length;
			const gcSummaryTreeStats = summaryTree.tree[gcTreeKey]
				? calculateStats(summaryTree.tree[gcTreeKey])
				: undefined;

			const summaryStats: IGeneratedSummaryStats = {
				dataStoreCount: this.channelCollection.size,
				summarizedDataStoreCount: this.channelCollection.size - handleCount,
				gcStateUpdatedDataStoreCount: this.garbageCollector.updatedDSCountSinceLastSummary,
				gcBlobNodeCount: gcSummaryTreeStats?.blobNodeCount,
				gcTotalBlobsSize: gcSummaryTreeStats?.totalBlobSize,
				summaryNumber,
				...partialStats,
			};
			const generateSummaryData: Omit<IGenerateSummaryTreeResult, "stage" | "error"> = {
				referenceSequenceNumber: summaryRefSeqNum,
				minimumSequenceNumber,
				summaryTree,
				summaryStats,
				generateDuration: trace.trace().duration,
				forcedFullTree,
			} as const;

			continueResult = checkContinue();
			if (!continueResult.continue) {
				return { stage: "generate", ...generateSummaryData, error: continueResult.error };
			}

			const summaryContext =
				lastAck === undefined
					? {
							proposalHandle: undefined,
							ackHandle: this.loadedFromVersionId,
							referenceSequenceNumber: summaryRefSeqNum,
					  }
					: {
							proposalHandle: lastAck.summaryOp.contents.handle,
							ackHandle: lastAck.summaryAck.contents.handle,
							referenceSequenceNumber: summaryRefSeqNum,
					  };

			let handle: string;
			try {
				handle = await this.storage.uploadSummaryWithContext(
					summarizeResult.summary,
					summaryContext,
				);
			} catch (error) {
				return { stage: "generate", ...generateSummaryData, error };
			}

			const parent = summaryContext.ackHandle;
			const summaryMessage: ISummaryContent = {
				handle,
				// eslint-disable-next-line @typescript-eslint/no-non-null-assertion
				head: parent!,
				message,
				parents: parent ? [parent] : [],
			};
			const uploadData = {
				...generateSummaryData,
				handle,
				uploadDuration: trace.trace().duration,
			} as const;

			continueResult = checkContinue();
			if (!continueResult.continue) {
				return { stage: "upload", ...uploadData, error: continueResult.error };
			}

			let clientSequenceNumber: number;
			try {
				clientSequenceNumber = this.submitSummaryMessage(summaryMessage, summaryRefSeqNum);
			} catch (error) {
				return { stage: "upload", ...uploadData, error };
			}

			const submitData = {
				stage: "submit",
				...uploadData,
				clientSequenceNumber,
				submitOpDuration: trace.trace().duration,
			} as const;

			try {
				// If validateSummaryBeforeUpload is false, the summary should be validated in this step.
				this.summarizerNode.completeSummary(
					handle,
					!this.validateSummaryBeforeUpload /* validate */,
				);
			} catch (error) {
				return { stage: "upload", ...uploadData, error };
			}
			return submitData;
		} finally {
			// Cleanup wip summary in case of failure
			this.summarizerNode.clearSummary();

			// ! This needs to happen before we resume inbound queues to ensure heuristics are tracked correctly
			this._summarizer?.recordSummaryAttempt?.(summaryRefSeqNum);

			// Restart the delta manager
			this.deltaManager.inbound.resume();
			if (shouldPauseInboundSignal) {
				this.deltaManager.inboundSignal.resume();
			}
		}
	}

	/**
	 * This helper is called during summarization. If the container is dirty, it will return a failed summarize result
	 * (IBaseSummarizeResult) unless this is the final summarize attempt and SkipFailingIncorrectSummary option is set.
	 * @param logger - The logger to be used for sending telemetry.
	 * @param referenceSequenceNumber - The reference sequence number of the summary attempt.
	 * @param minimumSequenceNumber - The minimum sequence number of the summary attempt.
	 * @param finalAttempt - Whether this is the final summary attempt.
	 * @param beforeSummaryGeneration - Whether this is called before summary generation or after.
	 * @returns failed summarize result (IBaseSummarizeResult) if summary should be failed, undefined otherwise.
	 */
	private async shouldFailSummaryOnPendingOps(
		logger: ITelemetryLoggerExt,
		referenceSequenceNumber: number,
		minimumSequenceNumber: number,
		finalAttempt: boolean,
		beforeSummaryGeneration: boolean,
	): Promise<IBaseSummarizeResult | undefined> {
		if (!this.isDirty) {
			return;
		}

		// If "SkipFailingIncorrectSummary" option is true, don't fail the summary in the last attempt.
		// This is a fallback to make progress in documents where there are consistently pending ops in
		// the summarizer.
		if (
			finalAttempt &&
			this.mc.config.getBoolean("Fluid.Summarizer.SkipFailingIncorrectSummary")
		) {
			const error = DataProcessingError.create(
				"Pending ops during summarization",
				"submitSummary",
				undefined,
				{ pendingMessages: this.pendingMessagesCount },
			);
			logger.sendErrorEvent(
				{
					eventName: "SkipFailingIncorrectSummary",
					referenceSequenceNumber,
					minimumSequenceNumber,
					beforeGenerate: beforeSummaryGeneration,
				},
				error,
			);
		} else {
			// The retry delay when there are pending ops can be overridden via config so that we can adjust it
			// based on telemetry while we decide on a stable number.
			const retryDelayMs =
				this.mc.config.getNumber("Fluid.Summarizer.PendingOpsRetryDelayMs") ??
				defaultPendingOpsRetryDelayMs;
			const error = new RetriableSummaryError(
				"PendingOpsWhileSummarizing",
				retryDelayMs / 1000,
				{
					count: this.pendingMessagesCount,
					beforeGenerate: beforeSummaryGeneration,
				},
			);
			return {
				stage: "base",
				referenceSequenceNumber,
				minimumSequenceNumber,
				error,
			};
		}
	}

	private get pendingMessagesCount(): number {
		return this.pendingStateManager.pendingMessagesCount + this.outbox.messageCount;
	}

	private hasPendingMessages() {
		return this.pendingMessagesCount !== 0;
	}

	private updateDocumentDirtyState(dirty: boolean) {
		if (this.attachState !== AttachState.Attached) {
			assert(dirty, 0x3d2 /* Non-attached container is dirty */);
		} else {
			// Other way is not true = see this.isContainerMessageDirtyable()
			assert(
				!dirty || this.hasPendingMessages(),
				0x3d3 /* if doc is dirty, there has to be pending ops */,
			);
		}

		if (this.dirtyContainer === dirty) {
			return;
		}

		this.dirtyContainer = dirty;
		if (this.emitDirtyDocumentEvent) {
			this.emit(dirty ? "dirty" : "saved");
		}
	}

	public submitMessage(
		type:
			| ContainerMessageType.FluidDataStoreOp
			| ContainerMessageType.Alias
			| ContainerMessageType.Attach,
		contents: any,
		localOpMetadata: unknown = undefined,
	): void {
		this.submit({ type, contents }, localOpMetadata);
	}

	public async uploadBlob(
		blob: ArrayBufferLike,
		signal?: AbortSignal,
	): Promise<IFluidHandle<ArrayBufferLike>> {
		this.verifyNotClosed();
		return this.blobManager.createBlob(blob, signal);
	}

	private submitIdAllocationOpIfNeeded(): void {
		if (this._idCompressor) {
			const idRange = this._idCompressor.takeNextCreationRange();
			// Don't include the idRange if there weren't any Ids allocated
			if (idRange?.ids !== undefined) {
				const idAllocationMessage: ContainerRuntimeIdAllocationMessage = {
					type: ContainerMessageType.IdAllocation,
					contents: idRange,
				};
				const idAllocationBatchMessage: BatchMessage = {
					contents: JSON.stringify(idAllocationMessage),
					referenceSequenceNumber: this.deltaManager.lastSequenceNumber,
					metadata: undefined,
					localOpMetadata: undefined,
					type: ContainerMessageType.IdAllocation,
				};
				this.outbox.submitIdAllocation(idAllocationBatchMessage);
			}
		}
	}

	private submit(
		containerRuntimeMessage: OutboundContainerRuntimeMessage,
		localOpMetadata: unknown = undefined,
		metadata: Record<string, unknown> | undefined = undefined,
	): void {
		this.verifyNotClosed();
		this.verifyCanSubmitOps();

		// There should be no ops in detached container state!
		assert(
			this.attachState !== AttachState.Detached,
			0x132 /* "sending ops in detached container" */,
		);

		const serializedContent = JSON.stringify(containerRuntimeMessage);

		// Note that the real (non-proxy) delta manager is used here to get the readonly info. This is because
		// container runtime's ability to submit ops depend on the actual readonly state of the delta manager.
		if (this.innerDeltaManager.readOnlyInfo.readonly) {
			this.mc.logger.sendTelemetryEvent({
				eventName: "SubmitOpInReadonly",
				connected: this.connected,
			});
		}

		const type = containerRuntimeMessage.type;
		const message: BatchMessage = {
			contents: serializedContent,
			type,
			metadata,
			localOpMetadata,
			referenceSequenceNumber: this.deltaManager.lastSequenceNumber,
		};

		try {
			// If `message` is an allocation op, then we are in the resubmit path and we must redirect the allocation
			// op into the correct batch to avoid ranges being finalized out of order.
			// Otherwise, submit an IdAllocation op if any IDs have been generated since the last op was submitted, as
			// any of the other op types may contain those IDs and thus depend on the allocation op being sent first.
			if (type === ContainerMessageType.IdAllocation) {
				this.outbox.submitIdAllocation(message);
			} else {
				this.submitIdAllocationOpIfNeeded();

				// If this is attach message for new data store, and we are in a batch, send this op out of order
				// Is it safe:
				//    Yes, this should be safe reordering. Newly created data stores are not visible through API surface.
				//    They become visible only when aliased, or handle to some sub-element of newly created datastore
				//    is stored in some DDS, i.e. only after some other op.
				// Why:
				//    Attach ops are large, and expensive to process. Plus there are scenarios where a lot of new data
				//    stores are created, causing issues like relay service throttling (too many ops) and catastrophic
				//    failure (batch is too large). Pushing them earlier and outside of main batch should alleviate
				//    these issues.
				// Cons:
				//    1. With large batches, relay service may throttle clients. Clients may disconnect while throttled.
				//    This change creates new possibility of a lot of newly created data stores never being referenced
				//    because client died before it had a change to submit the rest of the ops. This will create more
				//    garbage that needs to be collected leveraging GC (Garbage Collection) feature.
				//    2. Sending ops out of order means they are excluded from rollback functionality. This is not an issue
				//    today as rollback can't undo creation of data store. To some extent not sending them is a bigger
				//    issue than sending.
				// Please note that this does not change file format, so it can be disabled in the future if this
				// optimization no longer makes sense (for example, batch compression may make it less appealing).
				if (
					this.currentlyBatching() &&
					type === ContainerMessageType.Attach &&
					this.disableAttachReorder !== true
				) {
					this.outbox.submitAttach(message);
				} else if (type === ContainerMessageType.BlobAttach) {
					// BlobAttach ops must have their metadata visible and cannot be grouped (see opGroupingManager.ts)
					this.outbox.submitBlobAttach(message);
				} else {
					this.outbox.submit(message);
				}
			}

			if (!this.currentlyBatching()) {
				this.flush();
			} else {
				this.scheduleFlush();
			}
		} catch (error) {
			this.closeFn(error as GenericError);
			throw error;
		}

		if (this.isContainerMessageDirtyable(containerRuntimeMessage)) {
			this.updateDocumentDirtyState(true);
		}
	}

	private scheduleFlush() {
		if (this.flushTaskExists) {
			return;
		}

		this.flushTaskExists = true;
		const flush = () => {
			this.flushTaskExists = false;
			try {
				this.flush();
			} catch (error) {
				this.closeFn(error as GenericError);
			}
		};

		switch (this.flushMode) {
			case FlushMode.TurnBased:
				// When in TurnBased flush mode the runtime will buffer operations in the current turn and send them as a single
				// batch at the end of the turn
				// eslint-disable-next-line @typescript-eslint/no-floating-promises
				Promise.resolve().then(flush);
				break;

			// FlushModeExperimental is experimental and not exposed directly in the runtime APIs
			case FlushModeExperimental.Async as unknown as FlushMode:
				// When in Async flush mode, the runtime will accumulate all operations across JS turns and send them as a single
				// batch when all micro-tasks are complete.
				// Compared to TurnBased, this flush mode will capture more ops into the same batch.
				setTimeout(flush, 0);
				break;

			default:
				assert(
					this._orderSequentiallyCalls > 0,
					0x587 /* Unreachable unless running under orderSequentially */,
				);
				break;
		}
	}

	private submitSummaryMessage(contents: ISummaryContent, referenceSequenceNumber: number) {
		this.verifyNotClosed();
		assert(
			this.connected,
			0x133 /* "Container disconnected when trying to submit system message" */,
		);

		// System message should not be sent in the middle of the batch.
		assert(this.outbox.isEmpty, 0x3d4 /* System op in the middle of a batch */);

		// back-compat: ADO #1385: Make this call unconditional in the future
		return this.submitSummaryFn !== undefined
			? this.submitSummaryFn(contents, referenceSequenceNumber)
			: this.submitFn(MessageType.Summarize, contents, false);
	}

	/**
	 * Throw an error if the runtime is closed.  Methods that are expected to potentially
	 * be called after dispose due to asynchrony should not call this.
	 */
	private verifyNotClosed() {
		if (this._disposed) {
			throw new Error("Runtime is closed");
		}
	}

	private verifyCanSubmitOps() {
		if (this.ensureNoDataModelChangesCalls > 0) {
			const errorMessage =
				"Op was submitted from within a `ensureNoDataModelChanges` callback";
			if (this.opReentryCallsToReport > 0) {
				this.mc.logger.sendTelemetryEvent(
					{ eventName: "OpReentry" },
					// We need to capture the call stack in order to inspect the source of this usage pattern
					getLongStack(() => new UsageError(errorMessage)),
				);
				this.opReentryCallsToReport--;
			}

			// Creating ops while processing ops can lead
			// to undefined behavior and events observed in the wrong order.
			// For example, we have two callbacks registered for a DDS, A and B.
			// Then if on change #1 callback A creates change #2, the invocation flow will be:
			//
			// A because of #1
			// A because of #2
			// B because of #2
			// B because of #1
			//
			// The runtime must enforce op coherence by not allowing ops to be submitted
			// while ops are being processed.
			if (this.enableOpReentryCheck) {
				throw new UsageError(errorMessage);
			}
		}
	}

	private reSubmitBatch(batch: IPendingBatchMessage[]) {
		this.orderSequentially(() => {
			for (const message of batch) {
				this.reSubmit(message);
			}
		});
		this.flush();
	}

	private reSubmit(message: IPendingBatchMessage) {
		// Need to parse from string for back-compat
		const containerRuntimeMessage = this.parseLocalOpContent(message.content);
		this.reSubmitCore(containerRuntimeMessage, message.localOpMetadata, message.opMetadata);
	}

	/**
	 * Finds the right store and asks it to resubmit the message. This typically happens when we
	 * reconnect and there are pending messages.
	 * ! Note: successfully resubmitting an op that has been successfully sequenced is not possible due to checks in the ConnectionStateHandler (Loader layer)
	 * @param message - The original LocalContainerRuntimeMessage.
	 * @param localOpMetadata - The local metadata associated with the original message.
	 */
	private reSubmitCore(
		message: LocalContainerRuntimeMessage,
		localOpMetadata: unknown,
		opMetadata: Record<string, unknown> | undefined,
	) {
		assert(
			!this.isSummarizerClient,
			0x8f2 /* Summarizer never reconnects so should never resubmit */,
		);
		switch (message.type) {
			case ContainerMessageType.FluidDataStoreOp:
			case ContainerMessageType.Attach:
			case ContainerMessageType.Alias:
				// For Operations, call resubmitDataStoreOp which will find the right store
				// and trigger resubmission on it.
				this.channelCollection.reSubmit(message.type, message.contents, localOpMetadata);
				break;
			case ContainerMessageType.IdAllocation: {
				this.submit(message, localOpMetadata);
				break;
			}
			case ContainerMessageType.ChunkedOp:
				throw new Error(`chunkedOp not expected here`);
			case ContainerMessageType.BlobAttach:
				this.blobManager.reSubmit(opMetadata);
				break;
			case ContainerMessageType.Rejoin:
				this.submit(message);
				break;
			case ContainerMessageType.GC:
				this.submit(message);
				break;
			default: {
				// This case should be very rare - it would imply an op was stashed from a
				// future version of runtime code and now is being applied on an older version.
				const compatBehavior = message.compatDetails?.behavior;
				if (compatBehaviorAllowsMessageType(message.type, compatBehavior)) {
					// We do not ultimately resubmit it, to be consistent with this version of the code.
					this.logger.sendTelemetryEvent({
						eventName: "resubmitUnrecognizedMessageTypeAllowed",
						messageDetails: { type: message.type, compatBehavior },
					});
				} else {
					const error = DataProcessingError.create(
						"Resubmitting runtime message of unknown type",
						"reSubmitCore",
						undefined /* sequencedMessage */,
						{
							messageDetails: JSON.stringify({
								type: message.type,
								compatBehavior,
							}),
						},
					);
					this.closeFn(error);
					throw error;
				}
			}
		}
	}

	private rollback(content: string | undefined, localOpMetadata: unknown) {
		// Need to parse from string for back-compat
		const { type, contents } = this.parseLocalOpContent(content);
		switch (type) {
			case ContainerMessageType.FluidDataStoreOp:
				// For operations, call rollbackDataStoreOp which will find the right store
				// and trigger rollback on it.
				this.channelCollection.rollback(type, contents, localOpMetadata);
				break;
			default:
				// Don't check message.compatDetails because this is for rolling back a local op so the type will be known
				throw new Error(`Can't rollback ${type}`);
		}
	}

	/** Implementation of ISummarizerInternalsProvider.refreshLatestSummaryAck */
	public async refreshLatestSummaryAck(options: IRefreshSummaryAckOptions) {
		const { proposalHandle, ackHandle, summaryRefSeq, summaryLogger } = options;
		// proposalHandle is always passed from RunningSummarizer.
		assert(proposalHandle !== undefined, 0x766 /* proposalHandle should be available */);
		const readAndParseBlob = async <T>(id: string) => readAndParse<T>(this.storage, id);
		const result = await this.summarizerNode.refreshLatestSummary(
			proposalHandle,
			summaryRefSeq,
		);

		/**
		 * When refreshing a summary ack, this check indicates a new ack of a summary that is newer than the
		 * current summary that is tracked, but this summarizer runtime did not produce/track that summary. Thus
		 * it needs to refresh its state. Today refresh is done by fetching the latest snapshot to update the cache
		 * and then close as the current main client is likely to be re-elected as the parent summarizer again.
		 */
		if (!result.isSummaryTracked && result.isSummaryNewer) {
			await this.fetchLatestSnapshotFromStorage(
				summaryLogger,
				{
					eventName: "RefreshLatestSummaryAckFetch",
					ackHandle,
					targetSequenceNumber: summaryRefSeq,
				},
				readAndParseBlob,
			);

			await this.closeStaleSummarizer();
			return;
		}

		// Notify the garbage collector so it can update its latest summary state.
		await this.garbageCollector.refreshLatestSummary(result);
	}

	/**
	 * Fetches the latest snapshot from storage to refresh the cache as a performance optimization and closes the
	 * summarizer to reload from new state.
	 * @param summaryLogger - logger to use when fetching snapshot from storage
	 * @returns a generic summarization error
	 */
	private async prefetchLatestSummaryThenClose(
		summaryLogger: ITelemetryLoggerExt,
	): Promise<IBaseSummarizeResult> {
		const readAndParseBlob = async <T>(id: string) => readAndParse<T>(this.storage, id);

		// This is a performance optimization as the same parent is likely to be elected again, and would use its
		// cache to fetch the snapshot instead of the network.
		await this.fetchLatestSnapshotFromStorage(
			summaryLogger,
			{
				eventName: "RefreshLatestSummaryFromServerFetch",
			},
			readAndParseBlob,
		);

		await this.closeStaleSummarizer();

		return {
			stage: "base",
			error: "summary state stale - Unsupported option 'refreshLatestAck'",
			referenceSequenceNumber: this.deltaManager.lastSequenceNumber,
			minimumSequenceNumber: this.deltaManager.minimumSequenceNumber,
		};
	}

	private async closeStaleSummarizer(): Promise<void> {
		// Delay before restarting summarizer to prevent the summarizer from restarting too frequently.
		await delay(this.closeSummarizerDelayMs);
		this._summarizer?.stop("latestSummaryStateStale");
		this.disposeFn();
	}

	/**
	 * Downloads the latest snapshot from storage.
	 * By default, it also closes the container after downloading the snapshot. However, this may be
	 * overridden via options.
	 */
	private async fetchLatestSnapshotFromStorage(
		logger: ITelemetryLoggerExt,
		event: ITelemetryGenericEventExt,
		readAndParseBlob: ReadAndParseBlob,
	): Promise<{ snapshotTree: ISnapshotTree; versionId: string; latestSnapshotRefSeq: number }> {
		return PerformanceEvent.timedExecAsync(
			logger,
			event,
			async (perfEvent: {
				end: (arg0: {
					getVersionDuration?: number | undefined;
					getSnapshotDuration?: number | undefined;
					snapshotRefSeq?: number | undefined;
					snapshotVersion?: string | undefined;
				}) => void;
			}) => {
				const stats: {
					getVersionDuration?: number;
					getSnapshotDuration?: number;
					snapshotRefSeq?: number;
					snapshotVersion?: string;
				} = {};
				const trace = Trace.start();

				const versions = await this.storage.getVersions(
					null,
					1,
					"prefetchLatestSummaryBeforeClose",
					FetchSource.noCache,
				);
				assert(
					!!versions && !!versions[0],
					0x137 /* "Failed to get version from storage" */,
				);
				stats.getVersionDuration = trace.trace().duration;

				const maybeSnapshot = await this.storage.getSnapshotTree(versions[0]);
				assert(!!maybeSnapshot, 0x138 /* "Failed to get snapshot from storage" */);
				stats.getSnapshotDuration = trace.trace().duration;
				const latestSnapshotRefSeq = await seqFromTree(maybeSnapshot, readAndParseBlob);
				stats.snapshotRefSeq = latestSnapshotRefSeq;
				stats.snapshotVersion = versions[0].id;

				perfEvent.end(stats);
				return {
					snapshotTree: maybeSnapshot,
					versionId: versions[0].id,
					latestSnapshotRefSeq,
				};
			},
		);
	}

	public getPendingLocalState(props?: IGetPendingLocalStateProps): unknown {
		this.verifyNotClosed();

		if (this._orderSequentiallyCalls !== 0) {
			throw new UsageError("can't get state during orderSequentially");
		}
		this.imminentClosure ||= props?.notifyImminentClosure ?? false;

		const getSyncState = (
			pendingAttachmentBlobs?: IPendingBlobs,
		): IPendingRuntimeState | undefined => {
			const pending = this.pendingStateManager.getLocalState();
			if (pendingAttachmentBlobs === undefined && !this.hasPendingMessages()) {
				return; // no pending state to save
			}

			const pendingIdCompressorState = this._idCompressor?.serialize(true);

			return {
				pending,
				pendingIdCompressorState,
				pendingAttachmentBlobs,
				sessionExpiryTimerStarted: this.garbageCollector.sessionExpiryTimerStarted,
			};
		};
		const perfEvent = {
			eventName: "getPendingLocalState",
			notifyImminentClosure: props?.notifyImminentClosure,
		};
		const logAndReturnPendingState = (
			event: PerformanceEvent,
			pendingState?: IPendingRuntimeState,
		) => {
			event.end({
				attachmentBlobsSize: Object.keys(pendingState?.pendingAttachmentBlobs ?? {}).length,
				pendingOpsSize: pendingState?.pending?.pendingStates.length,
			});
			return pendingState;
		};

		// Flush pending batch.
		// getPendingLocalState() is only exposed through Container.closeAndGetPendingLocalState(), so it's safe
		// to close current batch.
		this.flush();

		return props?.notifyImminentClosure === true
			? PerformanceEvent.timedExecAsync(this.mc.logger, perfEvent, async (event) =>
					logAndReturnPendingState(
						event,
						getSyncState(
							await this.blobManager.attachAndGetPendingBlobs(
								props?.stopBlobAttachingSignal,
							),
						),
					),
			  )
			: PerformanceEvent.timedExec(this.mc.logger, perfEvent, (event) =>
					logAndReturnPendingState(event, getSyncState()),
			  );
	}

	public summarizeOnDemand(options: IOnDemandSummarizeOptions): ISummarizeResults {
		if (this.isSummarizerClient) {
			return this.summarizer.summarizeOnDemand(options);
		} else if (this.summaryManager !== undefined) {
			return this.summaryManager.summarizeOnDemand(options);
		} else {
			// If we're not the summarizer, and we don't have a summaryManager, we expect that
			// disableSummaries is turned on. We are throwing instead of returning a failure here,
			// because it is a misuse of the API rather than an expected failure.
			throw new UsageError(`Can't summarize, disableSummaries: ${this.summariesDisabled}`);
		}
	}

	public enqueueSummarize(options: IEnqueueSummarizeOptions): EnqueueSummarizeResult {
		if (this.isSummarizerClient) {
			return this.summarizer.enqueueSummarize(options);
		} else if (this.summaryManager !== undefined) {
			return this.summaryManager.enqueueSummarize(options);
		} else {
			// If we're not the summarizer, and we don't have a summaryManager, we expect that
			// generateSummaries is turned off. We are throwing instead of returning a failure here,
			// because it is a misuse of the API rather than an expected failure.
			throw new UsageError(`Can't summarize, disableSummaries: ${this.summariesDisabled}`);
		}
	}

	/**
	 * Forms a function that will create and retrieve a Summarizer.
	 */
	private formCreateSummarizerFn(loader: ILoader) {
		return async () => {
			return createSummarizer(loader, `/${summarizerRequestUrl}`);
		};
	}

	private validateSummaryHeuristicConfiguration(configuration: ISummaryConfigurationHeuristics) {
		// eslint-disable-next-line no-restricted-syntax
		for (const prop in configuration) {
			if (typeof configuration[prop] === "number" && configuration[prop] < 0) {
				throw new UsageError(
					`Summary heuristic configuration property "${prop}" cannot be less than 0`,
				);
			}
		}
		if (configuration.minIdleTime > configuration.maxIdleTime) {
			throw new UsageError(
				`"minIdleTime" [${configuration.minIdleTime}] cannot be greater than "maxIdleTime" [${configuration.maxIdleTime}]`,
			);
		}
	}

	private get groupedBatchingEnabled(): boolean {
		const killSwitch = this.mc.config.getBoolean(
			"Fluid.ContainerRuntime.DisableGroupedBatching",
		);
		return killSwitch !== true && this.runtimeOptions.enableGroupedBatching;
	}
}<|MERGE_RESOLUTION|>--- conflicted
+++ resolved
@@ -2716,7 +2716,6 @@
 		return channel.entryPoint;
 	}
 
-<<<<<<< HEAD
 	public createDetachedRootDataStore(
 		pkg: Readonly<string[]>,
 		rootDataStoreId: string,
@@ -2724,38 +2723,18 @@
 		return this.channelCollection.createDetachedRootDataStore(pkg, rootDataStoreId);
 	}
 
-=======
->>>>>>> 6250d3e8
 	public createDetachedDataStore(
 		pkg: Readonly<string[]>,
 		loadingGroupId?: string,
 	): IFluidDataStoreContextDetached {
-<<<<<<< HEAD
 		return this.channelCollection.createDetachedDataStore(pkg, loadingGroupId);
-=======
-		return this.channelCollection.createDetachedDataStoreCore(pkg, loadingGroupId);
->>>>>>> 6250d3e8
 	}
 
 	public async createDataStore(
 		pkg: Readonly<string | string[]>,
 		loadingGroupId?: string,
 	): Promise<IDataStore> {
-<<<<<<< HEAD
 		return this.channelCollection.createDataStore(pkg, loadingGroupId);
-=======
-		const context = this.channelCollection._createFluidDataStoreContext(
-			Array.isArray(pkg) ? pkg : [pkg],
-			undefined, // props
-			loadingGroupId,
-		);
-		return channelToDataStore(
-			await context.realize(),
-			context.id,
-			this.channelCollection,
-			this.mc.logger,
-		);
->>>>>>> 6250d3e8
 	}
 
 	/**
