--- conflicted
+++ resolved
@@ -799,21 +799,6 @@
 		// Note: We cannot do a simple object merge of defaultConfigs/runtimeOptions because in most cases we don't want
 		// a option that is undefined in runtimeOptions to override the default value (except for idCompressor, see below).
 		const {
-<<<<<<< HEAD
-			summaryOptions = {},
-			gcOptions = {},
-			loadSequenceNumberVerification = "close",
-			flushMode = defaultFlushMode,
-			compressionOptions = runtimeOptions.enableGroupedBatching === false
-				? disabledCompressionConfig // Compression must be disabled if Grouping is disabled
-				: defaultCompressionConfig,
-			maxBatchSizeInBytes = defaultMaxBatchSizeInBytes,
-			enableRuntimeIdCompressor,
-			chunkSizeInBytes = defaultChunkSizeInBytes,
-			enableGroupedBatching = true,
-			explicitSchemaControl = false,
-			createBlobPlaceholders = false,
-=======
 			summaryOptions = defaultConfigs.summaryOptions,
 			gcOptions = defaultConfigs.gcOptions,
 			loadSequenceNumberVerification = defaultConfigs.loadSequenceNumberVerification,
@@ -827,7 +812,7 @@
 			compressionOptions = enableGroupedBatching === false
 				? disabledCompressionConfig
 				: defaultConfigs.compressionOptions,
->>>>>>> 2bc7660c
+			createBlobPlaceholders = defaultConfigs.createBlobPlaceholders,
 		}: IContainerRuntimeOptionsInternal = runtimeOptions;
 
 		// The logic for enableRuntimeIdCompressor is a bit different. Since `undefined` represents a logical state (off)
