--- conflicted
+++ resolved
@@ -1489,15 +1489,11 @@
         context.process(transformed, local, localMessageMetadata);
     }
 
-<<<<<<< HEAD
     private processBlobAttachMessage(blobId: string) {
         this.blobManager.setAttached(blobId);
     }
 
-    private bindComponent(componentRuntime: IFluidDataStoreChannel): void {
-=======
     private bindFluidDataStore(fluidDataStoreRuntime: IFluidDataStoreChannel): void {
->>>>>>> b4a72645
         this.verifyNotClosed();
         assert(this.notBoundContexts.has(fluidDataStoreRuntime.id),
             "Store to be bound should be in not bounded set");
