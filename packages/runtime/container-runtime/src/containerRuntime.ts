--- conflicted
+++ resolved
@@ -1485,12 +1485,9 @@
 				disableChunking,
 				disableAttachReorder: this.disableAttachReorder,
 				disablePartialFlush,
-<<<<<<< HEAD
 				idCompressorEnabled: compressorEnabled ? true : undefined,
-=======
 				abnormalAckRecoveryMethod: this.summaryStateUpdateMethod,
 				closeSummarizerDelayOverride,
->>>>>>> 153806f9
 			}),
 			telemetryDocumentId: this.telemetryDocumentId,
 			groupedBatchingEnabled: this.groupedBatchingEnabled,
