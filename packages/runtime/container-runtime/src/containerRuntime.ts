--- conflicted
+++ resolved
@@ -1645,16 +1645,10 @@
         this.pendingStateManager.onSubmitMessage(
             type,
             clientSequenceNumber,
-<<<<<<< HEAD
             this.deltaManager.lastSequenceNumber,
             content,
             localOpMetadata,
-            opMetadata,
-=======
-            content,
-            localOpMetadata,
             opMetadataInternal,
->>>>>>> f3b70ecb
         );
         if (this.isContainerMessageDirtyable(type, content)) {
             this.updateDocumentDirtyState(true);
