/*!
 * Copyright (c) Microsoft Corporation and contributors. All rights reserved.
 * Licensed under the MIT License.
 */

import { Trace, TypedEventEmitter } from "@fluid-internal/client-utils";
import {
	AttachState,
	IAudience,
	ISelf,
	ICriticalContainerError,
	type IAudienceEvents,
} from "@fluidframework/container-definitions";
import {
	IBatchMessage,
	IContainerContext,
	IGetPendingLocalStateProps,
	ILoader,
	IRuntime,
	LoaderHeader,
	IDeltaManager,
	IDeltaManagerFull,
	isIDeltaManagerFull,
} from "@fluidframework/container-definitions/internal";
import {
	IContainerRuntime,
	IContainerRuntimeEvents,
} from "@fluidframework/container-runtime-definitions/internal";
import {
	FluidObject,
	IFluidHandle,
	IRequest,
	IResponse,
	ITelemetryBaseLogger,
} from "@fluidframework/core-interfaces";
import {
	IFluidHandleContext,
	type IFluidHandleInternal,
	IProvideFluidHandleContext,
} from "@fluidframework/core-interfaces/internal";
import { ISignalEnvelope } from "@fluidframework/core-interfaces/internal";
import {
	assert,
	Deferred,
	LazyPromise,
	PromiseCache,
	delay,
} from "@fluidframework/core-utils/internal";
import {
	IClientDetails,
	IQuorumClients,
	ISummaryTree,
	SummaryType,
} from "@fluidframework/driver-definitions";
import {
	DriverHeader,
	FetchSource,
	IDocumentStorageService,
	type ISnapshot,
	IDocumentMessage,
	ISnapshotTree,
	ISummaryContent,
	MessageType,
	ISequencedDocumentMessage,
	ISignalMessage,
	type ISummaryContext,
} from "@fluidframework/driver-definitions/internal";
import { readAndParse } from "@fluidframework/driver-utils/internal";
import type { IIdCompressor } from "@fluidframework/id-compressor";
import type {
	IIdCompressorCore,
	IdCreationRange,
	SerializedIdCompressorWithNoSession,
	SerializedIdCompressorWithOngoingSession,
} from "@fluidframework/id-compressor/internal";
import {
	ISummaryTreeWithStats,
	ITelemetryContext,
	IGarbageCollectionData,
	CreateChildSummarizerNodeParam,
	FlushMode,
	FlushModeExperimental,
	IDataStore,
	IEnvelope,
	IFluidDataStoreContextDetached,
	IFluidDataStoreRegistry,
	ISummarizeInternalResult,
	InboundAttachMessage,
	NamedFluidDataStoreRegistryEntries,
	SummarizeInternalFn,
	channelsTreeName,
	gcTreeKey,
	IInboundSignalMessage,
	type IRuntimeMessagesContent,
	type ISummarizerNodeWithGC,
} from "@fluidframework/runtime-definitions/internal";
import {
	GCDataBuilder,
	RequestParser,
	TelemetryContext,
	addBlobToSummary,
	addSummarizeResultToSummary,
	calculateStats,
	create404Response,
	exceptionToResponse,
	responseToException,
	seqFromTree,
} from "@fluidframework/runtime-utils/internal";
import type {
	IFluidErrorBase,
	ITelemetryGenericEventExt,
	TelemetryEventPropertyTypeExt,
} from "@fluidframework/telemetry-utils/internal";
import {
	ITelemetryLoggerExt,
	DataCorruptionError,
	DataProcessingError,
	extractSafePropertiesFromMessage,
	GenericError,
	IEventSampler,
	LoggingError,
	MonitoringContext,
	PerformanceEvent,
	// eslint-disable-next-line import/no-deprecated
	TaggedLoggerAdapter,
	UsageError,
	createChildLogger,
	createChildMonitoringContext,
	createSampledLogger,
	loggerToMonitoringContext,
	raiseConnectedEvent,
	wrapError,
	tagCodeArtifacts,
} from "@fluidframework/telemetry-utils/internal";
import { v4 as uuid } from "uuid";

import { BindBatchTracker } from "./batchTracker.js";
import {
	BlobManager,
	IPendingBlobs,
	blobManagerBasePath,
	blobsTreeName,
	isBlobPath,
	loadBlobManagerLoadInfo,
	type IBlobManagerLoadInfo,
} from "./blobManager/index.js";
import {
	ChannelCollection,
	getSummaryForDatastores,
	wrapContext,
} from "./channelCollection.js";
import { IPerfSignalReport, ReportOpPerfTelemetry } from "./connectionTelemetry.js";
import { ContainerFluidHandleContext } from "./containerHandleContext.js";
import { channelToDataStore } from "./dataStore.js";
import { FluidDataStoreRegistry } from "./dataStoreRegistry.js";
import {
	DeltaManagerPendingOpsProxy,
	DeltaManagerSummarizerProxy,
} from "./deltaManagerProxies.js";
import { DeltaScheduler } from "./deltaScheduler.js";
import {
	GCNodeType,
	GarbageCollector,
	IGCRuntimeOptions,
	IGCStats,
	IGarbageCollector,
	gcGenerationOptionName,
	type GarbageCollectionMessage,
} from "./gc/index.js";
import { InboundBatchAggregator } from "./inboundBatchAggregator.js";
import {
	ContainerMessageType,
	type ContainerRuntimeDocumentSchemaMessage,
	ContainerRuntimeGCMessage,
	type ContainerRuntimeIdAllocationMessage,
	type InboundSequencedContainerRuntimeMessage,
	type LocalContainerRuntimeMessage,
	type OutboundContainerRuntimeMessage,
	type UnknownContainerRuntimeMessage,
} from "./messageTypes.js";
import { ISavedOpMetadata } from "./metadata.js";
import {
	BatchId,
	BatchMessage,
	BatchStartInfo,
	DuplicateBatchDetector,
	ensureContentsDeserialized,
	IBatch,
	IBatchCheckpoint,
	OpCompressor,
	OpDecompressor,
	OpGroupingManager,
	OpSplitter,
	Outbox,
	RemoteMessageProcessor,
	serializeOpContents,
} from "./opLifecycle/index.js";
import { pkgVersion } from "./packageVersion.js";
import {
	PendingMessageResubmitData,
	IPendingLocalState,
	PendingStateManager,
} from "./pendingStateManager.js";
import {
	DocumentsSchemaController,
	EnqueueSummarizeResult,
	IBaseSummarizeResult,
	IConnectableRuntime,
	IContainerRuntimeMetadata,
	ICreateContainerMetadata,
	type IDocumentSchemaChangeMessage,
	type IDocumentSchemaCurrent,
	IEnqueueSummarizeOptions,
	IGenerateSummaryTreeResult,
	IGeneratedSummaryStats,
	IOnDemandSummarizeOptions,
	IRefreshSummaryAckOptions,
	IRootSummarizerNodeWithGC,
	ISerializedElection,
	ISubmitSummaryOptions,
	ISummarizeResults,
	ISummarizer,
	ISummarizerInternalsProvider,
	ISummarizerRuntime,
	ISummaryMetadataMessage,
	IdCompressorMode,
	OrderedClientCollection,
	OrderedClientElection,
	RetriableSummaryError,
	RunWhileConnectedCoordinator,
	SubmitSummaryResult,
	Summarizer,
	SummarizerClientElection,
	SummaryCollection,
	SummaryManager,
	aliasBlobName,
	chunksBlobName,
	recentBatchInfoBlobName,
	createRootSummarizerNodeWithGC,
	electedSummarizerBlobName,
	extractSummaryMetadataMessage,
	idCompressorBlobName,
	metadataBlobName,
	rootHasIsolatedChannels,
	summarizerClientType,
	wrapSummaryInChannelsTree,
	type IDocumentSchemaFeatures,
} from "./summary/index.js";
import { Throttler, formExponentialFn } from "./throttler.js";

/**
 * Creates an error object to be thrown / passed to Container's close fn in case of an unknown message type.
 * The parameters are typed to support compile-time enforcement of handling all known types/behaviors
 *
 * @param unknownContainerRuntimeMessageType - Typed as something unexpected, to ensure all known types have been
 * handled before calling this function (e.g. in a switch statement).
 *
 * @param codePath - The code path where the unexpected message type was encountered.
 *
 * @param sequencedMessage - The sequenced message that contained the unexpected message type.
 *
 */
function getUnknownMessageTypeError(
	unknownContainerRuntimeMessageType: UnknownContainerRuntimeMessage["type"],
	codePath: string,
	sequencedMessage?: ISequencedDocumentMessage,
): IFluidErrorBase {
	return DataProcessingError.create(
		"Runtime message of unknown type",
		codePath,
		sequencedMessage,
		{
			messageDetails: {
				type: unknownContainerRuntimeMessageType,
			},
		},
	);
}

/**
 * @legacy
 * @alpha
 */
export interface ISummaryBaseConfiguration {
	/**
	 * Delay before first attempt to spawn summarizing container.
	 */
	initialSummarizerDelayMs: number;

	/**
	 * Defines the maximum allowed time to wait for a pending summary ack.
	 * The maximum amount of time client will wait for a summarize is the minimum of
	 * maxSummarizeAckWaitTime (currently 3 * 60 * 1000) and maxAckWaitTime.
	 */
	maxAckWaitTime: number;
	/**
	 * Defines the maximum number of Ops in between Summaries that can be
	 * allowed before forcibly electing a new summarizer client.
	 */
	maxOpsSinceLastSummary: number;
}

/**
 * @legacy
 * @alpha
 */
export interface ISummaryConfigurationHeuristics extends ISummaryBaseConfiguration {
	state: "enabled";
	/**
	 * Defines the maximum allowed time, since the last received Ack, before running the summary
	 * with reason maxTime.
	 * For example, say we receive ops one by one just before the idle time is triggered.
	 * In this case, we still want to run a summary since it's been a while since the last summary.
	 */
	maxTime: number;
	/**
	 * Defines the maximum number of Ops, since the last received Ack, that can be allowed
	 * before running the summary with reason maxOps.
	 */
	maxOps: number;
	/**
	 * Defines the minimum number of Ops, since the last received Ack, that can be allowed
	 * before running the last summary.
	 */
	minOpsForLastSummaryAttempt: number;
	/**
	 * Defines the lower boundary for the allowed time in between summarizations.
	 * Pairs with maxIdleTime to form a range.
	 * For example, if we only receive 1 op, we don't want to have the same idle time as say 100 ops.
	 * Based on the boundaries we set in minIdleTime and maxIdleTime, the idle time will change
	 * linearly depending on the number of ops we receive.
	 */
	minIdleTime: number;
	/**
	 * Defines the upper boundary for the allowed time in between summarizations.
	 * Pairs with minIdleTime to form a range.
	 * For example, if we only receive 1 op, we don't want to have the same idle time as say 100 ops.
	 * Based on the boundaries we set in minIdleTime and maxIdleTime, the idle time will change
	 * linearly depending on the number of ops we receive.
	 */
	maxIdleTime: number;
	/**
	 * Runtime op weight to use in heuristic summarizing.
	 * This number is a multiplier on the number of runtime ops we process when running summarize heuristics.
	 * For example: (multiplier) * (number of runtime ops) = weighted number of runtime ops
	 */
	runtimeOpWeight: number;
	/**
	 * Non-runtime op weight to use in heuristic summarizing
	 * This number is a multiplier on the number of non-runtime ops we process when running summarize heuristics.
	 * For example: (multiplier) * (number of non-runtime ops) = weighted number of non-runtime ops
	 */
	nonRuntimeOpWeight: number;

	/**
	 * Number of ops since last summary needed before a non-runtime op can trigger running summary heuristics.
	 *
	 * Note: Any runtime ops sent before the threshold is reached will trigger heuristics normally.
	 * This threshold ONLY applies to non-runtime ops triggering summaries.
	 *
	 * For example: Say the threshold is 20. Sending 19 non-runtime ops will not trigger any heuristic checks.
	 * Sending the 20th non-runtime op will trigger the heuristic checks for summarizing.
	 */
	nonRuntimeHeuristicThreshold?: number;
}

/**
 * @legacy
 * @alpha
 */
export interface ISummaryConfigurationDisableSummarizer {
	state: "disabled";
}

/**
 * @legacy
 * @alpha
 */
export interface ISummaryConfigurationDisableHeuristics extends ISummaryBaseConfiguration {
	state: "disableHeuristics";
}

/**
 * @legacy
 * @alpha
 */
export type ISummaryConfiguration =
	| ISummaryConfigurationDisableSummarizer
	| ISummaryConfigurationDisableHeuristics
	| ISummaryConfigurationHeuristics;

/**
 * @legacy
 * @alpha
 */
export const DefaultSummaryConfiguration: ISummaryConfiguration = {
	state: "enabled",

	minIdleTime: 0,

	maxIdleTime: 30 * 1000, // 30 secs.

	maxTime: 60 * 1000, // 1 min.

	maxOps: 100, // Summarize if 100 weighted ops received since last snapshot.

	minOpsForLastSummaryAttempt: 10,

	maxAckWaitTime: 3 * 60 * 1000, // 3 mins.

	maxOpsSinceLastSummary: 7000,

	initialSummarizerDelayMs: 5 * 1000, // 5 secs.

	nonRuntimeOpWeight: 0.1,

	runtimeOpWeight: 1.0,

	nonRuntimeHeuristicThreshold: 20,
};

/**
 * @legacy
 * @alpha
 */
export interface ISummaryRuntimeOptions {
	/**
	 * Override summary configurations set by the server.
	 */
	summaryConfigOverrides?: ISummaryConfiguration;

	/**
	 * Delay before first attempt to spawn summarizing container.
	 *
	 * @deprecated Use {@link ISummaryRuntimeOptions.summaryConfigOverrides}'s
	 *{@link ISummaryBaseConfiguration.initialSummarizerDelayMs} instead.
	 */
	initialSummarizerDelayMs?: number;
}

/**
 * Options for op compression.
 * @legacy
 * @alpha
 */
export interface ICompressionRuntimeOptions {
	/**
	 * The value the batch's content size must exceed for the batch to be compressed.
	 * By default the value is 600 * 1024 = 614400 bytes. If the value is set to `Infinity`, compression will be disabled.
	 */
	readonly minimumBatchSizeInBytes: number;

	/**
	 * The compression algorithm that will be used to compress the op.
	 * By default the value is `lz4` which is the only compression algorithm currently supported.
	 */
	readonly compressionAlgorithm: CompressionAlgorithms;
}

/**
 * Options for container runtime.
 * @legacy
 * @alpha
 */
export interface IContainerRuntimeOptions {
	readonly summaryOptions?: ISummaryRuntimeOptions;
	readonly gcOptions?: IGCRuntimeOptions;
	/**
	 * Affects the behavior while loading the runtime when the data verification check which
	 * compares the DeltaManager sequence number (obtained from protocol in summary) to the
	 * runtime sequence number (obtained from runtime metadata in summary) finds a mismatch.
	 * 1. "close" (default) will close the container with an assertion.
	 * 2. "log" will log an error event to telemetry, but still continue to load.
	 * 3. "bypass" will skip the check entirely. This is not recommended.
	 */
	readonly loadSequenceNumberVerification?: "close" | "log" | "bypass";

	/**
	 * Enables the runtime to compress ops. See {@link ICompressionRuntimeOptions}.
	 */
	readonly compressionOptions?: ICompressionRuntimeOptions;
	/**
	 * If specified, when in FlushMode.TurnBased, if the size of the ops between JS turns exceeds this value,
	 * an error will be thrown and the container will close.
	 *
	 * If unspecified, the limit is 700Kb.
	 *
	 * 'Infinity' will disable any limit.
	 *
	 * @experimental This config should be driven by the connection with the service and will be moved in the future.
	 */
	readonly maxBatchSizeInBytes?: number;
	/**
	 * If the op payload needs to be chunked in order to work around the maximum size of the batch, this value represents
	 * how large the individual chunks will be. This is only supported when compression is enabled. If after compression, the
	 * batch content size exceeds this value, it will be chunked into smaller ops of this exact size.
	 *
	 * This value is a trade-off between having many small chunks vs fewer larger chunks and by default, the runtime is configured to use
	 * 200 * 1024 = 204800 bytes. This default value ensures that no compressed payload's content is able to exceed {@link IContainerRuntimeOptions.maxBatchSizeInBytes}
	 * regardless of the overhead of an individual op.
	 *
	 * Any value of `chunkSizeInBytes` exceeding {@link IContainerRuntimeOptions.maxBatchSizeInBytes} will disable this feature, therefore if a compressed batch's content
	 * size exceeds {@link IContainerRuntimeOptions.maxBatchSizeInBytes} after compression, the container will close with an instance of `GenericError` with
	 * the `BatchTooLarge` message.
	 */
	readonly chunkSizeInBytes?: number;

	/**
	 * Enable the IdCompressor in the runtime.
	 * @experimental Not ready for use.
	 */
	readonly enableRuntimeIdCompressor?: IdCompressorMode;

	/**
	 * If enabled, the runtime will group messages within a batch into a single
	 * message to be sent to the service.
	 * The grouping and ungrouping of such messages is handled by the "OpGroupingManager".
	 *
	 * By default, the feature is enabled. This feature can only be disabled when compression is also disabled.
	 * @deprecated  The ability to disable Grouped Batching is deprecated and will be removed in a future release. This feature is required for the proper functioning of the Fluid Framework.
	 */
	readonly enableGroupedBatching?: boolean;

	/**
	 * When this property is set to true, it requires runtime to control is document schema properly through ops
	 * The benefit of this mode is that clients who do not understand schema will fail in predictable way, with predictable message,
	 * and will not attempt to limp along, which could cause data corruptions and crashes in random places.
	 * When this property is not set (or set to false), runtime operates in legacy mode, where new features (modifying document schema)
	 * are engaged as they become available, without giving legacy clients any chance to fail predictably.
	 */
	readonly explicitSchemaControl?: boolean;
}

/**
 * Internal extension of @see IContainerRuntimeOptions
 *
 * These options are not available to consumers when creating a new container runtime,
 * but we do need to expose them for internal use, e.g. when configuring the container runtime
 * to ensure compability with older versions.
 *
 * @internal
 */
export interface IContainerRuntimeOptionsInternal extends IContainerRuntimeOptions {
	/**
	 * Sets the flush mode for the runtime. In Immediate flush mode the runtime will immediately
	 * send all operations to the driver layer, while in TurnBased the operations will be buffered
	 * and then sent them as a single batch at the end of the turn.
	 * By default, flush mode is TurnBased.
	 */
	readonly flushMode?: FlushMode;

	/**
	 * Allows Grouped Batching to be disabled by setting to false (default is true).
	 * In that case, batched messages will be sent individually (but still all at the same time).
	 */
	readonly enableGroupedBatching?: boolean;
}

/**
 * Error responses when requesting a deleted object will have this header set to true
<<<<<<< HEAD
 * @internal
=======
 * @legacy
 * @alpha
 * @deprecated This type will be moved to internal in 2.30. External usage is not necessary or supported.
>>>>>>> 8be9540b
 */
export const DeletedResponseHeaderKey = "wasDeleted";
/**
 * Tombstone error responses will have this header set to true
 * @legacy
 * @alpha
 */
export const TombstoneResponseHeaderKey = "isTombstoned";
/**
 * Inactive error responses will have this header set to true
 * @legacy
 * @alpha
 *
 * @deprecated this header is deprecated and will be removed in the future. The functionality corresponding
 * to this was experimental and is no longer supported.
 */
export const InactiveResponseHeaderKey = "isInactive";

/**
 * The full set of parsed header data that may be found on Runtime requests
 * @internal
 */
export interface RuntimeHeaderData {
	wait?: boolean;
	viaHandle?: boolean;
	allowTombstone?: boolean;
}

/**
 * Default values for Runtime Headers
 */
export const defaultRuntimeHeaderData: Required<RuntimeHeaderData> = {
	wait: true,
	viaHandle: false,
	allowTombstone: false,
};

/**
 * Available compression algorithms for op compression.
 * @legacy
 * @alpha
 */
export enum CompressionAlgorithms {
	lz4 = "lz4",
}

/**
<<<<<<< HEAD
 * @internal
=======
 * @legacy
 * @alpha
>>>>>>> 8be9540b
 */
export const disabledCompressionConfig: ICompressionRuntimeOptions = {
	minimumBatchSizeInBytes: Infinity,
	compressionAlgorithm: CompressionAlgorithms.lz4,
};

/**
 * @deprecated
 * Untagged logger is unsupported going forward. There are old loaders with old ContainerContexts that only
 * have the untagged logger, so to accommodate that scenario the below interface is used. It can be removed once
 * its usage is removed from TaggedLoggerAdapter fallback.
 */
interface OldContainerContextWithLogger extends Omit<IContainerContext, "taggedLogger"> {
	logger: ITelemetryBaseLogger;
	taggedLogger: undefined;
}

/**
 * State saved when the container closes, to be given back to a newly
 * instantiated runtime in a new instance of the container, so it can load to the
 * same state
 */
export interface IPendingRuntimeState {
	/**
	 * Pending ops from PendingStateManager
	 */
	pending?: IPendingLocalState;
	/**
	 * Pending blobs from BlobManager
	 */
	pendingAttachmentBlobs?: IPendingBlobs;
	/**
	 * Pending idCompressor state
	 */
	pendingIdCompressorState?: SerializedIdCompressorWithOngoingSession;

	/**
	 * Time at which session expiry timer started.
	 */
	sessionExpiryTimerStarted?: number | undefined;
}

const maxConsecutiveReconnectsKey = "Fluid.ContainerRuntime.MaxConsecutiveReconnects";

const defaultFlushMode = FlushMode.TurnBased;

// The actual limit is 1Mb (socket.io and Kafka limits)
// We can't estimate it fully, as we
// - do not know what properties relay service will add
// - we do not stringify final op, thus we do not know how much escaping will be added.
const defaultMaxBatchSizeInBytes = 700 * 1024;

const defaultCompressionConfig = {
	// Batches with content size exceeding this value will be compressed
	minimumBatchSizeInBytes: 614400,
	compressionAlgorithm: CompressionAlgorithms.lz4,
};

const defaultChunkSizeInBytes = 204800;

/**
 * The default time to wait for pending ops to be processed during summarization
 */
export const defaultPendingOpsWaitTimeoutMs = 1000;
/**
 * The default time to delay a summarization retry attempt when there are pending ops
 */
export const defaultPendingOpsRetryDelayMs = 1000;

/**
 * Instead of refreshing from latest because we do not have 100% confidence in the state
 * of the current system, we should close the summarizer and let it recover.
 * This delay's goal is to prevent tight restart loops
 */
const defaultCloseSummarizerDelayMs = 5000; // 5 seconds

/**
 * Checks whether a message.type is one of the values in ContainerMessageType
 */
export function isUnpackedRuntimeMessage(message: ISequencedDocumentMessage): boolean {
	return (Object.values(ContainerMessageType) as string[]).includes(message.type);
}

/**
 * Legacy ID for the built-in AgentScheduler.  To minimize disruption while removing it, retaining this as a
 * special-case for document dirty state.  Ultimately we should have no special-cases from the
 * ContainerRuntime's perspective.
 * @internal
 */
export const agentSchedulerId = "_scheduler";

// safely check navigator and get the hardware spec value
export function getDeviceSpec(): {
	deviceMemory?: number | undefined;
	hardwareConcurrency?: number | undefined;
} {
	try {
		if (typeof navigator === "object" && navigator !== null) {
			return {
				// eslint-disable-next-line @typescript-eslint/no-explicit-any, @typescript-eslint/no-unsafe-member-access, @typescript-eslint/no-unsafe-assignment
				deviceMemory: (navigator as any).deviceMemory,
				hardwareConcurrency: navigator.hardwareConcurrency,
			};
		}
	} catch {}
	return {};
}

/**
 * Older loader doesn't have a submitBatchFn member, this is the older way of submitting a batch.
 * Rather than exposing the submitFn (now deprecated) and IDeltaManager (dangerous to hand out) to the Outbox,
 * we can provide a partially-applied function to keep those items private to the ContainerRuntime.
 */
export const makeLegacySendBatchFn =
	(
		submitFn: (
			type: MessageType,
			contents: unknown,
			batch: boolean,
			appData?: unknown,
		) => number,
		deltaManager: Pick<IDeltaManager<unknown, unknown>, "flush">,
	) =>
	(batch: IBatch): number => {
		// Default to negative one to match Container.submitBatch behavior
		let clientSequenceNumber: number = -1;
		for (const message of batch.messages) {
			clientSequenceNumber = submitFn(
				MessageType.Operation,
				// For back-compat (submitFn only works on deserialized content)
				message.contents === undefined ? undefined : JSON.parse(message.contents),
				true, // batch
				message.metadata,
			);
		}

		deltaManager.flush();

		return clientSequenceNumber;
	};

const summarizerRequestUrl = "_summarizer";

/**
 * Create and retrieve the summmarizer
 */
async function createSummarizer(loader: ILoader, url: string): Promise<ISummarizer> {
	const request: IRequest = {
		headers: {
			[LoaderHeader.cache]: false,
			[LoaderHeader.clientDetails]: {
				capabilities: { interactive: false },
				type: summarizerClientType,
			},
			[DriverHeader.summarizingClient]: true,
			[LoaderHeader.reconnect]: false,
		},
		url,
	};

	const resolvedContainer = await loader.resolve(request);
	let fluidObject: FluidObject<ISummarizer> | undefined;

	// Older containers may not have the "getEntryPoint" API
	// ! This check will need to stay until LTS of loader moves past 2.0.0-internal.7.0.0
	if (resolvedContainer.getEntryPoint !== undefined) {
		fluidObject = await resolvedContainer.getEntryPoint();
	} else {
		// eslint-disable-next-line @typescript-eslint/no-explicit-any, @typescript-eslint/no-unsafe-member-access, @typescript-eslint/no-unsafe-call, @typescript-eslint/no-unsafe-assignment
		const response = await (resolvedContainer as any).request({
			url: `/${summarizerRequestUrl}`,
		});
		// eslint-disable-next-line @typescript-eslint/no-unsafe-member-access
		if (response.status !== 200 || response.mimeType !== "fluid/object") {
			throw responseToException(response, request);
		}
		// eslint-disable-next-line @typescript-eslint/no-unsafe-member-access, @typescript-eslint/no-unsafe-assignment
		fluidObject = response.value;
	}

	if (fluidObject?.ISummarizer === undefined) {
		throw new UsageError("Fluid object does not implement ISummarizer");
	}
	return fluidObject.ISummarizer;
}

/**
 * Extract last message from the snapshot metadata.
 * Uses legacy property if not using explicit schema control, otherwise uses the new property.
 * This allows new runtime to make documents not openable for old runtimes, one explicit document schema control is enabled.
 * Please see addMetadataToSummary() as well
 */
function lastMessageFromMetadata(
	metadata: IContainerRuntimeMetadata | undefined,
): ISummaryMetadataMessage | undefined {
	return metadata?.documentSchema?.runtime?.explicitSchemaControl
		? metadata?.lastMessage
		: metadata?.message;
}

/**
 * There is some ancient back-compat code that we'd like to instrument
 * to understand if/when it is hit.
 * We only want to log this once, to avoid spamming telemetry if we are wrong and these cases are hit commonly.
 */
export let getSingleUseLegacyLogCallback = (logger: ITelemetryLoggerExt, type: string) => {
	return (codePath: string): void => {
		logger.sendTelemetryEvent({
			eventName: "LegacyMessageFormat",
			details: { codePath, type },
		});

		// Now that we've logged, prevent future logging (globally).
		getSingleUseLegacyLogCallback = () => () => {};
	};
};

/**
 * This object holds the parameters necessary for the {@link loadContainerRuntime} function.
 * @legacy
 * @alpha
 */
export interface LoadContainerRuntimeParams {
	/**
	 * Context of the container.
	 */
	context: IContainerContext;
	/**
	 * Mapping from data store types to their corresponding factories
	 */
	registryEntries: NamedFluidDataStoreRegistryEntries;
	/**
	 * Pass 'true' if loading from an existing snapshot.
	 */
	existing: boolean;
	/**
	 * Additional options to be passed to the runtime
	 */
	runtimeOptions?: IContainerRuntimeOptions;
	/**
	 * runtime services provided with context
	 */
	containerScope?: FluidObject;
	/**
	 * Promise that resolves to an object which will act as entryPoint for the Container.
	 */
	provideEntryPoint: (containerRuntime: IContainerRuntime) => Promise<FluidObject>;

	/**
	 * Request handler for the request() method of the container runtime.
	 * Only relevant for back-compat while we remove the request() method and move fully to entryPoint as the main pattern.
	 * @deprecated Will be removed once Loader LTS version is "2.0.0-internal.7.0.0". Migrate all usage of IFluidRouter to the "entryPoint" pattern. Refer to Removing-IFluidRouter.md
	 * */
	requestHandler?: (request: IRequest, runtime: IContainerRuntime) => Promise<IResponse>;
}
/**
 * This is meant to be used by a {@link @fluidframework/container-definitions#IRuntimeFactory} to instantiate a container runtime.
 * @param params - An object which specifies all required and optional params necessary to instantiate a runtime.
 * @returns A runtime which provides all the functionality necessary to bind with the loader layer via the {@link @fluidframework/container-definitions#IRuntime} interface and provide a runtime environment via the {@link @fluidframework/container-runtime-definitions#IContainerRuntime} interface.
 * @legacy
 * @alpha
 */
export async function loadContainerRuntime(
	params: LoadContainerRuntimeParams,
): Promise<IContainerRuntime & IRuntime> {
	return ContainerRuntime.loadRuntime(params);
}

/**
 * Represents the runtime of the container. Contains helper functions/state of the container.
 * It will define the store level mappings.
 *
 * @internal
 */
export class ContainerRuntime
	extends TypedEventEmitter<IContainerRuntimeEvents>
	implements
		IContainerRuntime,
		IRuntime,
		ISummarizerRuntime,
		ISummarizerInternalsProvider,
		IProvideFluidHandleContext
{
	/**
	 * Load the stores from a snapshot and returns the runtime.
	 * @param params - An object housing the runtime properties:
	 * - context - Context of the container.
	 * - registryEntries - Mapping from data store types to their corresponding factories.
	 * - existing - Pass 'true' if loading from an existing snapshot.
	 * - requestHandler - (optional) Request handler for the request() method of the container runtime.
	 * Only relevant for back-compat while we remove the request() method and move fully to entryPoint as the main pattern.
	 * - runtimeOptions - Additional options to be passed to the runtime
	 * - containerScope - runtime services provided with context
	 * - containerRuntimeCtor - Constructor to use to create the ContainerRuntime instance.
	 * This allows mixin classes to leverage this method to define their own async initializer.
	 * - provideEntryPoint - Promise that resolves to an object which will act as entryPoint for the Container.
	 * This object should provide all the functionality that the Container is expected to provide to the loader layer.
	 */
	public static async loadRuntime(params: {
		context: IContainerContext;
		registryEntries: NamedFluidDataStoreRegistryEntries;
		existing: boolean;
		runtimeOptions?: IContainerRuntimeOptions; // May also include options from IContainerRuntimeOptionsInternal
		containerScope?: FluidObject;
		containerRuntimeCtor?: typeof ContainerRuntime;
		/**
		 * @deprecated Will be removed once Loader LTS version is "2.0.0-internal.7.0.0". Migrate all usage of IFluidRouter to the "entryPoint" pattern. Refer to Removing-IFluidRouter.md
		 */
		requestHandler?: (request: IRequest, runtime: IContainerRuntime) => Promise<IResponse>;
		provideEntryPoint: (containerRuntime: IContainerRuntime) => Promise<FluidObject>;
	}): Promise<ContainerRuntime> {
		const {
			context,
			registryEntries,
			existing,
			requestHandler,
			provideEntryPoint,
			runtimeOptions = {} satisfies IContainerRuntimeOptions,
			containerScope = {},
			containerRuntimeCtor = ContainerRuntime,
		} = params;

		// If taggedLogger exists, use it. Otherwise, wrap the vanilla logger:
		// back-compat: Remove the TaggedLoggerAdapter fallback once all the host are using loader > 0.45
		const backCompatContext: IContainerContext | OldContainerContextWithLogger = context;
		const passLogger =
			backCompatContext.taggedLogger ??
			// eslint-disable-next-line import/no-deprecated
			new TaggedLoggerAdapter((backCompatContext as OldContainerContextWithLogger).logger);
		const logger = createChildLogger({
			logger: passLogger,
			properties: {
				all: {
					runtimeVersion: pkgVersion,
				},
			},
		});

		const mc = loggerToMonitoringContext(logger);

		const {
			summaryOptions = {},
			gcOptions = {},
			loadSequenceNumberVerification = "close",
			flushMode = defaultFlushMode,
			compressionOptions = runtimeOptions.enableGroupedBatching === false
				? disabledCompressionConfig // Compression must be disabled if Grouping is disabled
				: defaultCompressionConfig,
			maxBatchSizeInBytes = defaultMaxBatchSizeInBytes,
			enableRuntimeIdCompressor,
			chunkSizeInBytes = defaultChunkSizeInBytes,
			enableGroupedBatching = true,
			explicitSchemaControl = false,
		}: IContainerRuntimeOptionsInternal = runtimeOptions;

		const registry = new FluidDataStoreRegistry(registryEntries);

		const tryFetchBlob = async <T>(blobName: string): Promise<T | undefined> => {
			const blobId = context.baseSnapshot?.blobs[blobName];
			if (context.baseSnapshot && blobId) {
				// IContainerContext storage api return type still has undefined in 0.39 package version.
				// So once we release 0.40 container-defn package we can remove this check.
				assert(
					context.storage !== undefined,
					0x1f5 /* "Attached state should have storage" */,
				);
				return readAndParse<T>(context.storage, blobId);
			}
		};

		const [
			chunks,
			recentBatchInfo,
			metadata,
			electedSummarizerData,
			aliases,
			serializedIdCompressor,
		] = await Promise.all([
			tryFetchBlob<[string, string[]][]>(chunksBlobName),
			tryFetchBlob<ReturnType<DuplicateBatchDetector["getRecentBatchInfoForSummary"]>>(
				recentBatchInfoBlobName,
			),
			tryFetchBlob<IContainerRuntimeMetadata>(metadataBlobName),
			tryFetchBlob<ISerializedElection>(electedSummarizerBlobName),
			tryFetchBlob<[string, string][]>(aliasBlobName),
			tryFetchBlob<SerializedIdCompressorWithNoSession>(idCompressorBlobName),
		]);

		// read snapshot blobs needed for BlobManager to load
		const blobManagerSnapshot = await loadBlobManagerLoadInfo(context);

		const messageAtLastSummary = lastMessageFromMetadata(metadata);

		// Verify summary runtime sequence number matches protocol sequence number.
		const runtimeSequenceNumber = messageAtLastSummary?.sequenceNumber;
		const protocolSequenceNumber = context.deltaManager.initialSequenceNumber;
		// When we load with pending state, we reuse an old snapshot so we don't expect these numbers to match
		if (!context.pendingLocalState && runtimeSequenceNumber !== undefined) {
			// Unless bypass is explicitly set, then take action when sequence numbers mismatch.
			if (
				loadSequenceNumberVerification !== "bypass" &&
				runtimeSequenceNumber !== protocolSequenceNumber
			) {
				// Message to OCEs:
				// You can hit this error with runtimeSequenceNumber === -1 in < 2.0 RC3 builds.
				// This would indicate that explicit schema control is enabled in current (2.0 RC3+) builds and it
				// results in addMetadataToSummary() creating a poison pill for older runtimes in the form of a -1 sequence number.
				// Older runtimes do not understand new schema, and thus could corrupt document if they proceed, thus we are using
				// this poison pill to prevent them from proceeding.

				// "Load from summary, runtime metadata sequenceNumber !== initialSequenceNumber"
				const error = new DataCorruptionError(
					// pre-0.58 error message: SummaryMetadataMismatch
					"Summary metadata mismatch",
					{ runtimeVersion: pkgVersion, runtimeSequenceNumber, protocolSequenceNumber },
				);

				if (loadSequenceNumberVerification === "log") {
					logger.sendErrorEvent({ eventName: "SequenceNumberMismatch" }, error);
				} else {
					context.closeFn(error);
				}
			}
		}

		let desiredIdCompressorMode: IdCompressorMode;
		switch (mc.config.getBoolean("Fluid.ContainerRuntime.IdCompressorEnabled")) {
			case true:
				desiredIdCompressorMode = "on";
				break;
			case false:
				desiredIdCompressorMode = undefined;
				break;
			default:
				desiredIdCompressorMode = enableRuntimeIdCompressor;
				break;
		}

		// Enabling the IdCompressor is a one-way operation and we only want to
		// allow new containers to turn it on.
		let idCompressorMode: IdCompressorMode;
		if (existing) {
			// This setting has to be sticky for correctness:
			// 1) if compressior is OFF, it can't be enabled, as already running clients (in given document session) do not know
			//    how to process compressor ops
			// 2) if it's ON, then all sessions should load compressor right away
			// 3) Same logic applies for "delayed" mode
			// Maybe in the future we will need to enabled (and figure how to do it safely) "delayed" -> "on" change.
			// We could do "off" -> "on" transition too, if all clients start loading compressor (but not using it initially) and
			// do so for a while - this will allow clients to eventually disregard "off" setting (when it's safe so) and start
			// using compressor in future sessions.
			// Everyting is possible, but it needs to be designed and executed carefully, when such need arises.
			idCompressorMode = metadata?.documentSchema?.runtime
				?.idCompressorMode as IdCompressorMode;

			// This is the only exception to the rule above - we have proper plumbing to load ID compressor on schema change
			// event. It is loaded async (relative to op processing), so this conversion is only safe for off -> delayed conversion!
			// Clients do not expect ID compressor ops unless ID compressor is On for them, and that could be achieved only through
			// explicit schema change, i.e. only if explicitSchemaControl is on.
			// Note: it would be better if we throw on combination of options (explicitSchemaControl = off, desiredIdCompressorMode === "delayed")
			// that is not supported. But our service tests are oblivious to these problems and throwing here will cause a ton of failures
			// We ignored incompatible ID compressor changes from the start (they were sticky), so that's not a new problem being introduced...
			if (
				idCompressorMode === undefined &&
				desiredIdCompressorMode === "delayed" &&
				explicitSchemaControl
			) {
				idCompressorMode = desiredIdCompressorMode;
			}
		} else {
			idCompressorMode = desiredIdCompressorMode;
		}

		const createIdCompressorFn = async (): Promise<IIdCompressor & IIdCompressorCore> => {
			const { createIdCompressor, deserializeIdCompressor, createSessionId } = await import(
				"@fluidframework/id-compressor/internal"
			);

			/**
			 * Because the IdCompressor emits so much telemetry, this function is used to sample
			 * approximately 5% of all clients. Only the given percentage of sessions will emit telemetry.
			 */
			const idCompressorEventSampler: IEventSampler = (() => {
				const isIdCompressorTelemetryEnabled = Math.random() < 0.05;
				return {
					sample: () => {
						return isIdCompressorTelemetryEnabled;
					},
				};
			})();

			const compressorLogger = createSampledLogger(logger, idCompressorEventSampler);
			const pendingLocalState = context.pendingLocalState as IPendingRuntimeState;

			if (pendingLocalState?.pendingIdCompressorState !== undefined) {
				return deserializeIdCompressor(
					pendingLocalState.pendingIdCompressorState,
					compressorLogger,
				);
			} else if (serializedIdCompressor !== undefined) {
				return deserializeIdCompressor(
					serializedIdCompressor,
					createSessionId(),
					compressorLogger,
				);
			} else {
				return createIdCompressor(compressorLogger);
			}
		};

		const compressionLz4 =
			compressionOptions.minimumBatchSizeInBytes !== Infinity &&
			compressionOptions.compressionAlgorithm === "lz4";

		const documentSchemaController = new DocumentsSchemaController(
			existing,
			protocolSequenceNumber,
			metadata?.documentSchema,
			{
				explicitSchemaControl,
				compressionLz4,
				idCompressorMode,
				opGroupingEnabled: enableGroupedBatching,
				disallowedVersions: [],
			},
			(schema) => {
				runtime.onSchemaChange(schema);
			},
		);

		if (compressionLz4 && !enableGroupedBatching) {
			throw new UsageError("If compression is enabled, op grouping must be enabled too");
		}

		const featureGatesForTelemetry: Record<string, boolean | number | undefined> = {};

		// Make sure we've got all the options including internal ones
		const internalRuntimeOptions: Readonly<Required<IContainerRuntimeOptionsInternal>> = {
			summaryOptions,
			gcOptions,
			loadSequenceNumberVerification,
			flushMode,
			compressionOptions,
			maxBatchSizeInBytes,
			chunkSizeInBytes,
			// Requires<> drops undefined from IdCompressorType
			enableRuntimeIdCompressor: enableRuntimeIdCompressor as "on" | "delayed",
			enableGroupedBatching,
			explicitSchemaControl,
		};

		const runtime = new containerRuntimeCtor(
			context,
			registry,
			metadata,
			electedSummarizerData,
			chunks ?? [],
			aliases ?? [],
			internalRuntimeOptions,
			containerScope,
			logger,
			existing,
			blobManagerSnapshot,
			context.storage,
			createIdCompressorFn,
			documentSchemaController,
			featureGatesForTelemetry,
			provideEntryPoint,
			requestHandler,
			undefined, // summaryConfiguration
			recentBatchInfo,
		);

		runtime.blobManager.stashedBlobsUploadP.then(
			() => {
				// make sure we didn't reconnect before the promise resolved
				if (runtime.delayConnectClientId !== undefined && !runtime.disposed) {
					runtime.delayConnectClientId = undefined;
					runtime.setConnectionStateCore(true, runtime.delayConnectClientId);
				}
			},
			(error) => runtime.closeFn(error),
		);

		// Apply stashed ops with a reference sequence number equal to the sequence number of the snapshot,
		// or zero. This must be done before Container replays saved ops.
		await runtime.pendingStateManager.applyStashedOpsAt(runtimeSequenceNumber ?? 0);

		// Initialize the base state of the runtime before it's returned.
		await runtime.initializeBaseState();

		return runtime;
	}

	public readonly options: Record<string | number, unknown>;
	private imminentClosure: boolean = false;

	private readonly _getClientId: () => string | undefined;
	public get clientId(): string | undefined {
		return this._getClientId();
	}

	public readonly clientDetails: IClientDetails;

	public get storage(): IDocumentStorageService {
		return this._storage;
	}

	public get containerRuntime(): ContainerRuntime {
		return this;
	}

	private readonly submitFn: (
		type: MessageType,
		contents: unknown,
		batch: boolean,
		appData?: unknown,
	) => number;
	/**
	 * Although current IContainerContext guarantees submitBatchFn, it is not available on older loaders.
	 */
	private readonly submitBatchFn:
		| ((batch: IBatchMessage[], referenceSequenceNumber?: number) => number)
		| undefined;
	private readonly submitSummaryFn: (
		summaryOp: ISummaryContent,
		referenceSequenceNumber?: number,
	) => number;
	/**
	 * Do not call directly - use submitAddressesSignal
	 */
	private readonly submitSignalFn: (content: ISignalEnvelope, targetClientId?: string) => void;
	public readonly disposeFn: (error?: ICriticalContainerError) => void;
	public readonly closeFn: (error?: ICriticalContainerError) => void;

	public get flushMode(): FlushMode {
		return this._flushMode;
	}

	public get scope(): FluidObject {
		return this.containerScope;
	}

	public get IFluidDataStoreRegistry(): IFluidDataStoreRegistry {
		return this.registry;
	}

	private readonly _getAttachState: () => AttachState;
	public get attachState(): AttachState {
		return this._getAttachState();
	}

	/**
	 * Current session schema - defines what options are on & off.
	 * It's overlap of document schema (controlled by summary & ops) and options controlling this session.
	 * For example, document schema might have compression ON, but feature gates / runtime options turn it Off.
	 * In such case it will be off in session schema (i.e. this session should not use compression), but this client
	 * has to deal with compressed ops as other clients might send them.
	 * And in reverse, session schema can have compression Off, but feature gates / runtime options want it On.
	 * In such case it will be off in session schema, however this client will propose change to schema, and once / if
	 * this op roundtrips, compression will be On. Client can't send compressed ops until it's change in schema.
	 */
	public get sessionSchema(): {
		[P in keyof IDocumentSchemaFeatures]?: IDocumentSchemaFeatures[P] extends boolean
			? true
			: IDocumentSchemaFeatures[P];
	} {
		return this.documentsSchemaController.sessionSchema.runtime;
	}

	private _idCompressor: (IIdCompressor & IIdCompressorCore) | undefined;

	// We accumulate Id compressor Ops while Id compressor is not loaded yet (only for "delayed" mode)
	// Once it loads, it will process all such ops and we will stop accumulating further ops - ops will be processes as they come in.
	private pendingIdCompressorOps: IdCreationRange[] = [];

	// Id Compressor serializes final state (see getPendingLocalState()). As result, it needs to skip all ops that preceeded that state
	// (such ops will be marked by Loader layer as savedOp === true)
	// That said, in "delayed" mode it's possible that Id Compressor was never initialized before getPendingLocalState() is called.
	// In such case we have to process all ops, including those marked with savedOp === true.
	private readonly skipSavedCompressorOps: boolean;

	public get idCompressorMode(): IdCompressorMode {
		return this.sessionSchema.idCompressorMode;
	}
	/**
	 * {@inheritDoc @fluidframework/runtime-definitions#IContainerRuntimeBase.idCompressor}
	 */
	public get idCompressor(): (IIdCompressor & IIdCompressorCore) | undefined {
		// Expose ID Compressor only if it's On from the start.
		// If container uses delayed mode, then we can only expose generateDocumentUniqueId() and nothing else.
		// That's because any other usage will require immidiate loading of ID Compressor in next sessions in order
		// to reason over such things as session ID space.
		if (this.idCompressorMode === "on") {
			assert(this._idCompressor !== undefined, 0x8ea /* compressor should have been loaded */);
			return this._idCompressor;
		}
	}

	/**
	 * True if we have ID compressor loading in-flight (async operation). Useful only for
	 * this.idCompressorMode === "delayed" mode
	 */
	protected _loadIdCompressor: Promise<void> | undefined;

	/**
	 * {@inheritDoc @fluidframework/runtime-definitions#IContainerRuntimeBase.generateDocumentUniqueId}
	 */
	public generateDocumentUniqueId(): string | number {
		return this._idCompressor?.generateDocumentUniqueId() ?? uuid();
	}

	public get IFluidHandleContext(): IFluidHandleContext {
		return this.handleContext;
	}
	private readonly handleContext: ContainerFluidHandleContext;

	/**
	 * This is a proxy to the delta manager provided by the container context (innerDeltaManager). It restricts certain
	 * accesses such as sets "read-only" mode for the summarizer client. This is the default delta manager that should
	 * be used unless the innerDeltaManager is required.
	 */
	public get deltaManager(): IDeltaManager<ISequencedDocumentMessage, IDocumentMessage> {
		return this._deltaManager;
	}

	private readonly _deltaManager: IDeltaManagerFull;

	/**
	 * The delta manager provided by the container context. By default, using the default delta manager (proxy)
	 * should be sufficient. This should be used only if necessary. For example, for validating and propagating connected
	 * events which requires access to the actual real only info, this is needed.
	 */
	private readonly innerDeltaManager: IDeltaManagerFull;

	// internal logger for ContainerRuntime. Use this.logger for stores, summaries, etc.
	private readonly mc: MonitoringContext;

	private readonly summarizerClientElection?: SummarizerClientElection;
	/**
	 * summaryManager will only be created if this client is permitted to spawn a summarizing client
	 * It is created only by interactive client, i.e. summarizer client, as well as non-interactive bots
	 * do not create it (see SummarizerClientElection.clientDetailsPermitElection() for details)
	 */
	private readonly summaryManager?: SummaryManager;
	private readonly summaryCollection: SummaryCollection;

	private readonly summarizerNode: IRootSummarizerNodeWithGC;

	private readonly logger: ITelemetryLoggerExt;

	private readonly maxConsecutiveReconnects: number;
	private readonly defaultMaxConsecutiveReconnects = 7;

	private _orderSequentiallyCalls: number = 0;
	private readonly _flushMode: FlushMode;
	private readonly offlineEnabled: boolean;
	private flushTaskExists = false;

	private _connected: boolean;

	private consecutiveReconnects = 0;

	/**
	 * Used to delay transition to "connected" state while we upload
	 * attachment blobs that were added while disconnected
	 */
	private delayConnectClientId?: string;

	private ensureNoDataModelChangesCalls = 0;

	/**
	 * Invokes the given callback and expects that no ops are submitted
	 * until execution finishes. If an op is submitted, an error will be raised.
	 *
	 * Can be disabled by feature gate `Fluid.ContainerRuntime.DisableOpReentryCheck`
	 *
	 * @param callback - the callback to be invoked
	 */
	public ensureNoDataModelChanges<T>(callback: () => T): T {
		this.ensureNoDataModelChangesCalls++;
		try {
			return callback();
		} finally {
			this.ensureNoDataModelChangesCalls--;
		}
	}

	public get connected(): boolean {
		return this._connected;
	}

	/**
	 * clientId of parent (non-summarizing) container that owns summarizer container
	 */
	public get summarizerClientId(): string | undefined {
		return this.summarizerClientElection?.electedClientId;
	}

	private _disposed = false;
	public get disposed(): boolean {
		return this._disposed;
	}

	private dirtyContainer: boolean;
	private emitDirtyDocumentEvent = true;
	private readonly disableAttachReorder: boolean | undefined;
	private readonly useDeltaManagerOpsProxy: boolean;
	private readonly closeSummarizerDelayMs: number;
	private readonly defaultTelemetrySignalSampleCount = 100;
	private readonly _signalTracking: IPerfSignalReport = {
		totalSignalsSentInLatencyWindow: 0,
		signalsLost: 0,
		signalsOutOfOrder: 0,
		signalsSentSinceLastLatencyMeasurement: 0,
		broadcastSignalSequenceNumber: 0,
		signalTimestamp: 0,
		roundTripSignalSequenceNumber: undefined,
		trackingSignalSequenceNumber: undefined,
		minimumTrackingSignalSequenceNumber: undefined,
	};

	/**
	 * Summarizer is responsible for coordinating when to send generate and send summaries.
	 * It is the main entry point for summary work.
	 * It is created only by summarizing container (i.e. one with clientType === "summarizer")
	 */
	private readonly _summarizer?: Summarizer;
	private readonly deltaScheduler: DeltaScheduler;
	private readonly inboundBatchAggregator: InboundBatchAggregator;
	private readonly blobManager: BlobManager;
	private readonly pendingStateManager: PendingStateManager;
	private readonly duplicateBatchDetector: DuplicateBatchDetector | undefined;
	private readonly outbox: Outbox;
	private readonly garbageCollector: IGarbageCollector;

	private readonly channelCollection: ChannelCollection;
	private readonly remoteMessageProcessor: RemoteMessageProcessor;

	/**
	 * The last message processed at the time of the last summary.
	 */
	private messageAtLastSummary: ISummaryMetadataMessage | undefined;

	private get summarizer(): Summarizer {
		assert(this._summarizer !== undefined, 0x257 /* "This is not summarizing container" */);
		return this._summarizer;
	}

	private readonly summariesDisabled: boolean;
	private isSummariesDisabled(): boolean {
		return this.summaryConfiguration.state === "disabled";
	}

	private readonly maxOpsSinceLastSummary: number;
	private getMaxOpsSinceLastSummary(): number {
		return this.summaryConfiguration.state !== "disabled"
			? this.summaryConfiguration.maxOpsSinceLastSummary
			: 0;
	}

	private readonly initialSummarizerDelayMs: number;
	private getInitialSummarizerDelayMs(): number {
		// back-compat: initialSummarizerDelayMs was moved from ISummaryRuntimeOptions
		//   to ISummaryConfiguration in 0.60.
		if (this.runtimeOptions.summaryOptions.initialSummarizerDelayMs !== undefined) {
			return this.runtimeOptions.summaryOptions.initialSummarizerDelayMs;
		}
		return this.summaryConfiguration.state !== "disabled"
			? this.summaryConfiguration.initialSummarizerDelayMs
			: 0;
	}

	private readonly createContainerMetadata: ICreateContainerMetadata;
	/**
	 * The summary number of the next summary that will be generated for this container. This is incremented every time
	 * a summary is generated.
	 */
	private nextSummaryNumber: number;

	/**
	 * If false, loading or using a Tombstoned object should merely log, not fail.
	 * @deprecated NOT SUPPORTED - hardcoded to return false since it's deprecated.
	 */
	// eslint-disable-next-line @typescript-eslint/class-literal-property-style
	public get gcTombstoneEnforcementAllowed(): boolean {
		return false;
	}

	/**
	 * If true, throw an error when a tombstone data store is used.
	 * @deprecated NOT SUPPORTED - hardcoded to return false since it's deprecated.
	 */
	// eslint-disable-next-line @typescript-eslint/class-literal-property-style
	public get gcThrowOnTombstoneUsage(): boolean {
		return false;
	}

	/**
	 * GUID to identify a document in telemetry
	 * ! Note: should not be used for anything other than telemetry and is not considered a stable GUID
	 */
	private readonly telemetryDocumentId: string;

	/**
	 * Whether this client is the summarizer client itself (type is summarizerClientType)
	 */
	private readonly isSummarizerClient: boolean;

	/**
	 * The id of the version used to initially load this runtime, or undefined if it's newly created.
	 */
	private readonly loadedFromVersionId: string | undefined;

	private readonly isSnapshotInstanceOfISnapshot: boolean | undefined;

	/**
	 * The summary context of the last acked summary. The properties from this as used when uploading a summary.
	 */
	private lastAckedSummaryContext: ISummaryContext | undefined;

	/**
	 * It a cache for holding mapping for loading groupIds with its snapshot from the service. Add expiry policy of 1 minute.
	 * Starting with 1 min and based on recorded usage we can tweak it later on.
	 */
	private readonly snapshotCacheForLoadingGroupIds = new PromiseCache<string, ISnapshot>({
		expiry: { policy: "absolute", durationMs: 60000 },
	});

	/**
	 * The options to apply to this ContainerRuntime instance (including internal options hidden from the public API)
	 */
	private readonly runtimeOptions: Readonly<Required<IContainerRuntimeOptionsInternal>>;

	/***/
	protected constructor(
		context: IContainerContext,
		private readonly registry: IFluidDataStoreRegistry,
		private readonly metadata: IContainerRuntimeMetadata | undefined,
		electedSummarizerData: ISerializedElection | undefined,
		chunks: [string, string[]][],
		dataStoreAliasMap: [string, string][],
		runtimeOptions: Readonly<Required<IContainerRuntimeOptions>>,
		private readonly containerScope: FluidObject,
		// Create a custom ITelemetryBaseLogger to output telemetry events.
		public readonly baseLogger: ITelemetryBaseLogger,
		existing: boolean,
		blobManagerSnapshot: IBlobManagerLoadInfo,
		private readonly _storage: IDocumentStorageService,
		private readonly createIdCompressor: () => Promise<IIdCompressor & IIdCompressorCore>,
		private readonly documentsSchemaController: DocumentsSchemaController,
		featureGatesForTelemetry: Record<string, boolean | number | undefined>,
		provideEntryPoint: (containerRuntime: IContainerRuntime) => Promise<FluidObject>,
		private readonly requestHandler?: (
			request: IRequest,
			runtime: IContainerRuntime,
		) => Promise<IResponse>,
		private readonly summaryConfiguration: ISummaryConfiguration = {
			// the defaults
			...DefaultSummaryConfiguration,
			// the runtime configuration overrides
			...runtimeOptions.summaryOptions?.summaryConfigOverrides,
		},
		recentBatchInfo?: [number, string][],
	) {
		super();

		const {
			options,
			clientDetails,
			connected,
			baseSnapshot,
			submitFn,
			submitBatchFn,
			submitSummaryFn,
			submitSignalFn,
			disposeFn,
			closeFn,
			deltaManager,
			quorum,
			audience,
			loader,
			pendingLocalState,
			supportedFeatures,
			snapshotWithContents,
		} = context;

		// Backfill in defaults for the internal runtimeOptions, since they may not be present on the provided runtimeOptions object
		this.runtimeOptions = {
			flushMode: defaultFlushMode,
			...runtimeOptions,
		};
		this.logger = createChildLogger({ logger: this.baseLogger });
		this.mc = createChildMonitoringContext({
			logger: this.logger,
			namespace: "ContainerRuntime",
		});

		// If we support multiple algorithms in the future, then we would need to manage it here carefully.
		// We can use runtimeOptions.compressionOptions.compressionAlgorithm, but only if it's in the schema list!
		// If it's not in the list, then we will need to either use no compression, or fallback to some other (supported by format)
		// compression.
		const compressionOptions: ICompressionRuntimeOptions = {
			minimumBatchSizeInBytes: this.sessionSchema.compressionLz4
				? runtimeOptions.compressionOptions.minimumBatchSizeInBytes
				: Number.POSITIVE_INFINITY,
			compressionAlgorithm: CompressionAlgorithms.lz4,
		};

		assert(isIDeltaManagerFull(deltaManager), 0xa80 /* Invalid delta manager */);
		this.innerDeltaManager = deltaManager;

		// Here we could wrap/intercept on these functions to block/modify outgoing messages if needed.
		// This makes ContainerRuntime the final gatekeeper for outgoing messages.
		this.submitFn = submitFn;
		this.submitBatchFn = submitBatchFn;
		this.submitSummaryFn = submitSummaryFn;
		this.submitSignalFn = submitSignalFn;

		// TODO: After IContainerContext.options is removed, we'll just create a new blank object {} here.
		// Values are generally expected to be set from the runtime side.
		this.options = options ?? {};
		this.clientDetails = clientDetails;
		this.isSummarizerClient = this.clientDetails.type === summarizerClientType;
		this.loadedFromVersionId = context.getLoadedFromVersion()?.id;
		this._getClientId = () => context.clientId;
		this._getAttachState = () => context.attachState;
		this.getAbsoluteUrl = async (relativeUrl: string) => {
			if (context.getAbsoluteUrl === undefined) {
				throw new Error("Driver does not implement getAbsoluteUrl");
			}
			if (this.attachState !== AttachState.Attached) {
				return undefined;
			}
			return context.getAbsoluteUrl(relativeUrl);
		};
		// TODO: Consider that the Container could just listen to these events itself, or even more appropriately maybe the
		// customer should observe dirty state on the runtime (the owner of dirty state) directly, rather than on the IContainer.
		this.on("dirty", () => context.updateDirtyContainerState(true));
		this.on("saved", () => context.updateDirtyContainerState(false));

		// In old loaders without dispose functionality, closeFn is equivalent but will also switch container to readonly mode
		this.disposeFn = disposeFn ?? closeFn;
		// In cases of summarizer, we want to dispose instead since consumer doesn't interact with this container
		this.closeFn = this.isSummarizerClient ? this.disposeFn : closeFn;

		let loadSummaryNumber: number;
		// Get the container creation metadata. For new container, we initialize these. For existing containers,
		// get the values from the metadata blob.
		if (existing) {
			this.createContainerMetadata = {
				createContainerRuntimeVersion: metadata?.createContainerRuntimeVersion,
				createContainerTimestamp: metadata?.createContainerTimestamp,
			};
			// summaryNumber was renamed from summaryCount. For older docs that haven't been opened for a long time,
			// the count is reset to 0.
			loadSummaryNumber = metadata?.summaryNumber ?? 0;
		} else {
			this.createContainerMetadata = {
				createContainerRuntimeVersion: pkgVersion,
				createContainerTimestamp: Date.now(),
			};
			loadSummaryNumber = 0;
		}
		this.nextSummaryNumber = loadSummaryNumber + 1;

		this.messageAtLastSummary = lastMessageFromMetadata(metadata);

		// Note that we only need to pull the *initial* connected state from the context.
		// Later updates come through calls to setConnectionState.
		this._connected = connected;

		this.mc.logger.sendTelemetryEvent({
			eventName: "GCFeatureMatrix",
			metadataValue: JSON.stringify(metadata?.gcFeatureMatrix),
			inputs: JSON.stringify({
				// eslint-disable-next-line @typescript-eslint/no-unsafe-assignment
				gcOptions_gcGeneration: this.runtimeOptions.gcOptions[gcGenerationOptionName],
			}),
		});

		this.telemetryDocumentId = metadata?.telemetryDocumentId ?? uuid();

		this.disableAttachReorder = this.mc.config.getBoolean(
			"Fluid.ContainerRuntime.disableAttachOpReorder",
		);

		const opGroupingManager = new OpGroupingManager(
			{
				groupedBatchingEnabled: this.groupedBatchingEnabled,
				opCountThreshold:
					this.mc.config.getNumber("Fluid.ContainerRuntime.GroupedBatchingOpCount") ?? 2,
			},
			this.mc.logger,
		);

		const opSplitter = new OpSplitter(
			chunks,
			this.submitBatchFn,
			runtimeOptions.chunkSizeInBytes,
			runtimeOptions.maxBatchSizeInBytes,
			this.mc.logger,
		);

		this.remoteMessageProcessor = new RemoteMessageProcessor(
			opSplitter,
			new OpDecompressor(this.mc.logger),
			opGroupingManager,
		);

		const pendingRuntimeState = pendingLocalState as IPendingRuntimeState | undefined;
		this.pendingStateManager = new PendingStateManager(
			{
				applyStashedOp: this.applyStashedOp.bind(this),
				clientId: () => this.clientId,
				connected: () => this.connected,
				reSubmitBatch: this.reSubmitBatch.bind(this),
				isActiveConnection: () => this.innerDeltaManager.active,
				isAttached: () => this.attachState !== AttachState.Detached,
			},
			pendingRuntimeState?.pending,
			this.logger,
		);

		let outerDeltaManager: IDeltaManagerFull;
		this.useDeltaManagerOpsProxy =
			this.mc.config.getBoolean("Fluid.ContainerRuntime.DeltaManagerOpsProxy") === true;
		// The summarizerDeltaManager Proxy is used to lie to the summarizer to convince it is in the right state as a summarizer client.
		const summarizerDeltaManagerProxy = new DeltaManagerSummarizerProxy(
			this.innerDeltaManager,
		);
		outerDeltaManager = summarizerDeltaManagerProxy;

		// The DeltaManagerPendingOpsProxy is used to control the minimum sequence number
		// It allows us to lie to the layers below so that they can maintain enough local state for rebasing ops.
		if (this.useDeltaManagerOpsProxy) {
			const pendingOpsDeltaManagerProxy = new DeltaManagerPendingOpsProxy(
				summarizerDeltaManagerProxy,
				this.pendingStateManager,
			);
			outerDeltaManager = pendingOpsDeltaManagerProxy;
		}

		this._deltaManager = outerDeltaManager;

		this.handleContext = new ContainerFluidHandleContext("", this);

		if (this.summaryConfiguration.state === "enabled") {
			this.validateSummaryHeuristicConfiguration(this.summaryConfiguration);
		}

		this.summariesDisabled = this.isSummariesDisabled();
		this.maxOpsSinceLastSummary = this.getMaxOpsSinceLastSummary();
		this.initialSummarizerDelayMs = this.getInitialSummarizerDelayMs();

		this.maxConsecutiveReconnects =
			this.mc.config.getNumber(maxConsecutiveReconnectsKey) ??
			this.defaultMaxConsecutiveReconnects;

		if (
			this.runtimeOptions.flushMode ===
				(FlushModeExperimental.Async as unknown as FlushMode) &&
			supportedFeatures?.get("referenceSequenceNumbers") !== true
		) {
			// The loader does not support reference sequence numbers, falling back on FlushMode.TurnBased
			this.mc.logger.sendErrorEvent({ eventName: "FlushModeFallback" });
			this._flushMode = FlushMode.TurnBased;
		} else {
			this._flushMode = this.runtimeOptions.flushMode;
		}
		this.offlineEnabled =
			this.mc.config.getBoolean("Fluid.Container.enableOfflineLoad") ?? false;

		if (this.offlineEnabled && this._flushMode !== FlushMode.TurnBased) {
			const error = new UsageError("Offline mode is only supported in turn-based mode");
			this.closeFn(error);
			throw error;
		}

		// DuplicateBatchDetection is only enabled if Offline Load is enabled
		// It maintains a cache of all batchIds/sequenceNumbers within the collab window.
		// Don't waste resources doing so if not needed.
		if (this.offlineEnabled) {
			this.duplicateBatchDetector = new DuplicateBatchDetector(recentBatchInfo);
		}

		if (context.attachState === AttachState.Attached) {
			const maxSnapshotCacheDurationMs = this._storage?.policies?.maximumCacheDurationMs;
			if (
				maxSnapshotCacheDurationMs !== undefined &&
				maxSnapshotCacheDurationMs > 5 * 24 * 60 * 60 * 1000
			) {
				// This is a runtime enforcement of what's already explicit in the policy's type itself,
				// which dictates the value is either undefined or exactly 5 days in ms.
				// As long as the actual value is less than 5 days, the assumptions GC makes here are valid.
				throw new UsageError("Driver's maximumCacheDurationMs policy cannot exceed 5 days");
			}
		}

		this.garbageCollector = GarbageCollector.create({
			runtime: this,
			gcOptions: this.runtimeOptions.gcOptions,
			baseSnapshot,
			baseLogger: this.mc.logger,
			existing,
			metadata,
			createContainerMetadata: this.createContainerMetadata,
			isSummarizerClient: this.isSummarizerClient,
			getNodePackagePath: async (nodePath: string) => this.getGCNodePackagePath(nodePath),
			getLastSummaryTimestampMs: () => this.messageAtLastSummary?.timestamp,
			readAndParseBlob: async <T>(id: string) => readAndParse<T>(this.storage, id),
			submitMessage: (message: ContainerRuntimeGCMessage) => this.submit(message),
			sessionExpiryTimerStarted: pendingRuntimeState?.sessionExpiryTimerStarted,
		});

		const loadedFromSequenceNumber = this.deltaManager.initialSequenceNumber;
		// If the base snapshot was generated when isolated channels were disabled, set the summary reference
		// sequence to undefined so that this snapshot will not be used for incremental summaries. This is for
		// back-compat and will rarely happen so its okay to re-summarize everything in the first summary.
		const summaryReferenceSequenceNumber =
			baseSnapshot === undefined || metadata?.disableIsolatedChannels === true
				? undefined
				: loadedFromSequenceNumber;
		this.summarizerNode = createRootSummarizerNodeWithGC(
			createChildLogger({ logger: this.logger, namespace: "SummarizerNode" }),
			// Summarize function to call when summarize is called. Summarizer node always tracks summary state.
			async (fullTree: boolean, trackState: boolean, telemetryContext?: ITelemetryContext) =>
				this.summarizeInternal(fullTree, trackState, telemetryContext),
			// Latest change sequence number, no changes since summary applied yet
			loadedFromSequenceNumber,
			summaryReferenceSequenceNumber,
			{
				// Must set to false to prevent sending summary handle which would be pointing to
				// a summary with an older protocol state.
				canReuseHandle: false,
				// If GC should not run, let the summarizer node know so that it does not track GC state.
				gcDisabled: !this.garbageCollector.shouldRunGC,
			},
			// Function to get GC data if needed. This will always be called by the root summarizer node to get GC data.
			async (fullGC?: boolean) => this.getGCDataInternal(fullGC),
			// Function to get the GC details from the base snapshot we loaded from.
			async () => this.garbageCollector.getBaseGCDetails(),
		);

		const parentContext = wrapContext(this);

		if (snapshotWithContents !== undefined) {
			this.isSnapshotInstanceOfISnapshot = true;
		}

		// Due to a mismatch between different layers in terms of
		// what is the interface of passing signals, we need the
		// downstream stores to wrap the signal.
		parentContext.submitSignal = (type: string, content: unknown, targetClientId?: string) => {
			const envelope1 = content as IEnvelope;
			const envelope2 = this.createNewSignalEnvelope(
				envelope1.address,
				type,
				envelope1.contents,
			);
			return this.submitEnvelopedSignal(envelope2, targetClientId);
		};

		let snapshot: ISnapshot | ISnapshotTree | undefined = getSummaryForDatastores(
			baseSnapshot,
			metadata,
		);
		if (snapshot !== undefined && snapshotWithContents !== undefined) {
			snapshot = {
				...snapshotWithContents,
				snapshotTree: snapshot,
			};
		}

		this.channelCollection = new ChannelCollection(
			snapshot,
			parentContext,
			this.mc.logger,
			(props) =>
				this.garbageCollector.nodeUpdated({
					...props,
					timestampMs: props.timestampMs ?? this.getCurrentReferenceTimestampMs(),
				}),
			(path: string) => this.garbageCollector.isNodeDeleted(path),
			new Map<string, string>(dataStoreAliasMap),
			async (runtime: ChannelCollection) => provideEntryPoint,
		);

		this.blobManager = new BlobManager({
			routeContext: this.handleContext,
			snapshot: blobManagerSnapshot,
			getStorage: () => this.storage,
			sendBlobAttachOp: (localId: string, blobId?: string) => {
				if (!this.disposed) {
					this.submit(
						{ type: ContainerMessageType.BlobAttach, contents: undefined },
						undefined,
						{
							localId,
							blobId,
						},
					);
				}
			},
			blobRequested: (blobPath: string) =>
				this.garbageCollector.nodeUpdated({
					node: { type: "Blob", path: blobPath },
					reason: "Loaded",
					timestampMs: this.getCurrentReferenceTimestampMs(),
				}),
			isBlobDeleted: (blobPath: string) => this.garbageCollector.isNodeDeleted(blobPath),
			runtime: this,
			stashedBlobs: pendingRuntimeState?.pendingAttachmentBlobs,
			closeContainer: (error?: ICriticalContainerError) => this.closeFn(error),
		});

		this.deltaScheduler = new DeltaScheduler(
			this.innerDeltaManager,
			this,
			createChildLogger({ logger: this.logger, namespace: "DeltaScheduler" }),
		);

		this.inboundBatchAggregator = new InboundBatchAggregator(
			this.innerDeltaManager,
			() => this.clientId,
			createChildLogger({ logger: this.logger, namespace: "InboundBatchAggregator" }),
		);

		const disablePartialFlush = this.mc.config.getBoolean(
			"Fluid.ContainerRuntime.DisablePartialFlush",
		);

		const legacySendBatchFn = makeLegacySendBatchFn(this.submitFn, this.innerDeltaManager);

		this.outbox = new Outbox({
			shouldSend: () => this.canSendOps(),
			pendingStateManager: this.pendingStateManager,
			submitBatchFn: this.submitBatchFn,
			legacySendBatchFn,
			compressor: new OpCompressor(this.mc.logger),
			splitter: opSplitter,
			config: {
				compressionOptions,
				maxBatchSizeInBytes: runtimeOptions.maxBatchSizeInBytes,
				disablePartialFlush: disablePartialFlush === true,
			},
			logger: this.mc.logger,
			groupingManager: opGroupingManager,
			getCurrentSequenceNumbers: () => ({
				referenceSequenceNumber: this.deltaManager.lastSequenceNumber,
				clientSequenceNumber: this._processedClientSequenceNumber,
			}),
			reSubmit: this.reSubmit.bind(this),
			opReentrancy: () => this.ensureNoDataModelChangesCalls > 0,
			closeContainer: this.closeFn,
		});

		this._quorum = quorum;
		this._quorum.on("removeMember", (clientId: string) => {
			this.remoteMessageProcessor.clearPartialMessagesFor(clientId);
		});

		this._audience = audience;
		if (audience.getSelf === undefined) {
			// back-compat, added in 2.0 RC3.
			// Purpose: deal with cases when we run against old loader that does not have newly added capabilities
			audience.getSelf = () => {
				const clientId = this._getClientId();
				return clientId === undefined
					? undefined
					: ({
							clientId,
							client: audience.getMember(clientId),
						} satisfies ISelf);
			};

			let oldClientId = this.clientId;
			this.on("connected", () => {
				const clientId = this.clientId;
				assert(clientId !== undefined, 0x975 /* can't be undefined */);
				(audience as unknown as TypedEventEmitter<IAudienceEvents>).emit(
					"selfChanged",
					{ clientId: oldClientId },
					{ clientId, client: audience.getMember(clientId) },
				);
				oldClientId = clientId;
			});
		}

		const closeSummarizerDelayOverride = this.mc.config.getNumber(
			"Fluid.ContainerRuntime.Test.CloseSummarizerDelayOverrideMs",
		);
		this.closeSummarizerDelayMs =
			closeSummarizerDelayOverride ?? defaultCloseSummarizerDelayMs;
		this.summaryCollection = new SummaryCollection(this.deltaManager, this.logger);

		this.dirtyContainer =
			this.attachState !== AttachState.Attached || this.hasPendingMessages();
		context.updateDirtyContainerState(this.dirtyContainer);

		if (this.summariesDisabled) {
			this.mc.logger.sendTelemetryEvent({ eventName: "SummariesDisabled" });
		} else {
			const orderedClientLogger = createChildLogger({
				logger: this.logger,
				namespace: "OrderedClientElection",
			});
			const orderedClientCollection = new OrderedClientCollection(
				orderedClientLogger,
				this.innerDeltaManager,
				this._quorum,
			);
			const orderedClientElectionForSummarizer = new OrderedClientElection(
				orderedClientLogger,
				orderedClientCollection,
				electedSummarizerData ?? this.innerDeltaManager.lastSequenceNumber,
				SummarizerClientElection.isClientEligible,
				this.mc.config.getBoolean(
					"Fluid.ContainerRuntime.OrderedClientElection.EnablePerformanceEvents",
				),
			);

			this.summarizerClientElection = new SummarizerClientElection(
				orderedClientLogger,
				this.summaryCollection,
				orderedClientElectionForSummarizer,
				this.maxOpsSinceLastSummary,
			);

			if (this.isSummarizerClient) {
				this._summarizer = new Summarizer(
					this /* ISummarizerRuntime */,
					() => this.summaryConfiguration,
					this /* ISummarizerInternalsProvider */,
					this.handleContext,
					this.summaryCollection,
					async (runtime: IConnectableRuntime) =>
						RunWhileConnectedCoordinator.create(
							runtime,
							// Summarization runs in summarizer client and needs access to the real (non-proxy) active
							// information. The proxy delta manager would always return false for summarizer client.
							() => this.innerDeltaManager.active,
						),
				);
			} else if (SummarizerClientElection.clientDetailsPermitElection(this.clientDetails)) {
				// Only create a SummaryManager and SummarizerClientElection
				// if summaries are enabled and we are not the summarizer client.
				const defaultAction = (): void => {
					if (this.summaryCollection.opsSinceLastAck > this.maxOpsSinceLastSummary) {
						this.mc.logger.sendTelemetryEvent({ eventName: "SummaryStatus:Behind" });
						// unregister default to no log on every op after falling behind
						// and register summary ack handler to re-register this handler
						// after successful summary
						this.summaryCollection.once(MessageType.SummaryAck, () => {
							this.mc.logger.sendTelemetryEvent({
								eventName: "SummaryStatus:CaughtUp",
							});
							// we've caught up, so re-register the default action to monitor for
							// falling behind, and unregister ourself
							this.summaryCollection.on("default", defaultAction);
						});
						this.summaryCollection.off("default", defaultAction);
					}
				};

				this.summaryCollection.on("default", defaultAction);

				// Create the SummaryManager and mark the initial state
				this.summaryManager = new SummaryManager(
					this.summarizerClientElection,
					this, // IConnectedState
					this.summaryCollection,
					this.logger,
					this.formCreateSummarizerFn(loader),
					new Throttler(
						60 * 1000, // 60 sec delay window
						30 * 1000, // 30 sec max delay
						// throttling function increases exponentially (0ms, 40ms, 80ms, 160ms, etc)
						formExponentialFn({ coefficient: 20, initialDelay: 0 }),
					),
					{
						initialDelayMs: this.initialSummarizerDelayMs,
					},
				);
				// Forward events from SummaryManager
				[
					"summarize",
					"summarizeAllAttemptsFailed",
					"summarizerStop",
					"summarizerStart",
					"summarizerStartupFailed",
				].forEach((eventName) => {
					this.summaryManager?.on(eventName, (...args: any[]) => {
						this.emit(eventName, ...args);
					});
				});

				this.summaryManager.start();
			}
		}

		// logging hardware telemetry
		this.logger.sendTelemetryEvent({
			eventName: "DeviceSpec",
			...getDeviceSpec(),
		});

		this.mc.logger.sendTelemetryEvent({
			eventName: "ContainerLoadStats",
			...this.createContainerMetadata,
			...this.channelCollection.containerLoadStats,
			summaryNumber: loadSummaryNumber,
			summaryFormatVersion: metadata?.summaryFormatVersion,
			disableIsolatedChannels: metadata?.disableIsolatedChannels,
			gcVersion: metadata?.gcFeature,
			options: JSON.stringify(runtimeOptions),
			idCompressorModeMetadata: metadata?.documentSchema?.runtime?.idCompressorMode,
			idCompressorMode: this.idCompressorMode,
			sessionRuntimeSchema: JSON.stringify(this.sessionSchema),
			featureGates: JSON.stringify({
				...featureGatesForTelemetry,
				disableAttachReorder: this.disableAttachReorder,
				disablePartialFlush,
				closeSummarizerDelayOverride,
			}),
			telemetryDocumentId: this.telemetryDocumentId,
			groupedBatchingEnabled: this.groupedBatchingEnabled,
			initialSequenceNumber: this.deltaManager.initialSequenceNumber,
		});

		ReportOpPerfTelemetry(this.clientId, this._deltaManager, this, this.logger);
		BindBatchTracker(this, this.logger);

		this.entryPoint = new LazyPromise(async () => {
			if (this.isSummarizerClient) {
				assert(
					this._summarizer !== undefined,
					0x5bf /* Summarizer object is undefined in a summarizer client */,
				);
				return this._summarizer;
			}
			return provideEntryPoint(this);
		});

		// If we loaded from pending state, then we need to skip any ops that are already accounted in such
		// saved state, i.e. all the ops marked by Loader layer sa savedOp === true.
		this.skipSavedCompressorOps = pendingRuntimeState?.pendingIdCompressorState !== undefined;
	}

	public onSchemaChange(schema: IDocumentSchemaCurrent): void {
		this.logger.sendTelemetryEvent({
			eventName: "SchemaChangeAccept",
			sessionRuntimeSchema: JSON.stringify(schema),
		});

		// Most of the settings will be picked up only by new sessions (i.e. after reload).
		// We can make it better in the future (i.e. start to use op compression right away), but for simplicity
		// this is not done.
		// But ID compressor is special. It's possible, that in future, we will remove "stickiness" of ID compressor setting
		// and will allow to start using it. If that were to happen, we want to ensure that we do not break eventual consistency
		// promises. To do so, we need to initialize id compressor right away.
		// As it's implemented right now (with async initialization), this will only work for "off" -> "delayed" transitions.
		// Anything else is too risky, and requires ability to initialize ID compressor synchronously!
		if (schema.runtime.idCompressorMode !== undefined) {
			// eslint-disable-next-line @typescript-eslint/no-floating-promises
			this.loadIdCompressor();
		}
	}

	public getCreateChildSummarizerNodeFn(
		id: string,
		createParam: CreateChildSummarizerNodeParam,
	) {
		return (
			summarizeInternal: SummarizeInternalFn,
			getGCDataFn: (fullGC?: boolean) => Promise<IGarbageCollectionData>,
		): ISummarizerNodeWithGC =>
			this.summarizerNode.createChild(
				summarizeInternal,
				id,
				createParam,
				undefined,
				getGCDataFn,
			);
	}

	public deleteChildSummarizerNode(id: string): void {
		return this.summarizerNode.deleteChild(id);
	}

	// #region `IFluidParentContext` APIs that should not be called on Root

	public makeLocallyVisible(): void {
		assert(false, 0x8eb /* should not be called */);
	}

	public setChannelDirty(address: string): void {
		assert(false, 0x909 /* should not be called */);
	}

	// #endregion

	/**
	 * Initializes the state from the base snapshot this container runtime loaded from.
	 */
	private async initializeBaseState(): Promise<void> {
		if (
			this.idCompressorMode === "on" ||
			(this.idCompressorMode === "delayed" && this.connected)
		) {
			this._idCompressor = await this.createIdCompressor();
			// This is called from loadRuntime(), long before we process any ops, so there should be no ops accumulated yet.
			assert(this.pendingIdCompressorOps.length === 0, 0x8ec /* no pending ops */);
		}

		await this.garbageCollector.initializeBaseState();
	}

	public dispose(error?: Error): void {
		if (this._disposed) {
			return;
		}
		this._disposed = true;

		this.mc.logger.sendTelemetryEvent(
			{
				eventName: "ContainerRuntimeDisposed",
				isDirty: this.isDirty,
				lastSequenceNumber: this.deltaManager.lastSequenceNumber,
				attachState: this.attachState,
			},
			error,
		);

		if (this.summaryManager !== undefined) {
			this.summaryManager.dispose();
		}
		this.garbageCollector.dispose();
		this._summarizer?.dispose();
		this.channelCollection.dispose();
		this.pendingStateManager.dispose();
		this.inboundBatchAggregator.dispose();
		this.deltaScheduler.dispose();
		this.emit("dispose");
		this.removeAllListeners();
	}

	/**
	 * Api to fetch the snapshot from the service for a loadingGroupIds.
	 * @param loadingGroupIds - LoadingGroupId for which the snapshot is asked for.
	 * @param pathParts - Parts of the path, which we want to extract from the snapshot tree.
	 * @returns - snapshotTree and the sequence number of the snapshot.
	 */
	public async getSnapshotForLoadingGroupId(
		loadingGroupIds: string[],
		pathParts: string[],
	): Promise<{ snapshotTree: ISnapshotTree; sequenceNumber: number }> {
		const sortedLoadingGroupIds = loadingGroupIds.sort();
		assert(
			this.storage.getSnapshot !== undefined,
			0x8ed /* getSnapshot api should be defined if used */,
		);
		let loadedFromCache = true;
		// Lookup up in the cache, if not present then make the network call as multiple datastores could
		// be in same loading group. So, once we have fetched the snapshot for that loading group on
		// any request, then cache that as same group could be requested in future too.
		const snapshot = await this.snapshotCacheForLoadingGroupIds.addOrGet(
			sortedLoadingGroupIds.join(),
			async () => {
				assert(
					this.storage.getSnapshot !== undefined,
					0x8ee /* getSnapshot api should be defined if used */,
				);
				loadedFromCache = false;
				return this.storage.getSnapshot({
					cacheSnapshot: false,
					scenarioName: "snapshotForLoadingGroupId",
					loadingGroupIds: sortedLoadingGroupIds,
				});
			},
		);

		this.logger.sendTelemetryEvent({
			eventName: "GroupIdSnapshotFetched",
			details: JSON.stringify({
				fromCache: loadedFromCache,
				loadingGroupIds: loadingGroupIds.join(","),
			}),
		});
		// Find the snapshotTree inside the returned snapshot based on the path as given in the request.
		const hasIsolatedChannels = rootHasIsolatedChannels(this.metadata);
		const snapshotTreeForPath = this.getSnapshotTreeForPath(
			snapshot.snapshotTree,
			pathParts,
			hasIsolatedChannels,
		);
		assert(snapshotTreeForPath !== undefined, 0x8ef /* no snapshotTree for the path */);
		const snapshotSeqNumber = snapshot.sequenceNumber;
		assert(snapshotSeqNumber !== undefined, 0x8f0 /* snapshotSeqNumber should be present */);

		// This assert fires if we get a snapshot older than the snapshot we loaded from. This is a service issue.
		// Snapshots should only move forward. If we observe an older snapshot than the one we loaded from, then likely
		// the file has been overwritten or service lost data.
		if (snapshotSeqNumber < this.deltaManager.initialSequenceNumber) {
			throw DataProcessingError.create(
				"Downloaded snapshot older than snapshot we loaded from",
				"getSnapshotForLoadingGroupId",
				undefined,
				{
					loadingGroupIds: sortedLoadingGroupIds.join(","),
					snapshotSeqNumber,
					initialSequenceNumber: this.deltaManager.initialSequenceNumber,
				},
			);
		}

		// If the snapshot is ahead of the last seq number of the delta manager, then catch up before
		// returning the snapshot.
		if (snapshotSeqNumber > this.deltaManager.lastSequenceNumber) {
			// If this is a summarizer client, which is trying to load a group and it finds that there is
			// another snapshot from which the summarizer loaded and it is behind, then just give up as
			// the summarizer state is not up to date.
			// This should be a recoverable scenario and shouldn't happen as we should process the ack first.
			if (this.isSummarizerClient) {
				throw new Error("Summarizer client behind, loaded newer snapshot with loadingGroupId");
			}

			// We want to catchup from sequenceNumber to targetSequenceNumber
			const props: ITelemetryGenericEventExt = {
				eventName: "GroupIdSnapshotCatchup",
				loadingGroupIds: sortedLoadingGroupIds.join(","),
				targetSequenceNumber: snapshotSeqNumber, // This is so we reuse some columns in telemetry
				sequenceNumber: this.deltaManager.lastSequenceNumber, // This is so we reuse some columns in telemetry
			};

			const event = PerformanceEvent.start(this.mc.logger, {
				...props,
			});
			// If the inbound deltas queue is paused or disconnected, we expect a reconnect and unpause
			// as long as it's not a summarizer client.
			if (this._deltaManager.inbound.paused) {
				props.inboundPaused = this._deltaManager.inbound.paused; // reusing telemetry
			}
			const defP = new Deferred<boolean>();
			this.deltaManager.on("op", (message: ISequencedDocumentMessage) => {
				if (message.sequenceNumber >= snapshotSeqNumber) {
					defP.resolve(true);
				}
			});
			await defP.promise;
			event.end(props);
		}
		return { snapshotTree: snapshotTreeForPath, sequenceNumber: snapshotSeqNumber };
	}

	/**
	 * Api to find a snapshot tree inside a bigger snapshot tree based on the path in the pathParts array.
	 * @param snapshotTree - snapshot tree to look into.
	 * @param pathParts - Part of the path, which we want to extract from the snapshot tree.
	 * @param hasIsolatedChannels - whether the channels are present inside ".channels" subtree. Older
	 * snapshots will not have trees inside ".channels", so check that.
	 * @returns - requested snapshot tree based on the path parts.
	 */
	private getSnapshotTreeForPath(
		snapshotTree: ISnapshotTree,
		pathParts: string[],
		hasIsolatedChannels: boolean,
	): ISnapshotTree | undefined {
		let childTree = snapshotTree;
		for (const part of pathParts) {
			if (hasIsolatedChannels) {
				childTree = childTree?.trees[channelsTreeName];
			}
			childTree = childTree?.trees[part];
		}
		return childTree;
	}

	/**
	 * Notifies this object about the request made to the container.
	 * @param request - Request made to the handler.
	 * @deprecated Will be removed in future major release. This method needs to stay private until LTS version of Loader moves to "2.0.0-internal.7.0.0".
	 */
	// @ts-expect-error expected to be used by LTS Loaders and Containers
	private async request(request: IRequest): Promise<IResponse> {
		try {
			const parser = RequestParser.create(request);
			const id = parser.pathParts[0];

			if (id === summarizerRequestUrl && parser.pathParts.length === 1) {
				if (this._summarizer !== undefined) {
					return {
						status: 200,
						mimeType: "fluid/object",
						value: this.summarizer,
					};
				}
				return create404Response(request);
			}
			if (this.requestHandler !== undefined) {
				// eslint-disable-next-line @typescript-eslint/return-await -- Adding an await here causes test failures
				return this.requestHandler(parser, this);
			}

			return create404Response(request);
		} catch (error) {
			return exceptionToResponse(error);
		}
	}

	/**
	 * Resolves URI representing handle
	 * @param request - Request made to the handler.
	 */
	public async resolveHandle(request: IRequest): Promise<IResponse> {
		try {
			const requestParser = RequestParser.create(request);
			const id = requestParser.pathParts[0];

			if (id === "_channels") {
				// eslint-disable-next-line @typescript-eslint/return-await -- Adding an await here causes test failures
				return this.resolveHandle(requestParser.createSubRequest(1));
			}

			if (id === blobManagerBasePath && requestParser.isLeaf(2)) {
				const blob = await this.blobManager.getBlob(requestParser.pathParts[1]);
				return blob
					? {
							status: 200,
							mimeType: "fluid/object",
							value: blob,
						}
					: create404Response(request);
			} else if (requestParser.pathParts.length > 0) {
				return await this.channelCollection.request(request);
			}

			return create404Response(request);
		} catch (error) {
			return exceptionToResponse(error);
		}
	}

	/**
	 * {@inheritDoc @fluidframework/container-definitions#IRuntime.getEntryPoint}
	 */
	public async getEntryPoint(): Promise<FluidObject> {
		return this.entryPoint;
	}
	private readonly entryPoint: LazyPromise<FluidObject>;

	private internalId(maybeAlias: string): string {
		return this.channelCollection.internalId(maybeAlias);
	}

	/**
	 * Adds the container's metadata to the given summary tree.
	 */
	private addMetadataToSummary(summaryTree: ISummaryTreeWithStats): void {
		// The last message processed at the time of summary. If there are no new messages, use the message from the
		// last summary.
		const message =
			extractSummaryMetadataMessage(this.deltaManager.lastMessage) ??
			this.messageAtLastSummary;

		const documentSchema = this.documentsSchemaController.summarizeDocumentSchema(
			this.deltaManager.lastSequenceNumber,
		);

		// Is document schema explicit control on?
		const explicitSchemaControl = documentSchema?.runtime.explicitSchemaControl;

		const metadata: IContainerRuntimeMetadata = {
			...this.createContainerMetadata,
			// Increment the summary number for the next summary that will be generated.
			summaryNumber: this.nextSummaryNumber++,
			summaryFormatVersion: 1,
			...this.garbageCollector.getMetadata(),
			telemetryDocumentId: this.telemetryDocumentId,
			// If explicit document schema control is not on, use legacy way to supply last message (using 'message' property).
			// Otherwise use new 'lastMessage' property, but also put content into the 'message' property that cases old
			// runtimes (that preceed document schema control capabilities) to close container on load due to mismatch in
			// last message's sequence number.
			// See also lastMessageFromMetadata()
			message: explicitSchemaControl
				? ({ sequenceNumber: -1 } as unknown as ISummaryMetadataMessage)
				: message,
			lastMessage: explicitSchemaControl ? message : undefined,
			documentSchema,
		};

		addBlobToSummary(summaryTree, metadataBlobName, JSON.stringify(metadata));
	}

	protected addContainerStateToSummary(
		summaryTree: ISummaryTreeWithStats,
		fullTree: boolean,
		trackState: boolean,
		telemetryContext?: ITelemetryContext,
	): void {
		this.addMetadataToSummary(summaryTree);

		if (this._idCompressor) {
			const idCompressorState = JSON.stringify(this._idCompressor.serialize(false));
			addBlobToSummary(summaryTree, idCompressorBlobName, idCompressorState);
		}

		if (this.remoteMessageProcessor.partialMessages.size > 0) {
			const content = JSON.stringify([...this.remoteMessageProcessor.partialMessages]);
			addBlobToSummary(summaryTree, chunksBlobName, content);
		}

		const recentBatchInfo =
			this.duplicateBatchDetector?.getRecentBatchInfoForSummary(telemetryContext);
		if (recentBatchInfo !== undefined) {
			addBlobToSummary(summaryTree, recentBatchInfoBlobName, JSON.stringify(recentBatchInfo));
		}

		const dataStoreAliases = this.channelCollection.aliases;
		if (dataStoreAliases.size > 0) {
			addBlobToSummary(summaryTree, aliasBlobName, JSON.stringify([...dataStoreAliases]));
		}

		if (this.summarizerClientElection) {
			const electedSummarizerContent = JSON.stringify(
				this.summarizerClientElection?.serialize(),
			);
			addBlobToSummary(summaryTree, electedSummarizerBlobName, electedSummarizerContent);
		}

		const blobManagerSummary = this.blobManager.summarize();
		// Some storage (like git) doesn't allow empty tree, so we can omit it.
		// and the blob manager can handle the tree not existing when loading
		if (Object.keys(blobManagerSummary.summary.tree).length > 0) {
			addSummarizeResultToSummary(summaryTree, blobsTreeName, blobManagerSummary);
		}

		const gcSummary = this.garbageCollector.summarize(fullTree, trackState, telemetryContext);
		if (gcSummary !== undefined) {
			addSummarizeResultToSummary(summaryTree, gcTreeKey, gcSummary);
		}
	}

	// Track how many times the container tries to reconnect with pending messages.
	// This happens when the connection state is changed and we reset the counter
	// when we are able to process a local op or when there are no pending messages.
	// If this counter reaches a max, it's a good indicator that the container
	// is not making progress and it is stuck in a retry loop.
	private shouldContinueReconnecting(): boolean {
		if (this.maxConsecutiveReconnects <= 0) {
			// Feature disabled, we never stop reconnecting
			return true;
		}

		if (!this.hasPendingMessages()) {
			// If there are no pending messages, we can always reconnect
			this.resetReconnectCount();
			return true;
		}

		if (this.consecutiveReconnects === Math.floor(this.maxConsecutiveReconnects / 2)) {
			// If we're halfway through the max reconnects, send an event in order
			// to better identify false positives, if any. If the rate of this event
			// matches Container Close count below, we can safely cut down
			// maxConsecutiveReconnects to half.
			this.mc.logger.sendTelemetryEvent({
				eventName: "ReconnectsWithNoProgress",
				attempts: this.consecutiveReconnects,
				pendingMessages: this.pendingMessagesCount,
			});
		}

		return this.consecutiveReconnects < this.maxConsecutiveReconnects;
	}

	private resetReconnectCount(): void {
		this.consecutiveReconnects = 0;
	}

	private replayPendingStates(): void {
		// We need to be able to send ops to replay states
		if (!this.canSendOps()) {
			return;
		}

		// We need to temporary clear the dirty flags and disable
		// dirty state change events to detect whether replaying ops
		// has any effect.

		// Save the old state, reset to false, disable event emit
		const oldState = this.dirtyContainer;
		this.dirtyContainer = false;

		assert(this.emitDirtyDocumentEvent, 0x127 /* "dirty document event not set on replay" */);
		this.emitDirtyDocumentEvent = false;
		let newState: boolean;

		try {
			this.submitIdAllocationOpIfNeeded(true);
			// replay the ops
			this.pendingStateManager.replayPendingStates();
		} finally {
			// Save the new start and restore the old state, re-enable event emit
			newState = this.dirtyContainer;
			this.dirtyContainer = oldState;
			this.emitDirtyDocumentEvent = true;
		}

		// Officially transition from the old state to the new state.
		this.updateDocumentDirtyState(newState);
	}

	/**
	 * Parse an op's type and actual content from given serialized content
	 * ! Note: this format needs to be in-line with what is set in the "ContainerRuntime.submit(...)" method
	 */
	// TODO: markfields: confirm Local- versus Outbound- ContainerRuntimeMessage typing
	private parseLocalOpContent(serializedContents?: string): LocalContainerRuntimeMessage {
		assert(serializedContents !== undefined, 0x6d5 /* content must be defined */);
		const message = JSON.parse(serializedContents) as LocalContainerRuntimeMessage;
		assert(message.type !== undefined, 0x6d6 /* incorrect op content format */);
		return message;
	}

	private async applyStashedOp(serializedOpContent: string): Promise<unknown> {
		// Need to parse from string for back-compat
		const opContents = this.parseLocalOpContent(serializedOpContent);
		switch (opContents.type) {
			case ContainerMessageType.FluidDataStoreOp:
			case ContainerMessageType.Attach:
			case ContainerMessageType.Alias:
				return this.channelCollection.applyStashedOp(opContents);
			case ContainerMessageType.IdAllocation:
				// IDs allocation ops in stashed state are ignored because the tip state of the compressor
				// is serialized into the pending state. This is done because generation of new IDs during
				// stashed op application (or, later, resubmit) must generate new IDs and if the compressor
				// was loaded from a state serialized at the same time as the summary tree in the stashed state
				// then it would generate IDs that collide with any in later stashed ops.
				// In the future, IdCompressor could be extended to have an "applyStashedOp" or similar method
				// and the runtime could filter out all ID allocation ops from the stashed state and apply them
				// before applying the rest of the stashed ops. This would accomplish the same thing but with
				// better performance in future incremental stashed state creation.
				assert(
					this.idCompressorMode !== undefined,
					0x8f1 /* ID compressor should be in use */,
				);
				return;
			case ContainerMessageType.DocumentSchemaChange:
				return;
			case ContainerMessageType.BlobAttach:
				return;
			case ContainerMessageType.Rejoin:
				throw new Error("rejoin not expected here");
			case ContainerMessageType.GC:
				// GC op is only sent in summarizer which should never have stashed ops.
				throw new LoggingError("GC op not expected to be stashed in summarizer");
			default: {
				const error = getUnknownMessageTypeError(
					opContents.type,
					"applyStashedOp" /* codePath */,
				);
				this.closeFn(error);
				throw error;
			}
		}
	}

	private async loadIdCompressor(): Promise<void | undefined> {
		if (
			this._idCompressor === undefined &&
			this.idCompressorMode !== undefined &&
			this._loadIdCompressor === undefined
		) {
			this._loadIdCompressor = this.createIdCompressor()
				.then((compressor) => {
					// Finalize any ranges we received while the compressor was turned off.
					const ops = this.pendingIdCompressorOps;
					this.pendingIdCompressorOps = [];
					for (const range of ops) {
						compressor.finalizeCreationRange(range);
					}
					assert(this.pendingIdCompressorOps.length === 0, 0x976 /* No new ops added */);
					this._idCompressor = compressor;
				})
				.catch((error) => {
					this.logger.sendErrorEvent({ eventName: "IdCompressorDelayedLoad" }, error);
					throw error;
				});
		}
		return this._loadIdCompressor;
	}

	public setConnectionState(connected: boolean, clientId?: string): void {
		// Validate we have consistent state
		const currentClientId = this._audience.getSelf()?.clientId;
		assert(clientId === currentClientId, 0x977 /* input clientId does not match Audience */);
		assert(
			this.clientId === currentClientId,
			0x978 /* this.clientId does not match Audience */,
		);

		if (connected && this.idCompressorMode === "delayed") {
			// eslint-disable-next-line @typescript-eslint/no-floating-promises
			this.loadIdCompressor();
		}
		if (connected === false && this.delayConnectClientId !== undefined) {
			this.delayConnectClientId = undefined;
			this.mc.logger.sendTelemetryEvent({
				eventName: "UnsuccessfulConnectedTransition",
			});
			// Don't propagate "disconnected" event because we didn't propagate the previous "connected" event
			return;
		}

		if (!connected) {
			this.documentsSchemaController.onDisconnect();
		}

		// If there are stashed blobs in the pending state, we need to delay
		// propagation of the "connected" event until we have uploaded them to
		// ensure we don't submit ops referencing a blob that has not been uploaded
		const connecting = connected && !this._connected;
		if (connecting && this.blobManager.hasPendingStashedUploads()) {
			assert(
				!this.delayConnectClientId,
				0x791 /* Connect event delay must be canceled before subsequent connect event */,
			);
			assert(!!clientId, 0x792 /* Must have clientId when connecting */);
			this.delayConnectClientId = clientId;
			return;
		}

		this.setConnectionStateCore(connected, clientId);
	}

	private setConnectionStateCore(connected: boolean, clientId?: string): void {
		assert(
			!this.delayConnectClientId,
			0x394 /* connect event delay must be cleared before propagating connect event */,
		);
		this.verifyNotClosed();

		// There might be no change of state due to Container calling this API after loading runtime.
		const changeOfState = this._connected !== connected;
		const reconnection = changeOfState && !connected;

		// We need to flush the ops currently collected by Outbox to preserve original order.
		// This flush NEEDS to happen before we set the ContainerRuntime to "connected".
		// We want these ops to get to the PendingStateManager without sending to service and have them return to the Outbox upon calling "replayPendingStates".
		if (changeOfState && connected) {
			this.flush();
		}

		this._connected = connected;

		if (connected) {
			assert(
				this.attachState === AttachState.Attached,
				0x3cd /* Connection is possible only if container exists in storage */,
			);
			if (changeOfState) {
				this._signalTracking.signalsLost = 0;
				this._signalTracking.signalsOutOfOrder = 0;
				this._signalTracking.signalTimestamp = 0;
				this._signalTracking.signalsSentSinceLastLatencyMeasurement = 0;
				this._signalTracking.totalSignalsSentInLatencyWindow = 0;
				this._signalTracking.roundTripSignalSequenceNumber = undefined;
				this._signalTracking.trackingSignalSequenceNumber = undefined;
				this._signalTracking.minimumTrackingSignalSequenceNumber = undefined;
			}
		}

		// Fail while disconnected
		if (reconnection) {
			this.consecutiveReconnects++;

			if (!this.shouldContinueReconnecting()) {
				this.closeFn(
					DataProcessingError.create(
						"Runtime detected too many reconnects with no progress syncing local ops.",
						"setConnectionState",
						undefined,
						{
							dataLoss: 1,
							attempts: this.consecutiveReconnects,
							pendingMessages: this.pendingMessagesCount,
						},
					),
				);
				return;
			}
		}

		if (changeOfState) {
			this.replayPendingStates();
		}

		this.channelCollection.setConnectionState(connected, clientId);
		this.garbageCollector.setConnectionState(connected, clientId);

		raiseConnectedEvent(this.mc.logger, this, connected, clientId);
	}

	public async notifyOpReplay(message: ISequencedDocumentMessage): Promise<void> {
		await this.pendingStateManager.applyStashedOpsAt(message.sequenceNumber);
	}

	/**
	 * Processes the op.
	 * @param messageCopy - Sequenced message for a distributed document.
	 * @param local - true if the message was originally generated by the client receiving it.
	 */
	public process({ ...messageCopy }: ISequencedDocumentMessage, local: boolean): void {
		// spread operator above ensure we make a shallow copy of message, as the processing flow will modify it.
		// There might be multiple container instances receiving the same message.

		this.verifyNotClosed();

		// Whether or not the message appears to be a runtime message from an up-to-date client.
		// It may be a legacy runtime message (ie already unpacked and ContainerMessageType)
		// or something different, like a system message.
		const hasModernRuntimeMessageEnvelope = messageCopy.type === MessageType.Operation;
		const savedOp = (messageCopy.metadata as ISavedOpMetadata)?.savedOp;
		const logLegacyCase = getSingleUseLegacyLogCallback(this.logger, messageCopy.type);

		let runtimeBatch: boolean =
			hasModernRuntimeMessageEnvelope || isUnpackedRuntimeMessage(messageCopy);
		if (runtimeBatch) {
			// We expect runtime messages to have JSON contents - deserialize it in place.
			ensureContentsDeserialized(messageCopy);
		}

		if (hasModernRuntimeMessageEnvelope) {
			// If the message has the modern message envelope, then process it here.
			// Here we unpack the message (decompress, unchunk, and/or ungroup) into a batch of messages with ContainerMessageType
			const inboundResult = this.remoteMessageProcessor.process(messageCopy, logLegacyCase);
			if (inboundResult === undefined) {
				// This means the incoming message is an incomplete part of a message or batch
				// and we need to process more messages before the rest of the system can understand it.
				return;
			}

			if ("batchStart" in inboundResult) {
				const batchStart: BatchStartInfo = inboundResult.batchStart;
				const result = this.duplicateBatchDetector?.processInboundBatch(batchStart);
				if (result?.duplicate) {
					const error = new DataCorruptionError(
						"Duplicate batch - The same batch was sequenced twice",
						{ batchId: batchStart.batchId },
					);

					this.mc.logger.sendTelemetryEvent(
						{
							eventName: "DuplicateBatch",
							details: {
								batchId: batchStart.batchId,
								clientId: batchStart.clientId,
								batchStartCsn: batchStart.batchStartCsn,
								size: inboundResult.length,
								duplicateBatchSequenceNumber: result.otherSequenceNumber,
								...extractSafePropertiesFromMessage(batchStart.keyMessage),
							},
						},
						error,
					);
					throw error;
				}
			}

			// Reach out to PendingStateManager, either to zip localOpMetadata into the *local* message list,
			// or to check to ensure the *remote* messages don't match the batchId of a pending local batch.
			// This latter case would indicate that the container has forked - two copies are trying to persist the same local changes.
			let messagesWithPendingState: {
				message: ISequencedDocumentMessage;
				localOpMetadata?: unknown;
			}[] = this.pendingStateManager.processInboundMessages(inboundResult, local);

			if (inboundResult.type !== "fullBatch") {
				assert(
					messagesWithPendingState.length === 1,
					0xa3d /* Partial batch should have exactly one message */,
				);
			}

			if (messagesWithPendingState.length === 0) {
				assert(
					inboundResult.type === "fullBatch",
					0xa3e /* Empty batch is always considered a full batch */,
				);
				/**
				 * We need to process an empty batch, which will execute expected actions while processing even if there
				 * are no inner runtime messages.
				 *
				 * Empty batches are produced by the outbox on resubmit when the resubmit flow resulted in no runtime
				 * messages.
				 * This can happen if changes from a remote client "cancel out" the pending changes being resubmitted by
				 * this client.  We submit an empty batch if "offline load" (aka rehydrating from stashed state) is
				 * enabled, to ensure we account for this batch when comparing batchIds, checking for a forked container.
				 * Otherwise, we would not realize this container has forked in the case where it did fork, and a batch
				 * became empty but wasn't submitted as such.
				 */
				messagesWithPendingState = [
					{
						message: inboundResult.batchStart.keyMessage,
						localOpMetadata: undefined,
					},
				];
				// Empty batch message is a non-runtime message as it was generated by the op grouping manager.
				runtimeBatch = false;
			}

			const locationInBatch: { batchStart: boolean; batchEnd: boolean } =
				inboundResult.type === "fullBatch"
					? { batchStart: true, batchEnd: true }
					: inboundResult.type === "batchStartingMessage"
						? { batchStart: true, batchEnd: false }
						: { batchStart: false, batchEnd: inboundResult.batchEnd === true };

			this.processInboundMessages(
				messagesWithPendingState,
				locationInBatch,
				local,
				savedOp,
				runtimeBatch,
				inboundResult.type === "fullBatch"
					? inboundResult.groupedBatch
					: false /* groupedBatch */,
			);
		} else {
			this.processInboundMessages(
				[{ message: messageCopy, localOpMetadata: undefined }],
				{ batchStart: true, batchEnd: true }, // Single message
				local,
				savedOp,
				runtimeBatch,
				false /* groupedBatch */,
			);
		}

		if (local) {
			// If we have processed a local op, this means that the container is
			// making progress and we can reset the counter for how many times
			// we have consecutively replayed the pending states
			this.resetReconnectCount();
		}
	}

	private _processedClientSequenceNumber: number | undefined;

	/**
	 * Processes inbound message(s). It calls delta scheduler according to the messages' location in the batch.
	 * @param messagesWithMetadata - messages to process along with their metadata.
	 * @param locationInBatch - Are we processing the start and/or end of a batch?
	 * @param local - true if the messages were originally generated by the client receiving it.
	 * @param savedOp - true if the message is a replayed saved op.
	 * @param runtimeBatch - true if these are runtime messages.
	 * @param groupedBatch - true if these messages are part of a grouped op batch.
	 */
	private processInboundMessages(
		messagesWithMetadata: {
			message: ISequencedDocumentMessage;
			localOpMetadata?: unknown;
		}[],
		locationInBatch: { batchStart: boolean; batchEnd: boolean },
		local: boolean,
		savedOp: boolean | undefined,
		runtimeBatch: boolean,
		groupedBatch: boolean,
	): void {
		if (locationInBatch.batchStart) {
			const firstMessage = messagesWithMetadata[0]?.message;
			assert(firstMessage !== undefined, 0xa31 /* Batch must have at least one message */);
			this.emit("batchBegin", firstMessage);
		}

		let error: unknown;
		try {
			if (!runtimeBatch) {
				messagesWithMetadata.forEach(({ message }) => {
					this.ensureNoDataModelChanges(() => {
						this.observeNonRuntimeMessage(message);
					});
				});
				return;
			}

			// Updates a message's minimum sequence number to the minimum sequence number that container
			// runtime is tracking and sets _processedClientSequenceNumber. It returns the updated message.
			const updateSequenceNumbers = (
				message: ISequencedDocumentMessage,
			): InboundSequencedContainerRuntimeMessage => {
				// Set the minimum sequence number to the containerRuntime's understanding of minimum sequence number.
				message.minimumSequenceNumber =
					this.useDeltaManagerOpsProxy &&
					this.deltaManager.minimumSequenceNumber < message.minimumSequenceNumber
						? this.deltaManager.minimumSequenceNumber
						: message.minimumSequenceNumber;
				this._processedClientSequenceNumber = message.clientSequenceNumber;
				return message as InboundSequencedContainerRuntimeMessage;
			};

			// Non-grouped batch messages are processed one at a time.
			if (!groupedBatch) {
				for (const { message, localOpMetadata } of messagesWithMetadata) {
					updateSequenceNumbers(message);
					this.ensureNoDataModelChanges(() => {
						this.validateAndProcessRuntimeMessages(
							message as InboundSequencedContainerRuntimeMessage,
							[
								{
									contents: message.contents,
									localOpMetadata,
									clientSequenceNumber: message.clientSequenceNumber,
								},
							],
							local,
							savedOp,
						);
						this.emit("op", message, true /* runtimeMessage */);
					});
				}
				return;
			}

			let bunchedMessagesContent: IRuntimeMessagesContent[] = [];
			let previousMessage: InboundSequencedContainerRuntimeMessage | undefined;

			// Process the previous bunch of messages.
			const sendBunchedMessages = (): void => {
				assert(previousMessage !== undefined, 0xa67 /* previous message must exist */);
				this.ensureNoDataModelChanges(() => {
					this.validateAndProcessRuntimeMessages(
						// eslint-disable-next-line @typescript-eslint/no-non-null-assertion
						previousMessage!,
						bunchedMessagesContent,
						local,
						savedOp,
					);
				});
				bunchedMessagesContent = [];
			};

			/**
			 * For grouped batch messages, bunch contiguous messages of the same type and process them together.
			 * This is an optimization mainly for DDSes, where it can process a bunch of ops together. DDSes
			 * like merge tree or shared tree can process ops more efficiently when they are bunched together.
			 */
			for (const { message, localOpMetadata } of messagesWithMetadata) {
				const currentMessage = updateSequenceNumbers(message);
				if (previousMessage && previousMessage.type !== currentMessage.type) {
					sendBunchedMessages();
				}
				previousMessage = currentMessage;
				bunchedMessagesContent.push({
					contents: message.contents,
					localOpMetadata,
					clientSequenceNumber: message.clientSequenceNumber,
				});
			}

			// Process the last bunch of messages.
			sendBunchedMessages();

			// Send the "op" events for the messages now that the ops have been processed.
			for (const { message } of messagesWithMetadata) {
				this.emit("op", message, true /* runtimeMessage */);
			}
		} catch (e) {
			error = e;
			throw error;
		} finally {
			if (locationInBatch.batchEnd) {
				const lastMessage = messagesWithMetadata[messagesWithMetadata.length - 1]?.message;
				assert(lastMessage !== undefined, 0xa32 /* Batch must have at least one message */);
				this.emit("batchEnd", error, lastMessage);
			}
		}
	}

	/**
	 * Observes messages that are not intended for the runtime layer, updating/notifying Runtime systems as needed.
	 * @param message - non-runtime message to process.
	 */
	private observeNonRuntimeMessage(message: ISequencedDocumentMessage): void {
		// Set the minimum sequence number to the containerRuntime's understanding of minimum sequence number.
		if (this.deltaManager.minimumSequenceNumber < message.minimumSequenceNumber) {
			message.minimumSequenceNumber = this.deltaManager.minimumSequenceNumber;
		}

		this._processedClientSequenceNumber = message.clientSequenceNumber;

		// If there are no more pending messages after processing a local message,
		// the document is no longer dirty.
		if (!this.hasPendingMessages()) {
			this.updateDocumentDirtyState(false);
		}

		// The DeltaManager used to do this, but doesn't anymore as of Loader v2.4
		// Anyone listening to our "op" event would expect the contents to be parsed per this same logic
		if (
			typeof message.contents === "string" &&
			message.contents !== "" &&
			message.type !== MessageType.ClientLeave
		) {
			message.contents = JSON.parse(message.contents);
		}

		this.emit("op", message, false /* runtimeMessage */);
	}

	/**
	 * Process runtime messages. The messages here are contiguous messages in a batch.
	 * Assuming the messages in the given bunch are also a TypedContainerRuntimeMessage, checks its type and dispatch
	 * the messages to the appropriate handler in the runtime.
	 * Throws a DataProcessingError if the message looks like but doesn't conform to a known TypedContainerRuntimeMessage type.
	 * @param message - The core message with common properties for all the messages.
	 * @param messageContents - The contents, local metadata and clientSequenceNumbers of the messages.
	 * @param local - true if the messages were originally generated by the client receiving it.
	 * @param savedOp - true if the message is a replayed saved op.
	 *
	 */
	private validateAndProcessRuntimeMessages(
		message: Omit<InboundSequencedContainerRuntimeMessage, "contents">,
		messagesContent: IRuntimeMessagesContent[],
		local: boolean,
		savedOp?: boolean,
	): void {
		// If there are no more pending messages after processing a local message,
		// the document is no longer dirty.
		if (!this.hasPendingMessages()) {
			this.updateDocumentDirtyState(false);
		}

		// Get the contents without the localOpMetadata because not all message types know about localOpMetadata.
		const contents = messagesContent.map((c) => c.contents);

		switch (message.type) {
			case ContainerMessageType.FluidDataStoreOp:
			case ContainerMessageType.Attach:
			case ContainerMessageType.Alias:
				// Remove the metadata from the message before sending it to the channel collection. The metadata
				// is added by the container runtime and is not part of the message that the channel collection and
				// layers below it expect.
				this.channelCollection.processMessages({ envelope: message, messagesContent, local });
				break;
			case ContainerMessageType.BlobAttach:
				this.blobManager.processBlobAttachMessage(message, local);
				break;
			case ContainerMessageType.IdAllocation:
				this.processIdCompressorMessages(contents as IdCreationRange[], savedOp);
				break;
			case ContainerMessageType.GC:
				this.garbageCollector.processMessages(
					contents as GarbageCollectionMessage[],
					message.timestamp,
					local,
				);
				break;
			case ContainerMessageType.ChunkedOp:
				// From observability POV, we should not expose the rest of the system (including "op" events on object) to these messages.
				// Also resetReconnectCount() would be wrong - see comment that was there before this change was made.
				assert(false, 0x93d /* should not even get here */);
			case ContainerMessageType.Rejoin:
				break;
			case ContainerMessageType.DocumentSchemaChange:
				this.documentsSchemaController.processDocumentSchemaMessages(
					contents as IDocumentSchemaChangeMessage[],
					local,
					message.sequenceNumber,
				);
				break;
			default: {
				const error = getUnknownMessageTypeError(
					message.type,
					"validateAndProcessRuntimeMessage" /* codePath */,
					message as ISequencedDocumentMessage,
				);
				this.closeFn(error);
				throw error;
			}
		}
	}

	private processIdCompressorMessages(
		messageContents: IdCreationRange[],
		savedOp?: boolean,
	): void {
		for (const range of messageContents) {
			// Don't re-finalize the range if we're processing a "savedOp" in
			// stashed ops flow. The compressor is stashed with these ops already processed.
			// That said, in idCompressorMode === "delayed", we might not serialize ID compressor, and
			// thus we need to process all the ops.
			if (!(this.skipSavedCompressorOps && savedOp === true)) {
				// Some other client turned on the id compressor. If we have not turned it on,
				// put it in a pending queue and delay finalization.
				if (this._idCompressor === undefined) {
					assert(
						this.idCompressorMode !== undefined,
						0x93c /* id compressor should be enabled */,
					);
					this.pendingIdCompressorOps.push(range);
				} else {
					assert(
						this.pendingIdCompressorOps.length === 0,
						0x979 /* there should be no pending ops! */,
					);
					this._idCompressor.finalizeCreationRange(range);
				}
			}
		}
	}

	/**
	 * Emits the Signal event and update the perf signal data.
	 */
	private sendSignalTelemetryEvent(): void {
		const duration = Date.now() - this._signalTracking.signalTimestamp;
		this.mc.logger.sendPerformanceEvent({
			eventName: "SignalLatency",
			details: {
				duration, // Roundtrip duration of the tracked signal in milliseconds.
				sent: this._signalTracking.totalSignalsSentInLatencyWindow, // Signals sent since the last logged SignalLatency event.
				lost: this._signalTracking.signalsLost, // Signals lost since the last logged SignalLatency event.
				outOfOrder: this._signalTracking.signalsOutOfOrder, // Out of order signals since the last logged SignalLatency event.
				reconnectCount: this.consecutiveReconnects, // Container reconnect count.
			},
		});
		this._signalTracking.signalsLost = 0;
		this._signalTracking.signalsOutOfOrder = 0;
		this._signalTracking.signalTimestamp = 0;
		this._signalTracking.totalSignalsSentInLatencyWindow = 0;
	}

	/**
	 * Updates signal telemetry including emitting telemetry events.
	 */
	private processSignalForTelemetry(envelope: ISignalEnvelope): void {
		const { clientBroadcastSignalSequenceNumber } = envelope;
		if (clientBroadcastSignalSequenceNumber === undefined) {
			return;
		}

		if (
			this._signalTracking.trackingSignalSequenceNumber === undefined ||
			this._signalTracking.minimumTrackingSignalSequenceNumber === undefined
		) {
			return;
		}

		if (
			clientBroadcastSignalSequenceNumber >= this._signalTracking.trackingSignalSequenceNumber
		) {
			// Calculate the number of signals lost and log the event.
			const signalsLost =
				clientBroadcastSignalSequenceNumber -
				this._signalTracking.trackingSignalSequenceNumber;
			if (signalsLost > 0) {
				this._signalTracking.signalsLost += signalsLost;
				this.mc.logger.sendErrorEvent({
					eventName: "SignalLost",
					details: {
						signalsLost, // Number of lost signals detected.
						expectedSequenceNumber: this._signalTracking.trackingSignalSequenceNumber, // The next expected signal sequence number.
						clientBroadcastSignalSequenceNumber, // Actual signal sequence number received.
					},
				});
			}
			// Update the tracking signal sequence number to the next expected signal in the sequence.
			this._signalTracking.trackingSignalSequenceNumber =
				clientBroadcastSignalSequenceNumber + 1;
		} else if (
			// Check if this is a signal in range of interest.
			clientBroadcastSignalSequenceNumber >=
			this._signalTracking.minimumTrackingSignalSequenceNumber
		) {
			this._signalTracking.signalsOutOfOrder++;
			const details: TelemetryEventPropertyTypeExt = {
				expectedSequenceNumber: this._signalTracking.trackingSignalSequenceNumber, // The next expected signal sequence number.
				clientBroadcastSignalSequenceNumber, // Sequence number of the out of order signal.
			};
			// Only log `contents.type` when address is for container to avoid
			// chance that contents type is customer data.
			if (envelope.address === undefined) {
				details.contentsType = envelope.contents.type; // Type of signal that was received out of order.
			}
			this.mc.logger.sendTelemetryEvent({
				eventName: "SignalOutOfOrder",
				details,
			});
		}
		if (
			this._signalTracking.roundTripSignalSequenceNumber !== undefined &&
			clientBroadcastSignalSequenceNumber >= this._signalTracking.roundTripSignalSequenceNumber
		) {
			if (
				clientBroadcastSignalSequenceNumber ===
				this._signalTracking.roundTripSignalSequenceNumber
			) {
				// Latency tracked signal has been received.
				// We now log the roundtrip duration of the tracked signal.
				// This telemetry event also logs metrics for broadcast signals
				// sent, lost, and out of order.
				// These metrics are reset after logging the telemetry event.
				this.sendSignalTelemetryEvent();
			}
			this._signalTracking.roundTripSignalSequenceNumber = undefined;
		}
	}

	public processSignal(message: ISignalMessage, local: boolean): void {
		const envelope = message.content as ISignalEnvelope;
		const transformed: IInboundSignalMessage = {
			clientId: message.clientId,
			content: envelope.contents.content,
			type: envelope.contents.type,
			targetClientId: message.targetClientId,
		};

		// Only collect signal telemetry for broadcast messages sent by the current client.
		if (message.clientId === this.clientId) {
			this.processSignalForTelemetry(envelope);
		}

		if (envelope.address === undefined) {
			// No address indicates a container signal message.
			this.emit("signal", transformed, local);
			return;
		}

		// Due to a mismatch between different layers in terms of
		// what is the interface of passing signals, we need to adjust
		// the signal envelope before sending it to the datastores to be processed
		const envelope2: IEnvelope = {
			address: envelope.address,
			contents: transformed.content,
		};
		transformed.content = envelope2;

		this.channelCollection.processSignal(transformed, local);
	}

	/**
	 * Flush the pending ops manually.
	 * This method is expected to be called at the end of a batch.
	 * @param resubmittingBatchId - If defined, indicates this is a resubmission of a batch
	 * with the given Batch ID, which must be preserved
	 */
	private flush(resubmittingBatchId?: BatchId): void {
		assert(
			this._orderSequentiallyCalls === 0,
			0x24c /* "Cannot call `flush()` from `orderSequentially`'s callback" */,
		);

		this.outbox.flush(resubmittingBatchId);
		assert(this.outbox.isEmpty, 0x3cf /* reentrancy */);
	}

	/**
	 * {@inheritDoc @fluidframework/runtime-definitions#IContainerRuntimeBase.orderSequentially}
	 */
	public orderSequentially<T>(callback: () => T): T {
		let checkpoint: IBatchCheckpoint | undefined;
		let result: T;
		if (this.mc.config.getBoolean("Fluid.ContainerRuntime.EnableRollback")) {
			// Note: we are not touching any batches other than mainBatch here, for two reasons:
			// 1. It would not help, as other batches are flushed independently from main batch.
			// 2. There is no way to undo process of data store creation, blob creation, ID compressor ops, or other things tracked by other batches.
			checkpoint = this.outbox.getBatchCheckpoints().mainBatch;
		}
		try {
			this._orderSequentiallyCalls++;
			result = callback();
		} catch (error) {
			if (checkpoint) {
				// This will throw and close the container if rollback fails
				try {
					checkpoint.rollback((message: BatchMessage) =>
						this.rollback(message.contents, message.localOpMetadata),
					);
				} catch (err) {
					const error2 = wrapError(err, (message) => {
						return DataProcessingError.create(
							`RollbackError: ${message}`,
							"checkpointRollback",
							undefined,
						) as DataProcessingError;
					});
					this.closeFn(error2);
					throw error2;
				}
			} else {
				this.closeFn(
					wrapError(
						error,
						(errorMessage) =>
							new GenericError(
								`orderSequentially callback exception: ${errorMessage}`,
								error,
								{
									orderSequentiallyCalls: this._orderSequentiallyCalls,
								},
							),
					),
				);
			}

			throw error; // throw the original error for the consumer of the runtime
		} finally {
			this._orderSequentiallyCalls--;
		}

		// We don't flush on TurnBased since we expect all messages in the same JS turn to be part of the same batch
		if (this.flushMode !== FlushMode.TurnBased && this._orderSequentiallyCalls === 0) {
			this.flush();
		}
		return result;
	}

	/**
	 * Returns the aliased data store's entryPoint, given the alias.
	 * @param alias - The alias for the data store.
	 * @returns The data store's entry point ({@link @fluidframework/core-interfaces#IFluidHandle}) if it exists and is aliased.
	 * Returns undefined if no data store has been assigned the given alias.
	 */
	public async getAliasedDataStoreEntryPoint(
		alias: string,
	): Promise<IFluidHandle<FluidObject> | undefined> {
		// Back-comapatibility:
		// There are old files that were created without using data store aliasing feature, but
		// used createRoot*DataStore*() (already removed) API. Such data stores will have isRoot = true,
		// and internalID provided by user. The expectation is that such files behave as new files, where
		// same data store instances created using aliasing feature.
		// Please also see note on name collisions in DataStores.createDataStoreId()
		await this.channelCollection.waitIfPendingAlias(alias);
		const internalId = this.internalId(alias);
		const context = await this.channelCollection.getDataStoreIfAvailable(internalId, {
			wait: false,
		});
		// If the data store is not available or not an alias, return undefined.
		if (context === undefined || !(await context.isRoot())) {
			return undefined;
		}

		const channel = await context.realize();
		if (channel.entryPoint === undefined) {
			throw new UsageError(
				"entryPoint must be defined on data store runtime for using getAliasedDataStoreEntryPoint",
			);
		}
		this.garbageCollector.nodeUpdated({
			node: { type: "DataStore", path: `/${internalId}` },
			reason: "Loaded",
			packagePath: context.packagePath,
			timestampMs: this.getCurrentReferenceTimestampMs(),
		});
		return channel.entryPoint;
	}

	public createDetachedDataStore(
		pkg: Readonly<string[]>,
		loadingGroupId?: string,
	): IFluidDataStoreContextDetached {
		return this.channelCollection.createDetachedDataStore(pkg, loadingGroupId);
	}

	public async createDataStore(
		pkg: Readonly<string | string[]>,
		loadingGroupId?: string,
	): Promise<IDataStore> {
		const context = this.channelCollection.createDataStoreContext(
			Array.isArray(pkg) ? pkg : [pkg],
			loadingGroupId,
		);
		return channelToDataStore(
			await context.realize(),
			context.id,
			this.channelCollection,
			this.mc.logger,
		);
	}

	private canSendOps(): boolean {
		// Note that the real (non-proxy) delta manager is needed here to get the readonly info. This is because
		// container runtime's ability to send ops depend on the actual readonly state of the delta manager.
		return (
			this.connected && !this.innerDeltaManager.readOnlyInfo.readonly && !this.imminentClosure
		);
	}

	/**
	 * Typically ops are batched and later flushed together, but in some cases we want to flush immediately.
	 */
	private currentlyBatching(): boolean {
		return this.flushMode !== FlushMode.Immediate || this._orderSequentiallyCalls !== 0;
	}

	private readonly _quorum: IQuorumClients;
	public getQuorum(): IQuorumClients {
		return this._quorum;
	}

	private readonly _audience: IAudience;
	public getAudience(): IAudience {
		return this._audience;
	}

	/**
	 * Returns true of container is dirty, i.e. there are some pending local changes that
	 * either were not sent out to delta stream or were not yet acknowledged.
	 */
	public get isDirty(): boolean {
		return this.dirtyContainer;
	}

	private isContainerMessageDirtyable({
		type,
		contents,
	}: OutboundContainerRuntimeMessage): boolean {
		// Certain container runtime messages should not mark the container dirty such as the old built-in
		// AgentScheduler and Garbage collector messages.
		switch (type) {
			case ContainerMessageType.Attach: {
				const attachMessage = contents as InboundAttachMessage;
				if (attachMessage.id === agentSchedulerId) {
					return false;
				}
				break;
			}
			case ContainerMessageType.FluidDataStoreOp: {
				const envelope = contents;
				if (envelope.address === agentSchedulerId) {
					return false;
				}
				break;
			}
			case ContainerMessageType.IdAllocation:
			case ContainerMessageType.DocumentSchemaChange:
			case ContainerMessageType.GC: {
				return false;
			}
			default:
				break;
		}
		return true;
	}

	private createNewSignalEnvelope(
		address: string | undefined,
		type: string,
		content: unknown,
	): Omit<ISignalEnvelope, "broadcastSignalSequenceNumber"> {
		const newEnvelope: Omit<ISignalEnvelope, "broadcastSignalSequenceNumber"> = {
			address,
			contents: { type, content },
		};

		return newEnvelope;
	}

	private submitEnvelopedSignal(envelope: ISignalEnvelope, targetClientId?: string): void {
		const isBroadcastSignal = targetClientId === undefined;

		if (isBroadcastSignal) {
			const clientBroadcastSignalSequenceNumber = ++this._signalTracking
				.broadcastSignalSequenceNumber;
			// Stamp with the broadcast signal sequence number.
			envelope.clientBroadcastSignalSequenceNumber = clientBroadcastSignalSequenceNumber;

			this._signalTracking.signalsSentSinceLastLatencyMeasurement++;

			if (
				this._signalTracking.minimumTrackingSignalSequenceNumber === undefined ||
				this._signalTracking.trackingSignalSequenceNumber === undefined
			) {
				// Signal monitoring window is undefined
				// Initialize tracking to expect the next signal sent by the connected client.
				this._signalTracking.minimumTrackingSignalSequenceNumber =
					clientBroadcastSignalSequenceNumber;
				this._signalTracking.trackingSignalSequenceNumber =
					clientBroadcastSignalSequenceNumber;
			}

			// We should not track the round trip of a new signal in the case we are already tracking one.
			if (
				clientBroadcastSignalSequenceNumber % this.defaultTelemetrySignalSampleCount === 1 &&
				this._signalTracking.roundTripSignalSequenceNumber === undefined
			) {
				this._signalTracking.signalTimestamp = Date.now();
				this._signalTracking.roundTripSignalSequenceNumber =
					clientBroadcastSignalSequenceNumber;
				this._signalTracking.totalSignalsSentInLatencyWindow +=
					this._signalTracking.signalsSentSinceLastLatencyMeasurement;
				this._signalTracking.signalsSentSinceLastLatencyMeasurement = 0;
			}
		}

		this.submitSignalFn(envelope, targetClientId);
	}

	/**
	 * Submits the signal to be sent to other clients.
	 * @param type - Type of the signal.
	 * @param content - Content of the signal. Should be a JSON serializable object or primitive.
	 * @param targetClientId - When specified, the signal is only sent to the provided client id.
	 *
	 * @remarks
	 *
	 * The `targetClientId` parameter here is currently intended for internal testing purposes only.
	 * Support for this option at container runtime is planned to be deprecated in the future.
	 *
	 */
	public submitSignal(type: string, content: unknown, targetClientId?: string): void {
		this.verifyNotClosed();
		const envelope = this.createNewSignalEnvelope(undefined /* address */, type, content);
		return this.submitEnvelopedSignal(envelope, targetClientId);
	}

	public setAttachState(attachState: AttachState.Attaching | AttachState.Attached): void {
		if (attachState === AttachState.Attaching) {
			assert(
				this.attachState === AttachState.Attaching,
				0x12d /* "Container Context should already be in attaching state" */,
			);
		} else {
			assert(
				this.attachState === AttachState.Attached,
				0x12e /* "Container Context should already be in attached state" */,
			);
			this.emit("attached");
		}

		if (attachState === AttachState.Attached && !this.hasPendingMessages()) {
			this.updateDocumentDirtyState(false);
		}
		this.channelCollection.setAttachState(attachState);
	}

	/**
	 * Create a summary. Used when attaching or serializing a detached container.
	 *
	 * @param blobRedirectTable - A table passed during the attach process. While detached, blob upload is supported
	 * using IDs generated locally. After attach, these IDs cannot be used, so this table maps the old local IDs to the
	 * new storage IDs so requests can be redirected.
	 * @param telemetryContext - summary data passed through the layers for telemetry purposes
	 */
	public createSummary(
		blobRedirectTable?: Map<string, string>,
		telemetryContext?: ITelemetryContext,
	): ISummaryTree {
		if (blobRedirectTable) {
			this.blobManager.setRedirectTable(blobRedirectTable);
		}

		// We can finalize any allocated IDs since we're the only client
		const idRange = this._idCompressor?.takeNextCreationRange();
		if (idRange !== undefined) {
			assert(
				idRange.ids === undefined || idRange.ids.firstGenCount === 1,
				0x93e /* No other ranges should be taken while container is detached. */,
			);
			this._idCompressor?.finalizeCreationRange(idRange);
		}

		const summarizeResult = this.channelCollection.getAttachSummary(telemetryContext);
		// Wrap data store summaries in .channels subtree.
		wrapSummaryInChannelsTree(summarizeResult);

		this.addContainerStateToSummary(
			summarizeResult,
			true /* fullTree */,
			false /* trackState */,
			telemetryContext,
		);
		return summarizeResult.summary;
	}

	public readonly getAbsoluteUrl: (relativeUrl: string) => Promise<string | undefined>;

	private async summarizeInternal(
		fullTree: boolean,
		trackState: boolean,
		telemetryContext?: ITelemetryContext,
	): Promise<ISummarizeInternalResult> {
		const summarizeResult = await this.channelCollection.summarize(
			fullTree,
			trackState,
			telemetryContext,
		);

		// Wrap data store summaries in .channels subtree.
		wrapSummaryInChannelsTree(summarizeResult);
		const pathPartsForChildren = [channelsTreeName];

		// Ensure that ID compressor had a chance to load, if we are using delayed mode.
		await this.loadIdCompressor();

		this.addContainerStateToSummary(summarizeResult, fullTree, trackState, telemetryContext);
		return {
			...summarizeResult,
			id: "",
			pathPartsForChildren,
		};
	}

	/**
	 * Returns a summary of the runtime at the current sequence number.
	 */
	public async summarize(options: {
		/**
		 * True to generate the full tree with no handle reuse optimizations; defaults to false
		 */
		fullTree?: boolean;
		/**
		 * True to track the state for this summary in the SummarizerNodes; defaults to true
		 */
		trackState?: boolean;
		/**
		 * Logger to use for correlated summary events
		 */
		summaryLogger?: ITelemetryLoggerExt;
		/**
		 * True to run garbage collection before summarizing; defaults to true
		 */
		runGC?: boolean;
		/**
		 * True to generate full GC data
		 */
		fullGC?: boolean;
		/**
		 * True to run GC sweep phase after the mark phase
		 */
		runSweep?: boolean;
	}): Promise<ISummaryTreeWithStats> {
		this.verifyNotClosed();

		const {
			fullTree = false,
			trackState = true,
			summaryLogger = this.mc.logger,
			runGC = this.garbageCollector.shouldRunGC,
			runSweep,
			fullGC,
		} = options;

		const telemetryContext = new TelemetryContext();
		// Add the options that are used to generate this summary to the telemetry context.
		telemetryContext.setMultiple("fluid_Summarize", "Options", {
			fullTree,
			trackState,
			runGC,
			fullGC,
			runSweep,
		});

		try {
			if (runGC) {
				await this.collectGarbage(
					{ logger: summaryLogger, runSweep, fullGC },
					telemetryContext,
				);
			}

			const { stats, summary } = await this.summarizerNode.summarize(
				fullTree,
				trackState,
				telemetryContext,
			);

			assert(
				summary.type === SummaryType.Tree,
				0x12f /* "Container Runtime's summarize should always return a tree" */,
			);

			return { stats, summary };
		} finally {
			summaryLogger.sendTelemetryEvent({
				eventName: "SummarizeTelemetry",
				details: telemetryContext.serialize(),
			});
		}
	}

	private async getGCDataInternal(fullGC?: boolean): Promise<IGarbageCollectionData> {
		return this.channelCollection.getGCData(fullGC);
	}

	/**
	 * Generates and returns the GC data for this container.
	 * @param fullGC - true to bypass optimizations and force full generation of GC data.
	 * @see IGarbageCollectionRuntime.getGCData
	 */
	public async getGCData(fullGC?: boolean): Promise<IGarbageCollectionData> {
		const builder = new GCDataBuilder();
		const dsGCData = await this.summarizerNode.getGCData(fullGC);
		builder.addNodes(dsGCData.gcNodes);

		const blobsGCData = this.blobManager.getGCData(fullGC);
		builder.addNodes(blobsGCData.gcNodes);
		return builder.getGCData();
	}

	/**
	 * After GC has run, called to notify this container's nodes of routes that are used in it.
	 * @param usedRoutes - The routes that are used in all nodes in this Container.
	 * @see IGarbageCollectionRuntime.updateUsedRoutes
	 */
	public updateUsedRoutes(usedRoutes: readonly string[]): void {
		// Update our summarizer node's used routes. Updating used routes in summarizer node before
		// summarizing is required and asserted by the the summarizer node. We are the root and are
		// always referenced, so the used routes is only self-route (empty string).
		this.summarizerNode.updateUsedRoutes([""]);

		const { dataStoreRoutes } = this.getDataStoreAndBlobManagerRoutes(usedRoutes);
		this.channelCollection.updateUsedRoutes(dataStoreRoutes);
	}

	/**
	 * After GC has run and identified nodes that are sweep ready, this is called to delete the sweep ready nodes.
	 * @param sweepReadyRoutes - The routes of nodes that are sweep ready and should be deleted.
	 * @returns The routes of nodes that were deleted.
	 */
	public deleteSweepReadyNodes(sweepReadyRoutes: readonly string[]): readonly string[] {
		const { dataStoreRoutes, blobManagerRoutes } =
			this.getDataStoreAndBlobManagerRoutes(sweepReadyRoutes);

		const deletedRoutes = this.channelCollection.deleteSweepReadyNodes(dataStoreRoutes);
		return deletedRoutes.concat(this.blobManager.deleteSweepReadyNodes(blobManagerRoutes));
	}

	/**
	 * This is called to update objects that are tombstones.
	 *
	 * A Tombstoned object has been unreferenced long enough that GC knows it won't be referenced again.
	 * Tombstoned objects are eventually deleted by GC.
	 *
	 * @param tombstonedRoutes - Data store and attachment blob routes that are tombstones in this Container.
	 */
	public updateTombstonedRoutes(tombstonedRoutes: readonly string[]): void {
		const { dataStoreRoutes } = this.getDataStoreAndBlobManagerRoutes(tombstonedRoutes);
		this.channelCollection.updateTombstonedRoutes(dataStoreRoutes);
	}

	/**
	 * Returns a server generated referenced timestamp to be used to track unreferenced nodes by GC.
	 */
	public getCurrentReferenceTimestampMs(): number | undefined {
		// Use the timestamp of the last message seen by this client as that is server generated. If no messages have
		// been processed, use the timestamp of the message from the last summary.
		return this.deltaManager.lastMessage?.timestamp ?? this.messageAtLastSummary?.timestamp;
	}

	/**
	 * Returns the type of the GC node. Currently, there are nodes that belong to the root ("/"), data stores or
	 * blob manager.
	 */
	public getNodeType(nodePath: string): GCNodeType {
		if (isBlobPath(nodePath)) {
			return GCNodeType.Blob;
		}
		return this.channelCollection.getGCNodeType(nodePath) ?? GCNodeType.Other;
	}

	/**
	 * Called by GC to retrieve the package path of the node with the given path. The node should belong to a
	 * data store or an attachment blob.
	 */
	public async getGCNodePackagePath(nodePath: string): Promise<readonly string[] | undefined> {
		// GC uses "/" when adding "root" references, e.g. for Aliasing or as part of Tombstone Auto-Recovery.
		// These have no package path so return a special value.
		if (nodePath === "/") {
			return ["_gcRoot"];
		}

		switch (this.getNodeType(nodePath)) {
			case GCNodeType.Blob:
				return [blobManagerBasePath];
			case GCNodeType.DataStore:
			case GCNodeType.SubDataStore:
				return this.channelCollection.getDataStorePackagePath(nodePath);
			default:
				assert(false, 0x2de /* "Package path requested for unsupported node type." */);
		}
	}

	/**
	 * From a given list of routes, separate and return routes that belong to blob manager and data stores.
	 * @param routes - A list of routes that can belong to data stores or blob manager.
	 * @returns Two route lists - One that contains routes for blob manager and another one that contains routes
	 * for data stores.
	 */
	private getDataStoreAndBlobManagerRoutes(routes: readonly string[]): {
		blobManagerRoutes: string[];
		dataStoreRoutes: string[];
	} {
		const blobManagerRoutes: string[] = [];
		const dataStoreRoutes: string[] = [];
		for (const route of routes) {
			if (isBlobPath(route)) {
				blobManagerRoutes.push(route);
			} else {
				dataStoreRoutes.push(route);
			}
		}
		return { blobManagerRoutes, dataStoreRoutes };
	}

	/**
	 * Runs garbage collection and updates the reference / used state of the nodes in the container.
	 * @returns the statistics of the garbage collection run; undefined if GC did not run.
	 */
	public async collectGarbage(
		options: {
			/**
			 * Logger to use for logging GC events
			 */
			logger?: ITelemetryLoggerExt;
			/**
			 * True to run GC sweep phase after the mark phase
			 */
			runSweep?: boolean;
			/**
			 * True to generate full GC data
			 */
			fullGC?: boolean;
		},
		telemetryContext?: ITelemetryContext,
	): Promise<IGCStats | undefined> {
		return this.garbageCollector.collectGarbage(options, telemetryContext);
	}

	/**
	 * Called when a new outbound route is added to another node. This is used by garbage collection to identify
	 * all references added in the system.
	 * @param fromPath - The absolute path of the node that added the reference.
	 * @param toPath - The absolute path of the outbound node that is referenced.
	 * @param messageTimestampMs - The timestamp of the message that added the reference.
	 */
	public addedGCOutboundRoute(
		fromPath: string,
		toPath: string,
		messageTimestampMs?: number,
	): void {
		// This is always called when processing an op so messageTimestampMs should exist. Due to back-compat
		// across the data store runtime / container runtime boundary, this may be undefined and if so, get
		// the timestamp from the last processed message which should exist.
		// If a timestamp doesn't exist, log so we can learn about these cases and return.
		const timestampMs = messageTimestampMs ?? this.getCurrentReferenceTimestampMs();
		if (timestampMs === undefined) {
			this.mc.logger.sendTelemetryEvent({
				eventName: "NoTimestampInGCOutboundRoute",
				...tagCodeArtifacts({
					id: toPath,
					fromId: fromPath,
				}),
			});
			return;
		}
		this.garbageCollector.addedOutboundReference(fromPath, toPath, timestampMs);
	}

	/**
	 * Generates the summary tree, uploads it to storage, and then submits the summarize op.
	 * This is intended to be called by the summarizer, since it is the implementation of
	 * ISummarizerInternalsProvider.submitSummary.
	 * It takes care of state management at the container level, including pausing inbound
	 * op processing, updating SummarizerNode state tracking, and garbage collection.
	 * @param options - options controlling how the summary is generated or submitted
	 */
	public async submitSummary(options: ISubmitSummaryOptions): Promise<SubmitSummaryResult> {
		const {
			fullTree = false,
			finalAttempt = false,
			summaryLogger,
			latestSummaryRefSeqNum,
		} = options;
		// The summary number for this summary. This will be updated during the summary process, so get it now and
		// use it for all events logged during this summary.
		const summaryNumber = this.nextSummaryNumber;
		let summaryRefSeqNum: number | undefined;
		const summaryNumberLogger = createChildLogger({
			logger: summaryLogger,
			properties: {
				all: {
					summaryNumber,
					referenceSequenceNumber: () => summaryRefSeqNum,
				},
			},
		});

		// legacy: assert 0x3d1
		if (!this.outbox.isEmpty) {
			throw DataProcessingError.create(
				"Can't trigger summary in the middle of a batch",
				"submitSummary",
				undefined,
				{
					summaryNumber,
					pendingMessages: this.pendingMessagesCount,
					outboxLength: this.outbox.messageCount,
					mainBatchLength: this.outbox.mainBatchMessageCount,
					blobAttachBatchLength: this.outbox.blobAttachBatchMessageCount,
					idAllocationBatchLength: this.outbox.idAllocationBatchMessageCount,
				},
			);
		}

		// If the container is dirty, i.e., there are pending unacked ops, the summary will not be eventual consistent
		// and it may even be incorrect. So, wait for the container to be saved with a timeout. If the container is not
		// saved within the timeout, check if it should be failed or can continue.
		if (this.isDirty) {
			const countBefore = this.pendingMessagesCount;
			// The timeout for waiting for pending ops can be overridden via configurations.
			const pendingOpsTimeout =
				this.mc.config.getNumber("Fluid.Summarizer.waitForPendingOpsTimeoutMs") ??
				defaultPendingOpsWaitTimeoutMs;
			await new Promise<void>((resolve, reject) => {
				const timeoutId = setTimeout(() => resolve(), pendingOpsTimeout);
				this.once("saved", () => {
					clearTimeout(timeoutId);
					resolve();
				});
				this.once("dispose", () => {
					clearTimeout(timeoutId);
					reject(new Error("Runtime is disposed while summarizing"));
				});
			});

			// Log that there are pending ops while summarizing. This will help us gather data on how often this
			// happens, whether we attempted to wait for these ops to be acked and what was the result.
			summaryNumberLogger.sendTelemetryEvent({
				eventName: "PendingOpsWhileSummarizing",
				saved: !this.isDirty,
				timeout: pendingOpsTimeout,
				countBefore,
				countAfter: this.pendingMessagesCount,
			});

			// There could still be pending ops. Check if summary should fail or continue.
			const pendingMessagesFailResult = await this.shouldFailSummaryOnPendingOps(
				summaryNumberLogger,
				this.deltaManager.lastSequenceNumber,
				this.deltaManager.minimumSequenceNumber,
				finalAttempt,
				true /* beforeSummaryGeneration */,
			);
			if (pendingMessagesFailResult !== undefined) {
				return pendingMessagesFailResult;
			}
		}

		const shouldPauseInboundSignal =
			this.mc.config.getBoolean(
				"Fluid.ContainerRuntime.SubmitSummary.disableInboundSignalPause",
			) !== true;
		const shouldValidatePreSummaryState =
			this.mc.config.getBoolean(
				"Fluid.ContainerRuntime.SubmitSummary.shouldValidatePreSummaryState",
			) === true;

		try {
			await this._deltaManager.inbound.pause();
			if (shouldPauseInboundSignal) {
				await this.deltaManager.inboundSignal.pause();
			}

			summaryRefSeqNum = this.deltaManager.lastSequenceNumber;
			const minimumSequenceNumber = this.deltaManager.minimumSequenceNumber;
			const message = `Summary @${summaryRefSeqNum}:${this.deltaManager.minimumSequenceNumber}`;
			const lastAckedContext = this.lastAckedSummaryContext;

			const startSummaryResult = this.summarizerNode.startSummary(
				summaryRefSeqNum,
				summaryNumberLogger,
				latestSummaryRefSeqNum,
			);

			/**
			 * This was added to validate that the summarizer node tree has the same reference sequence number from the
			 * top running summarizer down to the lowest summarizer node.
			 *
			 * The order of mismatch numbers goes (validate sequence number)-(node sequence number).
			 * Generally the validate sequence number comes from the running summarizer and the node sequence number comes from the
			 * summarizer nodes.
			 */
			if (startSummaryResult.invalidNodes > 0 || startSummaryResult.mismatchNumbers.size > 0) {
				summaryLogger.sendTelemetryEvent({
					eventName: "LatestSummaryRefSeqNumMismatch",
					details: {
						...startSummaryResult,
						mismatchNumbers: Array.from(startSummaryResult.mismatchNumbers),
					},
				});

				if (shouldValidatePreSummaryState && !finalAttempt) {
					return {
						stage: "base",
						referenceSequenceNumber: summaryRefSeqNum,
						minimumSequenceNumber,
						error: new RetriableSummaryError(
							`Summarizer node state inconsistent with summarizer state.`,
						),
					};
				}
			}

			// Helper function to check whether we should still continue between each async step.
			const checkContinue = (): { continue: true } | { continue: false; error: string } => {
				// Do not check for loss of connectivity directly! Instead leave it up to
				// RunWhileConnectedCoordinator to control policy in a single place.
				// This will allow easier change of design if we chose to. For example, we may chose to allow
				// summarizer to reconnect in the future.
				// Also checking for cancellation is a must as summary process may be abandoned for other reasons,
				// like loss of connectivity for main (interactive) client.
				if (options.cancellationToken.cancelled) {
					return { continue: false, error: "disconnected" };
				}
				// That said, we rely on submitSystemMessage() that today only works in connected state.
				// So if we fail here, it either means that RunWhileConnectedCoordinator does not work correctly,
				// OR that design changed and we need to remove this check and fix submitSystemMessage.
				assert(this.connected, 0x258 /* "connected" */);

				// Ensure that lastSequenceNumber has not changed after pausing.
				// We need the summary op's reference sequence number to match our summary sequence number,
				// otherwise we'll get the wrong sequence number stamped on the summary's .protocol attributes.
				if (this.deltaManager.lastSequenceNumber !== summaryRefSeqNum) {
					return {
						continue: false,
						error: `lastSequenceNumber changed before uploading to storage. ${this.deltaManager.lastSequenceNumber} !== ${summaryRefSeqNum}`,
					};
				}
				assert(
					summaryRefSeqNum === this.deltaManager.lastMessage?.sequenceNumber,
					0x395 /* it's one and the same thing */,
				);

				if (lastAckedContext !== this.lastAckedSummaryContext) {
					return {
						continue: false,
						error: `Last summary changed while summarizing. ${this.lastAckedSummaryContext} !== ${lastAckedContext}`,
					};
				}
				return { continue: true };
			};

			let continueResult = checkContinue();
			if (!continueResult.continue) {
				return {
					stage: "base",
					referenceSequenceNumber: summaryRefSeqNum,
					minimumSequenceNumber,
					error: new RetriableSummaryError(continueResult.error),
				};
			}

			const trace = Trace.start();
			let summarizeResult: ISummaryTreeWithStats;
			try {
				summarizeResult = await this.summarize({
					fullTree,
					trackState: true,
					summaryLogger: summaryNumberLogger,
					runGC: this.garbageCollector.shouldRunGC,
				});
			} catch (error) {
				return {
					stage: "base",
					referenceSequenceNumber: summaryRefSeqNum,
					minimumSequenceNumber,
					error: wrapError(error, (msg) => new RetriableSummaryError(msg)),
				};
			}

			// Validate that the summary generated by summarizer nodes is correct before uploading.
			const validateResult = this.summarizerNode.validateSummary();
			if (!validateResult.success) {
				const { success, ...loggingProps } = validateResult;
				const error = new RetriableSummaryError(
					validateResult.reason,
					validateResult.retryAfterSeconds,
					{ ...loggingProps },
				);
				return {
					stage: "base",
					referenceSequenceNumber: summaryRefSeqNum,
					minimumSequenceNumber,
					error,
				};
			}

			// If there are pending unacked ops, this summary attempt may fail as the uploaded
			// summary would be eventually inconsistent.
			const pendingMessagesFailResult = await this.shouldFailSummaryOnPendingOps(
				summaryNumberLogger,
				summaryRefSeqNum,
				minimumSequenceNumber,
				finalAttempt,
				false /* beforeSummaryGeneration */,
			);
			if (pendingMessagesFailResult !== undefined) {
				return pendingMessagesFailResult;
			}

			const { summary: summaryTree, stats: partialStats } = summarizeResult;

			// Now that we have generated the summary, update the message at last summary to the last message processed.
			this.messageAtLastSummary = this.deltaManager.lastMessage;

			// Counting dataStores and handles
			// Because handles are unchanged dataStores in the current logic,
			// summarized dataStore count is total dataStore count minus handle count
			const dataStoreTree = summaryTree.tree[channelsTreeName];

			assert(dataStoreTree.type === SummaryType.Tree, 0x1fc /* "summary is not a tree" */);
			const handleCount = Object.values(dataStoreTree.tree).filter(
				(value) => value.type === SummaryType.Handle,
			).length;
			const gcSummaryTreeStats = summaryTree.tree[gcTreeKey]
				? calculateStats(summaryTree.tree[gcTreeKey])
				: undefined;

			const summaryStats: IGeneratedSummaryStats = {
				dataStoreCount: this.channelCollection.size,
				summarizedDataStoreCount: this.channelCollection.size - handleCount,
				gcStateUpdatedDataStoreCount: this.garbageCollector.updatedDSCountSinceLastSummary,
				gcBlobNodeCount: gcSummaryTreeStats?.blobNodeCount,
				gcTotalBlobsSize: gcSummaryTreeStats?.totalBlobSize,
				summaryNumber,
				...partialStats,
			};
			const generateSummaryData: Omit<IGenerateSummaryTreeResult, "stage" | "error"> = {
				referenceSequenceNumber: summaryRefSeqNum,
				minimumSequenceNumber,
				summaryTree,
				summaryStats,
				generateDuration: trace.trace().duration,
			} as const;

			continueResult = checkContinue();
			if (!continueResult.continue) {
				return {
					stage: "generate",
					...generateSummaryData,
					error: new RetriableSummaryError(continueResult.error),
				};
			}

			const summaryContext: ISummaryContext = {
				proposalHandle: this.lastAckedSummaryContext?.proposalHandle ?? undefined,
				ackHandle: this.lastAckedSummaryContext?.ackHandle ?? this.loadedFromVersionId,
				referenceSequenceNumber: summaryRefSeqNum,
			};

			let handle: string;
			try {
				handle = await this.storage.uploadSummaryWithContext(
					summarizeResult.summary,
					summaryContext,
				);
			} catch (error) {
				return {
					stage: "generate",
					...generateSummaryData,
					error: wrapError(error, (msg) => new RetriableSummaryError(msg)),
				};
			}

			const parent = summaryContext.ackHandle;
			const summaryMessage: ISummaryContent = {
				handle,
				// eslint-disable-next-line @typescript-eslint/no-non-null-assertion
				head: parent!,
				message,
				parents: parent ? [parent] : [],
			};
			const uploadData = {
				...generateSummaryData,
				handle,
				uploadDuration: trace.trace().duration,
			} as const;

			continueResult = checkContinue();
			if (!continueResult.continue) {
				return {
					stage: "upload",
					...uploadData,
					error: new RetriableSummaryError(continueResult.error),
				};
			}

			let clientSequenceNumber: number;
			try {
				clientSequenceNumber = this.submitSummaryMessage(summaryMessage, summaryRefSeqNum);
			} catch (error) {
				return {
					stage: "upload",
					...uploadData,
					error: wrapError(error, (msg) => new RetriableSummaryError(msg)),
				};
			}

			const submitData = {
				stage: "submit",
				...uploadData,
				clientSequenceNumber,
				submitOpDuration: trace.trace().duration,
			} as const;

			try {
				this.summarizerNode.completeSummary(handle);
			} catch (error) {
				return {
					stage: "upload",
					...uploadData,
					error: wrapError(error, (msg) => new RetriableSummaryError(msg)),
				};
			}
			return submitData;
		} finally {
			// Cleanup wip summary in case of failure
			this.summarizerNode.clearSummary();

			// ! This needs to happen before we resume inbound queues to ensure heuristics are tracked correctly
			this._summarizer?.recordSummaryAttempt?.(summaryRefSeqNum);

			// Restart the delta manager
			this._deltaManager.inbound.resume();
			if (shouldPauseInboundSignal) {
				this.deltaManager.inboundSignal.resume();
			}
		}
	}

	/**
	 * This helper is called during summarization. If the container is dirty, it will return a failed summarize result
	 * (IBaseSummarizeResult) unless this is the final summarize attempt and SkipFailingIncorrectSummary option is set.
	 * @param logger - The logger to be used for sending telemetry.
	 * @param referenceSequenceNumber - The reference sequence number of the summary attempt.
	 * @param minimumSequenceNumber - The minimum sequence number of the summary attempt.
	 * @param finalAttempt - Whether this is the final summary attempt.
	 * @param beforeSummaryGeneration - Whether this is called before summary generation or after.
	 * @returns failed summarize result (IBaseSummarizeResult) if summary should be failed, undefined otherwise.
	 */
	private async shouldFailSummaryOnPendingOps(
		logger: ITelemetryLoggerExt,
		referenceSequenceNumber: number,
		minimumSequenceNumber: number,
		finalAttempt: boolean,
		beforeSummaryGeneration: boolean,
	): Promise<IBaseSummarizeResult | undefined> {
		if (!this.isDirty) {
			return;
		}

		// If "SkipFailingIncorrectSummary" option is true, don't fail the summary in the last attempt.
		// This is a fallback to make progress in documents where there are consistently pending ops in
		// the summarizer.
		if (
			finalAttempt &&
			this.mc.config.getBoolean("Fluid.Summarizer.SkipFailingIncorrectSummary")
		) {
			const error = DataProcessingError.create(
				"Pending ops during summarization",
				"submitSummary",
				undefined,
				{ pendingMessages: this.pendingMessagesCount },
			);
			logger.sendErrorEvent(
				{
					eventName: "SkipFailingIncorrectSummary",
					referenceSequenceNumber,
					minimumSequenceNumber,
					beforeGenerate: beforeSummaryGeneration,
				},
				error,
			);
		} else {
			// The retry delay when there are pending ops can be overridden via config so that we can adjust it
			// based on telemetry while we decide on a stable number.
			const retryDelayMs =
				this.mc.config.getNumber("Fluid.Summarizer.PendingOpsRetryDelayMs") ??
				defaultPendingOpsRetryDelayMs;
			const error = new RetriableSummaryError(
				"PendingOpsWhileSummarizing",
				retryDelayMs / 1000,
				{
					count: this.pendingMessagesCount,
					beforeGenerate: beforeSummaryGeneration,
				},
			);
			return {
				stage: "base",
				referenceSequenceNumber,
				minimumSequenceNumber,
				error,
			};
		}
	}

	private get pendingMessagesCount(): number {
		return this.pendingStateManager.pendingMessagesCount + this.outbox.messageCount;
	}

	private hasPendingMessages(): boolean {
		return this.pendingMessagesCount !== 0;
	}

	private updateDocumentDirtyState(dirty: boolean): void {
		if (this.attachState !== AttachState.Attached) {
			assert(dirty, 0x3d2 /* Non-attached container is dirty */);
		} else {
			// Other way is not true = see this.isContainerMessageDirtyable()
			assert(
				!dirty || this.hasPendingMessages(),
				0x3d3 /* if doc is dirty, there has to be pending ops */,
			);
		}

		if (this.dirtyContainer === dirty) {
			return;
		}

		this.dirtyContainer = dirty;
		if (this.emitDirtyDocumentEvent) {
			this.emit(dirty ? "dirty" : "saved");
		}
	}

	public submitMessage(
		type:
			| ContainerMessageType.FluidDataStoreOp
			| ContainerMessageType.Alias
			| ContainerMessageType.Attach,
		// TODO: better typing
		// eslint-disable-next-line @typescript-eslint/explicit-module-boundary-types, @typescript-eslint/no-explicit-any
		contents: any,
		localOpMetadata: unknown = undefined,
	): void {
		// eslint-disable-next-line @typescript-eslint/no-unsafe-assignment
		this.submit({ type, contents }, localOpMetadata);
	}

	public async uploadBlob(
		blob: ArrayBufferLike,
		signal?: AbortSignal,
	): Promise<IFluidHandleInternal<ArrayBufferLike>> {
		this.verifyNotClosed();
		return this.blobManager.createBlob(blob, signal);
	}

	private submitIdAllocationOpIfNeeded(resubmitOutstandingRanges: boolean): void {
		if (this._idCompressor) {
			const idRange = resubmitOutstandingRanges
				? this._idCompressor.takeUnfinalizedCreationRange()
				: this._idCompressor.takeNextCreationRange();
			// Don't include the idRange if there weren't any Ids allocated
			if (idRange.ids !== undefined) {
				const idAllocationMessage: ContainerRuntimeIdAllocationMessage = {
					type: ContainerMessageType.IdAllocation,
					contents: idRange,
				};
				const idAllocationBatchMessage: BatchMessage = {
					contents: serializeOpContents(idAllocationMessage),
					referenceSequenceNumber: this.deltaManager.lastSequenceNumber,
				};
				this.outbox.submitIdAllocation(idAllocationBatchMessage);
			}
		}
	}

	private submit(
		containerRuntimeMessage: OutboundContainerRuntimeMessage,
		localOpMetadata: unknown = undefined,
		metadata?: { localId: string; blobId?: string },
	): void {
		this.verifyNotClosed();

		// There should be no ops in detached container state!
		assert(
			this.attachState !== AttachState.Detached,
			0x132 /* "sending ops in detached container" */,
		);

		assert(
			metadata === undefined ||
				containerRuntimeMessage.type === ContainerMessageType.BlobAttach,
			0x93f /* metadata */,
		);

		// Note that the real (non-proxy) delta manager is used here to get the readonly info. This is because
		// container runtime's ability to submit ops depend on the actual readonly state of the delta manager.
		if (this.innerDeltaManager.readOnlyInfo.readonly) {
			this.mc.logger.sendTelemetryEvent({
				eventName: "SubmitOpInReadonly",
				connected: this.connected,
			});
		}

		const type = containerRuntimeMessage.type;
		assert(
			type !== ContainerMessageType.IdAllocation,
			0x9a5 /* IdAllocation should be submitted directly to outbox. */,
		);

		try {
			this.submitIdAllocationOpIfNeeded(false);

			// Allow document schema controller to send a message if it needs to propose change in document schema.
			// If it needs to send a message, it will call provided callback with payload of such message and rely
			// on this callback to do actual sending.
			const schemaChangeMessage = this.documentsSchemaController.maybeSendSchemaMessage();
			if (schemaChangeMessage) {
				this.logger.sendTelemetryEvent({
					eventName: "SchemaChangeProposal",
					refSeq: schemaChangeMessage.refSeq,
					version: schemaChangeMessage.version,
					newRuntimeSchema: JSON.stringify(schemaChangeMessage.runtime),
					sessionRuntimeSchema: JSON.stringify(this.sessionSchema),
					oldRuntimeSchema: JSON.stringify(this.metadata?.documentSchema?.runtime),
				});
				const msg: ContainerRuntimeDocumentSchemaMessage = {
					type: ContainerMessageType.DocumentSchemaChange,
					contents: schemaChangeMessage,
				};
				this.outbox.submit({
					contents: serializeOpContents(msg),
					referenceSequenceNumber: this.deltaManager.lastSequenceNumber,
				});
			}

			const message: BatchMessage = {
				contents: serializeOpContents(containerRuntimeMessage),
				metadata,
				localOpMetadata,
				referenceSequenceNumber: this.deltaManager.lastSequenceNumber,
			};
			if (type === ContainerMessageType.BlobAttach) {
				// BlobAttach ops must have their metadata visible and cannot be grouped (see opGroupingManager.ts)
				this.outbox.submitBlobAttach(message);
			} else {
				this.outbox.submit(message);
			}

			// Note: Technically, the system "always" batches - if this case is true we'll just have a single-message batch.
			const flushImmediatelyOnSubmit = !this.currentlyBatching();
			if (flushImmediatelyOnSubmit) {
				this.flush();
			} else {
				this.scheduleFlush();
			}
		} catch (error) {
			this.closeFn(error as GenericError);
			throw error;
		}

		if (this.isContainerMessageDirtyable(containerRuntimeMessage)) {
			this.updateDocumentDirtyState(true);
		}
	}

	private scheduleFlush(): void {
		if (this.flushTaskExists) {
			return;
		}

		this.flushTaskExists = true;
		const flush = (): void => {
			this.flushTaskExists = false;
			try {
				this.flush();
			} catch (error) {
				this.closeFn(error as GenericError);
			}
		};

		switch (this.flushMode) {
			case FlushMode.TurnBased:
				// When in TurnBased flush mode the runtime will buffer operations in the current turn and send them as a single
				// batch at the end of the turn
				// eslint-disable-next-line @typescript-eslint/no-floating-promises
				Promise.resolve().then(flush);
				break;

			// FlushModeExperimental is experimental and not exposed directly in the runtime APIs
			case FlushModeExperimental.Async as unknown as FlushMode:
				// When in Async flush mode, the runtime will accumulate all operations across JS turns and send them as a single
				// batch when all micro-tasks are complete.
				// Compared to TurnBased, this flush mode will capture more ops into the same batch.
				setTimeout(flush, 0);
				break;

			default:
				assert(
					this._orderSequentiallyCalls > 0,
					0x587 /* Unreachable unless running under orderSequentially */,
				);
				break;
		}
	}

	private submitSummaryMessage(
		contents: ISummaryContent,
		referenceSequenceNumber: number,
	): number {
		this.verifyNotClosed();
		assert(
			this.connected,
			0x133 /* "Container disconnected when trying to submit system message" */,
		);

		// System message should not be sent in the middle of the batch.
		assert(this.outbox.isEmpty, 0x3d4 /* System op in the middle of a batch */);

		// back-compat: ADO #1385: Make this call unconditional in the future
		return this.submitSummaryFn !== undefined
			? this.submitSummaryFn(contents, referenceSequenceNumber)
			: this.submitFn(MessageType.Summarize, contents, false);
	}

	/**
	 * Throw an error if the runtime is closed.  Methods that are expected to potentially
	 * be called after dispose due to asynchrony should not call this.
	 */
	private verifyNotClosed(): void {
		if (this._disposed) {
			throw new Error("Runtime is closed");
		}
	}

	/**
	 * Resubmits each message in the batch, and then flushes the outbox.
	 *
	 * @remarks - If the "Offline Load" feature is enabled, the batchId is included in the resubmitted messages,
	 * for correlation to detect container forking.
	 */
	private reSubmitBatch(batch: PendingMessageResubmitData[], batchId: BatchId): void {
		this.orderSequentially(() => {
			for (const message of batch) {
				this.reSubmit(message);
			}
		});

		// Only include Batch ID if "Offline Load" feature is enabled
		// It's only needed to identify batches across container forks arising from misuse of offline load.
		this.flush(this.offlineEnabled ? batchId : undefined);
	}

	private reSubmit(message: PendingMessageResubmitData): void {
		// Need to parse from string for back-compat
		const containerRuntimeMessage = this.parseLocalOpContent(message.content);
		this.reSubmitCore(containerRuntimeMessage, message.localOpMetadata, message.opMetadata);
	}

	/**
	 * Finds the right store and asks it to resubmit the message. This typically happens when we
	 * reconnect and there are pending messages.
	 * ! Note: successfully resubmitting an op that has been successfully sequenced is not possible due to checks in the ConnectionStateHandler (Loader layer)
	 * @param message - The original LocalContainerRuntimeMessage.
	 * @param localOpMetadata - The local metadata associated with the original message.
	 */
	private reSubmitCore(
		message: LocalContainerRuntimeMessage,
		localOpMetadata: unknown,
		opMetadata: Record<string, unknown> | undefined,
	): void {
		assert(
			!this.isSummarizerClient,
			0x8f2 /* Summarizer never reconnects so should never resubmit */,
		);
		switch (message.type) {
			case ContainerMessageType.FluidDataStoreOp:
			case ContainerMessageType.Attach:
			case ContainerMessageType.Alias:
				// For Operations, call resubmitDataStoreOp which will find the right store
				// and trigger resubmission on it.
				this.channelCollection.reSubmit(message.type, message.contents, localOpMetadata);
				break;
			case ContainerMessageType.IdAllocation: {
				// Allocation ops are never resubmitted/rebased. This is because they require special handling to
				// avoid being submitted out of order. For example, if the pending state manager contained
				// [idOp1, dataOp1, idOp2, dataOp2] and the resubmission of dataOp1 generated idOp3, that would be
				// placed into the outbox in the same batch as idOp1, but before idOp2 is resubmitted.
				// To avoid this, allocation ops are simply never resubmitted. Prior to invoking the pending state
				// manager to replay pending ops, the runtime will always submit a new allocation range that includes
				// all pending IDs. The resubmitted allocation ops are then ignored here.
				break;
			}
			case ContainerMessageType.BlobAttach:
				this.blobManager.reSubmit(opMetadata);
				break;
			case ContainerMessageType.Rejoin:
				this.submit(message);
				break;
			case ContainerMessageType.GC:
				this.submit(message);
				break;
			case ContainerMessageType.DocumentSchemaChange:
				// There is no need to resend this message. Document schema controller will properly resend it again (if needed)
				// on a first occasion (any ops sent after reconnect). There is a good chance, though, that it will not want to
				// send any ops, as some other client already changed schema.
				break;
			default: {
				const error = getUnknownMessageTypeError(message.type, "reSubmitCore" /* codePath */);
				this.closeFn(error);
				throw error;
			}
		}
	}

	private rollback(content: string | undefined, localOpMetadata: unknown): void {
		// Need to parse from string for back-compat
		const { type, contents } = this.parseLocalOpContent(content);
		switch (type) {
			case ContainerMessageType.FluidDataStoreOp:
				// For operations, call rollbackDataStoreOp which will find the right store
				// and trigger rollback on it.
				this.channelCollection.rollback(type, contents, localOpMetadata);
				break;
			default:
				throw new Error(`Can't rollback ${type}`);
		}
	}

	/**
	 * Implementation of ISummarizerInternalsProvider.refreshLatestSummaryAck
	 */
	public async refreshLatestSummaryAck(options: IRefreshSummaryAckOptions): Promise<void> {
		const { proposalHandle, ackHandle, summaryRefSeq, summaryLogger } = options;
		// proposalHandle is always passed from RunningSummarizer.
		assert(proposalHandle !== undefined, 0x766 /* proposalHandle should be available */);
		const result = await this.summarizerNode.refreshLatestSummary(
			proposalHandle,
			summaryRefSeq,
		);

		/* eslint-disable jsdoc/check-indentation */
		/**
		 * If the snapshot corresponding to the ack is not tracked by this client, it was submitted by another client.
		 * Take action as per the following scenarios:
		 * 1. If that snapshot is older than the one tracked by this client, ignore the ack because only the latest
		 *    snapshot is tracked.
		 * 2. If that snapshot is newer, attempt to fetch the latest snapshot and do one of the following:
		 *    2.1. If the fetched snapshot is same or newer than the one for which ack was received, close this client.
		 *         The next summarizer client will likely start from this snapshot and get out of this state. Fetching
		 *         the snapshot updates the cache for this client so if it's re-elected as summarizer, this will prevent
		 *         any thrashing.
		 *    2.2. If the fetched snapshot is older than the one for which ack was received, ignore the ack. This can
		 *         happen in scenarios where the snapshot for the ack was lost in storage (in scenarios like DB rollback,
		 *         etc.) but the summary ack is still there because it's tracked a different service. In such cases,
		 *         ignoring the ack is the correct thing to do because the latest snapshot in storage is not the one for
		 *         the ack but is still the one tracked by this client. If we were to close the summarizer like in the
		 *         previous scenario, it will result in this document stuck in this state in a loop.
		 */
		/* eslint-enable jsdoc/check-indentation */
		if (!result.isSummaryTracked) {
			if (result.isSummaryNewer) {
				await this.fetchLatestSnapshotAndMaybeClose(summaryRefSeq, ackHandle, summaryLogger);
			}
			return;
		}

		// Notify the garbage collector so it can update its latest summary state.
		await this.garbageCollector.refreshLatestSummary(result);

		// If we here, the ack was tracked by this client. Update the summary context of the last ack.
		this.lastAckedSummaryContext = {
			proposalHandle,
			ackHandle,
			referenceSequenceNumber: summaryRefSeq,
		};
	}

	/**
	 * Fetches the latest snapshot from storage. If the fetched snapshot is same or newer than the one for which ack
	 * was received, close this client. Fetching the snapshot will update the cache for this client so if it's
	 * re-elected as summarizer, this will prevent any thrashing.
	 * If the fetched snapshot is older than the one for which ack was received, ignore the ack and return. This can
	 * happen in scenarios where the snapshot for the ack was lost in storage in scenarios like DB rollback, etc.
	 */
	private async fetchLatestSnapshotAndMaybeClose(
		targetRefSeq: number,
		targetAckHandle: string,
		logger: ITelemetryLoggerExt,
	): Promise<void> {
		const fetchedSnapshotRefSeq = await PerformanceEvent.timedExecAsync(
			logger,
			{ eventName: "RefreshLatestSummaryAckFetch" },
			async (perfEvent: {
				end: (arg0: {
					details: {
						getVersionDuration?: number | undefined;
						getSnapshotDuration?: number | undefined;
						snapshotRefSeq?: number | undefined;
						snapshotVersion?: string | undefined;
						newerSnapshotPresent?: boolean | undefined;
						targetRefSeq?: number | undefined;
						targetAckHandle?: string | undefined;
					};
				}) => void;
			}) => {
				const props: {
					getVersionDuration?: number;
					getSnapshotDuration?: number;
					snapshotRefSeq?: number;
					snapshotVersion?: string;
					newerSnapshotPresent?: boolean | undefined;
					targetRefSeq?: number | undefined;
					targetAckHandle?: string | undefined;
				} = { targetRefSeq, targetAckHandle };
				const trace = Trace.start();

				let snapshotTree: ISnapshotTree | null;
				const scenarioName = "RefreshLatestSummaryAckFetch";
				// If loader supplied us the ISnapshot when loading, the new getSnapshotApi is supported and feature gate is ON, then use the
				// new API, otherwise it will reduce the service performance because the service will need to recalculate the full snapshot
				// in case previously getSnapshotApi was used and now we use the getVersions API.
				if (
					this.isSnapshotInstanceOfISnapshot &&
					this.storage.getSnapshot !== undefined &&
					this.mc.config.getBoolean("Fluid.Container.UseLoadingGroupIdForSnapshotFetch2") ===
						true
				) {
					const snapshot = await this.storage.getSnapshot({
						scenarioName,
						fetchSource: FetchSource.noCache,
					});
					const id = snapshot.snapshotTree.id;
					assert(id !== undefined, 0x9d0 /* id of the fetched snapshot should be defined */);
					props.snapshotVersion = id;
					snapshotTree = snapshot.snapshotTree;
				} else {
					const versions = await this.storage.getVersions(
						null,
						1,
						scenarioName,
						FetchSource.noCache,
					);
					assert(
						!!versions && !!versions[0],
						0x137 /* "Failed to get version from storage" */,
					);
					snapshotTree = await this.storage.getSnapshotTree(versions[0]);
					assert(!!snapshotTree, 0x138 /* "Failed to get snapshot from storage" */);
					props.snapshotVersion = versions[0].id;
				}

				props.getSnapshotDuration = trace.trace().duration;
				const readAndParseBlob = async <T>(id: string): Promise<T> =>
					readAndParse<T>(this.storage, id);
				const snapshotRefSeq = await seqFromTree(snapshotTree, readAndParseBlob);
				props.snapshotRefSeq = snapshotRefSeq;
				props.newerSnapshotPresent = snapshotRefSeq >= targetRefSeq;

				perfEvent.end({ details: props });
				return snapshotRefSeq;
			},
		);

		// If the snapshot that was fetched is older than the target snapshot, return. The summarizer will not be closed
		// because the snapshot is likely deleted from storage and it so, closing the summarizer will result in the
		// document being stuck in this state.
		if (fetchedSnapshotRefSeq < targetRefSeq) {
			return;
		}

		await delay(this.closeSummarizerDelayMs);
		this._summarizer?.stop("latestSummaryStateStale");
		this.disposeFn();
	}

	public getPendingLocalState(props?: IGetPendingLocalStateProps): unknown {
		this.verifyNotClosed();

		if (this._orderSequentiallyCalls !== 0) {
			throw new UsageError("can't get state during orderSequentially");
		}
		this.imminentClosure ||= props?.notifyImminentClosure ?? false;

		const getSyncState = (
			pendingAttachmentBlobs?: IPendingBlobs,
		): IPendingRuntimeState | undefined => {
			const pending = this.pendingStateManager.getLocalState(props?.snapshotSequenceNumber);
			const sessionExpiryTimerStarted =
				props?.sessionExpiryTimerStarted ?? this.garbageCollector.sessionExpiryTimerStarted;

			const pendingIdCompressorState = this._idCompressor?.serialize(true);

			return {
				pending,
				pendingIdCompressorState,
				pendingAttachmentBlobs,
				sessionExpiryTimerStarted,
			};
		};
		const perfEvent = {
			eventName: "getPendingLocalState",
			notifyImminentClosure: props?.notifyImminentClosure,
		};
		const logAndReturnPendingState = (
			event: PerformanceEvent,
			pendingState?: IPendingRuntimeState,
		): IPendingRuntimeState | undefined => {
			event.end({
				attachmentBlobsSize: Object.keys(pendingState?.pendingAttachmentBlobs ?? {}).length,
				pendingOpsSize: pendingState?.pending?.pendingStates.length,
			});
			return pendingState;
		};

		// Flush pending batch.
		// getPendingLocalState() is only exposed through Container.closeAndGetPendingLocalState(), so it's safe
		// to close current batch.
		this.flush();

		return props?.notifyImminentClosure === true
			? PerformanceEvent.timedExecAsync(this.mc.logger, perfEvent, async (event) =>
					logAndReturnPendingState(
						event,
						getSyncState(
							await this.blobManager.attachAndGetPendingBlobs(props?.stopBlobAttachingSignal),
						),
					),
				)
			: PerformanceEvent.timedExec(this.mc.logger, perfEvent, (event) =>
					logAndReturnPendingState(event, getSyncState()),
				);
	}

	public summarizeOnDemand(options: IOnDemandSummarizeOptions): ISummarizeResults {
		if (this.isSummarizerClient) {
			return this.summarizer.summarizeOnDemand(options);
		} else if (this.summaryManager !== undefined) {
			return this.summaryManager.summarizeOnDemand(options);
		} else {
			// If we're not the summarizer, and we don't have a summaryManager, we expect that
			// disableSummaries is turned on. We are throwing instead of returning a failure here,
			// because it is a misuse of the API rather than an expected failure.
			throw new UsageError(`Can't summarize, disableSummaries: ${this.summariesDisabled}`);
		}
	}

	public enqueueSummarize(options: IEnqueueSummarizeOptions): EnqueueSummarizeResult {
		if (this.isSummarizerClient) {
			return this.summarizer.enqueueSummarize(options);
		} else if (this.summaryManager !== undefined) {
			return this.summaryManager.enqueueSummarize(options);
		} else {
			// If we're not the summarizer, and we don't have a summaryManager, we expect that
			// generateSummaries is turned off. We are throwing instead of returning a failure here,
			// because it is a misuse of the API rather than an expected failure.
			throw new UsageError(`Can't summarize, disableSummaries: ${this.summariesDisabled}`);
		}
	}

	/**
	 * Forms a function that will create and retrieve a Summarizer.
	 */
	private formCreateSummarizerFn(loader: ILoader) {
		return async () => {
			return createSummarizer(loader, `/${summarizerRequestUrl}`);
		};
	}

	private validateSummaryHeuristicConfiguration(
		configuration: ISummaryConfigurationHeuristics,
	): void {
		// eslint-disable-next-line no-restricted-syntax
		for (const prop in configuration) {
			if (typeof configuration[prop] === "number" && configuration[prop] < 0) {
				throw new UsageError(
					`Summary heuristic configuration property "${prop}" cannot be less than 0`,
				);
			}
		}
		if (configuration.minIdleTime > configuration.maxIdleTime) {
			throw new UsageError(
				`"minIdleTime" [${configuration.minIdleTime}] cannot be greater than "maxIdleTime" [${configuration.maxIdleTime}]`,
			);
		}
	}

	private get groupedBatchingEnabled(): boolean {
		return this.sessionSchema.opGroupingEnabled === true;
	}
}<|MERGE_RESOLUTION|>--- conflicted
+++ resolved
@@ -558,13 +558,7 @@
 
 /**
  * Error responses when requesting a deleted object will have this header set to true
-<<<<<<< HEAD
  * @internal
-=======
- * @legacy
- * @alpha
- * @deprecated This type will be moved to internal in 2.30. External usage is not necessary or supported.
->>>>>>> 8be9540b
  */
 export const DeletedResponseHeaderKey = "wasDeleted";
 /**
@@ -612,12 +606,8 @@
 }
 
 /**
-<<<<<<< HEAD
- * @internal
-=======
  * @legacy
  * @alpha
->>>>>>> 8be9540b
  */
 export const disabledCompressionConfig: ICompressionRuntimeOptions = {
 	minimumBatchSizeInBytes: Infinity,
