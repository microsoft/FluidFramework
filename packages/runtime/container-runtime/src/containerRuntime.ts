--- conflicted
+++ resolved
@@ -2650,35 +2650,14 @@
 				// and we need to process more messages before the rest of the system can understand it.
 				return;
 			}
-<<<<<<< HEAD
 
 			//* TODO: If !local, call this.pendingStateManager.checkForMatchingBatchId
-=======
-			const batchStartCsn = processResult.batchStartCsn;
-			const batch = processResult.messages;
-			const sequenceNumber = processResult.sequenceNumber;
->>>>>>> 81cf3b11
 			const messages: {
 				message: InboundSequencedContainerRuntimeMessage;
 				localOpMetadata: unknown;
 			}[] = local
-<<<<<<< HEAD
 				? this.pendingStateManager.processPendingLocalBatch(incomingBatch)
 				: incomingBatch.messages.map((message) => ({ message, localOpMetadata: undefined }));
-=======
-				? this.pendingStateManager.processPendingLocalBatch(
-						batch,
-						batchStartCsn,
-						sequenceNumber,
-					)
-				: batch.map((message) => ({ message, localOpMetadata: undefined }));
-			if (messages.length === 0) {
-				this.ensureNoDataModelChanges(() =>
-					this.processEmptyBatch(sequenceNumber, local, batchStartCsn),
-				);
-				return;
-			}
->>>>>>> 81cf3b11
 			messages.forEach(({ message, localOpMetadata }) => {
 				const msg: MessageWithContext = {
 					message,
