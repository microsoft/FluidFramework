--- conflicted
+++ resolved
@@ -23,11 +23,8 @@
     IDeltaSender,
     ILoader,
     IRuntime,
-<<<<<<< HEAD
     IRuntimeState,
-=======
     IExperimentalRuntime,
->>>>>>> bf3b0eeb
 } from "@microsoft/fluid-container-definitions";
 import {
     Deferred,
@@ -633,14 +630,8 @@
             this.clearPartialChunks(clientId);
         });
 
-<<<<<<< HEAD
-        this.context.on("refreshBaseSummary",
-            (snapshot: ISnapshotTree) => this.refreshBaseSummary(snapshot));
-
         this.previousState = this.context.previousRuntimeState;
 
-=======
->>>>>>> bf3b0eeb
         // We always create the summarizer in the case that we are asked to generate summaries. But this may
         // want to be on demand instead.
         // Don't use optimizations when generating summaries with a document loaded using snapshots.
@@ -650,12 +641,8 @@
             this,
             () => this.summaryConfiguration,
             async (safe: boolean) => this.generateSummary(!this.loadedFromSummary, safe),
-<<<<<<< HEAD
-            async (handle, refSeq) => this.refreshLatestSummaryAck(handle, refSeq),
+            async (summContext, refSeq) => this.refreshLatestSummaryAck(summContext, refSeq),
             this.previousState.summaryCollection);
-=======
-            async (summContext, refSeq) => this.refreshLatestSummaryAck(summContext, refSeq));
->>>>>>> bf3b0eeb
 
         // Create the SummaryManager and mark the initial state
         this.summaryManager = new SummaryManager(
