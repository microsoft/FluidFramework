/*!
 * Copyright (c) Microsoft Corporation and contributors. All rights reserved.
 * Licensed under the MIT License.
 */

import type {
	ILayerCompatDetails,
	IProvideLayerCompatDetails,
} from "@fluid-internal/client-utils";
import { createEmitter, Trace, TypedEventEmitter } from "@fluid-internal/client-utils";
import type {
	IAudience,
	ISelf,
	ICriticalContainerError,
	IAudienceEvents,
} from "@fluidframework/container-definitions";
import { AttachState } from "@fluidframework/container-definitions";
import type {
	IContainerContext,
	IGetPendingLocalStateProps,
	IRuntime,
	IDeltaManager,
	IDeltaManagerFull,
	ILoader,
} from "@fluidframework/container-definitions/internal";
import { isIDeltaManagerFull } from "@fluidframework/container-definitions/internal";
import type {
	ContainerExtensionFactory,
	ContainerExtensionId,
	ExtensionHost,
	ExtensionHostEvents,
	ExtensionRuntimeProperties,
	IContainerRuntime,
	IContainerRuntimeEvents,
	IContainerRuntimeInternal,
	OutboundExtensionMessage,
} from "@fluidframework/container-runtime-definitions/internal";
import type {
	FluidObject,
	IFluidHandle,
	IRequest,
	IResponse,
	ITelemetryBaseLogger,
	Listenable,
} from "@fluidframework/core-interfaces";
import type {
	IErrorBase,
	IFluidHandleContext,
	IFluidHandleInternal,
	IProvideFluidHandleContext,
	ISignalEnvelope,
	JsonDeserialized,
	TypedMessage,
} from "@fluidframework/core-interfaces/internal";
import {
	assert,
	Deferred,
	Lazy,
	LazyPromise,
	PromiseCache,
	delay,
	fail,
	unreachableCase,
} from "@fluidframework/core-utils/internal";
import type {
	IClientDetails,
	IQuorumClients,
	ISummaryTree,
} from "@fluidframework/driver-definitions";
import { SummaryType } from "@fluidframework/driver-definitions";
import type {
	IDocumentStorageService,
	IDocumentMessage,
	ISequencedDocumentMessage,
	ISignalMessage,
	ISnapshot,
	ISnapshotTree,
	ISummaryContent,
	ISummaryContext,
} from "@fluidframework/driver-definitions/internal";
import { FetchSource, MessageType } from "@fluidframework/driver-definitions/internal";
import { readAndParse } from "@fluidframework/driver-utils/internal";
import type { IIdCompressor } from "@fluidframework/id-compressor";
import type {
	IIdCompressorCore,
	IdCreationRange,
	SerializedIdCompressorWithNoSession,
	SerializedIdCompressorWithOngoingSession,
} from "@fluidframework/id-compressor/internal";
import {
	createIdCompressor,
	createSessionId,
	deserializeIdCompressor,
} from "@fluidframework/id-compressor/internal";
import type {
	ISummaryTreeWithStats,
	ITelemetryContext,
	IGarbageCollectionData,
	CreateChildSummarizerNodeParam,
	IDataStore,
	IEnvelope,
	IFluidDataStoreContextDetached,
	IFluidDataStoreRegistry,
	ISummarizeInternalResult,
	InboundAttachMessage,
	NamedFluidDataStoreRegistryEntries,
	SummarizeInternalFn,
	IInboundSignalMessage,
	IRuntimeMessagesContent,
	ISummarizerNodeWithGC,
	// eslint-disable-next-line import/no-deprecated
	StageControlsExperimental,
	// eslint-disable-next-line import/no-deprecated
	IContainerRuntimeBaseExperimental,
	IFluidParentContext,
} from "@fluidframework/runtime-definitions/internal";
import {
	FlushMode,
	FlushModeExperimental,
	channelsTreeName,
	gcTreeKey,
} from "@fluidframework/runtime-definitions/internal";
import {
	GCDataBuilder,
	RequestParser,
	RuntimeHeaders,
	TelemetryContext,
	addBlobToSummary,
	addSummarizeResultToSummary,
	calculateStats,
	create404Response,
	exceptionToResponse,
	seqFromTree,
} from "@fluidframework/runtime-utils/internal";
import type {
	IEventSampler,
	IFluidErrorBase,
	ITelemetryGenericEventExt,
	ITelemetryLoggerExt,
	MonitoringContext,
} from "@fluidframework/telemetry-utils/internal";
import {
	DataCorruptionError,
	DataProcessingError,
	extractSafePropertiesFromMessage,
	GenericError,
	LoggingError,
	PerformanceEvent,
	// eslint-disable-next-line import/no-deprecated
	TaggedLoggerAdapter,
	UsageError,
	createChildLogger,
	createChildMonitoringContext,
	createSampledLogger,
	loggerToMonitoringContext,
	raiseConnectedEvent,
	wrapError,
	tagCodeArtifacts,
	normalizeError,
} from "@fluidframework/telemetry-utils/internal";
import { v4 as uuid } from "uuid";

import { BindBatchTracker } from "./batchTracker.js";
import {
	BlobManager,
	IPendingBlobs,
	blobManagerBasePath,
	blobsTreeName,
	isBlobPath,
	loadBlobManagerLoadInfo,
	type IBlobManagerLoadInfo,
} from "./blobManager/index.js";
import {
	ChannelCollection,
	getSummaryForDatastores,
	wrapContext,
} from "./channelCollection.js";
import {
	defaultMinVersionForCollab,
	getMinVersionForCollabDefaults,
	isValidMinVersionForCollab,
	type RuntimeOptionsAffectingDocSchema,
	type MinimumVersionForCollab,
} from "./compatUtils.js";
import type { ICompressionRuntimeOptions } from "./compressionDefinitions.js";
import { CompressionAlgorithms, disabledCompressionConfig } from "./compressionDefinitions.js";
import { ReportOpPerfTelemetry } from "./connectionTelemetry.js";
import { ContainerFluidHandleContext } from "./containerHandleContext.js";
import { channelToDataStore } from "./dataStore.js";
import { FluidDataStoreRegistry } from "./dataStoreRegistry.js";
import {
	BaseDeltaManagerProxy,
	DeltaManagerPendingOpsProxy,
	DeltaManagerSummarizerProxy,
} from "./deltaManagerProxies.js";
import { DeltaScheduler } from "./deltaScheduler.js";
import {
	GCNodeType,
	GarbageCollector,
	IGCRuntimeOptions,
	IGCStats,
	IGarbageCollector,
	gcGenerationOptionName,
	type GarbageCollectionMessage,
	type IGarbageCollectionRuntime,
} from "./gc/index.js";
import { InboundBatchAggregator } from "./inboundBatchAggregator.js";
import {
	ContainerMessageType,
	type ContainerRuntimeDocumentSchemaMessage,
	ContainerRuntimeGCMessage,
	type ContainerRuntimeIdAllocationMessage,
	type InboundSequencedContainerRuntimeMessage,
	type LocalContainerRuntimeMessage,
	type UnknownContainerRuntimeMessage,
} from "./messageTypes.js";
import { ISavedOpMetadata } from "./metadata.js";
import {
	LocalBatchMessage,
	BatchStartInfo,
	DuplicateBatchDetector,
	ensureContentsDeserialized,
	IBatchCheckpoint,
	OpCompressor,
	OpDecompressor,
	OpGroupingManager,
	OpSplitter,
	Outbox,
	RemoteMessageProcessor,
	type OutboundBatch,
	type BatchResubmitInfo,
} from "./opLifecycle/index.js";
import { pkgVersion } from "./packageVersion.js";
import {
	PendingMessageResubmitData,
	IPendingLocalState,
	PendingStateManager,
	type PendingBatchResubmitMetadata,
} from "./pendingStateManager.js";
import { BatchRunCounter, RunCounter } from "./runCounter.js";
import {
	runtimeCompatDetailsForLoader,
	validateLoaderCompatibility,
} from "./runtimeLayerCompatState.js";
import { SignalTelemetryManager } from "./signalTelemetryProcessing.js";
// These types are imported as types here because they are present in summaryDelayLoadedModule, which is loaded dynamically when required.
import type {
	IDocumentSchemaChangeMessage,
	IDocumentSchemaCurrent,
	Summarizer,
	IDocumentSchemaFeatures,
	EnqueueSummarizeResult,
	ISerializedElection,
	ISummarizeResults,
} from "./summary/index.js";
import {
	DocumentsSchemaController,
	IBaseSummarizeResult,
	IConnectableRuntime,
	IContainerRuntimeMetadata,
	ICreateContainerMetadata,
	IEnqueueSummarizeOptions,
	IGenerateSummaryTreeResult,
	IGeneratedSummaryStats,
	IOnDemandSummarizeOptions,
	IRefreshSummaryAckOptions,
	IRootSummarizerNodeWithGC,
	ISubmitSummaryOptions,
	ISummarizerInternalsProvider,
	ISummarizerRuntime,
	ISummaryMetadataMessage,
	IdCompressorMode,
	OrderedClientElection,
	RetriableSummaryError,
	SubmitSummaryResult,
	aliasBlobName,
	chunksBlobName,
	recentBatchInfoBlobName,
	createRootSummarizerNodeWithGC,
	electedSummarizerBlobName,
	extractSummaryMetadataMessage,
	idCompressorBlobName,
	metadataBlobName,
	rootHasIsolatedChannels,
	wrapSummaryInChannelsTree,
	formCreateSummarizerFn,
	summarizerRequestUrl,
	SummaryManager,
	SummarizerClientElection,
	SummaryCollection,
	OrderedClientCollection,
	validateSummaryHeuristicConfiguration,
	ISummaryConfiguration,
	DefaultSummaryConfiguration,
	isSummariesDisabled,
	summarizerClientType,
} from "./summary/index.js";
import { Throttler, formExponentialFn } from "./throttler.js";

/**
 * A {@link ContainerExtension}'s factory function as stored in extension map.
 */
// eslint-disable-next-line @typescript-eslint/no-explicit-any -- `any` required to allow typed factory to be assignable per ContainerExtension.processSignal
type ExtensionEntry = ContainerExtensionFactory<unknown, any, unknown[]> extends new (
	...args: any[]
) => infer T
	? T
	: never;

/**
 * Creates an error object to be thrown / passed to Container's close fn in case of an unknown message type.
 * The parameters are typed to support compile-time enforcement of handling all known types/behaviors
 *
 * @param unknownContainerRuntimeMessageType - Typed as something unexpected, to ensure all known types have been
 * handled before calling this function (e.g. in a switch statement).
 *
 * @param codePath - The code path where the unexpected message type was encountered.
 *
 * @param sequencedMessage - The sequenced message that contained the unexpected message type.
 *
 */
function getUnknownMessageTypeError(
	unknownContainerRuntimeMessageType: UnknownContainerRuntimeMessage["type"],
	codePath: string,
	sequencedMessage?: ISequencedDocumentMessage,
): IFluidErrorBase {
	return DataProcessingError.create(
		"Runtime message of unknown type",
		codePath,
		sequencedMessage,
		{
			messageDetails: {
				type: unknownContainerRuntimeMessageType,
			},
		},
	);
}

/**
 * @legacy
 * @alpha
 */
export interface ISummaryRuntimeOptions {
	/**
	 * Override summary configurations set by the server.
	 */
	summaryConfigOverrides?: ISummaryConfiguration;

	/**
	 * Delay before first attempt to spawn summarizing container.
	 *
	 * @deprecated Use {@link ISummaryRuntimeOptions.summaryConfigOverrides}'s
	 * {@link ISummaryBaseConfiguration.initialSummarizerDelayMs} instead.
	 */
	initialSummarizerDelayMs?: number;
}

/**
 * Full set of options for container runtime as "required".
 *
 * @remarks
 * {@link IContainerRuntimeOptions} is expected to be used by consumers.
 *
 * @privateRemarks If any new properties are added to this interface (or
 * {@link IContainerRuntimeOptionsInternal}), then we will also need to make
 * changes in {@link file://./compatUtils.ts}.
 * If the new property does not change the DocumentSchema, then it must be
 * explicity omitted from {@link RuntimeOptionsAffectingDocSchema}.
 * If it does change the DocumentSchema, then a corresponding entry must be
 * added to `runtimeOptionsAffectingDocSchemaConfigMap` with the appropriate
 * compat configuration info.
 * If neither of the above is done, then the build will fail to compile.
 *
 * @legacy
 * @alpha
 */
export interface ContainerRuntimeOptions {
	readonly summaryOptions: ISummaryRuntimeOptions;
	readonly gcOptions: IGCRuntimeOptions;
	/**
	 * Affects the behavior while loading the runtime when the data verification check which
	 * compares the DeltaManager sequence number (obtained from protocol in summary) to the
	 * runtime sequence number (obtained from runtime metadata in summary) finds a mismatch.
	 * 1. "close" (default) will close the container with an assertion.
	 * 2. "log" will log an error event to telemetry, but still continue to load.
	 * 3. "bypass" will skip the check entirely. This is not recommended.
	 */
	readonly loadSequenceNumberVerification: "close" | "log" | "bypass";

	/**
	 * Enables the runtime to compress ops. See {@link ICompressionRuntimeOptions}.
	 */
	readonly compressionOptions: ICompressionRuntimeOptions;
	/**
	 * If specified, when in FlushMode.TurnBased, if the size of the ops between JS turns exceeds this value,
	 * an error will be thrown and the container will close.
	 *
	 * If unspecified, the limit is 700Kb.
	 *
	 * 'Infinity' will disable any limit.
	 *
	 * @experimental This config should be driven by the connection with the service and will be moved in the future.
	 */
	readonly maxBatchSizeInBytes: number;
	/**
	 * If the op payload needs to be chunked in order to work around the maximum size of the batch, this value represents
	 * how large the individual chunks will be. This is only supported when compression is enabled. If after compression, the
	 * batch content size exceeds this value, it will be chunked into smaller ops of this exact size.
	 *
	 * This value is a trade-off between having many small chunks vs fewer larger chunks and by default, the runtime is configured to use
	 * 200 * 1024 = 204800 bytes. This default value ensures that no compressed payload's content is able to exceed {@link ContainerRuntimeOptions.maxBatchSizeInBytes}
	 * regardless of the overhead of an individual op.
	 *
	 * Any value of `chunkSizeInBytes` exceeding {@link ContainerRuntimeOptions.maxBatchSizeInBytes} will disable this feature, therefore if a compressed batch's content
	 * size exceeds {@link ContainerRuntimeOptions.maxBatchSizeInBytes} after compression, the container will close with an instance of `DataProcessingError` with
	 * the `BatchTooLarge` message.
	 */
	readonly chunkSizeInBytes: number;

	/**
	 * Enable the IdCompressor in the runtime.
	 * @experimental Not ready for use.
	 */
	readonly enableRuntimeIdCompressor: IdCompressorMode;

	/**
	 * If enabled, the runtime will group messages within a batch into a single
	 * message to be sent to the service.
	 * The grouping and ungrouping of such messages is handled by the "OpGroupingManager".
	 *
	 * By default, the feature is enabled. This feature can only be disabled when compression is also disabled.
	 * @deprecated  The ability to disable Grouped Batching is deprecated and will be removed in a future release. This feature is required for the proper functioning of the Fluid Framework.
	 */
	readonly enableGroupedBatching: boolean;

	/**
	 * When this property is set to true, it requires runtime to control is document schema properly through ops
	 * The benefit of this mode is that clients who do not understand schema will fail in predictable way, with predictable message,
	 * and will not attempt to limp along, which could cause data corruptions and crashes in random places.
	 * When this property is not set (or set to false), runtime operates in legacy mode, where new features (modifying document schema)
	 * are engaged as they become available, without giving legacy clients any chance to fail predictably.
	 */
	readonly explicitSchemaControl: boolean;

	/**
	 * Create blob handles with pending payloads when calling createBlob (default is `undefined` (disabled)).
	 * When enabled (`true`), createBlob will return a handle before the blob upload completes.
	 */
	readonly createBlobPayloadPending: true | undefined;
}

/**
 * Options for container runtime.
 *
 * @legacy
 * @alpha
 */
export type IContainerRuntimeOptions = Partial<ContainerRuntimeOptions>;

/**
 * Internal extension of {@link ContainerRuntimeOptions}
 *
 * @privateRemarks
 * These options are not available to consumers when creating a new container runtime,
 * but we do need to expose them for internal use, e.g. when configuring the container runtime
 * to ensure compatibility with older versions.
 *
 * This is defined as a fully required set of options as this package does not yet
 * use `exactOptionalPropertyTypes` and `Required<>` applied to optional type allowing
 * `undefined` like {@link IdCompressorMode} will exclude `undefined`.
 *
 * @internal
 */
export interface ContainerRuntimeOptionsInternal extends ContainerRuntimeOptions {
	/**
	 * Sets the flush mode for the runtime. In Immediate flush mode the runtime will immediately
	 * send all operations to the driver layer, while in TurnBased the operations will be buffered
	 * and then sent them as a single batch at the end of the turn.
	 * By default, flush mode is TurnBased.
	 */
	readonly flushMode: FlushMode;

	/**
	 * Allows Grouped Batching to be disabled by setting to false (default is true).
	 * In that case, batched messages will be sent individually (but still all at the same time).
	 */
	readonly enableGroupedBatching: boolean;
}

/**
 * Internal extension of {@link IContainerRuntimeOptions}
 *
 * @internal
 */
export type IContainerRuntimeOptionsInternal = Partial<ContainerRuntimeOptionsInternal>;

/**
 * Error responses when requesting a deleted object will have this header set to true
 * @internal
 */
export const DeletedResponseHeaderKey = "wasDeleted";
/**
 * Tombstone error responses will have this header set to true
 * @legacy
 * @alpha
 */
export const TombstoneResponseHeaderKey = "isTombstoned";
/**
 * Inactive error responses will have this header set to true
 * @legacy
 * @alpha
 *
 * @deprecated this header is deprecated and will be removed in the future. The functionality corresponding
 * to this was experimental and is no longer supported.
 */
export const InactiveResponseHeaderKey = "isInactive";

/**
 * The full set of parsed header data that may be found on Runtime requests
 * @internal
 */
export interface RuntimeHeaderData {
	wait?: boolean;
	viaHandle?: boolean;
	allowTombstone?: boolean;
}

/**
 * Default values for Runtime Headers
 */
export const defaultRuntimeHeaderData: Required<RuntimeHeaderData> = {
	wait: true,
	viaHandle: false,
	allowTombstone: false,
};

const defaultStagingCommitOptions = { squash: false };

/**
 * @deprecated
 * Untagged logger is unsupported going forward. There are old loaders with old ContainerContexts that only
 * have the untagged logger, so to accommodate that scenario the below interface is used. It can be removed once
 * its usage is removed from TaggedLoggerAdapter fallback.
 */
interface OldContainerContextWithLogger extends Omit<IContainerContext, "taggedLogger"> {
	logger: ITelemetryBaseLogger;
	taggedLogger: undefined;
}

/**
 * State saved when the container closes, to be given back to a newly
 * instantiated runtime in a new instance of the container, so it can load to the
 * same state
 */
export interface IPendingRuntimeState {
	/**
	 * Pending ops from PendingStateManager
	 */
	pending?: IPendingLocalState;
	/**
	 * Pending blobs from BlobManager
	 */
	pendingAttachmentBlobs?: IPendingBlobs;
	/**
	 * Pending idCompressor state
	 */
	pendingIdCompressorState?: SerializedIdCompressorWithOngoingSession;

	/**
	 * Time at which session expiry timer started.
	 */
	sessionExpiryTimerStarted?: number | undefined;
}

const maxConsecutiveReconnectsKey = "Fluid.ContainerRuntime.MaxConsecutiveReconnects";

// The actual limit is 1Mb (socket.io and Kafka limits)
// We can't estimate it fully, as we
// - do not know what properties relay service will add
// - we do not stringify final op, thus we do not know how much escaping will be added.
const defaultMaxBatchSizeInBytes = 700 * 1024;

const defaultChunkSizeInBytes = 204800;

/**
 * The default time to wait for pending ops to be processed during summarization
 */
export const defaultPendingOpsWaitTimeoutMs = 1000;
/**
 * The default time to delay a summarization retry attempt when there are pending ops
 */
export const defaultPendingOpsRetryDelayMs = 1000;

/**
 * Instead of refreshing from latest because we do not have 100% confidence in the state
 * of the current system, we should close the summarizer and let it recover.
 * This delay's goal is to prevent tight restart loops
 */
const defaultCloseSummarizerDelayMs = 5000; // 5 seconds

/**
 * Checks whether a message.type is one of the values in ContainerMessageType
 */
export function isUnpackedRuntimeMessage(message: ISequencedDocumentMessage): boolean {
	return (Object.values(ContainerMessageType) as string[]).includes(message.type);
}

/**
 * Legacy ID for the built-in AgentScheduler.  To minimize disruption while removing it, retaining this as a
 * special-case for document dirty state.  Ultimately we should have no special-cases from the
 * ContainerRuntime's perspective.
 * @internal
 */
export const agentSchedulerId = "_scheduler";

// safely check navigator and get the hardware spec value
export function getDeviceSpec(): {
	deviceMemory?: number | undefined;
	hardwareConcurrency?: number | undefined;
} {
	try {
		if (typeof navigator === "object" && navigator !== null) {
			return {
				// eslint-disable-next-line @typescript-eslint/no-explicit-any, @typescript-eslint/no-unsafe-member-access, @typescript-eslint/no-unsafe-assignment
				deviceMemory: (navigator as any).deviceMemory,
				hardwareConcurrency: navigator.hardwareConcurrency,
			};
		}
	} catch {
		// Eat the error
	}
	return {};
}

/**
 * Older loader doesn't have a submitBatchFn member, this is the older way of submitting a batch.
 * Rather than exposing the submitFn (now deprecated) and IDeltaManager (dangerous to hand out) to the Outbox,
 * we can provide a partially-applied function to keep those items private to the ContainerRuntime.
 */
export const makeLegacySendBatchFn =
	(
		submitFn: (
			type: MessageType,
			contents: unknown,
			batch: boolean,
			appData?: unknown,
		) => number,
		deltaManager: Pick<IDeltaManager<unknown, unknown>, "flush">,
	) =>
	(batch: OutboundBatch): number => {
		// Default to negative one to match Container.submitBatch behavior
		let clientSequenceNumber: number = -1;
		for (const message of batch.messages) {
			clientSequenceNumber = submitFn(
				MessageType.Operation,
				// For back-compat (submitFn only works on deserialized content)
				message.contents === undefined ? undefined : JSON.parse(message.contents),
				true, // batch
				message.metadata,
			);
		}

		deltaManager.flush();

		return clientSequenceNumber;
	};

/**
 * Extract last message from the snapshot metadata.
 * Uses legacy property if not using explicit schema control, otherwise uses the new property.
 * This allows new runtime to make documents not openable for old runtimes, one explicit document schema control is enabled.
 * Please see addMetadataToSummary() as well
 */
function lastMessageFromMetadata(
	metadata: IContainerRuntimeMetadata | undefined,
): ISummaryMetadataMessage | undefined {
	return metadata?.documentSchema?.runtime?.explicitSchemaControl
		? metadata?.lastMessage
		: metadata?.message;
}

/**
 * There is some ancient back-compat code that we'd like to instrument
 * to understand if/when it is hit.
 * We only want to log this once, to avoid spamming telemetry if we are wrong and these cases are hit commonly.
 */
export let getSingleUseLegacyLogCallback = (logger: ITelemetryLoggerExt, type: string) => {
	return (codePath: string): void => {
		logger.sendTelemetryEvent({
			eventName: "LegacyMessageFormat",
			details: { codePath, type },
		});

		// Now that we've logged, prevent future logging (globally).
		// eslint-disable-next-line unicorn/consistent-function-scoping
		getSingleUseLegacyLogCallback = () => () => {};
	};
};

type UnsequencedSignalEnvelope = Omit<ISignalEnvelope, "clientBroadcastSignalSequenceNumber">;

/**
 * This object holds the parameters necessary for the {@link loadContainerRuntime} function.
 * @legacy
 * @alpha
 */
export interface LoadContainerRuntimeParams {
	/**
	 * Context of the container.
	 */
	context: IContainerContext;
	/**
	 * Mapping from data store types to their corresponding factories
	 */
	registryEntries: NamedFluidDataStoreRegistryEntries;
	/**
	 * Pass 'true' if loading from an existing snapshot.
	 */
	existing: boolean;
	/**
	 * Additional options to be passed to the runtime
	 */
	runtimeOptions?: IContainerRuntimeOptions;
	/**
	 * runtime services provided with context
	 */
	containerScope?: FluidObject;
	/**
	 * Promise that resolves to an object which will act as entryPoint for the Container.
	 */
	provideEntryPoint: (containerRuntime: IContainerRuntime) => Promise<FluidObject>;

	/**
	 * Request handler for the request() method of the container runtime.
	 * Only relevant for back-compat while we remove the request() method and move fully to entryPoint as the main pattern.
	 * @deprecated Will be removed once Loader LTS version is "2.0.0-internal.7.0.0". Migrate all usage of IFluidRouter to the "entryPoint" pattern. Refer to Removing-IFluidRouter.md
	 * */
	requestHandler?: (request: IRequest, runtime: IContainerRuntime) => Promise<IResponse>;

	/**
	 * Minimum version of the FF runtime that is required to collaborate on new documents.
	 * The input should be a string that represents the minimum version of the FF runtime that should be
	 * supported for collaboration. The format of the string must be in valid semver format.
	 *
	 * The inputted version will be used to determine the default configuration for
	 * {@link IContainerRuntimeOptionsInternal} to ensure compatibility with the specified version.
	 *
	 * @example
	 * minVersionForCollab: "2.0.0"
	 *
	 * @privateRemarks
	 * Used to determine the default configuration for {@link IContainerRuntimeOptionsInternal} that affect the document schema.
	 * For example, let's say that feature `foo` was added in 2.0 which introduces a new op type. Additionally, option `bar`
	 * was added to `IContainerRuntimeOptionsInternal` in 2.0 to enable/disable `foo` since clients prior to 2.0 would not
	 * understand the new op type. If a customer were to set minVersionForCollab to 2.0.0, then `bar` would be set to
	 * enable `foo` by default. If a customer were to set minVersionForCollab to 1.0.0, then `bar` would be set to
	 * disable `foo` by default.
	 */
	minVersionForCollab?: MinimumVersionForCollab;
}
/**
 * This is meant to be used by a {@link @fluidframework/container-definitions#IRuntimeFactory} to instantiate a container runtime.
 * @param params - An object which specifies all required and optional params necessary to instantiate a runtime.
 * @returns A runtime which provides all the functionality necessary to bind with the loader layer via the {@link @fluidframework/container-definitions#IRuntime} interface and provide a runtime environment via the {@link @fluidframework/container-runtime-definitions#IContainerRuntime} interface.
 * @legacy
 * @alpha
 */
export async function loadContainerRuntime(
	params: LoadContainerRuntimeParams,
): Promise<IContainerRuntime & IRuntime> {
	return ContainerRuntime.loadRuntime(params);
}

const defaultMaxConsecutiveReconnects = 7;

/**
 * These are the ONLY message types that are allowed to be submitted while in staging mode
 * (Does not apply to pre-StagingMode batches that are resubmitted, those are not considered to be staged)
 */
function canStageMessageOfType(
	type: LocalContainerRuntimeMessage["type"],
<<<<<<< HEAD
): type is ContainerMessageType.FluidDataStoreOp {
	return type === ContainerMessageType.FluidDataStoreOp;
=======
): type is
	| ContainerMessageType.FluidDataStoreOp
	| ContainerMessageType.GC
	| ContainerMessageType.DocumentSchemaChange {
	return (
		type === ContainerMessageType.FluidDataStoreOp ||
		type === ContainerMessageType.GC ||
		type === ContainerMessageType.DocumentSchemaChange
	);
>>>>>>> eab44273
}

/**
 * Represents the runtime of the container. Contains helper functions/state of the container.
 * It will define the store level mappings.
 *
 * @internal
 */
export class ContainerRuntime
	extends TypedEventEmitter<IContainerRuntimeEvents>
	implements
		IContainerRuntimeInternal,
		// eslint-disable-next-line import/no-deprecated
		IContainerRuntimeBaseExperimental,
		IRuntime,
		IGarbageCollectionRuntime,
		ISummarizerRuntime,
		ISummarizerInternalsProvider,
		IFluidParentContext,
		IProvideFluidHandleContext,
		IProvideLayerCompatDetails
{
	/**
	 * Load the stores from a snapshot and returns the runtime.
	 * @param params - An object housing the runtime properties:
	 * - context - Context of the container.
	 * - registryEntries - Mapping from data store types to their corresponding factories.
	 * - existing - Pass 'true' if loading from an existing snapshot.
	 * - requestHandler - (optional) Request handler for the request() method of the container runtime.
	 * Only relevant for back-compat while we remove the request() method and move fully to entryPoint as the main pattern.
	 * - runtimeOptions - Additional options to be passed to the runtime
	 * - containerScope - runtime services provided with context
	 * - containerRuntimeCtor - Constructor to use to create the ContainerRuntime instance.
	 * This allows mixin classes to leverage this method to define their own async initializer.
	 * - provideEntryPoint - Promise that resolves to an object which will act as entryPoint for the Container.
	 * - minVersionForCollab - Minimum version of the FF runtime that this runtime supports collaboration with.
	 * This object should provide all the functionality that the Container is expected to provide to the loader layer.
	 */
	public static async loadRuntime(params: {
		context: IContainerContext;
		registryEntries: NamedFluidDataStoreRegistryEntries;
		existing: boolean;
		runtimeOptions?: IContainerRuntimeOptionsInternal;
		containerScope?: FluidObject;
		containerRuntimeCtor?: typeof ContainerRuntime;
		/**
		 * @deprecated Will be removed once Loader LTS version is "2.0.0-internal.7.0.0". Migrate all usage of IFluidRouter to the "entryPoint" pattern. Refer to Removing-IFluidRouter.md
		 */
		requestHandler?: (request: IRequest, runtime: IContainerRuntime) => Promise<IResponse>;
		provideEntryPoint: (containerRuntime: IContainerRuntime) => Promise<FluidObject>;
		minVersionForCollab?: MinimumVersionForCollab;
	}): Promise<ContainerRuntime> {
		const {
			context,
			registryEntries,
			existing,
			requestHandler,
			provideEntryPoint,
			runtimeOptions = {} satisfies IContainerRuntimeOptionsInternal,
			containerScope = {},
			containerRuntimeCtor = ContainerRuntime,
			minVersionForCollab = defaultMinVersionForCollab,
		} = params;

		// If taggedLogger exists, use it. Otherwise, wrap the vanilla logger:
		// back-compat: Remove the TaggedLoggerAdapter fallback once all the host are using loader > 0.45
		const backCompatContext: IContainerContext | OldContainerContextWithLogger = context;
		const passLogger =
			backCompatContext.taggedLogger ??
			// eslint-disable-next-line import/no-deprecated
			new TaggedLoggerAdapter((backCompatContext as OldContainerContextWithLogger).logger);
		const logger = createChildLogger({
			logger: passLogger,
			properties: {
				all: {
					runtimeVersion: pkgVersion,
				},
			},
		});

		const mc = loggerToMonitoringContext(logger);

		// Some options require a minimum version of the FF runtime to operate, so the default configs will be generated
		// based on the minVersionForCollab.
		// For example, if minVersionForCollab is set to "1.0.0", the default configs will ensure compatibility with FF runtime
		// 1.0.0 or later. If the minVersionForCollab is set to "2.10.0", the default values will be generated to ensure compatibility
		// with FF runtime 2.10.0 or later.
		if (!isValidMinVersionForCollab(minVersionForCollab)) {
			throw new UsageError(
				`Invalid minVersionForCollab: ${minVersionForCollab}. It must be an existing FF version (i.e. 2.22.1).`,
			);
		}
		const defaultsAffectingDocSchema = getMinVersionForCollabDefaults(minVersionForCollab);

		// The following are the default values for the options that do not affect the DocumentSchema.
		const defaultsNotAffectingDocSchema: Omit<
			ContainerRuntimeOptionsInternal,
			keyof RuntimeOptionsAffectingDocSchema
		> = {
			summaryOptions: {},
			loadSequenceNumberVerification: "close",
			maxBatchSizeInBytes: defaultMaxBatchSizeInBytes,
			chunkSizeInBytes: defaultChunkSizeInBytes,
		};

		const defaultConfigs = {
			...defaultsAffectingDocSchema,
			...defaultsNotAffectingDocSchema,
		};

		// Here we set each option to its corresponding default config value if it's not provided in runtimeOptions.
		// Note: We cannot do a simple object merge of defaultConfigs/runtimeOptions because in most cases we don't want
		// a option that is undefined in runtimeOptions to override the default value (except for idCompressor, see below).
		const {
			summaryOptions = defaultConfigs.summaryOptions,
			gcOptions = defaultConfigs.gcOptions,
			loadSequenceNumberVerification = defaultConfigs.loadSequenceNumberVerification,
			maxBatchSizeInBytes = defaultConfigs.maxBatchSizeInBytes,
			chunkSizeInBytes = defaultConfigs.chunkSizeInBytes,
			explicitSchemaControl = defaultConfigs.explicitSchemaControl,
			enableGroupedBatching = defaultConfigs.enableGroupedBatching,
			flushMode = defaultConfigs.flushMode,
			// If batching is disabled then we should disable compression as well. If batching is disabled and compression
			// is enabled via runtimeOptions, we will throw an error later.
			compressionOptions = enableGroupedBatching === false
				? disabledCompressionConfig
				: defaultConfigs.compressionOptions,
			createBlobPayloadPending = defaultConfigs.createBlobPayloadPending,
		}: IContainerRuntimeOptionsInternal = runtimeOptions;

		// The logic for enableRuntimeIdCompressor is a bit different. Since `undefined` represents a logical state (off)
		// we need to check it's explicitly set in runtimeOptions. If so, we should use that value even if it's undefined.
		const enableRuntimeIdCompressor =
			"enableRuntimeIdCompressor" in runtimeOptions
				? runtimeOptions.enableRuntimeIdCompressor
				: defaultConfigs.enableRuntimeIdCompressor;

		const registry = new FluidDataStoreRegistry(registryEntries);

		const tryFetchBlob = async <T>(blobName: string): Promise<T | undefined> => {
			const blobId = context.baseSnapshot?.blobs[blobName];
			if (context.baseSnapshot && blobId) {
				// IContainerContext storage api return type still has undefined in 0.39 package version.
				// So once we release 0.40 container-defn package we can remove this check.
				assert(
					context.storage !== undefined,
					0x1f5 /* "Attached state should have storage" */,
				);
				return readAndParse<T>(context.storage, blobId);
			}
		};

		const [
			chunks,
			recentBatchInfo,
			metadata,
			electedSummarizerData,
			aliases,
			serializedIdCompressor,
		] = await Promise.all([
			tryFetchBlob<[string, string[]][]>(chunksBlobName),
			tryFetchBlob<ReturnType<DuplicateBatchDetector["getRecentBatchInfoForSummary"]>>(
				recentBatchInfoBlobName,
			),

			tryFetchBlob<IContainerRuntimeMetadata>(metadataBlobName),

			tryFetchBlob<ISerializedElection>(electedSummarizerBlobName),
			tryFetchBlob<[string, string][]>(aliasBlobName),
			tryFetchBlob<SerializedIdCompressorWithNoSession>(idCompressorBlobName),
		]);

		// read snapshot blobs needed for BlobManager to load
		const blobManagerLoadInfo = await loadBlobManagerLoadInfo(context);

		const messageAtLastSummary = lastMessageFromMetadata(metadata);

		// Verify summary runtime sequence number matches protocol sequence number.
		const runtimeSequenceNumber = messageAtLastSummary?.sequenceNumber;
		const protocolSequenceNumber = context.deltaManager.initialSequenceNumber;
		// When we load with pending state, we reuse an old snapshot so we don't expect these numbers to match
		if (!context.pendingLocalState && runtimeSequenceNumber !== undefined) {
			// Unless bypass is explicitly set, then take action when sequence numbers mismatch.
			// eslint-disable-next-line unicorn/no-lonely-if -- Separate if statements make flow easier to parse
			if (
				loadSequenceNumberVerification !== "bypass" &&
				runtimeSequenceNumber !== protocolSequenceNumber
			) {
				// Message to OCEs:
				// You can hit this error with runtimeSequenceNumber === -1 in < 2.0 RC3 builds.
				// This would indicate that explicit schema control is enabled in current (2.0 RC3+) builds and it
				// results in addMetadataToSummary() creating a poison pill for older runtimes in the form of a -1 sequence number.
				// Older runtimes do not understand new schema, and thus could corrupt document if they proceed, thus we are using
				// this poison pill to prevent them from proceeding.

				// "Load from summary, runtime metadata sequenceNumber !== initialSequenceNumber"
				const error = new DataCorruptionError(
					// pre-0.58 error message: SummaryMetadataMismatch
					"Summary metadata mismatch",
					{ runtimeVersion: pkgVersion, runtimeSequenceNumber, protocolSequenceNumber },
				);

				if (loadSequenceNumberVerification === "log") {
					logger.sendErrorEvent({ eventName: "SequenceNumberMismatch" }, error);
				} else {
					context.closeFn(error);
				}
			}
		}

		let desiredIdCompressorMode: IdCompressorMode;
		switch (mc.config.getBoolean("Fluid.ContainerRuntime.IdCompressorEnabled")) {
			case true: {
				desiredIdCompressorMode = "on";
				break;
			}
			case false: {
				desiredIdCompressorMode = undefined;
				break;
			}
			default: {
				desiredIdCompressorMode = enableRuntimeIdCompressor;
				break;
			}
		}

		// Enabling the IdCompressor is a one-way operation and we only want to
		// allow new containers to turn it on.
		let idCompressorMode: IdCompressorMode;
		if (existing) {
			// This setting has to be sticky for correctness:
			// 1) if compressior is OFF, it can't be enabled, as already running clients (in given document session) do not know
			//    how to process compressor ops
			// 2) if it's ON, then all sessions should load compressor right away
			// 3) Same logic applies for "delayed" mode
			// Maybe in the future we will need to enabled (and figure how to do it safely) "delayed" -> "on" change.
			// We could do "off" -> "on" transition too, if all clients start loading compressor (but not using it initially) and
			// do so for a while - this will allow clients to eventually disregard "off" setting (when it's safe so) and start
			// using compressor in future sessions.
			// Everyting is possible, but it needs to be designed and executed carefully, when such need arises.
			idCompressorMode = metadata?.documentSchema?.runtime
				?.idCompressorMode as IdCompressorMode;

			// This is the only exception to the rule above - we have proper plumbing to load ID compressor on schema change
			// event. It is loaded async (relative to op processing), so this conversion is only safe for off -> delayed conversion!
			// Clients do not expect ID compressor ops unless ID compressor is On for them, and that could be achieved only through
			// explicit schema change, i.e. only if explicitSchemaControl is on.
			// Note: it would be better if we throw on combination of options (explicitSchemaControl = off, desiredIdCompressorMode === "delayed")
			// that is not supported. But our service tests are oblivious to these problems and throwing here will cause a ton of failures
			// We ignored incompatible ID compressor changes from the start (they were sticky), so that's not a new problem being introduced...
			if (
				idCompressorMode === undefined &&
				desiredIdCompressorMode === "delayed" &&
				explicitSchemaControl
			) {
				idCompressorMode = desiredIdCompressorMode;
			}
		} else {
			idCompressorMode = desiredIdCompressorMode;
		}

		const createIdCompressorFn = (): IIdCompressor & IIdCompressorCore => {
			/**
			 * Because the IdCompressor emits so much telemetry, this function is used to sample
			 * approximately 5% of all clients. Only the given percentage of sessions will emit telemetry.
			 */
			const idCompressorEventSampler: IEventSampler = (() => {
				const isIdCompressorTelemetryEnabled = Math.random() < 0.05;
				return {
					sample: () => {
						return isIdCompressorTelemetryEnabled;
					},
				};
			})();

			const compressorLogger = createSampledLogger(logger, idCompressorEventSampler);
			const pendingLocalState = context.pendingLocalState as IPendingRuntimeState;

			if (pendingLocalState?.pendingIdCompressorState !== undefined) {
				return deserializeIdCompressor(
					pendingLocalState.pendingIdCompressorState,
					compressorLogger,
				);
			} else if (serializedIdCompressor === undefined) {
				return createIdCompressor(compressorLogger);
			} else {
				return deserializeIdCompressor(
					serializedIdCompressor,
					createSessionId(),
					compressorLogger,
				);
			}
		};

		const compressionLz4 =
			compressionOptions.minimumBatchSizeInBytes !== Number.POSITIVE_INFINITY &&
			compressionOptions.compressionAlgorithm === "lz4";

		const documentSchemaController = new DocumentsSchemaController(
			existing,
			protocolSequenceNumber,
			metadata?.documentSchema,
			{
				explicitSchemaControl,
				compressionLz4,
				idCompressorMode,
				opGroupingEnabled: enableGroupedBatching,
				createBlobPayloadPending,
				disallowedVersions: [],
			},
			(schema) => {
				runtime.onSchemaChange(schema);
			},
		);

		if (compressionLz4 && !enableGroupedBatching) {
			throw new UsageError("If compression is enabled, op grouping must be enabled too");
		}

		const featureGatesForTelemetry: Record<string, boolean | number | undefined> = {};

		// Make sure we've got all the options including internal ones
		const internalRuntimeOptions: Readonly<ContainerRuntimeOptionsInternal> = {
			summaryOptions,
			gcOptions,
			loadSequenceNumberVerification,
			flushMode,
			compressionOptions,
			maxBatchSizeInBytes,
			chunkSizeInBytes,
			enableRuntimeIdCompressor,
			enableGroupedBatching,
			explicitSchemaControl,
			createBlobPayloadPending,
		};

		const runtime = new containerRuntimeCtor(
			context,
			registry,
			metadata,
			electedSummarizerData,
			chunks ?? [],
			aliases ?? [],
			internalRuntimeOptions,
			containerScope,
			logger,
			existing,
			blobManagerLoadInfo,
			context.storage,
			createIdCompressorFn,
			documentSchemaController,
			featureGatesForTelemetry,
			provideEntryPoint,
			minVersionForCollab,
			requestHandler,
			undefined, // summaryConfiguration
			recentBatchInfo,
		);

		runtime.blobManager.stashedBlobsUploadP.then(
			() => {
				// make sure we didn't reconnect before the promise resolved
				if (runtime.delayConnectClientId !== undefined && !runtime.disposed) {
					runtime.delayConnectClientId = undefined;
					runtime.setConnectionStateCore(true, runtime.delayConnectClientId);
				}
			},
			(error: IErrorBase) => runtime.closeFn(error),
		);

		// Apply stashed ops with a reference sequence number equal to the sequence number of the snapshot,
		// or zero. This must be done before Container replays saved ops.
		await runtime.pendingStateManager.applyStashedOpsAt(runtimeSequenceNumber ?? 0);

		// Initialize the base state of the runtime before it's returned.
		await runtime.initializeBaseState(context.loader);

		return runtime;
	}

	public readonly options: Record<string | number, unknown>;
	private imminentClosure: boolean = false;

	private readonly _getClientId: () => string | undefined;
	public get clientId(): string | undefined {
		return this._getClientId();
	}

	public readonly clientDetails: IClientDetails;

	private readonly isSummarizerClient: boolean;

	public get storage(): IDocumentStorageService {
		return this._storage;
	}

	public get containerRuntime(): ContainerRuntime {
		return this;
	}

	private readonly submitSummaryFn: (
		summaryOp: ISummaryContent,
		referenceSequenceNumber?: number,
	) => number;
	private readonly submitSignalFn: (
		content: UnsequencedSignalEnvelope,
		targetClientId?: string,
	) => void;
	public readonly disposeFn: (error?: ICriticalContainerError) => void;
	public readonly closeFn: (error?: ICriticalContainerError) => void;

	public get flushMode(): FlushMode {
		return this._flushMode;
	}

	public get scope(): FluidObject {
		return this.containerScope;
	}

	public get IFluidDataStoreRegistry(): IFluidDataStoreRegistry {
		return this.registry;
	}

	private readonly _getAttachState: () => AttachState;
	public get attachState(): AttachState {
		return this._getAttachState();
	}

	public readonly isReadOnly = (): boolean => this.deltaManager.readOnlyInfo.readonly === true;

	/**
	 * Current session schema - defines what options are on & off.
	 * It's overlap of document schema (controlled by summary & ops) and options controlling this session.
	 * For example, document schema might have compression ON, but feature gates / runtime options turn it Off.
	 * In such case it will be off in session schema (i.e. this session should not use compression), but this client
	 * has to deal with compressed ops as other clients might send them.
	 * And in reverse, session schema can have compression Off, but feature gates / runtime options want it On.
	 * In such case it will be off in session schema, however this client will propose change to schema, and once / if
	 * this op roundtrips, compression will be On. Client can't send compressed ops until it's change in schema.
	 */
	public get sessionSchema(): {
		[P in keyof IDocumentSchemaFeatures]?: IDocumentSchemaFeatures[P] extends boolean
			? true
			: IDocumentSchemaFeatures[P];
	} {
		return this.documentsSchemaController.sessionSchema.runtime;
	}

	private _idCompressor: (IIdCompressor & IIdCompressorCore) | undefined;

	// We accumulate Id compressor Ops while Id compressor is not loaded yet (only for "delayed" mode)
	// Once it loads, it will process all such ops and we will stop accumulating further ops - ops will be processes as they come in.
	private pendingIdCompressorOps: IdCreationRange[] = [];

	// Id Compressor serializes final state (see getPendingLocalState()). As result, it needs to skip all ops that preceeded that state
	// (such ops will be marked by Loader layer as savedOp === true)
	// That said, in "delayed" mode it's possible that Id Compressor was never initialized before getPendingLocalState() is called.
	// In such case we have to process all ops, including those marked with savedOp === true.
	private readonly skipSavedCompressorOps: boolean;

	/**
	 * {@inheritDoc @fluidframework/runtime-definitions#IContainerRuntimeBase.idCompressor}
	 */
	public get idCompressor(): (IIdCompressor & IIdCompressorCore) | undefined {
		// Expose ID Compressor only if it's On from the start.
		// If container uses delayed mode, then we can only expose generateDocumentUniqueId() and nothing else.
		// That's because any other usage will require immidiate loading of ID Compressor in next sessions in order
		// to reason over such things as session ID space.
		if (this.sessionSchema.idCompressorMode === "on") {
			assert(this._idCompressor !== undefined, 0x8ea /* compressor should have been loaded */);
			return this._idCompressor;
		}
	}

	/**
	 * {@inheritDoc @fluidframework/runtime-definitions#IContainerRuntimeBase.generateDocumentUniqueId}
	 */
	public generateDocumentUniqueId(): string | number {
		return this._idCompressor?.generateDocumentUniqueId() ?? uuid();
	}

	public get IFluidHandleContext(): IFluidHandleContext {
		return this.handleContext;
	}
	private readonly handleContext: ContainerFluidHandleContext;

	/**
	 * This is a proxy to the delta manager provided by the container context (innerDeltaManager). It restricts certain
	 * accesses such as sets "read-only" mode for the summarizer client. This is the default delta manager that should
	 * be used unless the innerDeltaManager is required.
	 */
	public get deltaManager(): IDeltaManager<ISequencedDocumentMessage, IDocumentMessage> {
		return this._deltaManager;
	}

	private readonly _deltaManager: BaseDeltaManagerProxy;

	/**
	 * The delta manager provided by the container context. By default, using the default delta manager (proxy)
	 * should be sufficient. This should be used only if necessary. For example, for validating and propagating connected
	 * events which requires access to the actual real only info, this is needed.
	 */
	private readonly innerDeltaManager: IDeltaManagerFull;

	// internal logger for ContainerRuntime. Use this.logger for stores, summaries, etc.
	private readonly mc: MonitoringContext;

	private summarizerClientElection?: SummarizerClientElection;
	/**
	 * summaryManager will only be created if this client is permitted to spawn a summarizing client
	 * It is created only by interactive client, i.e. summarizer client, as well as non-interactive bots
	 * do not create it (see SummarizerClientElection.clientDetailsPermitElection() for details)
	 */
	private summaryManager?: SummaryManager;

	private readonly summarizerNode: IRootSummarizerNodeWithGC;

	private readonly maxConsecutiveReconnects: number;

	private readonly batchRunner = new BatchRunCounter();
	private readonly _flushMode: FlushMode;
	private readonly offlineEnabled: boolean;
	private flushScheduled = false;

	private _connected: boolean;

	private consecutiveReconnects = 0;

	/**
	 * Used to delay transition to "connected" state while we upload
	 * attachment blobs that were added while disconnected
	 */
	private delayConnectClientId?: string;

	private readonly dataModelChangeRunner = new RunCounter();

	/**
	 * Invokes the given callback and expects that no ops are submitted
	 * until execution finishes. If an op is submitted, it will be marked as reentrant.
	 *
	 * @param callback - the callback to be invoked
	 */
	public ensureNoDataModelChanges<T>(callback: () => T): T {
		return this.dataModelChangeRunner.run(callback);
	}

	public get connected(): boolean {
		return this._connected;
	}

	/**
	 * clientId of parent (non-summarizing) container that owns summarizer container
	 */
	public get summarizerClientId(): string | undefined {
		return this.summarizerClientElection?.electedClientId;
	}

	private _disposed = false;
	public get disposed(): boolean {
		return this._disposed;
	}

	private lastEmittedDirty: boolean;
	private emitDirtyDocumentEvent = true;
	private readonly useDeltaManagerOpsProxy: boolean;
	private readonly closeSummarizerDelayMs: number;

	private readonly signalTelemetryManager = new SignalTelemetryManager();

	/**
	 * Summarizer is responsible for coordinating when to send generate and send summaries.
	 * It is the main entry point for summary work.
	 * It is created only by summarizing container (i.e. one with clientType === "summarizer")
	 */

	private _summarizer?: Summarizer;
	private readonly deltaScheduler: DeltaScheduler;
	private readonly inboundBatchAggregator: InboundBatchAggregator;
	private readonly blobManager: BlobManager;
	private readonly pendingStateManager: PendingStateManager;
	private readonly duplicateBatchDetector: DuplicateBatchDetector | undefined;
	private readonly outbox: Outbox;
	private readonly garbageCollector: IGarbageCollector;

	private readonly channelCollection: ChannelCollection;
	private readonly remoteMessageProcessor: RemoteMessageProcessor;

	/**
	 * The last message processed at the time of the last summary.
	 */

	private messageAtLastSummary: ISummaryMetadataMessage | undefined;

	private readonly summariesDisabled: boolean;

	private readonly createContainerMetadata: ICreateContainerMetadata;
	/**
	 * The summary number of the next summary that will be generated for this container. This is incremented every time
	 * a summary is generated.
	 */
	private nextSummaryNumber: number;

	/**
	 * If false, loading or using a Tombstoned object should merely log, not fail.
	 * @deprecated NOT SUPPORTED - hardcoded to return false since it's deprecated.
	 */
	// eslint-disable-next-line @typescript-eslint/class-literal-property-style
	public get gcTombstoneEnforcementAllowed(): boolean {
		return false;
	}

	/**
	 * If true, throw an error when a tombstone data store is used.
	 * @deprecated NOT SUPPORTED - hardcoded to return false since it's deprecated.
	 */
	// eslint-disable-next-line @typescript-eslint/class-literal-property-style
	public get gcThrowOnTombstoneUsage(): boolean {
		return false;
	}

	/**
	 * GUID to identify a document in telemetry
	 * ! Note: should not be used for anything other than telemetry and is not considered a stable GUID
	 */
	private readonly telemetryDocumentId: string;

	/**
	 * The id of the version used to initially load this runtime, or undefined if it's newly created.
	 */
	private readonly loadedFromVersionId: string | undefined;

	private readonly isSnapshotInstanceOfISnapshot: boolean | undefined;

	/**
	 * The summary context of the last acked summary. The properties from this as used when uploading a summary.
	 */
	private lastAckedSummaryContext: ISummaryContext | undefined;

	/**
	 * It a cache for holding mapping for loading groupIds with its snapshot from the service. Add expiry policy of 1 minute.
	 * Starting with 1 min and based on recorded usage we can tweak it later on.
	 */
	private readonly snapshotCacheForLoadingGroupIds = new PromiseCache<string, ISnapshot>({
		expiry: { policy: "absolute", durationMs: 60000 },
	});

	/**
	 * The compatibility details of the Runtime layer that is exposed to the Loader layer
	 * for validating Loader-Runtime compatibility.
	 */
	public get ILayerCompatDetails(): ILayerCompatDetails {
		return runtimeCompatDetailsForLoader;
	}

	/**
	 * If true, will skip Outbox flushing before processing an incoming message (and on DeltaManager "op" event for loader back-compat),
	 * and instead the Outbox will check for a split batch on every submit.
	 * This is a kill-bit switch for this simplification of logic, in case it causes unexpected issues.
	 */
	private readonly skipSafetyFlushDuringProcessStack: boolean;

	private readonly extensions = new Map<ContainerExtensionId, ExtensionEntry>();

	/***/
	protected constructor(
		context: IContainerContext,
		private readonly registry: IFluidDataStoreRegistry,

		private readonly metadata: IContainerRuntimeMetadata | undefined,

		private readonly electedSummarizerData: ISerializedElection | undefined,
		chunks: [string, string[]][],
		dataStoreAliasMap: [string, string][],
		private readonly runtimeOptions: Readonly<ContainerRuntimeOptionsInternal>,
		private readonly containerScope: FluidObject,
		// Create a custom ITelemetryBaseLogger to output telemetry events.
		public readonly baseLogger: ITelemetryBaseLogger,
		existing: boolean,

		blobManagerLoadInfo: IBlobManagerLoadInfo,
		private readonly _storage: IDocumentStorageService,
		private readonly createIdCompressorFn: () => IIdCompressor & IIdCompressorCore,

		private readonly documentsSchemaController: DocumentsSchemaController,
		featureGatesForTelemetry: Record<string, boolean | number | undefined>,
		provideEntryPoint: (containerRuntime: IContainerRuntime) => Promise<FluidObject>,
		private readonly minVersionForCollab: MinimumVersionForCollab,
		private readonly requestHandler?: (
			request: IRequest,
			runtime: IContainerRuntime,
		) => Promise<IResponse>,
		// // eslint-disable-next-line unicorn/no-object-as-default-parameter
		private readonly summaryConfiguration: ISummaryConfiguration = {
			// the defaults
			...DefaultSummaryConfiguration,
			// the runtime configuration overrides
			...runtimeOptions.summaryOptions?.summaryConfigOverrides,
		},
		recentBatchInfo?: [number, string][],
	) {
		super();

		const {
			options,
			clientDetails,
			connected,
			baseSnapshot,
			submitFn,
			submitBatchFn,
			submitSummaryFn,
			submitSignalFn,
			disposeFn,
			closeFn,
			deltaManager,
			quorum,
			audience,
			pendingLocalState,
			supportedFeatures,
			snapshotWithContents,
		} = context;

		// In old loaders without dispose functionality, closeFn is equivalent but will also switch container to readonly mode
		this.disposeFn = disposeFn ?? closeFn;

		// Validate that the Loader is compatible with this Runtime.
		const maybeloaderCompatDetailsForRuntime = context as FluidObject<ILayerCompatDetails>;
		validateLoaderCompatibility(
			maybeloaderCompatDetailsForRuntime.ILayerCompatDetails,
			this.disposeFn,
		);

		this.mc = createChildMonitoringContext({
			logger: this.baseLogger,
			namespace: "ContainerRuntime",
			properties: {
				all: {
					inStagingMode: this.inStagingMode,
				},
			},
		});

		// If we support multiple algorithms in the future, then we would need to manage it here carefully.
		// We can use runtimeOptions.compressionOptions.compressionAlgorithm, but only if it's in the schema list!
		// If it's not in the list, then we will need to either use no compression, or fallback to some other (supported by format)
		// compression.
		const compressionOptions: ICompressionRuntimeOptions = {
			minimumBatchSizeInBytes: this.sessionSchema.compressionLz4
				? runtimeOptions.compressionOptions.minimumBatchSizeInBytes
				: Number.POSITIVE_INFINITY,
			compressionAlgorithm: CompressionAlgorithms.lz4,
		};

		assert(isIDeltaManagerFull(deltaManager), 0xa80 /* Invalid delta manager */);
		this.innerDeltaManager = deltaManager;

		// Here we could wrap/intercept on these functions to block/modify outgoing messages if needed.
		// This makes ContainerRuntime the final gatekeeper for outgoing messages.
		// back-compat: ADO #1385: Make this call unconditional in the future
		this.submitSummaryFn =
			submitSummaryFn ??
			((summaryOp, refseq) => submitFn(MessageType.Summarize, summaryOp, false));

		const sequenceAndSubmitSignal = (
			envelope: UnsequencedSignalEnvelope,
			targetClientId?: string,
		): void => {
			if (targetClientId === undefined) {
				this.signalTelemetryManager.applyTrackingToBroadcastSignalEnvelope(envelope);
			}
			submitSignalFn(envelope, targetClientId);
		};
		this.submitSignalFn = (envelope: UnsequencedSignalEnvelope, targetClientId?: string) => {
			if (envelope.address?.startsWith("/")) {
				throw new Error("General path based addressing is not implemented");
			}
			sequenceAndSubmitSignal(envelope, targetClientId);
		};
		this.submitExtensionSignal = <TMessage extends TypedMessage>(
			id: string,
			addressChain: string[],
			message: OutboundExtensionMessage<TMessage>,
		): void => {
			this.verifyNotClosed();
			const envelope = createNewSignalEnvelope(
				`/ext/${id}/${addressChain.join("/")}`,
				message.type,
				message.content,
			);
			sequenceAndSubmitSignal(envelope, message.targetClientId);
		};

		// TODO: After IContainerContext.options is removed, we'll just create a new blank object {} here.
		// Values are generally expected to be set from the runtime side.
		this.options = options ?? {};
		this.clientDetails = clientDetails;
		this.isSummarizerClient = this.clientDetails.type === summarizerClientType;
		this.loadedFromVersionId = context.getLoadedFromVersion()?.id;
		// eslint-disable-next-line unicorn/consistent-destructuring
		this._getClientId = () => context.clientId;
		// eslint-disable-next-line unicorn/consistent-destructuring
		this._getAttachState = () => context.attachState;
		this.getAbsoluteUrl = async (relativeUrl: string) => {
			// eslint-disable-next-line unicorn/consistent-destructuring
			if (context.getAbsoluteUrl === undefined) {
				throw new Error("Driver does not implement getAbsoluteUrl");
			}
			if (this.attachState !== AttachState.Attached) {
				return undefined;
			}
			return context.getAbsoluteUrl(relativeUrl);
		};
		// TODO: Consider that the Container could just listen to these events itself, or even more appropriately maybe the
		// customer should observe dirty state on the runtime (the owner of dirty state) directly, rather than on the IContainer.
		this.on("dirty", () => context.updateDirtyContainerState(true));
		this.on("saved", () => context.updateDirtyContainerState(false));

		// Telemetry for when the container is attached and subsequently saved for the first time.
		// These events are useful for investigating the validity of container "saved" eventing upon attach.
		// See this.setAttachState() and this.updateDocumentDirtyState() for more details on "attached" and "saved" events.
		this.once("attached", () => {
			this.mc.logger.sendTelemetryEvent({
				eventName: "Attached",
				details: {
					lastEmittedDirty: this.lastEmittedDirty,
					currentDirtyState: this.computeCurrentDirtyState(),
				},
			});
		});
		this.once("saved", () =>
			this.mc.logger.sendTelemetryEvent({
				eventName: "Saved",
				details: { attachState: this.attachState },
			}),
		);

		// In cases of summarizer, we want to dispose instead since consumer doesn't interact with this container
		this.closeFn = this.isSummarizerClient ? this.disposeFn : closeFn;

		let loadSummaryNumber: number;
		// Get the container creation metadata. For new container, we initialize these. For existing containers,
		// get the values from the metadata blob.
		if (existing) {
			this.createContainerMetadata = {
				createContainerRuntimeVersion: metadata?.createContainerRuntimeVersion,
				createContainerTimestamp: metadata?.createContainerTimestamp,
			};
			// summaryNumber was renamed from summaryCount. For older docs that haven't been opened for a long time,
			// the count is reset to 0.
			loadSummaryNumber = metadata?.summaryNumber ?? 0;
		} else {
			this.createContainerMetadata = {
				createContainerRuntimeVersion: pkgVersion,
				createContainerTimestamp: Date.now(),
			};
			loadSummaryNumber = 0;
		}
		this.nextSummaryNumber = loadSummaryNumber + 1;

		this.messageAtLastSummary = lastMessageFromMetadata(metadata);

		// Note that we only need to pull the *initial* connected state from the context.
		// Later updates come through calls to setConnectionState.
		this._connected = connected;

		this.mc.logger.sendTelemetryEvent({
			eventName: "GCFeatureMatrix",
			metadataValue: JSON.stringify(metadata?.gcFeatureMatrix),
			inputs: JSON.stringify({
				// eslint-disable-next-line @typescript-eslint/no-unsafe-assignment
				gcOptions_gcGeneration: runtimeOptions.gcOptions[gcGenerationOptionName],
			}),
		});

		this.telemetryDocumentId = metadata?.telemetryDocumentId ?? uuid();

		const opGroupingManager = new OpGroupingManager(
			{
				groupedBatchingEnabled: this.groupedBatchingEnabled,
			},
			this.mc.logger,
		);

		const opSplitter = new OpSplitter(
			chunks,
			submitBatchFn,
			runtimeOptions.chunkSizeInBytes,
			runtimeOptions.maxBatchSizeInBytes,
			this.mc.logger,
		);

		this.remoteMessageProcessor = new RemoteMessageProcessor(
			opSplitter,
			new OpDecompressor(this.mc.logger),
			opGroupingManager,
		);

		const pendingRuntimeState = pendingLocalState as IPendingRuntimeState | undefined;
		this.pendingStateManager = new PendingStateManager(
			{
				applyStashedOp: this.applyStashedOp.bind(this),
				clientId: () => this.clientId,
				connected: () => this.connected,
				reSubmitBatch: this.reSubmitBatch.bind(this),
				isActiveConnection: () => this.innerDeltaManager.active,
				isAttached: () => this.attachState !== AttachState.Detached,
			},
			pendingRuntimeState?.pending,
			this.baseLogger,
		);

		let outerDeltaManager: IDeltaManagerFull = this.innerDeltaManager;
		this.useDeltaManagerOpsProxy =
			this.mc.config.getBoolean("Fluid.ContainerRuntime.DeltaManagerOpsProxy") === true;
		// The summarizerDeltaManager Proxy is used to lie to the summarizer to convince it is in the right state as a summarizer client.
		outerDeltaManager = DeltaManagerSummarizerProxy.wrapIfSummarizer(outerDeltaManager);

		// The DeltaManagerPendingOpsProxy is used to control the minimum sequence number
		// It allows us to lie to the layers below so that they can maintain enough local state for rebasing ops.
		if (this.useDeltaManagerOpsProxy) {
			const pendingOpsDeltaManagerProxy = new DeltaManagerPendingOpsProxy(
				outerDeltaManager,
				this.pendingStateManager,
			);
			outerDeltaManager = pendingOpsDeltaManagerProxy;
		}

		// always wrap the exposed delta manager in at least on layer of proxying
		this._deltaManager =
			outerDeltaManager instanceof BaseDeltaManagerProxy
				? outerDeltaManager
				: new BaseDeltaManagerProxy(outerDeltaManager);

		this.handleContext = new ContainerFluidHandleContext("", this);

		if (this.summaryConfiguration.state === "enabled") {
			validateSummaryHeuristicConfiguration(this.summaryConfiguration);
		}

		this.summariesDisabled = isSummariesDisabled(this.summaryConfiguration);

		this.maxConsecutiveReconnects =
			this.mc.config.getNumber(maxConsecutiveReconnectsKey) ?? defaultMaxConsecutiveReconnects;

		// If the context has ILayerCompatDetails, it supports referenceSequenceNumbers since that features
		// predates ILayerCompatDetails.
		const referenceSequenceNumbersSupported =
			maybeloaderCompatDetailsForRuntime.ILayerCompatDetails === undefined
				? supportedFeatures?.get("referenceSequenceNumbers") === true
				: true;
		if (
			runtimeOptions.flushMode === (FlushModeExperimental.Async as unknown as FlushMode) &&
			!referenceSequenceNumbersSupported
		) {
			// The loader does not support reference sequence numbers, falling back on FlushMode.TurnBased
			this.mc.logger.sendErrorEvent({ eventName: "FlushModeFallback" });
			this._flushMode = FlushMode.TurnBased;
		} else {
			this._flushMode = runtimeOptions.flushMode;
		}
		this.offlineEnabled =
			this.mc.config.getBoolean("Fluid.Container.enableOfflineLoad") ?? false;

		if (this.offlineEnabled && this._flushMode !== FlushMode.TurnBased) {
			const error = new UsageError("Offline mode is only supported in turn-based mode");
			this.closeFn(error);
			throw error;
		}

		// DuplicateBatchDetection is only enabled if Offline Load is enabled
		// It maintains a cache of all batchIds/sequenceNumbers within the collab window.
		// Don't waste resources doing so if not needed.
		if (this.offlineEnabled) {
			this.duplicateBatchDetector = new DuplicateBatchDetector(recentBatchInfo);
		}

		// eslint-disable-next-line unicorn/consistent-destructuring
		if (context.attachState === AttachState.Attached) {
			const maxSnapshotCacheDurationMs = this._storage?.policies?.maximumCacheDurationMs;
			if (
				maxSnapshotCacheDurationMs !== undefined &&
				maxSnapshotCacheDurationMs > 5 * 24 * 60 * 60 * 1000
			) {
				// This is a runtime enforcement of what's already explicit in the policy's type itself,
				// which dictates the value is either undefined or exactly 5 days in ms.
				// As long as the actual value is less than 5 days, the assumptions GC makes here are valid.
				throw new UsageError("Driver's maximumCacheDurationMs policy cannot exceed 5 days");
			}
		}

		this.garbageCollector = GarbageCollector.create({
			runtime: this,
			gcOptions: runtimeOptions.gcOptions,
			baseSnapshot,
			baseLogger: this.mc.logger,
			existing,
			metadata,
			createContainerMetadata: this.createContainerMetadata,
			isSummarizerClient: this.isSummarizerClient,
			getNodePackagePath: async (nodePath: string) => this.getGCNodePackagePath(nodePath),
			getLastSummaryTimestampMs: () => this.messageAtLastSummary?.timestamp,
			readAndParseBlob: async <T>(id: string) => readAndParse<T>(this.storage, id),
			submitMessage: (message: ContainerRuntimeGCMessage) =>
				this.isSummarizerClient
					? this.submit(message)
					: this.holdSystemMessageForSubmission(message),
			sessionExpiryTimerStarted: pendingRuntimeState?.sessionExpiryTimerStarted,
		});

		const loadedFromSequenceNumber = this.deltaManager.initialSequenceNumber;
		// If the base snapshot was generated when isolated channels were disabled, set the summary reference
		// sequence to undefined so that this snapshot will not be used for incremental summaries. This is for
		// back-compat and will rarely happen so its okay to re-summarize everything in the first summary.
		const summaryReferenceSequenceNumber =
			baseSnapshot === undefined || metadata?.disableIsolatedChannels === true
				? undefined
				: loadedFromSequenceNumber;
		this.summarizerNode = createRootSummarizerNodeWithGC(
			createChildLogger({ logger: this.baseLogger, namespace: "SummarizerNode" }),
			// Summarize function to call when summarize is called. Summarizer node always tracks summary state.
			async (fullTree: boolean, trackState: boolean, telemetryContext?: ITelemetryContext) =>
				this.summarizeInternal(fullTree, trackState, telemetryContext),
			// Latest change sequence number, no changes since summary applied yet
			loadedFromSequenceNumber,
			summaryReferenceSequenceNumber,
			{
				// Must set to false to prevent sending summary handle which would be pointing to
				// a summary with an older protocol state.
				canReuseHandle: false,
				// If GC should not run, let the summarizer node know so that it does not track GC state.
				gcDisabled: !this.garbageCollector.shouldRunGC,
			},
			// Function to get GC data if needed. This will always be called by the root summarizer node to get GC data.
			async (fullGC?: boolean) => this.getGCDataInternal(fullGC),
			// Function to get the GC details from the base snapshot we loaded from.
			async () => this.garbageCollector.getBaseGCDetails(),
		);

		const parentContext = wrapContext(this);

		if (snapshotWithContents !== undefined) {
			this.isSnapshotInstanceOfISnapshot = true;
		}

		// Due to a mismatch between different layers in terms of
		// what is the interface of passing signals, we need the
		// downstream stores to wrap the signal.
		parentContext.submitSignal = (type: string, content: unknown, targetClientId?: string) => {
			// Future: Can the `content` argument type be IEnvelope?
			// verifyNotClosed is called in FluidDataStoreContext, which is *the* expected caller.
			const envelope1 = content as IEnvelope;
			const envelope2 = createNewSignalEnvelope(envelope1.address, type, envelope1.contents);
			this.submitSignalFn(envelope2, targetClientId);
		};

		let snapshot: ISnapshot | ISnapshotTree | undefined = getSummaryForDatastores(
			baseSnapshot,
			metadata,
		);
		if (snapshot !== undefined && snapshotWithContents !== undefined) {
			snapshot = {
				...snapshotWithContents,
				snapshotTree: snapshot,
			};
		}

		this.channelCollection = new ChannelCollection(
			snapshot,
			parentContext,
			this.mc.logger,
			(props) =>
				this.garbageCollector.nodeUpdated({
					...props,
					timestampMs: props.timestampMs ?? this.getCurrentReferenceTimestampMs(),
				}),
			(path: string) => this.garbageCollector.isNodeDeleted(path),
			new Map<string, string>(dataStoreAliasMap),
			async (runtime: ChannelCollection) => provideEntryPoint,
		);
		this._deltaManager.on("readonly", this.notifyReadOnlyState);

		this.blobManager = new BlobManager({
			routeContext: this.handleContext,
			blobManagerLoadInfo,
			storage: this.storage,
			sendBlobAttachOp: (localId: string, blobId?: string) => {
				if (!this.disposed) {
					this.submit(
						{ type: ContainerMessageType.BlobAttach, contents: undefined },
						undefined,
						{
							localId,
							blobId,
						},
					);
				}
			},
			blobRequested: (blobPath: string) =>
				this.garbageCollector.nodeUpdated({
					node: { type: "Blob", path: blobPath },
					reason: "Loaded",
					timestampMs: this.getCurrentReferenceTimestampMs(),
				}),
			isBlobDeleted: (blobPath: string) => this.garbageCollector.isNodeDeleted(blobPath),
			runtime: this,
			stashedBlobs: pendingRuntimeState?.pendingAttachmentBlobs,
			createBlobPayloadPending: this.sessionSchema.createBlobPayloadPending === true,
		});

		this.deltaScheduler = new DeltaScheduler(
			this.innerDeltaManager,
			this,
			createChildLogger({ logger: this.baseLogger, namespace: "DeltaScheduler" }),
		);

		this.inboundBatchAggregator = new InboundBatchAggregator(
			this.innerDeltaManager,
			() => this.clientId,
			createChildLogger({ logger: this.baseLogger, namespace: "InboundBatchAggregator" }),
		);

		const legacySendBatchFn = makeLegacySendBatchFn(submitFn, this.innerDeltaManager);

		this.skipSafetyFlushDuringProcessStack =
			// Keep the old flag name even though we renamed the class member (it shipped in 2.31.0)
			this.mc.config.getBoolean("Fluid.ContainerRuntime.DisableFlushBeforeProcess") === true;

		this.outbox = new Outbox({
			shouldSend: () => this.canSendOps(),
			pendingStateManager: this.pendingStateManager,
			submitBatchFn,
			legacySendBatchFn,
			compressor: new OpCompressor(this.mc.logger),
			splitter: opSplitter,
			config: {
				compressionOptions,
				maxBatchSizeInBytes: runtimeOptions.maxBatchSizeInBytes,
				// If we disable flush before process, we must be ready to flush partial batches
				flushPartialBatches: this.skipSafetyFlushDuringProcessStack,
			},
			logger: this.mc.logger,
			groupingManager: opGroupingManager,
			getCurrentSequenceNumbers: () => ({
				// Note: These sequence numbers only change when DeltaManager processes an incoming op
				referenceSequenceNumber: this.deltaManager.lastSequenceNumber,
				clientSequenceNumber: this._processedClientSequenceNumber,
			}),
			reSubmit: this.reSubmit.bind(this),
			opReentrancy: () => this.dataModelChangeRunner.running,
			getPrerequisiteSystemMessages: () => this.heldSystemMessages.splice(0), // consume & return the list
		});

		this._quorum = quorum;
		this._quorum.on("removeMember", (clientId: string) => {
			this.remoteMessageProcessor.clearPartialMessagesFor(clientId);
		});

		this._audience = audience;
		if (audience.getSelf === undefined) {
			// back-compat, added in 2.0 RC3.
			// Purpose: deal with cases when we run against old loader that does not have newly added capabilities
			audience.getSelf = () => {
				const clientId = this._getClientId();
				return clientId === undefined
					? undefined
					: ({
							clientId,
							client: audience.getMember(clientId),
						} satisfies ISelf);
			};

			let oldClientId = this.clientId;
			this.on("connected", () => {
				const clientId = this.clientId;
				assert(clientId !== undefined, 0x975 /* can't be undefined */);
				(audience as unknown as TypedEventEmitter<IAudienceEvents>).emit(
					"selfChanged",
					{ clientId: oldClientId },
					{ clientId, client: audience.getMember(clientId) },
				);
				oldClientId = clientId;
			});
		}

		const closeSummarizerDelayOverride = this.mc.config.getNumber(
			"Fluid.ContainerRuntime.Test.CloseSummarizerDelayOverrideMs",
		);
		this.closeSummarizerDelayMs =
			closeSummarizerDelayOverride ?? defaultCloseSummarizerDelayMs;

		// We haven't emitted dirty/saved yet, but this is the baseline so we know to emit when it changes
		this.lastEmittedDirty = this.computeCurrentDirtyState();
		context.updateDirtyContainerState(this.lastEmittedDirty);

		if (!this.skipSafetyFlushDuringProcessStack) {
			// Reference Sequence Number may have just changed, and it must be consistent across a batch,
			// so we should flush now to clear the way for the next ops.
			// NOTE: This will be redundant whenever CR.process was called for the op (since we flush there too) -
			// But we need this coverage for old loaders that don't call ContainerRuntime.process for non-runtime messages.
			// (We have to call flush _before_ processing a runtime op, but after is ok for non-runtime op)
			this.deltaManager.on("op", () => this.flush());
		}

		// logging hardware telemetry
		this.baseLogger.send({
			category: "generic",
			eventName: "DeviceSpec",
			...getDeviceSpec(),
		});

		this.mc.logger.sendTelemetryEvent({
			eventName: "ContainerLoadStats",
			...this.createContainerMetadata,
			...this.channelCollection.containerLoadStats,
			summaryNumber: loadSummaryNumber,
			summaryFormatVersion: metadata?.summaryFormatVersion,
			disableIsolatedChannels: metadata?.disableIsolatedChannels,
			gcVersion: metadata?.gcFeature,
			options: JSON.stringify(runtimeOptions),
			idCompressorModeMetadata: metadata?.documentSchema?.runtime?.idCompressorMode,
			idCompressorMode: this.sessionSchema.idCompressorMode,
			sessionRuntimeSchema: JSON.stringify(this.sessionSchema),
			featureGates: JSON.stringify({
				...featureGatesForTelemetry,
				closeSummarizerDelayOverride,
				disableFlushBeforeProcess: this.skipSafetyFlushDuringProcessStack,
			}),
			telemetryDocumentId: this.telemetryDocumentId,
			groupedBatchingEnabled: this.groupedBatchingEnabled,
			initialSequenceNumber: this.deltaManager.initialSequenceNumber,
			minVersionForCollab: this.minVersionForCollab,
		});

		ReportOpPerfTelemetry(this.clientId, this._deltaManager, this, this.baseLogger);
		BindBatchTracker(this, this.baseLogger);

		this.entryPoint = new LazyPromise(async () => {
			if (this._summarizer !== undefined) {
				return this._summarizer;
			}
			return provideEntryPoint(this);
		});

		// If we loaded from pending state, then we need to skip any ops that are already accounted in such
		// saved state, i.e. all the ops marked by Loader layer sa savedOp === true.
		this.skipSavedCompressorOps = pendingRuntimeState?.pendingIdCompressorState !== undefined;
	}

	public onSchemaChange(schema: IDocumentSchemaCurrent): void {
		this.mc.logger.sendTelemetryEvent({
			eventName: "SchemaChangeAccept",
			sessionRuntimeSchema: JSON.stringify(schema),
		});

		// Most of the settings will be picked up only by new sessions (i.e. after reload).
		// We can make it better in the future (i.e. start to use op compression right away), but for simplicity
		// this is not done.
		// But ID compressor is special. It's possible, that in future, we will remove "stickiness" of ID compressor setting
		// and will allow to start using it. If that were to happen, we want to ensure that we do not break eventual consistency
		// promises. To do so, we need to initialize id compressor right away.
		// As it's implemented right now (with async initialization), this will only work for "off" -> "delayed" transitions.
		// Anything else is too risky, and requires ability to initialize ID compressor synchronously!
		if (schema.runtime.idCompressorMode !== undefined) {
			this.loadIdCompressor();
		}
	}

	public getCreateChildSummarizerNodeFn(
		id: string,
		createParam: CreateChildSummarizerNodeParam,
	) {
		return (
			summarizeInternal: SummarizeInternalFn,
			getGCDataFn: (fullGC?: boolean) => Promise<IGarbageCollectionData>,
		): ISummarizerNodeWithGC =>
			this.summarizerNode.createChild(
				summarizeInternal,
				id,
				createParam,
				undefined,
				getGCDataFn,
			);
	}

	public deleteChildSummarizerNode(id: string): void {
		return this.summarizerNode.deleteChild(id);
	}

	// #region `IFluidParentContext` APIs that should not be called on Root

	public makeLocallyVisible(): void {
		assert(false, 0x8eb /* should not be called */);
	}

	public setChannelDirty(address: string): void {
		assert(false, 0x909 /* should not be called */);
	}

	// #endregion

	/**
	 * Initializes the state from the base snapshot this container runtime loaded from.
	 */
	private async initializeBaseState(loader: ILoader): Promise<void> {
		await this.initializeSummarizer(loader);

		if (
			this.sessionSchema.idCompressorMode === "on" ||
			(this.sessionSchema.idCompressorMode === "delayed" && this.connected)
		) {
			this._idCompressor = this.createIdCompressorFn();
			// This is called from loadRuntime(), long before we process any ops, so there should be no ops accumulated yet.
			assert(this.pendingIdCompressorOps.length === 0, 0x8ec /* no pending ops */);
		}

		await this.garbageCollector.initializeBaseState();
	}

	private async initializeSummarizer(loader: ILoader): Promise<void> {
		if (this.summariesDisabled) {
			this.mc.logger.sendTelemetryEvent({ eventName: "SummariesDisabled" });
			return;
		}

		const { maxOpsSinceLastSummary = 0, initialSummarizerDelayMs = 0 } = isSummariesDisabled(
			this.summaryConfiguration,
		)
			? {}
			: {
					...this.summaryConfiguration,
					initialSummarizerDelayMs:
						// back-compat: initialSummarizerDelayMs was moved from ISummaryRuntimeOptions
						//   to ISummaryConfiguration in 0.60.
						this.runtimeOptions.summaryOptions.initialSummarizerDelayMs ??
						this.summaryConfiguration.initialSummarizerDelayMs,
				};

		const summaryCollection: SummaryCollection = new SummaryCollection(
			this.deltaManager,
			this.baseLogger,
		);
		const orderedClientLogger = createChildLogger({
			logger: this.baseLogger,
			namespace: "OrderedClientElection",
		});
		const orderedClientCollection = new OrderedClientCollection(
			orderedClientLogger,
			this.innerDeltaManager,
			this._quorum,
		);
		const orderedClientElectionForSummarizer = new OrderedClientElection(
			orderedClientLogger,
			orderedClientCollection,
			this.electedSummarizerData ?? this.innerDeltaManager.lastSequenceNumber,
			SummarizerClientElection.isClientEligible,
			this.mc.config.getBoolean(
				"Fluid.ContainerRuntime.OrderedClientElection.EnablePerformanceEvents",
			),
		);

		this.summarizerClientElection = new SummarizerClientElection(
			orderedClientLogger,
			summaryCollection,
			orderedClientElectionForSummarizer,
			maxOpsSinceLastSummary,
		);

		if (this.isSummarizerClient) {
			// We want to dynamically import any thing inside summaryDelayLoadedModule module only when we are the summarizer client,
			// so that all non summarizer clients don't have to load the code inside this module.
			const module = await import(
				/* webpackChunkName: "summarizerDelayLoadedModule" */ "./summary/index.js"
			);
			this._summarizer = new module.Summarizer(
				this /* ISummarizerRuntime */,
				() => this.summaryConfiguration,
				this /* ISummarizerInternalsProvider */,
				this.handleContext,
				summaryCollection,

				async (runtime: IConnectableRuntime) =>
					module.RunWhileConnectedCoordinator.create(
						runtime,
						// Summarization runs in summarizer client and needs access to the real (non-proxy) active
						// information. The proxy delta manager would always return false for summarizer client.
						() => this.innerDeltaManager.active,
					),
			);
		} else if (SummarizerClientElection.clientDetailsPermitElection(this.clientDetails)) {
			// Only create a SummaryManager and SummarizerClientElection
			// if summaries are enabled and we are not the summarizer client.
			const defaultAction = (): void => {
				if (summaryCollection.opsSinceLastAck > maxOpsSinceLastSummary) {
					this.mc.logger.sendTelemetryEvent({ eventName: "SummaryStatus:Behind" });
					// unregister default to no log on every op after falling behind
					// and register summary ack handler to re-register this handler
					// after successful summary
					summaryCollection.once(MessageType.SummaryAck, () => {
						this.mc.logger.sendTelemetryEvent({
							eventName: "SummaryStatus:CaughtUp",
						});
						// we've caught up, so re-register the default action to monitor for
						// falling behind, and unregister ourself
						summaryCollection.on("default", defaultAction);
					});
					summaryCollection.off("default", defaultAction);
				}
			};

			summaryCollection.on("default", defaultAction);

			// Create the SummaryManager and mark the initial state
			this.summaryManager = new SummaryManager(
				this.summarizerClientElection,
				this, // IConnectedState
				summaryCollection,
				this.baseLogger,
				formCreateSummarizerFn(loader),
				new Throttler(
					60 * 1000, // 60 sec delay window
					30 * 1000, // 30 sec max delay
					// throttling function increases exponentially (0ms, 40ms, 80ms, 160ms, etc)
					formExponentialFn({ coefficient: 20, initialDelay: 0 }),
				),
				{
					initialDelayMs: initialSummarizerDelayMs,
				},
			);
			// Forward events from SummaryManager
			for (const eventName of [
				"summarize",
				"summarizeAllAttemptsFailed",
				"summarizerStop",
				"summarizerStart",
				"summarizerStartupFailed",
			]) {
				this.summaryManager?.on(eventName, (...args: unknown[]) => {
					this.emit(eventName, ...args);
				});
			}

			this.summaryManager.start();
		}
	}

	public dispose(error?: Error): void {
		if (this._disposed) {
			return;
		}
		this._disposed = true;

		this.mc.logger.sendTelemetryEvent(
			{
				eventName: "ContainerRuntimeDisposed",
				isDirty: this.isDirty,
				lastSequenceNumber: this.deltaManager.lastSequenceNumber,
				attachState: this.attachState,
			},
			error,
		);

		if (this.summaryManager !== undefined) {
			this.summaryManager.dispose();
		}
		this.garbageCollector.dispose();
		this._summarizer?.dispose();
		this.channelCollection.dispose();
		this.pendingStateManager.dispose();
		this.inboundBatchAggregator.dispose();
		this.deltaScheduler.dispose();
		this._deltaManager.dispose();
		this.emit("dispose");
		this.removeAllListeners();
	}

	/**
	 * Api to fetch the snapshot from the service for a loadingGroupIds.
	 * @param loadingGroupIds - LoadingGroupId for which the snapshot is asked for.
	 * @param pathParts - Parts of the path, which we want to extract from the snapshot tree.
	 * @returns - snapshotTree and the sequence number of the snapshot.
	 */
	public async getSnapshotForLoadingGroupId(
		loadingGroupIds: string[],
		pathParts: string[],
	): Promise<{ snapshotTree: ISnapshotTree; sequenceNumber: number }> {
		const sortedLoadingGroupIds = loadingGroupIds.sort();
		assert(
			this.storage.getSnapshot !== undefined,
			0x8ed /* getSnapshot api should be defined if used */,
		);
		let loadedFromCache = true;
		// Lookup up in the cache, if not present then make the network call as multiple datastores could
		// be in same loading group. So, once we have fetched the snapshot for that loading group on
		// any request, then cache that as same group could be requested in future too.
		const snapshot = await this.snapshotCacheForLoadingGroupIds.addOrGet(
			sortedLoadingGroupIds.join(","),
			async () => {
				assert(
					this.storage.getSnapshot !== undefined,
					0x8ee /* getSnapshot api should be defined if used */,
				);
				loadedFromCache = false;
				return this.storage.getSnapshot({
					cacheSnapshot: false,
					scenarioName: "snapshotForLoadingGroupId",
					loadingGroupIds: sortedLoadingGroupIds,
				});
			},
		);

		this.mc.logger.sendTelemetryEvent({
			eventName: "GroupIdSnapshotFetched",
			details: JSON.stringify({
				fromCache: loadedFromCache,
				loadingGroupIds: loadingGroupIds.join(","),
			}),
		});
		// Find the snapshotTree inside the returned snapshot based on the path as given in the request.
		const hasIsolatedChannels = rootHasIsolatedChannels(this.metadata);
		const snapshotTreeForPath = this.getSnapshotTreeForPath(
			snapshot.snapshotTree,
			pathParts,
			hasIsolatedChannels,
		);
		assert(snapshotTreeForPath !== undefined, 0x8ef /* no snapshotTree for the path */);
		const snapshotSeqNumber = snapshot.sequenceNumber;
		assert(snapshotSeqNumber !== undefined, 0x8f0 /* snapshotSeqNumber should be present */);

		// This assert fires if we get a snapshot older than the snapshot we loaded from. This is a service issue.
		// Snapshots should only move forward. If we observe an older snapshot than the one we loaded from, then likely
		// the file has been overwritten or service lost data.
		if (snapshotSeqNumber < this.deltaManager.initialSequenceNumber) {
			throw DataProcessingError.create(
				"Downloaded snapshot older than snapshot we loaded from",
				"getSnapshotForLoadingGroupId",
				undefined,
				{
					loadingGroupIds: sortedLoadingGroupIds.join(","),
					snapshotSeqNumber,
					initialSequenceNumber: this.deltaManager.initialSequenceNumber,
				},
			);
		}

		// If the snapshot is ahead of the last seq number of the delta manager, then catch up before
		// returning the snapshot.
		if (snapshotSeqNumber > this.deltaManager.lastSequenceNumber) {
			// If this is a summarizer client, which is trying to load a group and it finds that there is
			// another snapshot from which the summarizer loaded and it is behind, then just give up as
			// the summarizer state is not up to date.
			// This should be a recoverable scenario and shouldn't happen as we should process the ack first.
			if (this._summarizer !== undefined) {
				throw new Error("Summarizer client behind, loaded newer snapshot with loadingGroupId");
			}

			// We want to catchup from sequenceNumber to targetSequenceNumber
			const props: ITelemetryGenericEventExt = {
				eventName: "GroupIdSnapshotCatchup",
				loadingGroupIds: sortedLoadingGroupIds.join(","),
				targetSequenceNumber: snapshotSeqNumber, // This is so we reuse some columns in telemetry
				sequenceNumber: this.deltaManager.lastSequenceNumber, // This is so we reuse some columns in telemetry
			};

			const event = PerformanceEvent.start(this.mc.logger, {
				...props,
			});
			// If the inbound deltas queue is paused or disconnected, we expect a reconnect and unpause
			// as long as it's not a summarizer client.
			if (this._deltaManager.inbound.paused) {
				props.inboundPaused = this._deltaManager.inbound.paused; // reusing telemetry
			}
			const defP = new Deferred<boolean>();
			this.deltaManager.on("op", (message: ISequencedDocumentMessage) => {
				if (message.sequenceNumber >= snapshotSeqNumber) {
					defP.resolve(true);
				}
			});
			await defP.promise;
			event.end(props);
		}
		return { snapshotTree: snapshotTreeForPath, sequenceNumber: snapshotSeqNumber };
	}

	/**
	 * Api to find a snapshot tree inside a bigger snapshot tree based on the path in the pathParts array.
	 * @param snapshotTree - snapshot tree to look into.
	 * @param pathParts - Part of the path, which we want to extract from the snapshot tree.
	 * @param hasIsolatedChannels - whether the channels are present inside ".channels" subtree. Older
	 * snapshots will not have trees inside ".channels", so check that.
	 * @returns - requested snapshot tree based on the path parts.
	 */
	private getSnapshotTreeForPath(
		snapshotTree: ISnapshotTree,
		pathParts: string[],
		hasIsolatedChannels: boolean,
	): ISnapshotTree | undefined {
		let childTree = snapshotTree;
		for (const part of pathParts) {
			if (hasIsolatedChannels) {
				childTree = childTree?.trees[channelsTreeName];
			}
			childTree = childTree?.trees[part];
		}
		return childTree;
	}

	/**
	 * Notifies this object about the request made to the container.
	 * @param request - Request made to the handler.
	 * @deprecated Will be removed in future major release. This method needs to stay private until LTS version of Loader moves to "2.0.0-internal.7.0.0".
	 */
	// @ts-expect-error expected to be used by LTS Loaders and Containers
	private async request(request: IRequest): Promise<IResponse> {
		try {
			const parser = RequestParser.create(request);
			const id = parser.pathParts[0];

			if (id === summarizerRequestUrl && parser.pathParts.length === 1) {
				if (this._summarizer !== undefined) {
					return {
						status: 200,
						mimeType: "fluid/object",
						value: this._summarizer,
					};
				}
				return create404Response(request);
			}
			if (this.requestHandler !== undefined) {
				// eslint-disable-next-line @typescript-eslint/return-await -- Adding an await here causes test failures
				return this.requestHandler(parser, this);
			}

			return create404Response(request);
		} catch (error) {
			return exceptionToResponse(error);
		}
	}

	/**
	 * Resolves URI representing handle
	 * @param request - Request made to the handler.
	 */
	public async resolveHandle(request: IRequest): Promise<IResponse> {
		try {
			const requestParser = RequestParser.create(request);
			const id = requestParser.pathParts[0];

			if (id === "_channels") {
				// eslint-disable-next-line @typescript-eslint/return-await -- Adding an await here causes test failures
				return this.resolveHandle(requestParser.createSubRequest(1));
			}

			if (id === blobManagerBasePath && requestParser.isLeaf(2)) {
				const localId = requestParser.pathParts[1];
				const payloadPending = requestParser.headers?.[RuntimeHeaders.payloadPending] === true;
				if (
					!this.blobManager.hasBlob(localId) &&
					requestParser.headers?.[RuntimeHeaders.wait] === false
				) {
					return create404Response(request);
				}

				const blob = await this.blobManager.getBlob(localId, payloadPending);
				return {
					status: 200,
					mimeType: "fluid/object",
					value: blob,
				};
			} else if (requestParser.pathParts.length > 0) {
				return await this.channelCollection.request(request);
			}

			return create404Response(request);
		} catch (error) {
			return exceptionToResponse(error);
		}
	}

	/**
	 * {@inheritDoc @fluidframework/container-definitions#IRuntime.getEntryPoint}
	 */
	public async getEntryPoint(): Promise<FluidObject> {
		return this.entryPoint;
	}
	private readonly entryPoint: LazyPromise<FluidObject>;

	private internalId(maybeAlias: string): string {
		return this.channelCollection.internalId(maybeAlias);
	}

	/**
	 * Adds the container's metadata to the given summary tree.
	 */
	private addMetadataToSummary(summaryTree: ISummaryTreeWithStats): void {
		// The last message processed at the time of summary. If there are no new messages, use the message from the
		// last summary.
		const message =
			extractSummaryMetadataMessage(this.deltaManager.lastMessage) ??
			this.messageAtLastSummary;

		const documentSchema = this.documentsSchemaController.summarizeDocumentSchema(
			this.deltaManager.lastSequenceNumber,
		);

		// Is document schema explicit control on?
		const explicitSchemaControl = documentSchema?.runtime.explicitSchemaControl;

		const metadata: IContainerRuntimeMetadata = {
			...this.createContainerMetadata,
			// Increment the summary number for the next summary that will be generated.
			summaryNumber: this.nextSummaryNumber++,
			summaryFormatVersion: 1,
			...this.garbageCollector.getMetadata(),
			telemetryDocumentId: this.telemetryDocumentId,
			// If explicit document schema control is not on, use legacy way to supply last message (using 'message' property).
			// Otherwise use new 'lastMessage' property, but also put content into the 'message' property that cases old
			// runtimes (that preceed document schema control capabilities) to close container on load due to mismatch in
			// last message's sequence number.
			// See also lastMessageFromMetadata()
			message: explicitSchemaControl
				? ({ sequenceNumber: -1 } as unknown as ISummaryMetadataMessage)
				: message,
			lastMessage: explicitSchemaControl ? message : undefined,
			documentSchema,
		};

		addBlobToSummary(summaryTree, metadataBlobName, JSON.stringify(metadata));
	}

	protected addContainerStateToSummary(
		summaryTree: ISummaryTreeWithStats,
		fullTree: boolean,
		trackState: boolean,
		telemetryContext?: ITelemetryContext,
	): void {
		this.addMetadataToSummary(summaryTree);

		if (this._idCompressor) {
			const idCompressorState = JSON.stringify(this._idCompressor.serialize(false));
			addBlobToSummary(summaryTree, idCompressorBlobName, idCompressorState);
		}

		if (this.remoteMessageProcessor.partialMessages.size > 0) {
			const content = JSON.stringify([...this.remoteMessageProcessor.partialMessages]);
			addBlobToSummary(summaryTree, chunksBlobName, content);
		}

		const recentBatchInfo =
			this.duplicateBatchDetector?.getRecentBatchInfoForSummary(telemetryContext);
		if (recentBatchInfo !== undefined) {
			addBlobToSummary(summaryTree, recentBatchInfoBlobName, JSON.stringify(recentBatchInfo));
		}

		const dataStoreAliases = this.channelCollection.aliases;
		if (dataStoreAliases.size > 0) {
			addBlobToSummary(summaryTree, aliasBlobName, JSON.stringify([...dataStoreAliases]));
		}

		if (this.summarizerClientElection) {
			const electedSummarizerContent = JSON.stringify(
				this.summarizerClientElection?.serialize(),
			);
			addBlobToSummary(summaryTree, electedSummarizerBlobName, electedSummarizerContent);
		}

		const blobManagerSummary = this.blobManager.summarize();
		// Some storage (like git) doesn't allow empty tree, so we can omit it.
		// and the blob manager can handle the tree not existing when loading
		if (Object.keys(blobManagerSummary.summary.tree).length > 0) {
			addSummarizeResultToSummary(summaryTree, blobsTreeName, blobManagerSummary);
		}

		const gcSummary = this.garbageCollector.summarize(fullTree, trackState, telemetryContext);
		if (gcSummary !== undefined) {
			addSummarizeResultToSummary(summaryTree, gcTreeKey, gcSummary);
		}
	}

	// Track how many times the container tries to reconnect with pending messages.
	// This happens when the connection state is changed and we reset the counter
	// when we are able to process a local op or when there are no pending messages.
	// If this counter reaches a max, it's a good indicator that the container
	// is not making progress and it is stuck in a retry loop.
	private shouldContinueReconnecting(): boolean {
		if (this.maxConsecutiveReconnects <= 0) {
			// Feature disabled, we never stop reconnecting
			return true;
		}

		if (!this.hasPendingMessages()) {
			// If there are no pending messages, we can always reconnect
			this.resetReconnectCount();
			return true;
		}

		if (this.consecutiveReconnects === Math.floor(this.maxConsecutiveReconnects / 2)) {
			// If we're halfway through the max reconnects, send an event in order
			// to better identify false positives, if any. If the rate of this event
			// matches Container Close count below, we can safely cut down
			// maxConsecutiveReconnects to half.
			this.mc.logger.sendTelemetryEvent({
				eventName: "ReconnectsWithNoProgress",
				attempts: this.consecutiveReconnects,
				pendingMessages: this.pendingMessagesCount,
			});
		}

		return this.consecutiveReconnects < this.maxConsecutiveReconnects;
	}

	private resetReconnectCount(): void {
		this.consecutiveReconnects = 0;
	}

	private replayPendingStates(): void {
		// We need to be able to send ops to replay states
		if (!this.canSendOps()) {
			return;
		}

		// Replaying is an internal operation and we don't want to generate noise while doing it.
		// So temporarily disable dirty state change events, and save the old state.
		// When we're done, we'll emit the event if the state changed.
		const oldState = this.lastEmittedDirty;
		assert(this.emitDirtyDocumentEvent, 0x127 /* "dirty document event not set on replay" */);
		this.emitDirtyDocumentEvent = false;

		try {
			// Any ID Allocation ops that failed to submit after the pending state was queued need to have
			// the corresponding ranges resubmitted (note this call replaces the typical resubmit flow).
			// Since we don't submit ID Allocation ops when staged, any outstanding ranges would be from
			// before staging mode so we can simply say staged: false.
			this.submitIdAllocationOpIfNeeded({ resubmitOutstandingRanges: true, staged: false });
			this.scheduleFlush();

			// replay the ops
			this.pendingStateManager.replayPendingStates();
		} finally {
			// Restore the old state, re-enable event emit
			this.lastEmittedDirty = oldState;
			this.emitDirtyDocumentEvent = true;
		}

		// This will emit an event if the state changed relative to before replay
		this.updateDocumentDirtyState();
	}

	/**
	 * Parse an op's type and actual content from given serialized content
	 * ! Note: this format needs to be in-line with what is set in the "ContainerRuntime.submit(...)" method
	 */
	private parseLocalOpContent(serializedContents?: string): LocalContainerRuntimeMessage {
		assert(serializedContents !== undefined, 0x6d5 /* content must be defined */);
		const message = JSON.parse(serializedContents) as LocalContainerRuntimeMessage;
		assert(message.type !== undefined, 0x6d6 /* incorrect op content format */);
		return message;
	}

	private async applyStashedOp(serializedOpContent: string): Promise<unknown> {
		// Pending State contains serialized contents, so parse it here.
		const opContents = this.parseLocalOpContent(serializedOpContent);
		switch (opContents.type) {
			case ContainerMessageType.FluidDataStoreOp:
			case ContainerMessageType.Attach:
			case ContainerMessageType.Alias: {
				return this.channelCollection.applyStashedOp(opContents);
			}
			case ContainerMessageType.IdAllocation: {
				// IDs allocation ops in stashed state are ignored because the tip state of the compressor
				// is serialized into the pending state. This is done because generation of new IDs during
				// stashed op application (or, later, resubmit) must generate new IDs and if the compressor
				// was loaded from a state serialized at the same time as the summary tree in the stashed state
				// then it would generate IDs that collide with any in later stashed ops.
				// In the future, IdCompressor could be extended to have an "applyStashedOp" or similar method
				// and the runtime could filter out all ID allocation ops from the stashed state and apply them
				// before applying the rest of the stashed ops. This would accomplish the same thing but with
				// better performance in future incremental stashed state creation.
				assert(
					this.sessionSchema.idCompressorMode !== undefined,
					0x8f1 /* ID compressor should be in use */,
				);
				return;
			}
			case ContainerMessageType.DocumentSchemaChange: {
				return;
			}
			case ContainerMessageType.BlobAttach: {
				return;
			}
			case ContainerMessageType.Rejoin: {
				throw new Error("rejoin not expected here");
			}
			case ContainerMessageType.GC: {
				// GC op is only sent in summarizer which should never have stashed ops.
				throw new LoggingError("GC op not expected to be stashed in summarizer");
			}
			default: {
				const error = getUnknownMessageTypeError(
					opContents.type,
					"applyStashedOp" /* codePath */,
				);
				this.closeFn(error);
				throw error;
			}
		}
	}

	private loadIdCompressor(): void {
		if (
			this._idCompressor === undefined &&
			this.sessionSchema.idCompressorMode !== undefined
		) {
			this._idCompressor = this.createIdCompressorFn();
			// Finalize any ranges we received while the compressor was turned off.
			const ops = this.pendingIdCompressorOps;
			this.pendingIdCompressorOps = [];
			for (const range of ops) {
				this._idCompressor.finalizeCreationRange(range);
			}
			assert(this.pendingIdCompressorOps.length === 0, 0x976 /* No new ops added */);
		}
	}

	private readonly notifyReadOnlyState = (readonly: boolean): void =>
		this.channelCollection.notifyReadOnlyState(readonly);

	public setConnectionState(connected: boolean, clientId?: string): void {
		// Validate we have consistent state
		const currentClientId = this._audience.getSelf()?.clientId;
		assert(clientId === currentClientId, 0x977 /* input clientId does not match Audience */);
		assert(
			this.clientId === currentClientId,
			0x978 /* this.clientId does not match Audience */,
		);

		if (connected && this.sessionSchema.idCompressorMode === "delayed") {
			this.loadIdCompressor();
		}
		if (connected === false && this.delayConnectClientId !== undefined) {
			this.delayConnectClientId = undefined;
			this.mc.logger.sendTelemetryEvent({
				eventName: "UnsuccessfulConnectedTransition",
			});
			// Don't propagate "disconnected" event because we didn't propagate the previous "connected" event
			return;
		}

		if (!connected) {
			this.documentsSchemaController.onDisconnect();
		}

		// If there are stashed blobs in the pending state, we need to delay
		// propagation of the "connected" event until we have uploaded them to
		// ensure we don't submit ops referencing a blob that has not been uploaded
		const connecting = connected && !this._connected;
		if (connecting && this.blobManager.hasPendingStashedUploads()) {
			assert(
				!this.delayConnectClientId,
				0x791 /* Connect event delay must be canceled before subsequent connect event */,
			);
			assert(!!clientId, 0x792 /* Must have clientId when connecting */);
			this.delayConnectClientId = clientId;
			return;
		}

		this.setConnectionStateCore(connected, clientId);
	}

	private setConnectionStateCore(connected: boolean, clientId?: string): void {
		assert(
			!this.delayConnectClientId,
			0x394 /* connect event delay must be cleared before propagating connect event */,
		);
		this.verifyNotClosed();

		// There might be no change of state due to Container calling this API after loading runtime.
		const changeOfState = this._connected !== connected;
		const reconnection = changeOfState && !connected;

		// We need to flush the ops currently collected by Outbox to preserve original order.
		// This flush NEEDS to happen before we set the ContainerRuntime to "connected".
		// We want these ops to get to the PendingStateManager without sending to service and have them return to the Outbox upon calling "replayPendingStates".
		if (changeOfState && connected) {
			this.flush();
		}

		this._connected = connected;

		if (connected) {
			assert(
				this.attachState === AttachState.Attached,
				0x3cd /* Connection is possible only if container exists in storage */,
			);
			if (changeOfState) {
				this.signalTelemetryManager.resetTracking();
			}
		}

		// Fail while disconnected
		if (reconnection) {
			this.consecutiveReconnects++;

			if (!this.shouldContinueReconnecting()) {
				this.closeFn(
					DataProcessingError.create(
						"Runtime detected too many reconnects with no progress syncing local ops.",
						"setConnectionState",
						undefined,
						{
							dataLoss: 1,
							attempts: this.consecutiveReconnects,
							pendingMessages: this.pendingMessagesCount,
						},
					),
				);
				return;
			}
		}

		if (changeOfState) {
			this.replayPendingStates();
		}

		this.channelCollection.setConnectionState(connected, clientId);
		this.garbageCollector.setConnectionState(connected, clientId);

		raiseConnectedEvent(this.mc.logger, this, connected, clientId);
	}

	public async notifyOpReplay(message: ISequencedDocumentMessage): Promise<void> {
		await this.pendingStateManager.applyStashedOpsAt(message.sequenceNumber);
	}

	/**
	 * Processes the op.
	 * @param messageCopy - Sequenced message for a distributed document.
	 * @param local - true if the message was originally generated by the client receiving it.
	 */
	public process({ ...messageCopy }: ISequencedDocumentMessage, local: boolean): void {
		// spread operator above ensure we make a shallow copy of message, as the processing flow will modify it.
		// There might be multiple container instances receiving the same message.

		this.verifyNotClosed();

		if (!this.skipSafetyFlushDuringProcessStack) {
			// Reference Sequence Number may be about to change, and it must be consistent across a batch, so flush now
			this.flush();
		}

		this.ensureNoDataModelChanges(() => {
			this.processInboundMessageOrBatch(messageCopy, local);
		});
	}

	/**
	 * Implementation of core logic for {@link ContainerRuntime.process}, once preconditions are established
	 *
	 * @param messageCopy - Shallow copy of the sequenced message. If it's a virtualized batch, we'll process
	 * all messages in the batch here.
	 */
	private processInboundMessageOrBatch(
		messageCopy: ISequencedDocumentMessage,
		local: boolean,
	): void {
		// Whether or not the message appears to be a runtime message from an up-to-date client.
		// It may be a legacy runtime message (ie already unpacked and ContainerMessageType)
		// or something different, like a system message.
		const hasModernRuntimeMessageEnvelope = messageCopy.type === MessageType.Operation;
		const savedOp = (messageCopy.metadata as ISavedOpMetadata)?.savedOp;
		const logLegacyCase = getSingleUseLegacyLogCallback(this.mc.logger, messageCopy.type);

		let runtimeBatch: boolean =
			hasModernRuntimeMessageEnvelope || isUnpackedRuntimeMessage(messageCopy);
		if (runtimeBatch) {
			// We expect runtime messages to have JSON contents - deserialize it in place.
			ensureContentsDeserialized(messageCopy);
		}

		if (hasModernRuntimeMessageEnvelope) {
			// If the message has the modern message envelope, then process it here.
			// Here we unpack the message (decompress, unchunk, and/or ungroup) into a batch of messages with ContainerMessageType
			const inboundResult = this.remoteMessageProcessor.process(messageCopy, logLegacyCase);
			if (inboundResult === undefined) {
				// This means the incoming message is an incomplete part of a message or batch
				// and we need to process more messages before the rest of the system can understand it.
				return;
			}

			if ("batchStart" in inboundResult) {
				const batchStart: BatchStartInfo = inboundResult.batchStart;
				const result = this.duplicateBatchDetector?.processInboundBatch(batchStart);
				if (result?.duplicate) {
					const error = new DataCorruptionError(
						"Duplicate batch - The same batch was sequenced twice",
						{ batchId: batchStart.batchId },
					);

					this.mc.logger.sendTelemetryEvent(
						{
							eventName: "DuplicateBatch",
							details: {
								batchId: batchStart.batchId,
								clientId: batchStart.clientId,
								batchStartCsn: batchStart.batchStartCsn,
								size: inboundResult.length,
								duplicateBatchSequenceNumber: result.otherSequenceNumber,
								...extractSafePropertiesFromMessage(batchStart.keyMessage),
							},
						},
						error,
					);
					throw error;
				}
			}

			// Reach out to PendingStateManager, either to zip localOpMetadata into the *local* message list,
			// or to check to ensure the *remote* messages don't match the batchId of a pending local batch.
			// This latter case would indicate that the container has forked - two copies are trying to persist the same local changes.
			let messagesWithPendingState: {
				message: ISequencedDocumentMessage;
				localOpMetadata?: unknown;
			}[] = this.pendingStateManager.processInboundMessages(inboundResult, local);

			if (inboundResult.type !== "fullBatch") {
				assert(
					messagesWithPendingState.length === 1,
					0xa3d /* Partial batch should have exactly one message */,
				);
			}

			if (messagesWithPendingState.length === 0) {
				assert(
					inboundResult.type === "fullBatch",
					0xa3e /* Empty batch is always considered a full batch */,
				);
				/**
				 * We need to process an empty batch, which will execute expected actions while processing even if there
				 * are no inner runtime messages.
				 *
				 * Empty batches are produced by the outbox on resubmit when the resubmit flow resulted in no runtime
				 * messages.
				 * This can happen if changes from a remote client "cancel out" the pending changes being resubmitted by
				 * this client.  We submit an empty batch if "offline load" (aka rehydrating from stashed state) is
				 * enabled, to ensure we account for this batch when comparing batchIds, checking for a forked container.
				 * Otherwise, we would not realize this container has forked in the case where it did fork, and a batch
				 * became empty but wasn't submitted as such.
				 */
				messagesWithPendingState = [
					{
						message: inboundResult.batchStart.keyMessage,
						localOpMetadata: undefined,
					},
				];
				// Empty batch message is a non-runtime message as it was generated by the op grouping manager.
				runtimeBatch = false;
			}

			const locationInBatch: { batchStart: boolean; batchEnd: boolean } =
				inboundResult.type === "fullBatch"
					? { batchStart: true, batchEnd: true }
					: inboundResult.type === "batchStartingMessage"
						? { batchStart: true, batchEnd: false }
						: { batchStart: false, batchEnd: inboundResult.batchEnd === true };

			this.processInboundMessages(
				messagesWithPendingState,
				locationInBatch,
				local,
				savedOp,
				runtimeBatch,
				inboundResult.type === "fullBatch"
					? inboundResult.groupedBatch
					: false /* groupedBatch */,
			);
		} else {
			this.processInboundMessages(
				[{ message: messageCopy, localOpMetadata: undefined }],
				{ batchStart: true, batchEnd: true }, // Single message
				local,
				savedOp,
				runtimeBatch,
				false /* groupedBatch */,
			);
		}

		if (local) {
			// If we have processed a local op, this means that the container is
			// making progress and we can reset the counter for how many times
			// we have consecutively replayed the pending states
			this.resetReconnectCount();
		}
	}

	private _processedClientSequenceNumber: number | undefined;

	/**
	 * Processes inbound message(s). It calls delta scheduler according to the messages' location in the batch.
	 * @param messagesWithMetadata - messages to process along with their metadata.
	 * @param locationInBatch - Are we processing the start and/or end of a batch?
	 * @param local - true if the messages were originally generated by the client receiving it.
	 * @param savedOp - true if the message is a replayed saved op.
	 * @param runtimeBatch - true if these are runtime messages.
	 * @param groupedBatch - true if these messages are part of a grouped op batch.
	 */
	private processInboundMessages(
		messagesWithMetadata: {
			message: ISequencedDocumentMessage;
			localOpMetadata?: unknown;
		}[],
		locationInBatch: { batchStart: boolean; batchEnd: boolean },
		local: boolean,
		savedOp: boolean | undefined,
		runtimeBatch: boolean,
		groupedBatch: boolean,
	): void {
		// This message could have been the last pending local (dirtyable) message, in which case we need to update dirty state to "saved"
		this.updateDocumentDirtyState();

		if (locationInBatch.batchStart) {
			const firstMessage = messagesWithMetadata[0]?.message;
			assert(firstMessage !== undefined, 0xa31 /* Batch must have at least one message */);
			this.emit("batchBegin", firstMessage);
		}

		let error: unknown;
		try {
			if (!runtimeBatch) {
				for (const { message } of messagesWithMetadata) {
					this.observeNonRuntimeMessage(message);
				}
				return;
			}

			// Updates a message's minimum sequence number to the minimum sequence number that container
			// runtime is tracking and sets _processedClientSequenceNumber. It returns the updated message.
			const updateSequenceNumbers = (
				message: ISequencedDocumentMessage,
			): InboundSequencedContainerRuntimeMessage => {
				// Set the minimum sequence number to the containerRuntime's understanding of minimum sequence number.
				message.minimumSequenceNumber =
					this.useDeltaManagerOpsProxy &&
					this.deltaManager.minimumSequenceNumber < message.minimumSequenceNumber
						? this.deltaManager.minimumSequenceNumber
						: message.minimumSequenceNumber;
				this._processedClientSequenceNumber = message.clientSequenceNumber;
				return message as InboundSequencedContainerRuntimeMessage;
			};

			// Non-grouped batch messages are processed one at a time.
			if (!groupedBatch) {
				for (const { message, localOpMetadata } of messagesWithMetadata) {
					updateSequenceNumbers(message);
					this.validateAndProcessRuntimeMessages(
						message as InboundSequencedContainerRuntimeMessage,
						[
							{
								contents: message.contents,
								localOpMetadata,
								clientSequenceNumber: message.clientSequenceNumber,
							},
						],
						local,
						savedOp,
					);
					this.emit("op", message, true /* runtimeMessage */);
				}
				return;
			}

			let bunchedMessagesContent: IRuntimeMessagesContent[] = [];
			let previousMessage: InboundSequencedContainerRuntimeMessage | undefined;

			// Process the previous bunch of messages.
			const processBunchedMessages = (): void => {
				assert(previousMessage !== undefined, 0xa67 /* previous message must exist */);
				this.validateAndProcessRuntimeMessages(
					previousMessage,
					bunchedMessagesContent,
					local,
					savedOp,
				);
				bunchedMessagesContent = [];
			};

			/**
			 * For grouped batch messages, bunch contiguous messages of the same type and process them together.
			 * This is an optimization mainly for DDSes, where it can process a bunch of ops together. DDSes
			 * like merge tree or shared tree can process ops more efficiently when they are bunched together.
			 */
			for (const { message, localOpMetadata } of messagesWithMetadata) {
				const currentMessage = updateSequenceNumbers(message);
				if (previousMessage && previousMessage.type !== currentMessage.type) {
					processBunchedMessages();
				}
				previousMessage = currentMessage;
				bunchedMessagesContent.push({
					contents: message.contents,
					localOpMetadata,
					clientSequenceNumber: message.clientSequenceNumber,
				});
			}

			// Process the last bunch of messages.
			processBunchedMessages();

			// Send the "op" events for the messages now that the ops have been processed.
			for (const { message } of messagesWithMetadata) {
				this.emit("op", message, true /* runtimeMessage */);
			}
		} catch (error_) {
			error = error_;
			throw error;
		} finally {
			if (locationInBatch.batchEnd) {
				const lastMessage = messagesWithMetadata[messagesWithMetadata.length - 1]?.message;
				assert(lastMessage !== undefined, 0xa32 /* Batch must have at least one message */);
				this.emit("batchEnd", error, lastMessage);
			}
		}
	}

	/**
	 * Observes messages that are not intended for the runtime layer, updating/notifying Runtime systems as needed.
	 * @param message - non-runtime message to process.
	 */
	private observeNonRuntimeMessage(message: ISequencedDocumentMessage): void {
		// Set the minimum sequence number to the containerRuntime's understanding of minimum sequence number.
		if (this.deltaManager.minimumSequenceNumber < message.minimumSequenceNumber) {
			message.minimumSequenceNumber = this.deltaManager.minimumSequenceNumber;
		}

		this._processedClientSequenceNumber = message.clientSequenceNumber;

		// The DeltaManager used to do this, but doesn't anymore as of Loader v2.4
		// Anyone listening to our "op" event would expect the contents to be parsed per this same logic
		if (
			typeof message.contents === "string" &&
			message.contents !== "" &&
			message.type !== MessageType.ClientLeave
		) {
			message.contents = JSON.parse(message.contents);
		}

		this.emit("op", message, false /* runtimeMessage */);
	}

	/**
	 * Process runtime messages. The messages here are contiguous messages in a batch.
	 * Assuming the messages in the given bunch are also a TypedContainerRuntimeMessage, checks its type and dispatch
	 * the messages to the appropriate handler in the runtime.
	 * Throws a DataProcessingError if the message looks like but doesn't conform to a known TypedContainerRuntimeMessage type.
	 * @param message - The core message with common properties for all the messages.
	 * @param messageContents - The contents, local metadata and clientSequenceNumbers of the messages.
	 * @param local - true if the messages were originally generated by the client receiving it.
	 * @param savedOp - true if the message is a replayed saved op.
	 *
	 */
	private validateAndProcessRuntimeMessages(
		message: Omit<InboundSequencedContainerRuntimeMessage, "contents">,
		messagesContent: IRuntimeMessagesContent[],
		local: boolean,
		savedOp?: boolean,
	): void {
		// Get the contents without the localOpMetadata because not all message types know about localOpMetadata.
		const contents = messagesContent.map((c) => c.contents);

		switch (message.type) {
			case ContainerMessageType.FluidDataStoreOp:
			case ContainerMessageType.Attach:
			case ContainerMessageType.Alias: {
				// Remove the metadata from the message before sending it to the channel collection. The metadata
				// is added by the container runtime and is not part of the message that the channel collection and
				// layers below it expect.
				this.channelCollection.processMessages({ envelope: message, messagesContent, local });
				break;
			}
			case ContainerMessageType.BlobAttach: {
				this.blobManager.processBlobAttachMessage(message, local);
				break;
			}
			case ContainerMessageType.IdAllocation: {
				this.processIdCompressorMessages(contents as IdCreationRange[], savedOp);
				break;
			}
			case ContainerMessageType.GC: {
				this.garbageCollector.processMessages(
					contents as GarbageCollectionMessage[],
					message.timestamp,
					local,
				);
				break;
			}
			case ContainerMessageType.ChunkedOp: {
				// From observability POV, we should not expose the rest of the system (including "op" events on object) to these messages.
				// Also resetReconnectCount() would be wrong - see comment that was there before this change was made.
				assert(false, 0x93d /* should not even get here */);
			}
			case ContainerMessageType.Rejoin: {
				break;
			}
			case ContainerMessageType.DocumentSchemaChange: {
				this.documentsSchemaController.processDocumentSchemaMessages(
					contents as IDocumentSchemaChangeMessage[],
					local,
					message.sequenceNumber,
				);
				break;
			}
			default: {
				const error = getUnknownMessageTypeError(
					message.type,
					"validateAndProcessRuntimeMessage" /* codePath */,
					message as ISequencedDocumentMessage,
				);
				this.closeFn(error);
				throw error;
			}
		}
	}

	private processIdCompressorMessages(
		messageContents: IdCreationRange[],
		savedOp?: boolean,
	): void {
		for (const range of messageContents) {
			// Don't re-finalize the range if we're processing a "savedOp" in
			// stashed ops flow. The compressor is stashed with these ops already processed.
			// That said, in idCompressorMode === "delayed", we might not serialize ID compressor, and
			// thus we need to process all the ops.
			if (!(this.skipSavedCompressorOps && savedOp === true)) {
				// Some other client turned on the id compressor. If we have not turned it on,
				// put it in a pending queue and delay finalization.
				if (this._idCompressor === undefined) {
					assert(
						this.sessionSchema.idCompressorMode !== undefined,
						0x93c /* id compressor should be enabled */,
					);
					this.pendingIdCompressorOps.push(range);
				} else {
					assert(
						this.pendingIdCompressorOps.length === 0,
						0x979 /* there should be no pending ops! */,
					);
					this._idCompressor.finalizeCreationRange(range);
				}
			}
		}
	}

	public processSignal(
		message: ISignalMessage<{
			type: string;
			content: ISignalEnvelope<{ type: string; content: JsonDeserialized<unknown> }>;
		}>,
		local: boolean,
	): void {
		const envelope = message.content;
		const transformed = {
			clientId: message.clientId,
			content: envelope.contents.content,
			type: envelope.contents.type,
			targetClientId: message.targetClientId,
		};

		// Only collect signal telemetry for broadcast messages sent by the current client.
		if (message.clientId === this.clientId) {
			this.signalTelemetryManager.trackReceivedSignal(
				envelope,
				this.mc.logger,
				this.consecutiveReconnects,
			);
		}

		const fullAddress = envelope.address;
		if (fullAddress === undefined) {
			// No address indicates a container signal message.
			this.emit("signal", transformed, local);
			return;
		}

		this.routeNonContainerSignal(fullAddress, transformed, local);
	}

	private routeNonContainerSignal(
		address: string,
		signalMessage: IInboundSignalMessage<{ type: string; content: JsonDeserialized<unknown> }>,
		local: boolean,
	): void {
		// channelCollection signals are identified by no starting `/` in address.
		if (!address.startsWith("/")) {
			// Due to a mismatch between different layers in terms of
			// what is the interface of passing signals, we need to adjust
			// the signal envelope before sending it to the datastores to be processed
			const envelope = {
				address,
				contents: signalMessage.content,
			};
			signalMessage.content = envelope;

			this.channelCollection.processSignal(signalMessage, local);
			return;
		}

		const addresses = address.split("/");
		if (addresses.length > 2 && addresses[1] === "ext") {
			const id = addresses[2] as ContainerExtensionId;
			const entry = this.extensions.get(id);
			if (entry !== undefined) {
				entry.extension.processSignal?.(addresses.slice(3), signalMessage, local);
				return;
			}
		}

		assert(!local, 0xba0 /* No recipient found for local signal */);
		this.mc.logger.sendTelemetryEvent({
			eventName: "SignalAddressNotFound",
			...tagCodeArtifacts({
				address,
			}),
		});
	}

	/**
	 * Flush the current batch of ops to the ordering service for sequencing
	 * This method is not expected to be called in the middle of a batch.
	 * @remarks - If it throws (e.g. if the batch is too large to send), the container will be closed.
	 *
	 * @param resubmitInfo - If defined, indicates this is a resubmission of a batch with the given Batch info needed for resubmit.
	 */
	private flush(resubmitInfo?: BatchResubmitInfo): void {
		this.flushScheduled = false;

		try {
			assert(
				!this.batchRunner.running,
				0x24c /* "Cannot call `flush()` while manually accumulating a batch (e.g. under orderSequentially) */,
			);

			this.outbox.flush(resubmitInfo);
			assert(this.outbox.isEmpty, 0x3cf /* reentrancy */);
		} catch (error) {
			const error2 = normalizeError(error, {
				props: {
					orderSequentiallyCalls: this.batchRunner.runs,
				},
			});
			this.closeFn(error2);
			throw error2;
		}
	}

	/**
	 * {@inheritDoc @fluidframework/runtime-definitions#IContainerRuntimeBase.orderSequentially}
	 */
	public orderSequentially<T>(callback: () => T): T {
		let checkpoint: IBatchCheckpoint | undefined;
		// eslint-disable-next-line import/no-deprecated
		let stageControls: StageControlsExperimental | undefined;
		if (this.mc.config.getBoolean("Fluid.ContainerRuntime.EnableRollback")) {
			if (!this.batchRunner.running && !this.inStagingMode) {
				stageControls = this.enterStagingMode();
			}
			// Note: we are not touching any batches other than mainBatch here, for two reasons:
			// 1. It would not help, as other batches are flushed independently from main batch.
			// 2. There is no way to undo process of data store creation, blob creation, ID compressor ops, or other things tracked by other batches.
			checkpoint = this.outbox.getBatchCheckpoints().mainBatch;
		}
		const result = this.batchRunner.run(() => {
			try {
				return callback();
			} catch (error) {
				if (checkpoint) {
					// This will throw and close the container if rollback fails
					try {
						checkpoint.rollback((message: LocalBatchMessage) =>
							// These changes are staged since we entered staging mode above
							this.rollbackStagedChanges(message.runtimeOp, message.localOpMetadata),
						);
						this.updateDocumentDirtyState();
						stageControls?.discardChanges();
						stageControls = undefined;
					} catch (error_) {
						const error2 = wrapError(error_, (message) => {
							return DataProcessingError.create(
								`RollbackError: ${message}`,
								"checkpointRollback",
								undefined,
							) as DataProcessingError;
						});
						this.closeFn(error2);
						throw error2;
					}
				} else {
					this.closeFn(
						wrapError(
							error,
							(errorMessage) =>
								new GenericError(
									`orderSequentially callback exception: ${errorMessage}`,
									error,
									{
										orderSequentiallyCalls: this.batchRunner.runs,
									},
								),
						),
					);
				}

				throw error; // throw the original error for the consumer of the runtime
			}
		});

		stageControls?.commitChanges({ squash: false });

		// We don't flush on TurnBased since we expect all messages in the same JS turn to be part of the same batch
		if (this.flushMode !== FlushMode.TurnBased && !this.batchRunner.running) {
			this.flush();
		}
		return result;
	}

	// eslint-disable-next-line import/no-deprecated
	private stageControls: StageControlsExperimental | undefined;

	/**
	 * If true, the ContainerRuntime is not submitting any new ops to the ordering service.
	 * Ops submitted to the ContainerRuntime while in Staging Mode will be queued in the PendingStateManager,
	 * either to be discarded or committed later (via the Stage Controls returned from enterStagingMode).
	 */
	public get inStagingMode(): boolean {
		return this.stageControls !== undefined;
	}

	/**
	 * Enter Staging Mode, such that ops submitted to the ContainerRuntime will not be sent to the ordering service.
	 * To exit Staging Mode, call either discardChanges or commitChanges on the Stage Controls returned from this method.
	 *
	 * @returns StageControlsExperimental - Controls for exiting Staging Mode.
	 */
	// eslint-disable-next-line import/no-deprecated
	public enterStagingMode = (): StageControlsExperimental => {
		if (this.stageControls !== undefined) {
			throw new Error("already in staging mode");
		}

		// Make sure all BatchManagers are empty before entering staging mode,
		// since we mark whole batches as "staged" or not to indicate whether to submit them.
		this.outbox.flush();

		const exitStagingMode = (discardOrCommit: () => void) => (): void => {
			// Final flush of any last staged changes
			this.outbox.flush();

			this.stageControls = undefined;

			// During Staging Mode, we avoid submitting any ID Allocation ops (apart from resubmitting pre-staging ops).
			// Now that we've exited, we need to submit an ID Allocation op for any IDs that were generated while in Staging Mode.
			this.submitIdAllocationOpIfNeeded({ staged: false });
			discardOrCommit();

			this.channelCollection.notifyStagingMode(false);
		};

		// eslint-disable-next-line import/no-deprecated
		const stageControls: StageControlsExperimental = {
			discardChanges: exitStagingMode(() => {
				// Pop all staged batches from the PSM and roll them back in LIFO order
				this.pendingStateManager.popStagedBatches(({ runtimeOp, localOpMetadata }) => {
					assert(
						runtimeOp !== undefined,
						0xb82 /* Staged batches expected to have runtimeOp defined */,
					);
					this.rollbackStagedChanges(runtimeOp, localOpMetadata);
				});
				this.updateDocumentDirtyState();
			}),
			commitChanges: (optionsParam) => {
				const options = { ...defaultStagingCommitOptions, ...optionsParam };
				return exitStagingMode(() => {
					this.pendingStateManager.replayPendingStates({
						onlyStagedBatches: true,
						squash: options.squash ?? false,
					});
				})();
			},
		};

		this.stageControls = stageControls;
		this.channelCollection.notifyStagingMode(true);

		return this.stageControls;
	};

	/**
	 * Returns the aliased data store's entryPoint, given the alias.
	 * @param alias - The alias for the data store.
	 * @returns The data store's entry point ({@link @fluidframework/core-interfaces#IFluidHandle}) if it exists and is aliased.
	 * Returns undefined if no data store has been assigned the given alias.
	 */
	public async getAliasedDataStoreEntryPoint(
		alias: string,
	): Promise<IFluidHandle<FluidObject> | undefined> {
		// Back-comapatibility:
		// There are old files that were created without using data store aliasing feature, but
		// used createRoot*DataStore*() (already removed) API. Such data stores will have isRoot = true,
		// and internalID provided by user. The expectation is that such files behave as new files, where
		// same data store instances created using aliasing feature.
		// Please also see note on name collisions in DataStores.createDataStoreId()
		await this.channelCollection.waitIfPendingAlias(alias);
		const internalId = this.internalId(alias);
		const context = await this.channelCollection.getDataStoreIfAvailable(internalId, {
			wait: false,
		});
		// If the data store is not available or not an alias, return undefined.
		if (context === undefined || !(await context.isRoot())) {
			return undefined;
		}

		const channel = await context.realize();
		if (channel.entryPoint === undefined) {
			throw new UsageError(
				"entryPoint must be defined on data store runtime for using getAliasedDataStoreEntryPoint",
			);
		}
		this.garbageCollector.nodeUpdated({
			node: { type: "DataStore", path: `/${internalId}` },
			reason: "Loaded",
			packagePath: context.packagePath,
			timestampMs: this.getCurrentReferenceTimestampMs(),
		});
		return channel.entryPoint;
	}

	public createDetachedDataStore(
		pkg: Readonly<string[]>,
		loadingGroupId?: string,
	): IFluidDataStoreContextDetached {
		return this.channelCollection.createDetachedDataStore(pkg, loadingGroupId);
	}

	public async createDataStore(
		pkg: Readonly<string | string[]>,
		loadingGroupId?: string,
	): Promise<IDataStore> {
		const context = this.channelCollection.createDataStoreContext(
			Array.isArray(pkg) ? pkg : [pkg],
			loadingGroupId,
		);
		return channelToDataStore(
			await context.realize(),
			context.id,
			this.channelCollection,
			this.mc.logger,
		);
	}

	private canSendOps(): boolean {
		// Note that the real (non-proxy) delta manager is needed here to get the readonly info. This is because
		// container runtime's ability to send ops depend on the actual readonly state of the delta manager.
		return (
			this.connected && !this.innerDeltaManager.readOnlyInfo.readonly && !this.imminentClosure
		);
	}

	private readonly _quorum: IQuorumClients;
	public getQuorum(): IQuorumClients {
		return this._quorum;
	}

	private readonly _audience: IAudience;
	public getAudience(): IAudience {
		return this._audience;
	}

	/**
	 * Returns true of container is dirty, i.e. there are some pending local changes that
	 * either were not sent out to delta stream or were not yet acknowledged.
	 */
	public get isDirty(): boolean {
		// Rather than recomputing the dirty state in this moment,
		// just regurgitate the last emitted dirty state.
		return this.lastEmittedDirty;
	}

	/**
	 * Returns true if the container is dirty: not attached, or no pending user messages (could be some "non-dirtyable" ones though)
	 */
	private computeCurrentDirtyState(): boolean {
		return (
			this.attachState !== AttachState.Attached ||
			this.pendingStateManager.hasPendingUserChanges() ||
			this.outbox.containsUserChanges()
		);
	}

	/**
	 * Submits the signal to be sent to other clients.
	 * @param type - Type of the signal.
	 * @param content - Content of the signal. Should be a JSON serializable object or primitive.
	 * @param targetClientId - When specified, the signal is only sent to the provided client id.
	 *
	 * @remarks
	 *
	 * The `targetClientId` parameter here is currently intended for internal testing purposes only.
	 * Support for this option at container runtime is planned to be deprecated in the future.
	 *
	 */
	public submitSignal(type: string, content: unknown, targetClientId?: string): void {
		this.verifyNotClosed();
		const envelope = createNewSignalEnvelope(undefined /* address */, type, content);
		this.submitSignalFn(envelope, targetClientId);
	}

	public setAttachState(attachState: AttachState.Attaching | AttachState.Attached): void {
		if (attachState === AttachState.Attaching) {
			assert(
				this.attachState === AttachState.Attaching,
				0x12d /* "Container Context should already be in attaching state" */,
			);
		} else {
			assert(
				this.attachState === AttachState.Attached,
				0x12e /* "Container Context should already be in attached state" */,
			);
			this.emit("attached");
		}

		this.updateDocumentDirtyState();
		this.channelCollection.setAttachState(attachState);
	}

	/**
	 * Create a summary. Used when attaching or serializing a detached container.
	 *
	 * @param blobRedirectTable - A table passed during the attach process. While detached, blob upload is supported
	 * using IDs generated locally. After attach, these IDs cannot be used, so this table maps the old local IDs to the
	 * new storage IDs so requests can be redirected.
	 * @param telemetryContext - summary data passed through the layers for telemetry purposes
	 */
	public createSummary(
		blobRedirectTable?: Map<string, string>,
		telemetryContext?: ITelemetryContext,
	): ISummaryTree {
		if (blobRedirectTable) {
			this.blobManager.setRedirectTable(blobRedirectTable);
		}

		// We can finalize any allocated IDs since we're the only client
		const idRange = this._idCompressor?.takeNextCreationRange();
		if (idRange !== undefined) {
			assert(
				idRange.ids === undefined || idRange.ids.firstGenCount === 1,
				0x93e /* No other ranges should be taken while container is detached. */,
			);
			this._idCompressor?.finalizeCreationRange(idRange);
		}

		const summarizeResult = this.channelCollection.getAttachSummary(telemetryContext);
		// Wrap data store summaries in .channels subtree.
		wrapSummaryInChannelsTree(summarizeResult);

		this.addContainerStateToSummary(
			summarizeResult,
			true /* fullTree */,
			false /* trackState */,
			telemetryContext,
		);
		return summarizeResult.summary;
	}

	public readonly getAbsoluteUrl: (relativeUrl: string) => Promise<string | undefined>;

	/**
	 * Builds the Summary tree including all the channels and the container state.
	 *
	 * @remarks - Unfortunately, this function is accessed in a non-typesafe way by a legacy first-party partner,
	 * so until we can provide a proper API for their scenario, we need to ensure this function doesn't change.
	 */
	private async summarizeInternal(
		fullTree: boolean,
		trackState: boolean,
		telemetryContext?: ITelemetryContext,
	): Promise<ISummarizeInternalResult> {
		const summarizeResult = await this.channelCollection.summarize(
			fullTree,
			trackState,
			telemetryContext,
		);

		// Wrap data store summaries in .channels subtree.
		wrapSummaryInChannelsTree(summarizeResult);
		const pathPartsForChildren = [channelsTreeName];

		this.loadIdCompressor();

		this.addContainerStateToSummary(summarizeResult, fullTree, trackState, telemetryContext);
		return {
			...summarizeResult,
			id: "",
			pathPartsForChildren,
		};
	}

	/**
	 * Returns a summary of the runtime at the current sequence number.
	 */
	public async summarize(options: {
		/**
		 * True to generate the full tree with no handle reuse optimizations; defaults to false
		 */
		fullTree?: boolean;
		/**
		 * True to track the state for this summary in the SummarizerNodes; defaults to true
		 */
		trackState?: boolean;
		/**
		 * Logger to use for correlated summary events
		 */
		summaryLogger?: ITelemetryLoggerExt;
		/**
		 * True to run garbage collection before summarizing; defaults to true
		 */
		runGC?: boolean;
		/**
		 * True to generate full GC data
		 */
		fullGC?: boolean;
		/**
		 * True to run GC sweep phase after the mark phase
		 */
		runSweep?: boolean;
	}): Promise<ISummaryTreeWithStats> {
		this.verifyNotClosed();

		const {
			fullTree = false,
			trackState = true,
			summaryLogger = this.mc.logger,
			runGC = this.garbageCollector.shouldRunGC,
			runSweep,
			fullGC,
		} = options;

		const telemetryContext = new TelemetryContext();
		// Add the options that are used to generate this summary to the telemetry context.
		telemetryContext.setMultiple("fluid_Summarize", "Options", {
			fullTree,
			trackState,
			runGC,
			fullGC,
			runSweep,
		});

		try {
			if (runGC) {
				await this.collectGarbage(
					{ logger: summaryLogger, runSweep, fullGC },
					telemetryContext,
				);
			}

			const { stats, summary } = await this.summarizerNode.summarize(
				fullTree,
				trackState,
				telemetryContext,
			);

			assert(
				summary.type === SummaryType.Tree,
				0x12f /* "Container Runtime's summarize should always return a tree" */,
			);

			return { stats, summary };
		} finally {
			summaryLogger.sendTelemetryEvent({
				eventName: "SummarizeTelemetry",
				details: telemetryContext.serialize(),
			});
		}
	}

	private async getGCDataInternal(fullGC?: boolean): Promise<IGarbageCollectionData> {
		return this.channelCollection.getGCData(fullGC);
	}

	/**
	 * Generates and returns the GC data for this container.
	 * @param fullGC - true to bypass optimizations and force full generation of GC data.
	 * @see IGarbageCollectionRuntime.getGCData
	 */
	public async getGCData(fullGC?: boolean): Promise<IGarbageCollectionData> {
		const builder = new GCDataBuilder();
		const dsGCData = await this.summarizerNode.getGCData(fullGC);
		builder.addNodes(dsGCData.gcNodes);

		const blobsGCData = this.blobManager.getGCData(fullGC);
		builder.addNodes(blobsGCData.gcNodes);
		return builder.getGCData();
	}

	/**
	 * After GC has run, called to notify this container's nodes of routes that are used in it.
	 * @param usedRoutes - The routes that are used in all nodes in this Container.
	 * @see IGarbageCollectionRuntime.updateUsedRoutes
	 */
	public updateUsedRoutes(usedRoutes: readonly string[]): void {
		// Update our summarizer node's used routes. Updating used routes in summarizer node before
		// summarizing is required and asserted by the the summarizer node. We are the root and are
		// always referenced, so the used routes is only self-route (empty string).
		this.summarizerNode.updateUsedRoutes([""]);

		const { dataStoreRoutes } = this.getDataStoreAndBlobManagerRoutes(usedRoutes);
		this.channelCollection.updateUsedRoutes(dataStoreRoutes);
	}

	/**
	 * After GC has run and identified nodes that are sweep ready, this is called to delete the sweep ready nodes.
	 * @param sweepReadyRoutes - The routes of nodes that are sweep ready and should be deleted.
	 * @returns The routes of nodes that were deleted.
	 */
	public deleteSweepReadyNodes(sweepReadyRoutes: readonly string[]): readonly string[] {
		const { dataStoreRoutes, blobManagerRoutes } =
			this.getDataStoreAndBlobManagerRoutes(sweepReadyRoutes);

		return [
			...this.channelCollection.deleteSweepReadyNodes(dataStoreRoutes),
			...this.blobManager.deleteSweepReadyNodes(blobManagerRoutes),
		];
	}

	/**
	 * This is called to update objects that are tombstones.
	 *
	 * A Tombstoned object has been unreferenced long enough that GC knows it won't be referenced again.
	 * Tombstoned objects are eventually deleted by GC.
	 *
	 * @param tombstonedRoutes - Data store and attachment blob routes that are tombstones in this Container.
	 */
	public updateTombstonedRoutes(tombstonedRoutes: readonly string[]): void {
		const { dataStoreRoutes } = this.getDataStoreAndBlobManagerRoutes(tombstonedRoutes);
		this.channelCollection.updateTombstonedRoutes(dataStoreRoutes);
	}

	/**
	 * Returns a server generated referenced timestamp to be used to track unreferenced nodes by GC.
	 */
	public getCurrentReferenceTimestampMs(): number | undefined {
		// Use the timestamp of the last message seen by this client as that is server generated. If no messages have
		// been processed, use the timestamp of the message from the last summary.
		return this.deltaManager.lastMessage?.timestamp ?? this.messageAtLastSummary?.timestamp;
	}

	/**
	 * Returns the type of the GC node. Currently, there are nodes that belong to the root ("/"), data stores or
	 * blob manager.
	 */

	public getNodeType(nodePath: string): GCNodeType {
		if (isBlobPath(nodePath)) {
			return GCNodeType.Blob;
		}

		return this.channelCollection.getGCNodeType(nodePath) ?? GCNodeType.Other;
	}

	/**
	 * Called by GC to retrieve the package path of the node with the given path. The node should belong to a
	 * data store or an attachment blob.
	 */
	public async getGCNodePackagePath(nodePath: string): Promise<readonly string[] | undefined> {
		// GC uses "/" when adding "root" references, e.g. for Aliasing or as part of Tombstone Auto-Recovery.
		// These have no package path so return a special value.
		if (nodePath === "/") {
			return ["_gcRoot"];
		}

		switch (this.getNodeType(nodePath)) {
			case GCNodeType.Blob: {
				return [blobManagerBasePath];
			}

			case GCNodeType.DataStore:

			case GCNodeType.SubDataStore: {
				return this.channelCollection.getDataStorePackagePath(nodePath);
			}
			default: {
				assert(false, 0x2de /* "Package path requested for unsupported node type." */);
			}
		}
	}

	/**
	 * From a given list of routes, separate and return routes that belong to blob manager and data stores.
	 * @param routes - A list of routes that can belong to data stores or blob manager.
	 * @returns Two route lists - One that contains routes for blob manager and another one that contains routes
	 * for data stores.
	 */
	private getDataStoreAndBlobManagerRoutes(routes: readonly string[]): {
		blobManagerRoutes: string[];
		dataStoreRoutes: string[];
	} {
		const blobManagerRoutes: string[] = [];
		const dataStoreRoutes: string[] = [];
		for (const route of routes) {
			if (isBlobPath(route)) {
				blobManagerRoutes.push(route);
			} else {
				dataStoreRoutes.push(route);
			}
		}
		return { blobManagerRoutes, dataStoreRoutes };
	}

	/**
	 * Runs garbage collection and updates the reference / used state of the nodes in the container.
	 * @returns the statistics of the garbage collection run; undefined if GC did not run.
	 */
	public async collectGarbage(
		options: {
			/**
			 * Logger to use for logging GC events
			 */
			logger?: ITelemetryLoggerExt;
			/**
			 * True to run GC sweep phase after the mark phase
			 */
			runSweep?: boolean;
			/**
			 * True to generate full GC data
			 */
			fullGC?: boolean;
		},
		telemetryContext?: ITelemetryContext,
	): Promise<IGCStats | undefined> {
		return this.garbageCollector.collectGarbage(options, telemetryContext);
	}

	/**
	 * Called when a new outbound route is added to another node. This is used by garbage collection to identify
	 * all references added in the system.
	 * @param fromPath - The absolute path of the node that added the reference.
	 * @param toPath - The absolute path of the outbound node that is referenced.
	 * @param messageTimestampMs - The timestamp of the message that added the reference.
	 */
	public addedGCOutboundRoute(
		fromPath: string,
		toPath: string,
		messageTimestampMs?: number,
	): void {
		// This is always called when processing an op so messageTimestampMs should exist. Due to back-compat
		// across the data store runtime / container runtime boundary, this may be undefined and if so, get
		// the timestamp from the last processed message which should exist.
		// If a timestamp doesn't exist, log so we can learn about these cases and return.
		const timestampMs = messageTimestampMs ?? this.getCurrentReferenceTimestampMs();
		if (timestampMs === undefined) {
			this.mc.logger.sendTelemetryEvent({
				eventName: "NoTimestampInGCOutboundRoute",
				...tagCodeArtifacts({
					id: toPath,
					fromId: fromPath,
				}),
			});
			return;
		}
		this.garbageCollector.addedOutboundReference(fromPath, toPath, timestampMs);
	}

	/**
	 * Generates the summary tree, uploads it to storage, and then submits the summarize op.
	 * This is intended to be called by the summarizer, since it is the implementation of
	 * ISummarizerInternalsProvider.submitSummary.
	 * It takes care of state management at the container level, including pausing inbound
	 * op processing, updating SummarizerNode state tracking, and garbage collection.
	 * @param options - options controlling how the summary is generated or submitted
	 */

	public async submitSummary(options: ISubmitSummaryOptions): Promise<SubmitSummaryResult> {
		const {
			cancellationToken,
			fullTree = false,
			finalAttempt = false,
			summaryLogger,
			latestSummaryRefSeqNum,
		} = options;
		// The summary number for this summary. This will be updated during the summary process, so get it now and
		// use it for all events logged during this summary.
		const summaryNumber = this.nextSummaryNumber;
		let summaryRefSeqNum: number | undefined;
		const summaryNumberLogger = createChildLogger({
			logger: summaryLogger,
			properties: {
				all: {
					summaryNumber,
					referenceSequenceNumber: () => summaryRefSeqNum,
				},
			},
		});

		// legacy: assert 0x3d1
		if (!this.outbox.isEmpty) {
			throw DataProcessingError.create(
				"Can't trigger summary in the middle of a batch",
				"submitSummary",
				undefined,
				{
					summaryNumber,
					pendingMessages: this.pendingMessagesCount,
					outboxLength: this.outbox.messageCount,
					mainBatchLength: this.outbox.mainBatchMessageCount,
					blobAttachBatchLength: this.outbox.blobAttachBatchMessageCount,
					idAllocationBatchLength: this.outbox.idAllocationBatchMessageCount,
				},
			);
		}

		// If the container is dirty, i.e., there are pending unacked ops, the summary will not be eventual consistent
		// and it may even be incorrect. So, wait for the container to be saved with a timeout. If the container is not
		// saved within the timeout, check if it should be failed or can continue.
		if (this.isDirty) {
			const countBefore = this.pendingMessagesCount;
			// The timeout for waiting for pending ops can be overridden via configurations.
			const pendingOpsTimeout =
				this.mc.config.getNumber("Fluid.Summarizer.waitForPendingOpsTimeoutMs") ??
				defaultPendingOpsWaitTimeoutMs;
			await new Promise<void>((resolve, reject) => {
				const timeoutId = setTimeout(() => resolve(), pendingOpsTimeout);
				this.once("saved", () => {
					clearTimeout(timeoutId);
					resolve();
				});
				this.once("dispose", () => {
					clearTimeout(timeoutId);
					reject(new Error("Runtime is disposed while summarizing"));
				});
			});

			// Log that there are pending ops while summarizing. This will help us gather data on how often this
			// happens, whether we attempted to wait for these ops to be acked and what was the result.
			summaryNumberLogger.sendTelemetryEvent({
				eventName: "PendingOpsWhileSummarizing",
				saved: !this.isDirty,
				timeout: pendingOpsTimeout,
				countBefore,
				countAfter: this.pendingMessagesCount,
			});

			// There could still be pending ops. Check if summary should fail or continue.
			const pendingMessagesFailResult = await this.shouldFailSummaryOnPendingOps(
				summaryNumberLogger,
				this.deltaManager.lastSequenceNumber,
				this.deltaManager.minimumSequenceNumber,
				finalAttempt,
				true /* beforeSummaryGeneration */,
			);
			if (pendingMessagesFailResult !== undefined) {
				return pendingMessagesFailResult;
			}
		}

		const shouldPauseInboundSignal =
			this.mc.config.getBoolean(
				"Fluid.ContainerRuntime.SubmitSummary.disableInboundSignalPause",
			) !== true;
		const shouldValidatePreSummaryState =
			this.mc.config.getBoolean(
				"Fluid.ContainerRuntime.SubmitSummary.shouldValidatePreSummaryState",
			) === true;

		try {
			await this._deltaManager.inbound.pause();
			if (shouldPauseInboundSignal) {
				await this.deltaManager.inboundSignal.pause();
			}

			summaryRefSeqNum = this.deltaManager.lastSequenceNumber;
			const minimumSequenceNumber = this.deltaManager.minimumSequenceNumber;
			const message = `Summary @${summaryRefSeqNum}:${this.deltaManager.minimumSequenceNumber}`;
			const lastAckedContext = this.lastAckedSummaryContext;

			const startSummaryResult = this.summarizerNode.startSummary(
				summaryRefSeqNum,
				summaryNumberLogger,
				latestSummaryRefSeqNum,
			);

			/**
			 * This was added to validate that the summarizer node tree has the same reference sequence number from the
			 * top running summarizer down to the lowest summarizer node.
			 *
			 * The order of mismatch numbers goes (validate sequence number)-(node sequence number).
			 * Generally the validate sequence number comes from the running summarizer and the node sequence number comes from the
			 * summarizer nodes.
			 */
			if (startSummaryResult.invalidNodes > 0 || startSummaryResult.mismatchNumbers.size > 0) {
				summaryLogger.sendTelemetryEvent({
					eventName: "LatestSummaryRefSeqNumMismatch",
					details: {
						...startSummaryResult,
						mismatchNumbers: [...startSummaryResult.mismatchNumbers],
					},
				});

				if (shouldValidatePreSummaryState && !finalAttempt) {
					return {
						stage: "base",
						referenceSequenceNumber: summaryRefSeqNum,
						minimumSequenceNumber,
						error: new RetriableSummaryError(
							`Summarizer node state inconsistent with summarizer state.`,
						),
					};
				}
			}

			// Helper function to check whether we should still continue between each async step.
			const checkContinue = (): { continue: true } | { continue: false; error: string } => {
				// Do not check for loss of connectivity directly! Instead leave it up to
				// RunWhileConnectedCoordinator to control policy in a single place.
				// This will allow easier change of design if we chose to. For example, we may chose to allow
				// summarizer to reconnect in the future.
				// Also checking for cancellation is a must as summary process may be abandoned for other reasons,
				// like loss of connectivity for main (interactive) client.
				if (cancellationToken.cancelled) {
					return { continue: false, error: "disconnected" };
				}
				// That said, we rely on submitSystemMessage() that today only works in connected state.
				// So if we fail here, it either means that RunWhileConnectedCoordinator does not work correctly,
				// OR that design changed and we need to remove this check and fix submitSystemMessage.
				assert(this.connected, 0x258 /* "connected" */);

				// Ensure that lastSequenceNumber has not changed after pausing.
				// We need the summary op's reference sequence number to match our summary sequence number,
				// otherwise we'll get the wrong sequence number stamped on the summary's .protocol attributes.
				if (this.deltaManager.lastSequenceNumber !== summaryRefSeqNum) {
					return {
						continue: false,
						error: `lastSequenceNumber changed before uploading to storage. ${this.deltaManager.lastSequenceNumber} !== ${summaryRefSeqNum}`,
					};
				}
				assert(
					summaryRefSeqNum === this.deltaManager.lastMessage?.sequenceNumber,
					0x395 /* it's one and the same thing */,
				);

				if (lastAckedContext !== this.lastAckedSummaryContext) {
					return {
						continue: false,
						error: `Last summary changed while summarizing. ${this.lastAckedSummaryContext} !== ${lastAckedContext}`,
					};
				}
				return { continue: true };
			};

			let continueResult = checkContinue();
			if (!continueResult.continue) {
				return {
					stage: "base",
					referenceSequenceNumber: summaryRefSeqNum,
					minimumSequenceNumber,
					error: new RetriableSummaryError(continueResult.error),
				};
			}

			const trace = Trace.start();
			let summarizeResult: ISummaryTreeWithStats;
			try {
				summarizeResult = await this.summarize({
					fullTree,
					trackState: true,
					summaryLogger: summaryNumberLogger,
					runGC: this.garbageCollector.shouldRunGC,
				});
			} catch (error) {
				return {
					stage: "base",
					referenceSequenceNumber: summaryRefSeqNum,
					minimumSequenceNumber,
					error: wrapError(error, (msg) => new RetriableSummaryError(msg)),
				};
			}

			// Validate that the summary generated by summarizer nodes is correct before uploading.
			const validateResult = this.summarizerNode.validateSummary();
			if (!validateResult.success) {
				const { success, ...loggingProps } = validateResult;
				const error = new RetriableSummaryError(
					validateResult.reason,
					validateResult.retryAfterSeconds,
					{ ...loggingProps },
				);
				return {
					stage: "base",
					referenceSequenceNumber: summaryRefSeqNum,
					minimumSequenceNumber,
					error,
				};
			}

			// If there are pending unacked ops, this summary attempt may fail as the uploaded
			// summary would be eventually inconsistent.
			const pendingMessagesFailResult = await this.shouldFailSummaryOnPendingOps(
				summaryNumberLogger,
				summaryRefSeqNum,
				minimumSequenceNumber,
				finalAttempt,
				false /* beforeSummaryGeneration */,
			);
			if (pendingMessagesFailResult !== undefined) {
				return pendingMessagesFailResult;
			}

			const { summary: summaryTree, stats: partialStats } = summarizeResult;

			// Now that we have generated the summary, update the message at last summary to the last message processed.
			this.messageAtLastSummary = this.deltaManager.lastMessage;

			// Counting dataStores and handles
			// Because handles are unchanged dataStores in the current logic,
			// summarized dataStore count is total dataStore count minus handle count
			const dataStoreTree = summaryTree.tree[channelsTreeName];

			assert(dataStoreTree.type === SummaryType.Tree, 0x1fc /* "summary is not a tree" */);
			const handleCount = Object.values(dataStoreTree.tree).filter(
				(value) => value.type === SummaryType.Handle,
			).length;
			const gcSummaryTreeStats = summaryTree.tree[gcTreeKey]
				? calculateStats(summaryTree.tree[gcTreeKey])
				: undefined;

			const summaryStats: IGeneratedSummaryStats = {
				dataStoreCount: this.channelCollection.size,
				summarizedDataStoreCount: this.channelCollection.size - handleCount,
				gcStateUpdatedDataStoreCount: this.garbageCollector.updatedDSCountSinceLastSummary,
				gcBlobNodeCount: gcSummaryTreeStats?.blobNodeCount,
				gcTotalBlobsSize: gcSummaryTreeStats?.totalBlobSize,
				summaryNumber,
				...partialStats,
			};
			const generateSummaryData: Omit<IGenerateSummaryTreeResult, "stage" | "error"> = {
				referenceSequenceNumber: summaryRefSeqNum,
				minimumSequenceNumber,
				summaryTree,
				summaryStats,
				generateDuration: trace.trace().duration,
			} as const;

			continueResult = checkContinue();
			if (!continueResult.continue) {
				return {
					stage: "generate",
					...generateSummaryData,
					error: new RetriableSummaryError(continueResult.error),
				};
			}

			const summaryContext: ISummaryContext = {
				proposalHandle: this.lastAckedSummaryContext?.proposalHandle ?? undefined,
				ackHandle: this.lastAckedSummaryContext?.ackHandle ?? this.loadedFromVersionId,
				referenceSequenceNumber: summaryRefSeqNum,
			};

			let handle: string;
			try {
				handle = await this.storage.uploadSummaryWithContext(summaryTree, summaryContext);
			} catch (error) {
				return {
					stage: "generate",
					...generateSummaryData,
					error: wrapError(error, (msg) => new RetriableSummaryError(msg)),
				};
			}

			const parent = summaryContext.ackHandle;
			const summaryMessage: ISummaryContent = {
				handle,
				// eslint-disable-next-line @typescript-eslint/no-non-null-assertion
				head: parent!,
				message,
				parents: parent ? [parent] : [],
			};
			const uploadData = {
				...generateSummaryData,
				handle,
				uploadDuration: trace.trace().duration,
			} as const;

			continueResult = checkContinue();
			if (!continueResult.continue) {
				return {
					stage: "upload",
					...uploadData,
					error: new RetriableSummaryError(continueResult.error),
				};
			}

			let clientSequenceNumber: number;
			try {
				clientSequenceNumber = this.submitSummaryMessage(summaryMessage, summaryRefSeqNum);
			} catch (error) {
				return {
					stage: "upload",
					...uploadData,
					error: wrapError(error, (msg) => new RetriableSummaryError(msg)),
				};
			}

			const submitData = {
				stage: "submit",
				...uploadData,
				clientSequenceNumber,
				submitOpDuration: trace.trace().duration,
			} as const;

			try {
				this.summarizerNode.completeSummary(handle);
			} catch (error) {
				return {
					stage: "upload",
					...uploadData,
					error: wrapError(error, (msg) => new RetriableSummaryError(msg)),
				};
			}
			return submitData;
		} finally {
			// Cleanup wip summary in case of failure
			this.summarizerNode.clearSummary();

			// ! This needs to happen before we resume inbound queues to ensure heuristics are tracked correctly
			this._summarizer?.recordSummaryAttempt?.(summaryRefSeqNum);

			// Restart the delta manager
			this._deltaManager.inbound.resume();
			if (shouldPauseInboundSignal) {
				this.deltaManager.inboundSignal.resume();
			}
		}
	}

	/**
	 * This helper is called during summarization. If the container is dirty, it will return a failed summarize result
	 * (IBaseSummarizeResult) unless this is the final summarize attempt and SkipFailingIncorrectSummary option is set.
	 * @param logger - The logger to be used for sending telemetry.
	 * @param referenceSequenceNumber - The reference sequence number of the summary attempt.
	 * @param minimumSequenceNumber - The minimum sequence number of the summary attempt.
	 * @param finalAttempt - Whether this is the final summary attempt.
	 * @param beforeSummaryGeneration - Whether this is called before summary generation or after.
	 * @returns failed summarize result (IBaseSummarizeResult) if summary should be failed, undefined otherwise.
	 */
	private async shouldFailSummaryOnPendingOps(
		logger: ITelemetryLoggerExt,
		referenceSequenceNumber: number,
		minimumSequenceNumber: number,
		finalAttempt: boolean,
		beforeSummaryGeneration: boolean,
	): Promise<IBaseSummarizeResult | undefined> {
		if (!this.isDirty) {
			return;
		}

		// If "SkipFailingIncorrectSummary" option is true, don't fail the summary in the last attempt.
		// This is a fallback to make progress in documents where there are consistently pending ops in
		// the summarizer.
		if (
			finalAttempt &&
			this.mc.config.getBoolean("Fluid.Summarizer.SkipFailingIncorrectSummary")
		) {
			const error = DataProcessingError.create(
				"Pending ops during summarization",
				"submitSummary",
				undefined,
				{ pendingMessages: this.pendingMessagesCount },
			);
			logger.sendErrorEvent(
				{
					eventName: "SkipFailingIncorrectSummary",
					referenceSequenceNumber,
					minimumSequenceNumber,
					beforeGenerate: beforeSummaryGeneration,
				},
				error,
			);
		} else {
			// The retry delay when there are pending ops can be overridden via config so that we can adjust it
			// based on telemetry while we decide on a stable number.
			const retryDelayMs =
				this.mc.config.getNumber("Fluid.Summarizer.PendingOpsRetryDelayMs") ??
				defaultPendingOpsRetryDelayMs;
			const error = new RetriableSummaryError(
				"PendingOpsWhileSummarizing",
				retryDelayMs / 1000,
				{
					count: this.pendingMessagesCount,
					beforeGenerate: beforeSummaryGeneration,
				},
			);
			return {
				stage: "base",
				referenceSequenceNumber,
				minimumSequenceNumber,
				error,
			};
		}
	}

	private get pendingMessagesCount(): number {
		return this.pendingStateManager.pendingMessagesCount + this.outbox.messageCount;
	}

	private hasPendingMessages(): boolean {
		return this.pendingMessagesCount !== 0;
	}

	/**
	 * Emit "dirty" or "saved" event based on the current dirty state of the document.
	 * This must be called every time the states underlying the dirty state change.
	 *
	 * @privateRemarks - It's helpful to think of this as an event handler registered
	 * for hypothetical "changed" events for PendingStateManager, Outbox, and Container Attach machinery.
	 * But those events don't exist so we manually call this wherever we know those changes happen.
	 */
	private updateDocumentDirtyState(): void {
		const dirty: boolean = this.computeCurrentDirtyState();

		if (this.lastEmittedDirty === dirty) {
			return;
		}

		this.lastEmittedDirty = dirty;
		if (this.emitDirtyDocumentEvent) {
			this.emit(dirty ? "dirty" : "saved");
		}
	}

	public submitMessage(
		type:
			| ContainerMessageType.FluidDataStoreOp
			| ContainerMessageType.Alias
			| ContainerMessageType.Attach,
		// TODO: better typing
		// eslint-disable-next-line @typescript-eslint/explicit-module-boundary-types, @typescript-eslint/no-explicit-any
		contents: any,
		localOpMetadata: unknown = undefined,
	): void {
		// eslint-disable-next-line @typescript-eslint/no-unsafe-assignment
		this.submit({ type, contents }, localOpMetadata);
	}

	public async uploadBlob(
		blob: ArrayBufferLike,
		signal?: AbortSignal,
	): Promise<IFluidHandleInternal<ArrayBufferLike>> {
		this.verifyNotClosed();
		return this.blobManager.createBlob(blob, signal);
	}

	private submitIdAllocationOpIfNeeded({
		resubmitOutstandingRanges = false,
		staged,
	}: {
		resubmitOutstandingRanges?: boolean;
		staged: boolean;
	}): void {
		if (this._idCompressor) {
			const idRange = resubmitOutstandingRanges
				? this._idCompressor.takeUnfinalizedCreationRange()
				: this._idCompressor.takeNextCreationRange();
			// Don't include the idRange if there weren't any Ids allocated
			if (idRange.ids !== undefined) {
				const idAllocationMessage: ContainerRuntimeIdAllocationMessage = {
					type: ContainerMessageType.IdAllocation,
					contents: idRange,
				};
				const idAllocationBatchMessage: LocalBatchMessage = {
					runtimeOp: idAllocationMessage,
					referenceSequenceNumber: this.deltaManager.lastSequenceNumber,
					staged,
				};
				this.outbox.submitIdAllocation(idAllocationBatchMessage);
			}
		}
	}

	/**
	 * System messages that were generated by the runtime but have not
	 * yet been attached to an outbound batch.
	 */
	private readonly heldSystemMessages: LocalBatchMessage[] = [];

	//* Comment
	private holdSystemMessageForSubmission(
		systemMessage: ContainerRuntimeGCMessage | ContainerRuntimeDocumentSchemaMessage,
	): void {
		this.heldSystemMessages.push({
			runtimeOp: systemMessage,
			referenceSequenceNumber: this.deltaManager.lastSequenceNumber,
			staged: false,
		});
	}

	private submit(
		containerRuntimeMessage: LocalContainerRuntimeMessage,
		localOpMetadata: unknown = undefined,
		metadata?: { localId: string; blobId?: string },
	): void {
		this.verifyNotClosed();

		// There should be no ops in detached container state!
		assert(
			this.attachState !== AttachState.Detached,
			0x132 /* "sending ops in detached container" */,
		);

		assert(
			metadata === undefined ||
				containerRuntimeMessage.type === ContainerMessageType.BlobAttach,
			0x93f /* metadata */,
		);

		// Note that the real (non-proxy) delta manager is used here to get the readonly info. This is because
		// container runtime's ability to submit ops depend on the actual readonly state of the delta manager.
		if (this.innerDeltaManager.readOnlyInfo.readonly) {
			this.mc.logger.sendTelemetryEvent({
				eventName: "SubmitOpInReadonly",
				connected: this.connected,
			});
		}

		const type = containerRuntimeMessage.type;
		assert(
			type !== ContainerMessageType.IdAllocation,
			0x9a5 /* IdAllocation should be submitted directly to outbox. */,
		);

		try {
			// If we're resubmitting a batch, keep the same "staged" value as before.  Otherwise, use the current "global" state.
			const staged = this.batchRunner.resubmitInfo?.staged ?? this.inStagingMode;

			assert(
				!staged || canStageMessageOfType(type),
				"Unexpected message type submitted in Staging Mode",
			);

			// Before submitting any non-staged change, submit the ID Allocation op to cover any compressed IDs included in the op.
			if (!staged) {
				this.submitIdAllocationOpIfNeeded({ staged: false });
			}

			// Allow document schema controller to send a message if it needs to propose change in document schema.
			// If it needs to send a message, it will call provided callback with payload of such message and rely
			// on this callback to do actual sending.
			const schemaChangeMessage = this.documentsSchemaController.maybeSendSchemaMessage();
			if (schemaChangeMessage) {
				this.mc.logger.sendTelemetryEvent({
					eventName: "SchemaChangeProposal",
					refSeq: schemaChangeMessage.refSeq,
					version: schemaChangeMessage.version,
					newRuntimeSchema: JSON.stringify(schemaChangeMessage.runtime),
					sessionRuntimeSchema: JSON.stringify(this.sessionSchema),
					oldRuntimeSchema: JSON.stringify(this.metadata?.documentSchema?.runtime),
				});
				const msg: ContainerRuntimeDocumentSchemaMessage = {
					type: ContainerMessageType.DocumentSchemaChange,
					contents: schemaChangeMessage,
				};
				this.holdSystemMessageForSubmission(msg);
			}

			const message: LocalBatchMessage = {
				// This will encode any handles present in this op before serializing to string
				// Note: handles may already have been encoded by the DDS layer, but encoding handles is idempotent so there's no problem.
				runtimeOp: containerRuntimeMessage,
				metadata,
				localOpMetadata,
				referenceSequenceNumber: this.deltaManager.lastSequenceNumber,
				staged,
			};
			if (type === ContainerMessageType.BlobAttach) {
				// BlobAttach ops must have their metadata visible and cannot be grouped (see opGroupingManager.ts)
				this.outbox.submitBlobAttach(message);
			} else {
				this.outbox.submit(message);
			}

			this.scheduleFlush();
		} catch (error) {
			const dpe = DataProcessingError.wrapIfUnrecognized(error, "ContainerRuntime.submit", {
				referenceSequenceNumber: this.deltaManager.lastSequenceNumber,
			});
			this.closeFn(dpe);
			throw dpe;
		}

		this.updateDocumentDirtyState();
	}

	private scheduleFlush(): void {
		if (this.flushScheduled) {
			return;
		}
		this.flushScheduled = true;

		switch (this.flushMode) {
			case FlushMode.Immediate: {
				// When in Immediate flush mode, flush immediately unless we are intentionally batching multiple ops (e.g. via orderSequentially)
				if (!this.batchRunner.running) {
					this.flush();
				}
				break;
			}
			case FlushMode.TurnBased: {
				// When in TurnBased flush mode the runtime will buffer operations in the current turn and send them as a single
				// batch at the end of the turn
				// eslint-disable-next-line @typescript-eslint/no-floating-promises -- Container will close if flush throws
				Promise.resolve().then(() => this.flush());
				break;
			}

			// FlushModeExperimental is experimental and not exposed directly in the runtime APIs
			case FlushModeExperimental.Async as unknown as FlushMode: {
				// When in Async flush mode, the runtime will accumulate all operations across JS turns and send them as a single
				// batch when all micro-tasks are complete.
				// Compared to TurnBased, this flush mode will capture more ops into the same batch.
				setTimeout(() => this.flush(), 0);
				break;
			}

			default: {
				fail(0x587 /* Unreachable unless manually accumulating a batch */);
			}
		}
	}

	private submitSummaryMessage(
		contents: ISummaryContent,
		referenceSequenceNumber: number,
	): number {
		this.verifyNotClosed();
		assert(
			this.connected,
			0x133 /* "Container disconnected when trying to submit system message" */,
		);

		// System message should not be sent in the middle of the batch.
		assert(this.outbox.isEmpty, 0x3d4 /* System op in the middle of a batch */);

		return this.submitSummaryFn(contents, referenceSequenceNumber);
	}

	/**
	 * Throw an error if the runtime is closed.  Methods that are expected to potentially
	 * be called after dispose due to asynchrony should not call this.
	 */
	private verifyNotClosed(): void {
		if (this._disposed) {
			throw new Error("Runtime is closed");
		}
	}

	/**
	 * Resubmits each message in the batch, and then flushes the outbox.
	 *
	 * @remarks - If the "Offline Load" feature is enabled, the batchId is included in the resubmitted messages,
	 * for correlation to detect container forking.
	 */
	private reSubmitBatch(
		batch: PendingMessageResubmitData[],
		{ batchId, staged, squash }: PendingBatchResubmitMetadata,
	): void {
		const resubmitInfo = {
			// Only include Batch ID if "Offline Load" feature is enabled
			// It's only needed to identify batches across container forks arising from misuse of offline load.
			batchId: this.offlineEnabled ? batchId : undefined,
			staged,
		};

		this.batchRunner.run(() => {
			for (const message of batch) {
				this.reSubmit(message, squash);
			}
		}, resubmitInfo);

		this.flush(resubmitInfo);
	}

	private reSubmit(message: PendingMessageResubmitData, squash: boolean): void {
		this.reSubmitCore(message.runtimeOp, message.localOpMetadata, message.opMetadata, squash);
	}

	/**
	 * Finds the right store and asks it to resubmit the message. This typically happens when we
	 * reconnect and there are pending messages.
	 * ! Note: successfully resubmitting an op that has been successfully sequenced is not possible due to checks in the ConnectionStateHandler (Loader layer)
	 * @param message - The original LocalContainerRuntimeMessage.
	 * @param localOpMetadata - The local metadata associated with the original message.
	 */
	private reSubmitCore(
		message: LocalContainerRuntimeMessage,
		localOpMetadata: unknown,
		opMetadata: Record<string, unknown> | undefined,
		squash: boolean,
	): void {
		assert(
			this._summarizer === undefined,
			0x8f2 /* Summarizer never reconnects so should never resubmit */,
		);
		switch (message.type) {
			case ContainerMessageType.FluidDataStoreOp:
			case ContainerMessageType.Attach:
			case ContainerMessageType.Alias: {
				// For Operations, call resubmitDataStoreOp which will find the right store
				// and trigger resubmission on it.
				this.channelCollection.reSubmit(
					message.type,
					message.contents,
					localOpMetadata,
					squash,
				);
				break;
			}
			case ContainerMessageType.IdAllocation: {
				// Allocation ops are never resubmitted/rebased. This is because they require special handling to
				// avoid being submitted out of order. For example, if the pending state manager contained
				// [idOp1, dataOp1, idOp2, dataOp2] and the resubmission of dataOp1 generated idOp3, that would be
				// placed into the outbox in the same batch as idOp1, but before idOp2 is resubmitted.
				// To avoid this, allocation ops are simply never resubmitted. Prior to invoking the pending state
				// manager to replay pending ops, the runtime will always submit a new allocation range that includes
				// all pending IDs. The resubmitted allocation ops are then ignored here.
				break;
			}
			case ContainerMessageType.BlobAttach: {
				this.blobManager.reSubmit(opMetadata);
				break;
			}
			case ContainerMessageType.Rejoin: {
				this.submit(message);
				break;
			}
			case ContainerMessageType.GC: {
				this.submit(message);
				break;
			}
			case ContainerMessageType.DocumentSchemaChange: {
				// There is no need to resend this message. Document schema controller will properly resend it again (if needed)
				// on a first occasion (any ops sent after reconnect). There is a good chance, though, that it will not want to
				// send any ops, as some other client already changed schema.
				break;
			}
			default: {
				const error = getUnknownMessageTypeError(message.type, "reSubmitCore" /* codePath */);
				this.closeFn(error);
				throw error;
			}
		}
	}

	/**
	 * Rollback the given op which was only staged but not yet submitted.
	 */
	private rollbackStagedChanges(
		{ type, contents }: LocalContainerRuntimeMessage,
		localOpMetadata: unknown,
	): void {
		assert(canStageMessageOfType(type), "Unexpected message type to be rolled back");

		switch (type) {
			case ContainerMessageType.FluidDataStoreOp: {
				// For operations, call rollbackDataStoreOp which will find the right store
				// and trigger rollback on it.
				this.channelCollection.rollback(type, contents, localOpMetadata);
				break;
			}
			case ContainerMessageType.GC:
			case ContainerMessageType.DocumentSchemaChange: {
				throw new Error(`Handling ${type} ops in rolled back batch not yet implemented`);
			}
			default: {
				unreachableCase(type);
			}
		}
	}

	/**
	 * Implementation of ISummarizerInternalsProvider.refreshLatestSummaryAck
	 */

	public async refreshLatestSummaryAck(options: IRefreshSummaryAckOptions): Promise<void> {
		const { proposalHandle, ackHandle, summaryRefSeq, summaryLogger } = options;
		// proposalHandle is always passed from RunningSummarizer.
		assert(proposalHandle !== undefined, 0x766 /* proposalHandle should be available */);
		const result = await this.summarizerNode.refreshLatestSummary(
			proposalHandle,
			summaryRefSeq,
		);

		/* eslint-disable jsdoc/check-indentation */
		/**
		 * If the snapshot corresponding to the ack is not tracked by this client, it was submitted by another client.
		 * Take action as per the following scenarios:
		 * 1. If that snapshot is older than the one tracked by this client, ignore the ack because only the latest
		 *    snapshot is tracked.
		 * 2. If that snapshot is newer, attempt to fetch the latest snapshot and do one of the following:
		 *    2.1. If the fetched snapshot is same or newer than the one for which ack was received, close this client.
		 *         The next summarizer client will likely start from this snapshot and get out of this state. Fetching
		 *         the snapshot updates the cache for this client so if it's re-elected as summarizer, this will prevent
		 *         any thrashing.
		 *    2.2. If the fetched snapshot is older than the one for which ack was received, ignore the ack. This can
		 *         happen in scenarios where the snapshot for the ack was lost in storage (in scenarios like DB rollback,
		 *         etc.) but the summary ack is still there because it's tracked a different service. In such cases,
		 *         ignoring the ack is the correct thing to do because the latest snapshot in storage is not the one for
		 *         the ack but is still the one tracked by this client. If we were to close the summarizer like in the
		 *         previous scenario, it will result in this document stuck in this state in a loop.
		 */
		/* eslint-enable jsdoc/check-indentation */
		if (!result.isSummaryTracked) {
			if (result.isSummaryNewer) {
				await this.fetchLatestSnapshotAndMaybeClose(summaryRefSeq, ackHandle, summaryLogger);
			}
			return;
		}

		// Notify the garbage collector so it can update its latest summary state.
		await this.garbageCollector.refreshLatestSummary(result);

		// If we here, the ack was tracked by this client. Update the summary context of the last ack.
		this.lastAckedSummaryContext = {
			proposalHandle,
			ackHandle,
			referenceSequenceNumber: summaryRefSeq,
		};
	}

	private readonly readAndParseBlob = async <T>(id: string): Promise<T> =>
		readAndParse<T>(this.storage, id);

	/**
	 * Fetches the latest snapshot from storage. If the fetched snapshot is same or newer than the one for which ack
	 * was received, close this client. Fetching the snapshot will update the cache for this client so if it's
	 * re-elected as summarizer, this will prevent any thrashing.
	 * If the fetched snapshot is older than the one for which ack was received, ignore the ack and return. This can
	 * happen in scenarios where the snapshot for the ack was lost in storage in scenarios like DB rollback, etc.
	 */
	private async fetchLatestSnapshotAndMaybeClose(
		targetRefSeq: number,
		targetAckHandle: string,
		logger: ITelemetryLoggerExt,
	): Promise<void> {
		const fetchedSnapshotRefSeq = await PerformanceEvent.timedExecAsync(
			logger,
			{ eventName: "RefreshLatestSummaryAckFetch" },
			async (perfEvent: {
				end: (arg0: {
					details: {
						getVersionDuration?: number | undefined;
						getSnapshotDuration?: number | undefined;
						snapshotRefSeq?: number | undefined;
						snapshotVersion?: string | undefined;
						newerSnapshotPresent?: boolean | undefined;
						targetRefSeq?: number | undefined;
						targetAckHandle?: string | undefined;
					};
				}) => void;
			}) => {
				const props: {
					getVersionDuration?: number;
					getSnapshotDuration?: number;
					snapshotRefSeq?: number;
					snapshotVersion?: string;
					newerSnapshotPresent?: boolean | undefined;
					targetRefSeq?: number | undefined;
					targetAckHandle?: string | undefined;
				} = { targetRefSeq, targetAckHandle };
				const trace = Trace.start();

				let snapshotTree: ISnapshotTree | null;
				const scenarioName = "RefreshLatestSummaryAckFetch";
				// If loader supplied us the ISnapshot when loading, the new getSnapshotApi is supported and feature gate is ON, then use the
				// new API, otherwise it will reduce the service performance because the service will need to recalculate the full snapshot
				// in case previously getSnapshotApi was used and now we use the getVersions API.
				if (
					this.isSnapshotInstanceOfISnapshot &&
					this.storage.getSnapshot !== undefined &&
					this.mc.config.getBoolean("Fluid.Container.UseLoadingGroupIdForSnapshotFetch2") ===
						true
				) {
					const snapshot = await this.storage.getSnapshot({
						scenarioName,
						fetchSource: FetchSource.noCache,
					});
					const id = snapshot.snapshotTree.id;
					assert(id !== undefined, 0x9d0 /* id of the fetched snapshot should be defined */);
					props.snapshotVersion = id;
					snapshotTree = snapshot.snapshotTree;
				} else {
					const versions = await this.storage.getVersions(
						// eslint-disable-next-line unicorn/no-null
						null,
						1,
						scenarioName,
						FetchSource.noCache,
					);
					assert(
						!!versions && !!versions[0],
						0x137 /* "Failed to get version from storage" */,
					);
					snapshotTree = await this.storage.getSnapshotTree(versions[0]);
					assert(!!snapshotTree, 0x138 /* "Failed to get snapshot from storage" */);
					props.snapshotVersion = versions[0].id;
				}

				props.getSnapshotDuration = trace.trace().duration;

				const snapshotRefSeq = await seqFromTree(snapshotTree, this.readAndParseBlob);
				props.snapshotRefSeq = snapshotRefSeq;
				props.newerSnapshotPresent = snapshotRefSeq >= targetRefSeq;

				perfEvent.end({ details: props });
				return snapshotRefSeq;
			},
		);

		// If the snapshot that was fetched is older than the target snapshot, return. The summarizer will not be closed
		// because the snapshot is likely deleted from storage and it so, closing the summarizer will result in the
		// document being stuck in this state.
		if (fetchedSnapshotRefSeq < targetRefSeq) {
			return;
		}

		await delay(this.closeSummarizerDelayMs);
		this._summarizer?.stop("latestSummaryStateStale");
		this.disposeFn();
	}

	public getPendingLocalState(props?: IGetPendingLocalStateProps): unknown {
		this.verifyNotClosed();

		if (this.batchRunner.running) {
			throw new UsageError("can't get state while manually accumulating a batch");
		}
		this.imminentClosure ||= props?.notifyImminentClosure ?? false;

		const getSyncState = (
			pendingAttachmentBlobs?: IPendingBlobs,
		): IPendingRuntimeState | undefined => {
			const pending = this.pendingStateManager.getLocalState(props?.snapshotSequenceNumber);
			const sessionExpiryTimerStarted =
				props?.sessionExpiryTimerStarted ?? this.garbageCollector.sessionExpiryTimerStarted;

			const pendingIdCompressorState = this._idCompressor?.serialize(true);

			return {
				pending,
				pendingIdCompressorState,
				pendingAttachmentBlobs,
				sessionExpiryTimerStarted,
			};
		};
		const perfEvent = {
			eventName: "getPendingLocalState",
			notifyImminentClosure: props?.notifyImminentClosure,
		};
		const logAndReturnPendingState = (
			event: PerformanceEvent,
			pendingState?: IPendingRuntimeState,
		): IPendingRuntimeState | undefined => {
			event.end({
				attachmentBlobsSize: Object.keys(pendingState?.pendingAttachmentBlobs ?? {}).length,
				pendingOpsSize: pendingState?.pending?.pendingStates.length,
			});
			return pendingState;
		};

		// Flush pending batch.
		// getPendingLocalState() is only exposed through Container.closeAndGetPendingLocalState(), so it's safe
		// to close current batch.
		this.flush();

		return props?.notifyImminentClosure === true
			? PerformanceEvent.timedExecAsync(this.mc.logger, perfEvent, async (event) =>
					logAndReturnPendingState(
						event,
						getSyncState(
							await this.blobManager.attachAndGetPendingBlobs(props?.stopBlobAttachingSignal),
						),
					),
				)
			: PerformanceEvent.timedExec(this.mc.logger, perfEvent, (event) =>
					logAndReturnPendingState(event, getSyncState()),
				);
	}

	public summarizeOnDemand(options: IOnDemandSummarizeOptions): ISummarizeResults {
		if (this._summarizer !== undefined) {
			return this._summarizer.summarizeOnDemand(options);
		} else if (this.summaryManager === undefined) {
			// If we're not the summarizer, and we don't have a summaryManager, we expect that
			// disableSummaries is turned on. We are throwing instead of returning a failure here,
			// because it is a misuse of the API rather than an expected failure.
			throw new UsageError(`Can't summarize, disableSummaries: ${this.summariesDisabled}`);
		} else {
			return this.summaryManager.summarizeOnDemand(options);
		}
	}

	public enqueueSummarize(options: IEnqueueSummarizeOptions): EnqueueSummarizeResult {
		if (this._summarizer !== undefined) {
			return this._summarizer.enqueueSummarize(options);
		} else if (this.summaryManager === undefined) {
			// If we're not the summarizer, and we don't have a summaryManager, we expect that
			// generateSummaries is turned off. We are throwing instead of returning a failure here,
			// because it is a misuse of the API rather than an expected failure.
			throw new UsageError(`Can't summarize, disableSummaries: ${this.summariesDisabled}`);
		} else {
			return this.summaryManager.enqueueSummarize(options);
		}
	}

	// While internal, ContainerRuntime has not been converted to use the new events support.
	// Recreate the required events (new pattern) with injected, wrapper new emitter.
	// It is lazily create to avoid listeners (old events) that ultimately go nowhere.
	private readonly lazyEventsForExtensions = new Lazy<Listenable<ExtensionHostEvents>>(() => {
		const eventEmitter = createEmitter<ExtensionHostEvents>();
		this.on("connected", (clientId) => eventEmitter.emit("connected", clientId));
		this.on("disconnected", () => eventEmitter.emit("disconnected"));
		return eventEmitter;
	});

	private readonly submitExtensionSignal: <TMessage extends TypedMessage>(
		id: string,
		addressChain: string[],
		message: OutboundExtensionMessage<TMessage>,
	) => void;

	public acquireExtension<
		T,
		TRuntimeProperties extends ExtensionRuntimeProperties,
		TUseContext extends unknown[],
	>(
		id: ContainerExtensionId,
		factory: ContainerExtensionFactory<T, TRuntimeProperties, TUseContext>,
		...useContext: TUseContext
	): T {
		let entry = this.extensions.get(id);
		if (entry === undefined) {
			const runtime = {
				isConnected: () => this.connected,
				getClientId: () => this.clientId,
				events: this.lazyEventsForExtensions.value,
				logger: this.baseLogger,
				submitAddressedSignal: (
					addressChain: string[],
					message: OutboundExtensionMessage<TRuntimeProperties["SignalMessages"]>,
				) => {
					this.submitExtensionSignal(id, addressChain, message);
				},
				getQuorum: this.getQuorum.bind(this),
				getAudience: this.getAudience.bind(this),
			} satisfies ExtensionHost<TRuntimeProperties>;
			entry = new factory(runtime, ...useContext);
			this.extensions.set(id, entry);
		} else {
			assert(
				entry instanceof factory,
				0xba1 /* Extension entry is not of the expected type */,
			);
			entry.extension.onNewUse(...useContext);
		}
		return entry.interface as T;
	}

	private get groupedBatchingEnabled(): boolean {
		return this.sessionSchema.opGroupingEnabled === true;
	}
}

export function createNewSignalEnvelope(
	address: string | undefined,
	type: string,
	content: unknown,
): UnsequencedSignalEnvelope {
	const newEnvelope: UnsequencedSignalEnvelope = {
		address,
		contents: { type, content },
	};

	return newEnvelope;
}

export function isContainerMessageDirtyable({
	type,
	contents,
}: LocalContainerRuntimeMessage): boolean {
	// Certain container runtime messages should not mark the container dirty such as the old built-in
	// AgentScheduler and Garbage collector messages.
	switch (type) {
		case ContainerMessageType.Attach: {
			const attachMessage = contents as InboundAttachMessage;
			if (attachMessage.id === agentSchedulerId) {
				return false;
			}
			break;
		}
		case ContainerMessageType.FluidDataStoreOp: {
			const envelope = contents;
			if (envelope.address === agentSchedulerId) {
				return false;
			}
			break;
		}
		case ContainerMessageType.IdAllocation:
		case ContainerMessageType.DocumentSchemaChange:
		case ContainerMessageType.GC: {
			return false;
		}
		default: {
			break;
		}
	}
	return true;
}<|MERGE_RESOLUTION|>--- conflicted
+++ resolved
@@ -779,20 +779,8 @@
  */
 function canStageMessageOfType(
 	type: LocalContainerRuntimeMessage["type"],
-<<<<<<< HEAD
 ): type is ContainerMessageType.FluidDataStoreOp {
 	return type === ContainerMessageType.FluidDataStoreOp;
-=======
-): type is
-	| ContainerMessageType.FluidDataStoreOp
-	| ContainerMessageType.GC
-	| ContainerMessageType.DocumentSchemaChange {
-	return (
-		type === ContainerMessageType.FluidDataStoreOp ||
-		type === ContainerMessageType.GC ||
-		type === ContainerMessageType.DocumentSchemaChange
-	);
->>>>>>> eab44273
 }
 
 /**
