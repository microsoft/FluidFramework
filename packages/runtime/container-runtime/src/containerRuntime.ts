--- conflicted
+++ resolved
@@ -164,14 +164,12 @@
 	SerializedSnapshotStorage,
 } from "./serializedSnapshotStorage";
 import { ScheduleManager } from "./scheduleManager";
-<<<<<<< HEAD
 import { CompressionSummaryStorageAdapter } from "./summaryStorageCompressionAdapter";
 
 export enum SummaryCompressionAlgorithm {
-    None = 1,
-    LZ4 = 2,
+	None = 1,
+	LZ4 = 2,
 }
-=======
 import {
 	BatchMessage,
 	IBatchCheckpoint,
@@ -182,7 +180,6 @@
 	RemoteMessageProcessor,
 } from "./opLifecycle";
 import { DeltaManagerSummarizerProxy } from "./deltaManagerSummarizerProxy";
->>>>>>> 94ef6ee9
 
 export enum ContainerMessageType {
 	// An op to be delivered to store
@@ -210,54 +207,29 @@
 }
 
 export interface ISummaryBaseConfiguration {
-<<<<<<< HEAD
-    /**
-     * Delay before first attempt to spawn summarizing container.
-     */
-    initialSummarizerDelayMs: number;
-
-    /**
-     * Flag that will enable changing elected summarizer client after maxOpsSinceLastSummary.
-     * This defaults to false (disabled) and must be explicitly set to true to enable.
-     */
-    summarizerClientElection: boolean;
-
-    /**
-     * Defines the maximum allowed time to wait for a pending summary ack.
-     * The maximum amount of time client will wait for a summarize is the minimum of
-     * maxSummarizeAckWaitTime (currently 10 * 60 * 1000) and maxAckWaitTime.
-     */
-    maxAckWaitTime: number;
-    /**
-     * Defines the maximum number of Ops in between Summaries that can be
-     * allowed before forcibly electing a new summarizer client.
-     */
-    maxOpsSinceLastSummary: number;
-
-    /**
-     * Defines the compression algorithm which should be used for compression of summaries.
-     */
-    compressionAlgorithm?: SummaryCompressionAlgorithm;
-
-    /**
-     * The threshold value of the minimum number of bytes the summary blob must have
-     * to apply the compression.
-     */
-    minSizeToCompress?: number;
-
-    /**
-     * True enables the Base64 encoding of the compressed byte array. The default is false,
-     * because it adds additional processing to the blob content. At present, probably due
-     * to the bug, the upload of the blob which is not Base64 encoded fails.
-     * TODO: Cleanup and possibly remove this entry if the issue is fixed.
-     */
-    isUseB64OnCompressed?: boolean;
-=======
 	/**
 	 * Delay before first attempt to spawn summarizing container.
 	 */
 	initialSummarizerDelayMs: number;
 
+	/**
+	 * Defines the compression algorithm which should be used for compression of summaries.
+	 */
+	compressionAlgorithm?: SummaryCompressionAlgorithm;
+
+	/**
+	 * The threshold value of the minimum number of bytes the summary blob must have
+	 * to apply the compression.
+	 */
+	minSizeToCompress?: number;
+
+	/**
+	 * True enables the Base64 encoding of the compressed byte array. The default is false,
+	 * because it adds additional processing to the blob content. At present, probably due
+	 * to the bug, the upload of the blob which is not Base64 encoded fails.
+	 * TODO: Cleanup and possibly remove this entry if the issue is fixed.
+	 */
+	isUseB64OnCompressed?: boolean;
 	/**
 	 * Defines the maximum allowed time to wait for a pending summary ack.
 	 * The maximum amount of time client will wait for a summarize is the minimum of
@@ -269,7 +241,6 @@
 	 * allowed before forcibly electing a new summarizer client.
 	 */
 	maxOpsSinceLastSummary: number;
->>>>>>> 94ef6ee9
 }
 
 export interface ISummaryConfigurationHeuristics extends ISummaryBaseConfiguration {
@@ -608,2537 +579,6 @@
  * Represents the runtime of the container. Contains helper functions/state of the container.
  * It will define the store level mappings.
  */
-<<<<<<< HEAD
-export class ContainerRuntime extends TypedEventEmitter<IContainerRuntimeEvents>
-    implements
-    IContainerRuntime,
-    IGarbageCollectionRuntime,
-    IRuntime,
-    ISummarizerRuntime,
-    ISummarizerInternalsProvider {
-    public get IContainerRuntime() { return this; }
-    public get IFluidRouter() { return this; }
-
-    /**
-     * Load the stores from a snapshot and returns the runtime.
-     * @param context - Context of the container.
-     * @param registryEntries - Mapping to the stores.
-     * @param requestHandler - Request handlers for the container runtime
-     * @param runtimeOptions - Additional options to be passed to the runtime
-     * @param existing - (optional) When loading from an existing snapshot. Precedes context.existing if provided
-     */
-    public static async load(
-        context: IContainerContext,
-        registryEntries: NamedFluidDataStoreRegistryEntries,
-        requestHandler?: (request: IRequest, runtime: IContainerRuntime) => Promise<IResponse>,
-        runtimeOptions: IContainerRuntimeOptions = {},
-        containerScope: FluidObject = context.scope,
-        existing?: boolean,
-    ): Promise<ContainerRuntime> {
-        // If taggedLogger exists, use it. Otherwise, wrap the vanilla logger:
-        // back-compat: Remove the TaggedLoggerAdapter fallback once all the host are using loader > 0.45
-        const backCompatContext: IContainerContext | OldContainerContextWithLogger = context;
-        const passLogger = backCompatContext.taggedLogger ??
-            new TaggedLoggerAdapter((backCompatContext as OldContainerContextWithLogger).logger);
-        const logger = ChildLogger.create(passLogger, undefined, {
-            all: {
-                runtimeVersion: pkgVersion,
-            },
-        });
-
-        const {
-            summaryOptions = {},
-            gcOptions = {},
-            loadSequenceNumberVerification = "close",
-            flushMode = defaultFlushMode,
-            enableOfflineLoad = false,
-            compressionOptions = {},
-            maxBatchSizeInBytes = defaultMaxBatchSizeInBytes,
-        } = runtimeOptions;
-
-        const pendingRuntimeState = context.pendingLocalState as
-            | IPendingRuntimeState
-            | undefined;
-        const baseSnapshot: ISnapshotTree | undefined =
-            pendingRuntimeState?.baseSnapshot ?? context.baseSnapshot;
-
-        const summaryConfiguration = {
-            // the defaults
-            ...DefaultSummaryConfiguration,
-            // the runtime configuration overrides
-            ...runtimeOptions.summaryOptions?.summaryConfigOverrides,
-        };
-        const summaryConfigurationHeuristic =
-            summaryOptions.summaryConfigOverrides?.state === "enabled"
-                ? summaryConfiguration as ISummaryConfigurationHeuristics
-                : undefined;
-        let storage = !pendingRuntimeState
-            ? context.storage
-            : new SerializedSnapshotStorage(() => {
-                return context.storage;
-            }, pendingRuntimeState.snapshotBlobs);
-        if (summaryConfigurationHeuristic?.compressionAlgorithm !== undefined) {
-            storage = new CompressionSummaryStorageAdapter(storage,
-                    summaryConfigurationHeuristic.compressionAlgorithm,
-                    summaryConfigurationHeuristic.minSizeToCompress,
-                    summaryConfigurationHeuristic.isUseB64OnCompressed,
-            );
-            /*
-            if (summaryConfiguration?.compressionAlgorithm === SummaryCompressionAlgorithms.None) {
-                console.log("SUMMARY COMPRESSION DISABLED / DECOMPRESSION ENABLED");
-            } else {
-                console.log("SUMMARY COMPRESSION / DECOMPRESSION ENABLED");
-            }
-
-        } else {
-            console.log("SUMMARY COMPRESSION / DECOMPRESSION DISABLED");
-        */
-        }
-        const registry = new FluidDataStoreRegistry(registryEntries);
-
-        const tryFetchBlob = async <T>(blobName: string): Promise<T | undefined> => {
-            const blobId = baseSnapshot?.blobs[blobName];
-            if (baseSnapshot && blobId) {
-                // IContainerContext storage api return type still has undefined in 0.39 package version.
-                // So once we release 0.40 container-defn package we can remove this check.
-                assert(storage !== undefined, 0x1f5 /* "Attached state should have storage" */);
-                return readAndParse<T>(storage, blobId);
-            }
-        };
-
-        const [chunks, metadata, electedSummarizerData, aliases] = await Promise.all([
-            tryFetchBlob<[string, string[]][]>(chunksBlobName),
-            tryFetchBlob<IContainerRuntimeMetadata>(metadataBlobName),
-            tryFetchBlob<ISerializedElection>(electedSummarizerBlobName),
-            tryFetchBlob<[string, string][]>(aliasBlobName),
-        ]);
-
-        const loadExisting = existing === true || context.existing === true;
-
-        // read snapshot blobs needed for BlobManager to load
-        const blobManagerSnapshot = await BlobManager.load(
-            baseSnapshot?.trees[blobsTreeName],
-            async (id) => {
-                // IContainerContext storage api return type still has undefined in 0.39 package version.
-                // So once we release 0.40 container-defn package we can remove this check.
-                assert(storage !== undefined, 0x256 /* "storage undefined in attached container" */);
-                return readAndParse(storage, id);
-            },
-        );
-
-        // Verify summary runtime sequence number matches protocol sequence number.
-        const runtimeSequenceNumber = metadata?.message?.sequenceNumber;
-        // When we load with pending state, we reuse an old snapshot so we don't expect these numbers to match
-        if (!pendingRuntimeState && runtimeSequenceNumber !== undefined) {
-            const protocolSequenceNumber = context.deltaManager.initialSequenceNumber;
-            // Unless bypass is explicitly set, then take action when sequence numbers mismatch.
-            if (loadSequenceNumberVerification !== "bypass" && runtimeSequenceNumber !== protocolSequenceNumber) {
-                // "Load from summary, runtime metadata sequenceNumber !== initialSequenceNumber"
-                const error = new DataCorruptionError(
-                    // pre-0.58 error message: SummaryMetadataMismatch
-                    "Summary metadata mismatch",
-                    { runtimeVersion: pkgVersion, runtimeSequenceNumber, protocolSequenceNumber },
-                );
-
-                if (loadSequenceNumberVerification === "log") {
-                    logger.sendErrorEvent({ eventName: "SequenceNumberMismatch" }, error);
-                } else {
-                    context.closeFn(error);
-                }
-            }
-        }
-
-        const runtime = new ContainerRuntime(
-            context,
-            registry,
-            metadata,
-            electedSummarizerData,
-            chunks ?? [],
-            aliases ?? [],
-            {
-                summaryOptions,
-                gcOptions,
-                loadSequenceNumberVerification,
-                flushMode,
-                enableOfflineLoad,
-                compressionOptions,
-                maxBatchSizeInBytes,
-            },
-            containerScope,
-            logger,
-            loadExisting,
-            blobManagerSnapshot,
-            storage,
-            summaryConfiguration,
-            requestHandler,
-        );
-
-        if (pendingRuntimeState) {
-            await runtime.processSavedOps(pendingRuntimeState);
-            // delete these once runtime has seen them to save space
-            pendingRuntimeState.savedOps = [];
-        }
-
-        await runtime.getSnapshotBlobs();
-
-        return runtime;
-    }
-
-    public get options(): ILoaderOptions {
-        return this.context.options;
-    }
-
-    public get clientId(): string | undefined {
-        return this.context.clientId;
-    }
-
-    public get clientDetails(): IClientDetails {
-        return this.context.clientDetails;
-    }
-
-    public get deltaManager(): IDeltaManager<ISequencedDocumentMessage, IDocumentMessage> {
-        return this.context.deltaManager;
-    }
-
-    public get storage(): IDocumentStorageService {
-        return this._storage;
-    }
-
-    public get reSubmitFn(): (
-        type: ContainerMessageType,
-        content: any,
-        localOpMetadata: unknown,
-        opMetadata: Record<string, unknown> | undefined,
-    ) => void {
-        // eslint-disable-next-line @typescript-eslint/unbound-method
-        return this.reSubmit;
-    }
-
-    public get closeFn(): (error?: ICriticalContainerError) => void {
-        return this.context.closeFn;
-    }
-
-    public get flushMode(): FlushMode {
-        return this._flushMode;
-    }
-
-    public get scope(): FluidObject {
-        return this.containerScope;
-    }
-
-    public get IFluidDataStoreRegistry(): IFluidDataStoreRegistry {
-        return this.registry;
-    }
-
-    public get attachState(): AttachState {
-        return this.context.attachState;
-    }
-
-    public get IFluidHandleContext(): IFluidHandleContext {
-        return this.handleContext;
-    }
-    private readonly handleContext: ContainerFluidHandleContext;
-
-    // internal logger for ContainerRuntime. Use this.logger for stores, summaries, etc.
-    private readonly mc: MonitoringContext;
-    private readonly summarizerClientElection?: SummarizerClientElection;
-    /**
-     * summaryManager will only be created if this client is permitted to spawn a summarizing client
-     * It is created only by interactive client, i.e. summarizer client, as well as non-interactive bots
-     * do not create it (see SummarizerClientElection.clientDetailsPermitElection() for details)
-     */
-    private readonly summaryManager?: SummaryManager;
-    private readonly summaryCollection: SummaryCollection;
-
-    private readonly summarizerNode: IRootSummarizerNodeWithGC;
-
-    private readonly maxConsecutiveReconnects: number;
-    private readonly defaultMaxConsecutiveReconnects = 7;
-
-    private _orderSequentiallyCalls: number = 0;
-    private readonly _flushMode: FlushMode;
-    private flushMicroTaskExists = false;
-
-    private _connected: boolean;
-
-    private readonly savedOps: ISequencedDocumentMessage[] = [];
-    private baseSnapshotBlobs?: ISerializedBaseSnapshotBlobs;
-
-    private consecutiveReconnects = 0;
-    private compressedOpCount = 0;
-
-    /**
-     * Used to delay transition to "connected" state while we upload
-     * attachment blobs that were added while disconnected
-     */
-    private delayConnectClientId?: string;
-
-    public get connected(): boolean {
-        return this._connected;
-    }
-
-    /** clientId of parent (non-summarizing) container that owns summarizer container */
-    public get summarizerClientId(): string | undefined {
-        return this.summarizerClientElection?.electedClientId;
-    }
-
-    private _disposed = false;
-    public get disposed() { return this._disposed; }
-
-    private dirtyContainer: boolean;
-    private emitDirtyDocumentEvent = true;
-
-    private readonly defaultTelemetrySignalSampleCount = 100;
-    private _perfSignalData: IPerfSignalReport = {
-        signalsLost: 0,
-        signalSequenceNumber: 0,
-        signalTimestamp: 0,
-        trackingSignalSequenceNumber: undefined,
-    };
-
-    /**
-     * Summarizer is responsible for coordinating when to send generate and send summaries.
-     * It is the main entry point for summary work.
-     * It is created only by summarizing container (i.e. one with clientType === "summarizer")
-     */
-    private readonly _summarizer?: Summarizer;
-    private readonly deltaSender: IDeltaSender;
-    private readonly scheduleManager: ScheduleManager;
-    private readonly blobManager: BlobManager;
-    private readonly pendingStateManager: PendingStateManager;
-    private readonly pendingAttachBatch: BatchManager;
-    private readonly pendingBatch: BatchManager;
-
-    private readonly garbageCollector: IGarbageCollector;
-
-    // Local copy of incomplete received chunks.
-    private readonly chunkMap: Map<string, string[]>;
-
-    private readonly dataStores: DataStores;
-
-    /** The last message processed at the time of the last summary. */
-    private messageAtLastSummary: ISummaryMetadataMessage | undefined;
-
-    private get emptyBatch() {
-        return this.pendingBatch.empty && this.pendingAttachBatch.empty;
-    }
-
-    private get summarizer(): Summarizer {
-        assert(this._summarizer !== undefined, 0x257 /* "This is not summarizing container" */);
-        return this._summarizer;
-    }
-
-    private readonly summariesDisabled: boolean;
-    private isSummariesDisabled(): boolean {
-        // back-compat: disableSummaries was moved from ISummaryRuntimeOptions
-        //   to ISummaryConfiguration in 0.60.
-        if (this.runtimeOptions.summaryOptions.disableSummaries === true) {
-            return true;
-        }
-        return this.summaryConfiguration.state === "disabled";
-    }
-
-    private readonly heuristicsDisabled: boolean;
-    private isHeuristicsDisabled(): boolean {
-        // back-compat: disableHeuristics was moved from ISummarizerOptions
-        //   to ISummaryConfiguration in 0.60.
-        if (this.runtimeOptions.summaryOptions.summarizerOptions?.disableHeuristics === true) {
-            return true;
-        }
-        return this.summaryConfiguration.state === "disableHeuristics";
-    }
-
-    private readonly summarizerClientElectionEnabled: boolean;
-    private isSummarizerClientElectionEnabled(): boolean {
-        if (this.mc.config.getBoolean("Fluid.ContainerRuntime.summarizerClientElection")) {
-            return this.mc.config.getBoolean("Fluid.ContainerRuntime.summarizerClientElection") ?? true;
-        }
-        // back-compat: summarizerClientElection was moved from ISummaryRuntimeOptions
-        //   to ISummaryConfiguration in 0.60.
-        if (this.runtimeOptions.summaryOptions.summarizerClientElection === true) {
-            return true;
-        }
-        return this.summaryConfiguration.state !== "disabled"
-            ? this.summaryConfiguration.summarizerClientElection === true
-            : false;
-    }
-    private readonly maxOpsSinceLastSummary: number;
-    private getMaxOpsSinceLastSummary(): number {
-        // back-compat: maxOpsSinceLastSummary was moved from ISummaryRuntimeOptions
-        //   to ISummaryConfiguration in 0.60.
-        if (this.runtimeOptions.summaryOptions.maxOpsSinceLastSummary !== undefined) {
-            return this.runtimeOptions.summaryOptions.maxOpsSinceLastSummary;
-        }
-        return this.summaryConfiguration.state !== "disabled"
-            ? this.summaryConfiguration.maxOpsSinceLastSummary
-            : 0;
-    }
-
-    private readonly initialSummarizerDelayMs: number;
-    private getInitialSummarizerDelayMs(): number {
-        // back-compat: initialSummarizerDelayMs was moved from ISummaryRuntimeOptions
-        //   to ISummaryConfiguration in 0.60.
-        if (this.runtimeOptions.summaryOptions.initialSummarizerDelayMs !== undefined) {
-            return this.runtimeOptions.summaryOptions.initialSummarizerDelayMs;
-        }
-        return this.summaryConfiguration.state !== "disabled"
-            ? this.summaryConfiguration.initialSummarizerDelayMs
-            : 0;
-    }
-
-    private readonly createContainerMetadata: ICreateContainerMetadata;
-    /**
-     * The summary number of the next summary that will be generated for this container. This is incremented every time
-     * a summary is generated.
-     */
-    private nextSummaryNumber: number;
-
-    private constructor(
-        private readonly context: IContainerContext,
-        private readonly registry: IFluidDataStoreRegistry,
-        metadata: IContainerRuntimeMetadata | undefined,
-        electedSummarizerData: ISerializedElection | undefined,
-        chunks: [string, string[]][],
-        dataStoreAliasMap: [string, string][],
-        private readonly runtimeOptions: Readonly<Required<IContainerRuntimeOptions>>,
-        private readonly containerScope: FluidObject,
-        public readonly logger: ITelemetryLogger,
-        existing: boolean,
-        blobManagerSnapshot: IBlobManagerLoadInfo,
-        private readonly _storage: IDocumentStorageService,
-        private readonly summaryConfiguration: ISummaryConfiguration,
-        private readonly requestHandler?: (request: IRequest, runtime: IContainerRuntime) => Promise<IResponse>,
-    ) {
-        super();
-        this.messageAtLastSummary = metadata?.message;
-
-        this._connected = this.context.connected;
-        this.chunkMap = new Map<string, string[]>(chunks);
-
-        this.handleContext = new ContainerFluidHandleContext("", this);
-
-        this.mc = loggerToMonitoringContext(
-            ChildLogger.create(this.logger, "ContainerRuntime"));
-
-        if (this.summaryConfiguration.state === "enabled") {
-            this.validateSummaryHeuristicConfiguration(this.summaryConfiguration);
-        }
-
-        this.summariesDisabled = this.isSummariesDisabled();
-        this.heuristicsDisabled = this.isHeuristicsDisabled();
-        this.summarizerClientElectionEnabled = this.isSummarizerClientElectionEnabled();
-        this.maxOpsSinceLastSummary = this.getMaxOpsSinceLastSummary();
-        this.initialSummarizerDelayMs = this.getInitialSummarizerDelayMs();
-
-        this.maxConsecutiveReconnects =
-            this.mc.config.getNumber(maxConsecutiveReconnectsKey) ?? this.defaultMaxConsecutiveReconnects;
-
-        this._flushMode = runtimeOptions.flushMode;
-
-        // Provide lower soft limit - we want to have some number of ops to get efficiency in compression
-        // & bandwidth usage, but at the same time we want to send these ops sooner, to reduce overall
-        // latency of processing a batch.
-        // So there is some ballance here, that depends on compression algorithm and its efficiency working with smaller
-        // payloads. That number represents final (compressed) bits (once compression is implemented).
-        this.pendingAttachBatch = new BatchManager(runtimeOptions.maxBatchSizeInBytes, 64 * 1024);
-        this.pendingBatch = new BatchManager(runtimeOptions.maxBatchSizeInBytes);
-
-        const pendingRuntimeState = context.pendingLocalState as IPendingRuntimeState | undefined;
-        const baseSnapshot: ISnapshotTree | undefined = pendingRuntimeState?.baseSnapshot ?? context.baseSnapshot;
-
-        const maxSnapshotCacheDurationMs = this._storage?.policies?.maximumCacheDurationMs;
-        if (maxSnapshotCacheDurationMs !== undefined && maxSnapshotCacheDurationMs > 5 * 24 * 60 * 60 * 1000) {
-            // This is a runtime enforcement of what's already explicit in the policy's type itself,
-            // which dictates the value is either undefined or exactly 5 days in ms.
-            // As long as the actual value is less than 5 days, the assumptions GC makes here are valid.
-            throw new UsageError("Driver's maximumCacheDurationMs policy cannot exceed 5 days");
-        }
-
-        this.garbageCollector = GarbageCollector.create({
-            runtime: this,
-            gcOptions: this.runtimeOptions.gcOptions,
-            baseSnapshot,
-            baseLogger: this.mc.logger,
-            existing,
-            metadata,
-            isSummarizerClient: this.context.clientDetails.type === summarizerClientType,
-            getNodePackagePath: async (nodePath: string) => this.getGCNodePackagePath(nodePath),
-            getLastSummaryTimestampMs: () => this.messageAtLastSummary?.timestamp,
-            readAndParseBlob: async <T>(id: string) => readAndParse<T>(this.storage, id),
-            getContainerDiagnosticId: () => this.context.id,
-            activeConnection: () => this.deltaManager.active,
-        });
-
-        const loadedFromSequenceNumber = this.deltaManager.initialSequenceNumber;
-        this.summarizerNode = createRootSummarizerNodeWithGC(
-            ChildLogger.create(this.logger, "SummarizerNode"),
-            // Summarize function to call when summarize is called. Summarizer node always tracks summary state.
-            async (fullTree: boolean, trackState: boolean, telemetryContext?: ITelemetryContext) =>
-                this.summarizeInternal(fullTree, trackState, telemetryContext),
-            // Latest change sequence number, no changes since summary applied yet
-            loadedFromSequenceNumber,
-            // Summary reference sequence number, undefined if no summary yet
-            baseSnapshot ? loadedFromSequenceNumber : undefined,
-            {
-                // Must set to false to prevent sending summary handle which would be pointing to
-                // a summary with an older protocol state.
-                canReuseHandle: false,
-                // Must set to true to throw on any data stores failure that was too severe to be handled.
-                // We also are not decoding the base summaries at the root.
-                throwOnFailure: true,
-                // If GC should not run, let the summarizer node know so that it does not track GC state.
-                gcDisabled: !this.garbageCollector.shouldRunGC,
-            },
-        );
-
-        if (baseSnapshot) {
-            this.summarizerNode.updateBaseSummaryState(baseSnapshot);
-        }
-
-        this.dataStores = new DataStores(
-            getSummaryForDatastores(baseSnapshot, metadata),
-            this,
-            (attachMsg) => this.submit(ContainerMessageType.Attach, attachMsg),
-            (id: string, createParam: CreateChildSummarizerNodeParam) => (
-                summarizeInternal: SummarizeInternalFn,
-                getGCDataFn: (fullGC?: boolean) => Promise<IGarbageCollectionData>,
-                getBaseGCDetailsFn: () => Promise<IGarbageCollectionDetailsBase>,
-            ) => this.summarizerNode.createChild(
-                summarizeInternal,
-                id,
-                createParam,
-                undefined,
-                getGCDataFn,
-                getBaseGCDetailsFn,
-            ),
-            (id: string) => this.summarizerNode.deleteChild(id),
-            this.mc.logger,
-            async () => this.garbageCollector.getBaseGCDetails(),
-            (path: string, timestampMs: number, packagePath?: readonly string[]) => this.garbageCollector.nodeUpdated(
-                path,
-                "Changed",
-                timestampMs,
-                packagePath,
-            ),
-            new Map<string, string>(dataStoreAliasMap),
-        );
-
-        this.blobManager = new BlobManager(
-            this.handleContext,
-            blobManagerSnapshot,
-            () => this.storage,
-            (blobId, localId) => {
-                if (!this.disposed) {
-                    this.submit(ContainerMessageType.BlobAttach, undefined, undefined, { blobId, localId });
-                }
-            },
-            (blobPath: string) => this.garbageCollector.nodeUpdated(blobPath, "Loaded"),
-            this,
-            pendingRuntimeState?.pendingAttachmentBlobs,
-        );
-
-        this.scheduleManager = new ScheduleManager(
-            context.deltaManager,
-            this,
-            () => this.clientId,
-            ChildLogger.create(this.logger, "ScheduleManager"),
-        );
-
-        this.deltaSender = this.deltaManager;
-
-        this.pendingStateManager = new PendingStateManager(
-            {
-                applyStashedOp: this.applyStashedOp.bind(this),
-                clientId: () => this.clientId,
-                close: this.closeFn,
-                connected: () => this.connected,
-                flush: this.flush.bind(this),
-                reSubmit: this.reSubmit.bind(this),
-                rollback: this.rollback.bind(this),
-                orderSequentially: this.orderSequentially.bind(this),
-            },
-            pendingRuntimeState?.pending);
-
-        this.context.quorum.on("removeMember", (clientId: string) => {
-            this.clearPartialChunks(clientId);
-        });
-
-        this.summaryCollection = new SummaryCollection(this.deltaManager, this.logger);
-
-        this.dirtyContainer = this.context.attachState !== AttachState.Attached
-            || this.pendingStateManager.hasPendingMessages();
-        this.context.updateDirtyContainerState(this.dirtyContainer);
-
-        if (this.summariesDisabled) {
-            this.mc.logger.sendTelemetryEvent({ eventName: "SummariesDisabled" });
-        } else {
-            const orderedClientLogger = ChildLogger.create(this.logger, "OrderedClientElection");
-            const orderedClientCollection = new OrderedClientCollection(
-                orderedClientLogger,
-                this.context.deltaManager,
-                this.context.quorum,
-            );
-            const orderedClientElectionForSummarizer = new OrderedClientElection(
-
-                orderedClientLogger,
-                orderedClientCollection,
-                electedSummarizerData ?? this.context.deltaManager.lastSequenceNumber,
-                SummarizerClientElection.isClientEligible,
-            );
-
-            this.summarizerClientElection = new SummarizerClientElection(
-                orderedClientLogger,
-                this.summaryCollection,
-                orderedClientElectionForSummarizer,
-                this.maxOpsSinceLastSummary,
-                this.summarizerClientElectionEnabled,
-            );
-
-            if (this.context.clientDetails.type === summarizerClientType) {
-                this._summarizer = new Summarizer(
-                    "/_summarizer",
-                    this /* ISummarizerRuntime */,
-                    () => this.summaryConfiguration,
-                    this /* ISummarizerInternalsProvider */,
-                    this.handleContext,
-                    this.summaryCollection,
-                    async (runtime: IConnectableRuntime) => RunWhileConnectedCoordinator.create(runtime),
-                );
-            } else if (SummarizerClientElection.clientDetailsPermitElection(this.context.clientDetails)) {
-                // Only create a SummaryManager and SummarizerClientElection
-                // if summaries are enabled and we are not the summarizer client.
-                const defaultAction = () => {
-                    if (this.summaryCollection.opsSinceLastAck > this.maxOpsSinceLastSummary) {
-                        this.logger.sendTelemetryEvent({ eventName: "SummaryStatus:Behind" });
-                        // unregister default to no log on every op after falling behind
-                        // and register summary ack handler to re-register this handler
-                        // after successful summary
-                        this.summaryCollection.once(MessageType.SummaryAck, () => {
-                            this.logger.sendTelemetryEvent({ eventName: "SummaryStatus:CaughtUp" });
-                            // we've caught up, so re-register the default action to monitor for
-                            // falling behind, and unregister ourself
-                            this.summaryCollection.on("default", defaultAction);
-                        });
-                        this.summaryCollection.off("default", defaultAction);
-                    }
-                };
-
-                this.summaryCollection.on("default", defaultAction);
-
-                // Create the SummaryManager and mark the initial state
-                this.summaryManager = new SummaryManager(
-                    this.summarizerClientElection,
-                    this, // IConnectedState
-                    this.summaryCollection,
-                    this.logger,
-                    this.formRequestSummarizerFn(this.context.loader),
-                    new Throttler(
-                        60 * 1000, // 60 sec delay window
-                        30 * 1000, // 30 sec max delay
-                        // throttling function increases exponentially (0ms, 40ms, 80ms, 160ms, etc)
-                        formExponentialFn({ coefficient: 20, initialDelay: 0 }),
-                    ),
-                    {
-                        initialDelayMs: this.initialSummarizerDelayMs,
-                    },
-                    this.heuristicsDisabled,
-                );
-                this.summaryManager.start();
-            }
-        }
-
-        this.deltaManager.on("readonly", (readonly: boolean) => {
-            // we accumulate ops while being in read-only state.
-            // once user gets write permissions and we have active connection, flush all pending ops.
-            assert(readonly === this.deltaManager.readOnlyInfo.readonly,
-                0x124 /* "inconsistent readonly property/event state" */);
-
-            // We need to be very careful with when we (re)send pending ops, to ensure that we only send ops
-            // when we either never send an op, or attempted to send it but we know for sure it was not
-            // sequenced by server and will never be sequenced (i.e. was lost)
-            // For loss of connection, we wait for our own "join" op and use it a a barrier to know all the
-            // ops that made it from previous connection, before switching clientId and raising "connected" event
-            // But with read-only permissions, if we transition between read-only and r/w states while on same
-            // connection, then we have no good signal to tell us when it's safe to send ops we accumulated while
-            // being in read-only state.
-            // For that reason, we support getting to read-only state only when disconnected. This ensures that we
-            // can rely on same safety mechanism and resend ops only when we establish new connection.
-            // This is applicable for read-only permissions (event is raised before connection is properly registered),
-            // but it's an extra requirement for Container.forceReadonly() API
-            assert(!readonly || !this.connected, 0x125 /* "Unsafe to transition to read-only state!" */);
-
-            this.replayPendingStates();
-        });
-
-        // logging hardware telemetry
-        logger.sendTelemetryEvent({
-            eventName: "DeviceSpec",
-            ...getDeviceSpec(),
-        });
-
-        let loadSummaryNumber: number;
-        // Get the container creation metadata. For new container, we initialize these. For existing containers,
-        // get the values from the metadata blob.
-        if (existing) {
-            this.createContainerMetadata = {
-                createContainerRuntimeVersion: metadata?.createContainerRuntimeVersion,
-                createContainerTimestamp: metadata?.createContainerTimestamp,
-            };
-            // summaryNumber was renamed from summaryCount. For older docs that haven't been opened for a long time,
-            // the count is reset to 0.
-            loadSummaryNumber = metadata?.summaryNumber ?? 0;
-        } else {
-            this.createContainerMetadata = {
-                createContainerRuntimeVersion: pkgVersion,
-                createContainerTimestamp: Date.now(),
-            };
-            loadSummaryNumber = 0;
-        }
-        this.nextSummaryNumber = loadSummaryNumber + 1;
-
-        this.logger.sendTelemetryEvent({
-            eventName: "ContainerLoadStats",
-            ...this.createContainerMetadata,
-            ...this.dataStores.containerLoadStats,
-            summaryNumber: loadSummaryNumber,
-            summaryFormatVersion: metadata?.summaryFormatVersion,
-            disableIsolatedChannels: metadata?.disableIsolatedChannels,
-            gcVersion: metadata?.gcFeature,
-        });
-
-        ReportOpPerfTelemetry(this.context.clientId, this.deltaManager, this.logger);
-        BindBatchTracker(this, this.logger);
-    }
-
-    public dispose(error?: Error): void {
-        if (this._disposed) {
-            return;
-        }
-        this._disposed = true;
-
-        this.logger.sendTelemetryEvent({
-            eventName: "ContainerRuntimeDisposed",
-            isDirty: this.isDirty,
-            lastSequenceNumber: this.deltaManager.lastSequenceNumber,
-            attachState: this.attachState,
-        }, error);
-
-        if (this.summaryManager !== undefined) {
-            this.summaryManager.dispose();
-        }
-        this.garbageCollector.dispose();
-        this._summarizer?.dispose();
-        this.dataStores.dispose();
-        this.pendingStateManager.dispose();
-        this.emit("dispose");
-        this.removeAllListeners();
-    }
-
-    public get IFluidTokenProvider() {
-        if (this.options?.intelligence) {
-            // eslint-disable-next-line @typescript-eslint/consistent-type-assertions
-            return {
-                intelligence: this.options.intelligence,
-            } as IFluidTokenProvider;
-        }
-        return undefined;
-    }
-
-    /**
-     * Notifies this object about the request made to the container.
-     * @param request - Request made to the handler.
-     */
-    public async request(request: IRequest): Promise<IResponse> {
-        try {
-            const parser = RequestParser.create(request);
-            const id = parser.pathParts[0];
-
-            if (id === "_summarizer" && parser.pathParts.length === 1) {
-                if (this._summarizer !== undefined) {
-                    return {
-                        status: 200,
-                        mimeType: "fluid/object",
-                        value: this.summarizer,
-                    };
-                }
-                return create404Response(request);
-            }
-            if (this.requestHandler !== undefined) {
-                return this.requestHandler(parser, this);
-            }
-
-            return create404Response(request);
-        } catch (error) {
-            return exceptionToResponse(error);
-        }
-    }
-
-    /**
-     * Resolves URI representing handle
-     * @param request - Request made to the handler.
-     */
-    public async resolveHandle(request: IRequest): Promise<IResponse> {
-        try {
-            const requestParser = RequestParser.create(request);
-            const id = requestParser.pathParts[0];
-
-            if (id === "_channels") {
-                return this.resolveHandle(requestParser.createSubRequest(1));
-            }
-
-            if (id === BlobManager.basePath && requestParser.isLeaf(2)) {
-                const blob = await this.blobManager.getBlob(requestParser.pathParts[1]);
-                return blob
-                    ? {
-                        status: 200,
-                        mimeType: "fluid/object",
-                        value: blob,
-                    } : create404Response(request);
-            } else if (requestParser.pathParts.length > 0) {
-                const dataStore = await this.getDataStoreFromRequest(id, request);
-                const subRequest = requestParser.createSubRequest(1);
-                // We always expect createSubRequest to include a leading slash, but asserting here to protect against
-                // unintentionally modifying the url if that changes.
-                assert(subRequest.url.startsWith("/"),
-                    0x126 /* "Expected createSubRequest url to include a leading slash" */);
-                return dataStore.IFluidRouter.request(subRequest);
-            }
-
-            return create404Response(request);
-        } catch (error) {
-            return exceptionToResponse(error);
-        }
-    }
-
-    private internalId(maybeAlias: string): string {
-        return this.dataStores.aliases.get(maybeAlias) ?? maybeAlias;
-    }
-
-    private async getDataStoreFromRequest(id: string, request: IRequest): Promise<IFluidRouter> {
-        const wait = typeof request.headers?.[RuntimeHeaders.wait] === "boolean"
-            ? request.headers?.[RuntimeHeaders.wait]
-            : true;
-        const viaHandle = typeof request.headers?.[RuntimeHeaders.viaHandle] === "boolean"
-            ? request.headers?.[RuntimeHeaders.viaHandle]
-            : false;
-
-        await this.dataStores.waitIfPendingAlias(id);
-        const internalId = this.internalId(id);
-        const dataStoreContext = await this.dataStores.getDataStore(internalId, wait, viaHandle);
-
-        /**
-         * If GC should run and this an external app request with "externalRequest" header, we need to return
-         * an error if the data store being requested is marked as unreferenced as per the data store's base
-         * GC data.
-         *
-         * This is a workaround to handle scenarios where a data store shared with an external app is deleted
-         * and marked as unreferenced by GC. Returning an error will fail to load the data store for the app.
-         */
-        if (request.headers?.[RuntimeHeaders.externalRequest] && this.garbageCollector.shouldRunGC) {
-            // The data store is referenced if used routes in the base summary has a route to self.
-            // Older documents may not have used routes in the summary. They are considered referenced.
-            const usedRoutes = (await dataStoreContext.getBaseGCDetails()).usedRoutes;
-            if (!(usedRoutes === undefined || usedRoutes.includes("") || usedRoutes.includes("/"))) {
-                throw responseToException(create404Response(request), request);
-            }
-        }
-
-        const dataStoreChannel = await dataStoreContext.realize();
-
-        // Remove query params, leading and trailing slashes from the url. This is done to make sure the format is
-        // the same as GC nodes id.
-        const urlWithoutQuery = trimLeadingAndTrailingSlashes(request.url.split("?")[0]);
-        this.garbageCollector.nodeUpdated(
-            `/${urlWithoutQuery}`,
-            "Loaded",
-            undefined /* timestampMs */,
-            dataStoreContext.packagePath,
-            request?.headers,
-        );
-        return dataStoreChannel;
-    }
-
-    /** Adds the container's metadata to the given summary tree. */
-    private addMetadataToSummary(summaryTree: ISummaryTreeWithStats) {
-        const metadata: IContainerRuntimeMetadata = {
-            ...this.createContainerMetadata,
-            // Increment the summary number for the next summary that will be generated.
-            summaryNumber: this.nextSummaryNumber++,
-            summaryFormatVersion: 1,
-            ...this.garbageCollector.getMetadata(),
-            // The last message processed at the time of summary. If there are no new messages, use the message from the
-            // last summary.
-            message: extractSummaryMetadataMessage(this.deltaManager.lastMessage) ?? this.messageAtLastSummary,
-        };
-        addBlobToSummary(summaryTree, metadataBlobName, JSON.stringify(metadata));
-    }
-
-    private addContainerStateToSummary(
-        summaryTree: ISummaryTreeWithStats,
-        fullTree: boolean,
-        trackState: boolean,
-        telemetryContext?: ITelemetryContext,
-    ) {
-        this.addMetadataToSummary(summaryTree);
-
-        if (this.chunkMap.size > 0) {
-            const content = JSON.stringify([...this.chunkMap]);
-            addBlobToSummary(summaryTree, chunksBlobName, content);
-        }
-
-        const dataStoreAliases = this.dataStores.aliases;
-        if (dataStoreAliases.size > 0) {
-            addBlobToSummary(summaryTree, aliasBlobName, JSON.stringify([...dataStoreAliases]));
-        }
-
-        if (this.summarizerClientElection) {
-            const electedSummarizerContent = JSON.stringify(this.summarizerClientElection?.serialize());
-            addBlobToSummary(summaryTree, electedSummarizerBlobName, electedSummarizerContent);
-        }
-
-        const blobManagerSummary = this.blobManager.summarize();
-        // Some storage (like git) doesn't allow empty tree, so we can omit it.
-        // and the blob manager can handle the tree not existing when loading
-        if (Object.keys(blobManagerSummary.summary.tree).length > 0) {
-            addTreeToSummary(summaryTree, blobsTreeName, blobManagerSummary);
-        }
-
-        const gcSummary = this.garbageCollector.summarize(fullTree, trackState, telemetryContext);
-        if (gcSummary !== undefined) {
-            addSummarizeResultToSummary(summaryTree, gcTreeKey, gcSummary);
-        }
-    }
-
-    // Track how many times the container tries to reconnect with pending messages.
-    // This happens when the connection state is changed and we reset the counter
-    // when we are able to process a local op or when there are no pending messages.
-    // If this counter reaches a max, it's a good indicator that the container
-    // is not making progress and it is stuck in a retry loop.
-    private shouldContinueReconnecting(): boolean {
-        if (this.maxConsecutiveReconnects <= 0) {
-            // Feature disabled, we never stop reconnecting
-            return true;
-        }
-
-        if (!this.hasPendingMessages()) {
-            // If there are no pending messages, we can always reconnect
-            this.resetReconnectCount();
-            return true;
-        }
-
-        if (this.consecutiveReconnects === Math.floor(this.maxConsecutiveReconnects / 2)) {
-            // If we're halfway through the max reconnects, send an event in order
-            // to better identify false positives, if any. If the rate of this event
-            // matches Container Close count below, we can safely cut down
-            // maxConsecutiveReconnects to half.
-            this.mc.logger.sendTelemetryEvent({
-                eventName: "ReconnectsWithNoProgress",
-                attempts: this.consecutiveReconnects,
-                pendingMessages: this.pendingStateManager.pendingMessagesCount,
-            });
-        }
-
-        return this.consecutiveReconnects < this.maxConsecutiveReconnects;
-    }
-
-    private resetReconnectCount() {
-        this.consecutiveReconnects = 0;
-    }
-
-    private replayPendingStates() {
-        // We need to be able to send ops to replay states
-        if (!this.canSendOps()) { return; }
-
-        // We need to temporary clear the dirty flags and disable
-        // dirty state change events to detect whether replaying ops
-        // has any effect.
-
-        // Save the old state, reset to false, disable event emit
-        const oldState = this.dirtyContainer;
-        this.dirtyContainer = false;
-
-        assert(this.emitDirtyDocumentEvent, 0x127 /* "dirty document event not set on replay" */);
-        this.emitDirtyDocumentEvent = false;
-        let newState: boolean;
-
-        try {
-            // replay the ops
-            this.pendingStateManager.replayPendingStates();
-        } finally {
-            // Save the new start and restore the old state, re-enable event emit
-            newState = this.dirtyContainer;
-            this.dirtyContainer = oldState;
-            this.emitDirtyDocumentEvent = true;
-        }
-
-        // Officially transition from the old state to the new state.
-        this.updateDocumentDirtyState(newState);
-    }
-
-    private async applyStashedOp(type: ContainerMessageType, op: ISequencedDocumentMessage): Promise<unknown> {
-        switch (type) {
-            case ContainerMessageType.FluidDataStoreOp:
-                return this.dataStores.applyStashedOp(op);
-            case ContainerMessageType.Attach:
-                return this.dataStores.applyStashedAttachOp(op as unknown as IAttachMessage);
-            case ContainerMessageType.Alias:
-            case ContainerMessageType.BlobAttach:
-                return;
-            case ContainerMessageType.ChunkedOp:
-                throw new Error("chunkedOp not expected here");
-            case ContainerMessageType.Rejoin:
-                throw new Error("rejoin not expected here");
-            default:
-                unreachableCase(type, `Unknown ContainerMessageType: ${type}`);
-        }
-    }
-
-    public setConnectionState(connected: boolean, clientId?: string) {
-        if (connected === false && this.delayConnectClientId !== undefined) {
-            this.delayConnectClientId = undefined;
-            this.mc.logger.sendTelemetryEvent({
-                eventName: "UnsuccessfulConnectedTransition",
-            });
-            // Don't propagate "disconnected" event because we didn't propagate the previous "connected" event
-            return;
-        }
-
-        // If attachment blobs were added while disconnected, we need to delay
-        // propagation of the "connected" event until we have uploaded them to
-        // ensure we don't submit ops referencing a blob that has not been uploaded
-        const connecting = connected && !this._connected && !this.deltaManager.readOnlyInfo.readonly;
-        if (connecting && this.blobManager.hasPendingOfflineUploads) {
-            assert(!this.delayConnectClientId,
-                0x392 /* Connect event delay must be canceled before subsequent connect event */);
-            assert(!!clientId, 0x393 /* Must have clientId when connecting */);
-            this.delayConnectClientId = clientId;
-            this.blobManager.onConnected().then(() => {
-                // make sure we didn't reconnect before the promise resolved
-                if (this.delayConnectClientId === clientId && !this.disposed) {
-                    this.delayConnectClientId = undefined;
-                    this.setConnectionStateCore(connected, clientId);
-                }
-            }, (error) => this.closeFn(error));
-            return;
-        }
-
-        this.setConnectionStateCore(connected, clientId);
-    }
-
-    private setConnectionStateCore(connected: boolean, clientId?: string) {
-        assert(!this.delayConnectClientId,
-            0x394 /* connect event delay must be cleared before propagating connect event */);
-        this.verifyNotClosed();
-
-        // There might be no change of state due to Container calling this API after loading runtime.
-        const changeOfState = this._connected !== connected;
-        const reconnection = changeOfState && !connected;
-        this._connected = connected;
-
-        if (!connected) {
-            this._perfSignalData.signalsLost = 0;
-            this._perfSignalData.signalTimestamp = 0;
-            this._perfSignalData.trackingSignalSequenceNumber = undefined;
-        } else {
-            assert(this.attachState === AttachState.Attached,
-                0x3cd /* Connection is possible only if container exists in storage */);
-        }
-
-        // Fail while disconnected
-        if (reconnection) {
-            this.consecutiveReconnects++;
-
-            if (!this.shouldContinueReconnecting()) {
-                this.closeFn(
-                    DataProcessingError.create(
-                        // eslint-disable-next-line max-len
-                        "Runtime detected too many reconnects with no progress syncing local ops. Batch of ops is likely too large (over 1Mb)",
-                        "setConnectionState",
-                        undefined,
-                        {
-                            dataLoss: 1,
-                            attempts: this.consecutiveReconnects,
-                            pendingMessages: this.pendingStateManager.pendingMessagesCount,
-                        }));
-                return;
-            }
-        }
-
-        if (changeOfState) {
-            this.replayPendingStates();
-        }
-
-        this.dataStores.setConnectionState(connected, clientId);
-        this.garbageCollector.setConnectionState(connected, clientId);
-
-        raiseConnectedEvent(this.mc.logger, this, connected, clientId);
-    }
-
-    public process(messageArg: ISequencedDocumentMessage, local: boolean) {
-        this.verifyNotClosed();
-
-        // Do shallow copy of message, as methods below will modify it.
-        // There might be multiple container instances receiving same message
-        // We do not need to make deep copy, as each layer will just replace message.content itself,
-        // but would not modify contents details
-        let message = { ...messageArg };
-
-        // back-compat: ADO #1385: eventually should become unconditional, but only for runtime messages!
-        // System message may have no contents, or in some cases (mostly for back-compat) they may have actual objects.
-        // Old ops may contain empty string (I assume noops).
-        if (typeof message.contents === "string" && message.contents !== "") {
-            message.contents = JSON.parse(message.contents);
-        }
-
-        // Caveat: This will return false for runtime message in very old format, that are used in snapshot tests
-        // This format was not shipped to production workflows.
-        const runtimeMessage = unpackRuntimeMessage(message);
-
-        if (this.mc.config.getBoolean("enableOfflineLoad") ?? this.runtimeOptions.enableOfflineLoad) {
-            this.savedOps.push(messageArg);
-        }
-
-        // Surround the actual processing of the operation with messages to the schedule manager indicating
-        // the beginning and end. This allows it to emit appropriate events and/or pause the processing of new
-        // messages once a batch has been fully processed.
-        this.scheduleManager.beforeOpProcessing(message);
-
-        try {
-            // Chunk processing must come first given that we will transform the message to the unchunked version
-            // once all pieces are available
-            message = this.processRemoteChunkedMessage(message);
-
-            let localOpMetadata: unknown;
-            if (local && runtimeMessage) {
-                localOpMetadata = this.pendingStateManager.processPendingLocalMessage(message);
-            }
-
-            // If there are no more pending messages after processing a local message,
-            // the document is no longer dirty.
-            if (!this.hasPendingMessages()) {
-                this.updateDocumentDirtyState(false);
-            }
-
-            const type = message.type as ContainerMessageType;
-            switch (type) {
-                case ContainerMessageType.Attach:
-                    this.dataStores.processAttachMessage(message, local);
-                    break;
-                case ContainerMessageType.Alias:
-                    this.processAliasMessage(message, localOpMetadata, local);
-                    break;
-                case ContainerMessageType.FluidDataStoreOp:
-                    this.dataStores.processFluidDataStoreOp(message, local, localOpMetadata);
-                    break;
-                case ContainerMessageType.BlobAttach:
-                    this.blobManager.processBlobAttachOp(message, local);
-                    break;
-                case ContainerMessageType.ChunkedOp:
-                case ContainerMessageType.Rejoin:
-                    break;
-                default:
-                    assert(!runtimeMessage, 0x3ce /* Runtime message of unknown type */);
-            }
-
-            // For back-compat, notify only about runtime messages for now.
-            if (runtimeMessage) {
-                this.emit("op", message, runtimeMessage);
-            }
-
-            this.scheduleManager.afterOpProcessing(undefined, message);
-
-            if (local) {
-                // If we have processed a local op, this means that the container is
-                // making progress and we can reset the counter for how many times
-                // we have consecutively replayed the pending states
-                this.resetReconnectCount();
-            }
-        } catch (e) {
-            this.scheduleManager.afterOpProcessing(e, message);
-            throw e;
-        }
-    }
-
-    private processAliasMessage(
-        message: ISequencedDocumentMessage,
-        localOpMetadata: unknown,
-        local: boolean,
-    ) {
-        this.dataStores.processAliasMessage(message, localOpMetadata, local);
-    }
-
-    /**
-     * Emits the Signal event and update the perf signal data.
-     * @param clientSignalSequenceNumber - is the client signal sequence number to be uploaded.
-     */
-    private sendSignalTelemetryEvent(clientSignalSequenceNumber: number) {
-        const duration = Date.now() - this._perfSignalData.signalTimestamp;
-        this.logger.sendPerformanceEvent({
-            eventName: "SignalLatency",
-            duration,
-            signalsLost: this._perfSignalData.signalsLost,
-        });
-
-        this._perfSignalData.signalsLost = 0;
-        this._perfSignalData.signalTimestamp = 0;
-    }
-
-    public processSignal(message: ISignalMessage, local: boolean) {
-        const envelope = message.content as ISignalEnvelope;
-        const transformed: IInboundSignalMessage = {
-            clientId: message.clientId,
-            content: envelope.contents.content,
-            type: envelope.contents.type,
-        };
-
-        // Only collect signal telemetry for messages sent by the current client.
-        if (message.clientId === this.clientId && this.connected) {
-            // Check to see if the signal was lost.
-            if (this._perfSignalData.trackingSignalSequenceNumber !== undefined &&
-                envelope.clientSignalSequenceNumber > this._perfSignalData.trackingSignalSequenceNumber) {
-                this._perfSignalData.signalsLost++;
-                this._perfSignalData.trackingSignalSequenceNumber = undefined;
-                this.logger.sendErrorEvent({
-                    eventName: "SignalLost",
-                    type: envelope.contents.type,
-                    signalsLost: this._perfSignalData.signalsLost,
-                    trackingSequenceNumber: this._perfSignalData.trackingSignalSequenceNumber,
-                    clientSignalSequenceNumber: envelope.clientSignalSequenceNumber,
-                });
-            } else if (envelope.clientSignalSequenceNumber === this._perfSignalData.trackingSignalSequenceNumber) {
-                this.sendSignalTelemetryEvent(envelope.clientSignalSequenceNumber);
-                this._perfSignalData.trackingSignalSequenceNumber = undefined;
-            }
-        }
-
-        if (envelope.address === undefined) {
-            // No address indicates a container signal message.
-            this.emit("signal", transformed, local);
-            return;
-        }
-
-        this.dataStores.processSignal(envelope.address, transformed, local);
-    }
-
-    public async getRootDataStore(id: string, wait = true): Promise<IFluidRouter> {
-        return this.getRootDataStoreChannel(id, wait);
-    }
-
-    private async getRootDataStoreChannel(id: string, wait = true): Promise<IFluidDataStoreChannel> {
-        await this.dataStores.waitIfPendingAlias(id);
-        const internalId = this.internalId(id);
-        const context = await this.dataStores.getDataStore(internalId, wait, false /* viaHandle */);
-        assert(await context.isRoot(), 0x12b /* "did not get root data store" */);
-        return context.realize();
-    }
-
-    /**
-     * Flush the pending ops manually.
-     * This method is expected to be called at the end of a batch.
-     */
-    private flush(): void {
-        assert(this._orderSequentiallyCalls === 0,
-            0x24c /* "Cannot call `flush()` from `orderSequentially`'s callback" */);
-
-        this.flushBatch(this.pendingAttachBatch.popBatch());
-        this.flushBatch(this.pendingBatch.popBatch());
-
-        assert(this.emptyBatch, 0x3cf /* reentrancy */);
-    }
-
-    protected flushBatch(batch: BatchMessage[]): void {
-        const length = batch.length;
-
-        if (length > 1) {
-            batch[0].metadata = { ...batch[0].metadata, batch: true };
-            batch[length - 1].metadata = { ...batch[length - 1].metadata, batch: false };
-
-            // This assert fires for the following reason (there might be more cases like that):
-            // AgentScheduler will send ops in response to ConsensusRegisterCollection's "atomicChanged" event handler,
-            // i.e. in the middle of op processing!
-            // Sending ops while processing ops is not good idea - it's not defined when
-            // referenceSequenceNumber changes in op processing sequence (at the beginning or end of op processing),
-            // If we send ops in response to processing multiple ops, then we for sure hit this assert!
-            // Tracked via ADO #1834
-            // assert(batch[0].referenceSequenceNumber === batch[length - 1].referenceSequenceNumber,
-            //    "Batch should be generated synchronously, without processing ops in the middle!");
-        }
-
-        let clientSequenceNumber: number = -1;
-
-        // Did we disconnect in the middle of turn-based batch?
-        // If so, do nothing, as pending state manager will resubmit it correctly on reconnect.
-        if (this.canSendOps()) {
-            if (this.context.submitBatchFn !== undefined) {
-                const batchToSend: IBatchMessage[] = [];
-                for (const message of batch) {
-                    let contents = message.contents;
-                    let metadata = message.metadata;
-                    if (this.runtimeOptions.compressionOptions.minimumSize &&
-                        this.runtimeOptions.compressionOptions.minimumSize < message.contents.length) {
-                        this.compressedOpCount++;
-                        const copiedMessage = { ...message.deserializedContent };
-
-                        const compressionStart = Date.now();
-                        const contentsAsBuffer = new TextEncoder().encode(JSON.stringify(copiedMessage.contents));
-                        const compressedContents = compress(contentsAsBuffer);
-                        const compressedContent = IsoBuffer.from(compressedContents).toString("base64");
-                        const duration = Date.now() - compressionStart;
-
-                        if (this.compressedOpCount % 100) {
-                            this.mc.logger.sendPerformanceEvent({
-                                eventName: "compressedOp",
-                                duration,
-                                sizeBeforeCompression: message.contents.length,
-                                sizeAfterCompression: compressedContent.length,
-                            });
-                        }
-
-                        copiedMessage.contents = compressedContent;
-                        const stringifiedContents = JSON.stringify(copiedMessage);
-
-                        if (stringifiedContents.length < message.contents.length) {
-                            contents = JSON.stringify(copiedMessage);
-                            metadata = { ...message.metadata, compressed: true };
-                        }
-                    }
-
-                    batchToSend.push({ contents, metadata });
-                }
-                // returns clientSequenceNumber of last message in a batch
-                clientSequenceNumber = this.context.submitBatchFn(batchToSend);
-            } else {
-                // Legacy path - supporting old loader versions. Can be removed only when LTS moves above
-                // version that has support for batches (submitBatchFn)
-                for (const message of batch) {
-                    clientSequenceNumber = this.context.submitFn(
-                        MessageType.Operation,
-                        message.deserializedContent,
-                        true, // batch
-                        message.metadata);
-                }
-
-                this.deltaSender.flush();
-            }
-
-            // Convert from clientSequenceNumber of last message in the batch to clientSequenceNumber of first message.
-            clientSequenceNumber -= batch.length - 1;
-            assert(clientSequenceNumber >= 0, 0x3d0 /* clientSequenceNumber can't be negative */);
-        }
-
-        // Let the PendingStateManager know that a message was submitted.
-        // In future, need to shift toward keeping batch as a whole!
-        for (const message of batch) {
-            this.pendingStateManager.onSubmitMessage(
-                message.deserializedContent.type,
-                clientSequenceNumber,
-                message.referenceSequenceNumber,
-                message.deserializedContent.contents,
-                message.localOpMetadata,
-                message.metadata,
-            );
-            clientSequenceNumber++;
-        }
-
-        this.pendingStateManager.onFlush();
-    }
-
-    public orderSequentially(callback: () => void): void {
-        let checkpoint: { rollback: (action: (message: BatchMessage) => void) => void; } | undefined;
-
-        if (this.mc.config.getBoolean("Fluid.ContainerRuntime.EnableRollback")) {
-            // Note: we are not touching this.pendingAttachBatch here, for two reasons:
-            // 1. It would not help, as we flush attach ops as they become available.
-            // 2. There is no way to undo process of data store creation.
-            checkpoint = this.pendingBatch.checkpoint();
-        }
-        try {
-            this._orderSequentiallyCalls++;
-            callback();
-        } catch (error) {
-            if (checkpoint) {
-                // This will throw and close the container if rollback fails
-                try {
-                    checkpoint.rollback((message: BatchMessage) =>
-                        this.rollback(
-                            message.deserializedContent.type,
-                            message.deserializedContent.contents,
-                            message.localOpMetadata));
-                } catch (err) {
-                    const error2 = wrapError(err, (message) => {
-                        return DataProcessingError.create(
-                            `RollbackError: ${message}`,
-                            "checkpointRollback",
-                            undefined) as DataProcessingError;
-                    });
-                    this.closeFn(error2);
-                    throw error2;
-                }
-            } else {
-                // pre-0.58 error message: orderSequentiallyCallbackException
-                this.closeFn(new GenericError("orderSequentially callback exception", error));
-            }
-            throw error; // throw the original error for the consumer of the runtime
-        } finally {
-            this._orderSequentiallyCalls--;
-        }
-
-        if (this.flushMode === FlushMode.Immediate && this._orderSequentiallyCalls === 0) {
-            this.flush();
-        }
-    }
-
-    public async createDataStore(pkg: string | string[]): Promise<IDataStore> {
-        const internalId = uuid();
-        return channelToDataStore(
-            await this._createDataStore(pkg, internalId),
-            internalId,
-            this,
-            this.dataStores,
-            this.mc.logger);
-    }
-
-    public createDetachedRootDataStore(
-        pkg: Readonly<string[]>,
-        rootDataStoreId: string): IFluidDataStoreContextDetached {
-        if (rootDataStoreId.includes("/")) {
-            throw new UsageError(`Id cannot contain slashes: '${rootDataStoreId}'`);
-        }
-        return this.dataStores.createDetachedDataStoreCore(pkg, true, rootDataStoreId);
-    }
-
-    public createDetachedDataStore(pkg: Readonly<string[]>): IFluidDataStoreContextDetached {
-        return this.dataStores.createDetachedDataStoreCore(pkg, false);
-    }
-
-    public async _createDataStoreWithProps(
-        pkg: string | string[],
-        props?: any,
-        id = uuid(),
-    ): Promise<IDataStore> {
-        const fluidDataStore = await this.dataStores._createFluidDataStoreContext(
-            Array.isArray(pkg) ? pkg : [pkg], id, props).realize();
-        return channelToDataStore(fluidDataStore, id, this, this.dataStores, this.mc.logger);
-    }
-
-    private async _createDataStore(
-        pkg: string | string[],
-        id = uuid(),
-        props?: any,
-    ): Promise<IFluidDataStoreChannel> {
-        return this.dataStores
-            ._createFluidDataStoreContext(Array.isArray(pkg) ? pkg : [pkg], id, props)
-            .realize();
-    }
-
-    private canSendOps() {
-        return this.connected && !this.deltaManager.readOnlyInfo.readonly;
-    }
-
-    /**
-     * Are we in the middle of batching ops together?
-     */
-    private currentlyBatching() {
-        return this.flushMode === FlushMode.TurnBased || this._orderSequentiallyCalls !== 0;
-    }
-
-    public getQuorum(): IQuorumClients {
-        return this.context.quorum;
-    }
-
-    public getAudience(): IAudience {
-        // eslint-disable-next-line @typescript-eslint/no-non-null-assertion
-        return this.context.audience!;
-    }
-
-    /**
-     * Returns true of container is dirty, i.e. there are some pending local changes that
-     * either were not sent out to delta stream or were not yet acknowledged.
-     */
-    public get isDirty(): boolean {
-        return this.dirtyContainer;
-    }
-
-    private isContainerMessageDirtyable(type: ContainerMessageType, contents: any) {
-        // For legacy purposes, exclude the old built-in AgentScheduler from dirty consideration as a special-case.
-        // Ultimately we should have no special-cases from the ContainerRuntime's perspective.
-        if (type === ContainerMessageType.Attach) {
-            const attachMessage = contents as InboundAttachMessage;
-            if (attachMessage.id === agentSchedulerId) {
-                return false;
-            }
-        } else if (type === ContainerMessageType.FluidDataStoreOp) {
-            const envelope = contents as IEnvelope;
-            if (envelope.address === agentSchedulerId) {
-                return false;
-            }
-        }
-        return true;
-    }
-
-    private createNewSignalEnvelope(address: string | undefined, type: string, content: any): ISignalEnvelope {
-        const newSequenceNumber = ++this._perfSignalData.signalSequenceNumber;
-        const newEnvelope: ISignalEnvelope = {
-            address,
-            clientSignalSequenceNumber: newSequenceNumber,
-            contents: { type, content },
-        };
-
-        // We should not track any signals in case we already have a tracking number.
-        if (newSequenceNumber % this.defaultTelemetrySignalSampleCount === 1 &&
-            this._perfSignalData.trackingSignalSequenceNumber === undefined) {
-            this._perfSignalData.signalTimestamp = Date.now();
-            this._perfSignalData.trackingSignalSequenceNumber = newSequenceNumber;
-        }
-
-        return newEnvelope;
-    }
-
-    /**
-     * Submits the signal to be sent to other clients.
-     * @param type - Type of the signal.
-     * @param content - Content of the signal.
-     */
-    public submitSignal(type: string, content: any) {
-        this.verifyNotClosed();
-        const envelope = this.createNewSignalEnvelope(undefined /* address */, type, content);
-        return this.context.submitSignalFn(envelope);
-    }
-
-    public submitDataStoreSignal(address: string, type: string, content: any) {
-        const envelope = this.createNewSignalEnvelope(address, type, content);
-        return this.context.submitSignalFn(envelope);
-    }
-
-    public setAttachState(attachState: AttachState.Attaching | AttachState.Attached): void {
-        if (attachState === AttachState.Attaching) {
-            assert(this.attachState === AttachState.Attaching,
-                0x12d /* "Container Context should already be in attaching state" */);
-        } else {
-            assert(this.attachState === AttachState.Attached,
-                0x12e /* "Container Context should already be in attached state" */);
-            this.emit("attached");
-        }
-
-        if (attachState === AttachState.Attached && !this.hasPendingMessages()) {
-            this.updateDocumentDirtyState(false);
-        }
-        this.dataStores.setAttachState(attachState);
-    }
-
-    /**
-     * Create a summary. Used when attaching or serializing a detached container.
-     *
-     * @param blobRedirectTable - A table passed during the attach process. While detached, blob upload is supported
-     * using IDs generated locally. After attach, these IDs cannot be used, so this table maps the old local IDs to the
-     * new storage IDs so requests can be redirected.
-     * @param telemetryContext - summary data passed through the layers for telemetry purposes
-     */
-    public createSummary(blobRedirectTable?: Map<string, string>, telemetryContext?: ITelemetryContext): ISummaryTree {
-        if (blobRedirectTable) {
-            this.blobManager.setRedirectTable(blobRedirectTable);
-        }
-
-        const summarizeResult = this.dataStores.createSummary(telemetryContext);
-        // Wrap data store summaries in .channels subtree.
-        wrapSummaryInChannelsTree(summarizeResult);
-
-        this.addContainerStateToSummary(
-            summarizeResult,
-            true /* fullTree */,
-            false /* trackState */,
-            telemetryContext,
-        );
-        return summarizeResult.summary;
-    }
-
-    public async getAbsoluteUrl(relativeUrl: string): Promise<string | undefined> {
-        if (this.context.getAbsoluteUrl === undefined) {
-            throw new Error("Driver does not implement getAbsoluteUrl");
-        }
-        if (this.attachState !== AttachState.Attached) {
-            return undefined;
-        }
-        return this.context.getAbsoluteUrl(relativeUrl);
-    }
-
-    private async summarizeInternal(
-        fullTree: boolean,
-        trackState: boolean,
-        telemetryContext?: ITelemetryContext,
-    ): Promise<ISummarizeInternalResult> {
-        const summarizeResult = await this.dataStores.summarize(fullTree, trackState, telemetryContext);
-
-        // Wrap data store summaries in .channels subtree.
-        wrapSummaryInChannelsTree(summarizeResult);
-        const pathPartsForChildren = [channelsTreeName];
-
-        this.addContainerStateToSummary(summarizeResult, fullTree, trackState, telemetryContext);
-        return {
-            ...summarizeResult,
-            id: "",
-            pathPartsForChildren,
-        };
-    }
-
-    /**
-     * Returns a summary of the runtime at the current sequence number.
-     */
-    public async summarize(options: {
-        /** True to generate the full tree with no handle reuse optimizations; defaults to false */
-        fullTree?: boolean;
-        /** True to track the state for this summary in the SummarizerNodes; defaults to true */
-        trackState?: boolean;
-        /** Logger to use for correlated summary events */
-        summaryLogger?: ITelemetryLogger;
-        /** True to run garbage collection before summarizing; defaults to true */
-        runGC?: boolean;
-        /** True to generate full GC data */
-        fullGC?: boolean;
-        /** True to run GC sweep phase after the mark phase */
-        runSweep?: boolean;
-    }): Promise<IRootSummaryTreeWithStats> {
-        this.verifyNotClosed();
-
-        const {
-            fullTree = false,
-            trackState = true,
-            summaryLogger = this.mc.logger,
-            runGC = this.garbageCollector.shouldRunGC,
-            runSweep,
-            fullGC,
-        } = options;
-
-        let gcStats: IGCStats | undefined;
-        if (runGC) {
-            gcStats = await this.collectGarbage({ logger: summaryLogger, runSweep, fullGC });
-        }
-
-        const telemetryContext = new TelemetryContext();
-        const { stats, summary } = await this.summarizerNode.summarize(fullTree, trackState, telemetryContext);
-
-        this.logger.sendTelemetryEvent({ eventName: "SummarizeTelemetry", details: telemetryContext.serialize() });
-
-        assert(summary.type === SummaryType.Tree,
-            0x12f /* "Container Runtime's summarize should always return a tree" */);
-
-        return { stats, summary, gcStats };
-    }
-
-    /**
-     * Implementation of IGarbageCollectionRuntime::updateStateBeforeGC.
-     * Before GC runs, called by the garbage collector to update any pending GC state. This is mainly used to notify
-     * the garbage collector of references detected since the last GC run. Most references are notified immediately
-     * but there can be some for which async operation is required (such as detecting new root data stores).
-     */
-    public async updateStateBeforeGC() {
-        return this.dataStores.updateStateBeforeGC();
-    }
-
-    /**
-     * Implementation of IGarbageCollectionRuntime::getGCData.
-     * Generates and returns the GC data for this container.
-     * @param fullGC - true to bypass optimizations and force full generation of GC data.
-     */
-    public async getGCData(fullGC?: boolean): Promise<IGarbageCollectionData> {
-        const builder = new GCDataBuilder();
-        const dsGCData = await this.dataStores.getGCData(fullGC);
-        builder.addNodes(dsGCData.gcNodes);
-
-        const blobsGCData = this.blobManager.getGCData(fullGC);
-        builder.addNodes(blobsGCData.gcNodes);
-        return builder.getGCData();
-    }
-
-    /**
-     * Implementation of IGarbageCollectionRuntime::updateUsedRoutes.
-     * After GC has run, called to notify this container's nodes of routes that are used in it.
-     * @param usedRoutes - The routes that are used in all nodes in this Container.
-     */
-    public updateUsedRoutes(usedRoutes: string[]) {
-        // Update our summarizer node's used routes. Updating used routes in summarizer node before
-        // summarizing is required and asserted by the the summarizer node. We are the root and are
-        // always referenced, so the used routes is only self-route (empty string).
-        this.summarizerNode.updateUsedRoutes([""]);
-
-        const dataStoreUsedRoutes: string[] = [];
-        for (const route of usedRoutes) {
-            if (route.split("/")[1] !== BlobManager.basePath) {
-                dataStoreUsedRoutes.push(route);
-            }
-        }
-
-        return this.dataStores.updateUsedRoutes(dataStoreUsedRoutes);
-    }
-
-    /**
-     * When running GC in test mode, this is called to delete objects whose routes are unused. This enables testing
-     * scenarios with accessing deleted content.
-     * @param unusedRoutes - The routes that are unused in all data stores and blobs in this Container.
-     */
-    public deleteUnusedRoutes(unusedRoutes: string[]) {
-        /**
-         * When running GC in tombstone mode, this is called to tombstone datastore routes that are unused. This
-         * enables testing scenarios without actually deleting content. The content acts as if it's deleted to the
-         * external user, but the internal runtime does not delete it in summarizes, etc.
-         */
-        const tombstone = this.mc.config.getBoolean(testTombstoneKey) ?? false;
-        // TODO: add blobs
-        if (tombstone) {
-            // If blob routes are passed in here, tombstone will fail and hit an assert
-            this.dataStores.deleteUnusedRoutes(unusedRoutes, tombstone);
-            return;
-        }
-
-        const blobManagerUnusedRoutes: string[] = [];
-        const dataStoreUnusedRoutes: string[] = [];
-        for (const route of unusedRoutes) {
-            if (this.isBlobPath(route)) {
-                blobManagerUnusedRoutes.push(route);
-            } else {
-                dataStoreUnusedRoutes.push(route);
-            }
-        }
-
-        this.blobManager.deleteUnusedRoutes(blobManagerUnusedRoutes);
-        this.dataStores.deleteUnusedRoutes(dataStoreUnusedRoutes);
-    }
-
-    /**
-     * Returns a server generated referenced timestamp to be used to track unreferenced nodes by GC.
-     */
-    public getCurrentReferenceTimestampMs(): number | undefined {
-        // Use the timestamp of the last message seen by this client as that is server generated. If no messages have
-        // been processed, use the timestamp of the message from the last summary.
-        return this.deltaManager.lastMessage?.timestamp ?? this.messageAtLastSummary?.timestamp;
-    }
-
-    /**
-     * Returns the type of the GC node. Currently, there are nodes that belong to the root ("/"), data stores or
-     * blob manager.
-     */
-    public getNodeType(nodePath: string): GCNodeType {
-        if (this.isBlobPath(nodePath)) {
-            return GCNodeType.Blob;
-        }
-        return this.dataStores.getGCNodeType(nodePath) ?? GCNodeType.Other;
-    }
-
-    /**
-     * Called by GC to retrieve the package path of the node with the given path. The node should belong to a
-     * data store or an attachment blob.
-     */
-    public async getGCNodePackagePath(nodePath: string): Promise<readonly string[] | undefined> {
-        switch (this.getNodeType(nodePath)) {
-            case GCNodeType.Blob:
-                return ["_blobs"];
-            case GCNodeType.DataStore:
-            case GCNodeType.SubDataStore:
-                return this.dataStores.getDataStorePackagePath(nodePath);
-            default:
-                assert(false, 0x2de /* "Package path requested for unsupported node type." */);
-        }
-    }
-
-    /**
-     * Returns whether a given path is for attachment blobs that are in the format - "/BlobManager.basePath/...".
-     */
-    private isBlobPath(path: string): boolean {
-        const pathParts = path.split("/");
-        if (pathParts.length < 2 || pathParts[1] !== BlobManager.basePath) {
-            return false;
-        }
-        return true;
-    }
-
-    /**
-     * Runs garbage collection and updates the reference / used state of the nodes in the container.
-     * @returns the statistics of the garbage collection run; undefined if GC did not run.
-     */
-    public async collectGarbage(
-        options: {
-            /** Logger to use for logging GC events */
-            logger?: ITelemetryLogger;
-            /** True to run GC sweep phase after the mark phase */
-            runSweep?: boolean;
-            /** True to generate full GC data */
-            fullGC?: boolean;
-        },
-    ): Promise<IGCStats | undefined> {
-        return this.garbageCollector.collectGarbage(options);
-    }
-
-    /**
-     * Called when a new outbound reference is added to another node. This is used by garbage collection to identify
-     * all references added in the system.
-     * @param srcHandle - The handle of the node that added the reference.
-     * @param outboundHandle - The handle of the outbound node that is referenced.
-     */
-    public addedGCOutboundReference(srcHandle: IFluidHandle, outboundHandle: IFluidHandle) {
-        this.garbageCollector.addedOutboundReference(srcHandle.absolutePath, outboundHandle.absolutePath);
-    }
-
-    /**
-     * Generates the summary tree, uploads it to storage, and then submits the summarize op.
-     * This is intended to be called by the summarizer, since it is the implementation of
-     * ISummarizerInternalsProvider.submitSummary.
-     * It takes care of state management at the container level, including pausing inbound
-     * op processing, updating SummarizerNode state tracking, and garbage collection.
-     * @param options - options controlling how the summary is generated or submitted
-     */
-    public async submitSummary(options: ISubmitSummaryOptions): Promise<SubmitSummaryResult> {
-        const { fullTree, refreshLatestAck, summaryLogger } = options;
-        // The summary number for this summary. This will be updated during the summary process, so get it now and
-        // use it for all events logged during this summary.
-        const summaryNumber = this.nextSummaryNumber;
-        const summaryNumberLogger = ChildLogger.create(
-            summaryLogger,
-            undefined,
-            {
-                all: { summaryNumber },
-            },
-        );
-
-        assert(this.emptyBatch, 0x3d1 /* Can't trigger summary in the middle of a batch */);
-
-        let latestSnapshotVersionId: string | undefined;
-        if (refreshLatestAck) {
-            const latestSnapshotInfo = await this.refreshLatestSummaryAckFromServer(
-                ChildLogger.create(summaryNumberLogger, undefined, { all: { safeSummary: true } }));
-            const latestSnapshotRefSeq = latestSnapshotInfo.latestSnapshotRefSeq;
-            latestSnapshotVersionId = latestSnapshotInfo.latestSnapshotVersionId;
-
-            // We might need to catch up to the latest summary's reference sequence number before pausing.
-            await this.waitForDeltaManagerToCatchup(latestSnapshotRefSeq,
-                summaryNumberLogger);
-        }
-
-        try {
-            await this.deltaManager.inbound.pause();
-
-            const summaryRefSeqNum = this.deltaManager.lastSequenceNumber;
-            const minimumSequenceNumber = this.deltaManager.minimumSequenceNumber;
-            const message = `Summary @${summaryRefSeqNum}:${this.deltaManager.minimumSequenceNumber}`;
-            const lastAck = this.summaryCollection.latestAck;
-
-            this.summarizerNode.startSummary(summaryRefSeqNum, summaryNumberLogger);
-
-            // Helper function to check whether we should still continue between each async step.
-            const checkContinue = (): { continue: true; } | { continue: false; error: string; } => {
-                // Do not check for loss of connectivity directly! Instead leave it up to
-                // RunWhileConnectedCoordinator to control policy in a single place.
-                // This will allow easier change of design if we chose to. For example, we may chose to allow
-                // summarizer to reconnect in the future.
-                // Also checking for cancellation is a must as summary process may be abandoned for other reasons,
-                // like loss of connectivity for main (interactive) client.
-                if (options.cancellationToken.cancelled) {
-                    return { continue: false, error: "disconnected" };
-                }
-                // That said, we rely on submitSystemMessage() that today only works in connected state.
-                // So if we fail here, it either means that RunWhileConnectedCoordinator does not work correctly,
-                // OR that design changed and we need to remove this check and fix submitSystemMessage.
-                assert(this.connected, 0x258 /* "connected" */);
-
-                // Ensure that lastSequenceNumber has not changed after pausing.
-                // We need the summary op's reference sequence number to match our summary sequence number,
-                // otherwise we'll get the wrong sequence number stamped on the summary's .protocol attributes.
-                if (this.deltaManager.lastSequenceNumber !== summaryRefSeqNum) {
-                    return {
-                        continue: false,
-                        // eslint-disable-next-line max-len
-                        error: `lastSequenceNumber changed before uploading to storage. ${this.deltaManager.lastSequenceNumber} !== ${summaryRefSeqNum}`,
-                    };
-                }
-                assert(summaryRefSeqNum === this.deltaManager.lastMessage?.sequenceNumber,
-                    0x395 /* it's one and the same thing */);
-
-                if (lastAck !== this.summaryCollection.latestAck) {
-                    return {
-                        continue: false,
-                        // eslint-disable-next-line max-len
-                        error: `Last summary changed while summarizing. ${this.summaryCollection.latestAck} !== ${lastAck}`,
-                    };
-                }
-                return { continue: true };
-            };
-
-            let continueResult = checkContinue();
-            if (!continueResult.continue) {
-                return {
-                    stage: "base",
-                    referenceSequenceNumber: summaryRefSeqNum,
-                    minimumSequenceNumber,
-                    error: continueResult.error,
-                };
-            }
-
-            const trace = Trace.start();
-            let summarizeResult: IRootSummaryTreeWithStats;
-            // If the GC state needs to be reset, we need to force a full tree summary and update the unreferenced
-            // state of all the nodes.
-            const forcedFullTree = this.garbageCollector.summaryStateNeedsReset;
-            try {
-                summarizeResult = await this.summarize({
-                    fullTree: fullTree ?? forcedFullTree,
-                    trackState: true,
-                    summaryLogger: summaryNumberLogger,
-                    runGC: this.garbageCollector.shouldRunGC,
-                });
-            } catch (error) {
-                return {
-                    stage: "base",
-                    referenceSequenceNumber: summaryRefSeqNum,
-                    minimumSequenceNumber,
-                    error,
-                };
-            }
-            const { summary: summaryTree, stats: partialStats } = summarizeResult;
-
-            // Now that we have generated the summary, update the message at last summary to the last message processed.
-            this.messageAtLastSummary = this.deltaManager.lastMessage;
-
-            // Counting dataStores and handles
-            // Because handles are unchanged dataStores in the current logic,
-            // summarized dataStore count is total dataStore count minus handle count
-            const dataStoreTree = summaryTree.tree[channelsTreeName];
-
-            assert(dataStoreTree.type === SummaryType.Tree, 0x1fc /* "summary is not a tree" */);
-            const handleCount = Object.values(dataStoreTree.tree).filter(
-                (value) => value.type === SummaryType.Handle).length;
-            const gcSummaryTreeStats = summaryTree.tree[gcTreeKey]
-                ? calculateStats(summaryTree.tree[gcTreeKey])
-                : undefined;
-
-            const summaryStats: IGeneratedSummaryStats = {
-                dataStoreCount: this.dataStores.size,
-                summarizedDataStoreCount: this.dataStores.size - handleCount,
-                gcStateUpdatedDataStoreCount: summarizeResult.gcStats?.updatedDataStoreCount,
-                gcBlobNodeCount: gcSummaryTreeStats?.blobNodeCount,
-                gcTotalBlobsSize: gcSummaryTreeStats?.totalBlobSize,
-                summaryNumber,
-                ...partialStats,
-            };
-            const generateSummaryData = {
-                referenceSequenceNumber: summaryRefSeqNum,
-                minimumSequenceNumber,
-                summaryTree,
-                summaryStats,
-                generateDuration: trace.trace().duration,
-                forcedFullTree,
-            } as const;
-
-            continueResult = checkContinue();
-            if (!continueResult.continue) {
-                return { stage: "generate", ...generateSummaryData, error: continueResult.error };
-            }
-
-            // It may happen that the lastAck it not correct due to missing summaryAck in case of single commit
-            // summary. So if the previous summarizer closes just after submitting the summary and before
-            // submitting the summaryOp then we can't rely on summaryAck. So in case we have
-            // latestSnapshotVersionId from storage and it does not match with the lastAck ackHandle, then use
-            // the one fetched from storage as parent as that is the latest.
-            let summaryContext: ISummaryContext;
-            if (lastAck?.summaryAck.contents.handle !== latestSnapshotVersionId
-                && latestSnapshotVersionId !== undefined) {
-                summaryContext = {
-                    proposalHandle: undefined,
-                    ackHandle: latestSnapshotVersionId,
-                    referenceSequenceNumber: summaryRefSeqNum,
-                };
-            } else if (lastAck === undefined) {
-                summaryContext = {
-                    proposalHandle: undefined,
-                    ackHandle: this.context.getLoadedFromVersion()?.id,
-                    referenceSequenceNumber: summaryRefSeqNum,
-                };
-            } else {
-                summaryContext = {
-                    proposalHandle: lastAck.summaryOp.contents.handle,
-                    ackHandle: lastAck.summaryAck.contents.handle,
-                    referenceSequenceNumber: summaryRefSeqNum,
-                };
-            }
-
-            let handle: string;
-            try {
-                handle = await this.storage.uploadSummaryWithContext(summarizeResult.summary, summaryContext);
-            } catch (error) {
-                return { stage: "generate", ...generateSummaryData, error };
-            }
-
-            const parent = summaryContext.ackHandle;
-            const summaryMessage: ISummaryContent = {
-                handle,
-                // eslint-disable-next-line @typescript-eslint/no-non-null-assertion
-                head: parent!,
-                message,
-                parents: parent ? [parent] : [],
-            };
-            const uploadData = {
-                ...generateSummaryData,
-                handle,
-                uploadDuration: trace.trace().duration,
-            } as const;
-
-            continueResult = checkContinue();
-            if (!continueResult.continue) {
-                return { stage: "upload", ...uploadData, error: continueResult.error };
-            }
-
-            let clientSequenceNumber: number;
-            try {
-                clientSequenceNumber = this.submitSummaryMessage(summaryMessage);
-            } catch (error) {
-                return { stage: "upload", ...uploadData, error };
-            }
-
-            const submitData = {
-                stage: "submit",
-                ...uploadData,
-                clientSequenceNumber,
-                submitOpDuration: trace.trace().duration,
-            } as const;
-
-            this.summarizerNode.completeSummary(handle);
-            return submitData;
-        } finally {
-            // Cleanup wip summary in case of failure
-            this.summarizerNode.clearSummary();
-            // Restart the delta manager
-            this.deltaManager.inbound.resume();
-        }
-    }
-
-    private processRemoteChunkedMessage(message: ISequencedDocumentMessage) {
-        if (message.type !== ContainerMessageType.ChunkedOp) {
-            return message;
-        }
-
-        const clientId = message.clientId;
-        const chunkedContent = message.contents as IChunkedOp;
-        this.addChunk(clientId, chunkedContent);
-        if (chunkedContent.chunkId === chunkedContent.totalChunks) {
-            const newMessage = { ...message };
-            // eslint-disable-next-line @typescript-eslint/no-non-null-assertion
-            const serializedContent = this.chunkMap.get(clientId)!.join("");
-            newMessage.contents = JSON.parse(serializedContent);
-            newMessage.type = chunkedContent.originalType;
-            this.clearPartialChunks(clientId);
-            return newMessage;
-        }
-        return message;
-    }
-
-    private addChunk(clientId: string, chunkedContent: IChunkedOp) {
-        let map = this.chunkMap.get(clientId);
-        if (map === undefined) {
-            map = [];
-            this.chunkMap.set(clientId, map);
-        }
-        assert(chunkedContent.chunkId === map.length + 1,
-            0x131 /* "Mismatch between new chunkId and expected chunkMap" */); // 1-based indexing
-        map.push(chunkedContent.contents);
-    }
-
-    private clearPartialChunks(clientId: string) {
-        if (this.chunkMap.has(clientId)) {
-            this.chunkMap.delete(clientId);
-        }
-    }
-
-    private hasPendingMessages() {
-        return this.pendingStateManager.hasPendingMessages() || !this.emptyBatch;
-    }
-
-    private updateDocumentDirtyState(dirty: boolean) {
-        if (this.attachState !== AttachState.Attached) {
-            assert(dirty, 0x3d2 /* Non-attached container is dirty */);
-        } else {
-            // Other way is not true = see this.isContainerMessageDirtyable()
-            assert(!dirty || this.hasPendingMessages(),
-                0x3d3 /* if doc is dirty, there has to be pending ops */);
-        }
-
-        if (this.dirtyContainer === dirty) {
-            return;
-        }
-
-        this.dirtyContainer = dirty;
-        if (this.emitDirtyDocumentEvent) {
-            this.emit(dirty ? "dirty" : "saved");
-            this.context.updateDirtyContainerState(dirty);
-        }
-    }
-
-    public submitDataStoreOp(
-        id: string,
-        contents: any,
-        localOpMetadata: unknown = undefined): void {
-        const envelope: IEnvelope = {
-            address: id,
-            contents,
-        };
-        this.submit(ContainerMessageType.FluidDataStoreOp, envelope, localOpMetadata);
-    }
-
-    public submitDataStoreAliasOp(contents: any, localOpMetadata: unknown): void {
-        const aliasMessage = contents as IDataStoreAliasMessage;
-        if (!isDataStoreAliasMessage(aliasMessage)) {
-            throw new UsageError("malformedDataStoreAliasMessage");
-        }
-
-        this.submit(ContainerMessageType.Alias, contents, localOpMetadata);
-    }
-
-    public async uploadBlob(blob: ArrayBufferLike): Promise<IFluidHandle<ArrayBufferLike>> {
-        this.verifyNotClosed();
-        return this.blobManager.createBlob(blob);
-    }
-
-    private submit(
-        type: ContainerMessageType,
-        contents: any,
-        localOpMetadata: unknown = undefined,
-        metadata: Record<string, unknown> | undefined = undefined,
-    ): void {
-        this.verifyNotClosed();
-
-        // There should be no ops in detached container state!
-        assert(this.attachState !== AttachState.Detached, 0x132 /* "sending ops in detached container" */);
-
-        const deserializedContent: ContainerRuntimeMessage = { type, contents };
-        const serializedContent = JSON.stringify(deserializedContent);
-
-        if (this.deltaManager.readOnlyInfo.readonly) {
-            this.logger.sendErrorEvent({ eventName: "SubmitOpInReadonly" });
-        }
-
-        const message: BatchMessage = {
-            contents: serializedContent,
-            deserializedContent,
-            metadata,
-            localOpMetadata,
-            referenceSequenceNumber: this.deltaManager.lastSequenceNumber,
-        };
-
-        try {
-            // If this is attach message for new data store, and we are in a batch, send this op out of order
-            // Is it safe:
-            //    Yes, this should be safe reordering. Newly created data stores are not visible through API surface.
-            //    They become visible only when aliased, or handle to some sub-element of newly created datastore
-            //    is stored in some DDS, i.e. only after some other op.
-            // Why:
-            //    Attach ops are large, and expensive to process. Plus there are scenarios where a lot of new data
-            //    stores are created, causing issues like relay service throttling (too many ops) and catastrophic
-            //    failure (batch is too large). Pushing them earlier and outside of main batch should alleviate
-            //    these issues.
-            // Cons:
-            //    1. With large batches, relay service may throttle clients. Clients may disconnect while throttled.
-            //    This change creates new possibility of a lot of newly created data stores never being referenced
-            //    because client died before it had a change to submit the rest of the ops. This will create more
-            //    garbage that needs to be collected leveraging GC (Garbage Collection) feature.
-            //    2. Sending ops out of order means they are excluded from rollback functionality. This is not an issue
-            //    today as rollback can't undo creation of data store. To some extent not sending them is a bigger
-            //    issue than sending.
-            // Please note that this does not change file format, so it can be disabled in the future if this
-            // optimization no longer makes sense (for example, batch compression may make it less appealing).
-            if (this.currentlyBatching() && type === ContainerMessageType.Attach &&
-                this.mc.config.getBoolean("Fluid.ContainerRuntime.enableAttachOpReorder") === true) {
-                if (!this.pendingAttachBatch.push(message)) {
-                    // BatchManager has two limits - soft limit & hard limit. Soft limit is only engaged
-                    // when queue is not empty.
-                    // Flush queue & retry. Failure on retry would mean - single message is bigger than hard limit
-                    this.flushBatch(this.pendingAttachBatch.popBatch());
-                    if (!this.pendingAttachBatch.push(message)) {
-                        throw new GenericError(
-                            "BatchTooLarge",
-                            /* error */ undefined,
-                            {
-                                opSize: message.contents.length,
-                                count: this.pendingAttachBatch.length,
-                                limit: this.pendingAttachBatch.limit,
-                            });
-                    }
-                }
-            } else {
-                if (!this.pendingBatch.push(message)) {
-                    throw new GenericError(
-                        "BatchTooLarge",
-                        /* error */ undefined,
-                        {
-                            opSize: message.contents.length,
-                            count: this.pendingBatch.length,
-                            limit: this.pendingBatch.limit,
-                        });
-                }
-                if (!this.currentlyBatching()) {
-                    this.flush();
-                } else if (!this.flushMicroTaskExists) {
-                    this.flushMicroTaskExists = true;
-                    // Queue a microtask to detect the end of the turn and force a flush.
-                    // eslint-disable-next-line @typescript-eslint/no-floating-promises
-                    Promise.resolve().then(() => {
-                        this.flushMicroTaskExists = false;
-                        this.flush();
-                    });
-                }
-            }
-        } catch (error) {
-            this.closeFn(error as GenericError);
-            throw error;
-        }
-
-        if (this.isContainerMessageDirtyable(type, contents)) {
-            this.updateDocumentDirtyState(true);
-        }
-    }
-
-    private submitSummaryMessage(contents: ISummaryContent) {
-        this.verifyNotClosed();
-        assert(this.connected, 0x133 /* "Container disconnected when trying to submit system message" */);
-
-        // System message should not be sent in the middle of the batch.
-        assert(this.emptyBatch, 0x3d4 /* System op in the middle of a batch */);
-
-        // back-compat: ADO #1385: Make this call unconditional in the future
-        return this.context.submitSummaryFn !== undefined
-            ? this.context.submitSummaryFn(contents)
-            : this.context.submitFn(
-                MessageType.Summarize,
-                contents,
-                false);
-    }
-
-    /**
-     * Throw an error if the runtime is closed.  Methods that are expected to potentially
-     * be called after dispose due to asynchrony should not call this.
-     */
-    private verifyNotClosed() {
-        if (this._disposed) {
-            throw new Error("Runtime is closed");
-        }
-    }
-
-    /**
-     * Finds the right store and asks it to resubmit the message. This typically happens when we
-     * reconnect and there are pending messages.
-     * @param content - The content of the original message.
-     * @param localOpMetadata - The local metadata associated with the original message.
-     */
-    private reSubmit(
-        type: ContainerMessageType,
-        content: any,
-        localOpMetadata: unknown,
-        opMetadata: Record<string, unknown> | undefined,
-    ) {
-        switch (type) {
-            case ContainerMessageType.FluidDataStoreOp:
-                // For Operations, call resubmitDataStoreOp which will find the right store
-                // and trigger resubmission on it.
-                this.dataStores.resubmitDataStoreOp(content, localOpMetadata);
-                break;
-            case ContainerMessageType.Attach:
-            case ContainerMessageType.Alias:
-                this.submit(type, content, localOpMetadata);
-                break;
-            case ContainerMessageType.ChunkedOp:
-                throw new Error(`chunkedOp not expected here`);
-            case ContainerMessageType.BlobAttach:
-                this.blobManager.reSubmit(opMetadata);
-                break;
-            case ContainerMessageType.Rejoin:
-                this.submit(type, content);
-                break;
-            default:
-                unreachableCase(type, `Unknown ContainerMessageType: ${type}`);
-        }
-    }
-
-    private rollback(
-        type: ContainerMessageType,
-        content: any,
-        localOpMetadata: unknown,
-    ) {
-        switch (type) {
-            case ContainerMessageType.FluidDataStoreOp:
-                // For operations, call rollbackDataStoreOp which will find the right store
-                // and trigger rollback on it.
-                this.dataStores.rollbackDataStoreOp(content, localOpMetadata);
-                break;
-            default:
-                throw new Error(`Can't rollback ${type}`);
-        }
-    }
-
-    private async waitForDeltaManagerToCatchup(
-        latestSnapshotRefSeq: number,
-        summaryLogger: ITelemetryLogger,
-    ): Promise<void> {
-        if (latestSnapshotRefSeq > this.deltaManager.lastSequenceNumber) {
-            // We need to catch up to the latest summary's reference sequence number before proceeding.
-            await PerformanceEvent.timedExecAsync(
-                summaryLogger,
-                {
-                    eventName: "WaitingForSeq",
-                    lastSequenceNumber: this.deltaManager.lastSequenceNumber,
-                    targetSequenceNumber: latestSnapshotRefSeq,
-                    lastKnownSeqNumber: this.deltaManager.lastKnownSeqNumber,
-                },
-                async () => waitForSeq(this.deltaManager, latestSnapshotRefSeq),
-                { start: true, end: true, cancel: "error" }, // definitely want start event
-            );
-        }
-    }
-
-    /** Implementation of ISummarizerInternalsProvider.refreshLatestSummaryAck */
-    public async refreshLatestSummaryAck(options: IRefreshSummaryAckOptions) {
-        const { proposalHandle, ackHandle, summaryRefSeq, summaryLogger } = options;
-        const readAndParseBlob = async <T>(id: string) => readAndParse<T>(this.storage, id);
-        // The call to fetch the snapshot is very expensive and not always needed.
-        // It should only be done by the summarizerNode, if required.
-        // When fetching from storage we will always get the latest version and do not use the ackHandle.
-        const snapshotTreeFetcher = async () => {
-            const fetchResult = await this.fetchSnapshotFromStorage(
-                null,
-                summaryLogger,
-                {
-                    eventName: "RefreshLatestSummaryGetSnapshot",
-                    ackHandle,
-                    summaryRefSeq,
-                    fetchLatest: true,
-                });
-
-            const latestSnapshotRefSeq = await seqFromTree(fetchResult.snapshotTree, readAndParseBlob);
-            summaryLogger.sendTelemetryEvent(
-            {
-                eventName: "LatestSummaryRetrieved",
-                ackHandle,
-                lastSequenceNumber: latestSnapshotRefSeq,
-                targetSequenceNumber: summaryRefSeq,
-            });
-
-            // In case we had to retrieve the latest snapshot and it is different than summaryRefSeq,
-            // wait for the delta manager to catch up before refreshing the latest Summary.
-            await this.waitForDeltaManagerToCatchup(latestSnapshotRefSeq,
-                summaryLogger);
-
-            return fetchResult.snapshotTree;
-        };
-
-        const result = await this.summarizerNode.refreshLatestSummary(
-            proposalHandle,
-            summaryRefSeq,
-            snapshotTreeFetcher,
-            readAndParseBlob,
-            summaryLogger,
-        );
-
-        // Notify the garbage collector so it can update its latest summary state.
-        await this.garbageCollector.latestSummaryStateRefreshed(result, readAndParseBlob);
-    }
-
-    /**
-     * Fetches the latest snapshot from storage and uses it to refresh SummarizerNode's
-     * internal state as it should be considered the latest summary ack.
-     * @param summaryLogger - logger to use when fetching snapshot from storage
-     * @returns downloaded snapshot's reference sequence number
-     */
-    private async refreshLatestSummaryAckFromServer(
-        summaryLogger: ITelemetryLogger,
-    ): Promise<{ latestSnapshotRefSeq: number; latestSnapshotVersionId: string | undefined; }> {
-        const { snapshotTree, versionId } = await this.fetchSnapshotFromStorage(null, summaryLogger, {
-            eventName: "RefreshLatestSummaryGetSnapshot",
-            fetchLatest: true,
-        },
-            FetchSource.noCache,
-        );
-
-        const readAndParseBlob = async <T>(id: string) => readAndParse<T>(this.storage, id);
-        const latestSnapshotRefSeq = await seqFromTree(snapshotTree, readAndParseBlob);
-
-        const result = await this.summarizerNode.refreshLatestSummary(
-            undefined,
-            latestSnapshotRefSeq,
-            async () => snapshotTree,
-            readAndParseBlob,
-            summaryLogger,
-        );
-
-        // Notify the garbage collector so it can update its latest summary state.
-        await this.garbageCollector.latestSummaryStateRefreshed(result, readAndParseBlob);
-
-        return { latestSnapshotRefSeq, latestSnapshotVersionId: versionId };
-    }
-
-    private async fetchSnapshotFromStorage(
-        versionId: string | null,
-        logger: ITelemetryLogger,
-        event: ITelemetryGenericEvent,
-        fetchSource?: FetchSource,
-    ): Promise<{ snapshotTree: ISnapshotTree; versionId: string; }> {
-        return PerformanceEvent.timedExecAsync(
-            logger, event, async (perfEvent: {
-                end: (arg0: {
-                    getVersionDuration?: number | undefined;
-                    getSnapshotDuration?: number | undefined;
-                }) => void;
-            }) => {
-            const stats: { getVersionDuration?: number; getSnapshotDuration?: number; } = {};
-            const trace = Trace.start();
-
-            const versions = await this.storage.getVersions(
-                versionId, 1, "refreshLatestSummaryAckFromServer", fetchSource);
-            assert(!!versions && !!versions[0], 0x137 /* "Failed to get version from storage" */);
-            stats.getVersionDuration = trace.trace().duration;
-
-            const maybeSnapshot = await this.storage.getSnapshotTree(versions[0]);
-            assert(!!maybeSnapshot, 0x138 /* "Failed to get snapshot from storage" */);
-            stats.getSnapshotDuration = trace.trace().duration;
-
-            perfEvent.end(stats);
-            return { snapshotTree: maybeSnapshot, versionId: versions[0].id };
-        });
-    }
-
-    public notifyAttaching(snapshot: ISnapshotTreeWithBlobContents) {
-        if (this.mc.config.getBoolean("enableOfflineLoad") ?? this.runtimeOptions.enableOfflineLoad) {
-            this.baseSnapshotBlobs = SerializedSnapshotStorage.serializeTreeWithBlobContents(snapshot);
-        }
-    }
-
-    public async getSnapshotBlobs(): Promise<void> {
-        if (!(this.mc.config.getBoolean("enableOfflineLoad") ?? this.runtimeOptions.enableOfflineLoad) ||
-            this.attachState !== AttachState.Attached || this.context.pendingLocalState) {
-            return;
-        }
-        assert(!!this.context.baseSnapshot, 0x2e5 /* "Must have a base snapshot" */);
-        this.baseSnapshotBlobs = await SerializedSnapshotStorage.serializeTree(this.context.baseSnapshot, this.storage);
-    }
-
-    public getPendingLocalState(): unknown {
-        if (!(this.mc.config.getBoolean("enableOfflineLoad") ?? this.runtimeOptions.enableOfflineLoad)) {
-            throw new UsageError("can't get state when offline load disabled");
-        }
-
-        // Flush pending batch.
-        // getPendingLocalState() is only exposed through Container.closeAndGetPendingLocalState(), so it's safe
-        // to close current batch.
-        this.flush();
-
-        if (this._orderSequentiallyCalls !== 0) {
-            throw new UsageError("can't get state during orderSequentially");
-        }
-
-        const previousPendingState = this.context.pendingLocalState as IPendingRuntimeState | undefined;
-        if (previousPendingState) {
-            return {
-                pending: this.pendingStateManager.getLocalState(),
-                pendingAttachmentBlobs: this.blobManager.getPendingBlobs(),
-                snapshotBlobs: previousPendingState.snapshotBlobs,
-                baseSnapshot: previousPendingState.baseSnapshot,
-                savedOps: this.savedOps,
-            };
-        }
-        assert(!!this.context.baseSnapshot, 0x2e6 /* "Must have a base snapshot" */);
-        assert(!!this.baseSnapshotBlobs, 0x2e7 /* "Must serialize base snapshot blobs before getting runtime state" */);
-        return {
-            pending: this.pendingStateManager.getLocalState(),
-            pendingAttachmentBlobs: this.blobManager.getPendingBlobs(),
-            snapshotBlobs: this.baseSnapshotBlobs,
-            baseSnapshot: this.context.baseSnapshot,
-            savedOps: this.savedOps,
-        };
-    }
-
-    public readonly summarizeOnDemand: ISummarizer["summarizeOnDemand"] = (...args) => {
-        if (this.clientDetails.type === summarizerClientType) {
-            return this.summarizer.summarizeOnDemand(...args);
-        } else if (this.summaryManager !== undefined) {
-            return this.summaryManager.summarizeOnDemand(...args);
-        } else {
-            // If we're not the summarizer, and we don't have a summaryManager, we expect that
-            // disableSummaries is turned on. We are throwing instead of returning a failure here,
-            // because it is a misuse of the API rather than an expected failure.
-            throw new UsageError(
-                `Can't summarize, disableSummaries: ${this.summariesDisabled}`,
-            );
-        }
-    };
-
-    public readonly enqueueSummarize: ISummarizer["enqueueSummarize"] = (...args) => {
-        if (this.clientDetails.type === summarizerClientType) {
-            return this.summarizer.enqueueSummarize(...args);
-        } else if (this.summaryManager !== undefined) {
-            return this.summaryManager.enqueueSummarize(...args);
-        } else {
-            // If we're not the summarizer, and we don't have a summaryManager, we expect that
-            // generateSummaries is turned off. We are throwing instead of returning a failure here,
-            // because it is a misuse of the API rather than an expected failure.
-            throw new UsageError(
-                `Can't summarize, disableSummaries: ${this.summariesDisabled}`,
-            );
-        }
-    };
-
-    /**
-     * * Forms a function that will request a Summarizer.
-     * @param loaderRouter - the loader acting as an IFluidRouter
-     * */
-    private formRequestSummarizerFn(loaderRouter: IFluidRouter) {
-        return async () => {
-            const request: IRequest = {
-                headers: {
-                    [LoaderHeader.cache]: false,
-                    [LoaderHeader.clientDetails]: {
-                        capabilities: { interactive: false },
-                        type: summarizerClientType,
-                    },
-                    [DriverHeader.summarizingClient]: true,
-                    [LoaderHeader.reconnect]: false,
-                },
-                url: "/_summarizer",
-            };
-
-            const fluidObject = await requestFluidObject<FluidObject<ISummarizer>>(loaderRouter, request);
-            const summarizer = fluidObject.ISummarizer;
-
-            if (!summarizer) {
-                throw new UsageError("Fluid object does not implement ISummarizer");
-            }
-
-            return summarizer;
-        };
-    }
-
-    private async processSavedOps(state: IPendingRuntimeState) {
-        for (const op of state.savedOps) {
-            this.process(op, false);
-            await this.pendingStateManager.applyStashedOpsAt(op.sequenceNumber);
-        }
-        // we may not have seen every sequence number (because of system ops) so apply everything once we
-        // don't have any more saved ops
-        await this.pendingStateManager.applyStashedOpsAt();
-
-        // If it's not the case, we should take it into account when calculating dirty state.
-        assert(this.context.attachState === AttachState.Attached,
-            0x3d5 /* this function is called for attached containers only */);
-        if (!this.hasPendingMessages()) {
-            this.updateDocumentDirtyState(false);
-        }
-    }
-
-    private validateSummaryHeuristicConfiguration(configuration: ISummaryConfigurationHeuristics) {
-        // eslint-disable-next-line no-restricted-syntax
-        for (const prop in configuration) {
-            if (typeof configuration[prop] === "number" && configuration[prop] < 0) {
-                throw new UsageError(`Summary heuristic configuration property "${prop}" cannot be less than 0`);
-            }
-        }
-        if (configuration.minIdleTime > configuration.maxIdleTime) {
-            throw new UsageError(`"minIdleTime" [${configuration.minIdleTime}] cannot be greater than "maxIdleTime" [${configuration.maxIdleTime}]`);
-        }
-    }
-=======
 export class ContainerRuntime
 	extends TypedEventEmitter<IContainerRuntimeEvents>
 	implements IContainerRuntime, IRuntime, ISummarizerRuntime, ISummarizerInternalsProvider
@@ -3251,11 +691,39 @@
 		const pendingRuntimeState = context.pendingLocalState as IPendingRuntimeState | undefined;
 		const baseSnapshot: ISnapshotTree | undefined =
 			pendingRuntimeState?.baseSnapshot ?? context.baseSnapshot;
-		const storage = !pendingRuntimeState
+		const summaryConfiguration = {
+			// the defaults
+			...DefaultSummaryConfiguration,
+			// the runtime configuration overrides
+			...runtimeOptions.summaryOptions?.summaryConfigOverrides,
+		};
+		const summaryConfigurationHeuristic =
+			summaryOptions.summaryConfigOverrides?.state === "enabled"
+				? (summaryConfiguration as ISummaryConfigurationHeuristics)
+				: undefined;
+		let storage = !pendingRuntimeState
 			? context.storage
 			: new SerializedSnapshotStorage(() => {
 					return context.storage;
 			  }, pendingRuntimeState.snapshotBlobs);
+		if (summaryConfigurationHeuristic?.compressionAlgorithm !== undefined) {
+			storage = new CompressionSummaryStorageAdapter(
+				storage,
+				summaryConfigurationHeuristic.compressionAlgorithm,
+				summaryConfigurationHeuristic.minSizeToCompress,
+				summaryConfigurationHeuristic.isUseB64OnCompressed,
+			);
+			/*
+				if (summaryConfiguration?.compressionAlgorithm === SummaryCompressionAlgorithms.None) {
+					console.log("SUMMARY COMPRESSION DISABLED / DECOMPRESSION ENABLED");
+				} else {
+					console.log("SUMMARY COMPRESSION / DECOMPRESSION ENABLED");
+				}
+	
+			} else {
+				console.log("SUMMARY COMPRESSION / DECOMPRESSION DISABLED");
+			*/
+		}
 
 		const registry = new FluidDataStoreRegistry(registryEntries);
 
@@ -3342,8 +810,8 @@
 			loadExisting,
 			blobManagerSnapshot,
 			storage,
+			summaryConfiguration,
 			requestHandler,
-			undefined, // summaryConfiguration
 			initializeEntryPoint,
 		);
 
@@ -3606,16 +1074,11 @@
 		existing: boolean,
 		blobManagerSnapshot: IBlobManagerLoadInfo,
 		private readonly _storage: IDocumentStorageService,
+		private readonly summaryConfiguration: ISummaryConfiguration,
 		private readonly requestHandler?: (
 			request: IRequest,
 			runtime: IContainerRuntime,
 		) => Promise<IResponse>,
-		private readonly summaryConfiguration: ISummaryConfiguration = {
-			// the defaults
-			...DefaultSummaryConfiguration,
-			// the runtime configuration overrides
-			...runtimeOptions.summaryOptions?.summaryConfigOverrides,
-		},
 		initializeEntryPoint?: (containerRuntime: IContainerRuntime) => Promise<FluidObject>,
 	) {
 		super();
@@ -6016,7 +3479,6 @@
 			);
 		}
 	}
->>>>>>> 94ef6ee9
 }
 
 /**
