/*!
 * Copyright (c) Microsoft Corporation. All rights reserved.
 * Licensed under the MIT License.
 */

import assert from "assert";
import { EventEmitter } from "events";
import { AgentSchedulerFactory } from "@fluidframework/agent-scheduler";
import { ITelemetryLogger } from "@fluidframework/common-definitions";
import {
    IComponent,
    IComponentHandleContext,
    IComponentSerializer,
    IRequest,
    IResponse,
} from "@fluidframework/component-core-interfaces";
import {
    IAudience,
    IBlobManager,
    IComponentTokenProvider,
    IContainerContext,
    IDeltaManager,
    IDeltaSender,
    ILoader,
    IRuntime,
    IRuntimeState,
    ContainerWarning,
    CriticalContainerError,
} from "@fluidframework/container-definitions";
import { IContainerRuntime } from "@fluidframework/container-runtime-definitions";
import {
    Deferred,
    Trace,
    LazyPromise,
    ChildLogger,
    raiseConnectedEvent,
<<<<<<< HEAD
} from "@microsoft/fluid-common-utils";
import { IDocumentStorageService, IError, ISummaryContext } from "@microsoft/fluid-driver-definitions";
=======
} from "@fluidframework/common-utils";
import { IDocumentStorageService, ISummaryContext } from "@fluidframework/driver-definitions";
import { CreateContainerError, readAndParse } from "@fluidframework/driver-utils";
>>>>>>> d59e6798
import {
    BlobCacheStorageService,
    buildSnapshotTree,
    readAndParse,
    createIError,
} from "@microsoft/fluid-driver-utils";
import {
    BlobTreeEntry,
    isSystemType,
    TreeTreeEntry,
} from "@fluidframework/protocol-base";
import {
    IChunkedOp,
    IClientDetails,
    IDocumentMessage,
    IHelpMessage,
    IQuorum,
    ISequencedDocumentMessage,
    ISignalMessage,
    ISnapshotTree,
    ISummaryConfiguration,
    ISummaryContent,
    ISummaryTree,
    ITree,
    MessageType,
    SummaryType,
} from "@fluidframework/protocol-definitions";
import {
    FlushMode,
    IAttachMessage,
    IComponentContext,
    IComponentRegistry,
    IComponentRuntimeChannel,
    IEnvelope,
    IInboundSignalMessage,
    ISignalEnvelop,
    NamedComponentRegistryEntries,
} from "@fluidframework/runtime-definitions";
import { ComponentSerializer, SummaryTracker } from "@fluidframework/runtime-utils";
import { v4 as uuid } from "uuid";
import { ComponentContext, LocalComponentContext, RemotedComponentContext } from "./componentContext";
import { ComponentHandleContext } from "./componentHandleContext";
import { ComponentRegistry } from "./componentRegistry";
import { debug } from "./debug";
import {
    componentRuntimeRequestHandler,
    createLoadableComponentRuntimeRequestHandler,
    RuntimeRequestHandler,
} from "./requestHandlers";
import { RequestParser } from "./requestParser";
import { RuntimeRequestHandlerBuilder } from "./runtimeRequestHandlerBuilder";
import { ISummarizerRuntime, Summarizer } from "./summarizer";
import { SummaryManager } from "./summaryManager";
import { ISummaryStats, SummaryTreeConverter } from "./summaryTreeConverter";
import { analyzeTasks } from "./taskAnalyzer";
import { DeltaScheduler } from "./deltaScheduler";
import { ReportConnectionTelemetry } from "./connectionTelemetry";
import { SummaryCollection } from "./summaryCollection";
import { pkgVersion } from "./packageVersion";

interface ISummaryTreeWithStats {
    summaryStats: ISummaryStats;
    summaryTree: ISummaryTree;
}

export interface IPreviousState {
    summaryCollection?: SummaryCollection,
    reload?: boolean,

    // only one (or zero) of these will be defined. the summarizing Summarizer will resolve the deferred promise, and
    // the SummaryManager that spawned it will have that deferred's promise
    nextSummarizerP?: Promise<Summarizer>,
    nextSummarizerD?: Deferred<Summarizer>,
}

export interface IGeneratedSummaryData {
    readonly summaryStats: ISummaryStats;
    readonly generateDuration?: number;
}

export interface IUploadedSummaryData {
    readonly handle: string;
    readonly uploadDuration?: number;
}

export interface IUnsubmittedSummaryData extends Partial<IGeneratedSummaryData>, Partial<IUploadedSummaryData> {
    readonly referenceSequenceNumber: number;
    readonly submitted: false;
}

export interface ISubmittedSummaryData extends IGeneratedSummaryData, IUploadedSummaryData {
    readonly referenceSequenceNumber: number;
    readonly submitted: true;
    readonly clientSequenceNumber: number;
    readonly submitOpDuration?: number;
}

export type GenerateSummaryData = IUnsubmittedSummaryData | ISubmittedSummaryData;

// Consider idle 5s of no activity. And snapshot if a minute has gone by with no snapshot.
const IdleDetectionTime = 5000;

const DefaultSummaryConfiguration: ISummaryConfiguration = {
    idleTime: IdleDetectionTime,

    maxTime: IdleDetectionTime * 12,

    // Snapshot if 1000 ops received since last snapshot.
    maxOps: 1000,

    // Wait 10 minutes for summary ack
    maxAckWaitTime: 600000,
};

/**
 * Options for container runtime.
 */
export interface IContainerRuntimeOptions {
    // Flag that will generate summaries if connected to a service that supports them.
    // This defaults to true and must be explicitly set to false to disable.
    generateSummaries?: boolean;

    // Experimental flag that will execute tasks in web worker if connected to a service that supports them.
    enableWorker?: boolean;
}

interface IRuntimeMessageMetadata {
    batch?: boolean;
}

function isRuntimeMessage(message: ISequencedDocumentMessage): boolean {
    switch (message.type) {
        case MessageType.ChunkedOp:
        case MessageType.Attach:
        case MessageType.Operation:
            return true;
        default:
            return false;
    }
}

export class ScheduleManager {
    private readonly deltaScheduler: DeltaScheduler;
    private pauseSequenceNumber: number | undefined;
    private pauseClientId: string | undefined;

    private paused = false;
    private localPaused = false;
    private batchClientId: string | undefined;

    constructor(
        private readonly deltaManager: IDeltaManager<ISequencedDocumentMessage, IDocumentMessage>,
        private readonly emitter: EventEmitter,
        private readonly logger: ITelemetryLogger,
    ) {
        this.deltaScheduler = new DeltaScheduler(
            this.deltaManager,
            ChildLogger.create(this.logger, "DeltaScheduler"),
        );

        // Listen for delta manager sends and add batch metadata to messages
        this.deltaManager.on("prepareSend", (messages: IDocumentMessage[]) => {
            if (messages.length === 0) {
                return;
            }

            // First message will have the batch flag set to true if doing a batched send
            const firstMessageMetadata = messages[0].metadata as IRuntimeMessageMetadata;
            if (!firstMessageMetadata || !firstMessageMetadata.batch) {
                return;
            }

            // If only length one then clear
            if (messages.length === 1) {
                delete messages[0].metadata;
                return;
            }

            // Set the batch flag to false on the last message to indicate the end of the send batch
            const lastMessage = messages[messages.length - 1];
            lastMessage.metadata = { ...lastMessage.metadata, ...{ batch: false } };
        });

        // Listen for updates and peek at the inbound
        this.deltaManager.inbound.on(
            "push",
            (message: ISequencedDocumentMessage) => {
                this.trackPending(message);
                this.updatePauseState(message.sequenceNumber);
            });

        const allPending = this.deltaManager.inbound.toArray();
        for (const pending of allPending) {
            this.trackPending(pending);
        }

        // Based on track pending update the pause state
        this.updatePauseState(this.deltaManager.referenceSequenceNumber);
    }

    public beginOperation(message: ISequencedDocumentMessage) {
        if (this.batchClientId !== message.clientId) {
            // As a back stop for any bugs marking the end of a batch - if the client ID flipped, we
            // consider the previous batch over.
            if (this.batchClientId) {
                this.emitter.emit("batchEnd", "Did not receive real batchEnd message", undefined);
                this.deltaScheduler.batchEnd();

                this.logger.sendTelemetryEvent({
                    eventName: "BatchEndNotReceived",
                    clientId: this.batchClientId,
                    sequenceNumber: message.sequenceNumber,
                });
            }

            // This could be the beginning of a new batch or an individual message.
            this.emitter.emit("batchBegin", message);
            this.deltaScheduler.batchBegin();

            const batch = (message?.metadata as IRuntimeMessageMetadata)?.batch;
            if (batch) {
                this.batchClientId = message.clientId;
            } else {
                this.batchClientId = undefined;
            }
        }
    }

    public endOperation(error: any | undefined, message: ISequencedDocumentMessage) {
        if (error) {
            this.batchClientId = undefined;
            this.emitter.emit("batchEnd", error, message);
            this.deltaScheduler.batchEnd();
            return;
        }

        this.updatePauseState(message.sequenceNumber);

        const batch = (message?.metadata as IRuntimeMessageMetadata)?.batch;
        // If no batchClientId has been set then we're in an individual batch. Else, if we get
        // batch end metadata, this is end of the current batch.
        if (!this.batchClientId || batch === false) {
            this.batchClientId = undefined;
            this.emitter.emit("batchEnd", undefined, message);
            this.deltaScheduler.batchEnd();
            return;
        }
    }

    // eslint-disable-next-line @typescript-eslint/promise-function-async
    public pause(): Promise<void> {
        this.paused = true;
        return this.deltaManager.inbound.systemPause();
    }

    public resume() {
        this.paused = false;
        if (!this.localPaused) {
            this.deltaManager.inbound.systemResume();
        }
    }

    private setPaused(localPaused: boolean) {
        // Return early if no change in value
        if (this.localPaused === localPaused) {
            return;
        }

        this.localPaused = localPaused;
        if (localPaused || this.paused) {
            // eslint-disable-next-line @typescript-eslint/no-floating-promises
            this.deltaManager.inbound.systemPause();
        } else {
            this.deltaManager.inbound.systemResume();
        }
    }

    private updatePauseState(sequenceNumber: number) {
        // If the inbound queue is ever empty we pause it and wait for new events
        if (this.deltaManager.inbound.length === 0) {
            this.setPaused(true);
            return;
        }

        // If no message has caused the pause flag to be set, or the next message up is not the one we need to pause at
        // then we simply continue processing
        if (!this.pauseSequenceNumber || sequenceNumber + 1 < this.pauseSequenceNumber) {
            this.setPaused(false);
        } else {
            // Otherwise the next message requires us to pause
            this.setPaused(true);
        }
    }

    private trackPending(message: ISequencedDocumentMessage) {
        const metadata = message.metadata as IRuntimeMessageMetadata | undefined;

        // Protocol messages are never part of a runtime batch of messages
        if (!isRuntimeMessage(message)) {
            this.pauseSequenceNumber = undefined;
            this.pauseClientId = undefined;
            return;
        }

        const batchMetadata = metadata ? metadata.batch : undefined;

        // If the client ID changes then we can move the pause point. If it stayed the same then we need to check.
        if (this.pauseClientId === message.clientId) {
            if (batchMetadata !== undefined) {
                // If batchMetadata is not undefined then if it's true we've begun a new batch - if false we've ended
                // the previous one
                this.pauseSequenceNumber = batchMetadata ? message.sequenceNumber : undefined;
                this.pauseClientId = batchMetadata ? this.pauseClientId : undefined;
            }
        } else {
            // We check the batch flag for the new clientID - if true we pause otherwise we reset the tracking data
            this.pauseSequenceNumber = batchMetadata ? message.sequenceNumber : undefined;
            this.pauseClientId = batchMetadata ? message.clientId : undefined;
        }
    }
}

export const schedulerId = "_scheduler";
const schedulerRuntimeRequestHandler: RuntimeRequestHandler =
    async (request: RequestParser, runtime: IContainerRuntime) => {
        if (request.pathParts.length > 0 && request.pathParts[0] === schedulerId) {
            return componentRuntimeRequestHandler(request, runtime);
        }
        return undefined;
    };

// Wraps the provided list of packages and augments with some system level services.
class ContainerRuntimeComponentRegistry extends ComponentRegistry {
    constructor(namedEntries: NamedComponentRegistryEntries) {
        super([
            ...namedEntries,
            [schedulerId, Promise.resolve(new AgentSchedulerFactory())],
        ]);
    }
}

/**
 * Represents the runtime of the container. Contains helper functions/state of the container.
 * It will define the component level mappings.
 */
export class ContainerRuntime extends EventEmitter implements IContainerRuntime, IRuntime, ISummarizerRuntime {
    public readonly isExperimentalRuntime = true;
    public readonly isExperimentalContainerRuntime = true;
    public get IContainerRuntime() { return this; }

    /**
     * Load the components from a snapshot and returns the runtime.
     * @param context - Context of the container.
     * @param registry - Mapping to the components.
     * @param requestHandlers - Request handlers for the container runtime
     * @param runtimeOptions - Additional options to be passed to the runtime
     */
    public static async load(
        context: IContainerContext,
        registryEntries: NamedComponentRegistryEntries,
        requestHandlers: RuntimeRequestHandler[] = [],
        runtimeOptions?: IContainerRuntimeOptions,
        containerScope: IComponent = context.scope,
    ): Promise<ContainerRuntime> {
        const componentRegistry = new ContainerRuntimeComponentRegistry(registryEntries);

        const chunkId = context.baseSnapshot?.blobs[".chunks"];
        const chunks = chunkId
            // eslint-disable-next-line @typescript-eslint/no-non-null-assertion
            ? await readAndParse<[string, string[]][]>(context.storage!, chunkId)
            : [];

        const runtime = new ContainerRuntime(context, componentRegistry, chunks, runtimeOptions, containerScope);
        runtime.requestHandler.pushHandler(
            createLoadableComponentRuntimeRequestHandler(runtime.summarizer),
            schedulerRuntimeRequestHandler,
            ...requestHandlers);

        // Create all internal components in first load.
        if (!context.existing) {
            await runtime.createComponent(schedulerId, schedulerId)
                .then((componentRuntime) => {
                    componentRuntime.attach();
                });
        }

        runtime.subscribeToLeadership();

        return runtime;
    }

    public get id(): string {
        return this.context.id;
    }

    public get parentBranch(): string | null {
        return this.context.parentBranch;
    }

    public get existing(): boolean {
        // eslint-disable-next-line @typescript-eslint/no-non-null-assertion
        return this.context.existing!;
    }

    public get options(): any {
        return this.context.options;
    }

    public get clientId(): string | undefined {
        return this.context.clientId;
    }

    public get clientDetails(): IClientDetails {
        return this.context.clientDetails;
    }

    public get blobManager(): IBlobManager {
        // eslint-disable-next-line @typescript-eslint/no-non-null-assertion
        return this.context.blobManager!;
    }

    public get deltaManager(): IDeltaManager<ISequencedDocumentMessage, IDocumentMessage> {
        return this.context.deltaManager;
    }

    public get storage(): IDocumentStorageService {
        // eslint-disable-next-line @typescript-eslint/no-non-null-assertion
        return this.context.storage!;
    }

    public get branch(): string {
        return this.context.branch;
    }

    public get submitFn(): (type: MessageType, contents: any) => number {
        // eslint-disable-next-line @typescript-eslint/unbound-method
        return this.submit;
    }

    public get submitSignalFn(): (contents: any) => void {
        return this.context.submitSignalFn;
    }

    public get snapshotFn(): (message: string) => Promise<void> {
        return this.context.snapshotFn;
    }

    public get closeFn(): (error?: CriticalContainerError) => void {
        return this.context.closeFn;
    }

    public get loader(): ILoader {
        return this.context.loader;
    }

    public get flushMode(): FlushMode {
        return this._flushMode;
    }

    public get scope(): IComponent {
        return this.containerScope;
    }

    public get IComponentRegistry(): IComponentRegistry {
        return this.registry;
    }

    public isLocal(): boolean {
        return this.context.isLocal();
    }

    public nextSummarizerP?: Promise<Summarizer>;
    public nextSummarizerD?: Deferred<Summarizer>;

    public readonly IComponentSerializer: IComponentSerializer = new ComponentSerializer();

    public readonly IComponentHandleContext: IComponentHandleContext;

    public readonly logger: ITelemetryLogger;
    public readonly previousState: IPreviousState;
    private readonly summaryManager: SummaryManager;
    private readonly summaryTreeConverter: SummaryTreeConverter;
    private latestSummaryAck: ISummaryContext;
    private readonly summaryTracker: SummaryTracker;

    private tasks: string[] = [];

    // Back-compat: version decides between loading document and chaincode.
    private version: string | undefined;

    private _flushMode = FlushMode.Automatic;
    private needsFlush = false;
    private flushTrigger = false;

    // Always matched IAgentScheduler.leader property
    private _leader = false;

    public get connected(): boolean {
        return this.context.connected;
    }

    public get leader(): boolean {
        return this._leader;
    }

    public get summarizerClientId(): string | undefined {
        return this.summaryManager.summarizer;
    }

    private get summaryConfiguration() {
        return this.context.serviceConfiguration
            ? { ...DefaultSummaryConfiguration, ...this.context.serviceConfiguration.summary }
            : DefaultSummaryConfiguration;
    }

    private _disposed = false;
    public get disposed() { return this._disposed; }

    // Components tracked by the Domain
    private readonly pendingAttach = new Map<string, IAttachMessage>();
    private dirtyDocument = false;
    private readonly summarizer: Summarizer;
    private readonly deltaSender: IDeltaSender | undefined;
    private readonly scheduleManager: ScheduleManager;
    private readonly requestHandler = new RuntimeRequestHandlerBuilder();

    // Local copy of incomplete received chunks.
    private readonly chunkMap: Map<string, string[]>;

    // Attached and loaded context proxies
    private readonly contexts = new Map<string, ComponentContext>();
    // List of pending contexts (for the case where a client knows a component will exist and is waiting
    // on its creation). This is a superset of contexts.
    private readonly contextsDeferred = new Map<string, Deferred<ComponentContext>>();

    private constructor(
        private readonly context: IContainerContext,
        private readonly registry: IComponentRegistry,
        readonly chunks: [string, string[]][],
        private readonly runtimeOptions: IContainerRuntimeOptions = { generateSummaries: true, enableWorker: false },
        private readonly containerScope: IComponent,
    ) {
        super();

        this.chunkMap = new Map<string, string[]>(chunks);

        this.IComponentHandleContext = new ComponentHandleContext("", this);

        // useContext - back-compat: 0.14 uploadSummary
        const useContext: boolean = this.isLocal() ? true : this.storage.uploadSummaryWithContext !== undefined;
        this.latestSummaryAck = {
            proposalHandle: undefined,
            ackHandle: this.context.getLoadedFromVersion()?.id,
        };
        this.summaryTracker = new SummaryTracker(
            useContext,
            "", // fullPath - the root is unnamed
            this.deltaManager.initialSequenceNumber, // referenceSequenceNumber - last acked summary ref seq number
            this.deltaManager.initialSequenceNumber, // latestSequenceNumber - latest sequence number seen
            async () => undefined, // getSnapshotTree - this will be replaced on summary ack
        );
        this.summaryTreeConverter = new SummaryTreeConverter(useContext);

        // Extract components stored inside the snapshot
        const components = new Map<string, ISnapshotTree | string>();
        if (context.baseSnapshot) {
            const baseSnapshot = context.baseSnapshot;
            Object.keys(baseSnapshot.trees).forEach((value) => {
                if (value !== ".protocol") {
                    const tree = baseSnapshot.trees[value];
                    components.set(value, tree);
                }
            });
        }

        // Create a context for each of them
        for (const [key, value] of components) {
            const componentContext = new RemotedComponentContext(
                key,
                typeof value === "string" ? value : Promise.resolve(value),
                this,
                this.storage,
                this.containerScope,
                this.summaryTracker.createOrGetChild(key, this.summaryTracker.referenceSequenceNumber));
            const deferred = new Deferred<ComponentContext>();
            deferred.resolve(componentContext);

            this.contexts.set(key, componentContext);
            this.contextsDeferred.set(key, deferred);
        }

        this.logger = ChildLogger.create(context.logger, undefined, {
            runtimeVersion: pkgVersion,
        });

        this.scheduleManager = new ScheduleManager(
            context.deltaManager,
            this,
            ChildLogger.create(this.logger, "ScheduleManager"),
        );

        this.deltaSender = this.deltaManager;

        this.deltaManager.on("allSentOpsAckd", () => {
            // If we are not fully connected, then we have no clue if there are any pending ops
            // to be resubmitted. Wait for "connected" event to get that info.
            // Not ideal, but it's better to have false negatives then false positives.
            // We will mark document clean on becoming "connected".
            if (this.connected) {
                this.updateDocumentDirtyState(false);
            }
        });

        this.deltaManager.on("submitOp", (message: IDocumentMessage) => {
            if (!isSystemType(message.type) && message.type !== MessageType.NoOp) {
                this.logger.debugAssert(this.connected, { eventName: "submitOp in disconnected state" });
                this.updateDocumentDirtyState(true);
            }
        });

        this.context.quorum.on("removeMember", (clientId: string) => {
            this.clearPartialChunks(clientId);
        });

        if (this.context.previousRuntimeState === undefined || this.context.previousRuntimeState.state === undefined) {
            this.previousState = {};
        } else {
            this.previousState = this.context.previousRuntimeState.state as IPreviousState;
        }

        // We always create the summarizer in the case that we are asked to generate summaries. But this may
        // want to be on demand instead.
        // Don't use optimizations when generating summaries with a document loaded using snapshots.
        // This will ensure we correctly convert old documents.
        this.summarizer = new Summarizer(
            "/_summarizer",
            this,
            () => this.summaryConfiguration,
            async (full: boolean, safe: boolean) => this.generateSummary(full, safe),
            async (summContext, refSeq) => this.refreshLatestSummaryAck(summContext, refSeq),
            this.previousState.summaryCollection);

        // Create the SummaryManager and mark the initial state
        this.summaryManager = new SummaryManager(
            context,
            this.runtimeOptions.generateSummaries !== false,
            !!this.runtimeOptions.enableWorker,
            this.logger,
            (summarizer) => { this.nextSummarizerP = summarizer; },
            this.previousState.nextSummarizerP,
            !!this.previousState.reload);

        if (this.context.connected) {
            // eslint-disable-next-line @typescript-eslint/no-non-null-assertion
            this.summaryManager.setConnected(this.context.clientId!);
        }

        ReportConnectionTelemetry(this.context.clientId, this.deltaManager, this.logger);
    }

    public dispose(): void {
        if (this._disposed) {
            return;
        }
        this._disposed = true;

        this.summaryManager.dispose();
        this.summarizer.dispose();

        // close/stop all component contexts
        for (const [componentId, contextD] of this.contextsDeferred) {
            contextD.promise.then((context) => {
                context.dispose();
            }).catch((contextError) => {
                this.logger.sendErrorEvent({ eventName: "ComponentContextDisposeError", componentId }, contextError);
            });
        }

        this.emit("dispose");
        this.removeAllListeners();
    }

    public get IComponentTokenProvider() {
        if (this.options && this.options.intelligence) {
            // eslint-disable-next-line @typescript-eslint/consistent-type-assertions
            return {
                intelligence: this.options.intelligence,
            } as IComponentTokenProvider;
        }
        return undefined;
    }

    public get IComponentConfiguration() {
        return this.context.configuration;
    }

    /**
     * Notifies this object about the request made to the container.
     * @param request - Request made to the handler.
     */
    public async request(request: IRequest): Promise<IResponse> {
        // Otherwise defer to the app to handle the request
        return this.requestHandler.handleRequest(request, this);
    }

    /**
     * Notifies this object to take the snapshot of the container.
     * @param tagMessage - Message to supply to storage service for writing the snapshot.
     */
    public async snapshot(tagMessage: string, fullTree: boolean = false): Promise<ITree> {
        // Iterate over each component and ask it to snapshot
        const componentSnapshotsP = Array.from(this.contexts).map(async ([componentId, value]) => {
            const snapshot = await value.snapshot(fullTree);

            // If ID exists then previous commit is still valid
            return {
                componentId,
                snapshot,
            };
        });

        const root: ITree = { entries: [], id: null };

        // Add in module references to the component snapshots
        const componentSnapshots = await Promise.all(componentSnapshotsP);

        // Sort for better diffing of snapshots (in replay tool, used to find bugs in snapshotting logic)
        if (fullTree) {
            componentSnapshots.sort((a, b) => a.componentId.localeCompare(b.componentId));
        }

        for (const componentSnapshot of componentSnapshots) {
            root.entries.push(new TreeTreeEntry(componentSnapshot.componentId, componentSnapshot.snapshot));
        }

        if (this.chunkMap.size > 0) {
            root.entries.push(new BlobTreeEntry(".chunks", JSON.stringify([...this.chunkMap])));
        }

        return root;
    }

    public async requestSnapshot(tagMessage: string): Promise<void> {
        return this.context.requestSnapshot(tagMessage);
    }

    public async stop(): Promise<IRuntimeState> {
        this.verifyNotClosed();

        const snapshot = await this.snapshot("", true);
        const state: IPreviousState = {
            reload: true,
            summaryCollection: this.summarizer.summaryCollection,
            nextSummarizerP: this.nextSummarizerP,
            nextSummarizerD: this.nextSummarizerD,
        };

        this.dispose();

        return { snapshot, state };
    }

    public setConnectionState(connected: boolean, clientId?: string) {
        this.verifyNotClosed();

        assert(this.connected === connected);

        if (connected) {
            // Once we are connected, all acks are accounted.
            // If there are any pending ops, DDSs will resubmit them right away (below) and
            // we will switch back to dirty state in such case.
            this.updateDocumentDirtyState(false);

            // Resend all pending attach messages prior to notifying clients
            for (const [, message] of this.pendingAttach) {
                this.submit(MessageType.Attach, message);
            }
        }

        for (const [component, componentContext] of this.contexts) {
            try {
                componentContext.setConnectionState(connected, clientId);
            } catch (error) {
                this.logger.sendErrorEvent({
                    eventName: "ChangeConnectionStateError",
                    clientId,
                    component,
                }, error);
            }
        }

        raiseConnectedEvent(this.logger, this, connected, clientId);

        if (connected) {
            assert(clientId);
            this.summaryManager.setConnected(clientId);
        } else {
            assert(!this._leader);
            this.summaryManager.setDisconnected();
        }
    }

    public process(message: ISequencedDocumentMessage, local: boolean) {
        this.verifyNotClosed();

        let error: any | undefined;

        // Surround the actual processing of the operation with messages to the schedule manager indicating
        // the beginning and end. This allows it to emit appropriate events and/or pause the processing of new
        // messages once a batch has been fully processed.
        this.scheduleManager.beginOperation(message);
        try {
            this.processCore(message, local);
        } catch (e) {
            error = e;
            throw e;
        } finally {
            this.scheduleManager.endOperation(error, message);
        }
    }

    public processSignal(message: ISignalMessage, local: boolean) {
        const envelope = message.content as ISignalEnvelop;
        const innerContent = envelope.contents as { content: any; type: string };
        const transformed: IInboundSignalMessage = {
            clientId: message.clientId,
            content: innerContent.content,
            type: innerContent.type,
        };

        if (envelope.address === undefined) {
            // No address indicates a container signal message.
            this.emit("signal", transformed, local);
            return;
        }

        const context = this.contexts.get(envelope.address);
        if (!context) {
            // Attach message may not have been processed yet
            assert(!local);
            this.logger.sendTelemetryEvent({ eventName: "SignalComponentNotFound", componentId: envelope.address });
            return;
        }

        context.processSignal(transformed, local);
    }

    public async getComponentRuntime(id: string, wait = true): Promise<IComponentRuntimeChannel> {
        // Ensure deferred if it doesn't exist which will resolve once the process ID arrives
        const deferredContext = this.ensureContextDeferred(id);

        if (!wait && !deferredContext.isCompleted) {
            return Promise.reject(`Process ${id} does not exist`);
        }

        const componentContext = await deferredContext.promise;
        return componentContext.realize();
    }

    public notifyComponentInstantiated(componentContext: IComponentContext) {
        const componentPkgName = componentContext.packagePath[componentContext.packagePath.length - 1];
        const registryPath =
            `/${componentContext.packagePath.slice(0,componentContext.packagePath.length - 1).join("/")}`;
        this.emit("componentInstantiated", componentPkgName, registryPath, !componentContext.existing);
    }

    public setFlushMode(mode: FlushMode): void {
        if (mode === this._flushMode) {
            return;
        }

        // If switching to manual mode add a warning trace indicating the underlying loader does not support
        // this feature yet. Can remove in 0.9.
        if (!this.deltaSender && mode === FlushMode.Manual) {
            debug("DeltaManager does not yet support flush modes");
            return;
        }

        // Flush any pending batches if switching back to automatic
        if (mode === FlushMode.Automatic) {
            this.flush();
        }

        this._flushMode = mode;
    }

    public flush(): void {
        if (!this.deltaSender) {
            debug("DeltaManager does not yet support flush modes");
            return;
        }

        // If flush has already been called then exit early
        if (!this.needsFlush) {
            return;
        }

        this.needsFlush = false;
        return this.deltaSender.flush();
    }

    public orderSequentially(callback: () => void): void {
        // If flush mode is already manual we are either
        // nested in another orderSequentially, or
        // the app is flushing manually, in which
        // case this invocation doesn't own
        // flushing.
        if (this.flushMode === FlushMode.Manual) {
            callback();
        } else {
            const savedFlushMode = this.flushMode;

            this.setFlushMode(FlushMode.Manual);

            try {
                callback();
            } finally {
                this.flush();
                this.setFlushMode(savedFlushMode);
            }
        }
    }

    /**
     * @deprecated
     * Remove once issue #1756 is closed
     */
    public async createComponent(idOrPkg: string, maybePkg: string | string[]) {
        const id = maybePkg === undefined ? uuid() : idOrPkg;
        const pkg = maybePkg === undefined ? idOrPkg : maybePkg;
        return this._createComponentWithProps(pkg, undefined, id);
    }

    public async _createComponentWithProps(pkg: string | string[], props?: any, id?: string):
    Promise<IComponentRuntimeChannel> {
        return this._createComponentContext(Array.isArray(pkg) ? pkg : [pkg], props, id).realize();
    }

    public createComponentContext(pkg: string[], props?: any): IComponentContext {
        return this._createComponentContext(pkg, props);
    }

    private _createComponentContext(pkg: string[], props?: any, id = uuid()) {
        this.verifyNotClosed();

        assert(!this.contexts.has(id), "Creating component with existing ID");

        const context = new LocalComponentContext(
            id,
            pkg,
            this,
            this.storage,
            this.containerScope,
            this.summaryTracker.createOrGetChild(id, this.deltaManager.referenceSequenceNumber),
            (cr: IComponentRuntimeChannel) => this.attachComponent(cr),
            props);

        const deferred = new Deferred<ComponentContext>();
        this.contextsDeferred.set(id, deferred);
        this.contexts.set(id, context);

        return context;
    }

    public async createComponentWithRealizationFn(
        pkg: string[],
        realizationFn?: (context: IComponentContext) => void,
    ): Promise<IComponentRuntimeChannel> {
        this.verifyNotClosed();

        // tslint:disable-next-line: no-unsafe-any
        const id: string = uuid();
        const context = new LocalComponentContext(
            id,
            pkg,
            this,
            this.storage,
            this.containerScope,
            this.summaryTracker.createOrGetChild(id, this.deltaManager.referenceSequenceNumber),
            (cr: IComponentRuntimeChannel) => this.attachComponent(cr),
            undefined /* #1635: Remove LocalComponentContext createProps */);

        const deferred = new Deferred<ComponentContext>();
        this.contextsDeferred.set(id, deferred);
        this.contexts.set(id, context);

        if (realizationFn) {
            return context.realizeWithFn(realizationFn);
        } else {
            return context.realize();
        }
    }

    public getQuorum(): IQuorum {
        return this.context.quorum;
    }

    public getAudience(): IAudience {
        // eslint-disable-next-line @typescript-eslint/no-non-null-assertion
        return this.context.audience!;
    }

    public raiseContainerWarning(warning: ContainerWarning) {
        this.context.raiseContainerWarning(warning);
    }

    /**
     * Notifies this object to register tasks to be performed.
     * @param tasks - List of tasks.
     * @param version - Version of the fluid package.
     */
    public registerTasks(tasks: string[], version?: string) {
        this.verifyNotClosed();
        this.tasks = tasks;
        this.version = version;
        if (this.leader) {
            this.runTaskAnalyzer();
        }
    }

    public on(event: string | symbol, listener: (...args: any[]) => void): this {
        return super.on(event, listener);
    }

    /**
     * Called by IComponentRuntime (on behalf of distributed data structure) in disconnected state to notify about
     * local changes. All pending changes are automatically flushed by shared objects on connection.
     */
    public notifyPendingMessages(): void {
        assert(!this.connected);
        this.updateDocumentDirtyState(true);
    }

    /**
     * Returns true of document is dirty, i.e. there are some pending local changes that
     * either were not sent out to delta stream or were not yet acknowledged.
     */
    public isDocumentDirty(): boolean {
        return this.dirtyDocument;
    }

    /**
     * Submits the signal to be sent to other clients.
     * @param type - Type of the signal.
     * @param content - Content of the signal.
     */
    public submitSignal(type: string, content: any) {
        this.verifyNotClosed();
        const envelope: ISignalEnvelop = { address: undefined, contents: { type, content } };
        return this.context.submitSignalFn(envelope);
    }

    /**
     * Returns a summary of the runtime at the current sequence number.
     */
    private async summarize(fullTree: boolean = false): Promise<ISummaryTreeWithStats> {
        const summaryTree: ISummaryTree = {
            tree: {},
            type: SummaryType.Tree,
        };
        let summaryStats = SummaryTreeConverter.mergeStats();

        // Iterate over each component and ask it to snapshot
        await Promise.all(Array.from(this.contexts)
            .filter(([key, value]) =>
                value.isAttached,
            )
            .map(async ([key, value]) => {
                const snapshot = await value.snapshot(fullTree);
                const treeWithStats = this.summaryTreeConverter.convertToSummaryTree(
                    snapshot,
                    `/${encodeURIComponent(key)}`,
                    fullTree,
                );
                summaryTree.tree[key] = treeWithStats.summaryTree;
                summaryStats = SummaryTreeConverter.mergeStats(summaryStats, treeWithStats.summaryStats);
            }));

        if (this.chunkMap.size > 0) {
            summaryTree.tree[".chunks"] = {
                content: JSON.stringify([...this.chunkMap]),
                type: SummaryType.Blob,
            };
        }

        summaryStats.treeNodeCount++; // Add this root tree node
        return { summaryStats, summaryTree };
    }

    private processCore(messageArg: ISequencedDocumentMessage, local: boolean) {
        let remotedComponentContext: RemotedComponentContext;

        // Chunk processing must come first given that we will transform the message to the unchunked version
        // once all pieces are available
        let message = messageArg;
        if (messageArg.type === MessageType.ChunkedOp) {
            message = this.processRemoteChunkedMessage(messageArg);
        }

        // Old prepare part
        switch (message.type) {
            case MessageType.Attach: {
                // The local object has already been attached
                if (local) {
                    break;
                }

                const attachMessage = message.contents as IAttachMessage;
                const flatBlobs = new Map<string, string>();
                let flatBlobsP = Promise.resolve(flatBlobs);
                let snapshotTreeP: Promise<ISnapshotTree> | null = null;
                if (attachMessage.snapshot) {
                    snapshotTreeP = buildSnapshotTree(attachMessage.snapshot.entries, flatBlobs);
                    // flatBlobs' validity is contingent on snapshotTreeP's resolution
                    flatBlobsP = snapshotTreeP.then((snapshotTree) => { return flatBlobs; });
                }

                // Include the type of attach message which is the pkg of the component to be
                // used by RemotedComponentContext in case it is not in the snapshot.
                remotedComponentContext = new RemotedComponentContext(
                    attachMessage.id,
                    snapshotTreeP,
                    this,
                    new BlobCacheStorageService(this.storage, flatBlobsP),
                    this.containerScope,
                    this.summaryTracker.createOrGetChild(attachMessage.id, message.sequenceNumber),
                    [attachMessage.type]);
                break;
            }

            default:
        }

        // Process part
        switch (message.type) {
            case MessageType.Operation:
                this.processOperation(message, local);
                break;

            default:
        }

        this.emit("op", message);

        // Post-process part
        switch (message.type) {
            case MessageType.Attach: {
                const attachMessage = message.contents as IAttachMessage;

                // If a non-local operation then go and create the object, otherwise mark it as officially attached.
                if (local) {
                    assert(this.pendingAttach.has(attachMessage.id));
                    this.pendingAttach.delete(attachMessage.id);
                } else {
                    assert(!this.contexts.has(attachMessage.id), "Component attached with existing ID");

                    // Resolve pending gets and store off any new ones
                    const deferred = this.ensureContextDeferred(attachMessage.id);
                    // eslint-disable-next-line @typescript-eslint/no-non-null-assertion
                    deferred.resolve(remotedComponentContext!);
                    // eslint-disable-next-line @typescript-eslint/no-non-null-assertion
                    this.contexts.set(attachMessage.id, remotedComponentContext!);

                    // Equivalent of nextTick() - Prefetch once all current ops have completed
                    // eslint-disable-next-line max-len
                    // eslint-disable-next-line @typescript-eslint/no-floating-promises, @typescript-eslint/promise-function-async
                    Promise.resolve().then(() => remotedComponentContext.realize());
                }
                break;
            }

            default: // Do nothing
        }
    }

    private attachComponent(componentRuntime: IComponentRuntimeChannel): void {
        this.verifyNotClosed();

        const context = this.getContext(componentRuntime.id);
        if (context.isAttached) {
            return;
        }
        // If storage is not available then we are not yet fully attached and so will defer to the initial snapshot
        if (!this.isLocal()) {
            const message = context.generateAttachMessage();

            this.pendingAttach.set(componentRuntime.id, message);
            if (this.connected) {
                this.submit(MessageType.Attach, message);
            }
        }

        // Resolve the deferred so other local components can access it.
        const deferred = this.getContextDeferred(componentRuntime.id);
        deferred.resolve(context);
    }

    private ensureContextDeferred(id: string): Deferred<ComponentContext> {
        const deferred = this.contextsDeferred.get(id);
        if (deferred) { return deferred; }
        const newDeferred = new Deferred<ComponentContext>();
        this.contextsDeferred.set(id, newDeferred);
        return newDeferred;
    }

    private getContextDeferred(id: string): Deferred<ComponentContext> {
        // eslint-disable-next-line @typescript-eslint/no-non-null-assertion
        const deferred = this.contextsDeferred.get(id)!;
        assert(deferred);
        return deferred;
    }

    private getContext(id: string): ComponentContext {
        // eslint-disable-next-line @typescript-eslint/no-non-null-assertion
        const context = this.contexts.get(id)!;
        assert(context);
        return context;
    }

    public createSummary(): ISummaryTree {
        const summaryTree: ISummaryTree = {
            tree: {},
            type: SummaryType.Tree,
        };

        // Iterate over each component and ask it to snapshot
        Array.from(this.contexts)
            .filter(([key, value]) =>
                value.isAttached,
            )
            .map(async ([key, value]) => {
                const snapshot = value.generateAttachMessage().snapshot;
                const treeWithStats = this.summaryTreeConverter.convertToSummaryTree(
                    snapshot,
                    `/${encodeURIComponent(key)}`,
                    true,
                );
                summaryTree.tree[key] = treeWithStats.summaryTree;
            });
        if (this.chunkMap.size > 0) {
            summaryTree.tree[".chunks"] = {
                content: JSON.stringify([...this.chunkMap]),
                type: SummaryType.Blob,
            };
        }
        return summaryTree;
    }

    public async getAbsoluteUrl(relativeUrl: string): Promise<string> {
        if (this.context.getAbsoluteUrl === undefined) {
            throw new Error("Driver does not implement getAbsoluteUrl");
        }
        return this.context.getAbsoluteUrl(relativeUrl);
    }

    private async generateSummary(
        fullTree: boolean = false,
        safe: boolean = false,
    ): Promise<GenerateSummaryData | undefined> {
        const message =
            `Summary @${this.deltaManager.referenceSequenceNumber}:${this.deltaManager.minimumSequenceNumber}`;

        // TODO: Issue-2171 Support for Branch Snapshots
        if (this.parentBranch) {
            this.logger.sendTelemetryEvent({
                eventName: "SkipGenerateSummaryParentBranch",
                parentBranch: this.parentBranch,
            });
            return;
        }

        try {
            await this.scheduleManager.pause();

            const attemptData: IUnsubmittedSummaryData = {
                referenceSequenceNumber: this.deltaManager.referenceSequenceNumber,
                submitted: false,
            };

            if (!this.connected) {
                // If summarizer loses connection it will never reconnect
                return attemptData;
            }

            const trace = Trace.start();
            const treeWithStats = await this.summarize(fullTree || safe);

            const generateData: IGeneratedSummaryData = {
                summaryStats: treeWithStats.summaryStats,
                generateDuration: trace.trace().duration,
            };

            if (!this.connected) {
                return { ...attemptData, ...generateData };
            }

            let handle: string;
            if (this.summaryTracker.useContext === true) {
                handle = await this.storage.uploadSummaryWithContext(
                    treeWithStats.summaryTree,
                    this.latestSummaryAck);
            } else {
                // back-compat: 0.14 uploadSummary
                const summaryHandle = await this.storage.uploadSummary(
                    treeWithStats.summaryTree);
                handle = summaryHandle.handle;
            }

            // safe mode refreshes the latest summary ack
            if (safe) {
                const versions = await this.storage.getVersions(this.id, 1);
                const parents = versions.map((version) => version.id);
                await this.refreshLatestSummaryAck(
                    { proposalHandle: undefined, ackHandle: parents[0] },
                    this.summaryTracker.referenceSequenceNumber);
            }

            // eslint-disable-next-line @typescript-eslint/no-non-null-assertion
            const parent = this.latestSummaryAck.ackHandle!;
            const summaryMessage: ISummaryContent = {
                handle,
                head: parent,
                message,
                parents: parent ? [parent] : [],
            };
            const uploadData: IUploadedSummaryData = {
                handle,
                uploadDuration: trace.trace().duration,
            };

            if (!this.connected) {
                return { ...attemptData, ...generateData, ...uploadData };
            }

            const clientSequenceNumber = this.submit(MessageType.Summarize, summaryMessage);

            return {
                ...attemptData,
                ...generateData,
                ...uploadData,
                submitted: true,
                clientSequenceNumber,
                submitOpDuration: trace.trace().duration,
            };
        } finally {
            // Restart the delta manager
            this.scheduleManager.resume();
        }
    }

    private processRemoteChunkedMessage(message: ISequencedDocumentMessage) {
        const clientId = message.clientId;
        const chunkedContent = message.contents as IChunkedOp;
        this.addChunk(clientId, chunkedContent);
        if (chunkedContent.chunkId === chunkedContent.totalChunks) {
            const newMessage = { ...message };
            // eslint-disable-next-line @typescript-eslint/no-non-null-assertion
            const serializedContent = this.chunkMap.get(clientId)!.join("");
            newMessage.contents = JSON.parse(serializedContent);
            newMessage.type = chunkedContent.originalType;
            this.clearPartialChunks(clientId);
            return newMessage;
        }
        return message;
    }

    private addChunk(clientId: string, chunkedContent: IChunkedOp) {
        let map = this.chunkMap.get(clientId);
        if (map === undefined) {
            map = [];
            this.chunkMap.set(clientId, map);
        }
        assert(chunkedContent.chunkId === map.length + 1); // 1-based indexing
        map.push(chunkedContent.contents);
    }

    private clearPartialChunks(clientId: string) {
        if (this.chunkMap.has(clientId)) {
            this.chunkMap.delete(clientId);
        }
    }

    private updateDocumentDirtyState(dirty: boolean) {
        if (this.dirtyDocument === dirty) {
            return;
        }

        this.dirtyDocument = dirty;
        this.emit(dirty ? "dirtyDocument" : "savedDocument");
    }

    private submit(type: MessageType, content: any): number {
        this.verifyNotClosed();

        // Can't submit messages in disconnected state!
        // It's usually a bug that needs to be addressed in the code
        // (as callers should have logic to retain messages in disconnected state and resubmit on connection)
        // It's possible to remove this check -  we would need to skip deltaManager.maxMessageSize call below.
        if (!this.connected) {
            this.logger.sendErrorEvent({ eventName: "submitInDisconnectedState", type });
        }

        const serializedContent = JSON.stringify(content);
        const maxOpSize = this.context.deltaManager.maxMessageSize;

        let clientSequenceNumber: number;

        // If in manual flush mode we will trigger a flush at the next turn break
        let batchBegin = false;
        if (this.flushMode === FlushMode.Manual && !this.needsFlush) {
            batchBegin = true;
            this.needsFlush = true;

            // Use Promise.resolve().then() to queue a microtask to detect the end of the turn and force a flush.
            if (!this.flushTrigger) {
                // eslint-disable-next-line @typescript-eslint/no-floating-promises
                Promise.resolve().then(() => {
                    this.flushTrigger = false;
                    this.flush();
                });
            }
        }

        // Note: Chunking will increase content beyond maxOpSize because we JSON'ing JSON payload -
        // there will be a lot of escape characters that can make it up to 2x bigger!
        // This is Ok, because DeltaManager.shouldSplit() will have 2 * maxMessageSize limit
        if (serializedContent.length <= maxOpSize) {
            clientSequenceNumber = this.context.submitFn(
                type,
                content,
                this._flushMode === FlushMode.Manual,
                batchBegin ? { batch: true } : undefined);
        } else {
            clientSequenceNumber = this.submitChunkedMessage(type, serializedContent, maxOpSize);
        }

        return clientSequenceNumber;
    }

    private submitChunkedMessage(type: MessageType, content: string, maxOpSize: number): number {
        const contentLength = content.length;
        const chunkN = Math.floor((contentLength - 1) / maxOpSize) + 1;
        let offset = 0;
        let clientSequenceNumber: number = 0;
        for (let i = 1; i <= chunkN; i = i + 1) {
            const chunkedOp: IChunkedOp = {
                chunkId: i,
                contents: content.substr(offset, maxOpSize),
                originalType: type,
                totalChunks: chunkN,
            };
            offset += maxOpSize;
            clientSequenceNumber = this.context.submitFn(MessageType.ChunkedOp, chunkedOp, false);
        }
        return clientSequenceNumber;
    }

    /**
     * Throw an error if the runtime is closed.  Methods that are expected to potentially
     * be called after dispose due to asynchrony should not call this.
     */
    private verifyNotClosed() {
        if (this._disposed) {
            throw new Error("Runtime is closed");
        }
    }

    private processOperation(message: ISequencedDocumentMessage, local: boolean) {
        const envelope = message.contents as IEnvelope;
        const componentContext = this.getContext(envelope.address);
        const innerContents = envelope.contents as { content: any; type: string };

        const transformed: ISequencedDocumentMessage = {
            clientId: message.clientId,
            clientSequenceNumber: message.clientSequenceNumber,
            contents: innerContents.content,
            metadata: message.metadata,
            minimumSequenceNumber: message.minimumSequenceNumber,
            origin: message.origin,
            referenceSequenceNumber: message.referenceSequenceNumber,
            sequenceNumber: message.sequenceNumber,
            timestamp: message.timestamp,
            term: message.term ?? 1,
            traces: message.traces,
            type: innerContents.type,
        };

        componentContext.process(transformed, local);
    }

    private subscribeToLeadership() {
        if (this.context.clientDetails.capabilities.interactive) {
            this.getScheduler().then((scheduler) => {
                const LeaderTaskId = "leader";

                // Each client expresses interest to be a leader.
                // eslint-disable-next-line @typescript-eslint/no-floating-promises
                scheduler.pick(LeaderTaskId, async () => {
                    assert(!this._leader);
                    this.updateLeader(true);
                });

                scheduler.on("lost", (key) => {
                    if (key === LeaderTaskId) {
                        assert(this._leader);
                        this._leader = false;
                        this.updateLeader(false);
                    }
                });
            }).catch((err) => {
                this.closeFn(CreateContainerError(err));
            });

            this.context.quorum.on("removeMember", (clientId: string) => {
                if (this.leader) {
                    this.runTaskAnalyzer();
                }
            });
        }
    }

    private async getScheduler() {
        const schedulerRuntime = await this.getComponentRuntime(schedulerId, true);
        const schedulerResponse = await schedulerRuntime.request({ url: "" });
        const schedulerComponent = schedulerResponse.value as IComponent;
        // eslint-disable-next-line @typescript-eslint/no-non-null-assertion
        return schedulerComponent.IAgentScheduler!;
    }

    private updateLeader(leadership: boolean) {
        this._leader = leadership;
        assert(this.clientId);
        if (this.leader) {
            assert(this.connected && this.deltaManager && this.deltaManager.active);
            this.emit("leader");
        } else {
            this.emit("notleader");
        }

        for (const [, context] of this.contexts) {
            context.updateLeader(this.leader);
        }

        if (this.leader) {
            this.runTaskAnalyzer();
        }
    }

    /**
     * On a client joining/departure, decide whether this client is the new leader.
     * If so, calculate if there are any unhandled tasks for browsers and remote agents.
     * Emit local help message for this browser and submits a remote help message for agents.
     */
    private runTaskAnalyzer() {
        // Analyze the current state and ask for local and remote help separately.
        if (this.clientId === undefined) {
            this.logger.sendErrorEvent({ eventName: "runTasksAnalyzerWithoutClientId" });
            return;
        }

        const helpTasks = analyzeTasks(this.clientId, this.getQuorum().getMembers(), this.tasks);
        if (helpTasks && (helpTasks.browser.length > 0 || helpTasks.robot.length > 0)) {
            if (helpTasks.browser.length > 0) {
                const localHelpMessage: IHelpMessage = {
                    tasks: helpTasks.browser,
                    version: this.version,   // Back-compat
                };
                debug(`Requesting local help for ${helpTasks.browser}`);
                this.emit("localHelp", localHelpMessage);
            }
            if (helpTasks.robot.length > 0) {
                const remoteHelpMessage: IHelpMessage = {
                    tasks: helpTasks.robot,
                    version: this.version,   // Back-compat
                };
                debug(`Requesting remote help for ${helpTasks.robot}`);
                this.submit(MessageType.RemoteHelp, remoteHelpMessage);
            }
        }
    }

    private async refreshLatestSummaryAck(context: ISummaryContext, referenceSequenceNumber: number) {
        if (referenceSequenceNumber < this.summaryTracker.referenceSequenceNumber) {
            return;
        }

        const snapshotTree = new LazyPromise(async () => {
            // We have to call get version to get the treeId for r11s; this isn't needed
            // for odsp currently, since their treeId is undefined
            const versionsResult = await this.setOrLogError("FailedToGetVersion",
                // eslint-disable-next-line @typescript-eslint/no-non-null-assertion
                async () => this.storage.getVersions(context.ackHandle!, 1),
                (versions) => !!(versions && versions.length));

            if (versionsResult.success) {
                const snapshotResult = await this.setOrLogError("FailedToGetSnapshot",
                    // eslint-disable-next-line @typescript-eslint/no-non-null-assertion
                    async () => this.storage.getSnapshotTree(versionsResult.result![0]),
                    (snapshot) => !!snapshot);

                if (snapshotResult.success) {
                    // Translate null to undefined
                    return snapshotResult.result ?? undefined;
                }
            }
        });

        this.latestSummaryAck = context;
        await this.summaryTracker.refreshLatestSummary(referenceSequenceNumber, async () => snapshotTree);
    }

    private async setOrLogError<T>(
        eventName: string,
        setter: () => Promise<T>,
        validator: (result: T) => boolean,
    ): Promise<{ result: T | undefined; success: boolean }> {
        let result: T;
        try {
            result = await setter();
        } catch (error) {
            // Send error event for exceptions
            this.logger.sendErrorEvent({ eventName }, error);
            return { result: undefined, success: false };
        }

        const success = validator(result);

        if (!success) {
            // Send error event when result is invalid
            this.logger.sendErrorEvent({ eventName });
        }
        return { result, success };
    }
}<|MERGE_RESOLUTION|>--- conflicted
+++ resolved
@@ -34,20 +34,15 @@
     LazyPromise,
     ChildLogger,
     raiseConnectedEvent,
-<<<<<<< HEAD
-} from "@microsoft/fluid-common-utils";
-import { IDocumentStorageService, IError, ISummaryContext } from "@microsoft/fluid-driver-definitions";
-=======
 } from "@fluidframework/common-utils";
 import { IDocumentStorageService, ISummaryContext } from "@fluidframework/driver-definitions";
-import { CreateContainerError, readAndParse } from "@fluidframework/driver-utils";
->>>>>>> d59e6798
 import {
     BlobCacheStorageService,
+    CreateContainerError,
     buildSnapshotTree,
     readAndParse,
     createIError,
-} from "@microsoft/fluid-driver-utils";
+} from "@fluidframework/driver-utils";
 import {
     BlobTreeEntry,
     isSystemType,
