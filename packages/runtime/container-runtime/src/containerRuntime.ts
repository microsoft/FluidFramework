/*!
 * Copyright (c) Microsoft Corporation and contributors. All rights reserved.
 * Licensed under the MIT License.
 */

import { EventEmitter } from "events";
import { ITelemetryGenericEvent, ITelemetryLogger } from "@fluidframework/common-definitions";
import {
    IFluidObject,
    IFluidRouter,
    IFluidHandleContext,
    IFluidSerializer,
    IRequest,
    IResponse,
    IFluidHandle,
    IFluidConfiguration,
} from "@fluidframework/core-interfaces";
import {
    IAudience,
    IFluidTokenProvider,
    IContainerContext,
    IDeltaManager,
    IDeltaSender,
    IRuntime,
    ContainerWarning,
    ICriticalContainerError,
    AttachState,
    ILoaderOptions,
} from "@fluidframework/container-definitions";
import {
    IContainerRuntime,
    IContainerRuntimeEvents,
} from "@fluidframework/container-runtime-definitions";
import {
    assert,
    Trace,
    TypedEventEmitter,
    unreachableCase,
} from "@fluidframework/common-utils";
import {
    ChildLogger,
    raiseConnectedEvent,
    PerformanceEvent,
} from "@fluidframework/telemetry-utils";
import { IDocumentStorageService, ISummaryContext } from "@fluidframework/driver-definitions";
import {
    readAndParse,
    readAndParseFromBlobs,
    BlobAggregationStorage,
} from "@fluidframework/driver-utils";
import { CreateContainerError } from "@fluidframework/container-utils";
import { runGarbageCollection } from "@fluidframework/garbage-collector";
import {
    BlobTreeEntry,
    TreeTreeEntry,
} from "@fluidframework/protocol-base";
import {
    IClientDetails,
    IDocumentMessage,
    IQuorum,
    ISequencedDocumentMessage,
    ISignalMessage,
    ISnapshotTree,
    ISummaryConfiguration,
    ISummaryContent,
    ISummaryTree,
    ITree,
    MessageType,
    SummaryType,
} from "@fluidframework/protocol-definitions";
import {
    FlushMode,
    InboundAttachMessage,
    IFluidDataStoreContextDetached,
    IFluidDataStoreRegistry,
    IFluidDataStoreChannel,
    IGarbageCollectionData,
    IGarbageCollectionSummaryDetails,
    IEnvelope,
    IInboundSignalMessage,
    ISignalEnvelope,
    NamedFluidDataStoreRegistryEntries,
    ISummaryTreeWithStats,
    ISummarizeInternalResult,
    IChannelSummarizeResult,
    CreateChildSummarizerNodeParam,
    SummarizeInternalFn,
    channelsTreeName,
    IAttachMessage,
} from "@fluidframework/runtime-definitions";
import {
    addBlobToSummary,
    addTreeToSummary,
    convertToSummaryTree,
    createRootSummarizerNodeWithGC,
    FluidSerializer,
    IRootSummarizerNodeWithGC,
    RequestParser,
    create404Response,
    exceptionToResponse,
    responseToException,
    seqFromTree,
} from "@fluidframework/runtime-utils";
import { v4 as uuid } from "uuid";
import { ContainerFluidHandleContext } from "./containerHandleContext";
import { FluidDataStoreRegistry } from "./dataStoreRegistry";
import { debug } from "./debug";
import { Summarizer } from "./summarizer";
import { SummaryManager } from "./summaryManager";
import { DeltaScheduler } from "./deltaScheduler";
import { ReportOpPerfTelemetry } from "./connectionTelemetry";
import { IPendingLocalState, PendingStateManager } from "./pendingStateManager";
import { pkgVersion } from "./packageVersion";
import { BlobManager } from "./blobManager";
import { DataStores, getSummaryForDatastores } from "./dataStores";
import {
    blobsTreeName,
    chunksBlobName,
    electedSummarizerBlobName,
    gcFeature,
    IContainerRuntimeMetadata,
    metadataBlobName,
    wrapSummaryInChannelsTree,
} from "./summaryFormat";
import { SummaryCollection } from "./summaryCollection";
import { getLocalStorageFeatureGate } from "./localStorageFeatureGates";
import { ISerializedElection, OrderedClientCollection, OrderedClientElection } from "./orderedClientElection";
import { SummarizerClientElection, summarizerClientType } from "./summarizerClientElection";
import {
    SubmitSummaryResult,
    IGeneratedSummaryStats,
    ISubmitSummaryOptions,
    ISummarizer,
    ISummarizerInternalsProvider,
    ISummarizerOptions,
    ISummarizerRuntime,
} from "./summarizerTypes";

export enum ContainerMessageType {
    // An op to be delivered to store
    FluidDataStoreOp = "component",

    // Creates a new store
    Attach = "attach",

    // Chunked operation.
    ChunkedOp = "chunkedOp",

    BlobAttach = "blobAttach",
}

export interface IChunkedOp {
    chunkId: number;

    totalChunks: number;

    contents: string;

    originalType: MessageType | ContainerMessageType;
}

export interface ContainerRuntimeMessage {
    contents: any;
    type: ContainerMessageType;
}

// Consider idle 5s of no activity. And snapshot if a minute has gone by with no snapshot.
const IdleDetectionTime = 5000;

const DefaultSummaryConfiguration: ISummaryConfiguration = {
    idleTime: IdleDetectionTime,

    maxTime: IdleDetectionTime * 12,

    // Snapshot if 1000 ops received since last snapshot.
    maxOps: 1000,

    // Wait 2 minutes for summary ack
    // this is less than maxSummarizeAckWaitTime
    // the min of the two will be chosen
    maxAckWaitTime: 120000,
};

/** This is the current version of garbage collection */
const GCVersion = 1;

/** The statistics of a garbage collection run */
export interface IGCStats {
    /** Total number of nodes in the GC graph */
    totalNodes: number;
    /** Number of nodes that have been marked as deleted */
    deletedNodes: number;
    /** Total number of data stores in the GC graph */
    totalDataStores: number;
    /** Number of data stores that have been marked as deleted */
    deletedDataStores: number;
}

export interface IGCRuntimeOptions {
    /* Flag that will disable garbage collection if set to true. */
    disableGC?: boolean;

    /**
     * Flag representing the summary's preference for allowing garbage collection.
     * This is stored in the summary and unchangeable (for now). So this runtime option
     * only takes affect on new containers.
     * Currently if this is set to false, it will take priority and any container will
     * never run GC.
     */
    gcAllowed?: boolean;

    /**
     * Flag that will bypass optimizations and generate GC data for all nodes irrespective of whether the node
     * changed or not.
     */
    runFullGC?: boolean;

    /**
     * Allows additional GC options to be passed.
     */
    [key: string]: any;
}

export interface ISummaryRuntimeOptions {
    /**
     * Flag that will generate summaries if connected to a service that supports them.
     * This defaults to true and must be explicitly set to false to disable.
     */
    generateSummaries?: boolean;

    /* Delay before first attempt to spawn summarizing container. */
    initialSummarizerDelayMs?: number;

    /** Override summary configurations set by the server. */
    summaryConfigOverrides?: Partial<ISummaryConfiguration>;

    // Flag that disables putting channels in isolated subtrees for each data store
    // and the root node when generating a summary if set to true.
    // Defaults to TRUE (disabled) for now.
    disableIsolatedChannels?: boolean;

    // Defaults to 7000 ops
    maxOpsSinceLastSummary?: number;

    /**
     * Flag that will enable changing elected summarizer client after maxOpsSinceLastSummary.
     * THis defaults to false (disabled) and must be explicitly set to true to enable.
     */
    summarizerClientElection?: boolean;

    /** Options that control the running summarizer behavior. */
    summarizerOptions?: Readonly<Partial<ISummarizerOptions>>;
}

/**
 * Options for container runtime.
 */
export interface IContainerRuntimeOptions {
    summaryOptions?: ISummaryRuntimeOptions;
    gcOptions?: IGCRuntimeOptions;
}

interface IRuntimeMessageMetadata {
    batch?: boolean;
}

// Local storage key to turn GC on / off.
const runGCKey = "FluidRunGC";
// Local storage key to turn GC test mode on / off.
const gcTestModeKey = "FluidGCTestMode";

export function isRuntimeMessage(message: ISequencedDocumentMessage): boolean {
    switch (message.type) {
        case ContainerMessageType.FluidDataStoreOp:
        case ContainerMessageType.ChunkedOp:
        case ContainerMessageType.Attach:
        case ContainerMessageType.BlobAttach:
        case MessageType.Operation:
            return true;
        default:
            return false;
    }
}

export function unpackRuntimeMessage(message: ISequencedDocumentMessage) {
    if (message.type === MessageType.Operation) {
        // legacy op format?
        if (message.contents.address !== undefined && message.contents.type === undefined) {
            message.type = ContainerMessageType.FluidDataStoreOp;
        } else {
            // new format
            const innerContents = message.contents as ContainerRuntimeMessage;
            assert(innerContents.type !== undefined, 0x121 /* "Undefined inner contents type!" */);
            message.type = innerContents.type;
            message.contents = innerContents.contents;
        }
        assert(isRuntimeMessage(message), 0x122 /* "Message to unpack is not proper runtime message" */);
    } else {
        // Legacy format, but it's already "unpacked",
        // i.e. message.type is actually ContainerMessageType.
        // Nothing to do in such case.
    }
    return message;
}

export class ScheduleManager {
    private readonly deltaScheduler: DeltaScheduler;
    private pauseSequenceNumber: number | undefined;
    private pauseClientId: string | undefined;
    private localPaused = false;
    private batchClientId: string | undefined;

    constructor(
        private readonly deltaManager: IDeltaManager<ISequencedDocumentMessage, IDocumentMessage>,
        private readonly emitter: EventEmitter,
        private readonly logger: ITelemetryLogger,
    ) {
        this.deltaScheduler = new DeltaScheduler(
            this.deltaManager,
            ChildLogger.create(this.logger, "DeltaScheduler"),
        );

        // Listen for delta manager sends and add batch metadata to messages
        this.deltaManager.on("prepareSend", (messages: IDocumentMessage[]) => {
            if (messages.length === 0) {
                return;
            }

            // First message will have the batch flag set to true if doing a batched send
            const firstMessageMetadata = messages[0].metadata as IRuntimeMessageMetadata;
            if (!firstMessageMetadata || !firstMessageMetadata.batch) {
                return;
            }

            // If the batch contains only a single op, clear the batch flag.
            if (messages.length === 1) {
                delete firstMessageMetadata.batch;
                return;
            }

            // Set the batch flag to false on the last message to indicate the end of the send batch
            const lastMessage = messages[messages.length - 1];
            lastMessage.metadata = { ...lastMessage.metadata, batch: false };
        });

        // Listen for updates and peek at the inbound
        this.deltaManager.inbound.on(
            "push",
            (message: ISequencedDocumentMessage) => {
                this.trackPending(message);
                this.updatePauseState(message.sequenceNumber);
            });

        const allPending = this.deltaManager.inbound.toArray();
        for (const pending of allPending) {
            this.trackPending(pending);
        }

        // Based on track pending update the pause state
        this.updatePauseState(this.deltaManager.lastSequenceNumber);
    }

    public beginOperation(message: ISequencedDocumentMessage) {
        if (this.batchClientId !== message.clientId) {
            // As a back stop for any bugs marking the end of a batch - if the client ID flipped, we
            // consider the previous batch over.
            if (this.batchClientId) {
                this.emitter.emit("batchEnd", "Did not receive real batchEnd message", undefined);
                this.deltaScheduler.batchEnd();

                this.logger.sendTelemetryEvent({
                    eventName: "BatchEndNotReceived",
                    clientId: this.batchClientId,
                    sequenceNumber: message.sequenceNumber,
                });
            }

            // This could be the beginning of a new batch or an individual message.
            this.emitter.emit("batchBegin", message);
            this.deltaScheduler.batchBegin();

            const batch = (message?.metadata as IRuntimeMessageMetadata)?.batch;
            if (batch) {
                this.batchClientId = message.clientId;
            } else {
                this.batchClientId = undefined;
            }
        }
    }

    public endOperation(error: any | undefined, message: ISequencedDocumentMessage) {
        if (error) {
            this.batchClientId = undefined;
            this.emitter.emit("batchEnd", error, message);
            this.deltaScheduler.batchEnd();
            return;
        }

        this.updatePauseState(message.sequenceNumber);

        const batch = (message?.metadata as IRuntimeMessageMetadata)?.batch;
        // If no batchClientId has been set then we're in an individual batch. Else, if we get
        // batch end metadata, this is end of the current batch.
        if (!this.batchClientId || batch === false) {
            this.batchClientId = undefined;
            this.emitter.emit("batchEnd", undefined, message);
            this.deltaScheduler.batchEnd();
            return;
        }
    }

    public setPaused(localPaused: boolean) {
        // Return early if no change in value
        if (this.localPaused === localPaused) {
            return;
        }

        this.localPaused = localPaused;
        if (localPaused) {
            // eslint-disable-next-line @typescript-eslint/no-floating-promises
            this.deltaManager.inbound.pause();
        } else {
            this.deltaManager.inbound.resume();
        }
    }

    private updatePauseState(sequenceNumber: number) {
        // If the inbound queue is ever empty we pause it and wait for new events
        if (this.deltaManager.inbound.length === 0) {
            this.setPaused(true);
            return;
        }

        // If no message has caused the pause flag to be set, or the next message up is not the one we need to pause at
        // then we simply continue processing
        if (!this.pauseSequenceNumber || sequenceNumber + 1 < this.pauseSequenceNumber) {
            this.setPaused(false);
        } else {
            // Otherwise the next message requires us to pause
            this.setPaused(true);
        }
    }

    private trackPending(message: ISequencedDocumentMessage) {
        const metadata = message.metadata as IRuntimeMessageMetadata | undefined;

        // Protocol messages are never part of a runtime batch of messages
        if (!isRuntimeMessage(message)) {
            this.pauseSequenceNumber = undefined;
            this.pauseClientId = undefined;
            return;
        }

        const batchMetadata = metadata ? metadata.batch : undefined;

        // If the client ID changes then we can move the pause point. If it stayed the same then we need to check.
        if (this.pauseClientId === message.clientId) {
            if (batchMetadata !== undefined) {
                // If batchMetadata is not undefined then if it's true we've begun a new batch - if false we've ended
                // the previous one
                this.pauseSequenceNumber = batchMetadata ? message.sequenceNumber : undefined;
                this.pauseClientId = batchMetadata ? this.pauseClientId : undefined;
            }
        } else {
            // We check the batch flag for the new clientID - if true we pause otherwise we reset the tracking data
            this.pauseSequenceNumber = batchMetadata ? message.sequenceNumber : undefined;
            this.pauseClientId = batchMetadata ? message.clientId : undefined;
        }
    }
}

/**
 * Legacy ID for the built-in AgentScheduler.  To minimize disruption while removing it, retaining this as a
 * special-case for document dirty state.  Ultimately we should have no special-cases from the
 * ContainerRuntime's perspective.
 */
export const agentSchedulerId = "_scheduler";

/** This is a temporary helper function for parsing runtimeOptions in the old format. */
function getBackCompatRuntimeOptions(runtimeOptions?: IContainerRuntimeOptions): IContainerRuntimeOptions | undefined {
    if (runtimeOptions === undefined) {
        return runtimeOptions;
    }

    type OldContainerRuntimeOptions = Omit<IGCRuntimeOptions, "gcAllowed"> & ISummaryRuntimeOptions;
    const oldRuntimeOptions = runtimeOptions as OldContainerRuntimeOptions;

    const summaryOptions: ISummaryRuntimeOptions = runtimeOptions.summaryOptions ?? {
        generateSummaries: oldRuntimeOptions.generateSummaries,
        initialSummarizerDelayMs: oldRuntimeOptions.initialSummarizerDelayMs,
        summaryConfigOverrides: oldRuntimeOptions.summaryConfigOverrides,
        disableIsolatedChannels: oldRuntimeOptions.disableIsolatedChannels,
    };
    const gcOptions: IGCRuntimeOptions = runtimeOptions.gcOptions ?? {
        disableGC: oldRuntimeOptions.disableGC,
        runFullGC: oldRuntimeOptions.runFullGC,
    };

    const backCompatOptions: IContainerRuntimeOptions = {
        summaryOptions,
        gcOptions,
    };

    return backCompatOptions;
}

/**
 * Represents the runtime of the container. Contains helper functions/state of the container.
 * It will define the store level mappings.
 */
export class ContainerRuntime extends TypedEventEmitter<IContainerRuntimeEvents>
    implements
        IContainerRuntime,
        IRuntime,
        ISummarizerRuntime,
        ISummarizerInternalsProvider
{
    public get IContainerRuntime() { return this; }
    public get IFluidRouter() { return this; }

    // back-compat: Used by loader in <= 0.35
    public readonly runtimeVersion = pkgVersion;

    /**
     * Load the stores from a snapshot and returns the runtime.
     * @param context - Context of the container.
     * @param registryEntries - Mapping to the stores.
     * @param requestHandler - Request handlers for the container runtime
     * @param runtimeOptions - Additional options to be passed to the runtime
     * @param existing - (optional) When loading from an existing snapshot. Precedes context.existing if provided
     */
    public static async load(
        context: IContainerContext,
        registryEntries: NamedFluidDataStoreRegistryEntries,
        requestHandler?: (request: IRequest, runtime: IContainerRuntime) => Promise<IResponse>,
        runtimeOptions?: IContainerRuntimeOptions,
        containerScope: IFluidObject = context.scope,
        existing?: boolean,
    ): Promise<ContainerRuntime> {
        const logger = ChildLogger.create(context.logger, undefined, {
            all: {
                runtimeVersion: pkgVersion,
            },
        });

        let storage = context.storage;
        if (context.baseSnapshot) {
            // This will patch snapshot in place!
            // If storage is provided, it will wrap storage with BlobAggregationStorage that can
            // pack & unpack aggregated blobs.
            // Note that if storage is provided later by loader layer, we will wrap storage in this.storage getter.
            // BlobAggregationStorage is smart enough for double-wrapping to be no-op
            if (context.attachState === AttachState.Attached) {
                // IContainerContext storage api return type still has undefined in 0.39 package version.
                // So once we release 0.40 container-defn package we can remove this check.
                assert(context.storage !== undefined, 0x1f4 /* "Attached state should have storage" */);
                const aggrStorage = BlobAggregationStorage.wrap(context.storage, logger);
                await aggrStorage.unpackSnapshot(context.baseSnapshot);
                storage = aggrStorage;
            } else {
                await BlobAggregationStorage.unpackSnapshot(context.baseSnapshot);
            }
        }

        const backCompatRuntimeOptions = getBackCompatRuntimeOptions(runtimeOptions);
        const defaultRuntimeOptions: Required<IContainerRuntimeOptions> = {
            summaryOptions: { generateSummaries: true },
            gcOptions: {},
        };
        const combinedRuntimeOptions = { ...defaultRuntimeOptions, ...backCompatRuntimeOptions };

        const registry = new FluidDataStoreRegistry(registryEntries);

        const tryFetchBlob = async <T>(blobName: string): Promise<T | undefined> => {
            const blobId = context.baseSnapshot?.blobs[blobName];
            if (context.baseSnapshot && blobId) {
                if (context.attachState === AttachState.Attached) {
                    // IContainerContext storage api return type still has undefined in 0.39 package version.
                    // So once we release 0.40 container-defn package we can remove this check.
                    assert(storage !== undefined, 0x1f5 /* "Attached state should have storage" */);
                    return readAndParse<T>(storage, blobId);
                }
                return readAndParseFromBlobs<T>(context.baseSnapshot.blobs, blobId);
            }
        };
        const chunks = await tryFetchBlob<[string, string[]][]>(chunksBlobName) ?? [];
        const metadata = await tryFetchBlob<IContainerRuntimeMetadata>(metadataBlobName);
        const electedSummarizerData = await tryFetchBlob<ISerializedElection>(electedSummarizerBlobName);
        const loadExisting = existing === true || context.existing === true;

        const runtime = new ContainerRuntime(
            context,
            registry,
            metadata,
            electedSummarizerData,
            chunks,
            combinedRuntimeOptions,
            containerScope,
            logger,
            loadExisting,
            requestHandler,
            storage);

        return runtime;
    }

    public get id(): string {
        return this.context.id;
    }

    public get options(): ILoaderOptions {
        return this.context.options;
    }

    public get clientId(): string | undefined {
        return this.context.clientId;
    }

    public get clientDetails(): IClientDetails {
        return this.context.clientDetails;
    }

    public get deltaManager(): IDeltaManager<ISequencedDocumentMessage, IDocumentMessage> {
        return this.context.deltaManager;
    }

    public get storage(): IDocumentStorageService {
        // This code is plain wrong. It lies that it never returns undefined!!!
        // All callers should be fixed, as this API is called in detached state of container when we have
        // no storage and it's passed down the stack without right typing.
        // back-compat 0.40 NoStorageInDetachedMode. Also, IContainerContext storage api return type still
        // has undefined in 0.39 package version.
        // So once we release 0.40 container-defn package we can remove this check.
        if (!this._storage && this.context.storage) {
            // Note: BlobAggregationStorage is smart enough for double-wrapping to be no-op
            this._storage = BlobAggregationStorage.wrap(this.context.storage, this.logger);
        }
        // eslint-disable-next-line @typescript-eslint/no-non-null-assertion
        return this._storage!;
    }

    public get reSubmitFn(): (
        type: ContainerMessageType,
        content: any,
        localOpMetadata: unknown,
        opMetadata: Record<string, unknown> | undefined,
    ) => void {
        // eslint-disable-next-line @typescript-eslint/unbound-method
        return this.reSubmit;
    }

    public get closeFn(): (error?: ICriticalContainerError) => void {
        return this.context.closeFn;
    }

    public get flushMode(): FlushMode {
        return this._flushMode;
    }

    public get scope(): IFluidObject {
        return this.containerScope;
    }

    public get IFluidDataStoreRegistry(): IFluidDataStoreRegistry {
        return this.registry;
    }

    public get attachState(): AttachState {
        return this.context.attachState;
    }

    // Back compat: 0.28, can be removed in 0.29
    public readonly IFluidSerializer: IFluidSerializer;

    public readonly IFluidHandleContext: IFluidHandleContext;

    // internal logger for ContainerRuntime. Use this.logger for stores, summaries, etc.
    private readonly _logger: ITelemetryLogger;
    private readonly summarizerClientElection: SummarizerClientElection;
    // summaryManager will only be created if this client is permitted to spawn a summarizing client
    private readonly summaryManager: SummaryManager | undefined;
    private readonly summaryCollection: SummaryCollection;

    private readonly summarizerNode: IRootSummarizerNodeWithGC;

    private _flushMode = FlushMode.Automatic;
    private needsFlush = false;
    private flushTrigger = false;

    private _connected: boolean;

    private paused: boolean = false;

    public get connected(): boolean {
        return this._connected;
    }

    public get summarizerClientId(): string | undefined {
        return this.summarizerClientElection.electedClientId;
    }

    private get summaryConfiguration() {
        return  {
            // the defaults
            ... DefaultSummaryConfiguration,
            // the server provided values
            ... this.context?.serviceConfiguration?.summary,
            // the runtime configuration overrides
            ... this.runtimeOptions.summaryOptions?.summaryConfigOverrides,
         };
    }

    private _disposed = false;
    public get disposed() { return this._disposed; }

    private dirtyContainer = false;
    private emitDirtyDocumentEvent = true;
    private readonly summarizer: Summarizer;
    private readonly deltaSender: IDeltaSender | undefined;
    private readonly scheduleManager: ScheduleManager;
    private readonly blobManager: BlobManager;
    private readonly pendingStateManager: PendingStateManager;

    // Local copy of incomplete received chunks.
    private readonly chunkMap: Map<string, string[]>;

    private readonly dataStores: DataStores;

    // The current GC version that this container is running.
    private readonly currentGCVersion = GCVersion;
    // This is the version of GC data in the latest successful summary this client has seen.
    private summaryGCVersion: Required<IContainerRuntimeMetadata>["gcFeature"];
    // This is the source of truth for whether GC is enabled or not.
    private readonly shouldRunGC: boolean;
    /**
     * True if generating summaries with isolated channels is
     * explicitly disabled. This only affects how summaries are written,
     * and is the single source of truth for this container.
     */
    public readonly disableIsolatedChannels: boolean;

    // Tells whether GC is enabled for this document or not. If the summaryGCVersion is > 0, GC is enabled.
    private get gcEnabled(): boolean {
        return this.summaryGCVersion > 0;
    }

    // Tells whether this container is running in GC test mode. If so, unreferenced data stores are immediately
    // deleted as soon as GC runs.
    public get gcTestMode(): boolean {
        return getLocalStorageFeatureGate(gcTestModeKey) ?? this.runtimeOptions.gcOptions?.runGCInTestMode === true;
    }

    private constructor(
        private readonly context: IContainerContext,
        private readonly registry: IFluidDataStoreRegistry,
        metadata: IContainerRuntimeMetadata | undefined,
        electedSummarizerData: ISerializedElection | undefined,
        chunks: [string, string[]][],
        private readonly runtimeOptions: Readonly<Required<IContainerRuntimeOptions>>,
        private readonly containerScope: IFluidObject,
        public readonly logger: ITelemetryLogger,
        existing: boolean,
        private readonly requestHandler?: (request: IRequest, runtime: IContainerRuntime) => Promise<IResponse>,
        private _storage?: IDocumentStorageService,
    ) {
        super();

        /**
          * gcFeature in metadata is introduced with v1 in the metadata blob. Forced to 0/disallowed before that.
          * For existing documents, we get this value from the metadata blob.
          * For new documents, we get this value based on the gcAllowed flag in runtimeOptions.
          */
        const prevSummaryGCVersion = existing ? gcFeature(metadata) : undefined;
        // Default to false for now.
        this.summaryGCVersion = prevSummaryGCVersion ??
            (this.runtimeOptions.gcOptions.gcAllowed === true ? this.currentGCVersion : 0);

        // Can override with localStorage flag.
        this.shouldRunGC = getLocalStorageFeatureGate(runGCKey) ?? (
            // GC must be enabled for the document.
            this.gcEnabled
            // Must not be disabled by runtime option.
            && !this.runtimeOptions.gcOptions.disableGC
        );

        // Default to false (enabled).
        this.disableIsolatedChannels = this.runtimeOptions.summaryOptions.disableIsolatedChannels ?? false;

        this._connected = this.context.connected;
        this.chunkMap = new Map<string, string[]>(chunks);

        this.IFluidHandleContext = new ContainerFluidHandleContext("", this);
        this.IFluidSerializer = new FluidSerializer(this.IFluidHandleContext);

        this._logger = ChildLogger.create(this.logger, "ContainerRuntime");

        const loadedFromSequenceNumber = this.deltaManager.initialSequenceNumber;
        this.summarizerNode = createRootSummarizerNodeWithGC(
            this.logger,
            // Summarize function to call when summarize is called. Summarizer node always tracks summary state.
            async (fullTree: boolean, trackState: boolean) => this.summarizeInternal(fullTree, trackState),
            // Latest change sequence number, no changes since summary applied yet
            loadedFromSequenceNumber,
            // Summary reference sequence number, undefined if no summary yet
            context.baseSnapshot ? loadedFromSequenceNumber : undefined,
            {
                // Must set to false to prevent sending summary handle which would be pointing to
                // a summary with an older protocol state.
                canReuseHandle: false,
                // Must set to true to throw on any data stores failure that was too severe to be handled.
                // We also are not decoding the base summaries at the root.
                throwOnFailure: true,
                // If GC is disabled, let the summarizer node know so that it does not track GC state.
                gcDisabled: !this.shouldRunGC,
            },
        );

        if (this.context.baseSnapshot) {
            this.summarizerNode.loadBaseSummaryWithoutDifferential(this.context.baseSnapshot);
        }

        this.dataStores = new DataStores(
            getSummaryForDatastores(context.baseSnapshot, metadata),
            this,
            (attachMsg) => this.submit(ContainerMessageType.Attach, attachMsg),
            (id: string, createParam: CreateChildSummarizerNodeParam) => (
                    summarizeInternal: SummarizeInternalFn,
                    getGCDataFn: (fullGC?: boolean) => Promise<IGarbageCollectionData>,
                    getInitialGCSummaryDetailsFn: () => Promise<IGarbageCollectionSummaryDetails>,
                ) => this.summarizerNode.createChild(
                    summarizeInternal,
                    id,
                    createParam,
                    undefined,
                    getGCDataFn,
                    getInitialGCSummaryDetailsFn,
                ),
            (id: string) => this.summarizerNode.deleteChild(id),
            this._logger);

        this.blobManager = new BlobManager(
            this.IFluidHandleContext,
            () => {
                return this.storage;
            },
            (blobId) => this.submit(ContainerMessageType.BlobAttach, undefined, undefined, { blobId }),
            this,
            this.logger,
        );
        this.blobManager.load(context.baseSnapshot?.trees[blobsTreeName]);

        this.scheduleManager = new ScheduleManager(
            context.deltaManager,
            this,
            ChildLogger.create(this.logger, "ScheduleManager"),
        );

        this.deltaSender = this.deltaManager;

        this.pendingStateManager = new PendingStateManager(
            this,
            async (type, content) => this.applyStashedOp(type, content),
            context.pendingLocalState as IPendingLocalState);

        this.context.quorum.on("removeMember", (clientId: string) => {
            this.clearPartialChunks(clientId);
        });

        this.context.quorum.on("addProposal", (proposal) => {
            if (proposal.key === "code" || proposal.key === "code2") {
                this.emit("codeDetailsProposed", proposal.value, proposal);
            }
        });

        this.summaryCollection = new SummaryCollection(this.deltaManager, this.logger);
        const maxOpsSinceLastSummary = this.runtimeOptions.summaryOptions.maxOpsSinceLastSummary ?? 7000;
        const defaultAction = () => {
            if (this.summaryCollection.opsSinceLastAck > maxOpsSinceLastSummary) {
                this.logger.sendErrorEvent({eventName: "SummaryStatus:Behind"});
                // unregister default to no log on every op after falling behind
                // and register summary ack handler to re-register this handler
                // after successful summary
                this.summaryCollection.once(MessageType.SummaryAck, () => {
                    this.logger.sendTelemetryEvent({eventName: "SummaryStatus:CaughtUp"});
                    // we've caught up, so re-register the default action to monitor for
                    // falling behind, and unregister ourself
                    this.summaryCollection.on("default", defaultAction);
                });
                this.summaryCollection.off("default", defaultAction);
            }
        };
        this.summaryCollection.on("default", defaultAction);

        // We always create the summarizer in the case that we are asked to generate summaries. But this may
        // want to be on demand instead.
        // Don't use optimizations when generating summaries with a document loaded using snapshots.
        // This will ensure we correctly convert old documents.
        this.summarizer = new Summarizer(
            "/_summarizer",
            this /* ISummarizerRuntime */,
            () => this.summaryConfiguration,
            this /* ISummarizerInternalsProvider */,
            this.IFluidHandleContext,
            this.summaryCollection);

        const orderedClientCollection = new OrderedClientCollection(
            this.logger,
            this.context.deltaManager,
            this.context.quorum,
        );
        const orderedClientElectionForSummarizer = new OrderedClientElection(
            this.logger,
            orderedClientCollection,
            electedSummarizerData ?? this.context.deltaManager.lastSequenceNumber,
            SummarizerClientElection.isClientEligible,
        );
        const summarizerClientElectionEnabled = getLocalStorageFeatureGate("summarizerClientElection") ??
            this.runtimeOptions.summaryOptions?.summarizerClientElection === true;
        this.summarizerClientElection = new SummarizerClientElection(
            this.logger,
            this.summaryCollection,
            orderedClientElectionForSummarizer,
            maxOpsSinceLastSummary,
            summarizerClientElectionEnabled,
        );
<<<<<<< HEAD
        // Only create a SummaryManager if summaries are enabled and we are not the summarizer client
        if (this.runtimeOptions.summaryOptions.generateSummaries === false) {
            this.logger.sendTelemetryEvent({ eventName: "SummariesDisabled" });
        }
        if (
            this.runtimeOptions.summaryOptions.generateSummaries !== false
            && this.context.clientDetails.type !== summarizerClientType
        ) {
            // Create the SummaryManager and mark the initial state
            this.summaryManager = new SummaryManager(
                context,
                this.summarizerClientElection,
                this, // IConnectedState
                this.logger,
                this.runtimeOptions.summaryOptions.initialSummarizerDelayMs,
            );
            this.summaryManager.on("summarizerWarning", this.raiseContainerWarning);
            this.summaryManager.start();
=======
        // Create the SummaryManager and mark the initial state
        this.summaryManager = new SummaryManager(
            context,
            this.summarizerClientElection,
            this.runtimeOptions.summaryOptions.generateSummaries !== false,
            this.logger,
            this.runtimeOptions.summaryOptions.initialSummarizerDelayMs,
            this.runtimeOptions.summaryOptions.summarizerOptions,
        );

        if (this.connected) {
            // eslint-disable-next-line @typescript-eslint/no-non-null-assertion
            this.summaryManager.setConnected(this.context.clientId!);
>>>>>>> cb31232c
        }

        this.deltaManager.on("readonly", (readonly: boolean) => {
            // we accumulate ops while being in read-only state.
            // once user gets write permissions and we have active connection, flush all pending ops.
            assert(readonly === this.deltaManager.readonly, 0x124 /* "inconsistent readonly property/event state" */);

            // We need to be very careful with when we (re)send pending ops, to ensure that we only send ops
            // when we either never send an op, or attempted to send it but we know for sure it was not
            // sequenced by server and will never be sequenced (i.e. was lost)
            // For loss of connection, we wait for our own "join" op and use it a a barrier to know all the
            // ops that made it from previous connection, before switching clientId and raising "connected" event
            // But with read-only permissions, if we transition between read-only and r/w states while on same
            // connection, then we have no good signal to tell us when it's safe to send ops we accumulated while
            // being in read-only state.
            // For that reason, we support getting to read-only state only when disconnected. This ensures that we
            // can rely on same safety mechanism and resend ops only when we establish new connection.
            // This is applicable for read-only permissions (event is raised before connection is properly registered),
            // but it's an extra requirement for Container.forceReadonly() API
            assert(!readonly || !this.connected, 0x125 /* "Unsafe to transition to read-only state!" */);

            this.replayPendingStates();
        });

        if (context.pendingLocalState !== undefined) {
            this.deltaManager.on("op", this.onOp);
        }

        ReportOpPerfTelemetry(this.context.clientId, this.deltaManager, this.logger);
    }

    public dispose(error?: Error): void {
        if (this._disposed) {
            return;
        }
        this._disposed = true;

        this.logger.sendTelemetryEvent({
            eventName: "ContainerRuntimeDisposed",
            category: "generic",
            isDirty: this.isDirty,
            lastSequenceNumber: this.deltaManager.lastSequenceNumber,
            attachState: this.attachState,
            message: error?.message,
        });

        if (this.summaryManager !== undefined) {
            this.summaryManager.off("summarizerWarning", this.raiseContainerWarning);
            this.summaryManager.dispose();
        }
        this.summarizer.dispose();
        this.dataStores.dispose();
        this.pendingStateManager.dispose();

        this.emit("dispose");
        this.removeAllListeners();
    }

    public get IFluidTokenProvider() {
        if (this.options && this.options.intelligence) {
            // eslint-disable-next-line @typescript-eslint/consistent-type-assertions
            return {
                intelligence: this.options.intelligence,
            } as IFluidTokenProvider;
        }
        return undefined;
    }

    public get IFluidConfiguration(): IFluidConfiguration {
        return this.context.configuration;
    }

    /**
     * Notifies this object about the request made to the container.
     * @param request - Request made to the handler.
     */
    public async request(request: IRequest): Promise<IResponse> {
        try {
            const parser = RequestParser.create(request);
            const id = parser.pathParts[0];

            if (id === "_summarizer" && parser.pathParts.length === 1) {
                return {
                    status: 200,
                    mimeType: "fluid/object",
                    value: this.summarizer,
                };
            }
            if (this.requestHandler !== undefined) {
                return this.requestHandler(parser, this);
            }

            return create404Response(request);
        } catch (error) {
            return exceptionToResponse(error);
        }
    }

    /**
     * Resolves URI representing handle
     * @param request - Request made to the handler.
     */
    public async resolveHandle(request: IRequest): Promise<IResponse> {
        try {
            const requestParser = RequestParser.create(request);
            const id = requestParser.pathParts[0];

            if (id === "_channels") {
                return this.resolveHandle(requestParser.createSubRequest(1));
            }

            if (id === BlobManager.basePath && requestParser.isLeaf(2)) {
                const handle = await this.blobManager.getBlob(requestParser.pathParts[1]);
                if (handle) {
                    return {
                        status: 200,
                        mimeType: "fluid/object",
                        value: handle.get(),
                    };
                } else {
                    return create404Response(request);
                }
            } else if (requestParser.pathParts.length > 0) {
                /**
                 * If GC is enabled and this an external app request with "externalRequest" header, we need to return
                 * an error if the data store being requested is marked as unreferenced as per the data store's initial
                 * summary.
                 *
                 * This is a workaround to handle scenarios where a data store shared with an external app is deleted
                 * and marked as unreferenced by GC. Returning an error will fail to load the data store for the app.
                 */
                const wait = typeof request.headers?.wait === "boolean" ? request.headers.wait : undefined;
                const dataStore = request.headers?.externalRequest && this.shouldRunGC
                    ? await this.getDataStoreIfInitiallyReferenced(id, wait)
                    : await this.getDataStore(id, wait);
                const subRequest = requestParser.createSubRequest(1);
                // We always expect createSubRequest to include a leading slash, but asserting here to protect against
                // unintentionally modifying the url if that changes.
                assert(subRequest.url.startsWith("/"),
                    0x126 /* "Expected createSubRequest url to include a leading slash" */);
                return dataStore.IFluidRouter.request(subRequest);
            }

            return create404Response(request);
        } catch (error) {
            return exceptionToResponse(error);
        }
    }

    private get shouldWriteMetadata(): boolean {
        // We need the metadata blob if either isolated channels are enabled
        // or GC is enabled at the document level.
        return !this.disableIsolatedChannels || this.gcEnabled;
    }

    private formMetadata(): IContainerRuntimeMetadata {
        return {
            summaryFormatVersion: 1,
            disableIsolatedChannels: this.disableIsolatedChannels || undefined,
            gcFeature: this.summaryGCVersion, // retain value, this is unchangeable for nown
        };
    }

    /**
     * Retrieves the runtime for a data store if it's referenced as per the initially summary that it is loaded with.
     * This is a workaround to handle scenarios where a data store shared with an external app is deleted and marked
     * as unreferenced by GC.
     * @param id - Id supplied during creating the data store.
     * @param wait - True if you want to wait for it.
     * @returns the data store runtime if the data store exists and is initially referenced; undefined otherwise.
     */
    private async getDataStoreIfInitiallyReferenced(id: string, wait = true): Promise<IFluidRouter> {
        const dataStoreContext = await this.dataStores.getDataStore(id, wait);
        // The data store is referenced if used routes in the initial summary has a route to self.
        // Older documents may not have used routes in the summary. They are considered referenced.
        const usedRoutes = (await dataStoreContext.getInitialGCSummaryDetails()).usedRoutes;
        if (usedRoutes === undefined || usedRoutes.includes("") || usedRoutes.includes("/")) {
            return dataStoreContext.realize();
        }

        // The data store is unreferenced. Throw a 404 response exception.
        const request = { url: id };
        throw responseToException(create404Response(request), request);
    }

    /**
     * Notifies this object to take the snapshot of the container.
     * @deprecated - Use summarize to get summary of the container runtime.
     */
    public async snapshot(): Promise<ITree> {
        const root: ITree = { entries: [] };
        const entries = await this.dataStores.snapshot();

        if (this.disableIsolatedChannels) {
            root.entries = root.entries.concat(entries);
        } else {
            root.entries.push(new TreeTreeEntry(channelsTreeName, { entries }));
        }

        if (this.shouldWriteMetadata) {
            root.entries.push(new BlobTreeEntry(metadataBlobName, JSON.stringify(this.formMetadata())));
        }

        if (this.chunkMap.size > 0) {
            root.entries.push(new BlobTreeEntry(chunksBlobName, JSON.stringify([...this.chunkMap])));
        }

        return root;
    }

    private addContainerBlobsToSummary(summaryTree: ISummaryTreeWithStats) {
        if (this.shouldWriteMetadata) {
            addBlobToSummary(summaryTree, metadataBlobName, JSON.stringify(this.formMetadata()));
        }
        if (this.chunkMap.size > 0) {
            const content = JSON.stringify([...this.chunkMap]);
            addBlobToSummary(summaryTree, chunksBlobName, content);
        }
        const electedSummarizerContent = JSON.stringify(this.summarizerClientElection.serialize());
        addBlobToSummary(summaryTree, electedSummarizerBlobName, electedSummarizerContent);

        const snapshot = this.blobManager.snapshot();

        // Some storage (like git) doesn't allow empty tree, so we can omit it.
        // and the blob manager can handle the tree not existing when loading
        if (snapshot.entries.length !== 0) {
            const blobsTree = convertToSummaryTree(snapshot, false);
            addTreeToSummary(summaryTree, blobsTreeName, blobsTree);
        }
    }

    public async stop() {
        this.verifyNotClosed();

        // Reload would not work properly with local changes.
        // First, summarizing code likely does not work (i.e. read - produced unknown result)
        // in presence of local changes.
        // On top of that newly reloaded runtime likely would not be dirty, while it has some changes.
        // And container would assume it's dirty (as there was no notification changing state)
        if (this.dirtyContainer) {
            this.logger.sendErrorEvent({ eventName: "DirtyContainerReloadRuntime"});
        }

        this.dispose(new Error("ContainerRuntimeStopped"));
        return { };
    }

    private replayPendingStates() {
        // We need to be able to send ops to replay states
        if (!this.canSendOps()) { return; }

        // We need to temporary clear the dirty flags and disable
        // dirty state change events to detect whether replaying ops
        // has any effect.

        // Save the old state, reset to false, disable event emit
        const oldState = this.dirtyContainer;
        this.dirtyContainer = false;

        assert(this.emitDirtyDocumentEvent, 0x127 /* "dirty document event not set on replay" */);
        this.emitDirtyDocumentEvent = false;
        let newState: boolean;

        try {
            // replay the ops
            this.pendingStateManager.replayPendingStates();
        } finally {
            // Save the new start and restore the old state, re-enable event emit
            newState = this.dirtyContainer;
            this.dirtyContainer = oldState;
            this.emitDirtyDocumentEvent = true;
        }

        // Officially transition from the old state to the new state.
        this.updateDocumentDirtyState(newState);
    }

    /**
     * Used to apply stashed ops at their reference sequence number.
     * Normal op processing is synchronous, but rebasing is async since the
     * data store may not be loaded yet, so we pause DeltaManager between ops.
     * It's also important that we see each op so we know all stashed ops have
     * been applied by "connected" event, but process() doesn't see system ops,
     * so we listen directly from DeltaManager instead.
     */
    private readonly onOp = (op: ISequencedDocumentMessage) => {
        assert(!this.paused, 0x128 /* "Container should not already be paused before applying stashed ops" */);
        this.paused = true;
        // eslint-disable-next-line @typescript-eslint/no-floating-promises
        this.context.deltaManager.inbound.pause();
        const stashP = this.pendingStateManager.applyStashedOpsAt(op.sequenceNumber);
        stashP.then(() => {
            this.paused = false;
            this.context.deltaManager.inbound.resume();
        }, (error) => {
            this.closeFn(CreateContainerError(error));
        });
    };

    private async applyStashedOp(type: ContainerMessageType, op: ISequencedDocumentMessage): Promise<unknown> {
        switch (type) {
            case ContainerMessageType.FluidDataStoreOp:
                return this.dataStores.applyStashedOp(op);
            case ContainerMessageType.Attach:
                return this.dataStores.applyStashedAttachOp(op as unknown as IAttachMessage);
            case ContainerMessageType.BlobAttach:
                return;
            case ContainerMessageType.ChunkedOp:
                throw new Error(`chunkedOp not expected here`);
            default:
                unreachableCase(type, `Unknown ContainerMessageType: ${type}`);
        }
    }

    public setConnectionState(connected: boolean, clientId?: string) {
        this.verifyNotClosed();

        // There might be no change of state due to Container calling this API after loading runtime.
        const changeOfState = this._connected !== connected;
        this._connected = connected;

        if (changeOfState) {
            this.deltaManager.off("op", this.onOp);
            this.context.pendingLocalState = undefined;
            this.replayPendingStates();
        }

        this.dataStores.setConnectionState(connected, clientId);

        raiseConnectedEvent(this._logger, this, connected, clientId);
    }

    public process(messageArg: ISequencedDocumentMessage, local: boolean) {
        this.verifyNotClosed();

        // If it's not message for runtime, bail out right away.
        if (!isRuntimeMessage(messageArg)) {
            return;
        }

        // Do shallow copy of message, as methods below will modify it.
        // There might be multiple container instances receiving same message
        // We do not need to make deep copy, as each layer will just replace message.content itself,
        // but would not modify contents details
        let message = { ...messageArg };

        let error: any | undefined;

        // Surround the actual processing of the operation with messages to the schedule manager indicating
        // the beginning and end. This allows it to emit appropriate events and/or pause the processing of new
        // messages once a batch has been fully processed.
        this.scheduleManager.beginOperation(message);

        try {
            message = unpackRuntimeMessage(message);

            // Chunk processing must come first given that we will transform the message to the unchunked version
            // once all pieces are available
            message = this.processRemoteChunkedMessage(message);

            // Call the PendingStateManager to process messages.
            const { localAck, localOpMetadata } = this.pendingStateManager.processMessage(message, local);

            // If there are no more pending messages after processing a local message,
            // the document is no longer dirty.
            if (!this.pendingStateManager.hasPendingMessages()) {
                this.updateDocumentDirtyState(false);
            }

            switch (message.type) {
                case ContainerMessageType.Attach:
                    this.dataStores.processAttachMessage(message, local || localAck);
                    break;
                case ContainerMessageType.FluidDataStoreOp:
                    // if localAck === true, treat this as a local op because it's one we sent on a previous container
                    this.dataStores.processFluidDataStoreOp(message, local || localAck, localOpMetadata);
                    break;
                case ContainerMessageType.BlobAttach:
                    assert(message?.metadata?.blobId, 0x12a /* "Missing blob id on metadata" */);
                    this.blobManager.processBlobAttachOp(message.metadata.blobId, local);
                    break;
                default:
            }

            this.emit("op", message);
        } catch (e) {
            error = e;
            throw e;
        } finally {
            this.scheduleManager.endOperation(error, message);
        }
    }

    public processSignal(message: ISignalMessage, local: boolean) {
        const envelope = message.content as ISignalEnvelope;
        const transformed: IInboundSignalMessage = {
            clientId: message.clientId,
            content: envelope.contents.content,
            type: envelope.contents.type,
        };

        if (envelope.address === undefined) {
            // No address indicates a container signal message.
            this.emit("signal", transformed, local);
            return;
        }

        this.dataStores.processSignal(envelope.address, transformed, local);
    }

    public async getRootDataStore(id: string, wait = true): Promise<IFluidRouter> {
        const context = await this.dataStores.getDataStore(id, wait);
        assert(await context.isRoot(), 0x12b /* "did not get root data store" */);
        return context.realize();
    }

    protected async getDataStore(id: string, wait = true): Promise<IFluidRouter> {
        return (await this.dataStores.getDataStore(id, wait)).realize();
    }

    public setFlushMode(mode: FlushMode): void {
        if (mode === this._flushMode) {
            return;
        }

        // If switching to manual mode add a warning trace indicating the underlying loader does not support
        // this feature yet. Can remove in 0.9.
        if (!this.deltaSender && mode === FlushMode.Manual) {
            debug("DeltaManager does not yet support flush modes");
            return;
        }

        // Flush any pending batches if switching back to automatic
        if (mode === FlushMode.Automatic) {
            this.flush();
        }

        this._flushMode = mode;

        // Let the PendingStateManager know that FlushMode has been updated.
        this.pendingStateManager.onFlushModeUpdated(mode);
    }

    public flush(): void {
        if (!this.deltaSender) {
            debug("DeltaManager does not yet support flush modes");
            return;
        }

        // Let the PendingStateManager know that there was an attempt to flush messages.
        // Note that this should happen before the `this.needsFlush` check below because in the scenario where we are
        // not connected, `this.needsFlush` will be false but the PendingStateManager might have pending messages and
        // hence needs to track this.
        this.pendingStateManager.onFlush();

        // If flush has already been called then exit early
        if (!this.needsFlush) {
            return;
        }

        this.needsFlush = false;
        return this.deltaSender.flush();
    }

    public orderSequentially(callback: () => void): void {
        // If flush mode is already manual we are either
        // nested in another orderSequentially, or
        // the app is flushing manually, in which
        // case this invocation doesn't own
        // flushing.
        if (this.flushMode === FlushMode.Manual) {
            callback();
        } else {
            const savedFlushMode = this.flushMode;

            this.setFlushMode(FlushMode.Manual);

            try {
                callback();
            } finally {
                this.flush();
                this.setFlushMode(savedFlushMode);
            }
        }
    }

    public async createDataStore(pkg: string | string[]): Promise<IFluidRouter> {
        return this._createDataStore(pkg, false /* isRoot */);
    }

    public async createRootDataStore(pkg: string | string[], rootDataStoreId: string): Promise<IFluidRouter> {
        const fluidDataStore = await this._createDataStore(pkg, true /* isRoot */, rootDataStoreId);
        fluidDataStore.bindToContext();
        return fluidDataStore;
    }

    public createDetachedRootDataStore(
        pkg: Readonly<string[]>,
        rootDataStoreId: string): IFluidDataStoreContextDetached
    {
        return this.dataStores.createDetachedDataStoreCore(pkg, true, rootDataStoreId);
    }

    public createDetachedDataStore(pkg: Readonly<string[]>): IFluidDataStoreContextDetached {
        return this.dataStores.createDetachedDataStoreCore(pkg, false);
    }

    public async _createDataStoreWithProps(
        pkg: string | string[],
        props?: any,
        id = uuid(),
        isRoot = false,
    ): Promise<IFluidDataStoreChannel> {
        return this.dataStores._createFluidDataStoreContext(
            Array.isArray(pkg) ? pkg : [pkg], id, isRoot, props).realize();
    }

    private async _createDataStore(
        pkg: string | string[],
        isRoot: boolean,
        id = uuid(),
    ): Promise<IFluidDataStoreChannel> {
        return this.dataStores._createFluidDataStoreContext(Array.isArray(pkg) ? pkg : [pkg], id, isRoot).realize();
    }

    private canSendOps() {
        return this.connected && !this.deltaManager.readonly;
    }

    public getQuorum(): IQuorum {
        return this.context.quorum;
    }

    public getAudience(): IAudience {
        // eslint-disable-next-line @typescript-eslint/no-non-null-assertion
        return this.context.audience!;
    }

    public readonly raiseContainerWarning = (warning: ContainerWarning) => {
        this.context.raiseContainerWarning(warning);
    };

    /**
     * @deprecated - // back-compat: marked deprecated in 0.35
     * Returns true of document is dirty, i.e. there are some pending local changes that
     * either were not sent out to delta stream or were not yet acknowledged.
     */
    public isDocumentDirty(): boolean {
        return this.dirtyContainer;
    }

    /**
     * Returns true of container is dirty, i.e. there are some pending local changes that
     * either were not sent out to delta stream or were not yet acknowledged.
     */
    public get isDirty(): boolean {
        return this.dirtyContainer;
    }

    private isContainerMessageDirtyable(type: ContainerMessageType, contents: any) {
        // For legacy purposes, exclude the old built-in AgentScheduler from dirty consideration as a special-case.
        // Ultimately we should have no special-cases from the ContainerRuntime's perspective.
        if (type === ContainerMessageType.Attach) {
            const attachMessage = contents as InboundAttachMessage;
            if (attachMessage.id === agentSchedulerId) {
                return false;
            }
        } else if (type === ContainerMessageType.FluidDataStoreOp) {
            const envelope = contents as IEnvelope;
            if (envelope.address === agentSchedulerId) {
                return false;
            }
        }
        return true;
    }

    /**
     * Submits the signal to be sent to other clients.
     * @param type - Type of the signal.
     * @param content - Content of the signal.
     */
    public submitSignal(type: string, content: any) {
        this.verifyNotClosed();
        const envelope: ISignalEnvelope = { address: undefined, contents: { type, content } };
        return this.context.submitSignalFn(envelope);
    }

    public submitDataStoreSignal(address: string, type: string, content: any) {
        const envelope: ISignalEnvelope = { address, contents: { type, content } };
        return this.context.submitSignalFn(envelope);
    }

    public setAttachState(attachState: AttachState.Attaching | AttachState.Attached): void {
        if (attachState === AttachState.Attaching) {
            assert(this.attachState === AttachState.Attaching,
                0x12d /* "Container Context should already be in attaching state" */);
        } else {
            assert(this.attachState === AttachState.Attached,
                0x12e /* "Container Context should already be in attached state" */);
        }
        this.dataStores.setAttachState(attachState);
    }

    public createSummary(): ISummaryTree {
        const summarizeResult = this.dataStores.createSummary();
        if (!this.disableIsolatedChannels) {
            // Wrap data store summaries in .channels subtree.
            wrapSummaryInChannelsTree(summarizeResult);
        }
        this.addContainerBlobsToSummary(summarizeResult);
        return summarizeResult.summary;
    }

    public async getAbsoluteUrl(relativeUrl: string): Promise<string | undefined> {
        if (this.context.getAbsoluteUrl === undefined) {
            throw new Error("Driver does not implement getAbsoluteUrl");
        }
        if (this.attachState !== AttachState.Attached) {
            return undefined;
        }
        return this.context.getAbsoluteUrl(relativeUrl);
    }

    /**
     * Runs garbage collection and udpates the reference / used state of the nodes in the container.
     * @returns the number of data stores that have been marked as unreferenced.
     */
    public async collectGarbage(logger: ITelemetryLogger, fullGC: boolean = false): Promise<IGCStats> {
        return PerformanceEvent.timedExecAsync(logger, { eventName: "GarbageCollection" }, async (event) => {
            const gcStats: {
                deletedNodes?: number,
                totalNodes?: number,
                deletedDataStores?: number,
                totalDataStores?: number,
            } = {};
            try {
                // Get the container's GC data and run GC on the reference graph in it.
                const gcData = await this.dataStores.getGCData(fullGC);
                const { referencedNodeIds, deletedNodeIds } = runGarbageCollection(
                    gcData.gcNodes, [ "/" ],
                    this.logger,
                );

                // Update our summarizer node's used routes. Updating used routes in summarizer node before
                // summarizing is required and asserted by the the summarizer node. We are the root and are
                // always referenced, so the used routes is only self-route (empty string).
                this.summarizerNode.updateUsedRoutes([""]);

                // Remove this node's route ("/") and notify data stores of routes that are used in it.
                const usedRoutes = referencedNodeIds.filter((id: string) => { return id !== "/"; });
                const { dataStoreCount, unusedDataStoreCount } = this.dataStores.updateUsedRoutes(usedRoutes);

                // Update stats to be reported in the peformance event.
                gcStats.deletedNodes = deletedNodeIds.length;
                gcStats.totalNodes = referencedNodeIds.length + deletedNodeIds.length;
                gcStats.deletedDataStores = unusedDataStoreCount;
                gcStats.totalDataStores = dataStoreCount;

                // If we are running in GC test mode, delete objects for unused routes. This enables testing scenarios
                // involving access to deleted data.
                if (this.gcTestMode) {
                    this.dataStores.deleteUnusedRoutes(deletedNodeIds);
                }
            } catch (error) {
                event.cancel(gcStats, error);
                throw error;
            }
            event.end(gcStats);
            return gcStats as IGCStats;
        });
    }

    private async summarizeInternal(fullTree: boolean, trackState: boolean): Promise<ISummarizeInternalResult> {
        const summarizeResult = await this.dataStores.summarize(fullTree, trackState);
        let pathPartsForChildren: string[] | undefined;

        if (!this.disableIsolatedChannels) {
            // Wrap data store summaries in .channels subtree.
            wrapSummaryInChannelsTree(summarizeResult);
            pathPartsForChildren = [channelsTreeName];
        }
        this.addContainerBlobsToSummary(summarizeResult);
        return {
            ...summarizeResult,
            id: "",
            pathPartsForChildren,
        };
    }

    /**
     * Returns a summary of the runtime at the current sequence number.
     */
    public async summarize(options: {
        /** Logger to use for correlated summary events */
        summaryLogger: ITelemetryLogger,
        /** True to generate the full tree with no handle reuse optimizations; defaults to false */
        fullTree?: boolean,
        /** True to track the state for this summary in the SummarizerNodes; defaults to true */
        trackState?: boolean,
        /** True to run garbage collection before summarizing; defaults to true */
        runGC?: boolean,
        /** True to generate full GC data; defaults to false */
        fullGC?: boolean,
    }): Promise<IChannelSummarizeResult> {
        const { summaryLogger, fullTree = false, trackState = true, runGC = true, fullGC = false } = options;

        if (runGC) {
            await this.collectGarbage(summaryLogger, fullGC);
        }

        const summarizeResult = await this.summarizerNode.summarize(fullTree, trackState);
        assert(summarizeResult.summary.type === SummaryType.Tree,
            0x12f /* "Container Runtime's summarize should always return a tree" */);

        return summarizeResult as IChannelSummarizeResult;
    }

    /**
     * Generates the summary tree, uploads it to storage, and then submits the summarize op.
     * This is intended to be called by the summarizer, since it is the implementation of
     * ISummarizerInternalsProvider.submitSummary.
     * It takes care of state management at the container level, including pausing inbound
     * op processing, updating SummarizerNode state tracking, and garbage collection.
     * @param options - options controlling how the summary is generated or submitted
     */
    public async submitSummary(options: ISubmitSummaryOptions): Promise<SubmitSummaryResult> {
        const { fullTree, refreshLatestAck, summaryLogger } = options;

        if (refreshLatestAck) {
            const latestSummaryRefSeq = await this.refreshLatestSummaryAckFromServer(
                ChildLogger.create(summaryLogger, undefined, { all: { safeSummary: true } }));

            if (latestSummaryRefSeq > this.deltaManager.lastSequenceNumber) {
                // We need to catch up to the latest summary's reference sequence number before pausing.
                await PerformanceEvent.timedExecAsync(
                    summaryLogger,
                    {
                        eventName: "WaitingForSeq",
                        lastSequenceNumber: this.deltaManager.lastSequenceNumber,
                        targetSequenceNumber: latestSummaryRefSeq,
                        lastKnownSeqNumber: this.deltaManager.lastKnownSeqNumber,
                    },
                    async () => waitForSeq(this.deltaManager, latestSummaryRefSeq),
                    { start: true, end: true, cancel: "error" }, // definitely want start event
                );
            }
        }

        try {
            await this.deltaManager.inbound.pause();

            const summaryRefSeqNum = this.deltaManager.lastSequenceNumber;
            const message = `Summary @${summaryRefSeqNum}:${this.deltaManager.minimumSequenceNumber}`;

            this.summarizerNode.startSummary(summaryRefSeqNum, summaryLogger);

            // Helper function to check whether we should still continue between each async step.
            const checkContinue = (): { continue: true; } | { continue: false; error: string } => {
                // If summarizer loses connection it will never reconnect
                if (!this.connected) {
                    return { continue: false, error: "disconnected" };
                }
                // Ensure that lastSequenceNumber has not changed after pausing.
                // We need the summary op's reference sequence number to match our summary sequence number,
                // otherwise we'll get the wrong sequence number stamped on the summary's .protocol attributes.
                if (this.deltaManager.lastSequenceNumber !== summaryRefSeqNum) {
                    return {
                        continue: false,
                        // eslint-disable-next-line max-len
                        error: `lastSequenceNumber changed before uploading to storage. ${this.deltaManager.lastSequenceNumber} !== ${summaryRefSeqNum}`,
                    };
                }
                return { continue: true };
            };

            let continueResult = checkContinue();
            if (!continueResult.continue) {
                return { stage: "base", referenceSequenceNumber: summaryRefSeqNum, error: continueResult.error };
            }

            // If the GC version that this container is loaded from differs from the current GC version that this
            // container is running, we need to regenerate the GC data and run full summary. This is used to handle
            // scenarios where we upgrade the GC version because we cannot trust the data from the previous GC version.
            let forceRegenerateData = false;
            if (this.gcEnabled && this.summaryGCVersion !== this.currentGCVersion) {
                forceRegenerateData = true;
            }

            const trace = Trace.start();
            let summarizeResult: IChannelSummarizeResult;
            try {
                summarizeResult = await this.summarize({
                    summaryLogger,
                    fullTree: fullTree || forceRegenerateData,
                    trackState: true,
                    runGC: this.shouldRunGC,
                    fullGC: this.runtimeOptions.gcOptions.runFullGC || forceRegenerateData,
                });
            } catch (error) {
                return { stage: "base", referenceSequenceNumber: summaryRefSeqNum, error };
            }
            const { summary: summaryTree, stats: partialStats, gcData } = summarizeResult;

            // Counting dataStores and handles
            // Because handles are unchanged dataStores in the current logic,
            // summarized dataStore count is total dataStore count minus handle count
            const dataStoreTree = this.disableIsolatedChannels ? summaryTree : summaryTree.tree[channelsTreeName];

            assert(dataStoreTree.type === SummaryType.Tree, 0x1fc /* "summary is not a tree" */);
            const handleCount = Object.values(dataStoreTree.tree).filter(
                (value) => value.type === SummaryType.Handle).length;

            const summaryStats: IGeneratedSummaryStats = {
                dataStoreCount: this.dataStores.size,
                summarizedDataStoreCount: this.dataStores.size - handleCount,
                ...partialStats,
            };
            const generateSummaryData = {
                referenceSequenceNumber: summaryRefSeqNum,
                summaryTree,
                summaryStats,
                gcData,
                generateDuration: trace.trace().duration,
            } as const;

            continueResult = checkContinue();
            if (!continueResult.continue) {
                return { stage: "generate", ...generateSummaryData, error: continueResult.error };
            }

            const lastAck = this.summaryCollection.latestAck;
            const summaryContext: ISummaryContext =
                lastAck === undefined
                ? {
                    proposalHandle: undefined,
                    ackHandle: this.context.getLoadedFromVersion()?.id,
                    referenceSequenceNumber: summaryRefSeqNum,
                }
                : {
                    proposalHandle: lastAck.summaryOp.contents.handle,
                    ackHandle: lastAck.summaryAck.contents.handle,
                    referenceSequenceNumber: summaryRefSeqNum,
                };

            let handle: string;
            try {
                handle = await this.storage.uploadSummaryWithContext(summarizeResult.summary, summaryContext);
            } catch (error) {
                return { stage: "generate", ...generateSummaryData, error };
            }

            const parent = summaryContext.ackHandle;
            const summaryMessage: ISummaryContent = {
                handle,
                // eslint-disable-next-line @typescript-eslint/no-non-null-assertion
                head: parent!,
                message,
                parents: parent ? [parent] : [],
            };
            const uploadData = {
                ...generateSummaryData,
                handle,
                uploadDuration: trace.trace().duration,
            } as const;

            continueResult = checkContinue();
            if (!continueResult.continue) {
                return { stage: "upload", ...uploadData, error: continueResult.error };
            }

            let clientSequenceNumber: number;
            try {
                clientSequenceNumber = this.submitSystemMessage(MessageType.Summarize, summaryMessage);
            } catch (error) {
                return { stage: "upload", ...uploadData, error };
            }

            const submitData = {
                stage: "submit",
                ...uploadData,
                clientSequenceNumber,
                submitOpDuration: trace.trace().duration,
            } as const;

            this.summarizerNode.completeSummary(handle);

            return submitData;
        } finally {
            // Cleanup wip summary in case of failure
            this.summarizerNode.clearSummary();
            // Restart the delta manager
            this.deltaManager.inbound.resume();
        }
    }

    private processRemoteChunkedMessage(message: ISequencedDocumentMessage) {
        if (message.type !== ContainerMessageType.ChunkedOp) {
            return message;
        }

        const clientId = message.clientId;
        const chunkedContent = message.contents as IChunkedOp;
        this.addChunk(clientId, chunkedContent);
        if (chunkedContent.chunkId === chunkedContent.totalChunks) {
            const newMessage = { ...message };
            // eslint-disable-next-line @typescript-eslint/no-non-null-assertion
            const serializedContent = this.chunkMap.get(clientId)!.join("");
            newMessage.contents = JSON.parse(serializedContent);
            newMessage.type = chunkedContent.originalType;
            this.clearPartialChunks(clientId);
            return newMessage;
        }
        return message;
    }

    private addChunk(clientId: string, chunkedContent: IChunkedOp) {
        let map = this.chunkMap.get(clientId);
        if (map === undefined) {
            map = [];
            this.chunkMap.set(clientId, map);
        }
        assert(chunkedContent.chunkId === map.length + 1,
            0x131 /* "Mismatch between new chunkId and expected chunkMap" */); // 1-based indexing
        map.push(chunkedContent.contents);
    }

    private clearPartialChunks(clientId: string) {
        if (this.chunkMap.has(clientId)) {
            this.chunkMap.delete(clientId);
        }
    }

    private updateDocumentDirtyState(dirty: boolean) {
        if (this.dirtyContainer === dirty) {
            return;
        }

        this.dirtyContainer = dirty;
        if (this.emitDirtyDocumentEvent) {
            // back-compat: dirtyDocument & savedDocument deprecated in 0.35.
            this.emit(dirty ? "dirtyDocument" : "savedDocument");

            this.emit(dirty ? "dirty" : "saved");
            // back-compat: Loader API added in 0.35 only
            if (this.context.updateDirtyContainerState !== undefined) {
                this.context.updateDirtyContainerState(dirty);
            }
        }
    }

    public submitDataStoreOp(
        id: string,
        contents: any,
        localOpMetadata: unknown = undefined): void {
        const envelope: IEnvelope = {
            address: id,
            contents,
        };
        this.submit(ContainerMessageType.FluidDataStoreOp, envelope, localOpMetadata);
    }

    public async uploadBlob(blob: ArrayBufferLike): Promise<IFluidHandle<ArrayBufferLike>> {
        this.verifyNotClosed();
        return this.blobManager.createBlob(blob);
    }

    private submit(
        type: ContainerMessageType,
        content: any,
        localOpMetadata: unknown = undefined,
        opMetadata: Record<string, unknown> | undefined = undefined,
    ): void {
        this.verifyNotClosed();

        if (this.context.pendingLocalState !== undefined) {
            this.closeFn(CreateContainerError("op submitted while processing pending initial state"));
        }
        // There should be no ops in detached container state!
        assert(this.attachState !== AttachState.Detached, 0x132 /* "sending ops in detached container" */);

        let clientSequenceNumber: number = -1;
        let opMetadataInternal = opMetadata;

        if (this.canSendOps()) {
            const serializedContent = JSON.stringify(content);
            const maxOpSize = this.context.deltaManager.maxMessageSize;

            // If in manual flush mode we will trigger a flush at the next turn break
            if (this.flushMode === FlushMode.Manual && !this.needsFlush) {
                opMetadataInternal = {
                    ...opMetadata,
                    batch: true,
                };
                this.needsFlush = true;

                // Use Promise.resolve().then() to queue a microtask to detect the end of the turn and force a flush.
                if (!this.flushTrigger) {
                    // eslint-disable-next-line @typescript-eslint/no-floating-promises
                    Promise.resolve().then(() => {
                        this.flushTrigger = false;
                        this.flush();
                    });
                }
            }

            // Note: Chunking will increase content beyond maxOpSize because we JSON'ing JSON payload -
            // there will be a lot of escape characters that can make it up to 2x bigger!
            // This is Ok, because DeltaManager.shouldSplit() will have 2 * maxMessageSize limit
            if (!serializedContent || serializedContent.length <= maxOpSize) {
                clientSequenceNumber = this.submitRuntimeMessage(
                    type,
                    content,
                    /* batch: */ this._flushMode === FlushMode.Manual,
                    opMetadataInternal);
            } else {
                clientSequenceNumber = this.submitChunkedMessage(type, serializedContent, maxOpSize);
            }
        }

        // Let the PendingStateManager know that a message was submitted.
        this.pendingStateManager.onSubmitMessage(
            type,
            clientSequenceNumber,
            this.deltaManager.lastSequenceNumber,
            content,
            localOpMetadata,
            opMetadataInternal,
        );
        if (this.isContainerMessageDirtyable(type, content)) {
            this.updateDocumentDirtyState(true);
        }
    }

    private submitChunkedMessage(type: ContainerMessageType, content: string, maxOpSize: number): number {
        const contentLength = content.length;
        const chunkN = Math.floor((contentLength - 1) / maxOpSize) + 1;
        let offset = 0;
        let clientSequenceNumber: number = 0;
        for (let i = 1; i <= chunkN; i = i + 1) {
            const chunkedOp: IChunkedOp = {
                chunkId: i,
                contents: content.substr(offset, maxOpSize),
                originalType: type,
                totalChunks: chunkN,
            };
            offset += maxOpSize;
            clientSequenceNumber = this.submitRuntimeMessage(
                ContainerMessageType.ChunkedOp,
                chunkedOp,
                false);
        }
        return clientSequenceNumber;
    }

    private submitSystemMessage(
        type: MessageType,
        contents: any) {
        this.verifyNotClosed();
        assert(this.connected, 0x133 /* "Container disconnected when trying to submit system message" */);

        // System message should not be sent in the middle of the batch.
        // That said, we can preserve existing behavior by not flushing existing buffer.
        // That might be not what caller hopes to get, but we can look deeper if telemetry tells us it's a problem.
        const middleOfBatch = this.flushMode === FlushMode.Manual && this.needsFlush;
        if (middleOfBatch) {
            this._logger.sendErrorEvent({ eventName: "submitSystemMessageError", type });
        }

        return this.context.submitFn(
            type,
            contents,
            middleOfBatch);
    }

    private submitRuntimeMessage(
        type: ContainerMessageType,
        contents: any,
        batch: boolean,
        appData?: any) {
        const payload: ContainerRuntimeMessage = { type, contents };
        return this.context.submitFn(
            MessageType.Operation,
            payload,
            batch,
            appData);
    }

    /**
     * Throw an error if the runtime is closed.  Methods that are expected to potentially
     * be called after dispose due to asynchrony should not call this.
     */
    private verifyNotClosed() {
        if (this._disposed) {
            throw new Error("Runtime is closed");
        }
    }

    /**
     * Finds the right store and asks it to resubmit the message. This typically happens when we
     * reconnect and there are pending messages.
     * @param content - The content of the original message.
     * @param localOpMetadata - The local metadata associated with the original message.
     */
    private reSubmit(
        type: ContainerMessageType,
        content: any,
        localOpMetadata: unknown,
        opMetadata: Record<string, unknown> | undefined,
    ) {
        switch (type) {
            case ContainerMessageType.FluidDataStoreOp:
                // For Operations, call resubmitDataStoreOp which will find the right store
                // and trigger resubmission on it.
                this.dataStores.resubmitDataStoreOp(content, localOpMetadata);
                break;
            case ContainerMessageType.Attach:
                this.submit(type, content, localOpMetadata);
                break;
            case ContainerMessageType.ChunkedOp:
                throw new Error(`chunkedOp not expected here`);
            case ContainerMessageType.BlobAttach:
                this.submit(type, content, localOpMetadata, opMetadata);
                break;
            default:
                unreachableCase(type, `Unknown ContainerMessageType: ${type}`);
        }
    }

    /** Implementation of ISummarizerInternalsProvider.refreshLatestSummaryAck */
    public async refreshLatestSummaryAck(
        proposalHandle: string | undefined,
        ackHandle: string,
        summaryLogger: ITelemetryLogger,
    ) {
        const readAndParseBlob = async <T>(id: string) => readAndParse<T>(this.storage, id);
        const result = await this.summarizerNode.refreshLatestSummary(
            proposalHandle,
            async () => this.fetchSnapshotFromStorage(ackHandle, summaryLogger, {
                eventName: "RefreshLatestSummaryGetSnapshot",
                fetchLatest: false,
            }),
            readAndParseBlob,
            summaryLogger,
        );

        // Update the summaryGCVersion if GC is enabled and the latest summary tracked by this container was updated.
        if (this.gcEnabled && result.latestSummaryUpdated) {
            // If the summary was tracked by this client, it was the one that generated the summary in the first place.
            // Update the summaryGCVersion to the currentGCVersion of this client.
            if (result.wasSummaryTracked) {
                this.summaryGCVersion = this.currentGCVersion;
                return;
            }
            // If the summary was not tracked by this client, update summaryGCVersion from the snapshot that was used
            // to update the latest summary.
            await this.updateSummaryGCVersionFromSnapshot(result.snapshot);
        }
    }

    /**
     * Fetches the latest snapshot from storage and uses it to refresh SummarizerNode's
     * internal state as it should be considered the latest summary ack.
     * @param summaryLogger - logger to use when fetching snapshot from storage
     * @returns downloaded snapshot's reference sequence number
     */
    private async refreshLatestSummaryAckFromServer(summaryLogger: ITelemetryLogger): Promise<number> {
        const snapshot = await this.fetchSnapshotFromStorage(this.id, summaryLogger, {
            eventName: "RefreshLatestSummaryGetSnapshot",
            fetchLatest: true,
        });

        const readAndParseBlob = async <T>(id: string) => readAndParse<T>(this.storage, id);
        const snapshotRefSeq = await seqFromTree(snapshot, readAndParseBlob);

        const result = await this.summarizerNode.refreshLatestSummary(
            undefined,
            async () => snapshot,
            readAndParseBlob,
            summaryLogger,
        );

        // Update the summaryGCVersion if GC is enabled and the latest summary tracked by this container was updated.
        if (this.gcEnabled && result.latestSummaryUpdated) {
            // Since there is not proposal handle for this summary, it should not have been tracked.
            assert(!result.wasSummaryTracked,
                0x1fd /* "Summary without proposal handle should not have been tracked" */);
            // Update summaryGCVersion from the snapshot that was used to update the latest summary.
            await this.updateSummaryGCVersionFromSnapshot(result.snapshot);
        }

        return snapshotRefSeq;
    }

    /**
     * Updates the summary GC version as per the metadata blob in given snapshot.
     */
    private async updateSummaryGCVersionFromSnapshot(snapshot: ISnapshotTree) {
        const metadataBlobId = snapshot.blobs[metadataBlobName];
        if (metadataBlobId) {
            const metadata = await readAndParse<IContainerRuntimeMetadata>(this.storage, metadataBlobId);
            this.summaryGCVersion = gcFeature(metadata);
        }
    }

    private async fetchSnapshotFromStorage(versionId: string, logger: ITelemetryLogger, event: ITelemetryGenericEvent) {
        const perfEvent = PerformanceEvent.start(logger, event);
        const stats: { getVersionDuration?: number; getSnapshotDuration?: number } = {};
        let snapshot: ISnapshotTree;
        try {
            const trace = Trace.start();

            const versions = await this.storage.getVersions(versionId, 1);
            assert(!!versions && !!versions[0], 0x137 /* "Failed to get version from storage" */);
            stats.getVersionDuration = trace.trace().duration;

            const maybeSnapshot = await this.storage.getSnapshotTree(versions[0]);
            assert(!!maybeSnapshot, 0x138 /* "Failed to get snapshot from storage" */);
            stats.getSnapshotDuration = trace.trace().duration;

            snapshot = maybeSnapshot;
        } catch (error) {
            perfEvent.cancel(stats, error);
            throw error;
        }

        perfEvent.end(stats);
        return snapshot;
    }

    public getPendingLocalState() {
        return this.pendingStateManager.getLocalState();
    }

    public readonly summarizeOnDemand: ISummarizer["summarizeOnDemand"] = (...args) => {
        if (this.clientDetails.type === summarizerClientType) {
            return this.summarizer.summarizeOnDemand(...args);
        } else if (this.summaryManager !== undefined) {
            return this.summaryManager.summarizeOnDemand(...args);
        } else {
            // If we're not the summarizer, and we don't have a summaryManager, we expect that
            // generateSummaries is turned off.
            throw new Error(
                `Can't summarize, generateSummaries: ${this.runtimeOptions.summaryOptions.generateSummaries}`,
            );
        }
    };
}

/**
 * Wait for a specific sequence number. Promise should resolve when we reach that number,
 * or reject if closed.
 */
const waitForSeq = async (
    deltaManager: IDeltaManager<Pick<ISequencedDocumentMessage, "sequenceNumber">, unknown>,
    targetSeq: number,
): Promise<void> => new Promise<void>((accept, reject) => {
    // TODO: remove cast to any when actual event is determined
    deltaManager.on("closed" as any, reject);

    const handleOp = (message: Pick<ISequencedDocumentMessage, "sequenceNumber">) => {
        if (message.sequenceNumber >= targetSeq) {
            accept();
            deltaManager.off("op", handleOp);
        }
    };
    deltaManager.on("op", handleOp);
});<|MERGE_RESOLUTION|>--- conflicted
+++ resolved
@@ -923,7 +923,6 @@
             maxOpsSinceLastSummary,
             summarizerClientElectionEnabled,
         );
-<<<<<<< HEAD
         // Only create a SummaryManager if summaries are enabled and we are not the summarizer client
         if (this.runtimeOptions.summaryOptions.generateSummaries === false) {
             this.logger.sendTelemetryEvent({ eventName: "SummariesDisabled" });
@@ -939,24 +938,10 @@
                 this, // IConnectedState
                 this.logger,
                 this.runtimeOptions.summaryOptions.initialSummarizerDelayMs,
+                this.runtimeOptions.summaryOptions.summarizerOptions,
             );
             this.summaryManager.on("summarizerWarning", this.raiseContainerWarning);
             this.summaryManager.start();
-=======
-        // Create the SummaryManager and mark the initial state
-        this.summaryManager = new SummaryManager(
-            context,
-            this.summarizerClientElection,
-            this.runtimeOptions.summaryOptions.generateSummaries !== false,
-            this.logger,
-            this.runtimeOptions.summaryOptions.initialSummarizerDelayMs,
-            this.runtimeOptions.summaryOptions.summarizerOptions,
-        );
-
-        if (this.connected) {
-            // eslint-disable-next-line @typescript-eslint/no-non-null-assertion
-            this.summaryManager.setConnected(this.context.clientId!);
->>>>>>> cb31232c
         }
 
         this.deltaManager.on("readonly", (readonly: boolean) => {
