/*!
 * Copyright (c) Microsoft Corporation and contributors. All rights reserved.
 * Licensed under the MIT License.
 */

import type {
	ILayerCompatDetails,
	IProvideLayerCompatDetails,
} from "@fluid-internal/client-utils";
import { createEmitter, Trace, TypedEventEmitter } from "@fluid-internal/client-utils";
import type {
	IAudience,
	ISelf,
	ICriticalContainerError,
	IAudienceEvents,
} from "@fluidframework/container-definitions";
import { AttachState } from "@fluidframework/container-definitions";
import type {
	IContainerContext,
	IGetPendingLocalStateProps,
	IRuntime,
	IDeltaManager,
	IDeltaManagerFull,
	ILoader,
	IContainerStorageService,
	ConnectionStatus,
} from "@fluidframework/container-definitions/internal";
import {
	ConnectionState,
	isIDeltaManagerFull,
} from "@fluidframework/container-definitions/internal";
import type {
	ContainerExtensionFactory,
	ContainerExtensionId,
	ExtensionHost,
	ExtensionHostEvents,
	ExtensionRuntimeProperties,
	IContainerRuntime,
	IContainerRuntimeEvents,
	IContainerRuntimeInternal,
	// eslint-disable-next-line import/no-deprecated
	IContainerRuntimeWithResolveHandle_Deprecated,
	JoinedStatus,
	OutboundExtensionMessage,
} from "@fluidframework/container-runtime-definitions/internal";
import type {
	FluidObject,
	IFluidHandle,
	IRequest,
	IResponse,
	ITelemetryBaseLogger,
	Listenable,
} from "@fluidframework/core-interfaces";
import type {
	IFluidHandleContext,
	IFluidHandleInternal,
	IProvideFluidHandleContext,
	ISignalEnvelope,
	OpaqueJsonDeserialized,
	TypedMessage,
} from "@fluidframework/core-interfaces/internal";
import {
	assert,
	Deferred,
	Lazy,
	LazyPromise,
	PromiseCache,
	delay,
	fail,
	unreachableCase,
} from "@fluidframework/core-utils/internal";
import type {
	IClientDetails,
	IQuorumClients,
	ISummaryTree,
} from "@fluidframework/driver-definitions";
import { SummaryType } from "@fluidframework/driver-definitions";
import type {
	IDocumentMessage,
	ISequencedDocumentMessage,
	ISignalMessage,
	ISnapshot,
	ISnapshotTree,
	ISummaryContent,
	ISummaryContext,
	SummaryObject,
} from "@fluidframework/driver-definitions/internal";
import { FetchSource, MessageType } from "@fluidframework/driver-definitions/internal";
import { readAndParse } from "@fluidframework/driver-utils/internal";
import type { IIdCompressor } from "@fluidframework/id-compressor";
import type {
	IIdCompressorCore,
	IdCreationRange,
	SerializedIdCompressorWithNoSession,
	SerializedIdCompressorWithOngoingSession,
} from "@fluidframework/id-compressor/internal";
import {
	createIdCompressor,
	createSessionId,
	deserializeIdCompressor,
} from "@fluidframework/id-compressor/internal";
import {
	FlushMode,
	FlushModeExperimental,
	channelsTreeName,
	gcTreeKey,
} from "@fluidframework/runtime-definitions/internal";
import type {
	ISummaryTreeWithStats,
	ITelemetryContext,
	IGarbageCollectionData,
	CreateChildSummarizerNodeParam,
	IDataStore,
	IEnvelope,
	IFluidDataStoreContextDetached,
	IFluidDataStoreRegistry,
	ISummarizeInternalResult,
	InboundAttachMessage,
	NamedFluidDataStoreRegistryEntries,
	SummarizeInternalFn,
	IInboundSignalMessage,
	IRuntimeMessagesContent,
	ISummarizerNodeWithGC,
<<<<<<< HEAD
=======
	StageControlsInternal,
	IContainerRuntimeBaseInternal,
	IFluidParentContext,
	MinimumVersionForCollab,
>>>>>>> 5e875732
} from "@fluidframework/runtime-definitions/internal";
import {
	addBlobToSummary,
	addSummarizeResultToSummary,
	calculateStats,
	create404Response,
	defaultMinVersionForCollab,
	exceptionToResponse,
	GCDataBuilder,
	isValidMinVersionForCollab,
	RequestParser,
	RuntimeHeaders,
	semanticVersionToMinimumVersionForCollab,
	seqFromTree,
	TelemetryContext,
} from "@fluidframework/runtime-utils/internal";
import type {
	IEventSampler,
	IFluidErrorBase,
	ITelemetryGenericEventExt,
	ITelemetryLoggerExt,
	MonitoringContext,
} from "@fluidframework/telemetry-utils/internal";
import {
	DataCorruptionError,
	DataProcessingError,
	extractSafePropertiesFromMessage,
	GenericError,
	LoggingError,
	PerformanceEvent,
	// eslint-disable-next-line import/no-deprecated
	TaggedLoggerAdapter,
	UsageError,
	createChildLogger,
	createChildMonitoringContext,
	createSampledLogger,
	loggerToMonitoringContext,
	raiseConnectedEvent,
	wrapError,
	tagCodeArtifacts,
	normalizeError,
} from "@fluidframework/telemetry-utils/internal";
import { gt } from "semver-ts";
import { v4 as uuid } from "uuid";

import { BindBatchTracker } from "./batchTracker.js";
import {
	BlobManager,
	type IPendingBlobs,
	blobManagerBasePath,
	blobsTreeName,
	isBlobPath,
	loadBlobManagerLoadInfo,
	type IBlobManagerLoadInfo,
} from "./blobManager/index.js";
import type { AddressedSignalEnvelope, IFluidRootParentContext } from "./channelCollection.js";
import {
	ChannelCollection,
	getSummaryForDatastores,
	formParentContext,
} from "./channelCollection.js";
import type { ICompressionRuntimeOptions } from "./compressionDefinitions.js";
import { CompressionAlgorithms, disabledCompressionConfig } from "./compressionDefinitions.js";
import { ReportOpPerfTelemetry } from "./connectionTelemetry.js";
import {
	getMinVersionForCollabDefaults,
	type RuntimeOptionsAffectingDocSchema,
	validateRuntimeOptions,
	runtimeOptionKeysThatRequireExplicitSchemaControl,
	type RuntimeOptionKeysThatRequireExplicitSchemaControl,
} from "./containerCompatibility.js";
import { ContainerFluidHandleContext } from "./containerHandleContext.js";
import { channelToDataStore } from "./dataStore.js";
import { FluidDataStoreRegistry } from "./dataStoreRegistry.js";
import {
	BaseDeltaManagerProxy,
	DeltaManagerPendingOpsProxy,
	DeltaManagerSummarizerProxy,
} from "./deltaManagerProxies.js";
import { DeltaScheduler } from "./deltaScheduler.js";
import {
	GCNodeType,
	GarbageCollector,
	type IGCRuntimeOptions,
	type IGCStats,
	type IGarbageCollector,
	gcGenerationOptionName,
	type GarbageCollectionMessage,
	type IGarbageCollectionRuntime,
} from "./gc/index.js";
import { InboundBatchAggregator } from "./inboundBatchAggregator.js";
import {
	ContainerMessageType,
<<<<<<< HEAD
	type ContainerRuntimeAliasMessage,
	type ContainerRuntimeDataStoreOpMessage,
	type ContainerRuntimeDocumentSchemaMessage,
	ContainerRuntimeGCMessage,
=======
	type OutboundContainerRuntimeDocumentSchemaMessage,
	type ContainerRuntimeGCMessage,
>>>>>>> 5e875732
	type ContainerRuntimeIdAllocationMessage,
	type InboundSequencedContainerRuntimeMessage,
	type LocalContainerRuntimeMessage,
	type OutboundContainerRuntimeAttachMessage,
	type UnknownContainerRuntimeMessage,
} from "./messageTypes.js";
import type { ISavedOpMetadata } from "./metadata.js";
import {
	type LocalBatchMessage,
	type BatchStartInfo,
	DuplicateBatchDetector,
	ensureContentsDeserialized,
	type IBatchCheckpoint,
	OpCompressor,
	OpDecompressor,
	OpGroupingManager,
	OpSplitter,
	Outbox,
	RemoteMessageProcessor,
	type OutboundBatch,
	type BatchResubmitInfo,
} from "./opLifecycle/index.js";
import { pkgVersion } from "./packageVersion.js";
import {
	type PendingMessageResubmitData,
	type IPendingLocalState,
	PendingStateManager,
	type PendingBatchResubmitMetadata,
} from "./pendingStateManager.js";
import { BatchRunCounter, RunCounter } from "./runCounter.js";
import {
	runtimeCompatDetailsForLoader,
	validateLoaderCompatibility,
} from "./runtimeLayerCompatState.js";
import { SignalTelemetryManager } from "./signalTelemetryProcessing.js";
// These types are imported as types here because they are present in summaryDelayLoadedModule, which is loaded dynamically when required.
import {
	aliasBlobName,
	chunksBlobName,
	createRootSummarizerNodeWithGC,
	DefaultSummaryConfiguration,
	DocumentsSchemaController,
	electedSummarizerBlobName,
	type EnqueueSummarizeResult,
	extractSummaryMetadataMessage,
	formCreateSummarizerFn,
	type IBaseSummarizeResult,
	type IConnectableRuntime,
	type IContainerRuntimeMetadata,
	type ICreateContainerMetadata,
	idCompressorBlobName,
	type IdCompressorMode,
	type IDocumentSchemaChangeMessageIncoming,
	type IDocumentSchemaCurrent,
	type IDocumentSchemaFeatures,
	type IEnqueueSummarizeOptions,
	type IGeneratedSummaryStats,
	type IGenerateSummaryTreeResult,
	type IOnDemandSummarizeOptions,
	type IRefreshSummaryAckOptions,
	type IRootSummarizerNodeWithGC,
	type ISerializedElection,
	isSummariesDisabled,
	isSummaryOnRequest,
	type ISubmitSummaryOptions,
	type ISummarizeResults,
	type ISummarizerInternalsProvider,
	type ISummarizerRuntime,
	type ISummaryConfiguration,
	type ISummaryMetadataMessage,
	metadataBlobName,
	OrderedClientCollection,
	OrderedClientElection,
	recentBatchInfoBlobName,
	RetriableSummaryError,
	rootHasIsolatedChannels,
	type SubmitSummaryResult,
	type Summarizer,
	SummarizerClientElection,
	summarizerClientType,
	summarizerRequestUrl,
	SummaryCollection,
	SummaryManager,
	validateSummaryHeuristicConfiguration,
	wrapSummaryInChannelsTree,
} from "./summary/index.js";
import { Throttler, formExponentialFn } from "./throttler.js";

/**
 * A {@link ContainerExtension}'s factory function as stored in extension map.
 */
// eslint-disable-next-line @typescript-eslint/no-explicit-any -- `any` required to allow typed factory to be assignable per ContainerExtension.processSignal
type ExtensionEntry = ContainerExtensionFactory<unknown, any, unknown[]> extends new (
	...args: any[]
) => infer T
	? T
	: never;

/**
 * Creates an error object to be thrown / passed to Container's close fn in case of an unknown message type.
 * The parameters are typed to support compile-time enforcement of handling all known types/behaviors
 *
 * @param unknownContainerRuntimeMessageType - Typed as something unexpected, to ensure all known types have been
 * handled before calling this function (e.g. in a switch statement).
 *
 * @param codePath - The code path where the unexpected message type was encountered.
 *
 * @param sequencedMessage - The sequenced message that contained the unexpected message type.
 *
 */
function getUnknownMessageTypeError(
	unknownContainerRuntimeMessageType: UnknownContainerRuntimeMessage["type"],
	codePath: string,
	sequencedMessage?: ISequencedDocumentMessage,
): IFluidErrorBase {
	return DataProcessingError.create(
		"Runtime message of unknown type",
		codePath,
		sequencedMessage,
		{
			messageDetails: {
				type: unknownContainerRuntimeMessageType,
			},
		},
	);
}

/**
 * @legacy @beta
 */
export interface ISummaryRuntimeOptions {
	/**
	 * Override summary configurations set by the server.
	 */
	summaryConfigOverrides?: ISummaryConfiguration;

	/**
	 * Delay before first attempt to spawn summarizing container.
	 *
	 * @deprecated Use {@link ISummaryRuntimeOptions.summaryConfigOverrides}'s
	 * {@link ISummaryBaseConfiguration.initialSummarizerDelayMs} instead.
	 */
	initialSummarizerDelayMs?: number;
}

/**
 * Full set of options for container runtime as "required".
 *
 * @remarks
 * {@link IContainerRuntimeOptions} is expected to be used by consumers.
 *
 * @privateRemarks If any new properties are added to this interface (or
 * {@link IContainerRuntimeOptionsInternal}), then we will also need to make
 * changes in {@link file://./containerCompatibility.ts}.
 * If the new property does not change the DocumentSchema, then it must be
 * explicity omitted from {@link RuntimeOptionsAffectingDocSchema}.
 * If it does change the DocumentSchema, then a corresponding entry must be
 * added to `runtimeOptionsAffectingDocSchemaConfigMap` with the appropriate
 * compat configuration info.
 * If neither of the above is done, then the build will fail to compile.
 *
 * @legacy @beta
 */
export interface ContainerRuntimeOptions {
	readonly summaryOptions: ISummaryRuntimeOptions;
	readonly gcOptions: IGCRuntimeOptions;
	/**
	 * Affects the behavior while loading the runtime when the data verification check which
	 * compares the DeltaManager sequence number (obtained from protocol in summary) to the
	 * runtime sequence number (obtained from runtime metadata in summary) finds a mismatch.
	 * 1. "close" (default) will close the container with an assertion.
	 * 2. "log" will log an error event to telemetry, but still continue to load.
	 * 3. "bypass" will skip the check entirely. This is not recommended.
	 */
	readonly loadSequenceNumberVerification: "close" | "log" | "bypass";

	/**
	 * Enables the runtime to compress ops. See {@link ICompressionRuntimeOptions}.
	 */
	readonly compressionOptions: ICompressionRuntimeOptions;
	/**
	 * If specified, when in FlushMode.TurnBased, if the size of the ops between JS turns exceeds this value,
	 * an error will be thrown and the container will close.
	 *
	 * If unspecified, the limit is 700Kb.
	 *
	 * 'Infinity' will disable any limit.
	 *
	 * @experimental This config should be driven by the connection with the service and will be moved in the future.
	 */
	readonly maxBatchSizeInBytes: number;
	/**
	 * If the op payload needs to be chunked in order to work around the maximum size of the batch, this value represents
	 * how large the individual chunks will be. This is only supported when compression is enabled. If after compression, the
	 * batch content size exceeds this value, it will be chunked into smaller ops of this exact size.
	 *
	 * This value is a trade-off between having many small chunks vs fewer larger chunks and by default, the runtime is configured to use
	 * 200 * 1024 = 204800 bytes. This default value ensures that no compressed payload's content is able to exceed {@link ContainerRuntimeOptions.maxBatchSizeInBytes}
	 * regardless of the overhead of an individual op.
	 *
	 * Any value of `chunkSizeInBytes` exceeding {@link ContainerRuntimeOptions.maxBatchSizeInBytes} will disable this feature, therefore if a compressed batch's content
	 * size exceeds {@link ContainerRuntimeOptions.maxBatchSizeInBytes} after compression, the container will close with an instance of `DataProcessingError` with
	 * the `BatchTooLarge` message.
	 */
	readonly chunkSizeInBytes: number;

	/**
	 * Enable the IdCompressor in the runtime.
	 * @experimental Not ready for use.
	 */
	readonly enableRuntimeIdCompressor: IdCompressorMode;

	/**
	 * If enabled, the runtime will group messages within a batch into a single
	 * message to be sent to the service.
	 * The grouping and ungrouping of such messages is handled by the "OpGroupingManager".
	 *
	 * By default, the feature is enabled. This feature can only be disabled when compression is also disabled.
	 * @deprecated  The ability to disable Grouped Batching is deprecated and will be removed in a future release. This feature is required for the proper functioning of the Fluid Framework.
	 */
	readonly enableGroupedBatching: boolean;

	/**
	 * When this property is set to true, it requires runtime to control is document schema properly through ops
	 * The benefit of this mode is that clients who do not understand schema will fail in predictable way, with predictable message,
	 * and will not attempt to limp along, which could cause data corruptions and crashes in random places.
	 * When this property is not set (or set to false), runtime operates in legacy mode, where new features (modifying document schema)
	 * are engaged as they become available, without giving legacy clients any chance to fail predictably.
	 */
	readonly explicitSchemaControl: boolean;

	/**
	 * Create blob handles with pending payloads when calling createBlob (default is `undefined` (disabled)).
	 * When enabled (`true`), createBlob will return a handle before the blob upload completes.
	 */
	readonly createBlobPayloadPending: true | undefined;
}

/**
 * Options for container runtime.
 *
 * @legacy @beta
 */
export type IContainerRuntimeOptions = Partial<ContainerRuntimeOptions>;

/**
 * Internal extension of {@link ContainerRuntimeOptions}
 *
 * @privateRemarks
 * These options are not available to consumers when creating a new container runtime,
 * but we do need to expose them for internal use, e.g. when configuring the container runtime
 * to ensure compatibility with older versions.
 *
 * This is defined as a fully required set of options as this package does not yet
 * use `exactOptionalPropertyTypes` and `Required<>` applied to optional type allowing
 * `undefined` like {@link IdCompressorMode} will exclude `undefined`.
 *
 * @internal
 */
export interface ContainerRuntimeOptionsInternal extends ContainerRuntimeOptions {
	/**
	 * Sets the flush mode for the runtime. In Immediate flush mode the runtime will immediately
	 * send all operations to the driver layer, while in TurnBased the operations will be buffered
	 * and then sent them as a single batch at the end of the turn.
	 * By default, flush mode is TurnBased.
	 */
	readonly flushMode: FlushMode;

	/**
	 * Allows Grouped Batching to be disabled by setting to false (default is true).
	 * In that case, batched messages will be sent individually (but still all at the same time).
	 */
	readonly enableGroupedBatching: boolean;
}

/**
 * Internal extension of {@link IContainerRuntimeOptions}
 *
 * @internal
 */
export type IContainerRuntimeOptionsInternal = Partial<ContainerRuntimeOptionsInternal>;

/**
 * Error responses when requesting a deleted object will have this header set to true
 * @internal
 */
export const DeletedResponseHeaderKey = "wasDeleted";
/**
 * Tombstone error responses will have this header set to true
 * @legacy @beta
 */
export const TombstoneResponseHeaderKey = "isTombstoned";
/**
 * Inactive error responses will have this header set to true
 * @legacy @beta
 *
 * @deprecated this header is deprecated and will be removed in the future. The functionality corresponding
 * to this was experimental and is no longer supported.
 */
export const InactiveResponseHeaderKey = "isInactive";

/**
 * The full set of parsed header data that may be found on Runtime requests
 * @internal
 */
export interface RuntimeHeaderData {
	wait?: boolean;
	viaHandle?: boolean;
	allowTombstone?: boolean;
}

/**
 * Default values for Runtime Headers
 */
export const defaultRuntimeHeaderData: Required<RuntimeHeaderData> = {
	wait: true,
	viaHandle: false,
	allowTombstone: false,
};

const defaultStagingCommitOptions = { squash: false };

/**
 * @deprecated
 * Untagged logger is unsupported going forward. There are old loaders with old ContainerContexts that only
 * have the untagged logger, so to accommodate that scenario the below interface is used. It can be removed once
 * its usage is removed from TaggedLoggerAdapter fallback.
 */
interface OldContainerContextWithLogger extends Omit<IContainerContext, "taggedLogger"> {
	logger: ITelemetryBaseLogger;
	taggedLogger: undefined;
}

/**
 * State saved when the container closes, to be given back to a newly
 * instantiated runtime in a new instance of the container, so it can load to the
 * same state
 */
export interface IPendingRuntimeState {
	/**
	 * Pending ops from PendingStateManager
	 */
	pending?: IPendingLocalState;
	/**
	 * Pending blobs from BlobManager
	 */
	pendingAttachmentBlobs?: IPendingBlobs;
	/**
	 * Pending idCompressor state
	 */
	pendingIdCompressorState?: SerializedIdCompressorWithOngoingSession;

	/**
	 * Time at which session expiry timer started.
	 */
	sessionExpiryTimerStarted?: number | undefined;
}

const maxConsecutiveReconnectsKey = "Fluid.ContainerRuntime.MaxConsecutiveReconnects";

// The actual limit is 1Mb (socket.io and Kafka limits)
// We can't estimate it fully, as we
// - do not know what properties relay service will add
// - we do not stringify final op, thus we do not know how much escaping will be added.
const defaultMaxBatchSizeInBytes = 700 * 1024;

const defaultChunkSizeInBytes = 204800;

/**
 * The default time to wait for pending ops to be processed during summarization
 */
export const defaultPendingOpsWaitTimeoutMs = 1000;
/**
 * The default time to delay a summarization retry attempt when there are pending ops
 */
export const defaultPendingOpsRetryDelayMs = 1000;

/**
 * Instead of refreshing from latest because we do not have 100% confidence in the state
 * of the current system, we should close the summarizer and let it recover.
 * This delay's goal is to prevent tight restart loops
 */
const defaultCloseSummarizerDelayMs = 5000; // 5 seconds

/**
 * Checks whether a message.type is one of the values in ContainerMessageType
 */
export function isUnpackedRuntimeMessage(message: ISequencedDocumentMessage): boolean {
	return (Object.values(ContainerMessageType) as string[]).includes(message.type);
}

/**
 * Legacy ID for the built-in AgentScheduler.  To minimize disruption while removing it, retaining this as a
 * special-case for document dirty state.  Ultimately we should have no special-cases from the
 * ContainerRuntime's perspective.
 * @internal
 */
export const agentSchedulerId = "_scheduler";

// safely check navigator and get the hardware spec value
export function getDeviceSpec(): {
	deviceMemory?: number | undefined;
	hardwareConcurrency?: number | undefined;
} {
	try {
		if (typeof navigator === "object" && navigator !== null) {
			return {
				// eslint-disable-next-line @typescript-eslint/no-explicit-any, @typescript-eslint/no-unsafe-member-access, @typescript-eslint/no-unsafe-assignment
				deviceMemory: (navigator as any).deviceMemory,
				hardwareConcurrency: navigator.hardwareConcurrency,
			};
		}
	} catch {
		// Eat the error
	}
	return {};
}

/**
 * Older loader doesn't have a submitBatchFn member, this is the older way of submitting a batch.
 * Rather than exposing the submitFn (now deprecated) and IDeltaManager (dangerous to hand out) to the Outbox,
 * we can provide a partially-applied function to keep those items private to the ContainerRuntime.
 */
export const makeLegacySendBatchFn =
	(
		submitFn: (
			type: MessageType,
			contents: unknown,
			batch: boolean,
			appData?: unknown,
		) => number,
		deltaManager: Pick<IDeltaManager<unknown, unknown>, "flush">,
	) =>
	(batch: OutboundBatch): number => {
		// Default to negative one to match Container.submitBatch behavior
		let clientSequenceNumber: number = -1;
		for (const message of batch.messages) {
			clientSequenceNumber = submitFn(
				MessageType.Operation,
				// For back-compat (submitFn only works on deserialized content)
				message.contents === undefined ? undefined : JSON.parse(message.contents),
				true, // batch
				message.metadata,
			);
		}

		deltaManager.flush();

		return clientSequenceNumber;
	};

/**
 * Extract last message from the snapshot metadata.
 * Uses legacy property if not using explicit schema control, otherwise uses the new property.
 * This allows new runtime to make documents not openable for old runtimes, one explicit document schema control is enabled.
 * Please see addMetadataToSummary() as well
 */
function lastMessageFromMetadata(
	metadata: IContainerRuntimeMetadata | undefined,
): ISummaryMetadataMessage | undefined {
	return metadata?.documentSchema?.runtime?.explicitSchemaControl === true
		? metadata?.lastMessage
		: metadata?.message;
}

/**
 * There is some ancient back-compat code that we'd like to instrument
 * to understand if/when it is hit.
 * We only want to log this once, to avoid spamming telemetry if we are wrong and these cases are hit commonly.
 */
export let getSingleUseLegacyLogCallback = (logger: ITelemetryLoggerExt, type: string) => {
	return (codePath: string): void => {
		logger.sendTelemetryEvent({
			eventName: "LegacyMessageFormat",
			details: { codePath, type },
		});

		// Now that we've logged, prevent future logging (globally).
		// eslint-disable-next-line unicorn/consistent-function-scoping
		getSingleUseLegacyLogCallback = () => () => {};
	};
};

/**
 * A {@link TypedMessage} that has unknown content explicitly
 * noted as deserialized JSON.
 */
export interface UnknownIncomingTypedMessage extends TypedMessage {
	content: OpaqueJsonDeserialized<unknown>;
}

type UnsequencedSignalEnvelope = Omit<ISignalEnvelope, "clientBroadcastSignalSequenceNumber">;

/**
 * This object holds the parameters necessary for the {@link loadContainerRuntime} function.
 * @legacy @beta
 */
export interface LoadContainerRuntimeParams {
	/**
	 * Context of the container.
	 */
	context: IContainerContext;
	/**
	 * Mapping from data store types to their corresponding factories
	 */
	registryEntries: NamedFluidDataStoreRegistryEntries;
	/**
	 * Pass 'true' if loading from an existing snapshot.
	 */
	existing: boolean;
	/**
	 * Additional options to be passed to the runtime.
	 * @remarks
	 * Defaults to `{}`.
	 */
	runtimeOptions?: IContainerRuntimeOptions;
	/**
	 * runtime services provided with context
	 */
	containerScope?: FluidObject;
	/**
	 * Promise that resolves to an object which will act as entryPoint for the Container.
	 */
	provideEntryPoint: (containerRuntime: IContainerRuntime) => Promise<FluidObject>;

	/**
	 * Request handler for the request() method of the container runtime.
	 * Only relevant for back-compat while we remove the request() method and move fully to entryPoint as the main pattern.
	 * @deprecated Will be removed once Loader LTS version is "2.0.0-internal.7.0.0". Migrate all usage of IFluidRouter to the "entryPoint" pattern. Refer to Removing-IFluidRouter.md
	 * */
	requestHandler?: (request: IRequest, runtime: IContainerRuntime) => Promise<IResponse>;

	/**
	 * Minimum version of the FF runtime that is required to collaborate on new documents.
	 * The input should be a string that represents the minimum version of the FF runtime that should be
	 * supported for collaboration. The format of the string must be in valid semver format.
	 *
	 * The inputted version will be used to determine the default configuration for
	 * {@link IContainerRuntimeOptionsInternal} to ensure compatibility with the specified version.
	 *
	 * @example
	 * minVersionForCollab: "2.0.0"
	 *
	 * @privateRemarks
	 * Used to determine the default configuration for {@link IContainerRuntimeOptionsInternal} that affect the document schema.
	 * For example, let's say that feature `foo` was added in 2.0 which introduces a new op type. Additionally, option `bar`
	 * was added to `IContainerRuntimeOptionsInternal` in 2.0 to enable/disable `foo` since clients prior to 2.0 would not
	 * understand the new op type. If a customer were to set minVersionForCollab to 2.0.0, then `bar` would be set to
	 * enable `foo` by default. If a customer were to set minVersionForCollab to 1.0.0, then `bar` would be set to
	 * disable `foo` by default.
	 */
	minVersionForCollab?: MinimumVersionForCollab;
}
/**
 * This is meant to be used by a {@link @fluidframework/container-definitions#IRuntimeFactory} to instantiate a container runtime.
 * @param params - An object which specifies all required and optional params necessary to instantiate a runtime.
 * @returns A runtime which provides all the functionality necessary to bind with the loader layer via the {@link @fluidframework/container-definitions#IRuntime} interface and provide a runtime environment via the {@link @fluidframework/container-runtime-definitions#IContainerRuntime} interface.
 * @legacy @beta
 */
export async function loadContainerRuntime(
	params: LoadContainerRuntimeParams,
): Promise<IContainerRuntime & IRuntime> {
	return ContainerRuntime.loadRuntime(params);
}

const defaultMaxConsecutiveReconnects = 7;

/**
 * These are the ONLY message types that are allowed to be submitted while in staging mode
 * (Does not apply to pre-StagingMode batches that are resubmitted, those are not considered to be staged)
 */
function canStageMessageOfType(
	type: LocalContainerRuntimeMessage["type"],
): type is
	| ContainerMessageType.FluidDataStoreOp
	| ContainerMessageType.GC
	| ContainerMessageType.DocumentSchemaChange {
	return (
		// These are user changes coming up from the runtime's DataStores
		type === ContainerMessageType.FluidDataStoreOp ||
		// GC ops are used to detect issues in the reference graph so all clients can repair their GC state.
		// These can be submitted at any time, including while in Staging Mode.
		type === ContainerMessageType.GC ||
		// These are typically sent shortly after boot and will not be common in Staging Mode, but it's possible.
		type === ContainerMessageType.DocumentSchemaChange
	);
}

/**
 * Represents the runtime of the container. Contains helper functions/state of the container.
 * It will define the store level mappings.
 *
 * @internal
 */
export class ContainerRuntime
	extends TypedEventEmitter<IContainerRuntimeEvents>
	implements
<<<<<<< HEAD
		IContainerRuntime,
		Omit<IFluidRootParentContext, "submitSignal">,
=======
		IContainerRuntimeInternal,
		IContainerRuntimeBaseInternal,
		// eslint-disable-next-line import/no-deprecated
		IContainerRuntimeWithResolveHandle_Deprecated,
>>>>>>> 5e875732
		IRuntime,
		IGarbageCollectionRuntime,
		ISummarizerRuntime,
		ISummarizerInternalsProvider,
		IProvideFluidHandleContext,
		IProvideLayerCompatDetails
{
	/**
	 * Load the stores from a snapshot and returns the runtime.
	 * @param params - An object housing the runtime properties.
	 * {@link LoadContainerRuntimeParams} except internal, while still having layer compat obligations.
	 * @privateRemarks
	 * Despite this being `@internal`, `@fluidframework/test-utils` uses it in `createTestContainerRuntimeFactory` and assumes multiple versions of the package expose the same API.
	 *
	 * Also note that `mixinAttributor` from `@fluid-experimental/attributor` overrides this function:
	 * that will have to be updated if changing the signature of this function as well.
	 *
	 * Assuming these usages are updated appropriately,
	 * `loadRuntime` could be removed (replaced by `loadRuntime2` which could be renamed back to `loadRuntime`).
	 */
	public static async loadRuntime(
		params: LoadContainerRuntimeParams & {
			/**
			 * Constructor to use to create the ContainerRuntime instance.
			 * @remarks
			 * Defaults to {@link ContainerRuntime}.
			 */
			containerRuntimeCtor?: typeof ContainerRuntime;
		},
	): Promise<ContainerRuntime> {
		return ContainerRuntime.loadRuntime2({
			...params,
			registry: new FluidDataStoreRegistry(params.registryEntries),
		});
	}

	/**
	 * Load the stores from a snapshot and returns the runtime.
	 * @remarks
	 * Same as {@link ContainerRuntime.loadRuntime},
	 * but with `registry` instead of `registryEntries` and more `runtimeOptions`.
	 */
	public static async loadRuntime2(
		params: Omit<LoadContainerRuntimeParams, "registryEntries" | "runtimeOptions"> & {
			/**
			 * Mapping from data store types to their corresponding factories.
			 */
			registry: IFluidDataStoreRegistry;
			/**
			 * Constructor to use to create the ContainerRuntime instance.
			 * @remarks
			 * Defaults to {@link ContainerRuntime}.
			 */
			containerRuntimeCtor?: typeof ContainerRuntime;
			/**
			 * {@link LoadContainerRuntimeParams.runtimeOptions}, except with additional internal only options.
			 */
			runtimeOptions?: IContainerRuntimeOptionsInternal;
		},
	): Promise<ContainerRuntime> {
		const {
			context,
			registry,
			existing,
			requestHandler,
			provideEntryPoint,
			runtimeOptions = {} satisfies IContainerRuntimeOptionsInternal,
			containerScope = {},
			containerRuntimeCtor = ContainerRuntime,
			minVersionForCollab = defaultMinVersionForCollab,
		} = params;

		// If taggedLogger exists, use it. Otherwise, wrap the vanilla logger:
		// back-compat: Remove the TaggedLoggerAdapter fallback once all the host are using loader > 0.45
		const backCompatContext: IContainerContext | OldContainerContextWithLogger = context;
		const passLogger =
			backCompatContext.taggedLogger ??
			// eslint-disable-next-line import/no-deprecated
			new TaggedLoggerAdapter((backCompatContext as OldContainerContextWithLogger).logger);
		const logger = createChildLogger({
			logger: passLogger,
			properties: {
				all: {
					runtimeVersion: pkgVersion,
				},
			},
		});

		const mc = loggerToMonitoringContext(logger);

		// Some options require a minimum version of the FF runtime to operate, so the default configs will be generated
		// based on the minVersionForCollab.
		// For example, if minVersionForCollab is set to "1.0.0", the default configs will ensure compatibility with FF runtime
		// 1.0.0 or later. If the minVersionForCollab is set to "2.10.0", the default values will be generated to ensure compatibility
		// with FF runtime 2.10.0 or later.
		if (!isValidMinVersionForCollab(minVersionForCollab)) {
			throw new UsageError(
				`Invalid minVersionForCollab: ${minVersionForCollab}. It must be an existing FF version (i.e. 2.22.1).`,
			);
		}
		// We also validate that there is not a mismatch between `minVersionForCollab` and runtime options that
		// were manually set.
		validateRuntimeOptions(minVersionForCollab, runtimeOptions);

		const defaultsAffectingDocSchema = getMinVersionForCollabDefaults(minVersionForCollab);

		// The following are the default values for the options that do not affect the DocumentSchema.
		const defaultsNotAffectingDocSchema: Omit<
			ContainerRuntimeOptionsInternal,
			keyof RuntimeOptionsAffectingDocSchema
		> = {
			summaryOptions: {},
			loadSequenceNumberVerification: "close",
			maxBatchSizeInBytes: defaultMaxBatchSizeInBytes,
			chunkSizeInBytes: defaultChunkSizeInBytes,
		};

		const defaultConfigs = {
			...defaultsAffectingDocSchema,
			...defaultsNotAffectingDocSchema,
		};

		// Here we set each option to its corresponding default config value if it's not provided in runtimeOptions.
		// Note: We cannot do a simple object merge of defaultConfigs/runtimeOptions because in most cases we don't want
		// a option that is undefined in runtimeOptions to override the default value (except for idCompressor, see below).
		const {
			summaryOptions = defaultConfigs.summaryOptions,
			gcOptions = defaultConfigs.gcOptions,
			loadSequenceNumberVerification = defaultConfigs.loadSequenceNumberVerification,
			maxBatchSizeInBytes = defaultConfigs.maxBatchSizeInBytes,
			chunkSizeInBytes = defaultConfigs.chunkSizeInBytes,
			explicitSchemaControl = defaultConfigs.explicitSchemaControl,
			enableGroupedBatching = defaultConfigs.enableGroupedBatching,
			flushMode = defaultConfigs.flushMode,
			// If batching is disabled then we should disable compression as well. If batching is disabled and compression
			// is enabled via runtimeOptions, we will throw an error later.
			compressionOptions = enableGroupedBatching === false
				? disabledCompressionConfig
				: defaultConfigs.compressionOptions,
			createBlobPayloadPending = defaultConfigs.createBlobPayloadPending,
		}: IContainerRuntimeOptionsInternal = runtimeOptions;

		// If explicitSchemaControl is off, ensure that options which require explicitSchemaControl are not enabled.
		if (!explicitSchemaControl) {
			const disallowedKeys = Object.keys(runtimeOptions).filter(
				(key) =>
					runtimeOptionKeysThatRequireExplicitSchemaControl.includes(
						key as RuntimeOptionKeysThatRequireExplicitSchemaControl,
					) && runtimeOptions[key] !== undefined,
			);
			if (disallowedKeys.length > 0) {
				throw new UsageError(`explicitSchemaControl must be enabled to use ${disallowedKeys}`);
			}
		}

		// The logic for enableRuntimeIdCompressor is a bit different. Since `undefined` represents a logical state (off)
		// we need to check it's explicitly set in runtimeOptions. If so, we should use that value even if it's undefined.
		const enableRuntimeIdCompressor =
			"enableRuntimeIdCompressor" in runtimeOptions
				? runtimeOptions.enableRuntimeIdCompressor
				: defaultConfigs.enableRuntimeIdCompressor;

		const tryFetchBlob = async <T>(blobName: string): Promise<T | undefined> => {
			const blobId = context.baseSnapshot?.blobs[blobName];
			if (context.baseSnapshot !== undefined && blobId !== undefined) {
				// IContainerContext storage api return type still has undefined in 0.39 package version.
				// So once we release 0.40 container-defn package we can remove this check.
				assert(
					context.storage !== undefined,
					0x1f5 /* "Attached state should have storage" */,
				);
				return readAndParse<T>(context.storage, blobId);
			}
		};

		const [
			chunks,
			recentBatchInfo,
			metadata,
			electedSummarizerData,
			aliases,
			serializedIdCompressor,
		] = await Promise.all([
			tryFetchBlob<[string, string[]][]>(chunksBlobName),
			tryFetchBlob<ReturnType<DuplicateBatchDetector["getRecentBatchInfoForSummary"]>>(
				recentBatchInfoBlobName,
			),

			tryFetchBlob<IContainerRuntimeMetadata>(metadataBlobName),

			tryFetchBlob<ISerializedElection>(electedSummarizerBlobName),
			tryFetchBlob<[string, string][]>(aliasBlobName),
			tryFetchBlob<SerializedIdCompressorWithNoSession>(idCompressorBlobName),
		]);

		// read snapshot blobs needed for BlobManager to load
		const blobManagerLoadInfo = await loadBlobManagerLoadInfo(context);

		const messageAtLastSummary = lastMessageFromMetadata(metadata);

		// Verify summary runtime sequence number matches protocol sequence number.
		const runtimeSequenceNumber = messageAtLastSummary?.sequenceNumber;
		const protocolSequenceNumber = context.deltaManager.initialSequenceNumber;
		// When we load with pending state, we reuse an old snapshot so we don't expect these numbers to match
		if (context.pendingLocalState === undefined && runtimeSequenceNumber !== undefined) {
			// Unless bypass is explicitly set, then take action when sequence numbers mismatch.
			// eslint-disable-next-line unicorn/no-lonely-if -- Separate if statements make flow easier to parse
			if (
				loadSequenceNumberVerification !== "bypass" &&
				runtimeSequenceNumber !== protocolSequenceNumber
			) {
				// Message to OCEs:
				// You can hit this error with runtimeSequenceNumber === -1 in < 2.0 RC3 builds.
				// This would indicate that explicit schema control is enabled in current (2.0 RC3+) builds and it
				// results in addMetadataToSummary() creating a poison pill for older runtimes in the form of a -1 sequence number.
				// Older runtimes do not understand new schema, and thus could corrupt document if they proceed, thus we are using
				// this poison pill to prevent them from proceeding.

				// "Load from summary, runtime metadata sequenceNumber !== initialSequenceNumber"
				const error = new DataCorruptionError(
					// pre-0.58 error message: SummaryMetadataMismatch
					"Summary metadata mismatch",
					{ runtimeVersion: pkgVersion, runtimeSequenceNumber, protocolSequenceNumber },
				);

				if (loadSequenceNumberVerification === "log") {
					logger.sendErrorEvent({ eventName: "SequenceNumberMismatch" }, error);
				} else {
					context.closeFn(error);
				}
			}
		}

		let desiredIdCompressorMode: IdCompressorMode;
		switch (mc.config.getBoolean("Fluid.ContainerRuntime.IdCompressorEnabled")) {
			case true: {
				desiredIdCompressorMode = "on";
				break;
			}
			case false: {
				desiredIdCompressorMode = undefined;
				break;
			}
			default: {
				desiredIdCompressorMode = enableRuntimeIdCompressor;
				break;
			}
		}

		// Enabling the IdCompressor is a one-way operation and we only want to
		// allow new containers to turn it on.
		let idCompressorMode: IdCompressorMode;
		if (existing) {
			// This setting has to be sticky for correctness:
			// 1) if compressior is OFF, it can't be enabled, as already running clients (in given document session) do not know
			//    how to process compressor ops
			// 2) if it's ON, then all sessions should load compressor right away
			// 3) Same logic applies for "delayed" mode
			// Maybe in the future we will need to enabled (and figure how to do it safely) "delayed" -> "on" change.
			// We could do "off" -> "on" transition too, if all clients start loading compressor (but not using it initially) and
			// do so for a while - this will allow clients to eventually disregard "off" setting (when it's safe so) and start
			// using compressor in future sessions.
			// Everyting is possible, but it needs to be designed and executed carefully, when such need arises.
			idCompressorMode = metadata?.documentSchema?.runtime
				?.idCompressorMode as IdCompressorMode;

			// This is the only exception to the rule above - we have proper plumbing to load ID compressor on schema change
			// event. It is loaded async (relative to op processing), so this conversion is only safe for off -> delayed conversion!
			// Clients do not expect ID compressor ops unless ID compressor is On for them, and that could be achieved only through
			// explicit schema change, i.e. only if explicitSchemaControl is on.
			// Note: it would be better if we throw on combination of options (explicitSchemaControl = off, desiredIdCompressorMode === "delayed")
			// that is not supported. But our service tests are oblivious to these problems and throwing here will cause a ton of failures
			// We ignored incompatible ID compressor changes from the start (they were sticky), so that's not a new problem being introduced...
			if (
				idCompressorMode === undefined &&
				desiredIdCompressorMode === "delayed" &&
				explicitSchemaControl
			) {
				idCompressorMode = desiredIdCompressorMode;
			}
		} else {
			idCompressorMode = desiredIdCompressorMode;
		}

		const createIdCompressorFn = (): IIdCompressor & IIdCompressorCore => {
			/**
			 * Because the IdCompressor emits so much telemetry, this function is used to sample
			 * approximately 5% of all clients. Only the given percentage of sessions will emit telemetry.
			 */
			const idCompressorEventSampler: IEventSampler = (() => {
				const isIdCompressorTelemetryEnabled = Math.random() < 0.05;
				return {
					sample: () => {
						return isIdCompressorTelemetryEnabled;
					},
				};
			})();

			const compressorLogger = createSampledLogger(logger, idCompressorEventSampler);
			const pendingLocalState = context.pendingLocalState as IPendingRuntimeState;

			if (pendingLocalState?.pendingIdCompressorState !== undefined) {
				return deserializeIdCompressor(
					pendingLocalState.pendingIdCompressorState,
					compressorLogger,
				);
			} else if (serializedIdCompressor === undefined) {
				return createIdCompressor(compressorLogger);
			} else {
				return deserializeIdCompressor(
					serializedIdCompressor,
					createSessionId(),
					compressorLogger,
				);
			}
		};

		const compressionLz4 =
			compressionOptions.minimumBatchSizeInBytes !== Number.POSITIVE_INFINITY &&
			compressionOptions.compressionAlgorithm === "lz4";

		const documentSchemaController = new DocumentsSchemaController(
			existing,
			protocolSequenceNumber,
			metadata?.documentSchema,
			{
				explicitSchemaControl,
				compressionLz4,
				idCompressorMode,
				opGroupingEnabled: enableGroupedBatching,
				createBlobPayloadPending,
				disallowedVersions: [],
			},
			(schema) => {
				runtime.onSchemaChange(schema);
			},
			{ minVersionForCollab },
			logger,
		);

		// If the minVersionForCollab for this client is greater than the existing one, we should use that one going forward.
		const existingMinVersionForCollab =
			documentSchemaController.sessionSchema.info.minVersionForCollab;
		const updatedMinVersionForCollab =
			existingMinVersionForCollab === undefined ||
			gt(minVersionForCollab, existingMinVersionForCollab)
				? minVersionForCollab
				: existingMinVersionForCollab;

		if (compressionLz4 && !enableGroupedBatching) {
			throw new UsageError("If compression is enabled, op grouping must be enabled too");
		}

		const featureGatesForTelemetry: Record<string, boolean | number | undefined> = {};

		// Make sure we've got all the options including internal ones
		const internalRuntimeOptions: Readonly<ContainerRuntimeOptionsInternal> = {
			summaryOptions,
			gcOptions,
			loadSequenceNumberVerification,
			flushMode,
			compressionOptions,
			maxBatchSizeInBytes,
			chunkSizeInBytes,
			enableRuntimeIdCompressor,
			enableGroupedBatching,
			explicitSchemaControl,
			createBlobPayloadPending,
		};

		const runtime = new containerRuntimeCtor(
			context,
			registry,
			metadata,
			electedSummarizerData,
			chunks ?? [],
			aliases ?? [],
			internalRuntimeOptions,
			containerScope,
			logger,
			existing,
			blobManagerLoadInfo,
			context.storage,
			createIdCompressorFn,
			documentSchemaController,
			featureGatesForTelemetry,
			provideEntryPoint,
			semanticVersionToMinimumVersionForCollab(updatedMinVersionForCollab),
			requestHandler,
			undefined, // summaryConfiguration
			recentBatchInfo,
		);

		runtime.sharePendingBlobs();

		// Initialize the base state of the runtime before it's returned.
		await runtime.initializeBaseState(context.loader);

		// Apply stashed ops with a reference sequence number equal to the sequence number of the snapshot,
		// or zero. This must be done before Container replays saved ops.
		await runtime.pendingStateManager.applyStashedOpsAt(runtimeSequenceNumber ?? 0);

		return runtime;
	}

	public readonly options: Record<string | number, unknown>;

	private readonly _getClientId: () => string | undefined;
	public get clientId(): string | undefined {
		return this._getClientId();
	}

	public readonly clientDetails: IClientDetails;

	private readonly isSummarizerClient: boolean;

	public get storage(): IContainerStorageService {
		return this._storage;
	}

	public get containerRuntime(): ContainerRuntime {
		return this;
	}

	private readonly submitSummaryFn: (
		summaryOp: ISummaryContent,
		referenceSequenceNumber?: number,
	) => number;
<<<<<<< HEAD
	/**
	 * Do not call without first calling
	 * signalTelemetryManager.applyTrackingToBroadcastSignalEnvelope
	 * when targetClientId is undefined.
	 */
	private readonly submitSignalFn: (content: ISignalEnvelope, targetClientId?: string) => void;
=======
	private readonly submitSignalFn: (
		content: UnsequencedSignalEnvelope,
		targetClientId?: string,
	) => void;
>>>>>>> 5e875732
	public readonly disposeFn: (error?: ICriticalContainerError) => void;
	public readonly closeFn: (error?: ICriticalContainerError) => void;

	public get flushMode(): FlushMode {
		return this._flushMode;
	}

	public get scope(): FluidObject {
		return this.containerScope;
	}

	public get IFluidDataStoreRegistry(): IFluidDataStoreRegistry {
		return this.registry;
	}

	private readonly _getAttachState: () => AttachState;
	public get attachState(): AttachState {
		return this._getAttachState();
	}

	public readonly isReadOnly = (): boolean => this.deltaManager.readOnlyInfo.readonly === true;

	/**
	 * Current session schema - defines what options are on & off.
	 * It's overlap of document schema (controlled by summary & ops) and options controlling this session.
	 * For example, document schema might have compression ON, but feature gates / runtime options turn it Off.
	 * In such case it will be off in session schema (i.e. this session should not use compression), but this client
	 * has to deal with compressed ops as other clients might send them.
	 * And in reverse, session schema can have compression Off, but feature gates / runtime options want it On.
	 * In such case it will be off in session schema, however this client will propose change to schema, and once / if
	 * this op roundtrips, compression will be On. Client can't send compressed ops until it's change in schema.
	 */
	public get sessionSchema(): {
		[P in keyof IDocumentSchemaFeatures]?: IDocumentSchemaFeatures[P] extends boolean
			? true
			: IDocumentSchemaFeatures[P];
	} {
		return this.documentsSchemaController.sessionSchema.runtime;
	}

	private _idCompressor: (IIdCompressor & IIdCompressorCore) | undefined;

	// We accumulate Id compressor Ops while Id compressor is not loaded yet (only for "delayed" mode)
	// Once it loads, it will process all such ops and we will stop accumulating further ops - ops will be processes as they come in.
	private pendingIdCompressorOps: IdCreationRange[] = [];

	// Id Compressor serializes final state (see getPendingLocalState()). As result, it needs to skip all ops that preceeded that state
	// (such ops will be marked by Loader layer as savedOp === true)
	// That said, in "delayed" mode it's possible that Id Compressor was never initialized before getPendingLocalState() is called.
	// In such case we have to process all ops, including those marked with savedOp === true.
	private readonly skipSavedCompressorOps: boolean;

	/**
	 * {@inheritDoc @fluidframework/runtime-definitions#IContainerRuntimeBase.idCompressor}
	 */
	public get idCompressor(): (IIdCompressor & IIdCompressorCore) | undefined {
		// Expose ID Compressor only if it's On from the start.
		// If container uses delayed mode, then we can only expose generateDocumentUniqueId() and nothing else.
		// That's because any other usage will require immidiate loading of ID Compressor in next sessions in order
		// to reason over such things as session ID space.
		if (this.sessionSchema.idCompressorMode === "on") {
			assert(this._idCompressor !== undefined, 0x8ea /* compressor should have been loaded */);
			return this._idCompressor;
		}
	}

	/**
	 * {@inheritDoc @fluidframework/runtime-definitions#IContainerRuntimeBase.generateDocumentUniqueId}
	 */
	public generateDocumentUniqueId(): string | number {
		return this._idCompressor?.generateDocumentUniqueId() ?? uuid();
	}

	public get IFluidHandleContext(): IFluidHandleContext {
		return this.handleContext;
	}
	private readonly handleContext: ContainerFluidHandleContext;

	/**
	 * This is a proxy to the delta manager provided by the container context (innerDeltaManager). It restricts certain
	 * accesses such as sets "read-only" mode for the summarizer client. This is the default delta manager that should
	 * be used unless the innerDeltaManager is required.
	 */
	public get deltaManager(): IDeltaManager<ISequencedDocumentMessage, IDocumentMessage> {
		return this._deltaManager;
	}

	private readonly _deltaManager: BaseDeltaManagerProxy;

	/**
	 * The delta manager provided by the container context. By default, using the default delta manager (proxy)
	 * should be sufficient. This should be used only if necessary. For example, for validating and propagating connected
	 * events which requires access to the actual real only info, this is needed.
	 */
	private readonly innerDeltaManager: IDeltaManagerFull;

	// internal logger for ContainerRuntime. Use this.logger for stores, summaries, etc.
	private readonly mc: MonitoringContext;

	private summarizerClientElection?: SummarizerClientElection;
	/**
	 * summaryManager will only be created if this client is permitted to spawn a summarizing client
	 * It is created only by interactive client, i.e. summarizer client, as well as non-interactive bots
	 * do not create it (see SummarizerClientElection.clientDetailsPermitElection() for details)
	 */
	private summaryManager?: SummaryManager;

	private readonly summarizerNode: IRootSummarizerNodeWithGC;

	private readonly maxConsecutiveReconnects: number;

	private readonly batchRunner = new BatchRunCounter();
	private readonly _flushMode: FlushMode;
	/**
	 * BatchId tracking is needed whenever there's a possibility of a "forked Container",
	 * where the same local state is pending in two different running Containers, each of
	 * which is trying to ensure it's persisted.
	 * "Offline Load" from serialized pending state is one such scenario since two Containers
	 * could load from the same serialized pending state.
	 */
	private readonly batchIdTrackingEnabled: boolean;
	private flushScheduled = false;

	private canSendOps: boolean;
	private canSendSignals: boolean | undefined;

	private readonly getConnectionState?: () => ConnectionState;

	private consecutiveReconnects = 0;

	private readonly dataModelChangeRunner = new RunCounter();

	/**
	 * Invokes the given callback and expects that no ops are submitted
	 * until execution finishes. If an op is submitted, it will be marked as reentrant.
	 *
	 * @param callback - the callback to be invoked
	 */
	public ensureNoDataModelChanges<T>(callback: () => T): T {
		return this.dataModelChangeRunner.run(callback);
	}

	/**
	 * Indicates whether the container is in a state where it is able to send
	 * ops (connected to op stream and not in readonly mode).
	 */
	public get connected(): boolean {
		return this.canSendOps;
	}

	/**
	 * clientId of parent (non-summarizing) container that owns summarizer container
	 */
	public get summarizerClientId(): string | undefined {
		return this.summarizerClientElection?.electedClientId;
	}

	private _disposed = false;
	public get disposed(): boolean {
		return this._disposed;
	}

	private lastEmittedDirty: boolean;
	private emitDirtyDocumentEvent = true;
	private readonly useDeltaManagerOpsProxy: boolean;
	private readonly closeSummarizerDelayMs: number;

	private readonly signalTelemetryManager = new SignalTelemetryManager();

	/**
	 * Summarizer is responsible for coordinating when to send generate and send summaries.
	 * It is the main entry point for summary work.
	 * It is created only by summarizing container (i.e. one with clientType === "summarizer")
	 */

	private _summarizer?: Summarizer;
	private readonly deltaScheduler: DeltaScheduler;
	private readonly inboundBatchAggregator: InboundBatchAggregator;
	private readonly blobManager: BlobManager;
	private readonly pendingStateManager: PendingStateManager;
	private readonly duplicateBatchDetector: DuplicateBatchDetector | undefined;
	private readonly outbox: Outbox;
	private readonly garbageCollector: IGarbageCollector;

	private readonly channelCollection: ChannelCollection;
	private readonly remoteMessageProcessor: RemoteMessageProcessor;

	/**
	 * The last message processed at the time of the last summary.
	 */

	private messageAtLastSummary: ISummaryMetadataMessage | undefined;

	private readonly summariesDisabled: boolean;

	private readonly createContainerMetadata: ICreateContainerMetadata;
	/**
	 * The summary number of the next summary that will be generated for this container. This is incremented every time
	 * a summary is generated.
	 */
	private nextSummaryNumber: number;

	/**
	 * If false, loading or using a Tombstoned object should merely log, not fail.
	 * @deprecated NOT SUPPORTED - hardcoded to return false since it's deprecated.
	 */
	// eslint-disable-next-line @typescript-eslint/class-literal-property-style
	public get gcTombstoneEnforcementAllowed(): boolean {
		return false;
	}

	/**
	 * If true, throw an error when a tombstone data store is used.
	 * @deprecated NOT SUPPORTED - hardcoded to return false since it's deprecated.
	 */
	// eslint-disable-next-line @typescript-eslint/class-literal-property-style
	public get gcThrowOnTombstoneUsage(): boolean {
		return false;
	}

	/**
	 * GUID to identify a document in telemetry
	 * ! Note: should not be used for anything other than telemetry and is not considered a stable GUID
	 */
	private readonly telemetryDocumentId: string;

	/**
	 * The id of the version used to initially load this runtime, or undefined if it's newly created.
	 */
	private readonly loadedFromVersionId: string | undefined;

	private readonly isSnapshotInstanceOfISnapshot: boolean;

	/**
	 * The summary context of the last acked summary. The properties from this as used when uploading a summary.
	 */
	private lastAckedSummaryContext: ISummaryContext | undefined;

	/**
	 * It a cache for holding mapping for loading groupIds with its snapshot from the service. Add expiry policy of 1 minute.
	 * Starting with 1 min and based on recorded usage we can tweak it later on.
	 */
	private readonly snapshotCacheForLoadingGroupIds = new PromiseCache<string, ISnapshot>({
		expiry: { policy: "absolute", durationMs: 60000 },
	});

	/**
	 * The compatibility details of the Runtime layer that is exposed to the Loader layer
	 * for validating Loader-Runtime compatibility.
	 */
	public get ILayerCompatDetails(): ILayerCompatDetails {
		return runtimeCompatDetailsForLoader;
	}

	/**
	 * If true, will skip Outbox flushing before processing an incoming message (and on DeltaManager "op" event for loader back-compat),
	 * and instead the Outbox will check for a split batch on every submit.
	 * This is a kill-bit switch for this simplification of logic, in case it causes unexpected issues.
	 */
	private readonly skipSafetyFlushDuringProcessStack: boolean;

	private readonly extensions = new Map<ContainerExtensionId, ExtensionEntry>();

	/***/
	protected constructor(
		context: IContainerContext,
		private readonly registry: IFluidDataStoreRegistry,

		private readonly metadata: IContainerRuntimeMetadata | undefined,

		private readonly electedSummarizerData: ISerializedElection | undefined,
		chunks: [string, string[]][],
		dataStoreAliasMap: [string, string][],
		private readonly runtimeOptions: Readonly<ContainerRuntimeOptionsInternal>,
		private readonly containerScope: FluidObject,
		// Create a custom ITelemetryBaseLogger to output telemetry events.
		public readonly baseLogger: ITelemetryBaseLogger,
		existing: boolean,

		blobManagerLoadInfo: IBlobManagerLoadInfo,
		private readonly _storage: IContainerStorageService,
		private readonly createIdCompressorFn: () => IIdCompressor & IIdCompressorCore,

		private readonly documentsSchemaController: DocumentsSchemaController,
		featureGatesForTelemetry: Record<string, boolean | number | undefined>,
		provideEntryPoint: (containerRuntime: IContainerRuntime) => Promise<FluidObject>,
		public readonly minVersionForCollab: MinimumVersionForCollab,
		private readonly requestHandler?: (
			request: IRequest,
			runtime: IContainerRuntime,
		) => Promise<IResponse>,
		// // eslint-disable-next-line unicorn/no-object-as-default-parameter
		private readonly summaryConfiguration: ISummaryConfiguration = {
			// the defaults
			...DefaultSummaryConfiguration,
			// the runtime configuration overrides
			...runtimeOptions.summaryOptions?.summaryConfigOverrides,
		},
		recentBatchInfo?: [number, string][],
	) {
		super();

		const {
			options,
			clientDetails,
			connected,
			baseSnapshot,
			submitFn,
			submitBatchFn,
			submitSummaryFn,
			submitSignalFn,
			disposeFn,
			closeFn,
			deltaManager,
			quorum,
			audience,
			pendingLocalState,
			supportedFeatures,
			snapshotWithContents,
			getConnectionState,
		} = context;

		this.getConnectionState = getConnectionState;

		// In old loaders without dispose functionality, closeFn is equivalent but will also switch container to readonly mode
		this.disposeFn = disposeFn ?? closeFn;

		this.isSnapshotInstanceOfISnapshot = snapshotWithContents !== undefined;

		this.mc = createChildMonitoringContext({
			logger: this.baseLogger,
			namespace: "ContainerRuntime",
			properties: {
				all: {
					inStagingMode: this.inStagingMode,
				},
			},
		});

		// Validate that the Loader is compatible with this Runtime.
		const maybeLoaderCompatDetailsForRuntime = context as FluidObject<ILayerCompatDetails>;
		validateLoaderCompatibility(
			maybeLoaderCompatDetailsForRuntime.ILayerCompatDetails,
			this.disposeFn,
			this.mc.logger,
		);

		// If we support multiple algorithms in the future, then we would need to manage it here carefully.
		// We can use runtimeOptions.compressionOptions.compressionAlgorithm, but only if it's in the schema list!
		// If it's not in the list, then we will need to either use no compression, or fallback to some other (supported by format)
		// compression.
		const compressionOptions: ICompressionRuntimeOptions = {
			minimumBatchSizeInBytes: this.sessionSchema.compressionLz4
				? runtimeOptions.compressionOptions.minimumBatchSizeInBytes
				: Number.POSITIVE_INFINITY,
			compressionAlgorithm: CompressionAlgorithms.lz4,
		};

		assert(isIDeltaManagerFull(deltaManager), 0xa80 /* Invalid delta manager */);
		this.innerDeltaManager = deltaManager;

		// Here we could wrap/intercept on these functions to block/modify outgoing messages if needed.
		// This makes ContainerRuntime the final gatekeeper for outgoing messages.
		// back-compat: ADO #1385: Make this call unconditional in the future
		this.submitSummaryFn =
			submitSummaryFn ??
			((summaryOp, refseq) => submitFn(MessageType.Summarize, summaryOp, false));

		const sequenceAndSubmitSignal = (
			envelope: UnsequencedSignalEnvelope,
			targetClientId?: string,
		): void => {
			if (targetClientId === undefined) {
				this.signalTelemetryManager.applyTrackingToBroadcastSignalEnvelope(envelope);
			}
			submitSignalFn(envelope, targetClientId);
		};
		this.submitSignalFn = (envelope: UnsequencedSignalEnvelope, targetClientId?: string) => {
			if (envelope.address?.startsWith("/") === true) {
				throw new Error("General path based addressing is not implemented");
			}
			sequenceAndSubmitSignal(envelope, targetClientId);
		};
		this.submitExtensionSignal = <TMessage extends TypedMessage>(
			id: string,
			addressChain: string[],
			message: OutboundExtensionMessage<TMessage>,
		): void => {
			this.verifyNotClosed();
			const envelope = createNewSignalEnvelope(
				`/ext/${id}/${addressChain.join("/")}`,
				message.type,
				message.content,
			);
			sequenceAndSubmitSignal(envelope, message.targetClientId);
		};

		// TODO: After IContainerContext.options is removed, we'll just create a new blank object {} here.
		// Values are generally expected to be set from the runtime side.
		this.options = options ?? {};
		this.clientDetails = clientDetails;
		this.isSummarizerClient = this.clientDetails.type === summarizerClientType;
		this.loadedFromVersionId = context.getLoadedFromVersion()?.id;
		// eslint-disable-next-line unicorn/consistent-destructuring
		this._getClientId = () => context.clientId;
		// eslint-disable-next-line unicorn/consistent-destructuring
		this._getAttachState = () => context.attachState;
		this.getAbsoluteUrl = async (relativeUrl: string) => {
			// eslint-disable-next-line unicorn/consistent-destructuring
			if (context.getAbsoluteUrl === undefined) {
				throw new Error("Driver does not implement getAbsoluteUrl");
			}
			if (this.attachState !== AttachState.Attached) {
				return undefined;
			}
			return context.getAbsoluteUrl(relativeUrl);
		};
		// TODO: Consider that the Container could just listen to these events itself, or even more appropriately maybe the
		// customer should observe dirty state on the runtime (the owner of dirty state) directly, rather than on the IContainer.
		this.on("dirty", () => context.updateDirtyContainerState(true));
		this.on("saved", () => context.updateDirtyContainerState(false));

		// Telemetry for when the container is attached and subsequently saved for the first time.
		// These events are useful for investigating the validity of container "saved" eventing upon attach.
		// See this.setAttachState() and this.updateDocumentDirtyState() for more details on "attached" and "saved" events.
		this.once("attached", () => {
			this.mc.logger.sendTelemetryEvent({
				eventName: "Attached",
				details: {
					lastEmittedDirty: this.lastEmittedDirty,
					currentDirtyState: this.computeCurrentDirtyState(),
				},
			});
		});
		this.once("saved", () =>
			this.mc.logger.sendTelemetryEvent({
				eventName: "Saved",
				details: { attachState: this.attachState },
			}),
		);

		// In cases of summarizer, we want to dispose instead since consumer doesn't interact with this container
		this.closeFn = this.isSummarizerClient ? this.disposeFn : closeFn;

		let loadSummaryNumber: number;
		// Get the container creation metadata. For new container, we initialize these. For existing containers,
		// get the values from the metadata blob.
		if (existing) {
			this.createContainerMetadata = {
				createContainerRuntimeVersion: metadata?.createContainerRuntimeVersion,
				createContainerTimestamp: metadata?.createContainerTimestamp,
			};
			// summaryNumber was renamed from summaryCount. For older docs that haven't been opened for a long time,
			// the count is reset to 0.
			loadSummaryNumber = metadata?.summaryNumber ?? 0;
		} else {
			this.createContainerMetadata = {
				createContainerRuntimeVersion: pkgVersion,
				createContainerTimestamp: Date.now(),
			};
			loadSummaryNumber = 0;
		}
		this.nextSummaryNumber = loadSummaryNumber + 1;

		this.messageAtLastSummary = lastMessageFromMetadata(metadata);

		// Note that we only need to pull the *initial* connected state from the context.
		// Later updates come through calls to setConnectionState/Status.
		this.canSendOps = connected;
		this.canSendSignals = this.getConnectionState
			? this.getConnectionState() === ConnectionState.Connected
			: undefined;

		this.mc.logger.sendTelemetryEvent({
			eventName: "GCFeatureMatrix",
			metadataValue: JSON.stringify(metadata?.gcFeatureMatrix),
			inputs: JSON.stringify({
				// eslint-disable-next-line @typescript-eslint/no-unsafe-assignment
				gcOptions_gcGeneration: runtimeOptions.gcOptions[gcGenerationOptionName],
			}),
		});

		this.telemetryDocumentId = metadata?.telemetryDocumentId ?? uuid();

		const opGroupingManager = new OpGroupingManager(
			{
				groupedBatchingEnabled: this.groupedBatchingEnabled,
			},
			this.mc.logger,
		);

		const opSplitter = new OpSplitter(
			chunks,
			submitBatchFn,
			runtimeOptions.chunkSizeInBytes,
			runtimeOptions.maxBatchSizeInBytes,
			this.mc.logger,
		);

		this.remoteMessageProcessor = new RemoteMessageProcessor(
			opSplitter,
			new OpDecompressor(this.mc.logger),
			opGroupingManager,
		);

		const pendingRuntimeState = pendingLocalState as IPendingRuntimeState | undefined;
		this.pendingStateManager = new PendingStateManager(
			{
				applyStashedOp: this.applyStashedOp.bind(this),
				clientId: () => this.clientId,
				connected: () => this.connected,
				reSubmitBatch: this.reSubmitBatch.bind(this),
				isActiveConnection: () => this.innerDeltaManager.active,
				isAttached: () => this.attachState !== AttachState.Detached,
			},
			pendingRuntimeState?.pending,
			this.baseLogger,
		);

		let outerDeltaManager: IDeltaManagerFull = this.innerDeltaManager;
		this.useDeltaManagerOpsProxy =
			this.mc.config.getBoolean("Fluid.ContainerRuntime.DeltaManagerOpsProxy") === true;
		// The summarizerDeltaManager Proxy is used to lie to the summarizer to convince it is in the right state as a summarizer client.
		outerDeltaManager = DeltaManagerSummarizerProxy.wrapIfSummarizer(outerDeltaManager);

		// The DeltaManagerPendingOpsProxy is used to control the minimum sequence number
		// It allows us to lie to the layers below so that they can maintain enough local state for rebasing ops.
		if (this.useDeltaManagerOpsProxy) {
			const pendingOpsDeltaManagerProxy = new DeltaManagerPendingOpsProxy(
				outerDeltaManager,
				this.pendingStateManager,
			);
			outerDeltaManager = pendingOpsDeltaManagerProxy;
		}

		// always wrap the exposed delta manager in at least on layer of proxying
		this._deltaManager =
			outerDeltaManager instanceof BaseDeltaManagerProxy
				? outerDeltaManager
				: new BaseDeltaManagerProxy(outerDeltaManager);

		this.handleContext = new ContainerFluidHandleContext("", this);

		if (this.summaryConfiguration.state === "enabled") {
			validateSummaryHeuristicConfiguration(this.summaryConfiguration);
		}

		this.summariesDisabled = isSummariesDisabled(this.summaryConfiguration);

		this.maxConsecutiveReconnects =
			this.mc.config.getNumber(maxConsecutiveReconnectsKey) ?? defaultMaxConsecutiveReconnects;

		// If the context has ILayerCompatDetails, it supports referenceSequenceNumbers since that features
		// predates ILayerCompatDetails.
		const referenceSequenceNumbersSupported =
			maybeLoaderCompatDetailsForRuntime.ILayerCompatDetails === undefined
				? supportedFeatures?.get("referenceSequenceNumbers") === true
				: true;
		if (
			runtimeOptions.flushMode === (FlushModeExperimental.Async as unknown as FlushMode) &&
			!referenceSequenceNumbersSupported
		) {
			// The loader does not support reference sequence numbers, falling back on FlushMode.TurnBased
			this.mc.logger.sendErrorEvent({ eventName: "FlushModeFallback" });
			this._flushMode = FlushMode.TurnBased;
		} else {
			this._flushMode = runtimeOptions.flushMode;
		}
		this.batchIdTrackingEnabled =
			this.mc.config.getBoolean("Fluid.Container.enableOfflineFull") ??
			this.mc.config.getBoolean("Fluid.ContainerRuntime.enableBatchIdTracking") ??
			false;

		if (this.batchIdTrackingEnabled && this._flushMode !== FlushMode.TurnBased) {
			const error = new UsageError("Offline mode is only supported in turn-based mode");
			this.closeFn(error);
			throw error;
		}

		// DuplicateBatchDetection is only enabled if Offline Load is enabled
		// It maintains a cache of all batchIds/sequenceNumbers within the collab window.
		// Don't waste resources doing so if not needed.
		if (this.batchIdTrackingEnabled) {
			this.duplicateBatchDetector = new DuplicateBatchDetector(recentBatchInfo);
		}

		// eslint-disable-next-line unicorn/consistent-destructuring
		if (context.attachState === AttachState.Attached) {
			const maxSnapshotCacheDurationMs = this._storage?.policies?.maximumCacheDurationMs;
			if (
				maxSnapshotCacheDurationMs !== undefined &&
				maxSnapshotCacheDurationMs > 5 * 24 * 60 * 60 * 1000
			) {
				// This is a runtime enforcement of what's already explicit in the policy's type itself,
				// which dictates the value is either undefined or exactly 5 days in ms.
				// As long as the actual value is less than 5 days, the assumptions GC makes here are valid.
				throw new UsageError("Driver's maximumCacheDurationMs policy cannot exceed 5 days");
			}
		}

		this.garbageCollector = GarbageCollector.create({
			runtime: this,
			gcOptions: runtimeOptions.gcOptions,
			baseSnapshot,
			baseLogger: this.mc.logger,
			existing,
			metadata,
			createContainerMetadata: this.createContainerMetadata,
			isSummarizerClient: this.isSummarizerClient,
			getNodePackagePath: async (nodePath: string) => this.getGCNodePackagePath(nodePath),
			getLastSummaryTimestampMs: () => this.messageAtLastSummary?.timestamp,
			readAndParseBlob: async <T>(id: string) => readAndParse<T>(this.storage, id),
			submitMessage: (message: ContainerRuntimeGCMessage) => this.submit(message),
			sessionExpiryTimerStarted: pendingRuntimeState?.sessionExpiryTimerStarted,
		});

		const loadedFromSequenceNumber = this.deltaManager.initialSequenceNumber;
		// If the base snapshot was generated when isolated channels were disabled, set the summary reference
		// sequence to undefined so that this snapshot will not be used for incremental summaries. This is for
		// back-compat and will rarely happen so its okay to re-summarize everything in the first summary.
		const summaryReferenceSequenceNumber =
			baseSnapshot === undefined || metadata?.disableIsolatedChannels === true
				? undefined
				: loadedFromSequenceNumber;
		this.summarizerNode = createRootSummarizerNodeWithGC(
			createChildLogger({ logger: this.baseLogger, namespace: "SummarizerNode" }),
			// Summarize function to call when summarize is called. Summarizer node always tracks summary state.
			async (fullTree: boolean, trackState: boolean, telemetryContext?: ITelemetryContext) =>
				this.summarizeInternal(fullTree, trackState, telemetryContext),
			// Latest change sequence number, no changes since summary applied yet
			loadedFromSequenceNumber,
			summaryReferenceSequenceNumber,
			{
				// Must set to false to prevent sending summary handle which would be pointing to
				// a summary with an older protocol state.
				canReuseHandle: false,
				// If GC should not run, let the summarizer node know so that it does not track GC state.
				gcDisabled: !this.garbageCollector.shouldRunGC,
			},
			// Function to get GC data if needed. This will always be called by the root summarizer node to get GC data.
			async (fullGC?: boolean) => this.getGCDataInternal(fullGC),
			// Function to get the GC details from the base snapshot we loaded from.
			async () => this.garbageCollector.getBaseGCDetails(),
		);

		const parentContext = formParentContext<IFluidRootParentContext>(this, {
			submitMessage: this.submitMessage.bind(this),

			// Due to a mismatch between different layers in terms of
			// what is the interface of passing signals, we need the
			// downstream stores to wrap the signal.
			submitSignal: (envelope: AddressedSignalEnvelope, targetClientId?: string): void => {
				// verifyNotClosed is called in FluidDataStoreContext, which is *the* expected caller.
				assert(
					!envelope.address.startsWith("/"),
					"Addresses beginning with '/' are reserved for container use",
				);
				if (targetClientId === undefined) {
					this.signalTelemetryManager.applyTrackingToBroadcastSignalEnvelope(envelope);
				}
				this.submitSignalFn(envelope, targetClientId);
			},
		});

<<<<<<< HEAD
		if (snapshotWithContents !== undefined) {
			this.isSnapshotInstanceOfISnapshot = true;
		}
=======
		// Due to a mismatch between different layers in terms of
		// what is the interface of passing signals, we need the
		// downstream stores to wrap the signal.
		parentContext.submitSignal = (type: string, content: unknown, targetClientId?: string) => {
			// Future: Can the `content` argument type be IEnvelope?
			// verifyNotClosed is called in FluidDataStoreContext, which is *the* expected caller.
			const envelope1 = content as IEnvelope;
			const envelope2 = createNewSignalEnvelope(envelope1.address, type, envelope1.contents);
			this.submitSignalFn(envelope2, targetClientId);
		};
>>>>>>> 5e875732

		let snapshot: ISnapshot | ISnapshotTree | undefined = getSummaryForDatastores(
			baseSnapshot,
			metadata,
		);
		if (snapshot !== undefined && snapshotWithContents !== undefined) {
			snapshot = {
				...snapshotWithContents,
				snapshotTree: snapshot,
			};
		}

		this.channelCollection = new ChannelCollection(
			snapshot,
			parentContext,
			this.mc.logger,
			(props) =>
				this.garbageCollector.nodeUpdated({
					...props,
					timestampMs: props.timestampMs ?? this.getCurrentReferenceTimestampMs(),
				}),
			(path: string) => this.garbageCollector.isNodeDeleted(path),
			new Map<string, string>(dataStoreAliasMap),
		);
		this._deltaManager.on("readonly", this.notifyReadOnlyState);

		this.blobManager = new BlobManager({
			routeContext: this.handleContext,
			blobManagerLoadInfo,
			storage: this.storage,
			sendBlobAttachMessage: (localId: string, blobId: string) => {
				if (!this.disposed) {
					this.submit(
						{ type: ContainerMessageType.BlobAttach, contents: undefined },
						undefined,
						{
							localId,
							blobId,
						},
					);
				}
			},
			blobRequested: (blobPath: string) =>
				this.garbageCollector.nodeUpdated({
					node: { type: "Blob", path: blobPath },
					reason: "Loaded",
					timestampMs: this.getCurrentReferenceTimestampMs(),
				}),
			isBlobDeleted: (blobPath: string) => this.garbageCollector.isNodeDeleted(blobPath),
			runtime: this,
			pendingBlobs: pendingRuntimeState?.pendingAttachmentBlobs,
			createBlobPayloadPending: this.sessionSchema.createBlobPayloadPending === true,
		});

		this.deltaScheduler = new DeltaScheduler(
			this.innerDeltaManager,
			this,
			createChildLogger({ logger: this.baseLogger, namespace: "DeltaScheduler" }),
		);

		this.inboundBatchAggregator = new InboundBatchAggregator(
			this.innerDeltaManager,
			() => this.clientId,
			createChildLogger({ logger: this.baseLogger, namespace: "InboundBatchAggregator" }),
		);

		const legacySendBatchFn = makeLegacySendBatchFn(submitFn, this.innerDeltaManager);

		this.skipSafetyFlushDuringProcessStack =
			// Keep the old flag name even though we renamed the class member (it shipped in 2.31.0)
			this.mc.config.getBoolean("Fluid.ContainerRuntime.DisableFlushBeforeProcess") === true;

		this.outbox = new Outbox({
			shouldSend: () => this.shouldSendOps(),
			pendingStateManager: this.pendingStateManager,
			submitBatchFn,
			legacySendBatchFn,
			compressor: new OpCompressor(this.mc.logger),
			splitter: opSplitter,
			config: {
				compressionOptions,
				maxBatchSizeInBytes: runtimeOptions.maxBatchSizeInBytes,
				// If we disable flush before process, we must be ready to flush partial batches
				flushPartialBatches: this.skipSafetyFlushDuringProcessStack,
			},
			logger: this.mc.logger,
			groupingManager: opGroupingManager,
			getCurrentSequenceNumbers: () => ({
				// Note: These sequence numbers only change when DeltaManager processes an incoming op
				referenceSequenceNumber: this.deltaManager.lastSequenceNumber,
				clientSequenceNumber: this._processedClientSequenceNumber,
			}),
			reSubmit: this.reSubmit.bind(this),
			opReentrancy: () => this.dataModelChangeRunner.running,
		});

		this._quorum = quorum;
		this._quorum.on("removeMember", (clientId: string) => {
			this.remoteMessageProcessor.clearPartialMessagesFor(clientId);
		});

		this._audience = audience;
		if (audience.getSelf === undefined) {
			// back-compat, added in 2.0 RC3.
			// Purpose: deal with cases when we run against old loader that does not have newly added capabilities
			audience.getSelf = () => {
				const clientId = this._getClientId();
				return clientId === undefined
					? undefined
					: ({
							clientId,
							client: audience.getMember(clientId),
						} satisfies ISelf);
			};

			let oldClientId = this.clientId;
			this.on("connected", () => {
				const clientId = this.clientId;
				assert(clientId !== undefined, 0x975 /* can't be undefined */);
				(audience as unknown as TypedEventEmitter<IAudienceEvents>).emit(
					"selfChanged",
					{ clientId: oldClientId },
					{ clientId, client: audience.getMember(clientId) },
				);
				oldClientId = clientId;
			});
		}

		const closeSummarizerDelayOverride = this.mc.config.getNumber(
			"Fluid.ContainerRuntime.Test.CloseSummarizerDelayOverrideMs",
		);
		this.closeSummarizerDelayMs =
			closeSummarizerDelayOverride ?? defaultCloseSummarizerDelayMs;

		// We haven't emitted dirty/saved yet, but this is the baseline so we know to emit when it changes
		this.lastEmittedDirty = this.computeCurrentDirtyState();
		context.updateDirtyContainerState(this.lastEmittedDirty);

		if (!this.skipSafetyFlushDuringProcessStack) {
			// Reference Sequence Number may have just changed, and it must be consistent across a batch,
			// so we should flush now to clear the way for the next ops.
			// NOTE: This will be redundant whenever CR.process was called for the op (since we flush there too) -
			// But we need this coverage for old loaders that don't call ContainerRuntime.process for non-runtime messages.
			// (We have to call flush _before_ processing a runtime op, but after is ok for non-runtime op)
			this.deltaManager.on("op", () => this.flush());
		}

		// logging hardware telemetry
		this.baseLogger.send({
			category: "generic",
			eventName: "DeviceSpec",
			...getDeviceSpec(),
		});

		this.mc.logger.sendTelemetryEvent({
			eventName: "ContainerLoadStats",
			...this.createContainerMetadata,
			...this.channelCollection.containerLoadStats,
			summaryNumber: loadSummaryNumber,
			summaryFormatVersion: metadata?.summaryFormatVersion,
			disableIsolatedChannels: metadata?.disableIsolatedChannels,
			gcVersion: metadata?.gcFeature,
			options: JSON.stringify(runtimeOptions),
			idCompressorModeMetadata: metadata?.documentSchema?.runtime?.idCompressorMode,
			idCompressorMode: this.sessionSchema.idCompressorMode,
			sessionRuntimeSchema: JSON.stringify(this.sessionSchema),
			featureGates: JSON.stringify({
				...featureGatesForTelemetry,
				closeSummarizerDelayOverride,
				disableFlushBeforeProcess: this.skipSafetyFlushDuringProcessStack,
			}),
			telemetryDocumentId: this.telemetryDocumentId,
			groupedBatchingEnabled: this.groupedBatchingEnabled,
			initialSequenceNumber: this.deltaManager.initialSequenceNumber,
			minVersionForCollab: this.minVersionForCollab,
		});

		ReportOpPerfTelemetry(this.clientId, this._deltaManager, this, this.baseLogger);
		BindBatchTracker(this, this.baseLogger);

		this.entryPoint = new LazyPromise(async () => {
			if (this._summarizer !== undefined) {
				return this._summarizer;
			}
			return provideEntryPoint(this);
		});

		// If we loaded from pending state, then we need to skip any ops that are already accounted in such
		// saved state, i.e. all the ops marked by Loader layer sa savedOp === true.
		this.skipSavedCompressorOps = pendingRuntimeState?.pendingIdCompressorState !== undefined;
	}

	public onSchemaChange(schema: IDocumentSchemaCurrent): void {
		this.mc.logger.sendTelemetryEvent({
			eventName: "SchemaChangeAccept",
			sessionRuntimeSchema: JSON.stringify(schema),
		});

		// Most of the settings will be picked up only by new sessions (i.e. after reload).
		// We can make it better in the future (i.e. start to use op compression right away), but for simplicity
		// this is not done.
		// But ID compressor is special. It's possible, that in future, we will remove "stickiness" of ID compressor setting
		// and will allow to start using it. If that were to happen, we want to ensure that we do not break eventual consistency
		// promises. To do so, we need to initialize id compressor right away.
		// As it's implemented right now (with async initialization), this will only work for "off" -> "delayed" transitions.
		// Anything else is too risky, and requires ability to initialize ID compressor synchronously!
		if (schema.runtime.idCompressorMode !== undefined) {
			this.loadIdCompressor();
		}
	}

	public getCreateChildSummarizerNodeFn(
		id: string,
		createParam: CreateChildSummarizerNodeParam,
	) {
		return (
			summarizeInternal: SummarizeInternalFn,
			getGCDataFn: (fullGC?: boolean) => Promise<IGarbageCollectionData>,
		): ISummarizerNodeWithGC =>
			this.summarizerNode.createChild(
				summarizeInternal,
				id,
				createParam,
				undefined,
				getGCDataFn,
			);
	}

	public deleteChildSummarizerNode(id: string): void {
		return this.summarizerNode.deleteChild(id);
	}

	// #region `IFluidParentContext` APIs that should not be called on Root

	public makeLocallyVisible(): void {
		assert(false, 0x8eb /* should not be called */);
	}

	public setChannelDirty(address: string): void {
		assert(false, 0x909 /* should not be called */);
	}

	// #endregion

	/**
	 * Initializes the state from the base snapshot this container runtime loaded from.
	 */
	private async initializeBaseState(loader: ILoader): Promise<void> {
		if (
			this.sessionSchema.idCompressorMode === "on" ||
			(this.sessionSchema.idCompressorMode === "delayed" && this.connected)
		) {
			PerformanceEvent.timedExec(
				this.mc.logger,
				{ eventName: "CreateIdCompressorOnBoot" },
				(event) => {
					this._idCompressor = this.createIdCompressorFn();
					event.end({
						details: {
							idCompressorMode: this.sessionSchema.idCompressorMode,
						},
					});
				},
			);
			// This is called from loadRuntime(), long before we process any ops, so there should be no ops accumulated yet.
			assert(this.pendingIdCompressorOps.length === 0, 0x8ec /* no pending ops */);
		}

		await this.initializeSummarizer(loader);
		await this.garbageCollector.initializeBaseState();
	}

	private async initializeSummarizer(loader: ILoader): Promise<void> {
		if (this.summariesDisabled) {
			this.mc.logger.sendTelemetryEvent({ eventName: "SummariesDisabled" });
			return;
		}

		const { maxOpsSinceLastSummary = 0, initialSummarizerDelayMs = 0 } = isSummariesDisabled(
			this.summaryConfiguration,
		)
			? {}
			: {
					...this.summaryConfiguration,
					initialSummarizerDelayMs:
						// back-compat: initialSummarizerDelayMs was moved from ISummaryRuntimeOptions
						//   to ISummaryConfiguration in 0.60.
						this.runtimeOptions.summaryOptions.initialSummarizerDelayMs ??
						this.summaryConfiguration.initialSummarizerDelayMs,
				};

		const summaryCollection: SummaryCollection = new SummaryCollection(
			this.deltaManager,
			this.baseLogger,
		);
		const onRequestMode = isSummaryOnRequest(this.summaryConfiguration);

		if (this.isSummarizerClient) {
			// We want to dynamically import any thing inside summaryDelayLoadedModule module only when we are the summarizer client,
			// so that all non summarizer clients don't have to load the code inside this module.
			const module = await import(
				/* webpackChunkName: "summarizerDelayLoadedModule" */ "./summary/index.js"
			);
			this._summarizer = new module.Summarizer(
				this /* ISummarizerRuntime */,
				() => this.summaryConfiguration,
				this /* ISummarizerInternalsProvider */,
				this.handleContext,
				summaryCollection,

				async (runtime: IConnectableRuntime) =>
					module.RunWhileConnectedCoordinator.create(
						runtime,
						// Summarization runs in summarizer client and needs access to the real (non-proxy) active
						// information. The proxy delta manager would always return false for summarizer client.
						() => this.innerDeltaManager.active,
					),
			);
		} else if (
			!onRequestMode &&
			SummarizerClientElection.clientDetailsPermitElection(this.clientDetails)
		) {
			// Only create a SummaryManager and SummarizerClientElection
			// if summaries are enabled and we are not the summarizer client.
			const orderedClientLogger = createChildLogger({
				logger: this.baseLogger,
				namespace: "OrderedClientElection",
			});
			const orderedClientCollection = new OrderedClientCollection(
				orderedClientLogger,
				this.innerDeltaManager,
				this._quorum,
			);
			const orderedClientElectionForSummarizer = new OrderedClientElection(
				orderedClientLogger,
				orderedClientCollection,
				this.electedSummarizerData ?? this.innerDeltaManager.lastSequenceNumber,
				SummarizerClientElection.isClientEligible,
				this.mc.config.getBoolean(
					"Fluid.ContainerRuntime.OrderedClientElection.EnablePerformanceEvents",
				),
			);

			this.summarizerClientElection = new SummarizerClientElection(
				orderedClientLogger,
				summaryCollection,
				orderedClientElectionForSummarizer,
				maxOpsSinceLastSummary,
			);

			const defaultAction = (): void => {
				if (summaryCollection.opsSinceLastAck > maxOpsSinceLastSummary) {
					this.mc.logger.sendTelemetryEvent({ eventName: "SummaryStatus:Behind" });
					// unregister default to no log on every op after falling behind
					// and register summary ack handler to re-register this handler
					// after successful summary
					summaryCollection.once(MessageType.SummaryAck, () => {
						this.mc.logger.sendTelemetryEvent({
							eventName: "SummaryStatus:CaughtUp",
						});
						// we've caught up, so re-register the default action to monitor for
						// falling behind, and unregister ourself
						summaryCollection.on("default", defaultAction);
					});
					summaryCollection.off("default", defaultAction);
				}
			};

			summaryCollection.on("default", defaultAction);

			// Create the SummaryManager and mark the initial state
			this.summaryManager = new SummaryManager(
				this.summarizerClientElection,
				this, // IConnectedState
				summaryCollection,
				this.baseLogger,
				formCreateSummarizerFn(loader),
				new Throttler(
					60 * 1000, // 60 sec delay window
					30 * 1000, // 30 sec max delay
					// throttling function increases exponentially (0ms, 40ms, 80ms, 160ms, etc)
					formExponentialFn({ coefficient: 20, initialDelay: 0 }),
				),
				{
					initialDelayMs: initialSummarizerDelayMs,
				},
			);
			// Forward events from SummaryManager
			for (const eventName of [
				"summarize",
				"summarizeAllAttemptsFailed",
				"summarizerStop",
				"summarizerStart",
				"summarizerStartupFailed",
			]) {
				this.summaryManager?.on(eventName, (...args: unknown[]) => {
					this.emit(eventName, ...args);
				});
			}

			this.summaryManager.start();
		}
	}

	public dispose(error?: Error): void {
		if (this._disposed) {
			return;
		}
		this._disposed = true;

		this.mc.logger.sendTelemetryEvent(
			{
				eventName: "ContainerRuntimeDisposed",
				isDirty: this.isDirty,
				lastSequenceNumber: this.deltaManager.lastSequenceNumber,
				attachState: this.attachState,
			},
			error,
		);

		if (this.summaryManager !== undefined) {
			this.summaryManager.dispose();
		}
		this.garbageCollector.dispose();
		this._summarizer?.dispose();
		this.channelCollection.dispose();
		this.pendingStateManager.dispose();
		this.inboundBatchAggregator.dispose();
		this.deltaScheduler.dispose();
		this._deltaManager.dispose();
		this.emit("dispose");
		this.removeAllListeners();
	}

	/**
	 * Api to fetch the snapshot from the service for a loadingGroupIds.
	 * @param loadingGroupIds - LoadingGroupId for which the snapshot is asked for.
	 * @param pathParts - Parts of the path, which we want to extract from the snapshot tree.
	 * @returns snapshotTree and the sequence number of the snapshot.
	 */
	public async getSnapshotForLoadingGroupId(
		loadingGroupIds: string[],
		pathParts: string[],
	): Promise<{ snapshotTree: ISnapshotTree; sequenceNumber: number }> {
		const sortedLoadingGroupIds = loadingGroupIds.sort();
		assert(
			this.storage.getSnapshot !== undefined,
			0x8ed /* getSnapshot api should be defined if used */,
		);
		let loadedFromCache = true;
		// Lookup up in the cache, if not present then make the network call as multiple datastores could
		// be in same loading group. So, once we have fetched the snapshot for that loading group on
		// any request, then cache that as same group could be requested in future too.
		const snapshot = await this.snapshotCacheForLoadingGroupIds.addOrGet(
			sortedLoadingGroupIds.join(","),
			async () => {
				assert(
					this.storage.getSnapshot !== undefined,
					0x8ee /* getSnapshot api should be defined if used */,
				);
				loadedFromCache = false;
				return this.storage.getSnapshot({
					cacheSnapshot: false,
					scenarioName: "snapshotForLoadingGroupId",
					loadingGroupIds: sortedLoadingGroupIds,
				});
			},
		);

		this.mc.logger.sendTelemetryEvent({
			eventName: "GroupIdSnapshotFetched",
			details: JSON.stringify({
				fromCache: loadedFromCache,
				loadingGroupIds: loadingGroupIds.join(","),
			}),
		});
		// Find the snapshotTree inside the returned snapshot based on the path as given in the request.
		const hasIsolatedChannels = rootHasIsolatedChannels(this.metadata);
		const snapshotTreeForPath = this.getSnapshotTreeForPath(
			snapshot.snapshotTree,
			pathParts,
			hasIsolatedChannels,
		);
		assert(snapshotTreeForPath !== undefined, 0x8ef /* no snapshotTree for the path */);
		const snapshotSeqNumber = snapshot.sequenceNumber;
		assert(snapshotSeqNumber !== undefined, 0x8f0 /* snapshotSeqNumber should be present */);

		// This assert fires if we get a snapshot older than the snapshot we loaded from. This is a service issue.
		// Snapshots should only move forward. If we observe an older snapshot than the one we loaded from, then likely
		// the file has been overwritten or service lost data.
		if (snapshotSeqNumber < this.deltaManager.initialSequenceNumber) {
			throw DataProcessingError.create(
				"Downloaded snapshot older than snapshot we loaded from",
				"getSnapshotForLoadingGroupId",
				undefined,
				{
					loadingGroupIds: sortedLoadingGroupIds.join(","),
					snapshotSeqNumber,
					initialSequenceNumber: this.deltaManager.initialSequenceNumber,
				},
			);
		}

		// If the snapshot is ahead of the last seq number of the delta manager, then catch up before
		// returning the snapshot.
		if (snapshotSeqNumber > this.deltaManager.lastSequenceNumber) {
			// If this is a summarizer client, which is trying to load a group and it finds that there is
			// another snapshot from which the summarizer loaded and it is behind, then just give up as
			// the summarizer state is not up to date.
			// This should be a recoverable scenario and shouldn't happen as we should process the ack first.
			if (this._summarizer !== undefined) {
				throw new Error("Summarizer client behind, loaded newer snapshot with loadingGroupId");
			}

			// We want to catchup from sequenceNumber to targetSequenceNumber
			const props: ITelemetryGenericEventExt = {
				eventName: "GroupIdSnapshotCatchup",
				loadingGroupIds: sortedLoadingGroupIds.join(","),
				targetSequenceNumber: snapshotSeqNumber, // This is so we reuse some columns in telemetry
				sequenceNumber: this.deltaManager.lastSequenceNumber, // This is so we reuse some columns in telemetry
			};

			const event = PerformanceEvent.start(this.mc.logger, {
				...props,
			});
			// If the inbound deltas queue is paused or disconnected, we expect a reconnect and unpause
			// as long as it's not a summarizer client.
			if (this._deltaManager.inbound.paused) {
				props.inboundPaused = this._deltaManager.inbound.paused; // reusing telemetry
			}
			const defP = new Deferred<boolean>();
			this.deltaManager.on("op", (message: ISequencedDocumentMessage) => {
				if (message.sequenceNumber >= snapshotSeqNumber) {
					defP.resolve(true);
				}
			});
			await defP.promise;
			event.end(props);
		}
		return { snapshotTree: snapshotTreeForPath, sequenceNumber: snapshotSeqNumber };
	}

	/**
	 * Api to find a snapshot tree inside a bigger snapshot tree based on the path in the pathParts array.
	 * @param snapshotTree - snapshot tree to look into.
	 * @param pathParts - Part of the path, which we want to extract from the snapshot tree.
	 * @param hasIsolatedChannels - whether the channels are present inside ".channels" subtree. Older
	 * snapshots will not have trees inside ".channels", so check that.
	 * @returns requested snapshot tree based on the path parts.
	 */
	private getSnapshotTreeForPath(
		snapshotTree: ISnapshotTree,
		pathParts: string[],
		hasIsolatedChannels: boolean,
	): ISnapshotTree | undefined {
		let childTree = snapshotTree;
		for (const part of pathParts) {
			if (hasIsolatedChannels) {
				childTree = childTree?.trees[channelsTreeName];
			}
			childTree = childTree?.trees[part];
		}
		return childTree;
	}

	/**
	 * Notifies this object about the request made to the container.
	 * @param request - Request made to the handler.
	 * @deprecated Will be removed in future major release. This method needs to stay private until LTS version of Loader moves to "2.0.0-internal.7.0.0".
	 */
	// @ts-expect-error expected to be used by LTS Loaders and Containers
	private async request(request: IRequest): Promise<IResponse> {
		try {
			const parser = RequestParser.create(request);
			const id = parser.pathParts[0];

			if (id === summarizerRequestUrl && parser.pathParts.length === 1) {
				if (this._summarizer !== undefined) {
					return {
						status: 200,
						mimeType: "fluid/object",
						value: this._summarizer,
					};
				}
				return create404Response(request);
			}
			if (this.requestHandler !== undefined) {
				// eslint-disable-next-line @typescript-eslint/return-await -- Adding an await here causes test failures
				return this.requestHandler(parser, this);
			}

			return create404Response(request);
		} catch (error) {
			return exceptionToResponse(error);
		}
	}

	/**
	 * Resolves URI representing handle
	 * @param request - Request made to the handler.
	 */
	public async resolveHandle(request: IRequest): Promise<IResponse> {
		try {
			const requestParser = RequestParser.create(request);
			const id = requestParser.pathParts[0];

			if (id === "_channels") {
				// eslint-disable-next-line @typescript-eslint/return-await -- Adding an await here causes test failures
				return this.resolveHandle(requestParser.createSubRequest(1));
			}

			if (id === blobManagerBasePath && requestParser.isLeaf(2)) {
				const localId = requestParser.pathParts[1];
				const payloadPending = requestParser.headers?.[RuntimeHeaders.payloadPending] === true;
				if (
					!this.blobManager.hasBlob(localId) &&
					requestParser.headers?.[RuntimeHeaders.wait] === false
				) {
					return create404Response(request);
				}

				const blob = await this.blobManager.getBlob(localId, payloadPending);
				return {
					status: 200,
					mimeType: "fluid/object",
					value: blob,
				};
			} else if (requestParser.pathParts.length > 0) {
				return await this.channelCollection.request(request);
			}

			return create404Response(request);
		} catch (error) {
			return exceptionToResponse(error);
		}
	}

	/**
	 * {@inheritDoc @fluidframework/container-definitions#IRuntime.getEntryPoint}
	 */
	public async getEntryPoint(): Promise<FluidObject> {
		return this.entryPoint;
	}
	private readonly entryPoint: LazyPromise<FluidObject>;

	private internalId(maybeAlias: string): string {
		return this.channelCollection.internalId(maybeAlias);
	}

	/**
	 * Adds the container's metadata to the given summary tree.
	 */
	private addMetadataToSummary(summaryTree: ISummaryTreeWithStats): void {
		// The last message processed at the time of summary. If there are no new messages, use the message from the
		// last summary.
		const message =
			extractSummaryMetadataMessage(this.deltaManager.lastMessage) ??
			this.messageAtLastSummary;

		const documentSchema = this.documentsSchemaController.summarizeDocumentSchema(
			this.deltaManager.lastSequenceNumber,
		);

		// Is document schema explicit control on?
		const explicitSchemaControl = documentSchema?.runtime.explicitSchemaControl === true;

		const metadata: IContainerRuntimeMetadata = {
			...this.createContainerMetadata,
			// Increment the summary number for the next summary that will be generated.
			summaryNumber: this.nextSummaryNumber++,
			summaryFormatVersion: 1,
			...this.garbageCollector.getMetadata(),
			telemetryDocumentId: this.telemetryDocumentId,
			// If explicit document schema control is not on, use legacy way to supply last message (using 'message' property).
			// Otherwise use new 'lastMessage' property, but also put content into the 'message' property that cases old
			// runtimes (that preceded document schema control capabilities) to close container on load due to mismatch in
			// last message's sequence number.
			// See also lastMessageFromMetadata()
			message: explicitSchemaControl
				? ({ sequenceNumber: -1 } as unknown as ISummaryMetadataMessage)
				: message,
			lastMessage: explicitSchemaControl ? message : undefined,
			documentSchema,
		};

		addBlobToSummary(summaryTree, metadataBlobName, JSON.stringify(metadata));
	}

	protected addContainerStateToSummary(
		summaryTree: ISummaryTreeWithStats,
		fullTree: boolean,
		trackState: boolean,
		telemetryContext?: ITelemetryContext,
	): void {
		this.addMetadataToSummary(summaryTree);

		if (this._idCompressor) {
			const idCompressorState = JSON.stringify(this._idCompressor.serialize(false));
			addBlobToSummary(summaryTree, idCompressorBlobName, idCompressorState);
		}

		if (this.remoteMessageProcessor.partialMessages.size > 0) {
			const content = JSON.stringify([...this.remoteMessageProcessor.partialMessages]);
			addBlobToSummary(summaryTree, chunksBlobName, content);
		}

		const recentBatchInfo =
			this.duplicateBatchDetector?.getRecentBatchInfoForSummary(telemetryContext);
		if (recentBatchInfo !== undefined) {
			addBlobToSummary(summaryTree, recentBatchInfoBlobName, JSON.stringify(recentBatchInfo));
		}

		const dataStoreAliases = this.channelCollection.aliases;
		if (dataStoreAliases.size > 0) {
			addBlobToSummary(summaryTree, aliasBlobName, JSON.stringify([...dataStoreAliases]));
		}

		if (this.summarizerClientElection) {
			const electedSummarizerContent = JSON.stringify(
				this.summarizerClientElection?.serialize(),
			);
			addBlobToSummary(summaryTree, electedSummarizerBlobName, electedSummarizerContent);
		}

		const blobManagerSummary = this.blobManager.summarize();
		// Some storage (like git) doesn't allow empty tree, so we can omit it.
		// and the blob manager can handle the tree not existing when loading
		if (Object.keys(blobManagerSummary.summary.tree).length > 0) {
			addSummarizeResultToSummary(summaryTree, blobsTreeName, blobManagerSummary);
		}

		const gcSummary = this.garbageCollector.summarize(fullTree, trackState, telemetryContext);
		if (gcSummary !== undefined) {
			addSummarizeResultToSummary(summaryTree, gcTreeKey, gcSummary);
		}
	}

	// Track how many times the container tries to reconnect with pending messages.
	// This happens when the connection state is changed and we reset the counter
	// when we are able to process a local op or when there are no pending messages.
	// If this counter reaches a max, it's a good indicator that the container
	// is not making progress and it is stuck in a retry loop.
	private shouldContinueReconnecting(): boolean {
		if (this.maxConsecutiveReconnects <= 0) {
			// Feature disabled, we never stop reconnecting
			return true;
		}

		if (!this.hasPendingMessages()) {
			// If there are no pending messages, we can always reconnect
			this.resetReconnectCount();
			return true;
		}

		if (this.consecutiveReconnects === Math.floor(this.maxConsecutiveReconnects / 2)) {
			// If we're halfway through the max reconnects, send an event in order
			// to better identify false positives, if any. If the rate of this event
			// matches Container Close count below, we can safely cut down
			// maxConsecutiveReconnects to half.
			this.mc.logger.sendTelemetryEvent({
				eventName: "ReconnectsWithNoProgress",
				attempts: this.consecutiveReconnects,
				pendingMessages: this.pendingMessagesCount,
			});
		}

		return this.consecutiveReconnects < this.maxConsecutiveReconnects;
	}

	private resetReconnectCount(): void {
		this.consecutiveReconnects = 0;
	}

	private replayPendingStates(): void {
		// We need to be able to send ops to replay states
		if (!this.shouldSendOps()) {
			return;
		}

		// Replaying is an internal operation and we don't want to generate noise while doing it.
		// So temporarily disable dirty state change events, and save the old state.
		// When we're done, we'll emit the event if the state changed.
		const oldState = this.lastEmittedDirty;
		assert(this.emitDirtyDocumentEvent, 0x127 /* "dirty document event not set on replay" */);
		this.emitDirtyDocumentEvent = false;

		try {
			// Any ID Allocation ops that failed to submit after the pending state was queued need to have
			// the corresponding ranges resubmitted (note this call replaces the typical resubmit flow).
			// Since we don't submit ID Allocation ops when staged, any outstanding ranges would be from
			// before staging mode so we can simply say staged: false.
			this.submitIdAllocationOpIfNeeded({ resubmitOutstandingRanges: true, staged: false });
			this.scheduleFlush();

			// replay the ops
			this.pendingStateManager.replayPendingStates();
		} finally {
			// Restore the old state, re-enable event emit
			this.lastEmittedDirty = oldState;
			this.emitDirtyDocumentEvent = true;
		}

		// This will emit an event if the state changed relative to before replay
		this.updateDocumentDirtyState();
	}

	/**
	 * Parse an op's type and actual content from given serialized content
	 * ! Note: this format needs to be in-line with what is set in the "ContainerRuntime.submit(...)" method
	 */
	private parseLocalOpContent(serializedContents?: string): LocalContainerRuntimeMessage {
		assert(serializedContents !== undefined, 0x6d5 /* content must be defined */);
		const message = JSON.parse(serializedContents) as LocalContainerRuntimeMessage;
		assert(message.type !== undefined, 0x6d6 /* incorrect op content format */);
		return message;
	}

	private async applyStashedOp(serializedOpContent: string): Promise<unknown> {
		// Pending State contains serialized contents, so parse it here.
		const opContents = this.parseLocalOpContent(serializedOpContent);
		switch (opContents.type) {
			case ContainerMessageType.FluidDataStoreOp:
			case ContainerMessageType.Attach:
			case ContainerMessageType.Alias: {
				return this.channelCollection.applyStashedOp(opContents);
			}
			case ContainerMessageType.IdAllocation: {
				// IDs allocation ops in stashed state are ignored because the tip state of the compressor
				// is serialized into the pending state. This is done because generation of new IDs during
				// stashed op application (or, later, resubmit) must generate new IDs and if the compressor
				// was loaded from a state serialized at the same time as the summary tree in the stashed state
				// then it would generate IDs that collide with any in later stashed ops.
				// In the future, IdCompressor could be extended to have an "applyStashedOp" or similar method
				// and the runtime could filter out all ID allocation ops from the stashed state and apply them
				// before applying the rest of the stashed ops. This would accomplish the same thing but with
				// better performance in future incremental stashed state creation.
				assert(
					this.sessionSchema.idCompressorMode !== undefined,
					0x8f1 /* ID compressor should be in use */,
				);
				return;
			}
			case ContainerMessageType.DocumentSchemaChange: {
				return;
			}
			case ContainerMessageType.BlobAttach: {
				return;
			}
			case ContainerMessageType.Rejoin: {
				throw new Error("rejoin not expected here");
			}
			case ContainerMessageType.GC: {
				// GC op is only sent in summarizer which should never have stashed ops.
				throw new LoggingError("GC op not expected to be stashed in summarizer");
			}
			default: {
				const error = getUnknownMessageTypeError(
					opContents.type,
					"applyStashedOp" /* codePath */,
				);
				this.closeFn(error);
				throw error;
			}
		}
	}

	private loadIdCompressor(): void {
		if (
			this._idCompressor === undefined &&
			this.sessionSchema.idCompressorMode !== undefined
		) {
			PerformanceEvent.timedExec(
				this.mc.logger,
				{ eventName: "CreateIdCompressorOnDelayedLoad" },
				(event) => {
					this._idCompressor = this.createIdCompressorFn();
					// Finalize any ranges we received while the compressor was turned off.
					const ops = this.pendingIdCompressorOps;
					this.pendingIdCompressorOps = [];
					const trace = Trace.start();
					for (const range of ops) {
						this._idCompressor.finalizeCreationRange(range);
					}
					event.end({
						details: {
							finalizeCreationRangeDuration: trace.trace().duration,
							idCompressorMode: this.sessionSchema.idCompressorMode,
							pendingIdCompressorOps: ops.length,
						},
					});
				},
			);
			assert(this.pendingIdCompressorOps.length === 0, 0x976 /* No new ops added */);
		}
	}

	private readonly notifyReadOnlyState = (readonly: boolean): void =>
		this.channelCollection.notifyReadOnlyState(readonly);

	public setConnectionState(canSendOps: boolean, clientId?: string): void {
		this.setConnectionStateToConnectedOrDisconnected(canSendOps, clientId);
	}

	public setConnectionStatus(status: ConnectionStatus): void {
		switch (status.connectionState) {
			case ConnectionState.Connected: {
				this.setConnectionStateToConnectedOrDisconnected(
					status.canSendOps,
					status.clientConnectionId,
				);

				break;
			}
			case ConnectionState.Disconnected: {
				this.setConnectionStateToConnectedOrDisconnected(
					status.canSendOps,
					status.priorConnectedClientConnectionId,
				);

				break;
			}
			case ConnectionState.CatchingUp: {
				assert(
					this.getConnectionState !== undefined &&
						this.getConnectionState() === ConnectionState.CatchingUp,
					"connection state mismatch between getConnectionState and setConnectionStatus notification",
				);

				// Note: Historically when only `setConnectionState` of `IRuntime`
				// was supported, it was possible to be in `CatchingUp` state and
				// call through to `setConnectionStateCore` when there is a readonly
				// change - see `Container`'s `"deltaManager.on("readonly"`. There
				// would not be a transition of `canSendOps` in that case, but
				// `channelCollection` and `garbageCollector` would receive early
				// `setConnectionState` call AND `this` would `emit` "disconnected"
				// event.

				this.emitServiceConnectionEvents(
					/* canSendOpsChanged */ this.canSendOps,
					/* canSendOps */ false,
					status.pendingClientConnectionId,
				);

				break;
			}
			// No default
		}
	}

	private setConnectionStateToConnectedOrDisconnected(
		canSendOps: boolean,
		clientId: string | undefined,
	): void {
		// Validate we have consistent state
		const currentClientId = this._audience.getSelf()?.clientId;
		assert(clientId === currentClientId, 0x977 /* input clientId does not match Audience */);
		assert(
			this.clientId === currentClientId,
			0x978 /* this.clientId does not match Audience */,
		);

		if (canSendOps && this.sessionSchema.idCompressorMode === "delayed") {
			this.loadIdCompressor();
		}

		this.setConnectionStateCore(canSendOps, clientId);
	}

	/**
	 * Raises and propagates connected events.
	 * @param canSendOps - Indicates whether the container can send ops or not (connected and not readonly).
	 * @remarks The connection state from container context used here when raising connected events.
	 */
	private setConnectionStateCore(canSendOps: boolean, clientId?: string): void {
		this.verifyNotClosed();

		// There might be no change of state due to Container calling this API after loading runtime.
		const canSendOpsChanged = this.canSendOps !== canSendOps;
		const reconnection = canSendOpsChanged && !canSendOps;

		// We need to flush the ops currently collected by Outbox to preserve original order.
		// This flush NEEDS to happen before we set the ContainerRuntime to "connected".
		// We want these ops to get to the PendingStateManager without sending to service and have them return to the Outbox upon calling "replayPendingStates".
		if (canSendOpsChanged && canSendOps) {
			this.flush();
		}

		this.canSendOps = canSendOps;

		if (canSendOps) {
			assert(
				this.attachState === AttachState.Attached,
				0x3cd /* Connection is possible only if container exists in storage */,
			);
			if (canSendOpsChanged) {
				this.signalTelemetryManager.resetTracking();
			}
		}

		// Fail while disconnected
		if (reconnection) {
			this.consecutiveReconnects++;

			if (!this.shouldContinueReconnecting()) {
				this.closeFn(
					DataProcessingError.create(
						"Runtime detected too many reconnects with no progress syncing local ops.",
						"setConnectionState",
						undefined,
						{
							dataLoss: 1,
							attempts: this.consecutiveReconnects,
							pendingMessages: this.pendingMessagesCount,
						},
					),
				);
				return;
			}
		}

		if (canSendOpsChanged) {
			this.replayPendingStates();
		}

		this.channelCollection.setConnectionState(canSendOps, clientId);
		this.garbageCollector.setConnectionState(canSendOps, clientId);

		// Emit "connected" and "disconnected" events based on ability to send ops
		raiseConnectedEvent(this.mc.logger, this, this.connected /* canSendOps */, clientId);
		// Emit "connectedToService" and "disconnectedFromService" events based on service connection status
		this.emitServiceConnectionEvents(canSendOpsChanged, canSendOps, clientId);
	}

	/**
	 * Emits service connection events based on connection state changes.
	 *
	 * @remarks
	 * "connectedToService" is emitted when container connection state transitions to 'Connected' regardless of connection mode.
	 * "disconnectedFromService" excludes false "disconnected" events that happen when readonly client transitions to 'Connected'.
	 */
	private emitServiceConnectionEvents(
		canSendOpsChanged: boolean,
		canSendOps: boolean,
		clientId?: string,
	): void {
		if (!this.getConnectionState) {
			return;
		}

		const canSendSignals = this.getConnectionState() === ConnectionState.Connected;
		const canSendSignalsChanged = this.canSendSignals !== canSendSignals;
		this.canSendSignals = canSendSignals;
		if (canSendSignalsChanged) {
			// If canSendSignals changed, we either transitioned from Connected to Disconnected or CatchingUp to Connected
			if (canSendSignals) {
				// Emit for CatchingUp to Connected transition
				this.emit("connectedToService", clientId, canSendOps);
			} else {
				// Emit for Connected to Disconnected transition
				this.emit("disconnectedFromService");
			}
		} else if (canSendOpsChanged) {
			// If canSendSignals did not change but canSendOps did, then operations possible has changed.
			this.emit("operabilityChanged", canSendOps);
		}
	}

	public async notifyOpReplay(message: ISequencedDocumentMessage): Promise<void> {
		await this.pendingStateManager.applyStashedOpsAt(message.sequenceNumber);
	}

	/**
	 * Processes the op.
	 * @param messageCopy - Sequenced message for a distributed document.
	 * @param local - true if the message was originally generated by the client receiving it.
	 */
	public process({ ...messageCopy }: ISequencedDocumentMessage, local: boolean): void {
		// spread operator above ensure we make a shallow copy of message, as the processing flow will modify it.
		// There might be multiple container instances receiving the same message.

		this.verifyNotClosed();

		if (!this.skipSafetyFlushDuringProcessStack) {
			// Reference Sequence Number may be about to change, and it must be consistent across a batch, so flush now
			this.flush();
		}

		this.ensureNoDataModelChanges(() => {
			this.processInboundMessageOrBatch(messageCopy, local);
		});
	}

	/**
	 * Implementation of core logic for {@link ContainerRuntime.process}, once preconditions are established
	 *
	 * @param messageCopy - Shallow copy of the sequenced message. If it's a virtualized batch, we'll process
	 * all messages in the batch here.
	 */
	private processInboundMessageOrBatch(
		messageCopy: ISequencedDocumentMessage,
		local: boolean,
	): void {
		// Whether or not the message appears to be a runtime message from an up-to-date client.
		// It may be a legacy runtime message (ie already unpacked and ContainerMessageType)
		// or something different, like a system message.
		const hasModernRuntimeMessageEnvelope = messageCopy.type === MessageType.Operation;
		const savedOp = (messageCopy.metadata as ISavedOpMetadata)?.savedOp;
		const logLegacyCase = getSingleUseLegacyLogCallback(this.mc.logger, messageCopy.type);

		let runtimeBatch: boolean =
			hasModernRuntimeMessageEnvelope || isUnpackedRuntimeMessage(messageCopy);
		if (runtimeBatch) {
			// We expect runtime messages to have JSON contents - deserialize it in place.
			ensureContentsDeserialized(messageCopy);
		}

		if (hasModernRuntimeMessageEnvelope) {
			// If the message has the modern message envelope, then process it here.
			// Here we unpack the message (decompress, unchunk, and/or ungroup) into a batch of messages with ContainerMessageType
			const inboundResult = this.remoteMessageProcessor.process(messageCopy, logLegacyCase);
			if (inboundResult === undefined) {
				// This means the incoming message is an incomplete part of a message or batch
				// and we need to process more messages before the rest of the system can understand it.
				return;
			}

			if ("batchStart" in inboundResult) {
				const batchStart: BatchStartInfo = inboundResult.batchStart;
				const result = this.duplicateBatchDetector?.processInboundBatch(batchStart);
				if (result?.duplicate === true) {
					const error = new DataCorruptionError(
						"Duplicate batch - The same batch was sequenced twice",
						{ batchId: batchStart.batchId },
					);

					this.mc.logger.sendTelemetryEvent(
						{
							eventName: "DuplicateBatch",
							details: {
								batchId: batchStart.batchId,
								clientId: batchStart.clientId,
								batchStartCsn: batchStart.batchStartCsn,
								size: inboundResult.length,
								duplicateBatchSequenceNumber: result.otherSequenceNumber,
								...extractSafePropertiesFromMessage(batchStart.keyMessage),
							},
						},
						error,
					);
					throw error;
				}
			}

			// Reach out to PendingStateManager, either to zip localOpMetadata into the *local* message list,
			// or to check to ensure the *remote* messages don't match the batchId of a pending local batch.
			// This latter case would indicate that the container has forked - two copies are trying to persist the same local changes.
			let messagesWithPendingState: {
				message: ISequencedDocumentMessage;
				localOpMetadata?: unknown;
			}[] = this.pendingStateManager.processInboundMessages(inboundResult, local);

			if (inboundResult.type !== "fullBatch") {
				assert(
					messagesWithPendingState.length === 1,
					0xa3d /* Partial batch should have exactly one message */,
				);
			}

			if (messagesWithPendingState.length === 0) {
				assert(
					inboundResult.type === "fullBatch",
					0xa3e /* Empty batch is always considered a full batch */,
				);
				/**
				 * We need to process an empty batch, which will execute expected actions while processing even if there
				 * are no inner runtime messages.
				 *
				 * Empty batches are produced by the outbox on resubmit when the resubmit flow resulted in no runtime
				 * messages.
				 * This can happen if changes from a remote client "cancel out" the pending changes being resubmitted by
				 * this client.  We submit an empty batch if "offline load" (aka rehydrating from stashed state) is
				 * enabled, to ensure we account for this batch when comparing batchIds, checking for a forked container.
				 * Otherwise, we would not realize this container has forked in the case where it did fork, and a batch
				 * became empty but wasn't submitted as such.
				 */
				messagesWithPendingState = [
					{
						message: inboundResult.batchStart.keyMessage,
						localOpMetadata: undefined,
					},
				];
				// Empty batch message is a non-runtime message as it was generated by the op grouping manager.
				runtimeBatch = false;
			}

			const locationInBatch: { batchStart: boolean; batchEnd: boolean } =
				inboundResult.type === "fullBatch"
					? { batchStart: true, batchEnd: true }
					: inboundResult.type === "batchStartingMessage"
						? { batchStart: true, batchEnd: false }
						: { batchStart: false, batchEnd: inboundResult.batchEnd === true };

			this.processInboundMessages(
				messagesWithPendingState,
				locationInBatch,
				local,
				savedOp,
				runtimeBatch,
				inboundResult.type === "fullBatch"
					? inboundResult.groupedBatch
					: false /* groupedBatch */,
			);
		} else {
			this.processInboundMessages(
				[{ message: messageCopy, localOpMetadata: undefined }],
				{ batchStart: true, batchEnd: true }, // Single message
				local,
				savedOp,
				runtimeBatch,
				false /* groupedBatch */,
			);
		}

		if (local) {
			// If we have processed a local op, this means that the container is
			// making progress and we can reset the counter for how many times
			// we have consecutively replayed the pending states
			this.resetReconnectCount();
		}
	}

	private _processedClientSequenceNumber: number | undefined;

	/**
	 * Processes inbound message(s). It calls delta scheduler according to the messages' location in the batch.
	 * @param messagesWithMetadata - messages to process along with their metadata.
	 * @param locationInBatch - Are we processing the start and/or end of a batch?
	 * @param local - true if the messages were originally generated by the client receiving it.
	 * @param savedOp - true if the message is a replayed saved op.
	 * @param runtimeBatch - true if these are runtime messages.
	 * @param groupedBatch - true if these messages are part of a grouped op batch.
	 */
	private processInboundMessages(
		messagesWithMetadata: {
			message: ISequencedDocumentMessage;
			localOpMetadata?: unknown;
		}[],
		locationInBatch: { batchStart: boolean; batchEnd: boolean },
		local: boolean,
		savedOp: boolean | undefined,
		runtimeBatch: boolean,
		groupedBatch: boolean,
	): void {
		// This message could have been the last pending local (dirtyable) message, in which case we need to update dirty state to "saved"
		this.updateDocumentDirtyState();

		if (locationInBatch.batchStart) {
			const firstMessage = messagesWithMetadata[0]?.message;
			assert(firstMessage !== undefined, 0xa31 /* Batch must have at least one message */);
			this.emit("batchBegin", firstMessage);
		}

		let error: unknown;
		try {
			if (!runtimeBatch) {
				for (const { message } of messagesWithMetadata) {
					this.observeNonRuntimeMessage(message);
				}
				return;
			}

			// Updates a message's minimum sequence number to the minimum sequence number that container
			// runtime is tracking and sets _processedClientSequenceNumber. It returns the updated message.
			const updateSequenceNumbers = (
				message: ISequencedDocumentMessage,
			): InboundSequencedContainerRuntimeMessage => {
				// Set the minimum sequence number to the containerRuntime's understanding of minimum sequence number.
				message.minimumSequenceNumber =
					this.useDeltaManagerOpsProxy &&
					this.deltaManager.minimumSequenceNumber < message.minimumSequenceNumber
						? this.deltaManager.minimumSequenceNumber
						: message.minimumSequenceNumber;
				this._processedClientSequenceNumber = message.clientSequenceNumber;
				return message as InboundSequencedContainerRuntimeMessage;
			};

			// Non-grouped batch messages are processed one at a time.
			if (!groupedBatch) {
				for (const { message, localOpMetadata } of messagesWithMetadata) {
					updateSequenceNumbers(message);
					this.validateAndProcessRuntimeMessages(
						message as InboundSequencedContainerRuntimeMessage,
						[
							{
								contents: message.contents,
								localOpMetadata,
								clientSequenceNumber: message.clientSequenceNumber,
							},
						],
						local,
						savedOp,
					);
					this.emit("op", message, true /* runtimeMessage */);
				}
				return;
			}

			let bunchedMessagesContent: IRuntimeMessagesContent[] = [];
			let previousMessage: InboundSequencedContainerRuntimeMessage | undefined;

			// Process the previous bunch of messages.
			const processBunchedMessages = (): void => {
				assert(previousMessage !== undefined, 0xa67 /* previous message must exist */);
				this.validateAndProcessRuntimeMessages(
					previousMessage,
					bunchedMessagesContent,
					local,
					savedOp,
				);
				bunchedMessagesContent = [];
			};

			/**
			 * For grouped batch messages, bunch contiguous messages of the same type and process them together.
			 * This is an optimization mainly for DDSes, where it can process a bunch of ops together. DDSes
			 * like merge tree or shared tree can process ops more efficiently when they are bunched together.
			 */
			for (const { message, localOpMetadata } of messagesWithMetadata) {
				const currentMessage = updateSequenceNumbers(message);
				if (previousMessage && previousMessage.type !== currentMessage.type) {
					processBunchedMessages();
				}
				previousMessage = currentMessage;
				bunchedMessagesContent.push({
					contents: message.contents,
					localOpMetadata,
					clientSequenceNumber: message.clientSequenceNumber,
				});
			}

			// Process the last bunch of messages.
			processBunchedMessages();

			// Send the "op" events for the messages now that the ops have been processed.
			for (const { message } of messagesWithMetadata) {
				this.emit("op", message, true /* runtimeMessage */);
			}
		} catch (error_) {
			error = error_;
			throw error;
		} finally {
			if (locationInBatch.batchEnd) {
				const lastMessage = messagesWithMetadata[messagesWithMetadata.length - 1]?.message;
				assert(lastMessage !== undefined, 0xa32 /* Batch must have at least one message */);
				this.emit("batchEnd", error, lastMessage);
			}
		}
	}

	/**
	 * Observes messages that are not intended for the runtime layer, updating/notifying Runtime systems as needed.
	 * @param message - non-runtime message to process.
	 */
	private observeNonRuntimeMessage(message: ISequencedDocumentMessage): void {
		// Set the minimum sequence number to the containerRuntime's understanding of minimum sequence number.
		if (this.deltaManager.minimumSequenceNumber < message.minimumSequenceNumber) {
			message.minimumSequenceNumber = this.deltaManager.minimumSequenceNumber;
		}

		this._processedClientSequenceNumber = message.clientSequenceNumber;

		// The DeltaManager used to do this, but doesn't anymore as of Loader v2.4
		// Anyone listening to our "op" event would expect the contents to be parsed per this same logic
		if (
			typeof message.contents === "string" &&
			message.contents !== "" &&
			message.type !== MessageType.ClientLeave
		) {
			message.contents = JSON.parse(message.contents);
		}

		this.emit("op", message, false /* runtimeMessage */);
	}

	/**
	 * Process runtime messages. The messages here are contiguous messages in a batch.
	 * Assuming the messages in the given bunch are also a TypedContainerRuntimeMessage, checks its type and dispatch
	 * the messages to the appropriate handler in the runtime.
	 * Throws a DataProcessingError if the message looks like but doesn't conform to a known TypedContainerRuntimeMessage type.
	 * @param message - The core message with common properties for all the messages.
	 * @param messageContents - The contents, local metadata and clientSequenceNumbers of the messages.
	 * @param local - true if the messages were originally generated by the client receiving it.
	 * @param savedOp - true if the message is a replayed saved op.
	 *
	 */
	private validateAndProcessRuntimeMessages(
		message: Omit<InboundSequencedContainerRuntimeMessage, "contents">,
		messagesContent: IRuntimeMessagesContent[],
		local: boolean,
		savedOp?: boolean,
	): void {
		// Get the contents without the localOpMetadata because not all message types know about localOpMetadata.
		const contents = messagesContent.map((c) => c.contents);

		switch (message.type) {
			case ContainerMessageType.FluidDataStoreOp:
			case ContainerMessageType.Attach:
			case ContainerMessageType.Alias: {
				// Remove the metadata from the message before sending it to the channel collection. The metadata
				// is added by the container runtime and is not part of the message that the channel collection and
				// layers below it expect.
				this.channelCollection.processMessages({ envelope: message, messagesContent, local });
				break;
			}
			case ContainerMessageType.BlobAttach: {
				this.blobManager.processBlobAttachMessage(message, local);
				break;
			}
			case ContainerMessageType.IdAllocation: {
				this.processIdCompressorMessages(contents as IdCreationRange[], savedOp);
				break;
			}
			case ContainerMessageType.GC: {
				this.garbageCollector.processMessages(
					contents as GarbageCollectionMessage[],
					message.timestamp,
					local,
				);
				break;
			}
			case ContainerMessageType.ChunkedOp: {
				// From observability POV, we should not expose the rest of the system (including "op" events on object) to these messages.
				// Also resetReconnectCount() would be wrong - see comment that was there before this change was made.
				assert(false, 0x93d /* should not even get here */);
			}
			case ContainerMessageType.Rejoin: {
				break;
			}
			case ContainerMessageType.DocumentSchemaChange: {
				this.documentsSchemaController.processDocumentSchemaMessages(
					contents as IDocumentSchemaChangeMessageIncoming[],
					local,
					message.sequenceNumber,
				);
				break;
			}
			default: {
				const error = getUnknownMessageTypeError(
					message.type,
					"validateAndProcessRuntimeMessage" /* codePath */,
					message as ISequencedDocumentMessage,
				);
				this.closeFn(error);
				throw error;
			}
		}
	}

	private processIdCompressorMessages(
		messageContents: IdCreationRange[],
		savedOp?: boolean,
	): void {
		for (const range of messageContents) {
			// Don't re-finalize the range if we're processing a "savedOp" in
			// stashed ops flow. The compressor is stashed with these ops already processed.
			// That said, in idCompressorMode === "delayed", we might not serialize ID compressor, and
			// thus we need to process all the ops.
			if (!(this.skipSavedCompressorOps && savedOp === true)) {
				// Some other client turned on the id compressor. If we have not turned it on,
				// put it in a pending queue and delay finalization.
				if (this._idCompressor === undefined) {
					assert(
						this.sessionSchema.idCompressorMode !== undefined,
						0x93c /* id compressor should be enabled */,
					);
					this.pendingIdCompressorOps.push(range);
				} else {
					assert(
						this.pendingIdCompressorOps.length === 0,
						0x979 /* there should be no pending ops! */,
					);
					this._idCompressor.finalizeCreationRange(range);
				}
			}
		}
	}

	public processSignal(
		message: ISignalMessage<{
			type: string;
			content: ISignalEnvelope<{ type: string; content: OpaqueJsonDeserialized<unknown> }>;
		}>,
		local: boolean,
	): void {
		const envelope = message.content;
		const transformed = {
			clientId: message.clientId,
			content: envelope.contents.content,
			type: envelope.contents.type,
			targetClientId: message.targetClientId,
		};

		// Only collect signal telemetry for broadcast messages sent by the current client.
		if (message.clientId === this.clientId) {
			this.signalTelemetryManager.trackReceivedSignal(
				envelope,
				this.mc.logger,
				this.consecutiveReconnects,
			);
		}

		const fullAddress = envelope.address;
		if (fullAddress === undefined) {
			// No address indicates a container signal message.
			this.emit("signal", transformed, local);
			return;
		}

		this.routeNonContainerSignal(fullAddress, transformed, local);
	}

	private routeNonContainerSignal(
		address: string,
		signalMessage: IInboundSignalMessage<UnknownIncomingTypedMessage>,
		local: boolean,
	): void {
		// channelCollection signals are identified by no starting `/` in address.
		if (!address.startsWith("/")) {
			// Due to a mismatch between different layers in terms of
			// what is the interface of passing signals, we need to adjust
			// the signal envelope before sending it to the datastores to be processed
			const channelSignalMessage = {
				...signalMessage,
				content: {
					address,
					contents: signalMessage.content,
				},
			};

			this.channelCollection.processSignal(channelSignalMessage, local);
			return;
		}

		const addresses = address.split("/");
		if (addresses.length > 2 && addresses[1] === "ext") {
			const id = addresses[2] as ContainerExtensionId;
			const entry = this.extensions.get(id);
			if (entry !== undefined) {
				entry.extension.processSignal?.(addresses.slice(3), signalMessage, local);
				return;
			}
		}

		assert(!local, 0xba0 /* No recipient found for local signal */);
		this.mc.logger.sendTelemetryEvent({
			eventName: "SignalAddressNotFound",
			...tagCodeArtifacts({
				address,
			}),
		});
	}

	/**
	 * Flush the current batch of ops to the ordering service for sequencing
	 * This method is not expected to be called in the middle of a batch.
	 * @remarks If it throws (e.g. if the batch is too large to send), the container will be closed.
	 *
	 * @param resubmitInfo - If defined, indicates this is a resubmission of a batch with the given Batch info needed for resubmit.
	 */
	private flush(resubmitInfo?: BatchResubmitInfo): void {
		this.flushScheduled = false;

		try {
			assert(
				!this.batchRunner.running,
				0x24c /* "Cannot call `flush()` while manually accumulating a batch (e.g. under orderSequentially) */,
			);

			this.outbox.flush(resubmitInfo);
			assert(this.outbox.isEmpty, 0x3cf /* reentrancy */);
		} catch (error) {
			const error2 = normalizeError(error, {
				props: {
					orderSequentiallyCalls: this.batchRunner.runs,
				},
			});
			this.closeFn(error2);
			throw error2;
		}
	}

	/**
	 * {@inheritDoc @fluidframework/runtime-definitions#IContainerRuntimeBase.orderSequentially}
	 */
	public orderSequentially<T>(callback: () => T): T {
		let checkpoint: IBatchCheckpoint | undefined;
		let stageControls: StageControlsInternal | undefined;
		if (this.mc.config.getBoolean("Fluid.ContainerRuntime.EnableRollback") === true) {
			if (!this.batchRunner.running && !this.inStagingMode) {
				stageControls = this.enterStagingMode();
			}
			// Note: we are not touching any batches other than mainBatch here, for two reasons:
			// 1. It would not help, as other batches are flushed independently from main batch.
			// 2. There is no way to undo process of data store creation, blob creation, ID compressor ops, or other things tracked by other batches.
			checkpoint = this.outbox.getBatchCheckpoints().mainBatch;
		}
		const result = this.batchRunner.run(() => {
			try {
				return callback();
			} catch (error) {
				if (checkpoint) {
					// This will throw and close the container if rollback fails
					try {
						checkpoint.rollback((message: LocalBatchMessage) =>
							// These changes are staged since we entered staging mode above
							this.rollbackStagedChange(message.runtimeOp, message.localOpMetadata),
						);
						this.updateDocumentDirtyState();
						stageControls?.discardChanges();
						stageControls = undefined;
					} catch (error_) {
						const error2 = wrapError(error_, (message) => {
							return DataProcessingError.create(
								`RollbackError: ${message}`,
								"checkpointRollback",
								undefined,
							) as DataProcessingError;
						});
						this.closeFn(error2);
						throw error2;
					}
				} else {
					this.closeFn(
						wrapError(
							error,
							(errorMessage) =>
								new GenericError(
									`orderSequentially callback exception: ${errorMessage}`,
									error,
									{
										orderSequentiallyCalls: this.batchRunner.runs,
									},
								),
						),
					);
				}

				throw error; // throw the original error for the consumer of the runtime
			}
		});

		stageControls?.commitChanges({ squash: false });

		// We don't flush on TurnBased since we expect all messages in the same JS turn to be part of the same batch
		if (this.flushMode !== FlushMode.TurnBased && !this.batchRunner.running) {
			this.flush();
		}
		return result;
	}

	private stageControls: StageControlsInternal | undefined;

	/**
	 * If true, the ContainerRuntime is not submitting any new ops to the ordering service.
	 * Ops submitted to the ContainerRuntime while in Staging Mode will be queued in the PendingStateManager,
	 * either to be discarded or committed later (via the Stage Controls returned from enterStagingMode).
	 */
	public get inStagingMode(): boolean {
		return this.stageControls !== undefined;
	}

	/**
	 * Enter Staging Mode, such that ops submitted to the ContainerRuntime will not be sent to the ordering service.
	 * To exit Staging Mode, call either discardChanges or commitChanges on the Stage Controls returned from this method.
	 *
	 * @returns Controls for exiting Staging Mode.
	 */
	public enterStagingMode = (): StageControlsInternal => {
		if (this.stageControls !== undefined) {
			throw new UsageError("Already in staging mode");
		}
		if (this.attachState === AttachState.Detached) {
			throw new UsageError("Cannot enter staging mode while Detached");
		}

		// Make sure Outbox is empty before entering staging mode,
		// since we mark whole batches as "staged" or not to indicate whether to submit them.
		this.flush();

		const exitStagingMode = (discardOrCommit: () => void): void => {
			try {
				// Final flush of any last staged changes
				// NOTE: We can't use this.flush() here, because orderSequentially uses StagingMode and in the rollback case we'll hit assert 0x24c
				this.outbox.flush();

				this.stageControls = undefined;

				// During Staging Mode, we avoid submitting any ID Allocation ops (apart from resubmitting pre-staging ops).
				// Now that we've exited, we need to submit an ID Allocation op for any IDs that were generated while in Staging Mode.
				this.submitIdAllocationOpIfNeeded({ staged: false });
				discardOrCommit();

				this.channelCollection.notifyStagingMode(false);
			} catch (error) {
				const normalizedError = normalizeError(error);
				this.closeFn(normalizedError);
				throw normalizedError;
			}
		};

		const stageControls: StageControlsInternal = {
			discardChanges: () =>
				exitStagingMode(() => {
					// Pop all staged batches from the PSM and roll them back in LIFO order
					this.pendingStateManager.popStagedBatches(({ runtimeOp, localOpMetadata }) => {
						this.rollbackStagedChange(runtimeOp, localOpMetadata);
					});
					this.updateDocumentDirtyState();
				}),
			commitChanges: (options) => {
				const { squash } = { ...defaultStagingCommitOptions, ...options };
				exitStagingMode(() => {
					// Replay all staged batches in typical FIFO order.
					// We'll be out of staging mode so they'll be sent to the service finally.
					this.pendingStateManager.replayPendingStates({
						committingStagedBatches: true,
						squash,
					});
				});
			},
		};

		this.stageControls = stageControls;
		this.channelCollection.notifyStagingMode(true);

		return this.stageControls;
	};

	/**
	 * Returns the aliased data store's entryPoint, given the alias.
	 * @param alias - The alias for the data store.
	 * @returns The data store's entry point ({@link @fluidframework/core-interfaces#IFluidHandle}) if it exists and is aliased.
	 * Returns undefined if no data store has been assigned the given alias.
	 */
	public async getAliasedDataStoreEntryPoint(
		alias: string,
	): Promise<IFluidHandle<FluidObject> | undefined> {
		// Back-comapatibility:
		// There are old files that were created without using data store aliasing feature, but
		// used createRoot*DataStore*() (already removed) API. Such data stores will have isRoot = true,
		// and internalID provided by user. The expectation is that such files behave as new files, where
		// same data store instances created using aliasing feature.
		// Please also see note on name collisions in DataStores.createDataStoreId()
		await this.channelCollection.waitIfPendingAlias(alias);
		const internalId = this.internalId(alias);
		const context = await this.channelCollection.getDataStoreIfAvailable(internalId, {
			wait: false,
		});
		// If the data store is not available or not an alias, return undefined.
		if (context === undefined || !(await context.isRoot())) {
			return undefined;
		}

		const channel = await context.realize();
		if (channel.entryPoint === undefined) {
			throw new UsageError(
				"entryPoint must be defined on data store runtime for using getAliasedDataStoreEntryPoint",
			);
		}
		this.garbageCollector.nodeUpdated({
			node: { type: "DataStore", path: `/${internalId}` },
			reason: "Loaded",
			packagePath: context.packagePath,
			timestampMs: this.getCurrentReferenceTimestampMs(),
		});
		return channel.entryPoint;
	}

	public createDetachedDataStore(
		pkg: readonly string[],
		loadingGroupId?: string,
	): IFluidDataStoreContextDetached {
		return this.channelCollection.createDetachedDataStore(pkg, loadingGroupId);
	}

	public async createDataStore(
		pkg: Readonly<string | string[]>,
		loadingGroupId?: string,
	): Promise<IDataStore> {
		const context = this.channelCollection.createDataStoreContext(
			Array.isArray(pkg) ? pkg : [pkg],
			loadingGroupId,
		);
		return channelToDataStore(
			await context.realize(),
			context.id,
			this.channelCollection,
			this.mc.logger,
		);
	}

	private shouldSendOps(): boolean {
		// Note that the real (non-proxy) delta manager is needed here to get the readonly info. This is because
		// container runtime's ability to send ops depend on the actual readonly state of the delta manager.
		return this.connected && this.innerDeltaManager.readOnlyInfo.readonly !== true;
	}

	private readonly _quorum: IQuorumClients;
	public getQuorum(): IQuorumClients {
		return this._quorum;
	}

	private readonly _audience: IAudience;
	public getAudience(): IAudience {
		return this._audience;
	}

	/**
	 * Returns true of container is dirty, i.e. there are some pending local changes that
	 * either were not sent out to delta stream or were not yet acknowledged.
	 */
	public get isDirty(): boolean {
		// Rather than recomputing the dirty state in this moment,
		// just regurgitate the last emitted dirty state.
		return this.lastEmittedDirty;
	}

	/**
	 * Returns true if the container is dirty: not attached, or no pending user messages (could be some "non-dirtyable" ones though)
	 */
	private computeCurrentDirtyState(): boolean {
		return (
			this.attachState !== AttachState.Attached ||
			this.pendingStateManager.hasPendingUserChanges() ||
			this.outbox.containsUserChanges()
		);
	}

	/**
	 * Submits the signal to be sent to other clients.
	 * @param type - Type of the signal.
	 * @param content - Content of the signal. Should be a JSON serializable object or primitive.
	 * @param targetClientId - When specified, the signal is only sent to the provided client id.
	 *
	 * @remarks
	 *
	 * The `targetClientId` parameter here is currently intended for internal testing purposes only.
	 * Support for this option at container runtime is planned to be deprecated in the future.
	 *
	 */
	public submitSignal(type: string, content: unknown, targetClientId?: string): void {
		this.verifyNotClosed();
		const envelope = createNewSignalEnvelope(undefined /* address */, type, content);
		this.submitSignalFn(envelope, targetClientId);
	}

	public setAttachState(attachState: AttachState.Attaching | AttachState.Attached): void {
		if (attachState === AttachState.Attaching) {
			assert(
				this.attachState === AttachState.Attaching,
				0x12d /* "Container Context should already be in attaching state" */,
			);
		} else {
			assert(
				this.attachState === AttachState.Attached,
				0x12e /* "Container Context should already be in attached state" */,
			);
			this.emit("attached");
		}

		this.updateDocumentDirtyState();
		this.channelCollection.setAttachState(attachState);
	}

	/**
	 * Create a summary. Used when attaching or serializing a detached container.
	 *
	 * @param blobRedirectTable - A table passed during the attach process. While detached, blob upload is supported
	 * using IDs generated locally. After attach, these IDs cannot be used, so this table maps the old local IDs to the
	 * new storage IDs so requests can be redirected.
	 * @param telemetryContext - summary data passed through the layers for telemetry purposes
	 */
	public createSummary(
		blobRedirectTable?: Map<string, string>,
		telemetryContext?: ITelemetryContext,
	): ISummaryTree {
		if (blobRedirectTable) {
			this.blobManager.patchRedirectTable(blobRedirectTable);
		}

		// We can finalize any allocated IDs since we're the only client
		const idRange = this._idCompressor?.takeNextCreationRange();
		if (idRange !== undefined) {
			assert(
				idRange.ids === undefined || idRange.ids.firstGenCount === 1,
				0x93e /* No other ranges should be taken while container is detached. */,
			);
			this._idCompressor?.finalizeCreationRange(idRange);
		}

		const summarizeResult = this.channelCollection.getAttachSummary(telemetryContext);
		// Wrap data store summaries in .channels subtree.
		wrapSummaryInChannelsTree(summarizeResult);

		this.addContainerStateToSummary(
			summarizeResult,
			true /* fullTree */,
			false /* trackState */,
			telemetryContext,
		);
		return summarizeResult.summary;
	}

	public readonly getAbsoluteUrl: (relativeUrl: string) => Promise<string | undefined>;

	/**
	 * Builds the Summary tree including all the channels and the container state.
	 *
	 * @remarks Unfortunately, this function is accessed in a non-typesafe way by a legacy first-party partner,
	 * so until we can provide a proper API for their scenario, we need to ensure this function doesn't change.
	 */
	private async summarizeInternal(
		fullTree: boolean,
		trackState: boolean,
		telemetryContext?: ITelemetryContext,
	): Promise<ISummarizeInternalResult> {
		const summarizeResult = await this.channelCollection.summarize(
			fullTree,
			trackState,
			telemetryContext,
		);

		// Wrap data store summaries in .channels subtree.
		wrapSummaryInChannelsTree(summarizeResult);
		const pathPartsForChildren = [channelsTreeName];

		this.loadIdCompressor();

		this.addContainerStateToSummary(summarizeResult, fullTree, trackState, telemetryContext);
		return {
			...summarizeResult,
			id: "",
			pathPartsForChildren,
		};
	}

	/**
	 * Returns a summary of the runtime at the current sequence number.
	 */
	public async summarize(options: {
		/**
		 * True to generate the full tree with no handle reuse optimizations; defaults to false
		 */
		fullTree?: boolean;
		/**
		 * True to track the state for this summary in the SummarizerNodes; defaults to true
		 */
		trackState?: boolean;
		/**
		 * Logger to use for correlated summary events
		 */
		summaryLogger?: ITelemetryLoggerExt;
		/**
		 * True to run garbage collection before summarizing; defaults to true
		 */
		runGC?: boolean;
		/**
		 * True to generate full GC data
		 */
		fullGC?: boolean;
		/**
		 * True to run GC sweep phase after the mark phase
		 */
		runSweep?: boolean;
	}): Promise<ISummaryTreeWithStats> {
		this.verifyNotClosed();

		const {
			fullTree = false,
			trackState = true,
			summaryLogger = this.mc.logger,
			runGC = this.garbageCollector.shouldRunGC,
			runSweep,
			fullGC,
		} = options;

		const telemetryContext = new TelemetryContext();
		// Add the options that are used to generate this summary to the telemetry context.
		telemetryContext.setMultiple("fluid_Summarize", "Options", {
			fullTree,
			trackState,
			runGC,
			fullGC,
			runSweep,
		});

		try {
			if (runGC) {
				await this.collectGarbage(
					{ logger: summaryLogger, runSweep, fullGC },
					telemetryContext,
				);
			}

			const { stats, summary } = await this.summarizerNode.summarize(
				fullTree,
				trackState,
				telemetryContext,
			);

			assert(
				summary.type === SummaryType.Tree,
				0x12f /* "Container Runtime's summarize should always return a tree" */,
			);

			return { stats, summary };
		} finally {
			summaryLogger.sendTelemetryEvent({
				eventName: "SummarizeTelemetry",
				details: telemetryContext.serialize(),
			});
		}
	}

	private async getGCDataInternal(fullGC?: boolean): Promise<IGarbageCollectionData> {
		return this.channelCollection.getGCData(fullGC);
	}

	/**
	 * Generates and returns the GC data for this container.
	 * @param fullGC - true to bypass optimizations and force full generation of GC data.
	 * @see IGarbageCollectionRuntime.getGCData
	 */
	public async getGCData(fullGC?: boolean): Promise<IGarbageCollectionData> {
		const builder = new GCDataBuilder();
		const dsGCData = await this.summarizerNode.getGCData(fullGC);
		builder.addNodes(dsGCData.gcNodes);

		const blobsGCData = this.blobManager.getGCData(fullGC);
		builder.addNodes(blobsGCData.gcNodes);
		return builder.getGCData();
	}

	/**
	 * After GC has run, called to notify this container's nodes of routes that are used in it.
	 * @param usedRoutes - The routes that are used in all nodes in this Container.
	 * @see IGarbageCollectionRuntime.updateUsedRoutes
	 */
	public updateUsedRoutes(usedRoutes: readonly string[]): void {
		// Update our summarizer node's used routes. Updating used routes in summarizer node before
		// summarizing is required and asserted by the the summarizer node. We are the root and are
		// always referenced, so the used routes is only self-route (empty string).
		this.summarizerNode.updateUsedRoutes([""]);

		const { dataStoreRoutes } = this.getDataStoreAndBlobManagerRoutes(usedRoutes);
		this.channelCollection.updateUsedRoutes(dataStoreRoutes);
	}

	/**
	 * After GC has run and identified nodes that are sweep ready, this is called to delete the sweep ready nodes.
	 * @param sweepReadyRoutes - The routes of nodes that are sweep ready and should be deleted.
	 * @returns The routes of nodes that were deleted.
	 */
	public deleteSweepReadyNodes(sweepReadyRoutes: readonly string[]): readonly string[] {
		const { dataStoreRoutes, blobManagerRoutes } =
			this.getDataStoreAndBlobManagerRoutes(sweepReadyRoutes);

		return [
			...this.channelCollection.deleteSweepReadyNodes(dataStoreRoutes),
			...this.blobManager.deleteSweepReadyNodes(blobManagerRoutes),
		];
	}

	/**
	 * This is called to update objects that are tombstones.
	 *
	 * A Tombstoned object has been unreferenced long enough that GC knows it won't be referenced again.
	 * Tombstoned objects are eventually deleted by GC.
	 *
	 * @param tombstonedRoutes - Data store and attachment blob routes that are tombstones in this Container.
	 */
	public updateTombstonedRoutes(tombstonedRoutes: readonly string[]): void {
		const { dataStoreRoutes } = this.getDataStoreAndBlobManagerRoutes(tombstonedRoutes);
		this.channelCollection.updateTombstonedRoutes(dataStoreRoutes);
	}

	/**
	 * Returns a server generated referenced timestamp to be used to track unreferenced nodes by GC.
	 */
	public getCurrentReferenceTimestampMs(): number | undefined {
		// Use the timestamp of the last message seen by this client as that is server generated. If no messages have
		// been processed, use the timestamp of the message from the last summary.
		return this.deltaManager.lastMessage?.timestamp ?? this.messageAtLastSummary?.timestamp;
	}

	/**
	 * Returns the type of the GC node. Currently, there are nodes that belong to the root ("/"), data stores or
	 * blob manager.
	 */

	public getNodeType(nodePath: string): GCNodeType {
		if (isBlobPath(nodePath)) {
			return GCNodeType.Blob;
		}

		return this.channelCollection.getGCNodeType(nodePath) ?? GCNodeType.Other;
	}

	/**
	 * Called by GC to retrieve the package path of the node with the given path. The node should belong to a
	 * data store or an attachment blob.
	 */
	public async getGCNodePackagePath(nodePath: string): Promise<readonly string[] | undefined> {
		// GC uses "/" when adding "root" references, e.g. for Aliasing or as part of Tombstone Auto-Recovery.
		// These have no package path so return a special value.
		if (nodePath === "/") {
			return ["_gcRoot"];
		}

		switch (this.getNodeType(nodePath)) {
			case GCNodeType.Blob: {
				return [blobManagerBasePath];
			}

			case GCNodeType.DataStore:

			case GCNodeType.SubDataStore: {
				return this.channelCollection.getDataStorePackagePath(nodePath);
			}
			default: {
				assert(false, 0x2de /* "Package path requested for unsupported node type." */);
			}
		}
	}

	/**
	 * From a given list of routes, separate and return routes that belong to blob manager and data stores.
	 * @param routes - A list of routes that can belong to data stores or blob manager.
	 * @returns Two route lists - One that contains routes for blob manager and another one that contains routes
	 * for data stores.
	 */
	private getDataStoreAndBlobManagerRoutes(routes: readonly string[]): {
		blobManagerRoutes: string[];
		dataStoreRoutes: string[];
	} {
		const blobManagerRoutes: string[] = [];
		const dataStoreRoutes: string[] = [];
		for (const route of routes) {
			if (isBlobPath(route)) {
				blobManagerRoutes.push(route);
			} else {
				dataStoreRoutes.push(route);
			}
		}
		return { blobManagerRoutes, dataStoreRoutes };
	}

	/**
	 * Runs garbage collection and updates the reference / used state of the nodes in the container.
	 * @returns the statistics of the garbage collection run; undefined if GC did not run.
	 */
	public async collectGarbage(
		options: {
			/**
			 * Logger to use for logging GC events
			 */
			logger?: ITelemetryLoggerExt;
			/**
			 * True to run GC sweep phase after the mark phase
			 */
			runSweep?: boolean;
			/**
			 * True to generate full GC data
			 */
			fullGC?: boolean;
		},
		telemetryContext?: ITelemetryContext,
	): Promise<IGCStats | undefined> {
		return this.garbageCollector.collectGarbage(options, telemetryContext);
	}

	/**
	 * Called when a new outbound route is added to another node. This is used by garbage collection to identify
	 * all references added in the system.
	 * @param fromPath - The absolute path of the node that added the reference.
	 * @param toPath - The absolute path of the outbound node that is referenced.
	 * @param messageTimestampMs - The timestamp of the message that added the reference.
	 */
	public addedGCOutboundRoute(
		fromPath: string,
		toPath: string,
		messageTimestampMs?: number,
	): void {
		// This is always called when processing an op so messageTimestampMs should exist. Due to back-compat
		// across the data store runtime / container runtime boundary, this may be undefined and if so, get
		// the timestamp from the last processed message which should exist.
		// If a timestamp doesn't exist, log so we can learn about these cases and return.
		const timestampMs = messageTimestampMs ?? this.getCurrentReferenceTimestampMs();
		if (timestampMs === undefined) {
			this.mc.logger.sendTelemetryEvent({
				eventName: "NoTimestampInGCOutboundRoute",
				...tagCodeArtifacts({
					id: toPath,
					fromId: fromPath,
				}),
			});
			return;
		}
		this.garbageCollector.addedOutboundReference(fromPath, toPath, timestampMs);
	}

	/**
	 * Generates the summary tree, uploads it to storage, and then submits the summarize op.
	 * This is intended to be called by the summarizer, since it is the implementation of
	 * ISummarizerInternalsProvider.submitSummary.
	 * It takes care of state management at the container level, including pausing inbound
	 * op processing, updating SummarizerNode state tracking, and garbage collection.
	 * @param options - options controlling how the summary is generated or submitted
	 */

	public async submitSummary(options: ISubmitSummaryOptions): Promise<SubmitSummaryResult> {
		const {
			cancellationToken,
			fullTree = false,
			finalAttempt = false,
			summaryLogger,
			latestSummaryRefSeqNum,
		} = options;
		// The summary number for this summary. This will be updated during the summary process, so get it now and
		// use it for all events logged during this summary.
		const summaryNumber = this.nextSummaryNumber;
		let summaryRefSeqNum: number | undefined;
		const summaryNumberLogger = createChildLogger({
			logger: summaryLogger,
			properties: {
				all: {
					summaryNumber,
					referenceSequenceNumber: () => summaryRefSeqNum,
				},
			},
		});

		// legacy: assert 0x3d1
		if (!this.outbox.isEmpty) {
			throw DataProcessingError.create(
				"Can't trigger summary in the middle of a batch",
				"submitSummary",
				undefined,
				{
					summaryNumber,
					pendingMessages: this.pendingMessagesCount,
					outboxLength: this.outbox.messageCount,
					mainBatchLength: this.outbox.mainBatchMessageCount,
					blobAttachBatchLength: this.outbox.blobAttachBatchMessageCount,
					idAllocationBatchLength: this.outbox.idAllocationBatchMessageCount,
				},
			);
		}

		// If the container is dirty, i.e., there are pending unacked ops, the summary will not be eventual consistent
		// and it may even be incorrect. So, wait for the container to be saved with a timeout. If the container is not
		// saved within the timeout, check if it should be failed or can continue.
		if (this.isDirty) {
			const countBefore = this.pendingMessagesCount;
			// The timeout for waiting for pending ops can be overridden via configurations.
			const pendingOpsTimeout =
				this.mc.config.getNumber("Fluid.Summarizer.waitForPendingOpsTimeoutMs") ??
				defaultPendingOpsWaitTimeoutMs;
			await new Promise<void>((resolve, reject) => {
				const timeoutId = setTimeout(() => resolve(), pendingOpsTimeout);
				this.once("saved", () => {
					clearTimeout(timeoutId);
					resolve();
				});
				this.once("dispose", () => {
					clearTimeout(timeoutId);
					reject(new Error("Runtime is disposed while summarizing"));
				});
			});

			// Log that there are pending ops while summarizing. This will help us gather data on how often this
			// happens, whether we attempted to wait for these ops to be acked and what was the result.
			summaryNumberLogger.sendTelemetryEvent({
				eventName: "PendingOpsWhileSummarizing",
				saved: !this.isDirty,
				timeout: pendingOpsTimeout,
				countBefore,
				countAfter: this.pendingMessagesCount,
			});

			// There could still be pending ops. Check if summary should fail or continue.
			const pendingMessagesFailResult = await this.shouldFailSummaryOnPendingOps(
				summaryNumberLogger,
				this.deltaManager.lastSequenceNumber,
				this.deltaManager.minimumSequenceNumber,
				finalAttempt,
				true /* beforeSummaryGeneration */,
			);
			if (pendingMessagesFailResult !== undefined) {
				return pendingMessagesFailResult;
			}
		}

		const shouldPauseInboundSignal =
			this.mc.config.getBoolean(
				"Fluid.ContainerRuntime.SubmitSummary.disableInboundSignalPause",
			) !== true;
		const shouldValidatePreSummaryState =
			this.mc.config.getBoolean(
				"Fluid.ContainerRuntime.SubmitSummary.shouldValidatePreSummaryState",
			) === true;

		try {
			await this._deltaManager.inbound.pause();
			if (shouldPauseInboundSignal) {
				await this.deltaManager.inboundSignal.pause();
			}

			summaryRefSeqNum = this.deltaManager.lastSequenceNumber;
			const minimumSequenceNumber = this.deltaManager.minimumSequenceNumber;
			const message = `Summary @${summaryRefSeqNum}:${this.deltaManager.minimumSequenceNumber}`;
			const lastAckedContext = this.lastAckedSummaryContext;

			const startSummaryResult = this.summarizerNode.startSummary(
				summaryRefSeqNum,
				summaryNumberLogger,
				latestSummaryRefSeqNum,
			);

			/**
			 * This was added to validate that the summarizer node tree has the same reference sequence number from the
			 * top running summarizer down to the lowest summarizer node.
			 *
			 * The order of mismatch numbers goes (validate sequence number)-(node sequence number).
			 * Generally the validate sequence number comes from the running summarizer and the node sequence number comes from the
			 * summarizer nodes.
			 */
			if (startSummaryResult.invalidNodes > 0 || startSummaryResult.mismatchNumbers.size > 0) {
				summaryLogger.sendTelemetryEvent({
					eventName: "LatestSummaryRefSeqNumMismatch",
					details: {
						...startSummaryResult,
						mismatchNumbers: [...startSummaryResult.mismatchNumbers],
					},
				});

				if (shouldValidatePreSummaryState && !finalAttempt) {
					return {
						stage: "base",
						referenceSequenceNumber: summaryRefSeqNum,
						minimumSequenceNumber,
						error: new RetriableSummaryError(
							`Summarizer node state inconsistent with summarizer state.`,
						),
					};
				}
			}

			// Helper function to check whether we should still continue between each async step.
			const checkContinue = (): { continue: true } | { continue: false; error: string } => {
				// Do not check for loss of connectivity directly! Instead leave it up to
				// RunWhileConnectedCoordinator to control policy in a single place.
				// This will allow easier change of design if we chose to. For example, we may chose to allow
				// summarizer to reconnect in the future.
				// Also checking for cancellation is a must as summary process may be abandoned for other reasons,
				// like loss of connectivity for main (interactive) client.
				if (cancellationToken.cancelled) {
					return { continue: false, error: "disconnected" };
				}
				// That said, we rely on submitSystemMessage() that today only works in connected state.
				// So if we fail here, it either means that RunWhileConnectedCoordinator does not work correctly,
				// OR that design changed and we need to remove this check and fix submitSystemMessage.
				assert(this.connected, 0x258 /* "connected" */);

				// Ensure that lastSequenceNumber has not changed after pausing.
				// We need the summary op's reference sequence number to match our summary sequence number,
				// otherwise we'll get the wrong sequence number stamped on the summary's .protocol attributes.
				if (this.deltaManager.lastSequenceNumber !== summaryRefSeqNum) {
					return {
						continue: false,
						error: `lastSequenceNumber changed before uploading to storage. ${this.deltaManager.lastSequenceNumber} !== ${summaryRefSeqNum}`,
					};
				}
				assert(
					summaryRefSeqNum === this.deltaManager.lastMessage?.sequenceNumber,
					0x395 /* it's one and the same thing */,
				);

				if (lastAckedContext !== this.lastAckedSummaryContext) {
					return {
						continue: false,
						error: `Last summary changed while summarizing. ${this.lastAckedSummaryContext} !== ${lastAckedContext}`,
					};
				}
				return { continue: true };
			};

			let continueResult = checkContinue();
			if (!continueResult.continue) {
				return {
					stage: "base",
					referenceSequenceNumber: summaryRefSeqNum,
					minimumSequenceNumber,
					error: new RetriableSummaryError(continueResult.error),
				};
			}

			const trace = Trace.start();
			let summarizeResult: ISummaryTreeWithStats;
			try {
				summarizeResult = await this.summarize({
					fullTree,
					trackState: true,
					summaryLogger: summaryNumberLogger,
					runGC: this.garbageCollector.shouldRunGC,
				});
			} catch (error) {
				return {
					stage: "base",
					referenceSequenceNumber: summaryRefSeqNum,
					minimumSequenceNumber,
					error: wrapError(error, (msg) => new RetriableSummaryError(msg)),
				};
			}

			// Validate that the summary generated by summarizer nodes is correct before uploading.
			const validateResult = this.summarizerNode.validateSummary();
			if (!validateResult.success) {
				const { success, ...loggingProps } = validateResult;
				const error = new RetriableSummaryError(
					validateResult.reason,
					validateResult.retryAfterSeconds,
					{ ...loggingProps },
				);
				return {
					stage: "base",
					referenceSequenceNumber: summaryRefSeqNum,
					minimumSequenceNumber,
					error,
				};
			}

			// If there are pending unacked ops, this summary attempt may fail as the uploaded
			// summary would be eventually inconsistent.
			const pendingMessagesFailResult = await this.shouldFailSummaryOnPendingOps(
				summaryNumberLogger,
				summaryRefSeqNum,
				minimumSequenceNumber,
				finalAttempt,
				false /* beforeSummaryGeneration */,
			);
			if (pendingMessagesFailResult !== undefined) {
				return pendingMessagesFailResult;
			}

			const { summary: summaryTree, stats: partialStats } = summarizeResult;

			// Now that we have generated the summary, update the message at last summary to the last message processed.
			this.messageAtLastSummary = this.deltaManager.lastMessage;

			// Counting dataStores and handles
			// Because handles are unchanged dataStores in the current logic,
			// summarized dataStore count is total dataStore count minus handle count
			const dataStoreTree: SummaryObject | undefined = summaryTree.tree[channelsTreeName];

			assert(dataStoreTree?.type === SummaryType.Tree, 0x1fc /* "summary is not a tree" */);
			const handleCount = Object.values(dataStoreTree.tree).filter(
				(value) => value.type === SummaryType.Handle,
			).length;
			const gcSummaryTreeStats =
				summaryTree.tree[gcTreeKey] === undefined
					? undefined
					: calculateStats(summaryTree.tree[gcTreeKey]);

			const summaryStats: IGeneratedSummaryStats = {
				dataStoreCount: this.channelCollection.size,
				summarizedDataStoreCount: this.channelCollection.size - handleCount,
				gcStateUpdatedDataStoreCount: this.garbageCollector.updatedDSCountSinceLastSummary,
				gcBlobNodeCount: gcSummaryTreeStats?.blobNodeCount,
				gcTotalBlobsSize: gcSummaryTreeStats?.totalBlobSize,
				summaryNumber,
				...partialStats,
			};
			const generateSummaryData: Omit<IGenerateSummaryTreeResult, "stage" | "error"> = {
				referenceSequenceNumber: summaryRefSeqNum,
				minimumSequenceNumber,
				summaryTree,
				summaryStats,
				generateDuration: trace.trace().duration,
			} as const;

			continueResult = checkContinue();
			if (!continueResult.continue) {
				return {
					stage: "generate",
					...generateSummaryData,
					error: new RetriableSummaryError(continueResult.error),
				};
			}

			const summaryContext: ISummaryContext = {
				proposalHandle: this.lastAckedSummaryContext?.proposalHandle ?? undefined,
				ackHandle: this.lastAckedSummaryContext?.ackHandle ?? this.loadedFromVersionId,
				referenceSequenceNumber: summaryRefSeqNum,
			};

			let handle: string;
			try {
				handle = await this.storage.uploadSummaryWithContext(summaryTree, summaryContext);
			} catch (error) {
				return {
					stage: "generate",
					...generateSummaryData,
					error: wrapError(error, (msg) => new RetriableSummaryError(msg)),
				};
			}

			const parent = summaryContext.ackHandle;
			const summaryMessage: ISummaryContent = {
				handle,
				// eslint-disable-next-line @typescript-eslint/no-non-null-assertion
				head: parent!,
				message,
				parents: parent === undefined ? [] : [parent],
			};
			const uploadData = {
				...generateSummaryData,
				handle,
				uploadDuration: trace.trace().duration,
			} as const;

			continueResult = checkContinue();
			if (!continueResult.continue) {
				return {
					stage: "upload",
					...uploadData,
					error: new RetriableSummaryError(continueResult.error),
				};
			}

			let clientSequenceNumber: number;
			try {
				clientSequenceNumber = this.submitSummaryMessage(summaryMessage, summaryRefSeqNum);
			} catch (error) {
				return {
					stage: "upload",
					...uploadData,
					error: wrapError(error, (msg) => new RetriableSummaryError(msg)),
				};
			}

			const submitData = {
				stage: "submit",
				...uploadData,
				clientSequenceNumber,
				submitOpDuration: trace.trace().duration,
			} as const;

			try {
				this.summarizerNode.completeSummary(handle);
			} catch (error) {
				return {
					stage: "upload",
					...uploadData,
					error: wrapError(error, (msg) => new RetriableSummaryError(msg)),
				};
			}
			return submitData;
		} finally {
			// Cleanup wip summary in case of failure
			this.summarizerNode.clearSummary();

			// ! This needs to happen before we resume inbound queues to ensure heuristics are tracked correctly
			this._summarizer?.recordSummaryAttempt?.(summaryRefSeqNum);

			// Restart the delta manager
			this._deltaManager.inbound.resume();
			if (shouldPauseInboundSignal) {
				this.deltaManager.inboundSignal.resume();
			}
		}
	}

	/**
	 * This helper is called during summarization. If the container is dirty, it will return a failed summarize result
	 * (IBaseSummarizeResult) unless this is the final summarize attempt and SkipFailingIncorrectSummary option is set.
	 * @param logger - The logger to be used for sending telemetry.
	 * @param referenceSequenceNumber - The reference sequence number of the summary attempt.
	 * @param minimumSequenceNumber - The minimum sequence number of the summary attempt.
	 * @param finalAttempt - Whether this is the final summary attempt.
	 * @param beforeSummaryGeneration - Whether this is called before summary generation or after.
	 * @returns failed summarize result (IBaseSummarizeResult) if summary should be failed, undefined otherwise.
	 */
	private async shouldFailSummaryOnPendingOps(
		logger: ITelemetryLoggerExt,
		referenceSequenceNumber: number,
		minimumSequenceNumber: number,
		finalAttempt: boolean,
		beforeSummaryGeneration: boolean,
	): Promise<IBaseSummarizeResult | undefined> {
		if (!this.isDirty) {
			return;
		}

		// If "SkipFailingIncorrectSummary" option is true, don't fail the summary in the last attempt.
		// This is a fallback to make progress in documents where there are consistently pending ops in
		// the summarizer.
		if (
			finalAttempt &&
			this.mc.config.getBoolean("Fluid.Summarizer.SkipFailingIncorrectSummary") === true
		) {
			const error = DataProcessingError.create(
				"Pending ops during summarization",
				"submitSummary",
				undefined,
				{ pendingMessages: this.pendingMessagesCount },
			);
			logger.sendErrorEvent(
				{
					eventName: "SkipFailingIncorrectSummary",
					referenceSequenceNumber,
					minimumSequenceNumber,
					beforeGenerate: beforeSummaryGeneration,
				},
				error,
			);
		} else {
			// The retry delay when there are pending ops can be overridden via config so that we can adjust it
			// based on telemetry while we decide on a stable number.
			const retryDelayMs =
				this.mc.config.getNumber("Fluid.Summarizer.PendingOpsRetryDelayMs") ??
				defaultPendingOpsRetryDelayMs;
			const error = new RetriableSummaryError(
				"PendingOpsWhileSummarizing",
				retryDelayMs / 1000,
				{
					count: this.pendingMessagesCount,
					beforeGenerate: beforeSummaryGeneration,
				},
			);
			return {
				stage: "base",
				referenceSequenceNumber,
				minimumSequenceNumber,
				error,
			};
		}
	}

	private get pendingMessagesCount(): number {
		return this.pendingStateManager.pendingMessagesCount + this.outbox.messageCount;
	}

	private hasPendingMessages(): boolean {
		return this.pendingMessagesCount !== 0;
	}

	/**
	 * Emit "dirty" or "saved" event based on the current dirty state of the document.
	 * This must be called every time the states underlying the dirty state change.
	 *
	 * @privateRemarks It's helpful to think of this as an event handler registered
	 * for hypothetical "changed" events for PendingStateManager, Outbox, and Container Attach machinery.
	 * But those events don't exist so we manually call this wherever we know those changes happen.
	 */
	private updateDocumentDirtyState(): void {
		const dirty: boolean = this.computeCurrentDirtyState();

		if (this.lastEmittedDirty === dirty) {
			return;
		}

		this.lastEmittedDirty = dirty;
		if (this.emitDirtyDocumentEvent) {
			this.emit(dirty ? "dirty" : "saved");
		}
	}

	public submitMessage(
		containerRuntimeMessage:
			| ContainerRuntimeDataStoreOpMessage
			| OutboundContainerRuntimeAttachMessage
			| ContainerRuntimeAliasMessage,
		localOpMetadata: unknown = undefined,
	): void {
<<<<<<< HEAD
		this.submit(containerRuntimeMessage, localOpMetadata);
=======
		this.submit({ type, contents }, localOpMetadata);
>>>>>>> 5e875732
	}

	public async uploadBlob(
		blob: ArrayBufferLike,
		signal?: AbortSignal,
	): Promise<IFluidHandleInternal<ArrayBufferLike>> {
		this.verifyNotClosed();
		return this.blobManager.createBlob(blob, signal);
	}

	/**
	 * Lookup the blob storage ID for a given local blob id.
	 * @param localId - The local blob id. Likely coming from a handle.
	 * @returns The storage ID if found and the blob is not pending, undefined otherwise.
	 * @remarks
	 * This method provides access to the BlobManager's storage ID lookup functionality.
	 * For blobs with pending payloads (localId exists but upload hasn't finished), this returns undefined.
	 * Consumers should use the observability APIs on the handle to understand/wait for storage ID availability.
	 *
	 * Warning: the returned blob URL may expire and does not support permalinks.
	 * This API is intended for temporary integration scenarios only.
	 */
	public lookupTemporaryBlobStorageId(localId: string): string | undefined {
		return this.blobManager.lookupTemporaryBlobStorageId(localId);
	}

	private submitIdAllocationOpIfNeeded({
		resubmitOutstandingRanges = false,
		staged,
	}: {
		resubmitOutstandingRanges?: boolean;
		staged: boolean;
	}): void {
		if (this._idCompressor) {
			const idRange = resubmitOutstandingRanges
				? this._idCompressor.takeUnfinalizedCreationRange()
				: this._idCompressor.takeNextCreationRange();
			// Don't include the idRange if there weren't any Ids allocated
			if (idRange.ids !== undefined) {
				const idAllocationMessage: ContainerRuntimeIdAllocationMessage = {
					type: ContainerMessageType.IdAllocation,
					contents: idRange,
				};
				const idAllocationBatchMessage: LocalBatchMessage = {
					runtimeOp: idAllocationMessage,
					referenceSequenceNumber: this.deltaManager.lastSequenceNumber,
					staged,
				};
				this.outbox.submitIdAllocation(idAllocationBatchMessage);
			}
		}
	}

	private submit(
		containerRuntimeMessage: LocalContainerRuntimeMessage,
		localOpMetadata: unknown = undefined,
		metadata?: { localId: string; blobId?: string },
	): void {
		this.verifyNotClosed();

		// There should be no ops in detached container state!
		assert(
			this.attachState !== AttachState.Detached,
			0x132 /* "sending ops in detached container" */,
		);

		assert(
			metadata === undefined ||
				containerRuntimeMessage.type === ContainerMessageType.BlobAttach,
			0x93f /* metadata */,
		);

		// Note that the real (non-proxy) delta manager is used here to get the readonly info. This is because
		// container runtime's ability to submit ops depend on the actual readonly state of the delta manager.
		if (this.innerDeltaManager.readOnlyInfo.readonly === true) {
			this.mc.logger.sendTelemetryEvent({
				eventName: "SubmitOpInReadonly",
				connected: this.connected,
			});
		}

		const type = containerRuntimeMessage.type;
		assert(
			type !== ContainerMessageType.IdAllocation,
			0x9a5 /* IdAllocation should be submitted directly to outbox. */,
		);

		try {
			// If we're resubmitting a batch, keep the same "staged" value as before.  Otherwise, use the current "global" state.
			const staged = this.batchRunner.resubmitInfo?.staged ?? this.inStagingMode;

			assert(
				!staged || canStageMessageOfType(type),
				0xbba /* Unexpected message type submitted in Staging Mode */,
			);

			// Before submitting any non-staged change, submit the ID Allocation op to cover any compressed IDs included in the op.
			if (!staged) {
				this.submitIdAllocationOpIfNeeded({ staged: false });
			}

			// Allow document schema controller to send a message if it needs to propose change in document schema.
			// If it needs to send a message, it will call provided callback with payload of such message and rely
			// on this callback to do actual sending.
			const schemaChangeMessage = this.documentsSchemaController.maybeGenerateSchemaMessage();
			if (schemaChangeMessage) {
				this.mc.logger.sendTelemetryEvent({
					eventName: "SchemaChangeProposal",
					refSeq: schemaChangeMessage.refSeq,
					version: schemaChangeMessage.version,
					newRuntimeSchema: JSON.stringify(schemaChangeMessage.runtime),
					sessionRuntimeSchema: JSON.stringify(this.sessionSchema),
					oldRuntimeSchema: JSON.stringify(this.metadata?.documentSchema?.runtime),
					minVersionForCollab: schemaChangeMessage.info?.minVersionForCollab,
				});
				const msg: OutboundContainerRuntimeDocumentSchemaMessage = {
					type: ContainerMessageType.DocumentSchemaChange,
					contents: schemaChangeMessage,
				};
				this.outbox.submit({
					runtimeOp: msg,
					referenceSequenceNumber: this.deltaManager.lastSequenceNumber,
					staged,
				});
			}

			const message: LocalBatchMessage = {
				// This will encode any handles present in this op before serializing to string
				// Note: handles may already have been encoded by the DDS layer, but encoding handles is idempotent so there's no problem.
				runtimeOp: containerRuntimeMessage,
				metadata,
				localOpMetadata,
				referenceSequenceNumber: this.deltaManager.lastSequenceNumber,
				staged,
			};
			if (type === ContainerMessageType.BlobAttach) {
				// BlobAttach ops must have their metadata visible and cannot be grouped (see opGroupingManager.ts)
				this.outbox.submitBlobAttach(message);
			} else {
				this.outbox.submit(message);
			}

			this.scheduleFlush();
		} catch (error) {
			const dpe = DataProcessingError.wrapIfUnrecognized(error, "ContainerRuntime.submit", {
				referenceSequenceNumber: this.deltaManager.lastSequenceNumber,
			});
			this.closeFn(dpe);
			throw dpe;
		}

		this.updateDocumentDirtyState();
	}

	private scheduleFlush(): void {
		if (this.flushScheduled) {
			return;
		}
		this.flushScheduled = true;

		switch (this.flushMode) {
			case FlushMode.Immediate: {
				// When in Immediate flush mode, flush immediately unless we are intentionally batching multiple ops (e.g. via orderSequentially)
				if (!this.batchRunner.running) {
					this.flush();
				}
				break;
			}
			case FlushMode.TurnBased: {
				// When in TurnBased flush mode the runtime will buffer operations in the current turn and send them as a single
				// batch at the end of the turn
				// eslint-disable-next-line @typescript-eslint/no-floating-promises -- Container will close if flush throws
				Promise.resolve().then(() => this.flush());
				break;
			}

			// FlushModeExperimental is experimental and not exposed directly in the runtime APIs
			case FlushModeExperimental.Async as unknown as FlushMode: {
				// When in Async flush mode, the runtime will accumulate all operations across JS turns and send them as a single
				// batch when all micro-tasks are complete.
				// Compared to TurnBased, this flush mode will capture more ops into the same batch.
				setTimeout(() => this.flush(), 0);
				break;
			}

			default: {
				fail(0x587 /* Unreachable unless manually accumulating a batch */);
			}
		}
	}

	private submitSummaryMessage(
		contents: ISummaryContent,
		referenceSequenceNumber: number,
	): number {
		this.verifyNotClosed();
		assert(
			this.connected,
			0x133 /* "Container disconnected when trying to submit system message" */,
		);

		// System message should not be sent in the middle of the batch.
		assert(this.outbox.isEmpty, 0x3d4 /* System op in the middle of a batch */);

		return this.submitSummaryFn(contents, referenceSequenceNumber);
	}

	/**
	 * Throw an error if the runtime is closed.  Methods that are expected to potentially
	 * be called after dispose due to asynchrony should not call this.
	 */
	private verifyNotClosed(): void {
		if (this._disposed) {
			throw new Error("Runtime is closed");
		}
	}

	/**
	 * Resubmits each message in the batch, and then flushes the outbox.
	 * This typically happens when we reconnect and there are pending messages.
	 *
	 * @remarks
	 * Attempting to resubmit a batch that has been successfully sequenced will not happen due to
	 * checks in the ConnectionStateHandler (Loader layer)
	 *
	 * The only exception to this would be if the Container "forks" due to misuse of the "Offline Load" feature.
	 * If the "Offline Load" feature is enabled, the batchId is included in the resubmitted messages,
	 * for correlation to detect container forking.
	 */
	private reSubmitBatch(
		batch: PendingMessageResubmitData[],
		{ batchId, staged, squash }: PendingBatchResubmitMetadata,
	): void {
		assert(
			this._summarizer === undefined,
			0x8f2 /* Summarizer never reconnects so should never resubmit */,
		);

		const resubmitInfo = {
			// Only include Batch ID if "Offline Load" feature is enabled
			// It's only needed to identify batches across container forks arising from misuse of offline load.
			batchId: this.batchIdTrackingEnabled ? batchId : undefined,
			staged,
		};

		const resubmitFn = squash
			? this.reSubmitWithSquashing.bind(this)
			: this.reSubmit.bind(this);

		this.batchRunner.run(() => {
			for (const message of batch) {
				resubmitFn(message);
			}
		}, resubmitInfo);

		this.flush(resubmitInfo);
	}

	/**
	 * Resubmit the given message as part of a squash rebase upon exiting Staging Mode.
	 * How exactly to resubmit the message is up to the subsystem that submitted the op to begin with.
	 */
	private reSubmitWithSquashing(resubmitData: PendingMessageResubmitData): void {
		const message = resubmitData.runtimeOp;
		assert(
			canStageMessageOfType(message.type),
			0xbbb /* Expected message type to be compatible with staging */,
		);
		switch (message.type) {
			case ContainerMessageType.FluidDataStoreOp: {
				this.channelCollection.reSubmit(
					message.type,
					message.contents,
					resubmitData.localOpMetadata,
					/* squash: */ true,
				);
				break;
			}
			// NOTE: Squash doesn't apply to GC or DocumentSchemaChange ops, fallback to typical resubmit logic.
			case ContainerMessageType.GC:
			case ContainerMessageType.DocumentSchemaChange: {
				this.reSubmit(resubmitData);
				break;
			}
			default: {
				unreachableCase(message.type);
			}
		}
	}

	/**
	 * Resubmit the given message which was previously submitted to the ContainerRuntime but not successfully
	 * transmitted to the ordering service (e.g. due to a disconnect, or being in Staging Mode)
	 * How to resubmit is up to the subsystem that submitted the op to begin with
	 */
	private reSubmit({
		runtimeOp: message,
		localOpMetadata,
		opMetadata,
	}: PendingMessageResubmitData): void {
		switch (message.type) {
			case ContainerMessageType.FluidDataStoreOp:
			case ContainerMessageType.Attach:
			case ContainerMessageType.Alias: {
				// For Operations, call resubmitDataStoreOp which will find the right store
				// and trigger resubmission on it.
<<<<<<< HEAD
				this.channelCollection.reSubmitContainerMessage(message, localOpMetadata);
=======
				this.channelCollection.reSubmit(
					message.type,
					message.contents,
					localOpMetadata,
					/* squash: */ false,
				);
>>>>>>> 5e875732
				break;
			}
			case ContainerMessageType.IdAllocation: {
				// Allocation ops are never resubmitted/rebased. This is because they require special handling to
				// avoid being submitted out of order. For example, if the pending state manager contained
				// [idOp1, dataOp1, idOp2, dataOp2] and the resubmission of dataOp1 generated idOp3, that would be
				// placed into the outbox in the same batch as idOp1, but before idOp2 is resubmitted.
				// To avoid this, allocation ops are simply never resubmitted. Prior to invoking the pending state
				// manager to replay pending ops, the runtime will always submit a new allocation range that includes
				// all pending IDs. The resubmitted allocation ops are then ignored here.
				break;
			}
			case ContainerMessageType.BlobAttach: {
				this.blobManager.reSubmit(opMetadata);
				break;
			}
			case ContainerMessageType.Rejoin: {
				this.submit(message);
				break;
			}
			case ContainerMessageType.GC: {
				this.submit(message);
				break;
			}
			case ContainerMessageType.DocumentSchemaChange: {
				// We shouldn't directly resubmit due to Compare-And-Swap semantics.
				// If needed it will be generated from scratch before other ops are submitted.
				this.documentsSchemaController.pendingOpNotAcked();
				break;
			}
			default: {
				const error = getUnknownMessageTypeError(message.type, "reSubmitCore" /* codePath */);
				this.closeFn(error);
				throw error;
			}
		}
	}

	/**
	 * Rollback the given op which was only staged but not yet submitted.
	 */
	private rollbackStagedChange(
		{ type, contents }: LocalContainerRuntimeMessage,
		localOpMetadata: unknown,
	): void {
		assert(canStageMessageOfType(type), 0xbbc /* Unexpected message type to be rolled back */);

		switch (type) {
			case ContainerMessageType.FluidDataStoreOp: {
				// For operations, call rollbackDataStoreOp which will find the right store
				// and trigger rollback on it.
				this.channelCollection.rollbackDataStoreOp(contents, localOpMetadata);
				break;
			}
			case ContainerMessageType.GC: {
				// Just drop it, but log an error, this is not expected and not ideal, but not critical failure either.
				// Currently the only expected type here is TombstoneLoaded, which will have been preceded by one of these events as well:
				// GC_Tombstone_DataStore_Requested, GC_Tombstone_SubDataStore_Requested, GC_Tombstone_Blob_Requested
				this.mc.logger.sendErrorEvent({
					eventName: "GC_OpDiscarded",
					details: { subType: contents.type },
				});
				break;
			}
			case ContainerMessageType.DocumentSchemaChange: {
				// Notify the document schema controller that the pending op was not acked.
				// This will allow it to propose the schema change again if needed.
				this.documentsSchemaController.pendingOpNotAcked();
				break;
			}
			default: {
				unreachableCase(type);
			}
		}
	}

	/**
	 * Implementation of ISummarizerInternalsProvider.refreshLatestSummaryAck
	 */
	public async refreshLatestSummaryAck(options: IRefreshSummaryAckOptions): Promise<void> {
		const { proposalHandle, ackHandle, summaryRefSeq, summaryLogger } = options;
		// proposalHandle is always passed from RunningSummarizer.
		assert(proposalHandle !== undefined, 0x766 /* proposalHandle should be available */);
		const result = await this.summarizerNode.refreshLatestSummary(
			proposalHandle,
			summaryRefSeq,
		);

		/* eslint-disable jsdoc/check-indentation */
		/**
		 * If the snapshot corresponding to the ack is not tracked by this client, it was submitted by another client.
		 * Take action as per the following scenarios:
		 * 1. If that snapshot is older than the one tracked by this client, ignore the ack because only the latest
		 *    snapshot is tracked.
		 * 2. If that snapshot is newer, attempt to fetch the latest snapshot and do one of the following:
		 *    2.1. If the fetched snapshot is same or newer than the one for which ack was received, close this client.
		 *         The next summarizer client will likely start from this snapshot and get out of this state. Fetching
		 *         the snapshot updates the cache for this client so if it's re-elected as summarizer, this will prevent
		 *         any thrashing.
		 *    2.2. If the fetched snapshot is older than the one for which ack was received, ignore the ack. This can
		 *         happen in scenarios where the snapshot for the ack was lost in storage (in scenarios like DB rollback,
		 *         etc.) but the summary ack is still there because it's tracked a different service. In such cases,
		 *         ignoring the ack is the correct thing to do because the latest snapshot in storage is not the one for
		 *         the ack but is still the one tracked by this client. If we were to close the summarizer like in the
		 *         previous scenario, it will result in this document stuck in this state in a loop.
		 */
		/* eslint-enable jsdoc/check-indentation */
		if (!result.isSummaryTracked) {
			if (result.isSummaryNewer) {
				await this.fetchLatestSnapshotAndMaybeClose(summaryRefSeq, ackHandle, summaryLogger);
			}
			return;
		}

		// Notify the garbage collector so it can update its latest summary state.
		await this.garbageCollector.refreshLatestSummary(result);

		// If we here, the ack was tracked by this client. Update the summary context of the last ack.
		this.lastAckedSummaryContext = {
			proposalHandle,
			ackHandle,
			referenceSequenceNumber: summaryRefSeq,
		};
	}

	private readonly readAndParseBlob = async <T>(id: string): Promise<T> =>
		readAndParse<T>(this.storage, id);

	/**
	 * Fetches the latest snapshot from storage. If the fetched snapshot is same or newer than the one for which ack
	 * was received, close this client. Fetching the snapshot will update the cache for this client so if it's
	 * re-elected as summarizer, this will prevent any thrashing.
	 * If the fetched snapshot is older than the one for which ack was received, ignore the ack and return. This can
	 * happen in scenarios where the snapshot for the ack was lost in storage in scenarios like DB rollback, etc.
	 */
	private async fetchLatestSnapshotAndMaybeClose(
		targetRefSeq: number,
		targetAckHandle: string,
		logger: ITelemetryLoggerExt,
	): Promise<void> {
		const fetchedSnapshotRefSeq = await PerformanceEvent.timedExecAsync(
			logger,
			{ eventName: "RefreshLatestSummaryAckFetch" },
			async (perfEvent: {
				end: (arg0: {
					details: {
						getVersionDuration?: number | undefined;
						getSnapshotDuration?: number | undefined;
						snapshotRefSeq?: number | undefined;
						snapshotVersion?: string | undefined;
						newerSnapshotPresent?: boolean | undefined;
						targetRefSeq?: number | undefined;
						targetAckHandle?: string | undefined;
					};
				}) => void;
			}) => {
				const props: {
					getVersionDuration?: number;
					getSnapshotDuration?: number;
					snapshotRefSeq?: number;
					snapshotVersion?: string;
					newerSnapshotPresent?: boolean | undefined;
					targetRefSeq?: number | undefined;
					targetAckHandle?: string | undefined;
				} = { targetRefSeq, targetAckHandle };
				const trace = Trace.start();

				let snapshotTree: ISnapshotTree | null;
				const scenarioName = "RefreshLatestSummaryAckFetch";
				// If loader supplied us the ISnapshot when loading, the new getSnapshotApi is supported and feature gate is ON, then use the
				// new API, otherwise it will reduce the service performance because the service will need to recalculate the full snapshot
				// in case previously getSnapshotApi was used and now we use the getVersions API.
				if (
					this.isSnapshotInstanceOfISnapshot &&
					this.storage.getSnapshot !== undefined &&
					this.mc.config.getBoolean("Fluid.Container.UseLoadingGroupIdForSnapshotFetch2") ===
						true
				) {
					const snapshot = await this.storage.getSnapshot({
						scenarioName,
						fetchSource: FetchSource.noCache,
					});
					const id = snapshot.snapshotTree.id;
					assert(id !== undefined, 0x9d0 /* id of the fetched snapshot should be defined */);
					props.snapshotVersion = id;
					snapshotTree = snapshot.snapshotTree;
				} else {
					const versions = await this.storage.getVersions(
						// eslint-disable-next-line unicorn/no-null
						null,
						1,
						scenarioName,
						FetchSource.noCache,
					);
					assert(versions[0] !== undefined, 0x137 /* "Failed to get version from storage" */);
					snapshotTree = await this.storage.getSnapshotTree(versions[0]);
					assert(!!snapshotTree, 0x138 /* "Failed to get snapshot from storage" */);
					props.snapshotVersion = versions[0].id;
				}

				props.getSnapshotDuration = trace.trace().duration;

				const snapshotRefSeq = await seqFromTree(snapshotTree, this.readAndParseBlob);
				props.snapshotRefSeq = snapshotRefSeq;
				props.newerSnapshotPresent = snapshotRefSeq >= targetRefSeq;

				perfEvent.end({ details: props });
				return snapshotRefSeq;
			},
		);

		// If the snapshot that was fetched is older than the target snapshot, return. The summarizer will not be closed
		// because the snapshot is likely deleted from storage and it so, closing the summarizer will result in the
		// document being stuck in this state.
		if (fetchedSnapshotRefSeq < targetRefSeq) {
			return;
		}

		await delay(this.closeSummarizerDelayMs);
		this._summarizer?.stop("latestSummaryStateStale");
		this.disposeFn();
	}

	public getPendingLocalState(props?: IGetPendingLocalStateProps): unknown {
		// AB#46464 - Add support for serializing pending state while in staging mode
		if (this.inStagingMode) {
			throw new UsageError("getPendingLocalState is not yet supported in staging mode");
		}

		this.verifyNotClosed();
		if (props?.notifyImminentClosure === true) {
			throw new UsageError("notifyImminentClosure is no longer supported in ContainerRuntime");
		}

		if (this.batchRunner.running) {
			throw new UsageError("can't get state while manually accumulating a batch");
		}

		// Flush pending batch.
		// getPendingLocalState() is only exposed through Container.getPendingLocalState(), so it's safe
		// to close current batch.
		this.flush();

		return PerformanceEvent.timedExec<IPendingRuntimeState | undefined>(
			this.mc.logger,
			{
				eventName: "getPendingLocalState",
			},
			(event) => {
				const pending = this.pendingStateManager.getLocalState(props?.snapshotSequenceNumber);
				const sessionExpiryTimerStarted =
					props?.sessionExpiryTimerStarted ?? this.garbageCollector.sessionExpiryTimerStarted;

				const pendingIdCompressorState = this._idCompressor?.serialize(true);
				const pendingAttachmentBlobs = this.blobManager.getPendingBlobs();

				const pendingRuntimeState: IPendingRuntimeState = {
					pending,
					pendingIdCompressorState,
					pendingAttachmentBlobs,
					sessionExpiryTimerStarted,
				};
				event.end({
					attachmentBlobsSize: Object.keys(pendingAttachmentBlobs ?? {}).length,
					pendingOpsSize: pendingRuntimeState?.pending?.pendingStates.length,
				});
				return pendingRuntimeState;
			},
		);
	}

	/**
	 * ContainerRuntime knows about additional restrictions on when blob sharing can be resumed as compared
	 * to BlobManager. In particular, it wants to avoid sharing blobs while in readonly state, and it also
	 * wants to avoid sharing blobs before connection completes (otherwise it may cause the sharing to happen
	 * before processing shared ops).
	 *
	 * This method can be called safely before those conditions are met. In the background, it will wait until
	 * it is safe before initiating sharing. It will close the container on any error.
	 */
	public sharePendingBlobs = (): void => {
		new Promise<void>((resolve) => {
			// eslint-disable-next-line unicorn/consistent-function-scoping
			const canStartSharing = (): boolean =>
				this.connected && this.deltaManager.readOnlyInfo.readonly !== true;

			if (canStartSharing()) {
				resolve();
				return;
			}

			const checkCanShare = (readonly: boolean): void => {
				if (canStartSharing()) {
					this.deltaManager.off("readonly", checkCanShare);
					this.off("connected", checkCanShare);
					resolve();
				}
			};
			this.deltaManager.on("readonly", checkCanShare);
			this.on("connected", checkCanShare);
		})
			.then(this.blobManager.sharePendingBlobs)
			// It may not be necessary to close the container on failures - this should just mean there's
			// a handle in the container that is stuck pending, which is a scenario that customers need to
			// handle anyway. Starting with this more aggressive/restrictive behavior to be cautious.
			.catch(this.closeFn);
	};

	public summarizeOnDemand(options: IOnDemandSummarizeOptions): ISummarizeResults {
		if (this._summarizer !== undefined) {
			return this._summarizer.summarizeOnDemand(options);
		} else if (this.summaryManager === undefined) {
			// If we're not the summarizer, and we don't have a summaryManager, we expect that
			// disableSummaries is turned on. We are throwing instead of returning a failure here,
			// because it is a misuse of the API rather than an expected failure.
			throw new UsageError(`Can't summarize, disableSummaries: ${this.summariesDisabled}`);
		} else {
			return this.summaryManager.summarizeOnDemand(options);
		}
	}

	public enqueueSummarize(options: IEnqueueSummarizeOptions): EnqueueSummarizeResult {
		if (this._summarizer !== undefined) {
			return this._summarizer.enqueueSummarize(options);
		} else if (this.summaryManager === undefined) {
			// If we're not the summarizer, and we don't have a summaryManager, we expect that
			// generateSummaries is turned off. We are throwing instead of returning a failure here,
			// because it is a misuse of the API rather than an expected failure.
			throw new UsageError(`Can't summarize, disableSummaries: ${this.summariesDisabled}`);
		} else {
			return this.summaryManager.enqueueSummarize(options);
		}
	}

	// While internal, ContainerRuntime has not been converted to use the new events support.
	// Recreate the required events (new pattern) with injected, wrapper new emitter.
	// It is lazily create to avoid listeners (old events) that ultimately go nowhere.
	private readonly lazyEventsForExtensions = new Lazy<Listenable<ExtensionHostEvents>>(() => {
		const eventEmitter = createEmitter<ExtensionHostEvents>();
		if (this.getConnectionState) {
			this.on("connectedToService", (clientId: string, canWrite: boolean) => {
				eventEmitter.emit("joined", { clientId, canWrite });
			});
			this.on("disconnectedFromService", () => eventEmitter.emit("disconnected"));
			this.on("operabilityChanged", (canWrite: boolean) =>
				eventEmitter.emit("operabilityChanged", canWrite),
			);
		} else {
			this.on("connected", (clientId: string) => {
				eventEmitter.emit("joined", { clientId, canWrite: true });
			});
			this.on("disconnected", () => eventEmitter.emit("disconnected"));
		}
		return eventEmitter;
	});

	private getJoinedStatus(): JoinedStatus {
		const getConnectionState = this.getConnectionState;
		if (getConnectionState) {
			const connectionState = getConnectionState();
			if (connectionState === ConnectionState.Connected) {
				return this.canSendOps ? "joinedForWriting" : "joinedForReading";
			}
		} else if (this.canSendOps) {
			return "joinedForWriting";
		}
		return "disconnected";
	}

	private readonly submitExtensionSignal: <TMessage extends TypedMessage>(
		id: string,
		addressChain: string[],
		message: OutboundExtensionMessage<TMessage>,
	) => void;

	public acquireExtension<
		T,
		TRuntimeProperties extends ExtensionRuntimeProperties,
		TUseContext extends unknown[],
	>(
		id: ContainerExtensionId,
		factory: ContainerExtensionFactory<T, TRuntimeProperties, TUseContext>,
		...useContext: TUseContext
	): T {
		let entry = this.extensions.get(id);
		if (entry === undefined) {
			const runtime = {
				getJoinedStatus: this.getJoinedStatus.bind(this),
				getClientId: () => this.clientId,
				events: this.lazyEventsForExtensions.value,
				logger: this.baseLogger,
				submitAddressedSignal: (
					addressChain: string[],
					message: OutboundExtensionMessage<TRuntimeProperties["SignalMessages"]>,
				) => {
					this.submitExtensionSignal(id, addressChain, message);
				},
				getQuorum: this.getQuorum.bind(this),
				getAudience: this.getAudience.bind(this),
				supportedFeatures: this.ILayerCompatDetails.supportedFeatures,
			} satisfies ExtensionHost<TRuntimeProperties>;
			entry = new factory(runtime, ...useContext);
			this.extensions.set(id, entry);
		} else {
			assert(
				entry instanceof factory,
				0xba1 /* Extension entry is not of the expected type */,
			);
			entry.extension.onNewUse(...useContext);
		}
		return entry.interface as T;
	}

	private get groupedBatchingEnabled(): boolean {
		return this.sessionSchema.opGroupingEnabled === true;
	}
}

function createNewSignalEnvelope(
	address: string | undefined,
	type: string,
	content: unknown,
): UnsequencedSignalEnvelope {
	const newEnvelope: UnsequencedSignalEnvelope = {
		address,
		contents: { type, content },
	};

	return newEnvelope;
}

export function isContainerMessageDirtyable({
	type,
	contents,
}: LocalContainerRuntimeMessage): boolean {
	// Certain container runtime messages should not mark the container dirty such as the old built-in
	// AgentScheduler and Garbage collector messages.
	switch (type) {
		case ContainerMessageType.Attach: {
			const attachMessage = contents as InboundAttachMessage;
			if (attachMessage.id === agentSchedulerId) {
				return false;
			}
			break;
		}
		case ContainerMessageType.FluidDataStoreOp: {
			const envelope = contents;
			if (envelope.address === agentSchedulerId) {
				return false;
			}
			break;
		}
		case ContainerMessageType.IdAllocation:
		case ContainerMessageType.DocumentSchemaChange:
		case ContainerMessageType.GC: {
			return false;
		}
		default: {
			break;
		}
	}
	return true;
}<|MERGE_RESOLUTION|>--- conflicted
+++ resolved
@@ -111,7 +111,6 @@
 	IGarbageCollectionData,
 	CreateChildSummarizerNodeParam,
 	IDataStore,
-	IEnvelope,
 	IFluidDataStoreContextDetached,
 	IFluidDataStoreRegistry,
 	ISummarizeInternalResult,
@@ -121,13 +120,10 @@
 	IInboundSignalMessage,
 	IRuntimeMessagesContent,
 	ISummarizerNodeWithGC,
-<<<<<<< HEAD
-=======
 	StageControlsInternal,
 	IContainerRuntimeBaseInternal,
+	MinimumVersionForCollab,
 	IFluidParentContext,
-	MinimumVersionForCollab,
->>>>>>> 5e875732
 } from "@fluidframework/runtime-definitions/internal";
 import {
 	addBlobToSummary,
@@ -183,7 +179,10 @@
 	loadBlobManagerLoadInfo,
 	type IBlobManagerLoadInfo,
 } from "./blobManager/index.js";
-import type { AddressedSignalEnvelope, IFluidRootParentContext } from "./channelCollection.js";
+import type {
+	AddressedSignalEnvelope,
+	IFluidRootParentContextPrivate,
+} from "./channelCollection.js";
 import {
 	ChannelCollection,
 	getSummaryForDatastores,
@@ -221,15 +220,10 @@
 import { InboundBatchAggregator } from "./inboundBatchAggregator.js";
 import {
 	ContainerMessageType,
-<<<<<<< HEAD
 	type ContainerRuntimeAliasMessage,
 	type ContainerRuntimeDataStoreOpMessage,
-	type ContainerRuntimeDocumentSchemaMessage,
-	ContainerRuntimeGCMessage,
-=======
 	type OutboundContainerRuntimeDocumentSchemaMessage,
 	type ContainerRuntimeGCMessage,
->>>>>>> 5e875732
 	type ContainerRuntimeIdAllocationMessage,
 	type InboundSequencedContainerRuntimeMessage,
 	type LocalContainerRuntimeMessage,
@@ -827,15 +821,14 @@
 export class ContainerRuntime
 	extends TypedEventEmitter<IContainerRuntimeEvents>
 	implements
-<<<<<<< HEAD
-		IContainerRuntime,
-		Omit<IFluidRootParentContext, "submitSignal">,
-=======
 		IContainerRuntimeInternal,
 		IContainerRuntimeBaseInternal,
 		// eslint-disable-next-line import/no-deprecated
 		IContainerRuntimeWithResolveHandle_Deprecated,
->>>>>>> 5e875732
+		// If ContainerRuntime stops being exported from this package, this can
+		// be updated to implement IFluidRootParentContextPrivate and leave
+		// submitMessage included.
+		Omit<IFluidParentContext, "submitMessage" | "submitSignal">,
 		IRuntime,
 		IGarbageCollectionRuntime,
 		ISummarizerRuntime,
@@ -1264,19 +1257,10 @@
 		summaryOp: ISummaryContent,
 		referenceSequenceNumber?: number,
 	) => number;
-<<<<<<< HEAD
-	/**
-	 * Do not call without first calling
-	 * signalTelemetryManager.applyTrackingToBroadcastSignalEnvelope
-	 * when targetClientId is undefined.
-	 */
-	private readonly submitSignalFn: (content: ISignalEnvelope, targetClientId?: string) => void;
-=======
 	private readonly submitSignalFn: (
 		content: UnsequencedSignalEnvelope,
 		targetClientId?: string,
 	) => void;
->>>>>>> 5e875732
 	public readonly disposeFn: (error?: ICriticalContainerError) => void;
 	public readonly closeFn: (error?: ICriticalContainerError) => void;
 
@@ -1922,7 +1906,7 @@
 			async () => this.garbageCollector.getBaseGCDetails(),
 		);
 
-		const parentContext = formParentContext<IFluidRootParentContext>(this, {
+		const parentContext = formParentContext<IFluidRootParentContextPrivate>(this, {
 			submitMessage: this.submitMessage.bind(this),
 
 			// Due to a mismatch between different layers in terms of
@@ -1940,23 +1924,6 @@
 				this.submitSignalFn(envelope, targetClientId);
 			},
 		});
-
-<<<<<<< HEAD
-		if (snapshotWithContents !== undefined) {
-			this.isSnapshotInstanceOfISnapshot = true;
-		}
-=======
-		// Due to a mismatch between different layers in terms of
-		// what is the interface of passing signals, we need the
-		// downstream stores to wrap the signal.
-		parentContext.submitSignal = (type: string, content: unknown, targetClientId?: string) => {
-			// Future: Can the `content` argument type be IEnvelope?
-			// verifyNotClosed is called in FluidDataStoreContext, which is *the* expected caller.
-			const envelope1 = content as IEnvelope;
-			const envelope2 = createNewSignalEnvelope(envelope1.address, type, envelope1.contents);
-			this.submitSignalFn(envelope2, targetClientId);
-		};
->>>>>>> 5e875732
 
 		let snapshot: ISnapshot | ISnapshotTree | undefined = getSummaryForDatastores(
 			baseSnapshot,
@@ -4635,6 +4602,7 @@
 		}
 	}
 
+	// Keep in sync with IFluidRootParentContextPrivate.submitMessage.
 	public submitMessage(
 		containerRuntimeMessage:
 			| ContainerRuntimeDataStoreOpMessage
@@ -4642,11 +4610,7 @@
 			| ContainerRuntimeAliasMessage,
 		localOpMetadata: unknown = undefined,
 	): void {
-<<<<<<< HEAD
 		this.submit(containerRuntimeMessage, localOpMetadata);
-=======
-		this.submit({ type, contents }, localOpMetadata);
->>>>>>> 5e875732
 	}
 
 	public async uploadBlob(
@@ -4917,9 +4881,8 @@
 		);
 		switch (message.type) {
 			case ContainerMessageType.FluidDataStoreOp: {
-				this.channelCollection.reSubmit(
-					message.type,
-					message.contents,
+				this.channelCollection.reSubmitContainerMessage(
+					message,
 					resubmitData.localOpMetadata,
 					/* squash: */ true,
 				);
@@ -4953,16 +4916,11 @@
 			case ContainerMessageType.Alias: {
 				// For Operations, call resubmitDataStoreOp which will find the right store
 				// and trigger resubmission on it.
-<<<<<<< HEAD
-				this.channelCollection.reSubmitContainerMessage(message, localOpMetadata);
-=======
-				this.channelCollection.reSubmit(
-					message.type,
-					message.contents,
+				this.channelCollection.reSubmitContainerMessage(
+					message,
 					localOpMetadata,
 					/* squash: */ false,
 				);
->>>>>>> 5e875732
 				break;
 			}
 			case ContainerMessageType.IdAllocation: {
