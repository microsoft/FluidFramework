/*!
 * Copyright (c) Microsoft Corporation. All rights reserved.
 * Licensed under the MIT License.
 */

import assert from "assert";
import { EventEmitter } from "events";
import { AgentSchedulerFactory } from "@fluidframework/agent-scheduler";
import { ITelemetryLogger } from "@fluidframework/common-definitions";
import {
    IFluidObject,
    IFluidRouter,
    IFluidHandleContext,
    IFluidSerializer,
    IRequest,
    IResponse,
} from "@fluidframework/component-core-interfaces";
import {
    IAudience,
    IBlobManager,
    IFluidTokenProvider,
    IContainerContext,
    IDeltaManager,
    IDeltaSender,
    ILoader,
    IRuntime,
    IRuntimeState,
    ContainerWarning,
    ICriticalContainerError,
    AttachState,
} from "@fluidframework/container-definitions";
import { IContainerRuntime, IContainerRuntimeDirtyable } from "@fluidframework/container-runtime-definitions";
import {
    Deferred,
    Trace,
    unreachableCase,
} from "@fluidframework/common-utils";
import {
    ChildLogger,
    raiseConnectedEvent,
} from "@fluidframework/telemetry-utils";
import { IDocumentStorageService, ISummaryContext } from "@fluidframework/driver-definitions";
import {
    BlobCacheStorageService,
    buildSnapshotTree,
    readAndParse,
} from "@fluidframework/driver-utils";
import { CreateContainerError } from "@fluidframework/container-utils";
import {
    BlobTreeEntry,
    TreeTreeEntry,
} from "@fluidframework/protocol-base";
import {
    ConnectionState,
    IClientDetails,
    IDocumentMessage,
    IHelpMessage,
    IQuorum,
    ISequencedDocumentMessage,
    ISignalMessage,
    ISnapshotTree,
    ISummaryConfiguration,
    ISummaryContent,
    ISummaryTree,
    ITree,
    MessageType,
    SummaryType,
} from "@fluidframework/protocol-definitions";
import {
    FlushMode,
    IAttachMessage,
    IFluidDataStoreContext,
    IFluidDataStoreRegistry,
    IFluidDataStoreChannel,
    IEnvelope,
    IInboundSignalMessage,
    ISignalEnvelop,
    NamedFluidDataStoreRegistryEntries,
    SchedulerType,
} from "@fluidframework/runtime-definitions";
import { FluidSerializer, SummaryTracker, RequestParser } from "@fluidframework/runtime-utils";
import { v4 as uuid } from "uuid";
import { FluidDataStoreContext, LocalFluidDataStoreContext, RemotedFluidDataStoreContext } from "./componentContext";
import { FluidHandleContext } from "./componentHandleContext";
import { FluidDataStoreRegistry } from "./componentRegistry";
import { debug } from "./debug";
import { ISummarizerRuntime, Summarizer } from "./summarizer";
import { SummaryManager } from "./summaryManager";
import { ISummaryStats, SummaryTreeConverter } from "./summaryTreeConverter";
import { analyzeTasks } from "./taskAnalyzer";
import { DeltaScheduler } from "./deltaScheduler";
import { ReportOpPerfTelemetry } from "./connectionTelemetry";
import { SummaryCollection } from "./summaryCollection";
import { PendingStateManager } from "./pendingStateManager";
import { pkgVersion } from "./packageVersion";

const chunksBlobName = ".chunks";

export enum ContainerMessageType {
    // An op to be delivered to component
    ComponentOp = "component",

    // Creates a new component
    Attach = "attach",

    // Chunked operation.
    ChunkedOp = "chunkedOp",
}

export interface IChunkedOp {
    chunkId: number;

    totalChunks: number;

    contents: string;

    originalType: MessageType | ContainerMessageType;
}

export interface ContainerRuntimeMessage {
    contents: any;
    type: ContainerMessageType;
}

interface ISummaryTreeWithStats {
    summaryStats: ISummaryStats;
    summaryTree: ISummaryTree;
}

export interface IPreviousState {
    summaryCollection?: SummaryCollection,
    reload?: boolean,

    // only one (or zero) of these will be defined. the summarizing Summarizer will resolve the deferred promise, and
    // the SummaryManager that spawned it will have that deferred's promise
    nextSummarizerP?: Promise<Summarizer>,
    nextSummarizerD?: Deferred<Summarizer>,
}

export interface IGeneratedSummaryData {
    readonly summaryStats: ISummaryStats;
    readonly generateDuration?: number;
}

export interface IUploadedSummaryData {
    readonly handle: string;
    readonly uploadDuration?: number;
}

export interface IUnsubmittedSummaryData extends Partial<IGeneratedSummaryData>, Partial<IUploadedSummaryData> {
    readonly referenceSequenceNumber: number;
    readonly submitted: false;
}

export interface ISubmittedSummaryData extends IGeneratedSummaryData, IUploadedSummaryData {
    readonly referenceSequenceNumber: number;
    readonly submitted: true;
    readonly clientSequenceNumber: number;
    readonly submitOpDuration?: number;
}

export type GenerateSummaryData = IUnsubmittedSummaryData | ISubmittedSummaryData;

// Consider idle 5s of no activity. And snapshot if a minute has gone by with no snapshot.
const IdleDetectionTime = 5000;

const DefaultSummaryConfiguration: ISummaryConfiguration = {
    idleTime: IdleDetectionTime,

    maxTime: IdleDetectionTime * 12,

    // Snapshot if 1000 ops received since last snapshot.
    maxOps: 1000,

    // Wait 10 minutes for summary ack
    maxAckWaitTime: 600000,
};

/**
 * Options for container runtime.
 */
export interface IContainerRuntimeOptions {
    // Flag that will generate summaries if connected to a service that supports them.
    // This defaults to true and must be explicitly set to false to disable.
    generateSummaries?: boolean;

    // Experimental flag that will execute tasks in web worker if connected to a service that supports them.
    enableWorker?: boolean;

    // Delay before first attempt to spawn summarizing container
    initialSummarizerDelayMs?: number;
}

interface IRuntimeMessageMetadata {
    batch?: boolean;
}

export function isRuntimeMessage(message: ISequencedDocumentMessage): boolean {
    switch (message.type) {
        case ContainerMessageType.ComponentOp:
        case ContainerMessageType.ChunkedOp:
        case ContainerMessageType.Attach:
        case MessageType.Operation:
            return true;
        default:
            return false;
    }
}

export function unpackRuntimeMessage(message: ISequencedDocumentMessage) {
    if (message.type === MessageType.Operation) {
        // legacy op format?
        if (message.contents.address !== undefined && message.contents.type === undefined) {
            message.type = ContainerMessageType.ComponentOp;
        } else {
            // new format
            const innerContents = message.contents as ContainerRuntimeMessage;
            assert(innerContents.type !== undefined);
            message.type = innerContents.type;
            message.contents = innerContents.contents;
        }
        assert(isRuntimeMessage(message));
    } else {
        // Legacy format, but it's already "unpacked",
        // i.e. message.type is actually ContainerMessageType.
        // Nothing to do in such case.
    }
    return message;
}

export class ScheduleManager {
    private readonly deltaScheduler: DeltaScheduler;
    private pauseSequenceNumber: number | undefined;
    private pauseClientId: string | undefined;

    private paused = false;
    private localPaused = false;
    private batchClientId: string | undefined;

    constructor(
        private readonly deltaManager: IDeltaManager<ISequencedDocumentMessage, IDocumentMessage>,
        private readonly emitter: EventEmitter,
        private readonly logger: ITelemetryLogger,
    ) {
        this.deltaScheduler = new DeltaScheduler(
            this.deltaManager,
            ChildLogger.create(this.logger, "DeltaScheduler"),
        );

        // Listen for delta manager sends and add batch metadata to messages
        this.deltaManager.on("prepareSend", (messages: IDocumentMessage[]) => {
            if (messages.length === 0) {
                return;
            }

            // First message will have the batch flag set to true if doing a batched send
            const firstMessageMetadata = messages[0].metadata as IRuntimeMessageMetadata;
            if (!firstMessageMetadata || !firstMessageMetadata.batch) {
                return;
            }

            // If only length one then clear
            if (messages.length === 1) {
                delete messages[0].metadata;
                return;
            }

            // Set the batch flag to false on the last message to indicate the end of the send batch
            const lastMessage = messages[messages.length - 1];
            lastMessage.metadata = { ...lastMessage.metadata, ...{ batch: false } };
        });

        // Listen for updates and peek at the inbound
        this.deltaManager.inbound.on(
            "push",
            (message: ISequencedDocumentMessage) => {
                this.trackPending(message);
                this.updatePauseState(message.sequenceNumber);
            });

        const allPending = this.deltaManager.inbound.toArray();
        for (const pending of allPending) {
            this.trackPending(pending);
        }

        // Based on track pending update the pause state
        this.updatePauseState(this.deltaManager.lastSequenceNumber);
    }

    public beginOperation(message: ISequencedDocumentMessage) {
        if (this.batchClientId !== message.clientId) {
            // As a back stop for any bugs marking the end of a batch - if the client ID flipped, we
            // consider the previous batch over.
            if (this.batchClientId) {
                this.emitter.emit("batchEnd", "Did not receive real batchEnd message", undefined);
                this.deltaScheduler.batchEnd();

                this.logger.sendTelemetryEvent({
                    eventName: "BatchEndNotReceived",
                    clientId: this.batchClientId,
                    sequenceNumber: message.sequenceNumber,
                });
            }

            // This could be the beginning of a new batch or an individual message.
            this.emitter.emit("batchBegin", message);
            this.deltaScheduler.batchBegin();

            const batch = (message?.metadata as IRuntimeMessageMetadata)?.batch;
            if (batch) {
                this.batchClientId = message.clientId;
            } else {
                this.batchClientId = undefined;
            }
        }
    }

    public endOperation(error: any | undefined, message: ISequencedDocumentMessage) {
        if (error) {
            this.batchClientId = undefined;
            this.emitter.emit("batchEnd", error, message);
            this.deltaScheduler.batchEnd();
            return;
        }

        this.updatePauseState(message.sequenceNumber);

        const batch = (message?.metadata as IRuntimeMessageMetadata)?.batch;
        // If no batchClientId has been set then we're in an individual batch. Else, if we get
        // batch end metadata, this is end of the current batch.
        if (!this.batchClientId || batch === false) {
            this.batchClientId = undefined;
            this.emitter.emit("batchEnd", undefined, message);
            this.deltaScheduler.batchEnd();
            return;
        }
    }

    // eslint-disable-next-line @typescript-eslint/promise-function-async
    public pause(): Promise<void> {
        this.paused = true;
        return this.deltaManager.inbound.systemPause();
    }

    public resume() {
        this.paused = false;
        if (!this.localPaused) {
            this.deltaManager.inbound.systemResume();
        }
    }

    private setPaused(localPaused: boolean) {
        // Return early if no change in value
        if (this.localPaused === localPaused) {
            return;
        }

        this.localPaused = localPaused;
        if (localPaused || this.paused) {
            // eslint-disable-next-line @typescript-eslint/no-floating-promises
            this.deltaManager.inbound.systemPause();
        } else {
            this.deltaManager.inbound.systemResume();
        }
    }

    private updatePauseState(sequenceNumber: number) {
        // If the inbound queue is ever empty we pause it and wait for new events
        if (this.deltaManager.inbound.length === 0) {
            this.setPaused(true);
            return;
        }

        // If no message has caused the pause flag to be set, or the next message up is not the one we need to pause at
        // then we simply continue processing
        if (!this.pauseSequenceNumber || sequenceNumber + 1 < this.pauseSequenceNumber) {
            this.setPaused(false);
        } else {
            // Otherwise the next message requires us to pause
            this.setPaused(true);
        }
    }

    private trackPending(message: ISequencedDocumentMessage) {
        const metadata = message.metadata as IRuntimeMessageMetadata | undefined;

        // Protocol messages are never part of a runtime batch of messages
        if (!isRuntimeMessage(message)) {
            this.pauseSequenceNumber = undefined;
            this.pauseClientId = undefined;
            return;
        }

        const batchMetadata = metadata ? metadata.batch : undefined;

        // If the client ID changes then we can move the pause point. If it stayed the same then we need to check.
        if (this.pauseClientId === message.clientId) {
            if (batchMetadata !== undefined) {
                // If batchMetadata is not undefined then if it's true we've begun a new batch - if false we've ended
                // the previous one
                this.pauseSequenceNumber = batchMetadata ? message.sequenceNumber : undefined;
                this.pauseClientId = batchMetadata ? this.pauseClientId : undefined;
            }
        } else {
            // We check the batch flag for the new clientID - if true we pause otherwise we reset the tracking data
            this.pauseSequenceNumber = batchMetadata ? message.sequenceNumber : undefined;
            this.pauseClientId = batchMetadata ? message.clientId : undefined;
        }
    }
}

export const schedulerId = SchedulerType;

// Wraps the provided list of packages and augments with some system level services.
class ContainerRuntimeDataStoreRegistry extends FluidDataStoreRegistry {
    constructor(namedEntries: NamedFluidDataStoreRegistryEntries) {
        super([
            ...namedEntries,
            [schedulerId, Promise.resolve(new AgentSchedulerFactory())],
        ]);
    }
}

/**
 * Represents the runtime of the container. Contains helper functions/state of the container.
 * It will define the component level mappings.
 */
export class ContainerRuntime extends EventEmitter
    implements IContainerRuntime, IContainerRuntimeDirtyable, IRuntime, ISummarizerRuntime {
    public get IContainerRuntime() { return this; }
    public get IContainerRuntimeDirtyable() { return this; }

    /**
     * Load the components from a snapshot and returns the runtime.
     * @param context - Context of the container.
     * @param registry - Mapping to the components.
     * @param requestHandlers - Request handlers for the container runtime
     * @param runtimeOptions - Additional options to be passed to the runtime
     */
    public static async load(
        context: IContainerContext,
        registryEntries: NamedFluidDataStoreRegistryEntries,
        requestHandler?: (request: IRequest, runtime: IContainerRuntime) => Promise<IResponse>,
        runtimeOptions?: IContainerRuntimeOptions,
        containerScope: IFluidObject & IFluidObject = context.scope,
    ): Promise<ContainerRuntime> {
        // Back-compat: <= 0.18 loader
        if (context.deltaManager.lastSequenceNumber === undefined) {
            Object.defineProperty(context.deltaManager, "lastSequenceNumber", {
                get: () => (context.deltaManager as any).referenceSequenceNumber,
            });
        }

        const componentRegistry = new ContainerRuntimeDataStoreRegistry(registryEntries);

        const chunkId = context.baseSnapshot?.blobs[chunksBlobName];
        const chunks = chunkId
            // eslint-disable-next-line @typescript-eslint/no-non-null-assertion
            ? await readAndParse<[string, string[]][]>(context.storage!, chunkId)
            : [];

        const runtime = new ContainerRuntime(
            context,
            componentRegistry,
            chunks,
            runtimeOptions,
            containerScope,
            requestHandler);

        // Create all internal components in first load.
        if (!context.existing) {
            await runtime._createDataStore(schedulerId, schedulerId)
                .then((componentRuntime) => {
                    componentRuntime.bindToContext();
                });
        }

        runtime.subscribeToLeadership();

        return runtime;
    }

    public get id(): string {
        return this.context.id;
    }

    public get parentBranch(): string | null {
        return this.context.parentBranch;
    }

    public get existing(): boolean {
        // eslint-disable-next-line @typescript-eslint/no-non-null-assertion
        return this.context.existing!;
    }

    public get options(): any {
        return this.context.options;
    }

    public get clientId(): string | undefined {
        return this.context.clientId;
    }

    public get clientDetails(): IClientDetails {
        return this.context.clientDetails;
    }

    public get blobManager(): IBlobManager {
        // eslint-disable-next-line @typescript-eslint/no-non-null-assertion
        return this.context.blobManager!;
    }

    public get deltaManager(): IDeltaManager<ISequencedDocumentMessage, IDocumentMessage> {
        return this.context.deltaManager;
    }

    public get storage(): IDocumentStorageService {
        // eslint-disable-next-line @typescript-eslint/no-non-null-assertion
        return this.context.storage!;
    }

    public get branch(): string {
        return this.context.branch;
    }

    public get snapshotFn(): (message: string) => Promise<void> {
        return this.context.snapshotFn;
    }

    public get reSubmitFn(): (type: ContainerMessageType, content: any, localOpMetadata: unknown) => void {
        // eslint-disable-next-line @typescript-eslint/unbound-method
        return this.reSubmit;
    }

    public get closeFn(): (error?: ICriticalContainerError) => void {
        return this.context.closeFn;
    }

    public get loader(): ILoader {
        return this.context.loader;
    }

    public get flushMode(): FlushMode {
        return this._flushMode;
    }

    public get scope(): IFluidObject & IFluidObject {
        return this.containerScope;
    }

    public get IFluidDataStoreRegistry(): IFluidDataStoreRegistry {
        return this.registry;
    }

    public get attachState(): AttachState {
        if (this.context.attachState !== undefined) {
            return this.context.attachState;
        }
        // 0.21 back-compat isAttached
        return (this.context as any).isAttached() ? AttachState.Attached : AttachState.Detached;
    }

    public nextSummarizerP?: Promise<Summarizer>;
    public nextSummarizerD?: Deferred<Summarizer>;

    public readonly IFluidSerializer: IFluidSerializer = new FluidSerializer();

    public readonly IFluidHandleContext: IFluidHandleContext;

    // internal logger for ContainerRuntime
    private readonly _logger: ITelemetryLogger;
    // publicly visible logger, to be used by components, summarize, etc.
    public readonly logger: ITelemetryLogger;
    public readonly previousState: IPreviousState;
    private readonly summaryManager: SummaryManager;
    private readonly summaryTreeConverter: SummaryTreeConverter;
    private latestSummaryAck: ISummaryContext;
    private readonly summaryTracker: SummaryTracker;
    private readonly notBoundedComponentContexts = new Set<string>();

    private tasks: string[] = [];

    // Back-compat: version decides between loading document and chaincode.
    private version: string | undefined;

    private _flushMode = FlushMode.Automatic;
    private needsFlush = false;
    private flushTrigger = false;

    // Always matched IAgentScheduler.leader property
    private _leader = false;

    private _connected: boolean;

    public get connected(): boolean {
        return this._connected;
    }

    public get leader(): boolean {
        return this._leader;
    }

    public get summarizerClientId(): string | undefined {
        return this.summaryManager.summarizer;
    }

    private get summaryConfiguration() {
        return this.context.serviceConfiguration
            ? { ...DefaultSummaryConfiguration, ...this.context.serviceConfiguration.summary }
            : DefaultSummaryConfiguration;
    }

    private _disposed = false;
    public get disposed() { return this._disposed; }

    // Components tracked by the Domain
    private readonly pendingAttach = new Map<string, IAttachMessage>();
    private dirtyDocument = false;
    private readonly summarizer: Summarizer;
    private readonly deltaSender: IDeltaSender | undefined;
    private readonly scheduleManager: ScheduleManager;
    private readonly pendingStateManager: PendingStateManager;

    // Local copy of incomplete received chunks.
    private readonly chunkMap: Map<string, string[]>;

    // Attached and loaded context proxies
    private readonly contexts = new Map<string, FluidDataStoreContext>();
    // List of pending contexts (for the case where a client knows a component will exist and is waiting
    // on its creation). This is a superset of contexts.
    private readonly contextsDeferred = new Map<string, Deferred<FluidDataStoreContext>>();

    private constructor(
        private readonly context: IContainerContext,
        private readonly registry: IFluidDataStoreRegistry,
        chunks: [string, string[]][],
        private readonly runtimeOptions: IContainerRuntimeOptions = { generateSummaries: true, enableWorker: false },
        private readonly containerScope: IFluidObject & IFluidObject,
        private readonly requestHandler?: (request: IRequest, runtime: IContainerRuntime) => Promise<IResponse>,
    ) {
        super();

        this._connected = this.context.connected;
        this.chunkMap = new Map<string, string[]>(chunks);

        this.IFluidHandleContext = new FluidHandleContext("", this);

        this.latestSummaryAck = {
            proposalHandle: undefined,
            ackHandle: this.context.getLoadedFromVersion()?.id,
        };
        this.summaryTracker = new SummaryTracker(
            "", // fullPath - the root is unnamed
            this.deltaManager.initialSequenceNumber, // referenceSequenceNumber - last acked summary ref seq number
            this.deltaManager.initialSequenceNumber, // latestSequenceNumber - latest sequence number seen
        );
        this.summaryTreeConverter = new SummaryTreeConverter(true);
        // Extract components stored inside the snapshot
        const components = new Map<string, ISnapshotTree | string>();
        if (context.baseSnapshot) {
            const baseSnapshot = context.baseSnapshot;
            Object.keys(baseSnapshot.trees).forEach((value) => {
                if (value !== ".protocol") {
                    const tree = baseSnapshot.trees[value];
                    components.set(value, tree);
                }
            });
        }

        // Create a context for each of them
        for (const [key, value] of components) {
            const componentContext = new RemotedFluidDataStoreContext(
                key,
                typeof value === "string" ? value : Promise.resolve(value),
                this,
                this.storage,
                this.containerScope,
                this.summaryTracker.createOrGetChild(key, this.summaryTracker.referenceSequenceNumber));
            this.setNewContext(key, componentContext);
        }

        this.logger = ChildLogger.create(context.logger, undefined, {
            runtimeVersion: pkgVersion,
        });

        this._logger = ChildLogger.create(this.logger, "ContainerRuntime");

        this.scheduleManager = new ScheduleManager(
            context.deltaManager,
            this,
            ChildLogger.create(this.logger, "ScheduleManager"),
        );

        this.deltaSender = this.deltaManager;

        this.pendingStateManager = new PendingStateManager(this);

        this.context.quorum.on("removeMember", (clientId: string) => {
            this.clearPartialChunks(clientId);
        });

        if (this.context.previousRuntimeState === undefined || this.context.previousRuntimeState.state === undefined) {
            this.previousState = {};
        } else {
            this.previousState = this.context.previousRuntimeState.state as IPreviousState;
        }

        // We always create the summarizer in the case that we are asked to generate summaries. But this may
        // want to be on demand instead.
        // Don't use optimizations when generating summaries with a document loaded using snapshots.
        // This will ensure we correctly convert old documents.
        this.summarizer = new Summarizer(
            "/_summarizer",
            this,
            () => this.summaryConfiguration,
            async (full: boolean, safe: boolean) => this.generateSummary(full, safe),
            (summContext, refSeq) => this.refreshLatestSummaryAck(summContext, refSeq),
            this.IFluidHandleContext,
            this.previousState.summaryCollection);

        // Create the SummaryManager and mark the initial state
        this.summaryManager = new SummaryManager(
            context,
            this.runtimeOptions.generateSummaries !== false,
            !!this.runtimeOptions.enableWorker,
            this.logger,
            (summarizer) => { this.nextSummarizerP = summarizer; },
            this.previousState.nextSummarizerP,
            !!this.previousState.reload,
            this.runtimeOptions.initialSummarizerDelayMs);

        if (this.connected) {
            // eslint-disable-next-line @typescript-eslint/no-non-null-assertion
            this.summaryManager.setConnected(this.context.clientId!);
        }

        this.deltaManager.on("readonly", (readonly: boolean) => {
            // we accumulate ops while being in read-only state.
            // once user gets write permissions and we have active connection, flush all pending ops.
            assert(readonly === this.deltaManager.readonly, "inconsistent readonly property/event state");

            // We need to be very careful with when we (re)send pending ops, to ensure that we only send ops
            // when we either never send an op, or attempted to send it but we know for sure it was not
            // sequenced by server and will never be sequenced (i.e. was lost)
            // For loss of connection, we wait for our own "join" op and use it a a barrier to know all the
            // ops that maid it from previous connection, before switching clientId and raising "connected" event
            // But with read-only permissions, if we transition between read-only and r/w states while on same
            // connection, then we have no good signal to tell us when it's safe to send ops we accumulated while
            // being in read-only state.
            // For that reason, we support getting to read-only state only when disconnected. This ensures that we
            // can reply on same safety mechanism and resend ops only when we establish new connection.
            // This is applicable for read-only permissions (event is raised before connection is properly registered),
            // but it's an extra requirement for Container.forceReadonly() API
            assert(!readonly || !this.connected, "Unsafe to transition to read-only state!");

            if (this.canSendOps()) {
                this.pendingStateManager.replayPendingStates();
            }
        });

        ReportOpPerfTelemetry(this.context.clientId, this.deltaManager, this.logger);
    }

    public dispose(): void {
        if (this._disposed) {
            return;
        }
        this._disposed = true;

        this.summaryManager.dispose();
        this.summarizer.dispose();

        // close/stop all component contexts
        for (const [componentId, contextD] of this.contextsDeferred) {
            contextD.promise.then((context) => {
                context.dispose();
            }).catch((contextError) => {
                this._logger.sendErrorEvent({
                    eventName: "ComponentContextDisposeError",
                    componentId,
                },
                    contextError);
            });
        }

        this.emit("dispose");
        this.removeAllListeners();
    }

    public get IFluidTokenProvider() {
        if (this.options && this.options.intelligence) {
            // eslint-disable-next-line @typescript-eslint/consistent-type-assertions
            return {
                intelligence: this.options.intelligence,
            } as IFluidTokenProvider;
        }
        return undefined;
    }

    public get IFluidConfiguration() {
        return this.context.configuration;
    }

    /**
     * Notifies this object about the request made to the container.
     * @param request - Request made to the handler.
     */
    public async request(request: IRequest): Promise<IResponse> {
        const requestParser = new RequestParser(request);

        if (requestParser.pathParts.length === 1 && requestParser.pathParts[0] === "_summarizer") {
            return {
                status: 200,
                mimeType: "fluid/object",
                value: this.summarizer,
            };
        } else if (requestParser.pathParts.length > 0 && requestParser.pathParts[0] === schedulerId) {
            const wait =
                typeof request.headers?.wait === "boolean" ? request.headers.wait : undefined;

            const component = await this.getDataStore(requestParser.pathParts[0], wait) as IFluidObject;
            if (component) {
                const subRequest = requestParser.createSubRequest(1);
                if (subRequest !== undefined) {
                    assert(component.IFluidRouter);
                    return component.IFluidRouter.request(subRequest);
                } else {
                    return {
                        status: 200,
                        mimeType: "fluid/object",
                        value: component,
                    };
                }
            } else {
                return {
                    status: 404,
                    mimeType: "text/plain",
                    value: `${schedulerId} not found`,
                };
            }
        }

        if (this.requestHandler !== undefined) {
            return this.requestHandler(request, this);
        }

        return {
            status: 404,
            mimeType: "text/plain",
            value: "resource not found",
        };
    }

    /**
     * Notifies this object to take the snapshot of the container.
     * @param tagMessage - Message to supply to storage service for writing the snapshot.
     */
    public async snapshot(tagMessage: string, fullTree: boolean = false): Promise<ITree> {
        // Iterate over each component and ask it to snapshot
        const componentSnapshotsP = Array.from(this.contexts).map(async ([componentId, value]) => {
            const snapshot = await value.snapshot(fullTree);

            // If ID exists then previous commit is still valid
            return {
                componentId,
                snapshot,
            };
        });

        const root: ITree = { entries: [], id: null };

        // Add in module references to the component snapshots
        const componentSnapshots = await Promise.all(componentSnapshotsP);

        // Sort for better diffing of snapshots (in replay tool, used to find bugs in snapshotting logic)
        if (fullTree) {
            componentSnapshots.sort((a, b) => a.componentId.localeCompare(b.componentId));
        }

        for (const componentSnapshot of componentSnapshots) {
            root.entries.push(new TreeTreeEntry(componentSnapshot.componentId, componentSnapshot.snapshot));
        }

        if (this.chunkMap.size > 0) {
            root.entries.push(new BlobTreeEntry(chunksBlobName, JSON.stringify([...this.chunkMap])));
        }

        return root;
    }

    protected serializeContainerBlobs(summaryTree: ISummaryTree) {
        if (this.chunkMap.size > 0) {
            summaryTree.tree[chunksBlobName] = {
                content: JSON.stringify([...this.chunkMap]),
                type: SummaryType.Blob,
            };
        }
    }

    public async requestSnapshot(tagMessage: string): Promise<void> {
        return this.context.requestSnapshot(tagMessage);
    }

    public async stop(): Promise<IRuntimeState> {
        this.verifyNotClosed();

        const snapshot = await this.snapshot("", true);
        const state: IPreviousState = {
            reload: true,
            summaryCollection: this.summarizer.summaryCollection,
            nextSummarizerP: this.nextSummarizerP,
            nextSummarizerD: this.nextSummarizerD,
        };

        this.dispose();

        return { snapshot, state };
    }

    // Back-compat: <= 0.17
    public changeConnectionState(state: ConnectionState, clientId?: string) {
        if (state !== ConnectionState.Connecting) {
            this.setConnectionState(state === ConnectionState.Connected, clientId);
        }
    }

    public setConnectionState(connected: boolean, clientId?: string) {
        this.verifyNotClosed();

        // There might be no change of state due to Container calling this API after loading runtime.
        const changeOfState = this._connected !== connected;
        this._connected = connected;

        if (connected) {
            // Once we are connected, all acks are accounted.
            // If there are any pending ops, DDSs will resubmit them right away (below) and
            // we will switch back to dirty state in such case.
            this.updateDocumentDirtyState(false);
        }

        if (changeOfState && this.canSendOps()) {
            this.pendingStateManager.replayPendingStates();
        }

        for (const [component, componentContext] of this.contexts) {
            try {
                componentContext.setConnectionState(connected, clientId);
            } catch (error) {
                this._logger.sendErrorEvent({
                    eventName: "ChangeConnectionStateError",
                    clientId,
                    component,
                }, error);
            }
        }

        raiseConnectedEvent(this._logger, this, connected, clientId);

        if (connected) {
            assert(clientId);
            this.summaryManager.setConnected(clientId);
        } else {
            this.summaryManager.setDisconnected();
        }
    }

    public process(messageArg: ISequencedDocumentMessage, local: boolean) {
        this.verifyNotClosed();

        // If it's not message for runtime, bail out right away.
        if (!isRuntimeMessage(messageArg)) {
            return;
        }

        // Do shallow copy of message, as methods below will modify it.
        // There might be multiple container instances receiving same message
        // We do not need to make deep copy, as each layer will just replace message.content itself,
        // but would not modify contents details
        let message = { ...messageArg };

        let error: any | undefined;

        // Surround the actual processing of the operation with messages to the schedule manager indicating
        // the beginning and end. This allows it to emit appropriate events and/or pause the processing of new
        // messages once a batch has been fully processed.
        this.scheduleManager.beginOperation(message);

        try {
            message = unpackRuntimeMessage(message);

            // Chunk processing must come first given that we will transform the message to the unchunked version
            // once all pieces are available
            message = this.processRemoteChunkedMessage(message);

            let localMessageMetadata: unknown;
            if (local) {
                // Call the PendingStateManager to process local messages.
                // Do not process local chunked ops until all pieces are available.
                if (message.type !== ContainerMessageType.ChunkedOp) {
                    localMessageMetadata = this.pendingStateManager.processPendingLocalMessage(message);
                }

                // If there are no more pending messages after processing a local message,
                // the document is no longer dirty.
                if (!this.pendingStateManager.hasPendingMessages()) {
                    this.updateDocumentDirtyState(false);
                }
            }

            switch (message.type) {
                case ContainerMessageType.Attach:
                    this.processAttachMessage(message, local, localMessageMetadata);
                    break;
                case ContainerMessageType.ComponentOp:
                    this.processComponentOp(message, local, localMessageMetadata);
                    break;
                default:
            }

            this.emit("op", message);
        } catch (e) {
            error = e;
            throw e;
        } finally {
            this.scheduleManager.endOperation(error, message);
        }
    }

    public processSignal(message: ISignalMessage, local: boolean) {
        const envelope = message.content as ISignalEnvelop;
        const transformed: IInboundSignalMessage = {
            clientId: message.clientId,
            content: envelope.contents.content,
            type: envelope.contents.type,
        };

        if (envelope.address === undefined) {
            // No address indicates a container signal message.
            this.emit("signal", transformed, local);
            return;
        }

        const context = this.contexts.get(envelope.address);
        if (!context) {
            // Attach message may not have been processed yet
            assert(!local);
            this._logger.sendTelemetryEvent({
                eventName: "SignalComponentNotFound",
                componentId: envelope.address,
            });
            return;
        }

        context.processSignal(transformed, local);
    }

    public async getDataStore(id: string, wait = true): Promise<IFluidDataStoreChannel> {
        // Ensure deferred if it doesn't exist which will resolve once the process ID arrives
        const deferredContext = this.ensureContextDeferred(id);

        if (!wait && !deferredContext.isCompleted) {
            return Promise.reject(`Process ${id} does not exist`);
        }

        const componentContext = await deferredContext.promise;
        return componentContext.realize();
    }

    public notifyDataStoreInstantiated(componentContext: IFluidDataStoreContext) {
        const componentPkgName = componentContext.packagePath[componentContext.packagePath.length - 1];
        const registryPath =
            `/${componentContext.packagePath.slice(0, componentContext.packagePath.length - 1).join("/")}`;
        this.emit("componentInstantiated", componentPkgName, registryPath, !componentContext.existing);
    }

    public setFlushMode(mode: FlushMode): void {
        if (mode === this._flushMode) {
            return;
        }

        // If switching to manual mode add a warning trace indicating the underlying loader does not support
        // this feature yet. Can remove in 0.9.
        if (!this.deltaSender && mode === FlushMode.Manual) {
            debug("DeltaManager does not yet support flush modes");
            return;
        }

        // Flush any pending batches if switching back to automatic
        if (mode === FlushMode.Automatic) {
            this.flush();
        }

        this._flushMode = mode;

        // Let the PendingStateManager know that FlushMode has been updated.
        this.pendingStateManager.onFlushModeUpdated(mode);
    }

    public flush(): void {
        if (!this.deltaSender) {
            debug("DeltaManager does not yet support flush modes");
            return;
        }

        // Let the PendingStateManager know that there was an attempt to flush messages.
        // Note that this should happen before the `this.needsFlush` check below because in the scenario where we are
        // not connected, `this.needsFlush` will be false but the PendingStateManager might have pending messages and
        // hence needs to track this.
        this.pendingStateManager.onFlush();

        // If flush has already been called then exit early
        if (!this.needsFlush) {
            return;
        }

        this.needsFlush = false;
        return this.deltaSender.flush();
    }

    public orderSequentially(callback: () => void): void {
        // If flush mode is already manual we are either
        // nested in another orderSequentially, or
        // the app is flushing manually, in which
        // case this invocation doesn't own
        // flushing.
        if (this.flushMode === FlushMode.Manual) {
            callback();
        } else {
            const savedFlushMode = this.flushMode;

            this.setFlushMode(FlushMode.Manual);

            try {
                callback();
            } finally {
                this.flush();
                this.setFlushMode(savedFlushMode);
            }
        }
    }

    /**
     * @deprecated
     * Remove once issue #1756 is closed
     */
    public async _createDataStore(idOrPkg: string, maybePkg: string | string[]) {
        const id = maybePkg === undefined ? uuid() : idOrPkg;
        const pkg = maybePkg === undefined ? idOrPkg : maybePkg;
        return this._createComponentContext(Array.isArray(pkg) ? pkg : [pkg], id).realize();
    }

    public async createDataStore(pkg: string | string[]): Promise<IFluidRouter> {
        return this._createComponentContext(Array.isArray(pkg) ? pkg : [pkg]).realize();
    }

    public async createRootDataStore(pkg: string | string[], rootDataStoreId: string): Promise<IFluidRouter> {
        const context = this._createComponentContext(Array.isArray(pkg) ? pkg : [pkg], rootDataStoreId);
        const component = await context.realize();
        component.bindToContext();
        return component;
    }

    private canSendOps() {
        return this.connected && !this.deltaManager.readonly;
    }

    private _createComponentContext(pkg: string[], id = uuid()) {
        this.verifyNotClosed();

        assert(!this.contexts.has(id), "Creating component with existing ID");
        this.notBoundedComponentContexts.add(id);
        const context = new LocalFluidDataStoreContext(
            id,
            pkg,
            this,
            this.storage,
            this.containerScope,
            this.summaryTracker.createOrGetChild(id, this.deltaManager.lastSequenceNumber),
            (cr: IFluidDataStoreChannel) => this.bindComponent(cr),
            undefined);

        const deferred = new Deferred<FluidDataStoreContext>();
        this.contextsDeferred.set(id, deferred);
        this.contexts.set(id, context);

        return context;
    }

    public async createDataStoreWithRealizationFn(
        pkg: string[],
        realizationFn?: (context: IFluidDataStoreContext) => void,
    ): Promise<IFluidDataStoreChannel> {
        this.verifyNotClosed();

        // tslint:disable-next-line: no-unsafe-any
        const id: string = uuid();
        this.notBoundedComponentContexts.add(id);
        const context = new LocalFluidDataStoreContext(
            id,
            pkg,
            this,
            this.storage,
            this.containerScope,
            this.summaryTracker.createOrGetChild(id, this.deltaManager.lastSequenceNumber),
            (cr: IFluidDataStoreChannel) => this.bindComponent(cr),
            undefined /* #1635: Remove LocalFluidDataStoreContext createProps */);

        const deferred = new Deferred<FluidDataStoreContext>();
        this.contextsDeferred.set(id, deferred);
        this.contexts.set(id, context);

        if (realizationFn) {
            return context.realizeWithFn(realizationFn);
        } else {
            return context.realize();
        }
    }

    public getQuorum(): IQuorum {
        return this.context.quorum;
    }

    public getAudience(): IAudience {
        // eslint-disable-next-line @typescript-eslint/no-non-null-assertion
        return this.context.audience!;
    }

    public raiseContainerWarning(warning: ContainerWarning) {
        this.context.raiseContainerWarning(warning);
    }

    /**
     * Notifies this object to register tasks to be performed.
     * @param tasks - List of tasks.
     * @param version - Version of the fluid package.
     */
    public registerTasks(tasks: string[], version?: string) {
        this.verifyNotClosed();
        this.tasks = tasks;
        this.version = version;
        if (this.leader) {
            this.runTaskAnalyzer();
        }
    }

    public on(event: string | symbol, listener: (...args: any[]) => void): this {
        return super.on(event, listener);
    }

    /**
     * Returns true of document is dirty, i.e. there are some pending local changes that
     * either were not sent out to delta stream or were not yet acknowledged.
     */
    public isDocumentDirty(): boolean {
        return this.dirtyDocument;
    }

    /**
     * Will return true for any message that affect the dirty state of this document
     * This function can be used to filter out any runtime operations that should not be affecting whether or not
     * the IFluidDataStoreRuntime.isDocumentDirty call returns true/false
     * @param type - The type of ContainerRuntime message that is being checked
     * @param contents - The contents of the message that is being verified
     */
    public isMessageDirtyable(message: ISequencedDocumentMessage) {
        assert(
            isRuntimeMessage(message) === true,
            "Message passed for dirtyable check should be a container runtime message",
        );
        return this.isContainerMessageDirtyable(message.type as ContainerMessageType, message.contents);
    }

    private isContainerMessageDirtyable(type: ContainerMessageType, contents: any) {
        if (type === ContainerMessageType.Attach) {
            const attachMessage = contents as IAttachMessage;
            if (attachMessage.id === SchedulerType) {
                return false;
            }
        } else if (type === ContainerMessageType.ComponentOp) {
            const envelope = contents as IEnvelope;
            if (envelope.address === SchedulerType) {
                return false;
            }
        }
        return true;
    }

    /**
     * Submits the signal to be sent to other clients.
     * @param type - Type of the signal.
     * @param content - Content of the signal.
     */
    public submitSignal(type: string, content: any) {
        this.verifyNotClosed();
        const envelope: ISignalEnvelop = { address: undefined, contents: { type, content } };
        return this.context.submitSignalFn(envelope);
    }

    public submitComponentSignal(address: string, type: string, content: any) {
        const envelope: ISignalEnvelop = { address, contents: { type, content } };
        return this.context.submitSignalFn(envelope);
    }

    /**
     * Returns a summary of the runtime at the current sequence number.
     */
    private async summarize(fullTree: boolean = false): Promise<ISummaryTreeWithStats> {
        const summaryTree: ISummaryTree = {
            tree: {},
            type: SummaryType.Tree,
        };
        let summaryStats = SummaryTreeConverter.mergeStats();

        // Iterate over each component and ask it to snapshot
        await Promise.all(Array.from(this.contexts)
            .filter(([key, value]) => {
                // Summarizer works only with clients with no local changes!
                assert(value.attachState !== AttachState.Attaching);
                return value.attachState === AttachState.Attached;
            })
            .map(async ([key, value]) => {
                const snapshot = await value.snapshot(fullTree);
                const treeWithStats = this.summaryTreeConverter.convertToSummaryTree(
                    snapshot,
                    `/${encodeURIComponent(key)}`,
                    fullTree,
                );
                summaryTree.tree[key] = treeWithStats.summaryTree;
                summaryStats = SummaryTreeConverter.mergeStats(summaryStats, treeWithStats.summaryStats);
            }));

        this.serializeContainerBlobs(summaryTree);

        summaryStats.treeNodeCount++; // Add this root tree node
        return { summaryStats, summaryTree };
    }

    private processAttachMessage(message: ISequencedDocumentMessage, local: boolean, localMessageMetadata: unknown) {
        const attachMessage = message.contents as IAttachMessage;
        // The local object has already been attached
        if (local) {
            assert(this.pendingAttach.has(attachMessage.id));
            this.contexts.get(attachMessage.id)?.emit("attached");
            this.pendingAttach.delete(attachMessage.id);
            return;
        }

        const flatBlobs = new Map<string, string>();
        let flatBlobsP = Promise.resolve(flatBlobs);
        let snapshotTreeP: Promise<ISnapshotTree> | null = null;
        if (attachMessage.snapshot) {
            snapshotTreeP = buildSnapshotTree(attachMessage.snapshot.entries, flatBlobs);
            // flatBlobs' validity is contingent on snapshotTreeP's resolution
            flatBlobsP = snapshotTreeP.then((snapshotTree) => { return flatBlobs; });
        }

        // Include the type of attach message which is the pkg of the component to be
        // used by RemotedFluidDataStoreContext  in case it is not in the snapshot.
        const remotedComponentContext = new RemotedFluidDataStoreContext(
            attachMessage.id,
            snapshotTreeP,
            this,
            new BlobCacheStorageService(this.storage, flatBlobsP),
            this.containerScope,
            this.summaryTracker.createOrGetChild(attachMessage.id, message.sequenceNumber),
            [attachMessage.type]);

        // If a non-local operation then go and create the object, otherwise mark it as officially attached.
        assert(!this.contexts.has(attachMessage.id), "Component attached with existing ID");

        // Resolve pending gets and store off any new ones
        this.setNewContext(attachMessage.id, remotedComponentContext);

        // Equivalent of nextTick() - Prefetch once all current ops have completed
        // eslint-disable-next-line @typescript-eslint/no-floating-promises
        Promise.resolve().then(async () => remotedComponentContext.realize());
    }

    private processComponentOp(message: ISequencedDocumentMessage, local: boolean, localMessageMetadata: unknown) {
        const envelope = message.contents as IEnvelope;
        const transformed = { ...message, contents: envelope.contents };
        const componentContext = this.getContext(envelope.address);
        componentContext.process(transformed, local, localMessageMetadata);
    }

    private bindComponent(componentRuntime: IFluidDataStoreChannel): void {
        this.verifyNotClosed();
        assert(this.notBoundedComponentContexts.has(componentRuntime.id),
            "Component to be binded should be in not bounded set");
        this.notBoundedComponentContexts.delete(componentRuntime.id);
        const context = this.getContext(componentRuntime.id) as LocalFluidDataStoreContext;
        // If the container is detached, we don't need to send OP or add to pending attach because
        // we will summarize it while uploading the create new summary and make it known to other
        // clients but we do need to submit op if container forced us to do so.
        if (this.attachState !== AttachState.Detached) {
            context.emit("attaching");
            const message = context.generateAttachMessage();

            this.pendingAttach.set(componentRuntime.id, message);
            this.submit(ContainerMessageType.Attach, message);
        }

        // Resolve the deferred so other local components can access it.
        const deferred = this.getContextDeferred(componentRuntime.id);
        deferred.resolve(context);
    }

    private ensureContextDeferred(id: string): Deferred<FluidDataStoreContext> {
        const deferred = this.contextsDeferred.get(id);
        if (deferred) { return deferred; }
        const newDeferred = new Deferred<FluidDataStoreContext>();
        this.contextsDeferred.set(id, newDeferred);
        return newDeferred;
    }

    private getContextDeferred(id: string): Deferred<FluidDataStoreContext> {
        // eslint-disable-next-line @typescript-eslint/no-non-null-assertion
        const deferred = this.contextsDeferred.get(id)!;
        assert(deferred);
        return deferred;
    }

    private setNewContext(id: string, context?: FluidDataStoreContext) {
        assert(context);
        assert(!this.contexts.has(id));
        this.contexts.set(id, context);
        const deferred = this.ensureContextDeferred(id);
        deferred.resolve(context);
    }

    private getContext(id: string): FluidDataStoreContext {
        // eslint-disable-next-line @typescript-eslint/no-non-null-assertion
        const context = this.contexts.get(id)!;
        assert(context);
        return context;
    }

    public setAttachState(attachState: AttachState.Attaching | AttachState.Attached): void {
        let eventName: string;
        if (attachState === AttachState.Attaching) {
            assert(this.attachState === AttachState.Attaching,
                "Container Context should already be in attaching state");
            eventName = "attaching";
        } else {
            assert(this.attachState === AttachState.Attached, "Container Context should already be in attached state");
            eventName = "attached";
        }
        for (const context of this.contexts.values()) {
            // Fire only for bounded components.
            if (!this.notBoundedComponentContexts.has(context.id)) {
                context.emit(eventName);
            }
        }
    }

    public createSummary(): ISummaryTree {
        const summaryTree: ISummaryTree = {
            tree: {},
            type: SummaryType.Tree,
        };

        // Iterate over each component and ask it to snapshot
        Array.from(this.contexts)
            .filter(([key, value]) =>
                // Take summary of bounded components.
                !this.notBoundedComponentContexts.has(key),
            )
            .map(async ([key, value]) => {
                const snapshot = value.generateAttachMessage().snapshot;
                const treeWithStats = this.summaryTreeConverter.convertToSummaryTree(
                    snapshot,
                    `/${encodeURIComponent(key)}`,
                    true,
                );
                summaryTree.tree[key] = treeWithStats.summaryTree;
            });

        this.serializeContainerBlobs(summaryTree);

        return summaryTree;
    }

    public async getAbsoluteUrl(relativeUrl: string): Promise<string | undefined> {
        if (this.context.getAbsoluteUrl === undefined) {
            throw new Error("Driver does not implement getAbsoluteUrl");
        }
        if (this.attachState !== AttachState.Attached) {
            return undefined;
        }
        return this.context.getAbsoluteUrl(relativeUrl);
    }

    private async generateSummary(
        fullTree: boolean = false,
        safe: boolean = false,
    ): Promise<GenerateSummaryData | undefined> {
        const message =
            `Summary @${this.deltaManager.lastSequenceNumber}:${this.deltaManager.minimumSequenceNumber}`;

        // TODO: Issue-2171 Support for Branch Snapshots
        if (this.parentBranch) {
            this._logger.sendTelemetryEvent({
                eventName: "SkipGenerateSummaryParentBranch",
                parentBranch: this.parentBranch,
            });
            return;
        }

        try {
            await this.scheduleManager.pause();

            const attemptData: IUnsubmittedSummaryData = {
                referenceSequenceNumber: this.deltaManager.lastSequenceNumber,
                submitted: false,
            };

            if (!this.connected) {
                // If summarizer loses connection it will never reconnect
                return attemptData;
            }

            const trace = Trace.start();
            const treeWithStats = await this.summarize(fullTree || safe);

            const generateData: IGeneratedSummaryData = {
                summaryStats: treeWithStats.summaryStats,
                generateDuration: trace.trace().duration,
            };

            if (!this.connected) {
                return { ...attemptData, ...generateData };
            }

            const handle = await this.storage.uploadSummaryWithContext(
                treeWithStats.summaryTree,
                this.latestSummaryAck);

            // safe mode refreshes the latest summary ack
            if (safe) {
                const versions = await this.storage.getVersions(this.id, 1);
                const parents = versions.map((version) => version.id);
                this.refreshLatestSummaryAck(
                    { proposalHandle: undefined, ackHandle: parents[0] },
                    this.summaryTracker.referenceSequenceNumber);
            }

            // eslint-disable-next-line @typescript-eslint/no-non-null-assertion
            const parent = this.latestSummaryAck.ackHandle!;
            const summaryMessage: ISummaryContent = {
                handle,
                head: parent,
                message,
                parents: parent ? [parent] : [],
            };
            const uploadData: IUploadedSummaryData = {
                handle,
                uploadDuration: trace.trace().duration,
            };

            if (!this.connected) {
                return { ...attemptData, ...generateData, ...uploadData };
            }

            const clientSequenceNumber =
                this.submitSystemMessage(MessageType.Summarize, summaryMessage);

            return {
                ...attemptData,
                ...generateData,
                ...uploadData,
                submitted: true,
                clientSequenceNumber,
                submitOpDuration: trace.trace().duration,
            };
        } finally {
            // Restart the delta manager
            this.scheduleManager.resume();
        }
    }

    private processRemoteChunkedMessage(message: ISequencedDocumentMessage) {
        if (message.type !== ContainerMessageType.ChunkedOp) {
            return message;
        }

        const clientId = message.clientId;
        const chunkedContent = message.contents as IChunkedOp;
        this.addChunk(clientId, chunkedContent);
        if (chunkedContent.chunkId === chunkedContent.totalChunks) {
            const newMessage = { ...message };
            // eslint-disable-next-line @typescript-eslint/no-non-null-assertion
            const serializedContent = this.chunkMap.get(clientId)!.join("");
            newMessage.contents = JSON.parse(serializedContent);
            newMessage.type = chunkedContent.originalType;
            this.clearPartialChunks(clientId);
            return newMessage;
        }
        return message;
    }

    private addChunk(clientId: string, chunkedContent: IChunkedOp) {
        let map = this.chunkMap.get(clientId);
        if (map === undefined) {
            map = [];
            this.chunkMap.set(clientId, map);
        }
        assert(chunkedContent.chunkId === map.length + 1); // 1-based indexing
        map.push(chunkedContent.contents);
    }

    private clearPartialChunks(clientId: string) {
        if (this.chunkMap.has(clientId)) {
            this.chunkMap.delete(clientId);
        }
    }

    private updateDocumentDirtyState(dirty: boolean) {
        if (this.dirtyDocument === dirty) {
            return;
        }

        this.dirtyDocument = dirty;
        this.emit(dirty ? "dirtyDocument" : "savedDocument");
    }

    public submitComponentOp(
        id: string,
        contents: any,
        localOpMetadata: unknown = undefined): void {
        const envelope: IEnvelope = {
            address: id,
            contents,
        };
        this.submit(ContainerMessageType.ComponentOp, envelope, localOpMetadata);
    }

    private submit(
        type: ContainerMessageType,
        content: any,
        localOpMetadata: unknown = undefined): void {
        this.verifyNotClosed();

        let clientSequenceNumber: number = -1;

        if (this.canSendOps()) {
            const serializedContent = JSON.stringify(content);
            const maxOpSize = this.context.deltaManager.maxMessageSize;

            // If in manual flush mode we will trigger a flush at the next turn break
            let batchBegin = false;
            if (this.flushMode === FlushMode.Manual && !this.needsFlush) {
                batchBegin = true;
                this.needsFlush = true;

                // Use Promise.resolve().then() to queue a microtask to detect the end of the turn and force a flush.
                if (!this.flushTrigger) {
                    // eslint-disable-next-line @typescript-eslint/no-floating-promises
                    Promise.resolve().then(() => {
                        this.flushTrigger = false;
                        this.flush();
                    });
                }
            }

            // Note: Chunking will increase content beyond maxOpSize because we JSON'ing JSON payload -
            // there will be a lot of escape characters that can make it up to 2x bigger!
            // This is Ok, because DeltaManager.shouldSplit() will have 2 * maxMessageSize limit
            if (serializedContent.length <= maxOpSize) {
                clientSequenceNumber = this.submitRuntimeMessage(
                    type,
                    content,
                    this._flushMode === FlushMode.Manual,
                    batchBegin ? { batch: true } : undefined);
            } else {
                clientSequenceNumber = this.submitChunkedMessage(type, serializedContent, maxOpSize);
            }
        }

        // Let the PendingStateManager know that a message was submitted.
        this.pendingStateManager.onSubmitMessage(type, clientSequenceNumber, content, localOpMetadata);
        if (this.isContainerMessageDirtyable(type, content)) {
            this.updateDocumentDirtyState(true);
        }
    }

    private submitChunkedMessage(type: ContainerMessageType, content: string, maxOpSize: number): number {
        const contentLength = content.length;
        const chunkN = Math.floor((contentLength - 1) / maxOpSize) + 1;
        let offset = 0;
        let clientSequenceNumber: number = 0;
        for (let i = 1; i <= chunkN; i = i + 1) {
            const chunkedOp: IChunkedOp = {
                chunkId: i,
                contents: content.substr(offset, maxOpSize),
                originalType: type,
                totalChunks: chunkN,
            };
            offset += maxOpSize;
            clientSequenceNumber = this.submitRuntimeMessage(
                ContainerMessageType.ChunkedOp,
                chunkedOp,
                false);
        }
        return clientSequenceNumber;
    }

    private submitSystemMessage(
        type: MessageType,
        contents: any) {
        this.verifyNotClosed();
        assert(this.connected);

        // System message should not be sent in the middle of the batch.
        // That said, we can preserve existing behavior by not flushing existing buffer.
        // That might be not what caller hopes to get, but we can look deeper if telemetry tells us it's a problem.
        const middleOfBatch = this.flushMode === FlushMode.Manual && this.needsFlush;
        if (middleOfBatch) {
            this._logger.sendErrorEvent({ eventName: "submitSystemMessageError", type });
        }

        return this.context.submitFn(
            type,
            contents,
            middleOfBatch);
    }

    private submitRuntimeMessage(
        type: ContainerMessageType,
        contents: any,
        batch: boolean,
        appData?: any) {
        const payload: ContainerRuntimeMessage = { type, contents };
        return this.context.submitFn(
            MessageType.Operation,
            payload,
            batch,
            appData);
    }

    /**
     * Throw an error if the runtime is closed.  Methods that are expected to potentially
     * be called after dispose due to asynchrony should not call this.
     */
    private verifyNotClosed() {
        if (this._disposed) {
            throw new Error("Runtime is closed");
        }
    }

    /**
     * Finds the right component and asks it to resubmit the message. This typically happens when we
     * reconnect and there are pending messages.
     * @param content - The content of the original message.
     * @param localOpMetadata - The local metadata associated with the original message.
     */
    private reSubmit(type: ContainerMessageType, content: any, localOpMetadata: unknown) {
        switch (type) {
            case ContainerMessageType.ComponentOp:
                // For Operations, call resubmitComponentOp which will find the right component and trigger
                // resubmission on it.
                this.resubmitComponentOp(content, localOpMetadata);
                break;
            case ContainerMessageType.Attach:
                this.submit(type, content, localOpMetadata);
                break;
            case ContainerMessageType.ChunkedOp:
                throw new Error(`chunkedOp not expected here`);
            default:
                unreachableCase(type, `Unknown ContainerMessageType: ${type}`);
        }
    }

    private resubmitComponentOp(content: any, localOpMetadata: unknown) {
        const envelope = content as IEnvelope;
        const componentContext = this.getContext(envelope.address);
        assert(componentContext, "There should be a component context for the op");
        componentContext.reSubmit(envelope.contents, localOpMetadata);
    }

    private subscribeToLeadership() {
        if (this.context.clientDetails.capabilities.interactive) {
            this.getScheduler().then((scheduler) => {
                const LeaderTaskId = "leader";

                // Each client expresses interest to be a leader.
                // eslint-disable-next-line @typescript-eslint/no-floating-promises
                scheduler.pick(LeaderTaskId, async () => {
                    assert(!this._leader);
                    this.updateLeader(true);
                });

                scheduler.on("lost", (key) => {
                    if (key === LeaderTaskId) {
                        assert(this._leader);
                        this._leader = false;
                        this.updateLeader(false);
                    }
                });
            }).catch((err) => {
                this.closeFn(CreateContainerError(err));
            });

            this.context.quorum.on("removeMember", (clientId: string) => {
                if (this.leader) {
                    this.runTaskAnalyzer();
                }
            });
        }
    }

    private async getScheduler() {
        const schedulerRuntime = await this.getDataStore(schedulerId, true);
        const schedulerResponse = await schedulerRuntime.request({ url: "" });
        const schedulerComponent = schedulerResponse.value as IFluidObject;
        // eslint-disable-next-line @typescript-eslint/no-non-null-assertion
        return schedulerComponent.IAgentScheduler!;
    }

    private updateLeader(leadership: boolean) {
        this._leader = leadership;
        if (this.leader) {
            assert(this.clientId === undefined || this.connected && this.deltaManager && this.deltaManager.active);
            this.emit("leader");
        } else {
            this.emit("notleader");
        }

        for (const [, context] of this.contexts) {
            context.updateLeader(this.leader);
        }

        if (this.leader) {
            this.runTaskAnalyzer();
        }
    }

    /**
     * On a client joining/departure, decide whether this client is the new leader.
     * If so, calculate if there are any unhandled tasks for browsers and remote agents.
     * Emit local help message for this browser and submits a remote help message for agents.
     */
    private runTaskAnalyzer() {
        // Analyze the current state and ask for local and remote help separately.
        // If called for detached container, the clientId would not be assigned and it is disconnected. In this
        // case, all tasks are run by the detached container. Called only if a leader. If we have a clientId,
        // then we should be connected as leadership is lost on losing connection.
        const helpTasks = this.clientId === undefined ?
            { browser: this.tasks, robot: [] } :
            analyzeTasks(this.clientId, this.getQuorum().getMembers(), this.tasks);

        if (helpTasks && (helpTasks.browser.length > 0 || helpTasks.robot.length > 0)) {
            if (helpTasks.browser.length > 0) {
                const localHelpMessage: IHelpMessage = {
                    tasks: helpTasks.browser,
                    version: this.version,   // Back-compat
                };
                debug(`Requesting local help for ${helpTasks.browser}`);
                this.emit("localHelp", localHelpMessage);
            }
            if (helpTasks.robot.length > 0) {
                const remoteHelpMessage: IHelpMessage = {
                    tasks: helpTasks.robot,
                    version: this.version,   // Back-compat
                };
                debug(`Requesting remote help for ${helpTasks.robot}`);
                this.submitSystemMessage(MessageType.RemoteHelp, remoteHelpMessage);
            }
        }
    }

    private refreshLatestSummaryAck(context: ISummaryContext, referenceSequenceNumber: number) {
        if (referenceSequenceNumber < this.summaryTracker.referenceSequenceNumber) {
            return;
        }

        this.latestSummaryAck = context;
        this.summaryTracker.refreshLatestSummary(referenceSequenceNumber);
    }
<<<<<<< HEAD

    /** deprecated: backcompat for FDL split */
    getComponentRuntime?(id: string, wait = true) {
        this.logger.send({
            category: "warning", eventName: "deprecated",
            message: "ContainerRuntime.getComponentRuntime",
        });
        return this.getDataStore(id, wait);
    }

    /** deprecated: backcompat for FDL split */
    notifyComponentInstantiated?(componentContext: IFluidDataStoreContext) {
        this.logger.send({
            category: "warning", eventName: "deprecated",
            message: "ContainerRuntime.notifyComponentInstantiated",
        });
        return this.notifyDataStoreInstantiated(componentContext);
    }

    /** deprecated: backcompat for FDL split */
    createComponent?(idOrPkg: string, maybePkg: string | string[]) {
        this.logger.send({
            category: "warning", eventName: "deprecated",
            message: "ContainerRuntime.createComponent",
        });
        return this._createDataStore(idOrPkg, maybePkg);
    }

    /** deprecated: backcompat for FDL split */
    createComponentWithRealizationFn?(pkg: string[], realizationFn?: (context: IFluidDataStoreContext) => void) {
        this.logger.send({
            category: "warning", eventName: "deprecated",
            message: "ContainerRuntime.createComponentWithRealizationFn",
        });
        return this.createDataStoreWithRealizationFn(pkg, realizationFn);
    }

    /** deprecated: backcompat for FDL split */
    get IComponentRegistry() {
        this.logger.send({
            category: "warning", eventName: "deprecated",
            message: "ContainerRuntime.IComponentRegistry",
        });
        return this.IFluidDataStoreRegistry;
    }

    /** deprecated: backcompat for FDL split */
    get IComponentTokenProvider() {
        this.logger.send({
            category: "warning", eventName: "deprecated",
            message: "ContainerRuntime.IComponentTokenProvider",
        });
        return this.IFluidTokenProvider;
    }

    /** deprecated: backcompat for FDL split */
    get IComponentConfiguration() {
        this.logger.send({
            category: "warning", eventName: "deprecated",
            message: "ContainerRuntime.IComponentConfiguration",
        });
        return this.IFluidConfiguration;
    }

    /** deprecated: backcompat for FDL split */
    get IComponentSerializer() {
        this.logger.send({
            category: "warning", eventName: "deprecated",
            message: "ContainerRuntime.IComponentSerializer",
        });
        return this.IFluidSerializer;
    }

    /** deprecated: backcompat for FDL split */
    get IComponentHandleContext() {
        this.logger.send({
            category: "warning", eventName: "deprecated",
            message: "ContainerRuntime.IComponentHandleContext",
        });
        return this.IFluidHandleContext;
    }
=======
>>>>>>> c4daf47a
}<|MERGE_RESOLUTION|>--- conflicted
+++ resolved
@@ -1876,88 +1876,4 @@
         this.latestSummaryAck = context;
         this.summaryTracker.refreshLatestSummary(referenceSequenceNumber);
     }
-<<<<<<< HEAD
-
-    /** deprecated: backcompat for FDL split */
-    getComponentRuntime?(id: string, wait = true) {
-        this.logger.send({
-            category: "warning", eventName: "deprecated",
-            message: "ContainerRuntime.getComponentRuntime",
-        });
-        return this.getDataStore(id, wait);
-    }
-
-    /** deprecated: backcompat for FDL split */
-    notifyComponentInstantiated?(componentContext: IFluidDataStoreContext) {
-        this.logger.send({
-            category: "warning", eventName: "deprecated",
-            message: "ContainerRuntime.notifyComponentInstantiated",
-        });
-        return this.notifyDataStoreInstantiated(componentContext);
-    }
-
-    /** deprecated: backcompat for FDL split */
-    createComponent?(idOrPkg: string, maybePkg: string | string[]) {
-        this.logger.send({
-            category: "warning", eventName: "deprecated",
-            message: "ContainerRuntime.createComponent",
-        });
-        return this._createDataStore(idOrPkg, maybePkg);
-    }
-
-    /** deprecated: backcompat for FDL split */
-    createComponentWithRealizationFn?(pkg: string[], realizationFn?: (context: IFluidDataStoreContext) => void) {
-        this.logger.send({
-            category: "warning", eventName: "deprecated",
-            message: "ContainerRuntime.createComponentWithRealizationFn",
-        });
-        return this.createDataStoreWithRealizationFn(pkg, realizationFn);
-    }
-
-    /** deprecated: backcompat for FDL split */
-    get IComponentRegistry() {
-        this.logger.send({
-            category: "warning", eventName: "deprecated",
-            message: "ContainerRuntime.IComponentRegistry",
-        });
-        return this.IFluidDataStoreRegistry;
-    }
-
-    /** deprecated: backcompat for FDL split */
-    get IComponentTokenProvider() {
-        this.logger.send({
-            category: "warning", eventName: "deprecated",
-            message: "ContainerRuntime.IComponentTokenProvider",
-        });
-        return this.IFluidTokenProvider;
-    }
-
-    /** deprecated: backcompat for FDL split */
-    get IComponentConfiguration() {
-        this.logger.send({
-            category: "warning", eventName: "deprecated",
-            message: "ContainerRuntime.IComponentConfiguration",
-        });
-        return this.IFluidConfiguration;
-    }
-
-    /** deprecated: backcompat for FDL split */
-    get IComponentSerializer() {
-        this.logger.send({
-            category: "warning", eventName: "deprecated",
-            message: "ContainerRuntime.IComponentSerializer",
-        });
-        return this.IFluidSerializer;
-    }
-
-    /** deprecated: backcompat for FDL split */
-    get IComponentHandleContext() {
-        this.logger.send({
-            category: "warning", eventName: "deprecated",
-            message: "ContainerRuntime.IComponentHandleContext",
-        });
-        return this.IFluidHandleContext;
-    }
-=======
->>>>>>> c4daf47a
 }