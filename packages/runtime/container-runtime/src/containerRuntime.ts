/*!
 * Copyright (c) Microsoft Corporation and contributors. All rights reserved.
 * Licensed under the MIT License.
 */
import {
	ITelemetryBaseLogger,
	FluidObject,
	IFluidHandle,
	IFluidHandleContext,
	IRequest,
	IResponse,
	IProvideFluidHandleContext,
	ISignalEnvelope,
} from "@fluidframework/core-interfaces";
import {
	IAudience,
	IBatchMessage,
	IContainerContext,
	IDeltaManager,
	IRuntime,
	ICriticalContainerError,
	AttachState,
	ILoader,
	LoaderHeader,
	IGetPendingLocalStateProps,
} from "@fluidframework/container-definitions";
import {
	IContainerRuntime,
	IContainerRuntimeEvents,
} from "@fluidframework/container-runtime-definitions";
import { assert, Deferred, delay, LazyPromise, PromiseCache } from "@fluidframework/core-utils";
import { Trace, TypedEventEmitter } from "@fluid-internal/client-utils";
import {
	createChildLogger,
	createChildMonitoringContext,
	DataCorruptionError,
	DataProcessingError,
	GenericError,
	raiseConnectedEvent,
	PerformanceEvent,
	TaggedLoggerAdapter,
	MonitoringContext,
	wrapError,
	ITelemetryLoggerExt,
	UsageError,
	LoggingError,
	createSampledLogger,
	IEventSampler,
	type ITelemetryGenericEventExt,
} from "@fluidframework/telemetry-utils";
import {
	DriverHeader,
	FetchSource,
	IDocumentStorageService,
	type ISnapshot,
} from "@fluidframework/driver-definitions";
import { readAndParse } from "@fluidframework/driver-utils";
import {
	IClientDetails,
	IDocumentMessage,
	IQuorumClients,
	ISequencedDocumentMessage,
	ISignalMessage,
	ISnapshotTree,
	ISummaryContent,
	ISummaryTree,
	MessageType,
	SummaryType,
} from "@fluidframework/protocol-definitions";
import {
	FlushMode,
	FlushModeExperimental,
	gcTreeKey,
	InboundAttachMessage,
	IFluidDataStoreContextDetached,
	IFluidDataStoreRegistry,
	IGarbageCollectionData,
	IInboundSignalMessage,
	NamedFluidDataStoreRegistryEntries,
	ISummaryTreeWithStats,
	ISummarizeInternalResult,
	CreateChildSummarizerNodeParam,
	SummarizeInternalFn,
	channelsTreeName,
	IDataStore,
	ITelemetryContext,
	IEnvelope,
} from "@fluidframework/runtime-definitions";
import type {
	SerializedIdCompressorWithNoSession,
	IIdCompressor,
	IIdCompressorCore,
	SerializedIdCompressorWithOngoingSession,
} from "@fluidframework/id-compressor";
import {
	addBlobToSummary,
	addSummarizeResultToSummary,
	RequestParser,
	create404Response,
	exceptionToResponse,
	GCDataBuilder,
	seqFromTree,
	calculateStats,
	TelemetryContext,
	ReadAndParseBlob,
	responseToException,
} from "@fluidframework/runtime-utils";
import { v4 as uuid } from "uuid";
import { ContainerFluidHandleContext } from "./containerHandleContext.js";
import { FluidDataStoreRegistry } from "./dataStoreRegistry.js";
import { ReportOpPerfTelemetry, IPerfSignalReport } from "./connectionTelemetry.js";
import {
	IPendingBatchMessage,
	IPendingLocalState,
	PendingStateManager,
} from "./pendingStateManager.js";
import { pkgVersion } from "./packageVersion.js";
import { BlobManager, IBlobManagerLoadInfo, IPendingBlobs } from "./blobManager.js";
import { ChannelCollection, getSummaryForDatastores, wrapContext } from "./channelCollection.js";
import {
	aliasBlobName,
	blobsTreeName,
	chunksBlobName,
	createRootSummarizerNodeWithGC,
	electedSummarizerBlobName,
	extractSummaryMetadataMessage,
	IContainerRuntimeMetadata,
	ICreateContainerMetadata,
	idCompressorBlobName,
	IRootSummarizerNodeWithGC,
	ISummaryMetadataMessage,
	metadataBlobName,
	Summarizer,
	SummaryManager,
	wrapSummaryInChannelsTree,
	SummaryCollection,
	ISerializedElection,
	OrderedClientCollection,
	OrderedClientElection,
	SummarizerClientElection,
	summarizerClientType,
	SubmitSummaryResult,
	IConnectableRuntime,
	IGeneratedSummaryStats,
	ISubmitSummaryOptions,
	ISummarizerInternalsProvider,
	ISummarizerRuntime,
	IRefreshSummaryAckOptions,
	RunWhileConnectedCoordinator,
	IGenerateSummaryTreeResult,
	RetriableSummaryError,
	IOnDemandSummarizeOptions,
	ISummarizeResults,
	IEnqueueSummarizeOptions,
	EnqueueSummarizeResult,
	ISummarizerEvents,
	IBaseSummarizeResult,
	ISummarizer,
	rootHasIsolatedChannels,
} from "./summary/index.js";
import { formExponentialFn, Throttler } from "./throttler.js";
import {
	GarbageCollector,
	GCNodeType,
	gcGenerationOptionName,
	IGarbageCollector,
	IGCRuntimeOptions,
	IGCStats,
} from "./gc/index.js";
import { channelToDataStore } from "./dataStore.js";
import { BindBatchTracker } from "./batchTracker.js";
import { ScheduleManager } from "./scheduleManager.js";
import {
	BatchMessage,
	IBatch,
	IBatchCheckpoint,
	OpCompressor,
	OpDecompressor,
	Outbox,
	OpSplitter,
	RemoteMessageProcessor,
	OpGroupingManager,
	getLongStack,
} from "./opLifecycle/index.js";
import { DeltaManagerSummarizerProxy } from "./deltaManagerSummarizerProxy.js";
import { IBatchMetadata, IIdAllocationMetadata } from "./metadata.js";
import {
	ContainerMessageType,
	type InboundSequencedContainerRuntimeMessage,
	type InboundSequencedContainerRuntimeMessageOrSystemMessage,
	type ContainerRuntimeIdAllocationMessage,
	type LocalContainerRuntimeMessage,
	type OutboundContainerRuntimeMessage,
	type UnknownContainerRuntimeMessage,
	ContainerRuntimeGCMessage,
} from "./messageTypes.js";

/**
 * Utility to implement compat behaviors given an unknown message type
 * The parameters are typed to support compile-time enforcement of handling all known types/behaviors
 *
 * @param _unknownContainerRuntimeMessageType - Typed as something unexpected, to ensure all known types have been
 * handled before calling this function (e.g. in a switch statement).
 * @param compatBehavior - Typed redundantly with CompatModeBehavior to ensure handling is added when updating that type
 */
function compatBehaviorAllowsMessageType(
	_unknownContainerRuntimeMessageType: UnknownContainerRuntimeMessage["type"],
	compatBehavior: "Ignore" | "FailToProcess" | undefined,
): boolean {
	// undefined defaults to same behavior as "FailToProcess"
	return compatBehavior === "Ignore";
}

/**
 * @alpha
 */
export interface ISummaryBaseConfiguration {
	/**
	 * Delay before first attempt to spawn summarizing container.
	 */
	initialSummarizerDelayMs: number;

	/**
	 * Defines the maximum allowed time to wait for a pending summary ack.
	 * The maximum amount of time client will wait for a summarize is the minimum of
	 * maxSummarizeAckWaitTime (currently 3 * 60 * 1000) and maxAckWaitTime.
	 */
	maxAckWaitTime: number;
	/**
	 * Defines the maximum number of Ops in between Summaries that can be
	 * allowed before forcibly electing a new summarizer client.
	 */
	maxOpsSinceLastSummary: number;
}

/**
 * @alpha
 */
export interface ISummaryConfigurationHeuristics extends ISummaryBaseConfiguration {
	state: "enabled";
	/**
	 * Defines the maximum allowed time, since the last received Ack, before running the summary
	 * with reason maxTime.
	 * For example, say we receive ops one by one just before the idle time is triggered.
	 * In this case, we still want to run a summary since it's been a while since the last summary.
	 */
	maxTime: number;
	/**
	 * Defines the maximum number of Ops, since the last received Ack, that can be allowed
	 * before running the summary with reason maxOps.
	 */
	maxOps: number;
	/**
	 * Defines the minimum number of Ops, since the last received Ack, that can be allowed
	 * before running the last summary.
	 */
	minOpsForLastSummaryAttempt: number;
	/**
	 * Defines the lower boundary for the allowed time in between summarizations.
	 * Pairs with maxIdleTime to form a range.
	 * For example, if we only receive 1 op, we don't want to have the same idle time as say 100 ops.
	 * Based on the boundaries we set in minIdleTime and maxIdleTime, the idle time will change
	 * linearly depending on the number of ops we receive.
	 */
	minIdleTime: number;
	/**
	 * Defines the upper boundary for the allowed time in between summarizations.
	 * Pairs with minIdleTime to form a range.
	 * For example, if we only receive 1 op, we don't want to have the same idle time as say 100 ops.
	 * Based on the boundaries we set in minIdleTime and maxIdleTime, the idle time will change
	 * linearly depending on the number of ops we receive.
	 */
	maxIdleTime: number;
	/**
	 * Runtime op weight to use in heuristic summarizing.
	 * This number is a multiplier on the number of runtime ops we process when running summarize heuristics.
	 * For example: (multiplier) * (number of runtime ops) = weighted number of runtime ops
	 */
	runtimeOpWeight: number;
	/**
	 * Non-runtime op weight to use in heuristic summarizing
	 * This number is a multiplier on the number of non-runtime ops we process when running summarize heuristics.
	 * For example: (multiplier) * (number of non-runtime ops) = weighted number of non-runtime ops
	 */
	nonRuntimeOpWeight: number;

	/**
	 * Number of ops since last summary needed before a non-runtime op can trigger running summary heuristics.
	 *
	 * Note: Any runtime ops sent before the threshold is reached will trigger heuristics normally.
	 * This threshold ONLY applies to non-runtime ops triggering summaries.
	 *
	 * For example: Say the threshold is 20. Sending 19 non-runtime ops will not trigger any heuristic checks.
	 * Sending the 20th non-runtime op will trigger the heuristic checks for summarizing.
	 */
	nonRuntimeHeuristicThreshold?: number;
}

/**
 * @alpha
 */
export interface ISummaryConfigurationDisableSummarizer {
	state: "disabled";
}

/**
 * @alpha
 */
export interface ISummaryConfigurationDisableHeuristics extends ISummaryBaseConfiguration {
	state: "disableHeuristics";
}

/**
 * @alpha
 */
export type ISummaryConfiguration =
	| ISummaryConfigurationDisableSummarizer
	| ISummaryConfigurationDisableHeuristics
	| ISummaryConfigurationHeuristics;

/**
 * @alpha
 */
export const DefaultSummaryConfiguration: ISummaryConfiguration = {
	state: "enabled",

	minIdleTime: 0,

	maxIdleTime: 30 * 1000, // 30 secs.

	maxTime: 60 * 1000, // 1 min.

	maxOps: 100, // Summarize if 100 weighted ops received since last snapshot.

	minOpsForLastSummaryAttempt: 10,

	maxAckWaitTime: 3 * 60 * 1000, // 3 mins.

	maxOpsSinceLastSummary: 7000,

	initialSummarizerDelayMs: 5 * 1000, // 5 secs.

	nonRuntimeOpWeight: 0.1,

	runtimeOpWeight: 1.0,

	nonRuntimeHeuristicThreshold: 20,
};

/**
 * @alpha
 */
export interface ISummaryRuntimeOptions {
	/** Override summary configurations set by the server. */
	summaryConfigOverrides?: ISummaryConfiguration;

	/**
	 * Delay before first attempt to spawn summarizing container.
	 *
	 * @deprecated Use {@link ISummaryRuntimeOptions.summaryConfigOverrides}'s
	 * {@link ISummaryBaseConfiguration.initialSummarizerDelayMs} instead.
	 */
	initialSummarizerDelayMs?: number;
}

/**
 * Options for op compression.
 * @alpha
 */
export interface ICompressionRuntimeOptions {
	/**
	 * The value the batch's content size must exceed for the batch to be compressed.
	 * By default the value is 600 * 1024 = 614400 bytes. If the value is set to `Infinity`, compression will be disabled.
	 */
	readonly minimumBatchSizeInBytes: number;

	/**
	 * The compression algorithm that will be used to compress the op.
	 * By default the value is `lz4` which is the only compression algorithm currently supported.
	 */
	readonly compressionAlgorithm: CompressionAlgorithms;
}

/**
 * Options for container runtime.
 * @alpha
 */
export interface IContainerRuntimeOptions {
	readonly summaryOptions?: ISummaryRuntimeOptions;
	readonly gcOptions?: IGCRuntimeOptions;
	/**
	 * Affects the behavior while loading the runtime when the data verification check which
	 * compares the DeltaManager sequence number (obtained from protocol in summary) to the
	 * runtime sequence number (obtained from runtime metadata in summary) finds a mismatch.
	 * 1. "close" (default) will close the container with an assertion.
	 * 2. "log" will log an error event to telemetry, but still continue to load.
	 * 3. "bypass" will skip the check entirely. This is not recommended.
	 */
	readonly loadSequenceNumberVerification?: "close" | "log" | "bypass";
	/**
	 * Sets the flush mode for the runtime. In Immediate flush mode the runtime will immediately
	 * send all operations to the driver layer, while in TurnBased the operations will be buffered
	 * and then sent them as a single batch at the end of the turn.
	 * By default, flush mode is TurnBased.
	 */
	readonly flushMode?: FlushMode;
	/**
	 * Enables the runtime to compress ops. See {@link ICompressionRuntimeOptions}.
	 */
	readonly compressionOptions?: ICompressionRuntimeOptions;
	/**
	 * If specified, when in FlushMode.TurnBased, if the size of the ops between JS turns exceeds this value,
	 * an error will be thrown and the container will close.
	 *
	 * If unspecified, the limit is 950 * 1024.
	 *
	 * 'Infinity' will disable any limit.
	 *
	 * @experimental This config should be driven by the connection with the service and will be moved in the future.
	 */
	readonly maxBatchSizeInBytes?: number;
	/**
	 * If the op payload needs to be chunked in order to work around the maximum size of the batch, this value represents
	 * how large the individual chunks will be. This is only supported when compression is enabled. If after compression, the
	 * batch content size exceeds this value, it will be chunked into smaller ops of this exact size.
	 *
	 * This value is a trade-off between having many small chunks vs fewer larger chunks and by default, the runtime is configured to use
	 * 200 * 1024 = 204800 bytes. This default value ensures that no compressed payload's content is able to exceed {@link IContainerRuntimeOptions.maxBatchSizeInBytes}
	 * regardless of the overhead of an individual op.
	 *
	 * Any value of `chunkSizeInBytes` exceeding {@link IContainerRuntimeOptions.maxBatchSizeInBytes} will disable this feature, therefore if a compressed batch's content
	 * size exceeds {@link IContainerRuntimeOptions.maxBatchSizeInBytes} after compression, the container will close with an instance of `GenericError` with
	 * the `BatchTooLarge` message.
	 */
	readonly chunkSizeInBytes?: number;

	/**
	 * Enable the IdCompressor in the runtime.
	 * @experimental Not ready for use.
	 */
	readonly enableRuntimeIdCompressor?: boolean;

	/**
	 * If enabled, the runtime will block all attempts to send an op inside the
	 * {@link ContainerRuntime#ensureNoDataModelChanges} callback. The callback is used by
	 * {@link @fluidframework/shared-object-base#SharedObjectCore} for event handlers so enabling this
	 * will disallow modifying DDSes while handling DDS events.
	 *
	 * By default, the feature is disabled. If enabled from options, the `Fluid.ContainerRuntime.DisableOpReentryCheck`
	 * can be used to disable it at runtime.
	 */
	readonly enableOpReentryCheck?: boolean;
	/**
	 * If enabled, the runtime will group messages within a batch into a single
	 * message to be sent to the service.
	 * The grouping an ungrouping of such messages is handled by the "OpGroupingManager".
	 *
	 * By default, the feature is disabled. If enabled from options, the `Fluid.ContainerRuntime.DisableGroupedBatching`
	 * flag can be used to disable it at runtime.
	 *
	 * @experimental Not ready for use.
	 */
	readonly enableGroupedBatching?: boolean;
}

/**
 * Tombstone error responses will have this header set to true
 * @alpha
 */
export const TombstoneResponseHeaderKey = "isTombstoned";
/**
 * Inactive error responses will have this header set to true
 * @alpha
 */
export const InactiveResponseHeaderKey = "isInactive";

/**
 * The full set of parsed header data that may be found on Runtime requests
 */
export interface RuntimeHeaderData {
	wait?: boolean;
	viaHandle?: boolean;
	allowTombstone?: boolean;
	allowInactive?: boolean;
}

/** Default values for Runtime Headers */
export const defaultRuntimeHeaderData: Required<RuntimeHeaderData> = {
	wait: true,
	viaHandle: false,
	allowTombstone: false,
	allowInactive: false,
};

/**
 * Available compression algorithms for op compression.
 * @alpha
 */
export enum CompressionAlgorithms {
	lz4 = "lz4",
}

/**
 * @deprecated
 * Untagged logger is unsupported going forward. There are old loaders with old ContainerContexts that only
 * have the untagged logger, so to accommodate that scenario the below interface is used. It can be removed once
 * its usage is removed from TaggedLoggerAdapter fallback.
 */
interface OldContainerContextWithLogger extends Omit<IContainerContext, "taggedLogger"> {
	logger: ITelemetryBaseLogger;
	taggedLogger: undefined;
}

/**
 * State saved when the container closes, to be given back to a newly
 * instantiated runtime in a new instance of the container, so it can load to the
 * same state
 */
export interface IPendingRuntimeState {
	/**
	 * Pending ops from PendingStateManager
	 */
	pending?: IPendingLocalState;
	/**
	 * Pending blobs from BlobManager
	 */
	pendingAttachmentBlobs?: IPendingBlobs;
	/**
	 * Pending idCompressor state
	 */
	pendingIdCompressorState?: SerializedIdCompressorWithOngoingSession;
	/**
	 * Time at which session expiry timer started.
	 */
	sessionExpiryTimerStarted?: number | undefined;
	/**
	 * The snapshots of virtualized dataStores that were downloaded
	 */
	downloadedSnapshotTrees?: IDownloadedSnapshotTrees;
}

/**
 *
 */
export interface IDownloadedSnapshotTrees {
	[path: string]: ISnapshotTree;
}

const maxConsecutiveReconnectsKey = "Fluid.ContainerRuntime.MaxConsecutiveReconnects";

const defaultFlushMode = FlushMode.TurnBased;

// The actual limit is 1Mb (socket.io and Kafka limits)
// We can't estimate it fully, as we
// - do not know what properties relay service will add
// - we do not stringify final op, thus we do not know how much escaping will be added.
const defaultMaxBatchSizeInBytes = 700 * 1024;

const defaultCompressionConfig = {
	// Batches with content size exceeding this value will be compressed
	minimumBatchSizeInBytes: 614400,
	compressionAlgorithm: CompressionAlgorithms.lz4,
};

const defaultChunkSizeInBytes = 204800;

/** The default time to wait for pending ops to be processed during summarization */
export const defaultPendingOpsWaitTimeoutMs = 1000;
/** The default time to delay a summarization retry attempt when there are pending ops */
export const defaultPendingOpsRetryDelayMs = 1000;

/**
 * Instead of refreshing from latest because we do not have 100% confidence in the state
 * of the current system, we should close the summarizer and let it recover.
 * This delay's goal is to prevent tight restart loops
 */
const defaultCloseSummarizerDelayMs = 5000; // 5 seconds

/**
 * @deprecated use ContainerRuntimeMessageType instead
 * @internal
 */
export enum RuntimeMessage {
	FluidDataStoreOp = "component",
	Attach = "attach",
	ChunkedOp = "chunkedOp",
	BlobAttach = "blobAttach",
	Rejoin = "rejoin",
	Alias = "alias",
	Operation = "op",
}

/**
 * @deprecated please use version in driver-utils
 * @internal
 */
export function isRuntimeMessage(message: ISequencedDocumentMessage): boolean {
	return (Object.values(RuntimeMessage) as string[]).includes(message.type);
}

/**
 * Legacy ID for the built-in AgentScheduler.  To minimize disruption while removing it, retaining this as a
 * special-case for document dirty state.  Ultimately we should have no special-cases from the
 * ContainerRuntime's perspective.
 * @internal
 */
export const agentSchedulerId = "_scheduler";

// safely check navigator and get the hardware spec value
export function getDeviceSpec() {
	try {
		if (typeof navigator === "object" && navigator !== null) {
			return {
				deviceMemory: (navigator as any).deviceMemory,
				hardwareConcurrency: navigator.hardwareConcurrency,
			};
		}
	} catch {}
	return {};
}

/**
 * Older loader doesn't have a submitBatchFn member, this is the older way of submitting a batch.
 * Rather than exposing the submitFn (now deprecated) and IDeltaManager (dangerous to hand out) to the Outbox,
 * we can provide a partially-applied function to keep those items private to the ContainerRuntime.
 */
export const makeLegacySendBatchFn =
	(
		submitFn: (type: MessageType, contents: any, batch: boolean, appData?: any) => number,
		deltaManager: Pick<IDeltaManager<unknown, unknown>, "flush">,
	) =>
	(batch: IBatch) => {
		for (const message of batch.content) {
			submitFn(
				MessageType.Operation,
				// For back-compat (submitFn only works on deserialized content)
				message.contents === undefined ? undefined : JSON.parse(message.contents),
				true, // batch
				message.metadata,
			);
		}

		deltaManager.flush();
	};

/** Helper type for type constraints passed through several functions.
 * message - The unpacked message. Likely a TypedContainerRuntimeMessage, but could also be a system op
 * modernRuntimeMessage - Does this appear like a current TypedContainerRuntimeMessage?
 * local - Did this client send the op?
 */
type MessageWithContext =
	| {
			message: InboundSequencedContainerRuntimeMessage;
			modernRuntimeMessage: true;
			local: boolean;
	  }
	| {
			message: InboundSequencedContainerRuntimeMessageOrSystemMessage;
			modernRuntimeMessage: false;
			local: boolean;
	  };

const summarizerRequestUrl = "_summarizer";

/**
 * Create and retrieve the summmarizer
 */
async function createSummarizer(loader: ILoader, url: string): Promise<ISummarizer> {
	const request: IRequest = {
		headers: {
			[LoaderHeader.cache]: false,
			[LoaderHeader.clientDetails]: {
				capabilities: { interactive: false },
				type: summarizerClientType,
			},
			[DriverHeader.summarizingClient]: true,
			[LoaderHeader.reconnect]: false,
		},
		url,
	};

	const resolvedContainer = await loader.resolve(request);
	let fluidObject: FluidObject<ISummarizer> | undefined;

	// Older containers may not have the "getEntryPoint" API
	// ! This check will need to stay until LTS of loader moves past 2.0.0-internal.7.0.0
	if (resolvedContainer.getEntryPoint !== undefined) {
		fluidObject = await resolvedContainer.getEntryPoint();
	} else {
		const response = await (resolvedContainer as any).request({
			url: `/${summarizerRequestUrl}`,
		});
		if (response.status !== 200 || response.mimeType !== "fluid/object") {
			throw responseToException(response, request);
		}
		fluidObject = response.value;
	}

	if (fluidObject?.ISummarizer === undefined) {
		throw new UsageError("Fluid object does not implement ISummarizer");
	}
	return fluidObject.ISummarizer;
}

/**
 * Represents the runtime of the container. Contains helper functions/state of the container.
 * It will define the store level mappings.
 * @alpha
 */
export class ContainerRuntime
	extends TypedEventEmitter<IContainerRuntimeEvents & ISummarizerEvents>
	implements
		IContainerRuntime,
		IRuntime,
		ISummarizerRuntime,
		ISummarizerInternalsProvider,
		IProvideFluidHandleContext
{
	/**
	 * Load the stores from a snapshot and returns the runtime.
	 * @param params - An object housing the runtime properties:
	 * - context - Context of the container.
	 * - registryEntries - Mapping from data store types to their corresponding factories.
	 * - existing - Pass 'true' if loading from an existing snapshot.
	 * - requestHandler - (optional) Request handler for the request() method of the container runtime.
	 * Only relevant for back-compat while we remove the request() method and move fully to entryPoint as the main pattern.
	 * - runtimeOptions - Additional options to be passed to the runtime
	 * - containerScope - runtime services provided with context
	 * - containerRuntimeCtor - Constructor to use to create the ContainerRuntime instance.
	 * This allows mixin classes to leverage this method to define their own async initializer.
	 * - provideEntryPoint - Promise that resolves to an object which will act as entryPoint for the Container.
	 * This object should provide all the functionality that the Container is expected to provide to the loader layer.
	 */
	public static async loadRuntime(params: {
		context: IContainerContext;
		registryEntries: NamedFluidDataStoreRegistryEntries;
		existing: boolean;
		runtimeOptions?: IContainerRuntimeOptions;
		containerScope?: FluidObject;
		containerRuntimeCtor?: typeof ContainerRuntime;
		/** @deprecated Will be removed once Loader LTS version is "2.0.0-internal.7.0.0". Migrate all usage of IFluidRouter to the "entryPoint" pattern. Refer to Removing-IFluidRouter.md */
		requestHandler?: (request: IRequest, runtime: IContainerRuntime) => Promise<IResponse>;
		provideEntryPoint: (containerRuntime: IContainerRuntime) => Promise<FluidObject>;
	}): Promise<ContainerRuntime> {
		const {
			context,
			registryEntries,
			existing,
			requestHandler,
			provideEntryPoint,
			runtimeOptions = {},
			containerScope = {},
			containerRuntimeCtor = ContainerRuntime,
		} = params;

		// If taggedLogger exists, use it. Otherwise, wrap the vanilla logger:
		// back-compat: Remove the TaggedLoggerAdapter fallback once all the host are using loader > 0.45
		const backCompatContext: IContainerContext | OldContainerContextWithLogger = context;
		const passLogger =
			backCompatContext.taggedLogger ??
			new TaggedLoggerAdapter((backCompatContext as OldContainerContextWithLogger).logger);
		const logger = createChildLogger({
			logger: passLogger,
			properties: {
				all: {
					runtimeVersion: pkgVersion,
				},
			},
		});

		const {
			summaryOptions = {},
			gcOptions = {},
			loadSequenceNumberVerification = "close",
			flushMode = defaultFlushMode,
			compressionOptions = defaultCompressionConfig,
			maxBatchSizeInBytes = defaultMaxBatchSizeInBytes,
			enableRuntimeIdCompressor = false,
			chunkSizeInBytes = defaultChunkSizeInBytes,
			enableOpReentryCheck = false,
			enableGroupedBatching = false,
		} = runtimeOptions;

		const registry = new FluidDataStoreRegistry(registryEntries);

		const tryFetchBlob = async <T>(blobName: string): Promise<T | undefined> => {
			const blobId = context.baseSnapshot?.blobs[blobName];
			if (context.baseSnapshot && blobId) {
				// IContainerContext storage api return type still has undefined in 0.39 package version.
				// So once we release 0.40 container-defn package we can remove this check.
				assert(
					context.storage !== undefined,
					0x1f5 /* "Attached state should have storage" */,
				);
				return readAndParse<T>(context.storage, blobId);
			}
		};

		const [chunks, metadata, electedSummarizerData, aliases, serializedIdCompressor] =
			await Promise.all([
				tryFetchBlob<[string, string[]][]>(chunksBlobName),
				tryFetchBlob<IContainerRuntimeMetadata>(metadataBlobName),
				tryFetchBlob<ISerializedElection>(electedSummarizerBlobName),
				tryFetchBlob<[string, string][]>(aliasBlobName),
				tryFetchBlob<SerializedIdCompressorWithNoSession>(idCompressorBlobName),
			]);

		// read snapshot blobs needed for BlobManager to load
		const blobManagerSnapshot = await BlobManager.load(
			context.baseSnapshot?.trees[blobsTreeName],
			async (id) => {
				// IContainerContext storage api return type still has undefined in 0.39 package version.
				// So once we release 0.40 container-defn package we can remove this check.
				assert(
					context.storage !== undefined,
					0x256 /* "storage undefined in attached container" */,
				);
				return readAndParse(context.storage, id);
			},
		);

		// Verify summary runtime sequence number matches protocol sequence number.
		const runtimeSequenceNumber = metadata?.message?.sequenceNumber;
		// When we load with pending state, we reuse an old snapshot so we don't expect these numbers to match
		if (!context.pendingLocalState && runtimeSequenceNumber !== undefined) {
			const protocolSequenceNumber = context.deltaManager.initialSequenceNumber;
			// Unless bypass is explicitly set, then take action when sequence numbers mismatch.
			if (
				loadSequenceNumberVerification !== "bypass" &&
				runtimeSequenceNumber !== protocolSequenceNumber
			) {
				// "Load from summary, runtime metadata sequenceNumber !== initialSequenceNumber"
				const error = new DataCorruptionError(
					// pre-0.58 error message: SummaryMetadataMismatch
					"Summary metadata mismatch",
					{ runtimeVersion: pkgVersion, runtimeSequenceNumber, protocolSequenceNumber },
				);

				if (loadSequenceNumberVerification === "log") {
					logger.sendErrorEvent({ eventName: "SequenceNumberMismatch" }, error);
				} else {
					context.closeFn(error);
				}
			}
		}

		const idCompressorEnabled =
			metadata?.idCompressorEnabled ?? runtimeOptions.enableRuntimeIdCompressor ?? false;
		let idCompressor: (IIdCompressor & IIdCompressorCore) | undefined;
		if (idCompressorEnabled) {
			const { createIdCompressor, deserializeIdCompressor, createSessionId } = await import(
				"@fluidframework/id-compressor"
			);

			/**
			 * Because the IdCompressor emits so much telemetry, this function is used to sample
			 * approximately 5% of all clients. Only the given percentage of sessions will emit telemetry.
			 */
			const idCompressorEventSampler: IEventSampler = (() => {
				const isIdCompressorTelemetryEnabled = Math.random() < 0.05;
				return {
					sample: () => {
						return isIdCompressorTelemetryEnabled;
					},
				};
			})();

			const compressorLogger = createSampledLogger(logger, idCompressorEventSampler);
			const pendingLocalState = context.pendingLocalState as IPendingRuntimeState;
			if (pendingLocalState?.pendingIdCompressorState !== undefined) {
				idCompressor = deserializeIdCompressor(
					pendingLocalState.pendingIdCompressorState,
					compressorLogger,
				);
			} else if (serializedIdCompressor !== undefined) {
				idCompressor = deserializeIdCompressor(
					serializedIdCompressor,
					createSessionId(),
					compressorLogger,
				);
			} else {
				idCompressor = createIdCompressor(compressorLogger);
			}
		}

		const runtime = new containerRuntimeCtor(
			context,
			registry,
			metadata,
			electedSummarizerData,
			chunks ?? [],
			aliases ?? [],
			{
				summaryOptions,
				gcOptions,
				loadSequenceNumberVerification,
				flushMode,
				compressionOptions,
				maxBatchSizeInBytes,
				chunkSizeInBytes,
				enableRuntimeIdCompressor,
				enableOpReentryCheck,
				enableGroupedBatching,
			},
			containerScope,
			logger,
			existing,
			blobManagerSnapshot,
			context.storage,
			idCompressor,
			provideEntryPoint,
			requestHandler,
			undefined, // summaryConfiguration
		);

		// Apply stashed ops with a reference sequence number equal to the sequence number of the snapshot,
		// or zero. This must be done before Container replays saved ops.
		await runtime.pendingStateManager.applyStashedOpsAt(runtimeSequenceNumber ?? 0);

		// Initialize the base state of the runtime before it's returned.
		await runtime.initializeBaseState();

		return runtime;
	}

	public readonly options: Record<string | number, any>;
	private imminentClosure: boolean = false;

	private readonly _getClientId: () => string | undefined;
	public get clientId(): string | undefined {
		return this._getClientId();
	}

	public readonly clientDetails: IClientDetails;

	public get storage(): IDocumentStorageService {
		return this._storage;
	}

	public get containerRuntime() {
		return this;
	}

	private readonly submitFn: (
		type: MessageType,
		contents: any,
		batch: boolean,
		appData?: any,
	) => number;
	/**
	 * Although current IContainerContext guarantees submitBatchFn, it is not available on older loaders.
	 */
	private readonly submitBatchFn:
		| ((batch: IBatchMessage[], referenceSequenceNumber?: number) => number)
		| undefined;
	private readonly submitSummaryFn: (
		summaryOp: ISummaryContent,
		referenceSequenceNumber?: number,
	) => number;
	private readonly submitSignalFn: (content: any, targetClientId?: string) => void;
	public readonly disposeFn: (error?: ICriticalContainerError) => void;
	public readonly closeFn: (error?: ICriticalContainerError) => void;

	public get flushMode(): FlushMode {
		return this._flushMode;
	}

	public get scope(): FluidObject {
		return this.containerScope;
	}

	public get IFluidDataStoreRegistry(): IFluidDataStoreRegistry {
		return this.registry;
	}

	private readonly _getAttachState: () => AttachState;
	public get attachState(): AttachState {
		return this._getAttachState();
	}

	public idCompressor: (IIdCompressor & IIdCompressorCore) | undefined;

	public get IFluidHandleContext(): IFluidHandleContext {
		return this.handleContext;
	}
	private readonly handleContext: ContainerFluidHandleContext;

	/**
	 * This is a proxy to the delta manager provided by the container context (innerDeltaManager). It restricts certain
	 * accesses such as sets "read-only" mode for the summarizer client. This is the default delta manager that should
	 * be used unless the innerDeltaManager is required.
	 */
	public readonly deltaManager: IDeltaManager<ISequencedDocumentMessage, IDocumentMessage>;
	/**
	 * The delta manager provided by the container context. By default, using the default delta manager (proxy)
	 * should be sufficient. This should be used only if necessary. For example, for validating and propagating connected
	 * events which requires access to the actual real only info, this is needed.
	 */
	private readonly innerDeltaManager: IDeltaManager<ISequencedDocumentMessage, IDocumentMessage>;

	// internal logger for ContainerRuntime. Use this.logger for stores, summaries, etc.
	private readonly mc: MonitoringContext;

	private readonly summarizerClientElection?: SummarizerClientElection;
	/**
	 * summaryManager will only be created if this client is permitted to spawn a summarizing client
	 * It is created only by interactive client, i.e. summarizer client, as well as non-interactive bots
	 * do not create it (see SummarizerClientElection.clientDetailsPermitElection() for details)
	 */
	private readonly summaryManager?: SummaryManager;
	private readonly summaryCollection: SummaryCollection;

	private readonly summarizerNode: IRootSummarizerNodeWithGC;

	private readonly maxConsecutiveReconnects: number;
	private readonly defaultMaxConsecutiveReconnects = 7;

	private _orderSequentiallyCalls: number = 0;
	private readonly _flushMode: FlushMode;
	private flushTaskExists = false;

	private _connected: boolean;

	private consecutiveReconnects = 0;

	/**
	 * Used to delay transition to "connected" state while we upload
	 * attachment blobs that were added while disconnected
	 */
	private delayConnectClientId?: string;

	private ensureNoDataModelChangesCalls = 0;

	/**
	 * Tracks the number of detected reentrant ops to report,
	 * in order to self-throttle the telemetry events.
	 *
	 * This should be removed as part of ADO:2322
	 */
	private opReentryCallsToReport = 5;

	/**
	 * Invokes the given callback and expects that no ops are submitted
	 * until execution finishes. If an op is submitted, an error will be raised.
	 *
	 * Can be disabled by feature gate `Fluid.ContainerRuntime.DisableOpReentryCheck`
	 *
	 * @param callback - the callback to be invoked
	 */
	public ensureNoDataModelChanges<T>(callback: () => T): T {
		this.ensureNoDataModelChangesCalls++;
		try {
			return callback();
		} finally {
			this.ensureNoDataModelChangesCalls--;
		}
	}

	public get connected(): boolean {
		return this._connected;
	}

	/** clientId of parent (non-summarizing) container that owns summarizer container */
	public get summarizerClientId(): string | undefined {
		return this.summarizerClientElection?.electedClientId;
	}

	private _disposed = false;
	public get disposed() {
		return this._disposed;
	}

	private dirtyContainer: boolean;
	private emitDirtyDocumentEvent = true;
	private readonly enableOpReentryCheck: boolean;
	private readonly disableAttachReorder: boolean | undefined;
	private readonly closeSummarizerDelayMs: number;
	/**
	 * If true, summary generated is validate before uploading it to the server. With single commit summaries,
	 * summaries will be accepted once uploaded, so they should be validated before upload. However, this can
	 * currently be controlled via a feature flag as its a new functionality.
	 */
	private readonly validateSummaryBeforeUpload: boolean;

	private readonly defaultTelemetrySignalSampleCount = 100;
	private readonly _perfSignalData: IPerfSignalReport = {
		signalsLost: 0,
		signalSequenceNumber: 0,
		signalTimestamp: 0,
		trackingSignalSequenceNumber: undefined,
	};

	/**
	 * Summarizer is responsible for coordinating when to send generate and send summaries.
	 * It is the main entry point for summary work.
	 * It is created only by summarizing container (i.e. one with clientType === "summarizer")
	 */
	private readonly _summarizer?: Summarizer;
	private readonly scheduleManager: ScheduleManager;
	private readonly blobManager: BlobManager;
	private readonly pendingStateManager: PendingStateManager;
	private readonly outbox: Outbox;
	private readonly garbageCollector: IGarbageCollector;

	private readonly channelCollection: ChannelCollection;
	private readonly remoteMessageProcessor: RemoteMessageProcessor;

	/** The last message processed at the time of the last summary. */
	private messageAtLastSummary: ISummaryMetadataMessage | undefined;

	private get summarizer(): Summarizer {
		assert(this._summarizer !== undefined, 0x257 /* "This is not summarizing container" */);
		return this._summarizer;
	}

	private readonly summariesDisabled: boolean;
	private isSummariesDisabled(): boolean {
		return this.summaryConfiguration.state === "disabled";
	}

	private readonly maxOpsSinceLastSummary: number;
	private getMaxOpsSinceLastSummary(): number {
		return this.summaryConfiguration.state !== "disabled"
			? this.summaryConfiguration.maxOpsSinceLastSummary
			: 0;
	}

	private readonly initialSummarizerDelayMs: number;
	private getInitialSummarizerDelayMs(): number {
		// back-compat: initialSummarizerDelayMs was moved from ISummaryRuntimeOptions
		//   to ISummaryConfiguration in 0.60.
		if (this.runtimeOptions.summaryOptions.initialSummarizerDelayMs !== undefined) {
			return this.runtimeOptions.summaryOptions.initialSummarizerDelayMs;
		}
		return this.summaryConfiguration.state !== "disabled"
			? this.summaryConfiguration.initialSummarizerDelayMs
			: 0;
	}

	private readonly createContainerMetadata: ICreateContainerMetadata;
	/**
	 * The summary number of the next summary that will be generated for this container. This is incremented every time
	 * a summary is generated.
	 */
	private nextSummaryNumber: number;

	/** If false, loading or using a Tombstoned object should merely log, not fail */
	public get gcTombstoneEnforcementAllowed(): boolean {
		return this.garbageCollector.tombstoneEnforcementAllowed;
	}

	/** If true, throw an error when a tombstone data store is used. */
	public get gcThrowOnTombstoneUsage(): boolean {
		return this.garbageCollector.throwOnTombstoneUsage;
	}

	/**
	 * GUID to identify a document in telemetry
	 * ! Note: should not be used for anything other than telemetry and is not considered a stable GUID
	 */
	private readonly telemetryDocumentId: string;

	/**
	 * If true, the runtime has access to an IdCompressor
	 */
	private readonly idCompressorEnabled: boolean;

	/**
	 * Whether this client is the summarizer client itself (type is summarizerClientType)
	 */
	private readonly isSummarizerClient: boolean;

	/**
	 * The id of the version used to initially load this runtime, or undefined if it's newly created.
	 */
	private readonly loadedFromVersionId: string | undefined;

	/**
	 * It a cache for holding mapping for loading groupIds with its snapshot from the service. Add expiry policy of 1 minute.
	 * Starting with 1 min and based on recorded usage we can tweak it later on.
	 */
	private readonly snapshotCacheForLoadingGroupIds = new PromiseCache<string, ISnapshot>({
		expiry: { policy: "absolute", durationMs: 60000 },
	});

	/***/
	protected constructor(
		context: IContainerContext,
		private readonly registry: IFluidDataStoreRegistry,
		private readonly metadata: IContainerRuntimeMetadata | undefined,
		electedSummarizerData: ISerializedElection | undefined,
		chunks: [string, string[]][],
		dataStoreAliasMap: [string, string][],
		private readonly runtimeOptions: Readonly<Required<IContainerRuntimeOptions>>,
		private readonly containerScope: FluidObject,
		public readonly logger: ITelemetryLoggerExt,
		existing: boolean,
		blobManagerSnapshot: IBlobManagerLoadInfo,
		private readonly _storage: IDocumentStorageService,
		idCompressor: (IIdCompressor & IIdCompressorCore) | undefined,
		provideEntryPoint: (containerRuntime: IContainerRuntime) => Promise<FluidObject>,
		private readonly requestHandler?: (
			request: IRequest,
			runtime: IContainerRuntime,
		) => Promise<IResponse>,
		private readonly summaryConfiguration: ISummaryConfiguration = {
			// the defaults
			...DefaultSummaryConfiguration,
			// the runtime configuration overrides
			...runtimeOptions.summaryOptions?.summaryConfigOverrides,
		},
	) {
		super();

		const {
			options,
			clientDetails,
			connected,
			baseSnapshot,
			submitFn,
			submitBatchFn,
			submitSummaryFn,
			submitSignalFn,
			disposeFn,
			closeFn,
			deltaManager,
			quorum,
			audience,
			loader,
			pendingLocalState,
			supportedFeatures,
		} = context;

		this.innerDeltaManager = deltaManager;
		this.deltaManager = new DeltaManagerSummarizerProxy(this.innerDeltaManager);

		// Here we could wrap/intercept on these functions to block/modify outgoing messages if needed.
		// This makes ContainerRuntime the final gatekeeper for outgoing messages.
		this.submitFn = submitFn;
		this.submitBatchFn = submitBatchFn;
		this.submitSummaryFn = submitSummaryFn;
		this.submitSignalFn = submitSignalFn;

		// TODO: After IContainerContext.options is removed, we'll just create a new blank object {} here.
		// Values are generally expected to be set from the runtime side.
		this.options = options ?? {};
		this.clientDetails = clientDetails;
		this.isSummarizerClient = this.clientDetails.type === summarizerClientType;
		this.loadedFromVersionId = context.getLoadedFromVersion()?.id;
		this._getClientId = () => context.clientId;
		this._getAttachState = () => context.attachState;
		this.getAbsoluteUrl = async (relativeUrl: string) => {
			if (context.getAbsoluteUrl === undefined) {
				throw new Error("Driver does not implement getAbsoluteUrl");
			}
			if (this.attachState !== AttachState.Attached) {
				return undefined;
			}
			return context.getAbsoluteUrl(relativeUrl);
		};
		// TODO: Consider that the Container could just listen to these events itself, or even more appropriately maybe the
		// customer should observe dirty state on the runtime (the owner of dirty state) directly, rather than on the IContainer.
		this.on("dirty", () => context.updateDirtyContainerState(true));
		this.on("saved", () => context.updateDirtyContainerState(false));

		// In old loaders without dispose functionality, closeFn is equivalent but will also switch container to readonly mode
		this.disposeFn = disposeFn ?? closeFn;
		// In cases of summarizer, we want to dispose instead since consumer doesn't interact with this container
		this.closeFn = this.isSummarizerClient ? this.disposeFn : closeFn;

		this.mc = createChildMonitoringContext({
			logger: this.logger,
			namespace: "ContainerRuntime",
		});

		let loadSummaryNumber: number;
		// Get the container creation metadata. For new container, we initialize these. For existing containers,
		// get the values from the metadata blob.
		if (existing) {
			this.createContainerMetadata = {
				createContainerRuntimeVersion: metadata?.createContainerRuntimeVersion,
				createContainerTimestamp: metadata?.createContainerTimestamp,
			};
			// summaryNumber was renamed from summaryCount. For older docs that haven't been opened for a long time,
			// the count is reset to 0.
			loadSummaryNumber = metadata?.summaryNumber ?? 0;

			// Enabling the IdCompressor is a one-way operation and we only want to
			// allow new containers to turn it on
			this.idCompressorEnabled = metadata?.idCompressorEnabled ?? false;
		} else {
			this.createContainerMetadata = {
				createContainerRuntimeVersion: pkgVersion,
				createContainerTimestamp: Date.now(),
			};
			loadSummaryNumber = 0;

			this.idCompressorEnabled =
				this.mc.config.getBoolean("Fluid.ContainerRuntime.IdCompressorEnabled") ??
				idCompressor !== undefined;
		}
		this.nextSummaryNumber = loadSummaryNumber + 1;

		this.messageAtLastSummary = metadata?.message;

		// Note that we only need to pull the *initial* connected state from the context.
		// Later updates come through calls to setConnectionState.
		this._connected = connected;

		this.mc.logger.sendTelemetryEvent({
			eventName: "GCFeatureMatrix",
			metadataValue: JSON.stringify(metadata?.gcFeatureMatrix),
			inputs: JSON.stringify({
				gcOptions_gcGeneration: this.runtimeOptions.gcOptions[gcGenerationOptionName],
			}),
		});

		this.telemetryDocumentId = metadata?.telemetryDocumentId ?? uuid();

		this.disableAttachReorder = this.mc.config.getBoolean(
			"Fluid.ContainerRuntime.disableAttachOpReorder",
		);
		const disableChunking = this.mc.config.getBoolean(
			"Fluid.ContainerRuntime.CompressionChunkingDisabled",
		);

		const opGroupingManager = new OpGroupingManager(
			{
				groupedBatchingEnabled: this.groupedBatchingEnabled,
				opCountThreshold:
					this.mc.config.getNumber("Fluid.ContainerRuntime.GroupedBatchingOpCount") ?? 2,
				reentrantBatchGroupingEnabled:
					this.mc.config.getBoolean("Fluid.ContainerRuntime.GroupedBatchingReentrancy") ??
					true,
			},
			this.mc.logger,
		);

		const opSplitter = new OpSplitter(
			chunks,
			this.submitBatchFn,
			disableChunking === true ? Number.POSITIVE_INFINITY : runtimeOptions.chunkSizeInBytes,
			runtimeOptions.maxBatchSizeInBytes,
			this.mc.logger,
		);

		this.remoteMessageProcessor = new RemoteMessageProcessor(
			opSplitter,
			new OpDecompressor(this.mc.logger),
			opGroupingManager,
		);

		this.handleContext = new ContainerFluidHandleContext("", this);

		if (this.summaryConfiguration.state === "enabled") {
			this.validateSummaryHeuristicConfiguration(this.summaryConfiguration);
		}

		const disableOpReentryCheck = this.mc.config.getBoolean(
			"Fluid.ContainerRuntime.DisableOpReentryCheck",
		);
		this.enableOpReentryCheck =
			runtimeOptions.enableOpReentryCheck === true &&
			// Allow for a break-glass config to override the options
			disableOpReentryCheck !== true;

		this.summariesDisabled = this.isSummariesDisabled();
		this.maxOpsSinceLastSummary = this.getMaxOpsSinceLastSummary();
		this.initialSummarizerDelayMs = this.getInitialSummarizerDelayMs();

		if (this.idCompressorEnabled) {
			this.idCompressor = idCompressor;
		}

		this.maxConsecutiveReconnects =
			this.mc.config.getNumber(maxConsecutiveReconnectsKey) ??
			this.defaultMaxConsecutiveReconnects;

		if (
			runtimeOptions.flushMode === (FlushModeExperimental.Async as unknown as FlushMode) &&
			supportedFeatures?.get("referenceSequenceNumbers") !== true
		) {
			// The loader does not support reference sequence numbers, falling back on FlushMode.TurnBased
			this.mc.logger.sendErrorEvent({ eventName: "FlushModeFallback" });
			this._flushMode = FlushMode.TurnBased;
		} else {
			this._flushMode = runtimeOptions.flushMode;
		}

		const pendingRuntimeState = pendingLocalState as IPendingRuntimeState | undefined;

		if (context.attachState === AttachState.Attached) {
			const maxSnapshotCacheDurationMs = this._storage?.policies?.maximumCacheDurationMs;
			if (
				maxSnapshotCacheDurationMs !== undefined &&
				maxSnapshotCacheDurationMs > 5 * 24 * 60 * 60 * 1000
			) {
				// This is a runtime enforcement of what's already explicit in the policy's type itself,
				// which dictates the value is either undefined or exactly 5 days in ms.
				// As long as the actual value is less than 5 days, the assumptions GC makes here are valid.
				throw new UsageError("Driver's maximumCacheDurationMs policy cannot exceed 5 days");
			}
		}

		this.garbageCollector = GarbageCollector.create({
			runtime: this,
			gcOptions: this.runtimeOptions.gcOptions,
			baseSnapshot,
			baseLogger: this.mc.logger,
			existing,
			metadata,
			createContainerMetadata: this.createContainerMetadata,
			isSummarizerClient: this.isSummarizerClient,
			getNodePackagePath: async (nodePath: string) => this.getGCNodePackagePath(nodePath),
			getLastSummaryTimestampMs: () => this.messageAtLastSummary?.timestamp,
			readAndParseBlob: async <T>(id: string) => readAndParse<T>(this.storage, id),
			submitMessage: (message: ContainerRuntimeGCMessage) => this.submit(message),
			sessionExpiryTimerStarted: pendingRuntimeState?.sessionExpiryTimerStarted,
		});

		const loadedFromSequenceNumber = this.deltaManager.initialSequenceNumber;
		this.summarizerNode = createRootSummarizerNodeWithGC(
			createChildLogger({ logger: this.logger, namespace: "SummarizerNode" }),
			// Summarize function to call when summarize is called. Summarizer node always tracks summary state.
			async (fullTree: boolean, trackState: boolean, telemetryContext?: ITelemetryContext) =>
				this.summarizeInternal(fullTree, trackState, telemetryContext),
			// Latest change sequence number, no changes since summary applied yet
			loadedFromSequenceNumber,
			// Summary reference sequence number, undefined if no summary yet
			baseSnapshot !== undefined ? loadedFromSequenceNumber : undefined,
			{
				// Must set to false to prevent sending summary handle which would be pointing to
				// a summary with an older protocol state.
				canReuseHandle: false,
				// If GC should not run, let the summarizer node know so that it does not track GC state.
				gcDisabled: !this.garbageCollector.shouldRunGC,
			},
			// Function to get GC data if needed. This will always be called by the root summarizer node to get GC data.
			async (fullGC?: boolean) => this.getGCDataInternal(fullGC),
			// Function to get the GC details from the base snapshot we loaded from.
			async () => this.garbageCollector.getBaseGCDetails(),
		);

		if (baseSnapshot) {
			this.summarizerNode.updateBaseSummaryState(baseSnapshot);
		}

		const parentContext = wrapContext(this);

		// Due to a mismatch between different layers in terms of
		// what is the interface of passing signals, we need the
		// downstream stores to wrap the signal.
		parentContext.submitSignal = (type: string, content: any, targetClientId?: string) => {
			const envelope1 = content as IEnvelope;
			const envelope2 = this.createNewSignalEnvelope(
				envelope1.address,
				type,
				envelope1.contents,
			);
			return this.submitSignalFn(envelope2, targetClientId);
		};

<<<<<<< HEAD
		this.dataStores = new DataStores(
			getSummaryForDatastores(
				baseSnapshot,
				metadata,
				pendingRuntimeState?.downloadedSnapshotTrees,
			),
=======
		this.channelCollection = new ChannelCollection(
			getSummaryForDatastores(baseSnapshot, metadata),
>>>>>>> a7c81d25
			parentContext,
			this.mc.logger,
			(
				path: string,
				reason: "Loaded" | "Changed",
				timestampMs?: number,
				packagePath?: readonly string[],
				request?: IRequest,
				headerData?: RuntimeHeaderData,
			) =>
				this.garbageCollector.nodeUpdated(
					path,
					reason,
					timestampMs,
					packagePath,
					request,
					headerData,
				),
			(path: string) => this.garbageCollector.isNodeDeleted(path),
			new Map<string, string>(dataStoreAliasMap),
			async (runtime: ChannelCollection) => provideEntryPoint,
		);

		this.blobManager = new BlobManager(
			this.handleContext,
			blobManagerSnapshot,
			() => this.storage,
			(localId: string, blobId?: string) => {
				if (!this.disposed) {
					this.submit(
						{ type: ContainerMessageType.BlobAttach, contents: undefined },
						undefined,
						{
							localId,
							blobId,
						},
					);
				}
			},
			(blobPath: string) => this.garbageCollector.nodeUpdated(blobPath, "Loaded"),
			(blobPath: string) => this.garbageCollector.isNodeDeleted(blobPath),
			this,
			pendingRuntimeState?.pendingAttachmentBlobs,
			(error?: ICriticalContainerError) => this.closeFn(error),
		);

		this.scheduleManager = new ScheduleManager(
			this.innerDeltaManager,
			this,
			() => this.clientId,
			createChildLogger({ logger: this.logger, namespace: "ScheduleManager" }),
		);

		this.pendingStateManager = new PendingStateManager(
			{
				applyStashedOp: this.applyStashedOp.bind(this),
				clientId: () => this.clientId,
				close: this.closeFn,
				connected: () => this.connected,
				reSubmit: this.reSubmit.bind(this),
				reSubmitBatch: this.reSubmitBatch.bind(this),
				isActiveConnection: () => this.innerDeltaManager.active,
				isAttached: () => this.attachState !== AttachState.Detached,
			},
			pendingRuntimeState?.pending,
			this.logger,
		);

		const disableCompression = this.mc.config.getBoolean(
			"Fluid.ContainerRuntime.CompressionDisabled",
		);
		const compressionOptions =
			disableCompression === true
				? {
						minimumBatchSizeInBytes: Number.POSITIVE_INFINITY,
						compressionAlgorithm: CompressionAlgorithms.lz4,
				  }
				: runtimeOptions.compressionOptions;

		const disablePartialFlush = this.mc.config.getBoolean(
			"Fluid.ContainerRuntime.DisablePartialFlush",
		);

		const legacySendBatchFn = makeLegacySendBatchFn(this.submitFn, this.innerDeltaManager);

		this.outbox = new Outbox({
			shouldSend: () => this.canSendOps(),
			pendingStateManager: this.pendingStateManager,
			submitBatchFn: this.submitBatchFn,
			legacySendBatchFn,
			compressor: new OpCompressor(this.mc.logger),
			splitter: opSplitter,
			config: {
				compressionOptions,
				maxBatchSizeInBytes: runtimeOptions.maxBatchSizeInBytes,
				disablePartialFlush: disablePartialFlush === true,
			},
			logger: this.mc.logger,
			groupingManager: opGroupingManager,
			getCurrentSequenceNumbers: () => ({
				referenceSequenceNumber: this.deltaManager.lastSequenceNumber,
				clientSequenceNumber: this._processedClientSequenceNumber,
			}),
			reSubmit: this.reSubmit.bind(this),
			opReentrancy: () => this.ensureNoDataModelChangesCalls > 0,
			closeContainer: this.closeFn,
		});

		this._quorum = quorum;
		this._quorum.on("removeMember", (clientId: string) => {
			this.remoteMessageProcessor.clearPartialMessagesFor(clientId);
		});

		// eslint-disable-next-line @typescript-eslint/no-non-null-assertion
		this._audience = audience!;

		const closeSummarizerDelayOverride = this.mc.config.getNumber(
			"Fluid.ContainerRuntime.Test.CloseSummarizerDelayOverrideMs",
		);
		this.closeSummarizerDelayMs = closeSummarizerDelayOverride ?? defaultCloseSummarizerDelayMs;
		this.validateSummaryBeforeUpload =
			this.mc.config.getBoolean("Fluid.Summarizer.ValidateSummaryBeforeUpload") ?? false;

		this.summaryCollection = new SummaryCollection(this.deltaManager, this.logger);

		this.dirtyContainer =
			this.attachState !== AttachState.Attached || this.hasPendingMessages();
		context.updateDirtyContainerState(this.dirtyContainer);

		if (this.summariesDisabled) {
			this.mc.logger.sendTelemetryEvent({ eventName: "SummariesDisabled" });
		} else {
			const orderedClientLogger = createChildLogger({
				logger: this.logger,
				namespace: "OrderedClientElection",
			});
			const orderedClientCollection = new OrderedClientCollection(
				orderedClientLogger,
				this.innerDeltaManager,
				this._quorum,
			);
			const orderedClientElectionForSummarizer = new OrderedClientElection(
				orderedClientLogger,
				orderedClientCollection,
				electedSummarizerData ?? this.innerDeltaManager.lastSequenceNumber,
				SummarizerClientElection.isClientEligible,
			);

			this.summarizerClientElection = new SummarizerClientElection(
				orderedClientLogger,
				this.summaryCollection,
				orderedClientElectionForSummarizer,
				this.maxOpsSinceLastSummary,
			);

			if (this.isSummarizerClient) {
				assert(
					pendingRuntimeState === undefined,
					"Summarizer client cannot have pending state",
				);
				this._summarizer = new Summarizer(
					this /* ISummarizerRuntime */,
					() => this.summaryConfiguration,
					this /* ISummarizerInternalsProvider */,
					this.handleContext,
					this.summaryCollection,
					async (runtime: IConnectableRuntime) =>
						RunWhileConnectedCoordinator.create(
							runtime,
							// Summarization runs in summarizer client and needs access to the real (non-proxy) active
							// information. The proxy delta manager would always return false for summarizer client.
							() => this.innerDeltaManager.active,
						),
				);
			} else if (SummarizerClientElection.clientDetailsPermitElection(this.clientDetails)) {
				// Only create a SummaryManager and SummarizerClientElection
				// if summaries are enabled and we are not the summarizer client.
				const defaultAction = () => {
					if (this.summaryCollection.opsSinceLastAck > this.maxOpsSinceLastSummary) {
						this.mc.logger.sendTelemetryEvent({ eventName: "SummaryStatus:Behind" });
						// unregister default to no log on every op after falling behind
						// and register summary ack handler to re-register this handler
						// after successful summary
						this.summaryCollection.once(MessageType.SummaryAck, () => {
							this.mc.logger.sendTelemetryEvent({
								eventName: "SummaryStatus:CaughtUp",
							});
							// we've caught up, so re-register the default action to monitor for
							// falling behind, and unregister ourself
							this.summaryCollection.on("default", defaultAction);
						});
						this.summaryCollection.off("default", defaultAction);
					}
				};

				this.summaryCollection.on("default", defaultAction);

				// Create the SummaryManager and mark the initial state
				this.summaryManager = new SummaryManager(
					this.summarizerClientElection,
					this, // IConnectedState
					this.summaryCollection,
					this.logger,
					this.formCreateSummarizerFn(loader),
					new Throttler(
						60 * 1000, // 60 sec delay window
						30 * 1000, // 30 sec max delay
						// throttling function increases exponentially (0ms, 40ms, 80ms, 160ms, etc)
						formExponentialFn({ coefficient: 20, initialDelay: 0 }),
					),
					{
						initialDelayMs: this.initialSummarizerDelayMs,
					},
				);
				this.summaryManager.on("summarize", (eventProps) => {
					this.emit("summarize", eventProps);
				});
				this.summaryManager.start();
			}
		}

		// logging hardware telemetry
		logger.sendTelemetryEvent({
			eventName: "DeviceSpec",
			...getDeviceSpec(),
		});

		this.mc.logger.sendTelemetryEvent({
			eventName: "ContainerLoadStats",
			...this.createContainerMetadata,
			...this.channelCollection.containerLoadStats,
			summaryNumber: loadSummaryNumber,
			summaryFormatVersion: metadata?.summaryFormatVersion,
			disableIsolatedChannels: metadata?.disableIsolatedChannels,
			gcVersion: metadata?.gcFeature,
			options: JSON.stringify(runtimeOptions),
			featureGates: JSON.stringify({
				disableCompression,
				disableOpReentryCheck,
				disableChunking,
				disableAttachReorder: this.disableAttachReorder,
				disablePartialFlush,
				idCompressorEnabled: this.idCompressorEnabled,
				closeSummarizerDelayOverride,
			}),
			telemetryDocumentId: this.telemetryDocumentId,
			groupedBatchingEnabled: this.groupedBatchingEnabled,
		});

		ReportOpPerfTelemetry(this.clientId, this.deltaManager, this, this.logger);
		BindBatchTracker(this, this.logger);

		this.entryPoint = new LazyPromise(async () => {
			if (this.isSummarizerClient) {
				assert(
					this._summarizer !== undefined,
					0x5bf /* Summarizer object is undefined in a summarizer client */,
				);
				return this._summarizer;
			}
			return provideEntryPoint(this);
		});
	}

	public getCreateChildSummarizerNodeFn(id: string, createParam: CreateChildSummarizerNodeParam) {
		return (
			summarizeInternal: SummarizeInternalFn,
			getGCDataFn: (fullGC?: boolean) => Promise<IGarbageCollectionData>,
		) =>
			this.summarizerNode.createChild(
				summarizeInternal,
				id,
				createParam,
				undefined,
				getGCDataFn,
			);
	}

	public deleteChildSummarizerNode(id: string) {
		return this.summarizerNode.deleteChild(id);
	}

	public makeLocallyVisible() {
		assert(false, "should not be called");
	}

	/**
	 * Initializes the state from the base snapshot this container runtime loaded from.
	 */
	private async initializeBaseState(): Promise<void> {
		await this.garbageCollector.initializeBaseState();
	}

	public dispose(error?: Error): void {
		if (this._disposed) {
			return;
		}
		this._disposed = true;

		this.mc.logger.sendTelemetryEvent(
			{
				eventName: "ContainerRuntimeDisposed",
				isDirty: this.isDirty,
				lastSequenceNumber: this.deltaManager.lastSequenceNumber,
				attachState: this.attachState,
			},
			error,
		);

		if (this.summaryManager !== undefined) {
			this.summaryManager.dispose();
		}
		this.garbageCollector.dispose();
		this._summarizer?.dispose();
		this.channelCollection.dispose();
		this.pendingStateManager.dispose();
		this.emit("dispose");
		this.removeAllListeners();
	}

	/**
	 * Api to fetch the snapshot from the service for a loadingGroupIds.
	 * @param loadingGroupIds - LoadingGroupId for which the snapshot is asked for.
	 * @param pathParts - Parts of the path, which we want to extract from the snapshot tree.
	 * @returns - snapshotTree and the sequence number of the snapshot.
	 */
	public async getSnapshotForLoadingGroupId(
		loadingGroupIds: string[],
		pathParts: string[],
	): Promise<{ snapshotTree: ISnapshotTree; sequenceNumber: number }> {
		const sortedLoadingGroupIds = loadingGroupIds.sort();
		assert(this.storage.getSnapshot !== undefined, "getSnapshot api should be defined if used");
		let loadedFromCache = true;
		// Lookup up in the cache, if not present then make the network call as multiple datastores could
		// be in same loading group. So, once we have fetched the snapshot for that loading group on
		// any request, then cache that as same group could be requested in future too.
		const snapshot = await this.snapshotCacheForLoadingGroupIds.addOrGet(
			sortedLoadingGroupIds.join(),
			async () => {
				assert(
					this.storage.getSnapshot !== undefined,
					"getSnapshot api should be defined if used",
				);
				loadedFromCache = false;
				return this.storage.getSnapshot({
					cacheSnapshot: false,
					scenarioName: "snapshotForLoadingGroupId",
					loadingGroupIds: sortedLoadingGroupIds,
				});
			},
		);

		this.logger.sendTelemetryEvent({
			eventName: "GroupIdSnapshotFetched",
			details: JSON.stringify({
				fromCache: loadedFromCache,
				loadingGroupIds: loadingGroupIds.join(","),
			}),
		});
		// Find the snapshotTree inside the returned snapshot based on the path as given in the request.
		const hasIsolatedChannels = rootHasIsolatedChannels(this.metadata);
		const snapshotTreeForPath = this.getSnapshotTreeForPath(
			snapshot.snapshotTree,
			pathParts,
			hasIsolatedChannels,
		);
		assert(snapshotTreeForPath !== undefined, "no snapshotTree for the path");
		const snapshotSeqNumber = snapshot.sequenceNumber;
		assert(snapshotSeqNumber !== undefined, "snapshotSeqNumber should be present");

		// This assert fires if we get a snapshot older than the snapshot we loaded from. This is a service issue.
		// Snapshots should only move forward. If we observe an older snapshot than the one we loaded from, then likely
		// the file has been overwritten or service lost data.
		if (snapshotSeqNumber < this.deltaManager.initialSequenceNumber) {
			throw DataProcessingError.create(
				"Downloaded snapshot older than snapshot we loaded from",
				"getSnapshotForLoadingGroupId",
				undefined,
				{
					loadingGroupIds: sortedLoadingGroupIds.join(","),
					snapshotSeqNumber,
					initialSequenceNumber: this.deltaManager.initialSequenceNumber,
				},
			);
		}

		// If the snapshot is ahead of the last seq number of the delta manager, then catch up before
		// returning the snapshot.
		if (snapshotSeqNumber > this.deltaManager.lastSequenceNumber) {
			// If this is a summarizer client, which is trying to load a group and it finds that there is
			// another snapshot from which the summarizer loaded and it is behind, then just give up as
			// the summarizer state is not up to date.
			// This should be a recoverable scenario and shouldn't happen as we should process the ack first.
			if (this.isSummarizerClient) {
				throw new Error(
					"Summarizer client behind, loaded newer snapshot with loadingGroupId",
				);
			}

			// We want to catchup from sequenceNumber to targetSequenceNumber
			const props: ITelemetryGenericEventExt = {
				eventName: "GroupIdSnapshotCatchup",
				loadingGroupIds: sortedLoadingGroupIds.join(","),
				targetSequenceNumber: snapshotSeqNumber, // This is so we reuse some columns in telemetry
				sequenceNumber: this.deltaManager.lastSequenceNumber, // This is so we reuse some columns in telemetry
			};

			const event = PerformanceEvent.start(this.mc.logger, {
				...props,
			});
			// If the inbound deltas queue is paused or disconnected, we expect a reconnect and unpause
			// as long as it's not a summarizer client.
			if (this.deltaManager.inbound.paused) {
				props.inboundPaused = this.deltaManager.inbound.paused; // reusing telemetry
			}
			const defP = new Deferred<boolean>();
			this.deltaManager.on("op", (message: ISequencedDocumentMessage) => {
				if (message.sequenceNumber >= snapshotSeqNumber) {
					defP.resolve(true);
				}
			});
			await defP.promise;
			event.end(props);
		}
		return { snapshotTree: snapshotTreeForPath, sequenceNumber: snapshotSeqNumber };
	}

	/**
	 * Api to find a snapshot tree inside a bigger snapshot tree based on the path in the pathParts array.
	 * @param snapshotTree - snapshot tree to look into.
	 * @param pathParts - Part of the path, which we want to extract from the snapshot tree.
	 * @param hasIsolatedChannels - whether the channels are present inside ".channels" subtree. Older
	 * snapshots will not have trees inside ".channels", so check that.
	 * @returns - requested snapshot tree based on the path parts.
	 */
	private getSnapshotTreeForPath(
		snapshotTree: ISnapshotTree,
		pathParts: string[],
		hasIsolatedChannels: boolean,
	): ISnapshotTree | undefined {
		let childTree = snapshotTree;
		for (const part of pathParts) {
			if (hasIsolatedChannels) {
				childTree = childTree?.trees[channelsTreeName];
			}
			childTree = childTree?.trees[part];
		}
		return childTree;
	}

	/**
	 * Notifies this object about the request made to the container.
	 * @param request - Request made to the handler.
	 * @deprecated Will be removed in future major release. This method needs to stay private until LTS version of Loader moves to "2.0.0-internal.7.0.0".
	 */
	// @ts-expect-error expected to be used by LTS Loaders and Containers
	private async request(request: IRequest): Promise<IResponse> {
		try {
			const parser = RequestParser.create(request);
			const id = parser.pathParts[0];

			if (id === summarizerRequestUrl && parser.pathParts.length === 1) {
				if (this._summarizer !== undefined) {
					return {
						status: 200,
						mimeType: "fluid/object",
						value: this.summarizer,
					};
				}
				return create404Response(request);
			}
			if (this.requestHandler !== undefined) {
				// eslint-disable-next-line @typescript-eslint/return-await -- Adding an await here causes test failures
				return this.requestHandler(parser, this);
			}

			return create404Response(request);
		} catch (error) {
			return exceptionToResponse(error);
		}
	}

	/**
	 * Resolves URI representing handle
	 * @param request - Request made to the handler.
	 */
	public async resolveHandle(request: IRequest): Promise<IResponse> {
		try {
			const requestParser = RequestParser.create(request);
			const id = requestParser.pathParts[0];

			if (id === "_channels") {
				// eslint-disable-next-line @typescript-eslint/return-await -- Adding an await here causes test failures
				return this.resolveHandle(requestParser.createSubRequest(1));
			}

			if (id === BlobManager.basePath && requestParser.isLeaf(2)) {
				const blob = await this.blobManager.getBlob(requestParser.pathParts[1]);
				return blob
					? {
							status: 200,
							mimeType: "fluid/object",
							value: blob,
					  }
					: create404Response(request);
			} else if (requestParser.pathParts.length > 0) {
				return await this.channelCollection.request(request);
			}

			return create404Response(request);
		} catch (error) {
			return exceptionToResponse(error);
		}
	}

	/**
	 * {@inheritDoc @fluidframework/container-definitions#IRuntime.getEntryPoint}
	 */
	public async getEntryPoint(): Promise<FluidObject> {
		return this.entryPoint;
	}
	private readonly entryPoint: LazyPromise<FluidObject>;

	private internalId(maybeAlias: string): string {
		return this.channelCollection.internalId(maybeAlias);
	}

	/** Adds the container's metadata to the given summary tree. */
	private addMetadataToSummary(summaryTree: ISummaryTreeWithStats) {
		const metadata: IContainerRuntimeMetadata = {
			...this.createContainerMetadata,
			// Increment the summary number for the next summary that will be generated.
			summaryNumber: this.nextSummaryNumber++,
			summaryFormatVersion: 1,
			...this.garbageCollector.getMetadata(),
			// The last message processed at the time of summary. If there are no new messages, use the message from the
			// last summary.
			message:
				extractSummaryMetadataMessage(this.deltaManager.lastMessage) ??
				this.messageAtLastSummary,
			telemetryDocumentId: this.telemetryDocumentId,
			idCompressorEnabled: this.idCompressorEnabled ? true : undefined,
		};
		addBlobToSummary(summaryTree, metadataBlobName, JSON.stringify(metadata));
	}

	protected addContainerStateToSummary(
		summaryTree: ISummaryTreeWithStats,
		fullTree: boolean,
		trackState: boolean,
		telemetryContext?: ITelemetryContext,
	) {
		this.addMetadataToSummary(summaryTree);

		if (this.idCompressorEnabled) {
			assert(
				this.idCompressor !== undefined,
				0x67a /* IdCompressor should be defined if enabled */,
			);
			const idCompressorState = JSON.stringify(this.idCompressor.serialize(false));
			addBlobToSummary(summaryTree, idCompressorBlobName, idCompressorState);
		}

		if (this.remoteMessageProcessor.partialMessages.size > 0) {
			const content = JSON.stringify([...this.remoteMessageProcessor.partialMessages]);
			addBlobToSummary(summaryTree, chunksBlobName, content);
		}

		const dataStoreAliases = this.channelCollection.aliases;
		if (dataStoreAliases.size > 0) {
			addBlobToSummary(summaryTree, aliasBlobName, JSON.stringify([...dataStoreAliases]));
		}

		if (this.summarizerClientElection) {
			const electedSummarizerContent = JSON.stringify(
				this.summarizerClientElection?.serialize(),
			);
			addBlobToSummary(summaryTree, electedSummarizerBlobName, electedSummarizerContent);
		}

		const blobManagerSummary = this.blobManager.summarize();
		// Some storage (like git) doesn't allow empty tree, so we can omit it.
		// and the blob manager can handle the tree not existing when loading
		if (Object.keys(blobManagerSummary.summary.tree).length > 0) {
			addSummarizeResultToSummary(summaryTree, blobsTreeName, blobManagerSummary);
		}

		const gcSummary = this.garbageCollector.summarize(fullTree, trackState, telemetryContext);
		if (gcSummary !== undefined) {
			addSummarizeResultToSummary(summaryTree, gcTreeKey, gcSummary);
		}
	}

	// Track how many times the container tries to reconnect with pending messages.
	// This happens when the connection state is changed and we reset the counter
	// when we are able to process a local op or when there are no pending messages.
	// If this counter reaches a max, it's a good indicator that the container
	// is not making progress and it is stuck in a retry loop.
	private shouldContinueReconnecting(): boolean {
		if (this.maxConsecutiveReconnects <= 0) {
			// Feature disabled, we never stop reconnecting
			return true;
		}

		if (!this.hasPendingMessages()) {
			// If there are no pending messages, we can always reconnect
			this.resetReconnectCount();
			return true;
		}

		if (this.consecutiveReconnects === Math.floor(this.maxConsecutiveReconnects / 2)) {
			// If we're halfway through the max reconnects, send an event in order
			// to better identify false positives, if any. If the rate of this event
			// matches Container Close count below, we can safely cut down
			// maxConsecutiveReconnects to half.
			this.mc.logger.sendTelemetryEvent({
				eventName: "ReconnectsWithNoProgress",
				attempts: this.consecutiveReconnects,
				pendingMessages: this.pendingMessagesCount,
			});
		}

		return this.consecutiveReconnects < this.maxConsecutiveReconnects;
	}

	private resetReconnectCount(message?: ISequencedDocumentMessage) {
		// Chunked ops don't count towards making progress as they are sent
		// in their own batches before the originating batch is sent.
		// Therefore, receiving them while attempting to send the originating batch
		// does not mean that the container is making any progress.
		if (message?.type !== ContainerMessageType.ChunkedOp) {
			this.consecutiveReconnects = 0;
		}
	}

	private replayPendingStates() {
		// We need to be able to send ops to replay states
		if (!this.canSendOps()) {
			return;
		}

		// We need to temporary clear the dirty flags and disable
		// dirty state change events to detect whether replaying ops
		// has any effect.

		// Save the old state, reset to false, disable event emit
		const oldState = this.dirtyContainer;
		this.dirtyContainer = false;

		assert(this.emitDirtyDocumentEvent, 0x127 /* "dirty document event not set on replay" */);
		this.emitDirtyDocumentEvent = false;
		let newState: boolean;

		try {
			// replay the ops
			this.pendingStateManager.replayPendingStates();
		} finally {
			// Save the new start and restore the old state, re-enable event emit
			newState = this.dirtyContainer;
			this.dirtyContainer = oldState;
			this.emitDirtyDocumentEvent = true;
		}

		// Officially transition from the old state to the new state.
		this.updateDocumentDirtyState(newState);
	}

	/**
	 * Parse an op's type and actual content from given serialized content
	 * ! Note: this format needs to be in-line with what is set in the "ContainerRuntime.submit(...)" method
	 */
	// TODO: markfields: confirm Local- versus Outbound- ContainerRuntimeMessage typing
	private parseLocalOpContent(serializedContents?: string): LocalContainerRuntimeMessage {
		assert(serializedContents !== undefined, 0x6d5 /* content must be defined */);
		const message: LocalContainerRuntimeMessage = JSON.parse(serializedContents);
		assert(message.type !== undefined, 0x6d6 /* incorrect op content format */);
		return message;
	}

	private async applyStashedOp(serializedOpContent: string): Promise<unknown> {
		// Need to parse from string for back-compat
		const opContents = this.parseLocalOpContent(serializedOpContent);
		switch (opContents.type) {
			case ContainerMessageType.FluidDataStoreOp:
			case ContainerMessageType.Attach:
			case ContainerMessageType.Alias:
				return this.channelCollection.applyStashedOp(opContents);
			case ContainerMessageType.IdAllocation:
				assert(
					this.idCompressor !== undefined,
					0x67b /* IdCompressor should be defined if enabled */,
				);
				return;
			case ContainerMessageType.BlobAttach:
				return;
			case ContainerMessageType.ChunkedOp:
				throw new Error("chunkedOp not expected here");
			case ContainerMessageType.Rejoin:
				throw new Error("rejoin not expected here");
			case ContainerMessageType.GC:
				// GC op is only sent in summarizer which should never have stashed ops.
				throw new LoggingError("GC op not expected to be stashed in summarizer");
			default: {
				// This should be extremely rare for stashed ops.
				// It would require a newer runtime stashing ops and then an older one applying them,
				// e.g. if an app rolled back its container version
				const compatBehavior = opContents.compatDetails?.behavior;
				if (!compatBehaviorAllowsMessageType(opContents.type, compatBehavior)) {
					const error = DataProcessingError.create(
						"Stashed runtime message of unknown type",
						"applyStashedOp",
						undefined /* sequencedMessage */,
						{
							messageDetails: JSON.stringify({
								type: opContents.type,
								compatBehavior,
							}),
						},
					);
					this.closeFn(error);
					throw error;
				}
				// Note: Even if its compat behavior allows it, we don't know how to apply this stashed op.
				// All we can do is ignore it (similar to on process).
			}
		}
	}

	public setConnectionState(connected: boolean, clientId?: string) {
		if (connected === false && this.delayConnectClientId !== undefined) {
			this.delayConnectClientId = undefined;
			this.mc.logger.sendTelemetryEvent({
				eventName: "UnsuccessfulConnectedTransition",
			});
			// Don't propagate "disconnected" event because we didn't propagate the previous "connected" event
			return;
		}

		// If there are stashed blobs in the pending state, we need to delay
		// propagation of the "connected" event until we have uploaded them to
		// ensure we don't submit ops referencing a blob that has not been uploaded
		const connecting = connected && !this._connected;
		if (connecting && this.blobManager.hasPendingStashedBlobs()) {
			assert(
				!this.delayConnectClientId,
				0x791 /* Connect event delay must be canceled before subsequent connect event */,
			);
			assert(!!clientId, 0x792 /* Must have clientId when connecting */);
			this.delayConnectClientId = clientId;
			this.blobManager.processStashedChanges().then(
				() => {
					// make sure we didn't reconnect before the promise resolved
					if (this.delayConnectClientId === clientId && !this.disposed) {
						this.delayConnectClientId = undefined;
						this.setConnectionStateCore(connected, clientId);
					}
				},
				(error) => this.closeFn(error),
			);
			return;
		}

		this.setConnectionStateCore(connected, clientId);
	}

	private setConnectionStateCore(connected: boolean, clientId?: string) {
		assert(
			!this.delayConnectClientId,
			0x394 /* connect event delay must be cleared before propagating connect event */,
		);
		this.verifyNotClosed();

		// There might be no change of state due to Container calling this API after loading runtime.
		const changeOfState = this._connected !== connected;
		const reconnection = changeOfState && !connected;

		// We need to flush the ops currently collected by Outbox to preserve original order.
		// This flush NEEDS to happen before we set the ContainerRuntime to "connected".
		// We want these ops to get to the PendingStateManager without sending to service and have them return to the Outbox upon calling "replayPendingStates".
		if (changeOfState && connected) {
			this.flush();
		}

		this._connected = connected;

		if (!connected) {
			this._perfSignalData.signalsLost = 0;
			this._perfSignalData.signalTimestamp = 0;
			this._perfSignalData.trackingSignalSequenceNumber = undefined;
		} else {
			assert(
				this.attachState === AttachState.Attached,
				0x3cd /* Connection is possible only if container exists in storage */,
			);
		}

		// Fail while disconnected
		if (reconnection) {
			this.consecutiveReconnects++;

			if (!this.shouldContinueReconnecting()) {
				this.closeFn(
					DataProcessingError.create(
						"Runtime detected too many reconnects with no progress syncing local ops.",
						"setConnectionState",
						undefined,
						{
							dataLoss: 1,
							attempts: this.consecutiveReconnects,
							pendingMessages: this.pendingMessagesCount,
						},
					),
				);
				return;
			}
		}

		if (changeOfState) {
			this.replayPendingStates();
		}

		this.channelCollection.setConnectionState(connected, clientId);
		this.garbageCollector.setConnectionState(connected, clientId);

		raiseConnectedEvent(this.mc.logger, this, connected, clientId);
	}

	public async notifyOpReplay(message: ISequencedDocumentMessage) {
		await this.pendingStateManager.applyStashedOpsAt(message.sequenceNumber);
	}

	public process(messageArg: ISequencedDocumentMessage, local: boolean) {
		this.verifyNotClosed();

		// Whether or not the message appears to be a runtime message from an up-to-date client.
		// It may be a legacy runtime message (ie already unpacked and ContainerMessageType)
		// or something different, like a system message.
		const modernRuntimeMessage = messageArg.type === MessageType.Operation;

		// Do shallow copy of message, as the processing flow will modify it.
		// There might be multiple container instances receiving the same message.
		// We do not need to make a deep copy. Each layer will just replace message.contents itself,
		// but will not modify the contents object (likely it will replace it on the message).
		const messageCopy = { ...messageArg };
		for (const message of this.remoteMessageProcessor.process(messageCopy)) {
			if (modernRuntimeMessage) {
				this.processCore({
					// Cast it since we expect it to be this based on modernRuntimeMessage computation above.
					// There is nothing really ensuring that anytime original message.type is Operation that
					// the result messages will be so. In the end modern bool being true only directs to
					// throw error if ultimately unrecognized without compat details saying otherwise.
					message: message as InboundSequencedContainerRuntimeMessage,
					local,
					modernRuntimeMessage,
				});
			} else {
				// Unrecognized message will be ignored.
				this.processCore({ message, local, modernRuntimeMessage });
			}
		}
	}

	private _processedClientSequenceNumber: number | undefined;

	/**
	 * Direct the message to the correct subsystem for processing, and implement other side effects
	 */
	private processCore(messageWithContext: MessageWithContext) {
		const { message, local } = messageWithContext;
		// Surround the actual processing of the operation with messages to the schedule manager indicating
		// the beginning and end. This allows it to emit appropriate events and/or pause the processing of new
		// messages once a batch has been fully processed.
		this.scheduleManager.beforeOpProcessing(message);

		this._processedClientSequenceNumber = message.clientSequenceNumber;

		try {
			let localOpMetadata: unknown;
			if (
				local &&
				messageWithContext.modernRuntimeMessage &&
				message.type !== ContainerMessageType.ChunkedOp
			) {
				localOpMetadata = this.pendingStateManager.processPendingLocalMessage(
					messageWithContext.message,
				);
			}

			// If there are no more pending messages after processing a local message,
			// the document is no longer dirty.
			if (!this.hasPendingMessages()) {
				this.updateDocumentDirtyState(false);
			}

			this.validateAndProcessRuntimeMessage(messageWithContext, localOpMetadata);

			this.emit("op", message, messageWithContext.modernRuntimeMessage);

			this.scheduleManager.afterOpProcessing(undefined, message);

			if (local) {
				// If we have processed a local op, this means that the container is
				// making progress and we can reset the counter for how many times
				// we have consecutively replayed the pending states
				this.resetReconnectCount(message);
			}
		} catch (e) {
			this.scheduleManager.afterOpProcessing(e, message);
			throw e;
		}
	}
	/**
	 * Assuming the given message is also a TypedContainerRuntimeMessage,
	 * checks its type and dispatches the message to the appropriate handler in the runtime.
	 * Throws a DataProcessingError if the message looks like but doesn't conform to a known TypedContainerRuntimeMessage type.
	 */
	private validateAndProcessRuntimeMessage(
		messageWithContext: MessageWithContext,
		localOpMetadata: unknown,
	): void {
		// TODO: destructure message and modernRuntimeMessage once using typescript 5.2.2+
		const { local } = messageWithContext;
		switch (messageWithContext.message.type) {
			case ContainerMessageType.Attach:
			case ContainerMessageType.Alias:
			case ContainerMessageType.FluidDataStoreOp:
				this.channelCollection.process(
					messageWithContext.message,
					local,
					localOpMetadata,
					(from, to) => this.garbageCollector.addedOutboundReference(from, to),
				);
				break;
			case ContainerMessageType.BlobAttach:
				this.blobManager.processBlobAttachOp(messageWithContext.message, local);
				break;
			case ContainerMessageType.IdAllocation:
				assert(
					this.idCompressor !== undefined,
					0x67c /* IdCompressor should be defined if enabled */,
				);

				// Don't re-finalize the range if we're processing a "savedOp" in
				// stashed ops flow. The compressor is stashed with these ops already processed.
				if (
					(messageWithContext.message.metadata as IIdAllocationMetadata)?.savedOp !== true
				) {
					this.idCompressor.finalizeCreationRange(messageWithContext.message.contents);
				}
				break;
			case ContainerMessageType.GC:
				this.garbageCollector.processMessage(messageWithContext.message, local);
				break;
			case ContainerMessageType.ChunkedOp:
			case ContainerMessageType.Rejoin:
				break;
			default: {
				// If we didn't necessarily expect a runtime message type, then no worries - just return
				// e.g. this case applies to system ops, or legacy ops that would have fallen into the above cases anyway.
				if (!messageWithContext.modernRuntimeMessage) {
					return;
				}

				const compatBehavior = messageWithContext.message.compatDetails?.behavior;
				if (
					!compatBehaviorAllowsMessageType(
						messageWithContext.message.type,
						compatBehavior,
					)
				) {
					const { message } = messageWithContext;
					const error = DataProcessingError.create(
						// Former assert 0x3ce
						"Runtime message of unknown type",
						"OpProcessing",
						message,
						{
							local,
							messageDetails: JSON.stringify({
								type: message.type,
								contentType: typeof message.contents,
								compatBehavior,
								batch: (message.metadata as IBatchMetadata | undefined)?.batch,
								compression: message.compression,
							}),
						},
					);
					this.closeFn(error);
					throw error;
				}
			}
		}
	}

	/**
	 * Emits the Signal event and update the perf signal data.
	 * @param clientSignalSequenceNumber - is the client signal sequence number to be uploaded.
	 */
	private sendSignalTelemetryEvent(clientSignalSequenceNumber: number) {
		const duration = Date.now() - this._perfSignalData.signalTimestamp;
		this.mc.logger.sendPerformanceEvent({
			eventName: "SignalLatency",
			duration,
			signalsLost: this._perfSignalData.signalsLost,
		});

		this._perfSignalData.signalsLost = 0;
		this._perfSignalData.signalTimestamp = 0;
	}

	public processSignal(message: ISignalMessage, local: boolean) {
		const envelope = message.content as ISignalEnvelope;
		const transformed: IInboundSignalMessage = {
			clientId: message.clientId,
			content: envelope.contents.content,
			type: envelope.contents.type,
		};

		// Only collect signal telemetry for messages sent by the current client.
		if (message.clientId === this.clientId && this.connected) {
			// Check to see if the signal was lost.
			if (
				this._perfSignalData.trackingSignalSequenceNumber !== undefined &&
				envelope.clientSignalSequenceNumber >
					this._perfSignalData.trackingSignalSequenceNumber
			) {
				this._perfSignalData.signalsLost++;
				this._perfSignalData.trackingSignalSequenceNumber = undefined;
				this.mc.logger.sendErrorEvent({
					eventName: "SignalLost",
					type: envelope.contents.type,
					signalsLost: this._perfSignalData.signalsLost,
					trackingSequenceNumber: this._perfSignalData.trackingSignalSequenceNumber,
					clientSignalSequenceNumber: envelope.clientSignalSequenceNumber,
				});
			} else if (
				envelope.clientSignalSequenceNumber ===
				this._perfSignalData.trackingSignalSequenceNumber
			) {
				// only logging for the first connection and the trackingSignalSequenceNUmber.
				if (this.consecutiveReconnects === 0) {
					this.sendSignalTelemetryEvent(envelope.clientSignalSequenceNumber);
				}
				this._perfSignalData.trackingSignalSequenceNumber = undefined;
			}
		}

		if (envelope.address === undefined) {
			// No address indicates a container signal message.
			this.emit("signal", transformed, local);
			return;
		}

		// Due to a mismatch between different layers in terms of
		// what is the interface of passing signals, we need to adjust
		// the signal envelope before sending it to the datastores to be processed
		const envelope2: IEnvelope = {
			address: envelope.address,
			contents: transformed.content,
		};
		transformed.content = envelope2;

		this.channelCollection.processSignal(transformed, local);
	}

	/**
	 * Flush the pending ops manually.
	 * This method is expected to be called at the end of a batch.
	 */
	private flush(): void {
		assert(
			this._orderSequentiallyCalls === 0,
			0x24c /* "Cannot call `flush()` from `orderSequentially`'s callback" */,
		);

		this.outbox.flush();
		assert(this.outbox.isEmpty, 0x3cf /* reentrancy */);
	}

	/**
	 * {@inheritDoc @fluidframework/runtime-definitions#IContainerRuntimeBase.orderSequentially}
	 */
	public orderSequentially<T>(callback: () => T): T {
		let checkpoint: IBatchCheckpoint | undefined;
		let result: T;
		if (this.mc.config.getBoolean("Fluid.ContainerRuntime.EnableRollback")) {
			// Note: we are not touching this.pendingAttachBatch here, for two reasons:
			// 1. It would not help, as we flush attach ops as they become available.
			// 2. There is no way to undo process of data store creation.
			checkpoint = this.outbox.checkpoint().mainBatch;
		}
		try {
			this._orderSequentiallyCalls++;
			result = callback();
		} catch (error) {
			if (checkpoint) {
				// This will throw and close the container if rollback fails
				try {
					checkpoint.rollback((message: BatchMessage) =>
						this.rollback(message.contents, message.localOpMetadata),
					);
				} catch (err) {
					const error2 = wrapError(err, (message) => {
						return DataProcessingError.create(
							`RollbackError: ${message}`,
							"checkpointRollback",
							undefined,
						) as DataProcessingError;
					});
					this.closeFn(error2);
					throw error2;
				}
			} else {
				this.closeFn(
					wrapError(
						error,
						(errorMessage) =>
							new GenericError(
								`orderSequentially callback exception: ${errorMessage}`,
								error,
								{
									orderSequentiallyCalls: this._orderSequentiallyCalls,
								},
							),
					),
				);
			}

			throw error; // throw the original error for the consumer of the runtime
		} finally {
			this._orderSequentiallyCalls--;
		}

		// We don't flush on TurnBased since we expect all messages in the same JS turn to be part of the same batch
		if (this.flushMode !== FlushMode.TurnBased && this._orderSequentiallyCalls === 0) {
			this.flush();
		}
		return result;
	}

	/**
	 * Returns the aliased data store's entryPoint, given the alias.
	 * @param alias - The alias for the data store.
	 * @returns The data store's entry point ({@link @fluidframework/core-interfaces#IFluidHandle}) if it exists and is aliased.
	 * Returns undefined if no data store has been assigned the given alias.
	 */
	public async getAliasedDataStoreEntryPoint(
		alias: string,
	): Promise<IFluidHandle<FluidObject> | undefined> {
		await this.channelCollection.waitIfPendingAlias(alias);
		const internalId = this.internalId(alias);
		const context = await this.channelCollection.getDataStoreIfAvailable(internalId, {
			wait: false,
		});
		// If the data store is not available or not an alias, return undefined.
		if (context === undefined || !(await context.isRoot())) {
			return undefined;
		}

		const channel = await context.realize();
		if (channel.entryPoint === undefined) {
			throw new UsageError(
				"entryPoint must be defined on data store runtime for using getAliasedDataStoreEntryPoint",
			);
		}
		this.garbageCollector.nodeUpdated(
			`/${internalId}`,
			"Loaded",
			undefined /* timestampMs */,
			context.packagePath,
		);
		return channel.entryPoint;
	}

	public createDetachedRootDataStore(
		pkg: Readonly<string[]>,
		rootDataStoreId: string,
	): IFluidDataStoreContextDetached {
		if (rootDataStoreId.includes("/")) {
			throw new UsageError(`Id cannot contain slashes: '${rootDataStoreId}'`);
		}
		return this.channelCollection.createDetachedDataStoreCore(pkg, true, rootDataStoreId);
	}

	public createDetachedDataStore(
		pkg: Readonly<string[]>,
		loadingGroupId?: string,
	): IFluidDataStoreContextDetached {
		return this.channelCollection.createDetachedDataStoreCore(
			pkg,
			false,
			undefined,
			loadingGroupId,
		);
	}

	public async createDataStore(
		pkg: string | string[],
		loadingGroupId?: string,
	): Promise<IDataStore> {
		const id = uuid();
		return channelToDataStore(
			await this.channelCollection
				._createFluidDataStoreContext(
					Array.isArray(pkg) ? pkg : [pkg],
					id,
					undefined,
					loadingGroupId,
				)
				.realize(),
			id,
			this.channelCollection,
			this.mc.logger,
		);
	}

	/**
	 * @deprecated 0.16 Issue #1537, #3631
	 */
	public async _createDataStoreWithProps(
		pkg: string | string[],
		props?: any,
		id = uuid(),
	): Promise<IDataStore> {
		return channelToDataStore(
			await this.channelCollection
				._createFluidDataStoreContext(Array.isArray(pkg) ? pkg : [pkg], id, props)
				.realize(),
			id,
			this.channelCollection,
			this.mc.logger,
		);
	}

	private canSendOps() {
		// Note that the real (non-proxy) delta manager is needed here to get the readonly info. This is because
		// container runtime's ability to send ops depend on the actual readonly state of the delta manager.
		return (
			this.connected && !this.innerDeltaManager.readOnlyInfo.readonly && !this.imminentClosure
		);
	}

	/**
	 * Are we in the middle of batching ops together?
	 */
	private currentlyBatching() {
		return this.flushMode !== FlushMode.Immediate || this._orderSequentiallyCalls !== 0;
	}

	private readonly _quorum: IQuorumClients;
	public getQuorum(): IQuorumClients {
		return this._quorum;
	}

	private readonly _audience: IAudience;
	public getAudience(): IAudience {
		return this._audience;
	}

	/**
	 * Returns true of container is dirty, i.e. there are some pending local changes that
	 * either were not sent out to delta stream or were not yet acknowledged.
	 */
	public get isDirty(): boolean {
		return this.dirtyContainer;
	}

	private isContainerMessageDirtyable({ type, contents }: OutboundContainerRuntimeMessage) {
		// Certain container runtime messages should not mark the container dirty such as the old built-in
		// AgentScheduler and Garbage collector messages.
		switch (type) {
			case ContainerMessageType.Attach: {
				const attachMessage = contents as InboundAttachMessage;
				if (attachMessage.id === agentSchedulerId) {
					return false;
				}
				break;
			}
			case ContainerMessageType.FluidDataStoreOp: {
				const envelope = contents;
				if (envelope.address === agentSchedulerId) {
					return false;
				}
				break;
			}
			case ContainerMessageType.GC: {
				return false;
			}
			default:
				break;
		}
		return true;
	}

	private createNewSignalEnvelope(
		address: string | undefined,
		type: string,
		content: any,
	): ISignalEnvelope {
		const newSequenceNumber = ++this._perfSignalData.signalSequenceNumber;
		const newEnvelope: ISignalEnvelope = {
			address,
			clientSignalSequenceNumber: newSequenceNumber,
			contents: { type, content },
		};

		// We should not track any signals in case we already have a tracking number.
		if (
			newSequenceNumber % this.defaultTelemetrySignalSampleCount === 1 &&
			this._perfSignalData.trackingSignalSequenceNumber === undefined
		) {
			this._perfSignalData.signalTimestamp = Date.now();
			this._perfSignalData.trackingSignalSequenceNumber = newSequenceNumber;
		}

		return newEnvelope;
	}

	/**
	 * Submits the signal to be sent to other clients.
	 * @param type - Type of the signal.
	 * @param content - Content of the signal.
	 * @param targetClientId - When specified, the signal is only sent to the provided client id.
	 */
	public submitSignal(type: string, content: any, targetClientId?: string) {
		this.verifyNotClosed();
		const envelope = this.createNewSignalEnvelope(undefined /* address */, type, content);
		return this.submitSignalFn(envelope, targetClientId);
	}

	public setAttachState(attachState: AttachState.Attaching | AttachState.Attached): void {
		if (attachState === AttachState.Attaching) {
			assert(
				this.attachState === AttachState.Attaching,
				0x12d /* "Container Context should already be in attaching state" */,
			);
		} else {
			assert(
				this.attachState === AttachState.Attached,
				0x12e /* "Container Context should already be in attached state" */,
			);
			this.emit("attached");
		}

		if (attachState === AttachState.Attached && !this.hasPendingMessages()) {
			this.updateDocumentDirtyState(false);
		}
		this.channelCollection.setAttachState(attachState);
	}

	/**
	 * Create a summary. Used when attaching or serializing a detached container.
	 *
	 * @param blobRedirectTable - A table passed during the attach process. While detached, blob upload is supported
	 * using IDs generated locally. After attach, these IDs cannot be used, so this table maps the old local IDs to the
	 * new storage IDs so requests can be redirected.
	 * @param telemetryContext - summary data passed through the layers for telemetry purposes
	 */
	public createSummary(
		blobRedirectTable?: Map<string, string>,
		telemetryContext?: ITelemetryContext,
	): ISummaryTree {
		if (blobRedirectTable) {
			this.blobManager.setRedirectTable(blobRedirectTable);
		}

		// We can finalize any allocated IDs since we're the only client
		const idRange = this.idCompressor?.takeNextCreationRange();
		if (idRange !== undefined) {
			this.idCompressor?.finalizeCreationRange(idRange);
		}

		const summarizeResult = this.channelCollection.getAttachSummary(telemetryContext);
		// Wrap data store summaries in .channels subtree.
		wrapSummaryInChannelsTree(summarizeResult);

		this.addContainerStateToSummary(
			summarizeResult,
			true /* fullTree */,
			false /* trackState */,
			telemetryContext,
		);
		return summarizeResult.summary;
	}

	public readonly getAbsoluteUrl: (relativeUrl: string) => Promise<string | undefined>;

	private async summarizeInternal(
		fullTree: boolean,
		trackState: boolean,
		telemetryContext?: ITelemetryContext,
	): Promise<ISummarizeInternalResult> {
		const summarizeResult = await this.channelCollection.summarize(
			fullTree,
			trackState,
			telemetryContext,
		);

		// Wrap data store summaries in .channels subtree.
		wrapSummaryInChannelsTree(summarizeResult);
		const pathPartsForChildren = [channelsTreeName];

		this.addContainerStateToSummary(summarizeResult, fullTree, trackState, telemetryContext);
		return {
			...summarizeResult,
			id: "",
			pathPartsForChildren,
		};
	}

	/**
	 * Returns a summary of the runtime at the current sequence number.
	 */
	public async summarize(options: {
		/** True to generate the full tree with no handle reuse optimizations; defaults to false */
		fullTree?: boolean;
		/** True to track the state for this summary in the SummarizerNodes; defaults to true */
		trackState?: boolean;
		/** Logger to use for correlated summary events */
		summaryLogger?: ITelemetryLoggerExt;
		/** True to run garbage collection before summarizing; defaults to true */
		runGC?: boolean;
		/** True to generate full GC data */
		fullGC?: boolean;
		/** True to run GC sweep phase after the mark phase */
		runSweep?: boolean;
	}): Promise<ISummaryTreeWithStats> {
		this.verifyNotClosed();

		const {
			fullTree = false,
			trackState = true,
			summaryLogger = this.mc.logger,
			runGC = this.garbageCollector.shouldRunGC,
			runSweep,
			fullGC,
		} = options;

		const telemetryContext = new TelemetryContext();
		// Add the options that are used to generate this summary to the telemetry context.
		telemetryContext.setMultiple("fluid_Summarize", "Options", {
			fullTree,
			trackState,
			runGC,
			fullGC,
			runSweep,
		});

		try {
			if (runGC) {
				await this.collectGarbage(
					{ logger: summaryLogger, runSweep, fullGC },
					telemetryContext,
				);
			}

			const { stats, summary } = await this.summarizerNode.summarize(
				fullTree,
				trackState,
				telemetryContext,
			);

			assert(
				summary.type === SummaryType.Tree,
				0x12f /* "Container Runtime's summarize should always return a tree" */,
			);

			return { stats, summary };
		} finally {
			this.mc.logger.sendTelemetryEvent({
				eventName: "SummarizeTelemetry",
				details: telemetryContext.serialize(),
			});
		}
	}

	/**
	 * Before GC runs, called by the garbage collector to update any pending GC state. This is mainly used to notify
	 * the garbage collector of references detected since the last GC run. Most references are notified immediately
	 * but there can be some for which async operation is required (such as detecting new root data stores).
	 * @see IGarbageCollectionRuntime.updateStateBeforeGC
	 */
	public async updateStateBeforeGC() {
		return this.channelCollection.updateStateBeforeGC();
	}

	private async getGCDataInternal(fullGC?: boolean): Promise<IGarbageCollectionData> {
		return this.channelCollection.getGCData(fullGC);
	}

	/**
	 * Generates and returns the GC data for this container.
	 * @param fullGC - true to bypass optimizations and force full generation of GC data.
	 * @see IGarbageCollectionRuntime.getGCData
	 */
	public async getGCData(fullGC?: boolean): Promise<IGarbageCollectionData> {
		const builder = new GCDataBuilder();
		const dsGCData = await this.summarizerNode.getGCData(fullGC);
		builder.addNodes(dsGCData.gcNodes);

		const blobsGCData = this.blobManager.getGCData(fullGC);
		builder.addNodes(blobsGCData.gcNodes);
		return builder.getGCData();
	}

	/**
	 * After GC has run, called to notify this container's nodes of routes that are used in it.
	 * @param usedRoutes - The routes that are used in all nodes in this Container.
	 * @see IGarbageCollectionRuntime.updateUsedRoutes
	 */
	public updateUsedRoutes(usedRoutes: readonly string[]) {
		// Update our summarizer node's used routes. Updating used routes in summarizer node before
		// summarizing is required and asserted by the the summarizer node. We are the root and are
		// always referenced, so the used routes is only self-route (empty string).
		this.summarizerNode.updateUsedRoutes([""]);

		const { dataStoreRoutes } = this.getDataStoreAndBlobManagerRoutes(usedRoutes);
		this.channelCollection.updateUsedRoutes(dataStoreRoutes);
	}

	/**
	 * This is called to update objects whose routes are unused.
	 * @param unusedRoutes - Data store and attachment blob routes that are unused in this Container.
	 */
	public updateUnusedRoutes(unusedRoutes: readonly string[]) {
		const { blobManagerRoutes, dataStoreRoutes } =
			this.getDataStoreAndBlobManagerRoutes(unusedRoutes);
		this.blobManager.updateUnusedRoutes(blobManagerRoutes);
		this.channelCollection.updateUnusedRoutes(dataStoreRoutes);
	}

	/**
	 * @deprecated Replaced by deleteSweepReadyNodes.
	 */
	public deleteUnusedNodes(unusedRoutes: readonly string[]): string[] {
		throw new Error("deleteUnusedRoutes should not be called");
	}

	/**
	 * After GC has run and identified nodes that are sweep ready, this is called to delete the sweep ready nodes.
	 * @param sweepReadyRoutes - The routes of nodes that are sweep ready and should be deleted.
	 * @returns The routes of nodes that were deleted.
	 */
	public deleteSweepReadyNodes(sweepReadyRoutes: readonly string[]): readonly string[] {
		const { dataStoreRoutes, blobManagerRoutes } =
			this.getDataStoreAndBlobManagerRoutes(sweepReadyRoutes);

		const deletedRoutes = this.channelCollection.deleteSweepReadyNodes(dataStoreRoutes);
		return deletedRoutes.concat(this.blobManager.deleteSweepReadyNodes(blobManagerRoutes));
	}

	/**
	 * This is called to update objects that are tombstones.
	 *
	 * A Tombstoned object has been unreferenced long enough that GC knows it won't be referenced again.
	 * Tombstoned objects are eventually deleted by GC.
	 *
	 * @param tombstonedRoutes - Data store and attachment blob routes that are tombstones in this Container.
	 */
	public updateTombstonedRoutes(tombstonedRoutes: readonly string[]) {
		const { blobManagerRoutes, dataStoreRoutes } =
			this.getDataStoreAndBlobManagerRoutes(tombstonedRoutes);
		this.blobManager.updateTombstonedRoutes(blobManagerRoutes);
		this.channelCollection.updateTombstonedRoutes(dataStoreRoutes);
	}

	/**
	 * Returns a server generated referenced timestamp to be used to track unreferenced nodes by GC.
	 */
	public getCurrentReferenceTimestampMs(): number | undefined {
		// Use the timestamp of the last message seen by this client as that is server generated. If no messages have
		// been processed, use the timestamp of the message from the last summary.
		return this.deltaManager.lastMessage?.timestamp ?? this.messageAtLastSummary?.timestamp;
	}

	/**
	 * Returns the type of the GC node. Currently, there are nodes that belong to the root ("/"), data stores or
	 * blob manager.
	 */
	public getNodeType(nodePath: string): GCNodeType {
		if (this.isBlobPath(nodePath)) {
			return GCNodeType.Blob;
		}
		return this.channelCollection.getGCNodeType(nodePath) ?? GCNodeType.Other;
	}

	/**
	 * Called by GC to retrieve the package path of the node with the given path. The node should belong to a
	 * data store or an attachment blob.
	 */
	public async getGCNodePackagePath(nodePath: string): Promise<readonly string[] | undefined> {
		// GC uses "/" when adding "root" references, e.g. for Aliasing or as part of Tombstone Auto-Recovery.
		// These have no package path so return a special value.
		if (nodePath === "/") {
			return ["_gcRoot"];
		}

		switch (this.getNodeType(nodePath)) {
			case GCNodeType.Blob:
				return [BlobManager.basePath];
			case GCNodeType.DataStore:
			case GCNodeType.SubDataStore:
				return this.channelCollection.getDataStorePackagePath(nodePath);
			default:
				assert(false, 0x2de /* "Package path requested for unsupported node type." */);
		}
	}

	/**
	 * Returns whether a given path is for attachment blobs that are in the format - "/BlobManager.basePath/...".
	 */
	private isBlobPath(path: string): boolean {
		const pathParts = path.split("/");
		if (pathParts.length < 2 || pathParts[1] !== BlobManager.basePath) {
			return false;
		}
		return true;
	}

	/**
	 * From a given list of routes, separate and return routes that belong to blob manager and data stores.
	 * @param routes - A list of routes that can belong to data stores or blob manager.
	 * @returns Two route lists - One that contains routes for blob manager and another one that contains routes
	 * for data stores.
	 */
	private getDataStoreAndBlobManagerRoutes(routes: readonly string[]) {
		const blobManagerRoutes: string[] = [];
		const dataStoreRoutes: string[] = [];
		for (const route of routes) {
			if (this.isBlobPath(route)) {
				blobManagerRoutes.push(route);
			} else {
				dataStoreRoutes.push(route);
			}
		}
		return { blobManagerRoutes, dataStoreRoutes };
	}

	/**
	 * Runs garbage collection and updates the reference / used state of the nodes in the container.
	 * @returns the statistics of the garbage collection run; undefined if GC did not run.
	 */
	public async collectGarbage(
		options: {
			/** Logger to use for logging GC events */
			logger?: ITelemetryLoggerExt;
			/** True to run GC sweep phase after the mark phase */
			runSweep?: boolean;
			/** True to generate full GC data */
			fullGC?: boolean;
		},
		telemetryContext?: ITelemetryContext,
	): Promise<IGCStats | undefined> {
		return this.garbageCollector.collectGarbage(options, telemetryContext);
	}

	/**
	 * Called when a new outbound reference is added to another node. This is used by garbage collection to identify
	 * all references added in the system.
	 * @param srcHandle - The handle of the node that added the reference.
	 * @param outboundHandle - The handle of the outbound node that is referenced.
	 */
	public addedGCOutboundReference(
		srcHandle: { absolutePath: string },
		outboundHandle: { absolutePath: string },
	) {
		this.garbageCollector.addedOutboundReference(
			srcHandle.absolutePath,
			outboundHandle.absolutePath,
		);
	}

	/**
	 * Generates the summary tree, uploads it to storage, and then submits the summarize op.
	 * This is intended to be called by the summarizer, since it is the implementation of
	 * ISummarizerInternalsProvider.submitSummary.
	 * It takes care of state management at the container level, including pausing inbound
	 * op processing, updating SummarizerNode state tracking, and garbage collection.
	 * @param options - options controlling how the summary is generated or submitted
	 */
	public async submitSummary(options: ISubmitSummaryOptions): Promise<SubmitSummaryResult> {
		const {
			fullTree = false,
			finalAttempt = false,
			refreshLatestAck,
			summaryLogger,
			latestSummaryRefSeqNum,
		} = options;
		// The summary number for this summary. This will be updated during the summary process, so get it now and
		// use it for all events logged during this summary.
		const summaryNumber = this.nextSummaryNumber;
		const summaryNumberLogger = createChildLogger({
			logger: summaryLogger,
			properties: {
				all: { summaryNumber },
			},
		});

		assert(this.outbox.isEmpty, 0x3d1 /* Can't trigger summary in the middle of a batch */);

		// We close the summarizer and download a new snapshot and reload the container
		if (refreshLatestAck === true) {
			return this.prefetchLatestSummaryThenClose(
				createChildLogger({
					logger: summaryNumberLogger,
					properties: { all: { safeSummary: true } },
				}),
			);
		}

		// If the container is dirty, i.e., there are pending unacked ops, the summary will not be eventual consistent
		// and it may even be incorrect. So, wait for the container to be saved with a timeout. If the container is not
		// saved within the timeout, check if it should be failed or can continue.
		if (this.validateSummaryBeforeUpload && this.isDirty) {
			const countBefore = this.pendingMessagesCount;
			// The timeout for waiting for pending ops can be overridden via configurations.
			const pendingOpsTimeout =
				this.mc.config.getNumber("Fluid.Summarizer.waitForPendingOpsTimeoutMs") ??
				defaultPendingOpsWaitTimeoutMs;
			await new Promise<void>((resolve, reject) => {
				const timeoutId = setTimeout(() => resolve(), pendingOpsTimeout);
				this.once("saved", () => {
					clearTimeout(timeoutId);
					resolve();
				});
				this.once("dispose", () => {
					clearTimeout(timeoutId);
					reject(new Error("Runtime is disposed while summarizing"));
				});
			});

			// Log that there are pending ops while summarizing. This will help us gather data on how often this
			// happens, whether we attempted to wait for these ops to be acked and what was the result.
			summaryNumberLogger.sendTelemetryEvent({
				eventName: "PendingOpsWhileSummarizing",
				saved: !this.isDirty,
				timeout: pendingOpsTimeout,
				countBefore,
				countAfter: this.pendingMessagesCount,
			});

			// There could still be pending ops. Check if summary should fail or continue.
			const pendingMessagesFailResult = await this.shouldFailSummaryOnPendingOps(
				summaryNumberLogger,
				this.deltaManager.lastSequenceNumber,
				this.deltaManager.minimumSequenceNumber,
				finalAttempt,
				true /* beforeSummaryGeneration */,
			);
			if (pendingMessagesFailResult !== undefined) {
				return pendingMessagesFailResult;
			}
		}

		const shouldPauseInboundSignal =
			this.mc.config.getBoolean(
				"Fluid.ContainerRuntime.SubmitSummary.disableInboundSignalPause",
			) !== true;
		const shouldValidatePreSummaryState =
			this.mc.config.getBoolean(
				"Fluid.ContainerRuntime.SubmitSummary.shouldValidatePreSummaryState",
			) === true;

		let summaryRefSeqNum: number | undefined;

		try {
			await this.deltaManager.inbound.pause();
			if (shouldPauseInboundSignal) {
				await this.deltaManager.inboundSignal.pause();
			}

			summaryRefSeqNum = this.deltaManager.lastSequenceNumber;
			const minimumSequenceNumber = this.deltaManager.minimumSequenceNumber;
			const message = `Summary @${summaryRefSeqNum}:${this.deltaManager.minimumSequenceNumber}`;
			const lastAck = this.summaryCollection.latestAck;

			const startSummaryResult = this.summarizerNode.startSummary(
				summaryRefSeqNum,
				summaryNumberLogger,
				latestSummaryRefSeqNum,
			);

			if (
				startSummaryResult.invalidNodes > 0 ||
				startSummaryResult.mismatchNumbers.size > 0
			) {
				summaryLogger.sendErrorEvent({
					eventName: "LatestSummaryRefSeqNumMismatch",
					details: {
						...startSummaryResult,
						mismatchNumbers: Array.from(startSummaryResult.mismatchNumbers),
					},
				});

				if (shouldValidatePreSummaryState && !finalAttempt) {
					return {
						stage: "base",
						referenceSequenceNumber: summaryRefSeqNum,
						minimumSequenceNumber,
						error: `Summarizer node state inconsistent with summarizer state.`,
					};
				}
			}

			// Helper function to check whether we should still continue between each async step.
			const checkContinue = (): { continue: true } | { continue: false; error: string } => {
				// Do not check for loss of connectivity directly! Instead leave it up to
				// RunWhileConnectedCoordinator to control policy in a single place.
				// This will allow easier change of design if we chose to. For example, we may chose to allow
				// summarizer to reconnect in the future.
				// Also checking for cancellation is a must as summary process may be abandoned for other reasons,
				// like loss of connectivity for main (interactive) client.
				if (options.cancellationToken.cancelled) {
					return { continue: false, error: "disconnected" };
				}
				// That said, we rely on submitSystemMessage() that today only works in connected state.
				// So if we fail here, it either means that RunWhileConnectedCoordinator does not work correctly,
				// OR that design changed and we need to remove this check and fix submitSystemMessage.
				assert(this.connected, 0x258 /* "connected" */);

				// Ensure that lastSequenceNumber has not changed after pausing.
				// We need the summary op's reference sequence number to match our summary sequence number,
				// otherwise we'll get the wrong sequence number stamped on the summary's .protocol attributes.
				if (this.deltaManager.lastSequenceNumber !== summaryRefSeqNum) {
					return {
						continue: false,
						error: `lastSequenceNumber changed before uploading to storage. ${this.deltaManager.lastSequenceNumber} !== ${summaryRefSeqNum}`,
					};
				}
				assert(
					summaryRefSeqNum === this.deltaManager.lastMessage?.sequenceNumber,
					0x395 /* it's one and the same thing */,
				);

				if (lastAck !== this.summaryCollection.latestAck) {
					return {
						continue: false,
						error: `Last summary changed while summarizing. ${this.summaryCollection.latestAck} !== ${lastAck}`,
					};
				}
				return { continue: true };
			};

			let continueResult = checkContinue();
			if (!continueResult.continue) {
				return {
					stage: "base",
					referenceSequenceNumber: summaryRefSeqNum,
					minimumSequenceNumber,
					error: continueResult.error,
				};
			}

			const trace = Trace.start();
			let summarizeResult: ISummaryTreeWithStats;
			// If the GC state needs to be reset, we need to force a full tree summary and update the unreferenced
			// state of all the nodes.
			const forcedFullTree = this.garbageCollector.summaryStateNeedsReset;
			try {
				summarizeResult = await this.summarize({
					fullTree: fullTree || forcedFullTree,
					trackState: true,
					summaryLogger: summaryNumberLogger,
					runGC: this.garbageCollector.shouldRunGC,
				});
			} catch (error) {
				return {
					stage: "base",
					referenceSequenceNumber: summaryRefSeqNum,
					minimumSequenceNumber,
					error,
				};
			}

			// If validateSummaryBeforeUpload is true, validate that the summary generated is correct before uploading.
			if (this.validateSummaryBeforeUpload) {
				// Validate that the summaries generated by summarize nodes is correct.
				const validateResult = this.summarizerNode.validateSummary();
				if (!validateResult.success) {
					const { success, ...loggingProps } = validateResult;
					const error = new RetriableSummaryError(
						validateResult.reason,
						validateResult.retryAfterSeconds,
						{ ...loggingProps },
					);
					return {
						stage: "base",
						referenceSequenceNumber: summaryRefSeqNum,
						minimumSequenceNumber,
						error,
					};
				}

				const pendingMessagesFailResult = await this.shouldFailSummaryOnPendingOps(
					summaryNumberLogger,
					summaryRefSeqNum,
					minimumSequenceNumber,
					finalAttempt,
					false /* beforeSummaryGeneration */,
				);
				if (pendingMessagesFailResult !== undefined) {
					return pendingMessagesFailResult;
				}
			}

			const { summary: summaryTree, stats: partialStats } = summarizeResult;

			// Now that we have generated the summary, update the message at last summary to the last message processed.
			this.messageAtLastSummary = this.deltaManager.lastMessage;

			// Counting dataStores and handles
			// Because handles are unchanged dataStores in the current logic,
			// summarized dataStore count is total dataStore count minus handle count
			const dataStoreTree = summaryTree.tree[channelsTreeName];

			assert(dataStoreTree.type === SummaryType.Tree, 0x1fc /* "summary is not a tree" */);
			const handleCount = Object.values(dataStoreTree.tree).filter(
				(value) => value.type === SummaryType.Handle,
			).length;
			const gcSummaryTreeStats = summaryTree.tree[gcTreeKey]
				? calculateStats(summaryTree.tree[gcTreeKey])
				: undefined;

			const summaryStats: IGeneratedSummaryStats = {
				dataStoreCount: this.channelCollection.size,
				summarizedDataStoreCount: this.channelCollection.size - handleCount,
				gcStateUpdatedDataStoreCount: this.garbageCollector.updatedDSCountSinceLastSummary,
				gcBlobNodeCount: gcSummaryTreeStats?.blobNodeCount,
				gcTotalBlobsSize: gcSummaryTreeStats?.totalBlobSize,
				summaryNumber,
				...partialStats,
			};
			const generateSummaryData: Omit<IGenerateSummaryTreeResult, "stage" | "error"> = {
				referenceSequenceNumber: summaryRefSeqNum,
				minimumSequenceNumber,
				summaryTree,
				summaryStats,
				generateDuration: trace.trace().duration,
				forcedFullTree,
			} as const;

			continueResult = checkContinue();
			if (!continueResult.continue) {
				return { stage: "generate", ...generateSummaryData, error: continueResult.error };
			}

			const summaryContext =
				lastAck === undefined
					? {
							proposalHandle: undefined,
							ackHandle: this.loadedFromVersionId,
							referenceSequenceNumber: summaryRefSeqNum,
					  }
					: {
							proposalHandle: lastAck.summaryOp.contents.handle,
							ackHandle: lastAck.summaryAck.contents.handle,
							referenceSequenceNumber: summaryRefSeqNum,
					  };

			let handle: string;
			try {
				handle = await this.storage.uploadSummaryWithContext(
					summarizeResult.summary,
					summaryContext,
				);
			} catch (error) {
				return { stage: "generate", ...generateSummaryData, error };
			}

			const parent = summaryContext.ackHandle;
			const summaryMessage: ISummaryContent = {
				handle,
				// eslint-disable-next-line @typescript-eslint/no-non-null-assertion
				head: parent!,
				message,
				parents: parent ? [parent] : [],
			};
			const uploadData = {
				...generateSummaryData,
				handle,
				uploadDuration: trace.trace().duration,
			} as const;

			continueResult = checkContinue();
			if (!continueResult.continue) {
				return { stage: "upload", ...uploadData, error: continueResult.error };
			}

			let clientSequenceNumber: number;
			try {
				clientSequenceNumber = this.submitSummaryMessage(summaryMessage, summaryRefSeqNum);
			} catch (error) {
				return { stage: "upload", ...uploadData, error };
			}

			const submitData = {
				stage: "submit",
				...uploadData,
				clientSequenceNumber,
				submitOpDuration: trace.trace().duration,
			} as const;

			try {
				// If validateSummaryBeforeUpload is false, the summary should be validated in this step.
				this.summarizerNode.completeSummary(
					handle,
					!this.validateSummaryBeforeUpload /* validate */,
				);
			} catch (error) {
				return { stage: "upload", ...uploadData, error };
			}
			return submitData;
		} finally {
			// Cleanup wip summary in case of failure
			this.summarizerNode.clearSummary();

			// ! This needs to happen before we resume inbound queues to ensure heuristics are tracked correctly
			this._summarizer?.recordSummaryAttempt?.(summaryRefSeqNum);

			// Restart the delta manager
			this.deltaManager.inbound.resume();
			if (shouldPauseInboundSignal) {
				this.deltaManager.inboundSignal.resume();
			}
		}
	}

	/**
	 * This helper is called during summarization. If the container is dirty, it will return a failed summarize result
	 * (IBaseSummarizeResult) unless this is the final summarize attempt and SkipFailingIncorrectSummary option is set.
	 * @param logger - The logger to be used for sending telemetry.
	 * @param referenceSequenceNumber - The reference sequence number of the summary attempt.
	 * @param minimumSequenceNumber - The minimum sequence number of the summary attempt.
	 * @param finalAttempt - Whether this is the final summary attempt.
	 * @param beforeSummaryGeneration - Whether this is called before summary generation or after.
	 * @returns failed summarize result (IBaseSummarizeResult) if summary should be failed, undefined otherwise.
	 */
	private async shouldFailSummaryOnPendingOps(
		logger: ITelemetryLoggerExt,
		referenceSequenceNumber: number,
		minimumSequenceNumber: number,
		finalAttempt: boolean,
		beforeSummaryGeneration: boolean,
	): Promise<IBaseSummarizeResult | undefined> {
		if (!this.isDirty) {
			return;
		}

		// If "SkipFailingIncorrectSummary" option is true, don't fail the summary in the last attempt.
		// This is a fallback to make progress in documents where there are consistently pending ops in
		// the summarizer.
		if (
			finalAttempt &&
			this.mc.config.getBoolean("Fluid.Summarizer.SkipFailingIncorrectSummary")
		) {
			const error = DataProcessingError.create(
				"Pending ops during summarization",
				"submitSummary",
				undefined,
				{ pendingMessages: this.pendingMessagesCount },
			);
			logger.sendErrorEvent(
				{
					eventName: "SkipFailingIncorrectSummary",
					referenceSequenceNumber,
					minimumSequenceNumber,
					beforeGenerate: beforeSummaryGeneration,
				},
				error,
			);
		} else {
			// The retry delay when there are pending ops can be overridden via config so that we can adjust it
			// based on telemetry while we decide on a stable number.
			const retryDelayMs =
				this.mc.config.getNumber("Fluid.Summarizer.PendingOpsRetryDelayMs") ??
				defaultPendingOpsRetryDelayMs;
			const error = new RetriableSummaryError(
				"PendingOpsWhileSummarizing",
				retryDelayMs / 1000,
				{
					count: this.pendingMessagesCount,
					beforeGenerate: beforeSummaryGeneration,
				},
			);
			return {
				stage: "base",
				referenceSequenceNumber,
				minimumSequenceNumber,
				error,
			};
		}
	}

	private get pendingMessagesCount(): number {
		return this.pendingStateManager.pendingMessagesCount + this.outbox.messageCount;
	}

	private hasPendingMessages() {
		return this.pendingMessagesCount !== 0;
	}

	private updateDocumentDirtyState(dirty: boolean) {
		if (this.attachState !== AttachState.Attached) {
			assert(dirty, 0x3d2 /* Non-attached container is dirty */);
		} else {
			// Other way is not true = see this.isContainerMessageDirtyable()
			assert(
				!dirty || this.hasPendingMessages(),
				0x3d3 /* if doc is dirty, there has to be pending ops */,
			);
		}

		if (this.dirtyContainer === dirty) {
			return;
		}

		this.dirtyContainer = dirty;
		if (this.emitDirtyDocumentEvent) {
			this.emit(dirty ? "dirty" : "saved");
		}
	}

	public submitMessage(
		type:
			| ContainerMessageType.FluidDataStoreOp
			| ContainerMessageType.Alias
			| ContainerMessageType.Attach,
		contents: any,
		localOpMetadata: unknown = undefined,
	): void {
		this.submit({ type, contents }, localOpMetadata);
	}

	public async uploadBlob(
		blob: ArrayBufferLike,
		signal?: AbortSignal,
	): Promise<IFluidHandle<ArrayBufferLike>> {
		this.verifyNotClosed();
		return this.blobManager.createBlob(blob, signal);
	}

	private submitIdAllocationOpIfNeeded(): void {
		if (this.idCompressorEnabled) {
			assert(
				this.idCompressor !== undefined,
				0x67d /* IdCompressor should be defined if enabled */,
			);
			const idRange = this.idCompressor.takeNextCreationRange();
			// Don't include the idRange if there weren't any Ids allocated
			if (idRange?.ids !== undefined) {
				const idAllocationMessage: ContainerRuntimeIdAllocationMessage = {
					type: ContainerMessageType.IdAllocation,
					contents: idRange,
				};
				const idAllocationBatchMessage: BatchMessage = {
					contents: JSON.stringify(idAllocationMessage),
					referenceSequenceNumber: this.deltaManager.lastSequenceNumber,
					metadata: undefined,
					localOpMetadata: undefined,
					type: ContainerMessageType.IdAllocation,
				};
				this.outbox.submitIdAllocation(idAllocationBatchMessage);
			}
		}
	}

	private submit(
		containerRuntimeMessage: OutboundContainerRuntimeMessage,
		localOpMetadata: unknown = undefined,
		metadata: Record<string, unknown> | undefined = undefined,
	): void {
		this.verifyNotClosed();
		this.verifyCanSubmitOps();

		// There should be no ops in detached container state!
		assert(
			this.attachState !== AttachState.Detached,
			0x132 /* "sending ops in detached container" */,
		);

		const serializedContent = JSON.stringify(containerRuntimeMessage);

		// Note that the real (non-proxy) delta manager is used here to get the readonly info. This is because
		// container runtime's ability to submit ops depend on the actual readonly state of the delta manager.
		if (this.innerDeltaManager.readOnlyInfo.readonly) {
			this.mc.logger.sendTelemetryEvent({
				eventName: "SubmitOpInReadonly",
				connected: this.connected,
			});
		}

		const type = containerRuntimeMessage.type;
		const message: BatchMessage = {
			contents: serializedContent,
			type,
			metadata,
			localOpMetadata,
			referenceSequenceNumber: this.deltaManager.lastSequenceNumber,
		};

		try {
			// If `message` is an allocation op, then we are in the resubmit path and we must redirect the allocation
			// op into the correct batch to avoid ranges being finalized out of order.
			// Otherwise, submit an IdAllocation op if any IDs have been generated since the last op was submitted, as
			// any of the other op types may contain those IDs and thus depend on the allocation op being sent first.
			if (type === ContainerMessageType.IdAllocation) {
				this.outbox.submitIdAllocation(message);
			} else {
				this.submitIdAllocationOpIfNeeded();

				// If this is attach message for new data store, and we are in a batch, send this op out of order
				// Is it safe:
				//    Yes, this should be safe reordering. Newly created data stores are not visible through API surface.
				//    They become visible only when aliased, or handle to some sub-element of newly created datastore
				//    is stored in some DDS, i.e. only after some other op.
				// Why:
				//    Attach ops are large, and expensive to process. Plus there are scenarios where a lot of new data
				//    stores are created, causing issues like relay service throttling (too many ops) and catastrophic
				//    failure (batch is too large). Pushing them earlier and outside of main batch should alleviate
				//    these issues.
				// Cons:
				//    1. With large batches, relay service may throttle clients. Clients may disconnect while throttled.
				//    This change creates new possibility of a lot of newly created data stores never being referenced
				//    because client died before it had a change to submit the rest of the ops. This will create more
				//    garbage that needs to be collected leveraging GC (Garbage Collection) feature.
				//    2. Sending ops out of order means they are excluded from rollback functionality. This is not an issue
				//    today as rollback can't undo creation of data store. To some extent not sending them is a bigger
				//    issue than sending.
				// Please note that this does not change file format, so it can be disabled in the future if this
				// optimization no longer makes sense (for example, batch compression may make it less appealing).
				if (
					this.currentlyBatching() &&
					type === ContainerMessageType.Attach &&
					this.disableAttachReorder !== true
				) {
					this.outbox.submitAttach(message);
				} else if (type === ContainerMessageType.BlobAttach) {
					// BlobAttach ops must have their metadata visible and cannot be grouped (see opGroupingManager.ts)
					this.outbox.submitBlobAttach(message);
				} else {
					this.outbox.submit(message);
				}
			}

			if (!this.currentlyBatching()) {
				this.flush();
			} else {
				this.scheduleFlush();
			}
		} catch (error) {
			this.closeFn(error as GenericError);
			throw error;
		}

		if (this.isContainerMessageDirtyable(containerRuntimeMessage)) {
			this.updateDocumentDirtyState(true);
		}
	}

	private scheduleFlush() {
		if (this.flushTaskExists) {
			return;
		}

		this.flushTaskExists = true;
		const flush = () => {
			this.flushTaskExists = false;
			try {
				this.flush();
			} catch (error) {
				this.closeFn(error as GenericError);
			}
		};

		switch (this.flushMode) {
			case FlushMode.TurnBased:
				// When in TurnBased flush mode the runtime will buffer operations in the current turn and send them as a single
				// batch at the end of the turn
				// eslint-disable-next-line @typescript-eslint/no-floating-promises
				Promise.resolve().then(flush);
				break;

			// FlushModeExperimental is experimental and not exposed directly in the runtime APIs
			case FlushModeExperimental.Async as unknown as FlushMode:
				// When in Async flush mode, the runtime will accumulate all operations across JS turns and send them as a single
				// batch when all micro-tasks are complete.
				// Compared to TurnBased, this flush mode will capture more ops into the same batch.
				setTimeout(flush, 0);
				break;

			default:
				assert(
					this._orderSequentiallyCalls > 0,
					0x587 /* Unreachable unless running under orderSequentially */,
				);
				break;
		}
	}

	private submitSummaryMessage(contents: ISummaryContent, referenceSequenceNumber: number) {
		this.verifyNotClosed();
		assert(
			this.connected,
			0x133 /* "Container disconnected when trying to submit system message" */,
		);

		// System message should not be sent in the middle of the batch.
		assert(this.outbox.isEmpty, 0x3d4 /* System op in the middle of a batch */);

		// back-compat: ADO #1385: Make this call unconditional in the future
		return this.submitSummaryFn !== undefined
			? this.submitSummaryFn(contents, referenceSequenceNumber)
			: this.submitFn(MessageType.Summarize, contents, false);
	}

	/**
	 * Throw an error if the runtime is closed.  Methods that are expected to potentially
	 * be called after dispose due to asynchrony should not call this.
	 */
	private verifyNotClosed() {
		if (this._disposed) {
			throw new Error("Runtime is closed");
		}
	}

	private verifyCanSubmitOps() {
		if (this.ensureNoDataModelChangesCalls > 0) {
			const errorMessage =
				"Op was submitted from within a `ensureNoDataModelChanges` callback";
			if (this.opReentryCallsToReport > 0) {
				this.mc.logger.sendTelemetryEvent(
					{ eventName: "OpReentry" },
					// We need to capture the call stack in order to inspect the source of this usage pattern
					getLongStack(() => new UsageError(errorMessage)),
				);
				this.opReentryCallsToReport--;
			}

			// Creating ops while processing ops can lead
			// to undefined behavior and events observed in the wrong order.
			// For example, we have two callbacks registered for a DDS, A and B.
			// Then if on change #1 callback A creates change #2, the invocation flow will be:
			//
			// A because of #1
			// A because of #2
			// B because of #2
			// B because of #1
			//
			// The runtime must enforce op coherence by not allowing ops to be submitted
			// while ops are being processed.
			if (this.enableOpReentryCheck) {
				throw new UsageError(errorMessage);
			}
		}
	}

	private reSubmitBatch(batch: IPendingBatchMessage[]) {
		this.orderSequentially(() => {
			for (const message of batch) {
				this.reSubmit(message);
			}
		});
		this.flush();
	}

	private reSubmit(message: IPendingBatchMessage) {
		// Need to parse from string for back-compat
		const containerRuntimeMessage = this.parseLocalOpContent(message.content);
		this.reSubmitCore(containerRuntimeMessage, message.localOpMetadata, message.opMetadata);
	}

	/**
	 * Finds the right store and asks it to resubmit the message. This typically happens when we
	 * reconnect and there are pending messages.
	 * ! Note: successfully resubmitting an op that has been successfully sequenced is not possible due to checks in the ConnectionStateHandler (Loader layer)
	 * @param message - The original LocalContainerRuntimeMessage.
	 * @param localOpMetadata - The local metadata associated with the original message.
	 */
	private reSubmitCore(
		message: LocalContainerRuntimeMessage,
		localOpMetadata: unknown,
		opMetadata: Record<string, unknown> | undefined,
	) {
		assert(!this.isSummarizerClient, "Summarizer never reconnects so should never resubmit");
		switch (message.type) {
			case ContainerMessageType.FluidDataStoreOp:
			case ContainerMessageType.Attach:
			case ContainerMessageType.Alias:
				// For Operations, call resubmitDataStoreOp which will find the right store
				// and trigger resubmission on it.
				this.channelCollection.reSubmit(message.type, message.contents, localOpMetadata);
				break;
			case ContainerMessageType.IdAllocation: {
				this.submit(message, localOpMetadata);
				break;
			}
			case ContainerMessageType.ChunkedOp:
				throw new Error(`chunkedOp not expected here`);
			case ContainerMessageType.BlobAttach:
				this.blobManager.reSubmit(opMetadata);
				break;
			case ContainerMessageType.Rejoin:
				this.submit(message);
				break;
			case ContainerMessageType.GC:
				this.submit(message);
				break;
			default: {
				// This case should be very rare - it would imply an op was stashed from a
				// future version of runtime code and now is being applied on an older version.
				const compatBehavior = message.compatDetails?.behavior;
				if (compatBehaviorAllowsMessageType(message.type, compatBehavior)) {
					// We do not ultimately resubmit it, to be consistent with this version of the code.
					this.logger.sendTelemetryEvent({
						eventName: "resubmitUnrecognizedMessageTypeAllowed",
						messageDetails: { type: message.type, compatBehavior },
					});
				} else {
					const error = DataProcessingError.create(
						"Resubmitting runtime message of unknown type",
						"reSubmitCore",
						undefined /* sequencedMessage */,
						{
							messageDetails: JSON.stringify({
								type: message.type,
								compatBehavior,
							}),
						},
					);
					this.closeFn(error);
					throw error;
				}
			}
		}
	}

	private rollback(content: string | undefined, localOpMetadata: unknown) {
		// Need to parse from string for back-compat
		const { type, contents } = this.parseLocalOpContent(content);
		switch (type) {
			case ContainerMessageType.FluidDataStoreOp:
				// For operations, call rollbackDataStoreOp which will find the right store
				// and trigger rollback on it.
				this.channelCollection.rollback(type, contents, localOpMetadata);
				break;
			default:
				// Don't check message.compatDetails because this is for rolling back a local op so the type will be known
				throw new Error(`Can't rollback ${type}`);
		}
	}

	/** Implementation of ISummarizerInternalsProvider.refreshLatestSummaryAck */
	public async refreshLatestSummaryAck(options: IRefreshSummaryAckOptions) {
		const { proposalHandle, ackHandle, summaryRefSeq, summaryLogger } = options;
		// proposalHandle is always passed from RunningSummarizer.
		assert(proposalHandle !== undefined, 0x766 /* proposalHandle should be available */);
		const readAndParseBlob = async <T>(id: string) => readAndParse<T>(this.storage, id);
		const result = await this.summarizerNode.refreshLatestSummary(
			proposalHandle,
			summaryRefSeq,
		);

		/**
		 * When refreshing a summary ack, this check indicates a new ack of a summary that is newer than the
		 * current summary that is tracked, but this summarizer runtime did not produce/track that summary. Thus
		 * it needs to refresh its state. Today refresh is done by fetching the latest snapshot to update the cache
		 * and then close as the current main client is likely to be re-elected as the parent summarizer again.
		 */
		if (!result.isSummaryTracked && result.isSummaryNewer) {
			await this.fetchLatestSnapshotFromStorage(
				summaryLogger,
				{
					eventName: "RefreshLatestSummaryAckFetch",
					ackHandle,
					targetSequenceNumber: summaryRefSeq,
				},
				readAndParseBlob,
			);

			await this.closeStaleSummarizer();
			return;
		}

		// Notify the garbage collector so it can update its latest summary state.
		await this.garbageCollector.refreshLatestSummary(result);
	}

	/**
	 * Fetches the latest snapshot from storage to refresh the cache as a performance optimization and closes the
	 * summarizer to reload from new state.
	 * @param summaryLogger - logger to use when fetching snapshot from storage
	 * @returns a generic summarization error
	 */
	private async prefetchLatestSummaryThenClose(
		summaryLogger: ITelemetryLoggerExt,
	): Promise<IBaseSummarizeResult> {
		const readAndParseBlob = async <T>(id: string) => readAndParse<T>(this.storage, id);

		// This is a performance optimization as the same parent is likely to be elected again, and would use its
		// cache to fetch the snapshot instead of the network.
		await this.fetchLatestSnapshotFromStorage(
			summaryLogger,
			{
				eventName: "RefreshLatestSummaryFromServerFetch",
			},
			readAndParseBlob,
		);

		await this.closeStaleSummarizer();

		return {
			stage: "base",
			error: "summary state stale - Unsupported option 'refreshLatestAck'",
			referenceSequenceNumber: this.deltaManager.lastSequenceNumber,
			minimumSequenceNumber: this.deltaManager.minimumSequenceNumber,
		};
	}

	private async closeStaleSummarizer(): Promise<void> {
		// Delay before restarting summarizer to prevent the summarizer from restarting too frequently.
		await delay(this.closeSummarizerDelayMs);
		this._summarizer?.stop("latestSummaryStateStale");
		this.disposeFn();
	}

	/**
	 * Downloads the latest snapshot from storage.
	 * By default, it also closes the container after downloading the snapshot. However, this may be
	 * overridden via options.
	 */
	private async fetchLatestSnapshotFromStorage(
		logger: ITelemetryLoggerExt,
		event: ITelemetryGenericEventExt,
		readAndParseBlob: ReadAndParseBlob,
	): Promise<{ snapshotTree: ISnapshotTree; versionId: string; latestSnapshotRefSeq: number }> {
		return PerformanceEvent.timedExecAsync(
			logger,
			event,
			async (perfEvent: {
				end: (arg0: {
					getVersionDuration?: number | undefined;
					getSnapshotDuration?: number | undefined;
					snapshotRefSeq?: number | undefined;
					snapshotVersion?: string | undefined;
				}) => void;
			}) => {
				const stats: {
					getVersionDuration?: number;
					getSnapshotDuration?: number;
					snapshotRefSeq?: number;
					snapshotVersion?: string;
				} = {};
				const trace = Trace.start();

				const versions = await this.storage.getVersions(
					null,
					1,
					"prefetchLatestSummaryBeforeClose",
					FetchSource.noCache,
				);
				assert(
					!!versions && !!versions[0],
					0x137 /* "Failed to get version from storage" */,
				);
				stats.getVersionDuration = trace.trace().duration;

				const maybeSnapshot = await this.storage.getSnapshotTree(versions[0]);
				assert(!!maybeSnapshot, 0x138 /* "Failed to get snapshot from storage" */);
				stats.getSnapshotDuration = trace.trace().duration;
				const latestSnapshotRefSeq = await seqFromTree(maybeSnapshot, readAndParseBlob);
				stats.snapshotRefSeq = latestSnapshotRefSeq;
				stats.snapshotVersion = versions[0].id;

				perfEvent.end(stats);
				return {
					snapshotTree: maybeSnapshot,
					versionId: versions[0].id,
					latestSnapshotRefSeq,
				};
			},
		);
	}

	public getPendingLocalState(props?: IGetPendingLocalStateProps): unknown {
		this.verifyNotClosed();

		if (this._orderSequentiallyCalls !== 0) {
			throw new UsageError("can't get state during orderSequentially");
		}
		this.imminentClosure ||= props?.notifyImminentClosure ?? false;

		const getSyncState = (
			pendingAttachmentBlobs?: IPendingBlobs,
		): IPendingRuntimeState | undefined => {
			const downloadedSnapshotTrees = this.dataStores.getDownloadedSnapshotTrees();
			const pending = this.pendingStateManager.getLocalState();
			if (pendingAttachmentBlobs === undefined && !this.hasPendingMessages()) {
				return; // no pending state to save
			}

			const pendingIdCompressorState = this.idCompressor?.serialize(true);

			return {
				pending,
				pendingIdCompressorState,
				pendingAttachmentBlobs,
				sessionExpiryTimerStarted: this.garbageCollector.sessionExpiryTimerStarted,
				downloadedSnapshotTrees,
			};
		};
		const perfEvent = {
			eventName: "getPendingLocalState",
			notifyImminentClosure: props?.notifyImminentClosure,
		};
		const logAndReturnPendingState = (
			event: PerformanceEvent,
			pendingState?: IPendingRuntimeState,
		) => {
			event.end({
				attachmentBlobsSize: Object.keys(pendingState?.pendingAttachmentBlobs ?? {}).length,
				pendingOpsSize: pendingState?.pending?.pendingStates.length,
			});
			return pendingState;
		};

		// Flush pending batch.
		// getPendingLocalState() is only exposed through Container.closeAndGetPendingLocalState(), so it's safe
		// to close current batch.
		this.flush();

		return props?.notifyImminentClosure === true
			? PerformanceEvent.timedExecAsync(this.mc.logger, perfEvent, async (event) =>
					logAndReturnPendingState(
						event,
						getSyncState(
							await this.blobManager.attachAndGetPendingBlobs(
								props?.stopBlobAttachingSignal,
							),
						),
					),
			  )
			: PerformanceEvent.timedExec(this.mc.logger, perfEvent, (event) =>
					logAndReturnPendingState(event, getSyncState()),
			  );
	}

	public summarizeOnDemand(options: IOnDemandSummarizeOptions): ISummarizeResults {
		if (this.isSummarizerClient) {
			return this.summarizer.summarizeOnDemand(options);
		} else if (this.summaryManager !== undefined) {
			return this.summaryManager.summarizeOnDemand(options);
		} else {
			// If we're not the summarizer, and we don't have a summaryManager, we expect that
			// disableSummaries is turned on. We are throwing instead of returning a failure here,
			// because it is a misuse of the API rather than an expected failure.
			throw new UsageError(`Can't summarize, disableSummaries: ${this.summariesDisabled}`);
		}
	}

	public enqueueSummarize(options: IEnqueueSummarizeOptions): EnqueueSummarizeResult {
		if (this.isSummarizerClient) {
			return this.summarizer.enqueueSummarize(options);
		} else if (this.summaryManager !== undefined) {
			return this.summaryManager.enqueueSummarize(options);
		} else {
			// If we're not the summarizer, and we don't have a summaryManager, we expect that
			// generateSummaries is turned off. We are throwing instead of returning a failure here,
			// because it is a misuse of the API rather than an expected failure.
			throw new UsageError(`Can't summarize, disableSummaries: ${this.summariesDisabled}`);
		}
	}

	/**
	 * Forms a function that will create and retrieve a Summarizer.
	 */
	private formCreateSummarizerFn(loader: ILoader) {
		return async () => {
			return createSummarizer(loader, `/${summarizerRequestUrl}`);
		};
	}

	private validateSummaryHeuristicConfiguration(configuration: ISummaryConfigurationHeuristics) {
		// eslint-disable-next-line no-restricted-syntax
		for (const prop in configuration) {
			if (typeof configuration[prop] === "number" && configuration[prop] < 0) {
				throw new UsageError(
					`Summary heuristic configuration property "${prop}" cannot be less than 0`,
				);
			}
		}
		if (configuration.minIdleTime > configuration.maxIdleTime) {
			throw new UsageError(
				`"minIdleTime" [${configuration.minIdleTime}] cannot be greater than "maxIdleTime" [${configuration.maxIdleTime}]`,
			);
		}
	}

	private get groupedBatchingEnabled(): boolean {
		const killSwitch = this.mc.config.getBoolean(
			"Fluid.ContainerRuntime.DisableGroupedBatching",
		);
		return killSwitch !== true && this.runtimeOptions.enableGroupedBatching;
	}
}<|MERGE_RESOLUTION|>--- conflicted
+++ resolved
@@ -1460,17 +1460,12 @@
 			return this.submitSignalFn(envelope2, targetClientId);
 		};
 
-<<<<<<< HEAD
-		this.dataStores = new DataStores(
+		this.channelCollection = new ChannelCollection(
 			getSummaryForDatastores(
 				baseSnapshot,
 				metadata,
 				pendingRuntimeState?.downloadedSnapshotTrees,
 			),
-=======
-		this.channelCollection = new ChannelCollection(
-			getSummaryForDatastores(baseSnapshot, metadata),
->>>>>>> a7c81d25
 			parentContext,
 			this.mc.logger,
 			(
