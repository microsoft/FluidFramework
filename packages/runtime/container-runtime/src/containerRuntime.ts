--- conflicted
+++ resolved
@@ -3870,7 +3870,6 @@
 			throw new UsageError("can't get state during orderSequentially");
 		}
 		const pendingAttachmentBlobs = await this.blobManager.getPendingBlobs(waitBlobsToAttach);
-<<<<<<< HEAD
 		const pending = this.pendingStateManager.getLocalState();
 		this.mc.logger.sendTelemetryEvent({
 			eventName: "GetPendingLocalState_Runtime",
@@ -3878,25 +3877,17 @@
 			attachmentBlobsSize: Object.keys(pendingAttachmentBlobs).length,
 			pendingOpsSize: pending?.pendingStates.length,
 		});
-=======
 
 		if (!pendingAttachmentBlobs && !this.hasPendingMessages()) {
 			return; // no pending state to save
 		}
-
->>>>>>> 10289024
 		// Flush pending batch.
 		// getPendingLocalState() is only exposed through Container.closeAndGetPendingLocalState(), so it's safe
 		// to close current batch.
 		this.flush();
 
-<<<<<<< HEAD
-		return {
+		const pendingState: IPendingRuntimeState = {
 			pending,
-=======
-		const pendingState: IPendingRuntimeState = {
-			pending: this.pendingStateManager.getLocalState(),
->>>>>>> 10289024
 			pendingAttachmentBlobs,
 		};
 		return pendingState;
