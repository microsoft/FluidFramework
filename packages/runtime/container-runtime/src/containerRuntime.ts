--- conflicted
+++ resolved
@@ -1141,17 +1141,6 @@
         return this._createComponentContext(Array.isArray(pkg) ? pkg : [pkg], props, id).realize();
     }
 
-<<<<<<< HEAD
-=======
-    public createComponentContext(pkg: string[], props?: any): IComponentContext {
-        return this._createComponentContext(pkg, props);
-    }
-
-    private canSendOps() {
-        return this.connected && !this.deltaManager.readonly;
-    }
-
->>>>>>> 6f51afdc
     private _createComponentContext(pkg: string[], props?: any, id = uuid()) {
         this.verifyNotClosed();
 
