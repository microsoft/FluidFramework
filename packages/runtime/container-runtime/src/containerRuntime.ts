/*!
 * Copyright (c) Microsoft Corporation and contributors. All rights reserved.
 * Licensed under the MIT License.
 */

import { Trace, TypedEventEmitter } from "@fluid-internal/client-utils";
import {
	AttachState,
	IAudience,
	ISelf,
	ICriticalContainerError,
	type IAudienceEvents,
} from "@fluidframework/container-definitions";
import {
	IBatchMessage,
	IContainerContext,
	IGetPendingLocalStateProps,
	ILoader,
	IRuntime,
	LoaderHeader,
	IDeltaManager,
	IDeltaManagerFull,
	isIDeltaManagerFull,
} from "@fluidframework/container-definitions/internal";
import {
	IContainerRuntime,
	IContainerRuntimeEvents,
} from "@fluidframework/container-runtime-definitions/internal";
import {
	FluidObject,
	IFluidHandle,
	IRequest,
	IResponse,
	ITelemetryBaseLogger,
} from "@fluidframework/core-interfaces";
import {
	IFluidHandleContext,
	type IFluidHandleInternal,
	IProvideFluidHandleContext,
} from "@fluidframework/core-interfaces/internal";
import { ISignalEnvelope } from "@fluidframework/core-interfaces/internal";
import {
	assert,
	Deferred,
	LazyPromise,
	PromiseCache,
	delay,
} from "@fluidframework/core-utils/internal";
import {
	IClientDetails,
	IQuorumClients,
	ISummaryTree,
	SummaryType,
} from "@fluidframework/driver-definitions";
import {
	DriverHeader,
	FetchSource,
	IDocumentStorageService,
	type ISnapshot,
	IDocumentMessage,
	ISnapshotTree,
	ISummaryContent,
	MessageType,
	ISequencedDocumentMessage,
	ISignalMessage,
	type ISummaryContext,
} from "@fluidframework/driver-definitions/internal";
import { readAndParse } from "@fluidframework/driver-utils/internal";
import type { IIdCompressor } from "@fluidframework/id-compressor";
import type {
	IIdCompressorCore,
	IdCreationRange,
	SerializedIdCompressorWithNoSession,
	SerializedIdCompressorWithOngoingSession,
} from "@fluidframework/id-compressor/internal";
import {
	ISummaryTreeWithStats,
	ITelemetryContext,
	IGarbageCollectionData,
	CreateChildSummarizerNodeParam,
	FlushMode,
	FlushModeExperimental,
	IDataStore,
	IEnvelope,
	IFluidDataStoreContextDetached,
	IFluidDataStoreRegistry,
	ISummarizeInternalResult,
	InboundAttachMessage,
	NamedFluidDataStoreRegistryEntries,
	SummarizeInternalFn,
	channelsTreeName,
	gcTreeKey,
	IInboundSignalMessage,
	type IRuntimeMessagesContent,
	type ISummarizerNodeWithGC,
} from "@fluidframework/runtime-definitions/internal";
import {
	GCDataBuilder,
	RequestParser,
	TelemetryContext,
	addBlobToSummary,
	addSummarizeResultToSummary,
	calculateStats,
	create404Response,
	exceptionToResponse,
	responseToException,
	seqFromTree,
} from "@fluidframework/runtime-utils/internal";
import type {
	IFluidErrorBase,
	ITelemetryGenericEventExt,
	TelemetryEventPropertyTypeExt,
} from "@fluidframework/telemetry-utils/internal";
import {
	ITelemetryLoggerExt,
	DataCorruptionError,
	DataProcessingError,
	extractSafePropertiesFromMessage,
	GenericError,
	IEventSampler,
	LoggingError,
	MonitoringContext,
	PerformanceEvent,
	// eslint-disable-next-line import/no-deprecated
	TaggedLoggerAdapter,
	UsageError,
	createChildLogger,
	createChildMonitoringContext,
	createSampledLogger,
	loggerToMonitoringContext,
	raiseConnectedEvent,
	wrapError,
	tagCodeArtifacts,
} from "@fluidframework/telemetry-utils/internal";
import { v4 as uuid } from "uuid";

import { BindBatchTracker } from "./batchTracker.js";
import {
	BlobManager,
	IPendingBlobs,
	blobManagerBasePath,
	blobsTreeName,
	isBlobPath,
	loadBlobManagerLoadInfo,
	// eslint-disable-next-line import/no-deprecated
	type IBlobManagerLoadInfo,
} from "./blobManager/index.js";
import {
	ChannelCollection,
	getSummaryForDatastores,
	wrapContext,
} from "./channelCollection.js";
import { IPerfSignalReport, ReportOpPerfTelemetry } from "./connectionTelemetry.js";
import { ContainerFluidHandleContext } from "./containerHandleContext.js";
import { channelToDataStore } from "./dataStore.js";
import { FluidDataStoreRegistry } from "./dataStoreRegistry.js";
import {
	DeltaManagerPendingOpsProxy,
	DeltaManagerSummarizerProxy,
} from "./deltaManagerProxies.js";
import { DeltaScheduler } from "./deltaScheduler.js";
import {
	// eslint-disable-next-line import/no-deprecated
	GCNodeType,
	GarbageCollector,
	IGCRuntimeOptions,
	// eslint-disable-next-line import/no-deprecated
	IGCStats,
	IGarbageCollector,
	gcGenerationOptionName,
	type GarbageCollectionMessage,
} from "./gc/index.js";
import { InboundBatchAggregator } from "./inboundBatchAggregator.js";
import {
	ContainerMessageType,
	type ContainerRuntimeDocumentSchemaMessage,
	ContainerRuntimeGCMessage,
	type ContainerRuntimeIdAllocationMessage,
	type InboundSequencedContainerRuntimeMessage,
	type LocalContainerRuntimeMessage,
	type OutboundContainerRuntimeMessage,
	type UnknownContainerRuntimeMessage,
} from "./messageTypes.js";
import { ISavedOpMetadata } from "./metadata.js";
import {
	BatchId,
	BatchMessage,
	BatchStartInfo,
	DuplicateBatchDetector,
	ensureContentsDeserialized,
	IBatch,
	IBatchCheckpoint,
	OpCompressor,
	OpDecompressor,
	OpGroupingManager,
	OpSplitter,
	Outbox,
	RemoteMessageProcessor,
	serializeOpContents,
} from "./opLifecycle/index.js";
import { pkgVersion } from "./packageVersion.js";
import {
	PendingMessageResubmitData,
	IPendingLocalState,
	PendingStateManager,
} from "./pendingStateManager.js";
import {
	// eslint-disable-next-line import/no-deprecated
	DocumentsSchemaController,
	// eslint-disable-next-line import/no-deprecated
	EnqueueSummarizeResult,
	// eslint-disable-next-line import/no-deprecated
	IBaseSummarizeResult,
	// eslint-disable-next-line import/no-deprecated
	IConnectableRuntime,
	// eslint-disable-next-line import/no-deprecated
	IContainerRuntimeMetadata,
	// eslint-disable-next-line import/no-deprecated
	ICreateContainerMetadata,
	// eslint-disable-next-line import/no-deprecated
	type IDocumentSchemaChangeMessage,
	// eslint-disable-next-line import/no-deprecated
	type IDocumentSchemaCurrent,
	// eslint-disable-next-line import/no-deprecated
	IEnqueueSummarizeOptions,
	// eslint-disable-next-line import/no-deprecated
	IGenerateSummaryTreeResult,
	// eslint-disable-next-line import/no-deprecated
	IGeneratedSummaryStats,
	// eslint-disable-next-line import/no-deprecated
	IOnDemandSummarizeOptions,
	// eslint-disable-next-line import/no-deprecated
	IRefreshSummaryAckOptions,
	IRootSummarizerNodeWithGC,
	// eslint-disable-next-line import/no-deprecated
	ISerializedElection,
	// eslint-disable-next-line import/no-deprecated
	ISubmitSummaryOptions,
	// eslint-disable-next-line import/no-deprecated
	ISummarizeResults,
	ISummarizer,
	// eslint-disable-next-line import/no-deprecated
	ISummarizerInternalsProvider,
	// eslint-disable-next-line import/no-deprecated
	ISummarizerRuntime,
	// eslint-disable-next-line import/no-deprecated
	ISummaryMetadataMessage,
	IdCompressorMode,
	OrderedClientCollection,
	OrderedClientElection,
	RetriableSummaryError,
	RunWhileConnectedCoordinator,
	// eslint-disable-next-line import/no-deprecated
	SubmitSummaryResult,
	// eslint-disable-next-line import/no-deprecated
	Summarizer,
	SummarizerClientElection,
	SummaryCollection,
	SummaryManager,
	aliasBlobName,
	chunksBlobName,
	recentBatchInfoBlobName,
	createRootSummarizerNodeWithGC,
	electedSummarizerBlobName,
	extractSummaryMetadataMessage,
	idCompressorBlobName,
	metadataBlobName,
	rootHasIsolatedChannels,
	summarizerClientType,
	wrapSummaryInChannelsTree,
	// eslint-disable-next-line import/no-deprecated
	type IDocumentSchemaFeatures,
} from "./summary/index.js";
import { Throttler, formExponentialFn } from "./throttler.js";

/**
 * Creates an error object to be thrown / passed to Container's close fn in case of an unknown message type.
 * The parameters are typed to support compile-time enforcement of handling all known types/behaviors
 *
 * @param unknownContainerRuntimeMessageType - Typed as something unexpected, to ensure all known types have been
 * handled before calling this function (e.g. in a switch statement).
 *
 * @param codePath - The code path where the unexpected message type was encountered.
 *
 * @param sequencedMessage - The sequenced message that contained the unexpected message type.
 *
 */
function getUnknownMessageTypeError(
	unknownContainerRuntimeMessageType: UnknownContainerRuntimeMessage["type"],
	codePath: string,
	sequencedMessage?: ISequencedDocumentMessage,
): IFluidErrorBase {
	return DataProcessingError.create(
		"Runtime message of unknown type",
		codePath,
		sequencedMessage,
		{
			messageDetails: {
				type: unknownContainerRuntimeMessageType,
			},
		},
	);
}

/**
 * @legacy
 * @alpha
 */
export interface ISummaryBaseConfiguration {
	/**
	 * Delay before first attempt to spawn summarizing container.
	 */

	initialSummarizerDelayMs: number;

	/**
	 * Defines the maximum allowed time to wait for a pending summary ack.
	 * The maximum amount of time client will wait for a summarize is the minimum of
	 * maxSummarizeAckWaitTime (currently 3 * 60 * 1000) and maxAckWaitTime.
	 */
	maxAckWaitTime: number;
	/**
	 * Defines the maximum number of Ops in between Summaries that can be
	 * allowed before forcibly electing a new summarizer client.
	 */
	maxOpsSinceLastSummary: number;
}

/**
 * @legacy
 * @alpha
 */
export interface ISummaryConfigurationHeuristics extends ISummaryBaseConfiguration {
	state: "enabled";
	/**
	 * Defines the maximum allowed time, since the last received Ack, before running the summary
	 * with reason maxTime.
	 * For example, say we receive ops one by one just before the idle time is triggered.
	 * In this case, we still want to run a summary since it's been a while since the last summary.
	 */
	maxTime: number;
	/**
	 * Defines the maximum number of Ops, since the last received Ack, that can be allowed
	 * before running the summary with reason maxOps.
	 */
	maxOps: number;
	/**
	 * Defines the minimum number of Ops, since the last received Ack, that can be allowed
	 * before running the last summary.
	 */
	minOpsForLastSummaryAttempt: number;
	/**
	 * Defines the lower boundary for the allowed time in between summarizations.
	 * Pairs with maxIdleTime to form a range.
	 * For example, if we only receive 1 op, we don't want to have the same idle time as say 100 ops.
	 * Based on the boundaries we set in minIdleTime and maxIdleTime, the idle time will change
	 * linearly depending on the number of ops we receive.
	 */
	minIdleTime: number;
	/**
	 * Defines the upper boundary for the allowed time in between summarizations.
	 * Pairs with minIdleTime to form a range.
	 * For example, if we only receive 1 op, we don't want to have the same idle time as say 100 ops.
	 * Based on the boundaries we set in minIdleTime and maxIdleTime, the idle time will change
	 * linearly depending on the number of ops we receive.
	 */
	maxIdleTime: number;
	/**
	 * Runtime op weight to use in heuristic summarizing.
	 * This number is a multiplier on the number of runtime ops we process when running summarize heuristics.
	 * For example: (multiplier) * (number of runtime ops) = weighted number of runtime ops
	 */
	runtimeOpWeight: number;
	/**
	 * Non-runtime op weight to use in heuristic summarizing
	 * This number is a multiplier on the number of non-runtime ops we process when running summarize heuristics.
	 * For example: (multiplier) * (number of non-runtime ops) = weighted number of non-runtime ops
	 */
	nonRuntimeOpWeight: number;

	/**
	 * Number of ops since last summary needed before a non-runtime op can trigger running summary heuristics.
	 *
	 * Note: Any runtime ops sent before the threshold is reached will trigger heuristics normally.
	 * This threshold ONLY applies to non-runtime ops triggering summaries.
	 *
	 * For example: Say the threshold is 20. Sending 19 non-runtime ops will not trigger any heuristic checks.
	 * Sending the 20th non-runtime op will trigger the heuristic checks for summarizing.
	 */
	nonRuntimeHeuristicThreshold?: number;
}

/**
 * @legacy
 * @alpha
 */

export interface ISummaryConfigurationDisableSummarizer {
	state: "disabled";
}

/**
 * @legacy
 * @alpha
 */
export interface ISummaryConfigurationDisableHeuristics extends ISummaryBaseConfiguration {
	state: "disableHeuristics";
}

/**
 * @legacy
 * @alpha
 */
export type ISummaryConfiguration =
	| ISummaryConfigurationDisableSummarizer
	| ISummaryConfigurationDisableHeuristics
	| ISummaryConfigurationHeuristics;

/**
 * @legacy
 * @alpha
 */
export const DefaultSummaryConfiguration: ISummaryConfiguration = {
	state: "enabled",

	minIdleTime: 0,

	maxIdleTime: 30 * 1000, // 30 secs.

	maxTime: 60 * 1000, // 1 min.

	maxOps: 100, // Summarize if 100 weighted ops received since last snapshot.

	minOpsForLastSummaryAttempt: 10,

	maxAckWaitTime: 3 * 60 * 1000, // 3 mins.

	maxOpsSinceLastSummary: 7000,

	initialSummarizerDelayMs: 5 * 1000, // 5 secs.

	nonRuntimeOpWeight: 0.1,

	runtimeOpWeight: 1.0,

	nonRuntimeHeuristicThreshold: 20,
};

/**
 * @legacy
 * @alpha
 */
export interface ISummaryRuntimeOptions {
	/**
	 * Override summary configurations set by the server.
	 */
	summaryConfigOverrides?: ISummaryConfiguration;

	/**
	 * Delay before first attempt to spawn summarizing container.
	 *
	 * @deprecated Use {@link ISummaryRuntimeOptions.summaryConfigOverrides}'s
	 * {@link ISummaryBaseConfiguration.initialSummarizerDelayMs} instead.
	 */

	initialSummarizerDelayMs?: number;
}

/**
 * Options for op compression.
 * @legacy
 * @alpha
 */
export interface ICompressionRuntimeOptions {
	/**
	 * The value the batch's content size must exceed for the batch to be compressed.
	 * By default the value is 600 * 1024 = 614400 bytes. If the value is set to `Infinity`, compression will be disabled.
	 */
	readonly minimumBatchSizeInBytes: number;

	/**
	 * The compression algorithm that will be used to compress the op.
	 * By default the value is `lz4` which is the only compression algorithm currently supported.
	 */
	readonly compressionAlgorithm: CompressionAlgorithms;
}

/**
 * Options for container runtime.
 * @legacy
 * @alpha
 */
export interface IContainerRuntimeOptions {
	readonly summaryOptions?: ISummaryRuntimeOptions;
	readonly gcOptions?: IGCRuntimeOptions;
	/**
	 * Affects the behavior while loading the runtime when the data verification check which
	 * compares the DeltaManager sequence number (obtained from protocol in summary) to the
	 * runtime sequence number (obtained from runtime metadata in summary) finds a mismatch.
	 * 1. "close" (default) will close the container with an assertion.
	 * 2. "log" will log an error event to telemetry, but still continue to load.
	 * 3. "bypass" will skip the check entirely. This is not recommended.
	 */
	readonly loadSequenceNumberVerification?: "close" | "log" | "bypass";

	/**
	 * Enables the runtime to compress ops. See {@link ICompressionRuntimeOptions}.
	 */
	readonly compressionOptions?: ICompressionRuntimeOptions;
	/**
	 * If specified, when in FlushMode.TurnBased, if the size of the ops between JS turns exceeds this value,
	 * an error will be thrown and the container will close.
	 *
	 * If unspecified, the limit is 700Kb.
	 *
	 * 'Infinity' will disable any limit.
	 *
	 * @experimental This config should be driven by the connection with the service and will be moved in the future.
	 */
	readonly maxBatchSizeInBytes?: number;
	/**
	 * If the op payload needs to be chunked in order to work around the maximum size of the batch, this value represents
	 * how large the individual chunks will be. This is only supported when compression is enabled. If after compression, the
	 * batch content size exceeds this value, it will be chunked into smaller ops of this exact size.
	 *
	 * This value is a trade-off between having many small chunks vs fewer larger chunks and by default, the runtime is configured to use
	 * 200 * 1024 = 204800 bytes. This default value ensures that no compressed payload's content is able to exceed {@link IContainerRuntimeOptions.maxBatchSizeInBytes}
	 * regardless of the overhead of an individual op.
	 *
	 * Any value of `chunkSizeInBytes` exceeding {@link IContainerRuntimeOptions.maxBatchSizeInBytes} will disable this feature, therefore if a compressed batch's content
	 * size exceeds {@link IContainerRuntimeOptions.maxBatchSizeInBytes} after compression, the container will close with an instance of `GenericError` with
	 * the `BatchTooLarge` message.
	 */
	readonly chunkSizeInBytes?: number;

	/**
	 * Enable the IdCompressor in the runtime.
	 * @experimental Not ready for use.
	 */
	readonly enableRuntimeIdCompressor?: IdCompressorMode;

	/**
	 * If enabled, the runtime will group messages within a batch into a single
	 * message to be sent to the service.
	 * The grouping and ungrouping of such messages is handled by the "OpGroupingManager".
	 *
	 * By default, the feature is enabled. This feature can only be disabled when compression is also disabled.
	 * @deprecated  The ability to disable Grouped Batching is deprecated and will be removed in a future release. This feature is required for the proper functioning of the Fluid Framework.
	 */
	readonly enableGroupedBatching?: boolean;

	/**
	 * When this property is set to true, it requires runtime to control is document schema properly through ops
	 * The benefit of this mode is that clients who do not understand schema will fail in predictable way, with predictable message,
	 * and will not attempt to limp along, which could cause data corruptions and crashes in random places.
	 * When this property is not set (or set to false), runtime operates in legacy mode, where new features (modifying document schema)
	 * are engaged as they become available, without giving legacy clients any chance to fail predictably.
	 */
	readonly explicitSchemaControl?: boolean;
}

/**
 * Internal extension of @see IContainerRuntimeOptions
 *
 * These options are not available to consumers when creating a new container runtime,
 * but we do need to expose them for internal use, e.g. when configuring the container runtime
 * to ensure compability with older versions.
 *
 * @internal
 */
export interface IContainerRuntimeOptionsInternal extends IContainerRuntimeOptions {
	/**
	 * Sets the flush mode for the runtime. In Immediate flush mode the runtime will immediately
	 * send all operations to the driver layer, while in TurnBased the operations will be buffered
	 * and then sent them as a single batch at the end of the turn.
	 * By default, flush mode is TurnBased.
	 */
	readonly flushMode?: FlushMode;

	/**
	 * Allows Grouped Batching to be disabled by setting to false (default is true).
	 * In that case, batched messages will be sent individually (but still all at the same time).
	 */
	readonly enableGroupedBatching?: boolean;
}

/**
 * Error responses when requesting a deleted object will have this header set to true
 * @legacy
 * @alpha
 * @deprecated - This type will be moved to internal in 2.30. External usage is not necessary or supported.
 */
export const DeletedResponseHeaderKey = "wasDeleted";
/**
 * Tombstone error responses will have this header set to true
 * @legacy
 * @alpha
 */
export const TombstoneResponseHeaderKey = "isTombstoned";
/**
 * Inactive error responses will have this header set to true
 * @legacy
 * @alpha
 *
 * @deprecated this header is deprecated and will be removed in the future. The functionality corresponding
 * to this was experimental and is no longer supported.
 */
export const InactiveResponseHeaderKey = "isInactive";

/**
 * The full set of parsed header data that may be found on Runtime requests
 * @internal
 */
export interface RuntimeHeaderData {
	wait?: boolean;
	viaHandle?: boolean;
	allowTombstone?: boolean;
}

/**
 * Default values for Runtime Headers
 */
export const defaultRuntimeHeaderData: Required<RuntimeHeaderData> = {
	wait: true,
	viaHandle: false,
	allowTombstone: false,
};

/**
 * Available compression algorithms for op compression.
 * @legacy
 * @alpha
 */
export enum CompressionAlgorithms {
	lz4 = "lz4",
}

/**
 * @legacy
 * @alpha
 * @deprecated - This type will be moved to internal in 2.30. External usage is not necessary or supported.
 */
export const disabledCompressionConfig: ICompressionRuntimeOptions = {
	minimumBatchSizeInBytes: Infinity,
	compressionAlgorithm: CompressionAlgorithms.lz4,
};

/**
 * @deprecated
 * Untagged logger is unsupported going forward. There are old loaders with old ContainerContexts that only
 * have the untagged logger, so to accommodate that scenario the below interface is used. It can be removed once
 * its usage is removed from TaggedLoggerAdapter fallback.
 */
interface OldContainerContextWithLogger extends Omit<IContainerContext, "taggedLogger"> {
	logger: ITelemetryBaseLogger;
	taggedLogger: undefined;
}

/**
 * State saved when the container closes, to be given back to a newly
 * instantiated runtime in a new instance of the container, so it can load to the
 * same state
 */
export interface IPendingRuntimeState {
	/**
	 * Pending ops from PendingStateManager
	 */
	pending?: IPendingLocalState;
	/**
	 * Pending blobs from BlobManager
	 */
	pendingAttachmentBlobs?: IPendingBlobs;
	/**
	 * Pending idCompressor state
	 */
	pendingIdCompressorState?: SerializedIdCompressorWithOngoingSession;

	/**
	 * Time at which session expiry timer started.
	 */
	sessionExpiryTimerStarted?: number | undefined;
}

const maxConsecutiveReconnectsKey = "Fluid.ContainerRuntime.MaxConsecutiveReconnects";

const defaultFlushMode = FlushMode.TurnBased;

// The actual limit is 1Mb (socket.io and Kafka limits)
// We can't estimate it fully, as we
// - do not know what properties relay service will add
// - we do not stringify final op, thus we do not know how much escaping will be added.
const defaultMaxBatchSizeInBytes = 700 * 1024;

const defaultCompressionConfig = {
	// Batches with content size exceeding this value will be compressed
	minimumBatchSizeInBytes: 614400,
	compressionAlgorithm: CompressionAlgorithms.lz4,
};

const defaultChunkSizeInBytes = 204800;

/**
 * The default time to wait for pending ops to be processed during summarization
 */
export const defaultPendingOpsWaitTimeoutMs = 1000;
/**
 * The default time to delay a summarization retry attempt when there are pending ops
 */
export const defaultPendingOpsRetryDelayMs = 1000;

/**
 * Instead of refreshing from latest because we do not have 100% confidence in the state
 * of the current system, we should close the summarizer and let it recover.
 * This delay's goal is to prevent tight restart loops
 */

const defaultCloseSummarizerDelayMs = 5000; // 5 seconds

/**
 * Checks whether a message.type is one of the values in ContainerMessageType
 */
export function isUnpackedRuntimeMessage(message: ISequencedDocumentMessage): boolean {
	return (Object.values(ContainerMessageType) as string[]).includes(message.type);
}

/**
 * Legacy ID for the built-in AgentScheduler.  To minimize disruption while removing it, retaining this as a
 * special-case for document dirty state.  Ultimately we should have no special-cases from the
 * ContainerRuntime's perspective.
 * @internal
 */
export const agentSchedulerId = "_scheduler";

// safely check navigator and get the hardware spec value
export function getDeviceSpec(): {
	deviceMemory?: number | undefined;
	hardwareConcurrency?: number | undefined;
} {
	try {
		if (typeof navigator === "object" && navigator !== null) {
			return {
				// eslint-disable-next-line @typescript-eslint/no-explicit-any, @typescript-eslint/no-unsafe-member-access, @typescript-eslint/no-unsafe-assignment
				deviceMemory: (navigator as any).deviceMemory,
				hardwareConcurrency: navigator.hardwareConcurrency,
			};
		}
	} catch {}
	return {};
}

/**
 * Older loader doesn't have a submitBatchFn member, this is the older way of submitting a batch.
 * Rather than exposing the submitFn (now deprecated) and IDeltaManager (dangerous to hand out) to the Outbox,
 * we can provide a partially-applied function to keep those items private to the ContainerRuntime.
 */
export const makeLegacySendBatchFn =
	(
		submitFn: (
			type: MessageType,
			contents: unknown,
			batch: boolean,
			appData?: unknown,
		) => number,
		deltaManager: Pick<IDeltaManager<unknown, unknown>, "flush">,
	) =>
	(batch: IBatch): number => {
		// Default to negative one to match Container.submitBatch behavior
		let clientSequenceNumber: number = -1;
		for (const message of batch.messages) {
			clientSequenceNumber = submitFn(
				MessageType.Operation,
				// For back-compat (submitFn only works on deserialized content)
				message.contents === undefined ? undefined : JSON.parse(message.contents),
				true, // batch
				message.metadata,
			);
		}

		deltaManager.flush();

		return clientSequenceNumber;
	};

const summarizerRequestUrl = "_summarizer";

/**
 * Create and retrieve the summmarizer
 */
async function createSummarizer(loader: ILoader, url: string): Promise<ISummarizer> {
	const request: IRequest = {
		headers: {
			[LoaderHeader.cache]: false,
			[LoaderHeader.clientDetails]: {
				capabilities: { interactive: false },

				type: summarizerClientType,
			},
			[DriverHeader.summarizingClient]: true,
			[LoaderHeader.reconnect]: false,
		},
		url,
	};

	const resolvedContainer = await loader.resolve(request);

	let fluidObject: FluidObject<ISummarizer> | undefined;

	// Older containers may not have the "getEntryPoint" API
	// ! This check will need to stay until LTS of loader moves past 2.0.0-internal.7.0.0
	if (resolvedContainer.getEntryPoint !== undefined) {
		fluidObject = await resolvedContainer.getEntryPoint();
	} else {
		// eslint-disable-next-line @typescript-eslint/no-explicit-any, @typescript-eslint/no-unsafe-member-access, @typescript-eslint/no-unsafe-call, @typescript-eslint/no-unsafe-assignment
		const response = await (resolvedContainer as any).request({
			url: `/${summarizerRequestUrl}`,
		});
		// eslint-disable-next-line @typescript-eslint/no-unsafe-member-access
		if (response.status !== 200 || response.mimeType !== "fluid/object") {
			throw responseToException(response, request);
		}
		// eslint-disable-next-line @typescript-eslint/no-unsafe-member-access, @typescript-eslint/no-unsafe-assignment
		fluidObject = response.value;
	}

	if (fluidObject?.ISummarizer === undefined) {
		throw new UsageError("Fluid object does not implement ISummarizer");
	}

	return fluidObject.ISummarizer;
}

/**
 * Extract last message from the snapshot metadata.
 * Uses legacy property if not using explicit schema control, otherwise uses the new property.
 * This allows new runtime to make documents not openable for old runtimes, one explicit document schema control is enabled.
 * Please see addMetadataToSummary() as well
 */
<<<<<<< HEAD
// eslint-disable-next-line import/no-deprecated
function lastMessageFromMetadata(metadata: IContainerRuntimeMetadata | undefined) {
=======
function lastMessageFromMetadata(
	metadata: IContainerRuntimeMetadata | undefined,
): ISummaryMetadataMessage | undefined {
>>>>>>> 88e65412
	return metadata?.documentSchema?.runtime?.explicitSchemaControl
		? metadata?.lastMessage
		: metadata?.message;
}

/**
 * There is some ancient back-compat code that we'd like to instrument
 * to understand if/when it is hit.
 * We only want to log this once, to avoid spamming telemetry if we are wrong and these cases are hit commonly.
 */
export let getSingleUseLegacyLogCallback = (logger: ITelemetryLoggerExt, type: string) => {
	return (codePath: string): void => {
		logger.sendTelemetryEvent({
			eventName: "LegacyMessageFormat",
			details: { codePath, type },
		});

		// Now that we've logged, prevent future logging (globally).
		getSingleUseLegacyLogCallback = () => () => {};
	};
};

/**
 * This object holds the parameters necessary for the {@link loadContainerRuntime} function.
 * @legacy
 * @alpha
 */
export interface LoadContainerRuntimeParams {
	/**
	 * Context of the container.
	 */
	context: IContainerContext;
	/**
	 * Mapping from data store types to their corresponding factories
	 */
	registryEntries: NamedFluidDataStoreRegistryEntries;
	/**
	 * Pass 'true' if loading from an existing snapshot.
	 */
	existing: boolean;
	/**
	 * Additional options to be passed to the runtime
	 */
	runtimeOptions?: IContainerRuntimeOptions;
	/**
	 * runtime services provided with context
	 */
	containerScope?: FluidObject;
	/**
	 * Promise that resolves to an object which will act as entryPoint for the Container.
	 */
	provideEntryPoint: (containerRuntime: IContainerRuntime) => Promise<FluidObject>;

	/**
	 * Request handler for the request() method of the container runtime.
	 * Only relevant for back-compat while we remove the request() method and move fully to entryPoint as the main pattern.
	 * @deprecated Will be removed once Loader LTS version is "2.0.0-internal.7.0.0". Migrate all usage of IFluidRouter to the "entryPoint" pattern. Refer to Removing-IFluidRouter.md
	 * */
	requestHandler?: (request: IRequest, runtime: IContainerRuntime) => Promise<IResponse>;
}
/**
 * This is meant to be used by a {@link @fluidframework/container-definitions#IRuntimeFactory} to instantiate a container runtime.
 * @param params - An object which specifies all required and optional params necessary to instantiate a runtime.
 * @returns A runtime which provides all the functionality necessary to bind with the loader layer via the {@link @fluidframework/container-definitions#IRuntime} interface and provide a runtime environment via the {@link @fluidframework/container-runtime-definitions#IContainerRuntime} interface.
 * @legacy
 * @alpha
 */
export async function loadContainerRuntime(
	params: LoadContainerRuntimeParams,
): Promise<IContainerRuntime & IRuntime> {
	return ContainerRuntime.loadRuntime(params);
}

/**
 * Represents the runtime of the container. Contains helper functions/state of the container.
 * It will define the store level mappings.
 *
 * @internal
 */
export class ContainerRuntime
	extends TypedEventEmitter<IContainerRuntimeEvents>
	implements
		IContainerRuntime,
		IRuntime,
		// eslint-disable-next-line import/no-deprecated
		ISummarizerRuntime,
		// eslint-disable-next-line import/no-deprecated
		ISummarizerInternalsProvider,
		IProvideFluidHandleContext
{
	/**
	 * Load the stores from a snapshot and returns the runtime.
	 * @param params - An object housing the runtime properties:
	 * - context - Context of the container.
	 * - registryEntries - Mapping from data store types to their corresponding factories.
	 * - existing - Pass 'true' if loading from an existing snapshot.
	 * - requestHandler - (optional) Request handler for the request() method of the container runtime.
	 * Only relevant for back-compat while we remove the request() method and move fully to entryPoint as the main pattern.
	 * - runtimeOptions - Additional options to be passed to the runtime
	 * - containerScope - runtime services provided with context
	 * - containerRuntimeCtor - Constructor to use to create the ContainerRuntime instance.
	 * This allows mixin classes to leverage this method to define their own async initializer.
	 * - provideEntryPoint - Promise that resolves to an object which will act as entryPoint for the Container.
	 * This object should provide all the functionality that the Container is expected to provide to the loader layer.
	 */
	public static async loadRuntime(params: {
		context: IContainerContext;
		registryEntries: NamedFluidDataStoreRegistryEntries;
		existing: boolean;
		runtimeOptions?: IContainerRuntimeOptions; // May also include options from IContainerRuntimeOptionsInternal
		containerScope?: FluidObject;
		containerRuntimeCtor?: typeof ContainerRuntime;
		/**
		 * @deprecated Will be removed once Loader LTS version is "2.0.0-internal.7.0.0". Migrate all usage of IFluidRouter to the "entryPoint" pattern. Refer to Removing-IFluidRouter.md
		 */
		requestHandler?: (request: IRequest, runtime: IContainerRuntime) => Promise<IResponse>;
		provideEntryPoint: (containerRuntime: IContainerRuntime) => Promise<FluidObject>;
	}): Promise<ContainerRuntime> {
		const {
			context,
			registryEntries,
			existing,
			requestHandler,
			provideEntryPoint,
			runtimeOptions = {} satisfies IContainerRuntimeOptions,
			containerScope = {},
			containerRuntimeCtor = ContainerRuntime,
		} = params;

		// If taggedLogger exists, use it. Otherwise, wrap the vanilla logger:
		// back-compat: Remove the TaggedLoggerAdapter fallback once all the host are using loader > 0.45
		const backCompatContext: IContainerContext | OldContainerContextWithLogger = context;
		const passLogger =
			backCompatContext.taggedLogger ??
			// eslint-disable-next-line import/no-deprecated
			new TaggedLoggerAdapter((backCompatContext as OldContainerContextWithLogger).logger);
		const logger = createChildLogger({
			logger: passLogger,
			properties: {
				all: {
					runtimeVersion: pkgVersion,
				},
			},
		});

		const mc = loggerToMonitoringContext(logger);

		const {
			summaryOptions = {},
			gcOptions = {},
			loadSequenceNumberVerification = "close",
			flushMode = defaultFlushMode,
			compressionOptions = defaultCompressionConfig,
			maxBatchSizeInBytes = defaultMaxBatchSizeInBytes,
			enableRuntimeIdCompressor,
			chunkSizeInBytes = defaultChunkSizeInBytes,
			enableGroupedBatching = true,
			explicitSchemaControl = false,
		}: IContainerRuntimeOptionsInternal = runtimeOptions;

		const registry = new FluidDataStoreRegistry(registryEntries);

		const tryFetchBlob = async <T>(blobName: string): Promise<T | undefined> => {
			const blobId = context.baseSnapshot?.blobs[blobName];
			if (context.baseSnapshot && blobId) {
				// IContainerContext storage api return type still has undefined in 0.39 package version.
				// So once we release 0.40 container-defn package we can remove this check.
				assert(
					context.storage !== undefined,
					0x1f5 /* "Attached state should have storage" */,
				);
				return readAndParse<T>(context.storage, blobId);
			}
		};

		const [
			chunks,
			recentBatchInfo,
			metadata,

			electedSummarizerData,
			aliases,
			serializedIdCompressor,
		] = await Promise.all([
			tryFetchBlob<[string, string[]][]>(chunksBlobName),
			tryFetchBlob<ReturnType<DuplicateBatchDetector["getRecentBatchInfoForSummary"]>>(
				recentBatchInfoBlobName,
			),

			// eslint-disable-next-line import/no-deprecated
			tryFetchBlob<IContainerRuntimeMetadata>(metadataBlobName),

			// eslint-disable-next-line import/no-deprecated
			tryFetchBlob<ISerializedElection>(electedSummarizerBlobName),
			tryFetchBlob<[string, string][]>(aliasBlobName),
			tryFetchBlob<SerializedIdCompressorWithNoSession>(idCompressorBlobName),
		]);

		// read snapshot blobs needed for BlobManager to load
		const blobManagerSnapshot = await loadBlobManagerLoadInfo(context);

		const messageAtLastSummary = lastMessageFromMetadata(metadata);

		// Verify summary runtime sequence number matches protocol sequence number.
		const runtimeSequenceNumber = messageAtLastSummary?.sequenceNumber;
		const protocolSequenceNumber = context.deltaManager.initialSequenceNumber;
		// When we load with pending state, we reuse an old snapshot so we don't expect these numbers to match
		if (!context.pendingLocalState && runtimeSequenceNumber !== undefined) {
			// Unless bypass is explicitly set, then take action when sequence numbers mismatch.
			if (
				loadSequenceNumberVerification !== "bypass" &&
				runtimeSequenceNumber !== protocolSequenceNumber
			) {
				// Message to OCEs:
				// You can hit this error with runtimeSequenceNumber === -1 in < 2.0 RC3 builds.
				// This would indicate that explicit schema control is enabled in current (2.0 RC3+) builds and it
				// results in addMetadataToSummary() creating a poison pill for older runtimes in the form of a -1 sequence number.
				// Older runtimes do not understand new schema, and thus could corrupt document if they proceed, thus we are using
				// this poison pill to prevent them from proceeding.

				// "Load from summary, runtime metadata sequenceNumber !== initialSequenceNumber"
				const error = new DataCorruptionError(
					// pre-0.58 error message: SummaryMetadataMismatch
					"Summary metadata mismatch",
					{ runtimeVersion: pkgVersion, runtimeSequenceNumber, protocolSequenceNumber },
				);

				if (loadSequenceNumberVerification === "log") {
					logger.sendErrorEvent({ eventName: "SequenceNumberMismatch" }, error);
				} else {
					context.closeFn(error);
				}
			}
		}

		let desiredIdCompressorMode: IdCompressorMode;
		switch (mc.config.getBoolean("Fluid.ContainerRuntime.IdCompressorEnabled")) {
			case true:
				desiredIdCompressorMode = "on";
				break;
			case false:
				desiredIdCompressorMode = undefined;
				break;
			default:
				desiredIdCompressorMode = enableRuntimeIdCompressor;
				break;
		}

		// Enabling the IdCompressor is a one-way operation and we only want to
		// allow new containers to turn it on.
		let idCompressorMode: IdCompressorMode;
		if (existing) {
			// This setting has to be sticky for correctness:
			// 1) if compressior is OFF, it can't be enabled, as already running clients (in given document session) do not know
			//    how to process compressor ops
			// 2) if it's ON, then all sessions should load compressor right away
			// 3) Same logic applies for "delayed" mode
			// Maybe in the future we will need to enabled (and figure how to do it safely) "delayed" -> "on" change.
			// We could do "off" -> "on" transition too, if all clients start loading compressor (but not using it initially) and
			// do so for a while - this will allow clients to eventually disregard "off" setting (when it's safe so) and start
			// using compressor in future sessions.
			// Everyting is possible, but it needs to be designed and executed carefully, when such need arises.
			idCompressorMode = metadata?.documentSchema?.runtime
				?.idCompressorMode as IdCompressorMode;

			// This is the only exception to the rule above - we have proper plumbing to load ID compressor on schema change
			// event. It is loaded async (relative to op processing), so this conversion is only safe for off -> delayed conversion!
			// Clients do not expect ID compressor ops unless ID compressor is On for them, and that could be achieved only through
			// explicit schema change, i.e. only if explicitSchemaControl is on.
			// Note: it would be better if we throw on combination of options (explicitSchemaControl = off, desiredIdCompressorMode === "delayed")
			// that is not supported. But our service tests are oblivious to these problems and throwing here will cause a ton of failures
			// We ignored incompatible ID compressor changes from the start (they were sticky), so that's not a new problem being introduced...
			if (
				idCompressorMode === undefined &&
				desiredIdCompressorMode === "delayed" &&
				explicitSchemaControl
			) {
				idCompressorMode = desiredIdCompressorMode;
			}
		} else {
			idCompressorMode = desiredIdCompressorMode;
		}

		const createIdCompressorFn = async (): Promise<IIdCompressor & IIdCompressorCore> => {
			const { createIdCompressor, deserializeIdCompressor, createSessionId } = await import(
				"@fluidframework/id-compressor/internal"
			);

			/**
			 * Because the IdCompressor emits so much telemetry, this function is used to sample
			 * approximately 5% of all clients. Only the given percentage of sessions will emit telemetry.
			 */
			const idCompressorEventSampler: IEventSampler = (() => {
				const isIdCompressorTelemetryEnabled = Math.random() < 0.05;
				return {
					sample: () => {
						return isIdCompressorTelemetryEnabled;
					},
				};
			})();

			const compressorLogger = createSampledLogger(logger, idCompressorEventSampler);
			const pendingLocalState = context.pendingLocalState as IPendingRuntimeState;

			if (pendingLocalState?.pendingIdCompressorState !== undefined) {
				return deserializeIdCompressor(
					pendingLocalState.pendingIdCompressorState,
					compressorLogger,
				);
			} else if (serializedIdCompressor !== undefined) {
				return deserializeIdCompressor(
					serializedIdCompressor,
					createSessionId(),
					compressorLogger,
				);
			} else {
				return createIdCompressor(compressorLogger);
			}
		};

		const compressionLz4 =
			compressionOptions.minimumBatchSizeInBytes !== Infinity &&
			compressionOptions.compressionAlgorithm === "lz4";

		// eslint-disable-next-line import/no-deprecated
		const documentSchemaController = new DocumentsSchemaController(
			existing,
			protocolSequenceNumber,
			metadata?.documentSchema,
			{
				explicitSchemaControl,
				compressionLz4,
				idCompressorMode,
				opGroupingEnabled: enableGroupedBatching,
				disallowedVersions: [],
			},
			(schema) => {
				runtime.onSchemaChange(schema);
			},
		);

		const featureGatesForTelemetry: Record<string, boolean | number | undefined> = {};

		// Make sure we've got all the options including internal ones
		const internalRuntimeOptions: Readonly<Required<IContainerRuntimeOptionsInternal>> = {
			summaryOptions,
			gcOptions,
			loadSequenceNumberVerification,
			flushMode,
			compressionOptions,
			maxBatchSizeInBytes,
			chunkSizeInBytes,
			// Requires<> drops undefined from IdCompressorType
			enableRuntimeIdCompressor: enableRuntimeIdCompressor as "on" | "delayed",
			enableGroupedBatching,
			explicitSchemaControl,
		};

		const runtime = new containerRuntimeCtor(
			context,
			registry,
			metadata,

			electedSummarizerData,
			chunks ?? [],
			aliases ?? [],
			internalRuntimeOptions,
			containerScope,
			logger,
			existing,
			blobManagerSnapshot,
			context.storage,
			createIdCompressorFn,
			documentSchemaController,
			featureGatesForTelemetry,
			provideEntryPoint,
			requestHandler,
			undefined, // summaryConfiguration
			recentBatchInfo,
		);

		runtime.blobManager.stashedBlobsUploadP.then(
			() => {
				// make sure we didn't reconnect before the promise resolved
				if (runtime.delayConnectClientId !== undefined && !runtime.disposed) {
					runtime.delayConnectClientId = undefined;
					runtime.setConnectionStateCore(true, runtime.delayConnectClientId);
				}
			},
			(error) => runtime.closeFn(error),
		);

		// Apply stashed ops with a reference sequence number equal to the sequence number of the snapshot,
		// or zero. This must be done before Container replays saved ops.
		await runtime.pendingStateManager.applyStashedOpsAt(runtimeSequenceNumber ?? 0);

		// Initialize the base state of the runtime before it's returned.
		await runtime.initializeBaseState();

		return runtime;
	}

	public readonly options: Record<string | number, unknown>;
	private imminentClosure: boolean = false;

	private readonly _getClientId: () => string | undefined;
	public get clientId(): string | undefined {
		return this._getClientId();
	}

	public readonly clientDetails: IClientDetails;

	public get storage(): IDocumentStorageService {
		return this._storage;
	}

	public get containerRuntime(): ContainerRuntime {
		return this;
	}

	private readonly submitFn: (
		type: MessageType,
		contents: unknown,
		batch: boolean,
		appData?: unknown,
	) => number;
	/**
	 * Although current IContainerContext guarantees submitBatchFn, it is not available on older loaders.
	 */
	private readonly submitBatchFn:
		| ((batch: IBatchMessage[], referenceSequenceNumber?: number) => number)
		| undefined;
	private readonly submitSummaryFn: (
		summaryOp: ISummaryContent,
		referenceSequenceNumber?: number,
	) => number;
	/**
	 * Do not call directly - use submitAddressesSignal
	 */
	private readonly submitSignalFn: (content: ISignalEnvelope, targetClientId?: string) => void;
	public readonly disposeFn: (error?: ICriticalContainerError) => void;
	public readonly closeFn: (error?: ICriticalContainerError) => void;

	public get flushMode(): FlushMode {
		return this._flushMode;
	}

	public get scope(): FluidObject {
		return this.containerScope;
	}

	public get IFluidDataStoreRegistry(): IFluidDataStoreRegistry {
		return this.registry;
	}

	private readonly _getAttachState: () => AttachState;
	public get attachState(): AttachState {
		return this._getAttachState();
	}

	/**
	 * Current session schema - defines what options are on & off.
	 * It's overlap of document schema (controlled by summary & ops) and options controlling this session.
	 * For example, document schema might have compression ON, but feature gates / runtime options turn it Off.
	 * In such case it will be off in session schema (i.e. this session should not use compression), but this client
	 * has to deal with compressed ops as other clients might send them.
	 * And in reverse, session schema can have compression Off, but feature gates / runtime options want it On.
	 * In such case it will be off in session schema, however this client will propose change to schema, and once / if
	 * this op roundtrips, compression will be On. Client can't send compressed ops until it's change in schema.
	 */
	public get sessionSchema(): {
		// eslint-disable-next-line import/no-deprecated
		[P in keyof IDocumentSchemaFeatures]?: IDocumentSchemaFeatures[P] extends boolean
			? true
			: // eslint-disable-next-line import/no-deprecated
				IDocumentSchemaFeatures[P];
	} {
		return this.documentsSchemaController.sessionSchema.runtime;
	}

	private _idCompressor: (IIdCompressor & IIdCompressorCore) | undefined;

	// We accumulate Id compressor Ops while Id compressor is not loaded yet (only for "delayed" mode)
	// Once it loads, it will process all such ops and we will stop accumulating further ops - ops will be processes as they come in.
	private pendingIdCompressorOps: IdCreationRange[] = [];

	// Id Compressor serializes final state (see getPendingLocalState()). As result, it needs to skip all ops that preceeded that state
	// (such ops will be marked by Loader layer as savedOp === true)
	// That said, in "delayed" mode it's possible that Id Compressor was never initialized before getPendingLocalState() is called.
	// In such case we have to process all ops, including those marked with savedOp === true.
	private readonly skipSavedCompressorOps: boolean;

	public get idCompressorMode(): IdCompressorMode {
		return this.sessionSchema.idCompressorMode;
	}
	/**
	 * {@inheritDoc @fluidframework/runtime-definitions#IContainerRuntimeBase.idCompressor}
	 */
	public get idCompressor(): (IIdCompressor & IIdCompressorCore) | undefined {
		// Expose ID Compressor only if it's On from the start.
		// If container uses delayed mode, then we can only expose generateDocumentUniqueId() and nothing else.
		// That's because any other usage will require immidiate loading of ID Compressor in next sessions in order
		// to reason over such things as session ID space.
		if (this.idCompressorMode === "on") {
			assert(this._idCompressor !== undefined, 0x8ea /* compressor should have been loaded */);
			return this._idCompressor;
		}
	}

	/**
	 * True if we have ID compressor loading in-flight (async operation). Useful only for
	 * this.idCompressorMode === "delayed" mode
	 */
	protected _loadIdCompressor: Promise<void> | undefined;

	/**
	 * {@inheritDoc @fluidframework/runtime-definitions#IContainerRuntimeBase.generateDocumentUniqueId}
	 */
	public generateDocumentUniqueId(): string | number {
		return this._idCompressor?.generateDocumentUniqueId() ?? uuid();
	}

	public get IFluidHandleContext(): IFluidHandleContext {
		return this.handleContext;
	}
	private readonly handleContext: ContainerFluidHandleContext;

	/**
	 * This is a proxy to the delta manager provided by the container context (innerDeltaManager). It restricts certain
	 * accesses such as sets "read-only" mode for the summarizer client. This is the default delta manager that should
	 * be used unless the innerDeltaManager is required.
	 */
	public get deltaManager(): IDeltaManager<ISequencedDocumentMessage, IDocumentMessage> {
		return this._deltaManager;
	}

	private readonly _deltaManager: IDeltaManagerFull;

	/**
	 * The delta manager provided by the container context. By default, using the default delta manager (proxy)
	 * should be sufficient. This should be used only if necessary. For example, for validating and propagating connected
	 * events which requires access to the actual real only info, this is needed.
	 */
	private readonly innerDeltaManager: IDeltaManagerFull;

	// internal logger for ContainerRuntime. Use this.logger for stores, summaries, etc.
	private readonly mc: MonitoringContext;

	private readonly summarizerClientElection?: SummarizerClientElection;
	/**
	 * summaryManager will only be created if this client is permitted to spawn a summarizing client
	 * It is created only by interactive client, i.e. summarizer client, as well as non-interactive bots
	 * do not create it (see SummarizerClientElection.clientDetailsPermitElection() for details)
	 */
	private readonly summaryManager?: SummaryManager;

	private readonly summaryCollection: SummaryCollection;

	private readonly summarizerNode: IRootSummarizerNodeWithGC;

	private readonly logger: ITelemetryLoggerExt;

	private readonly maxConsecutiveReconnects: number;
	private readonly defaultMaxConsecutiveReconnects = 7;

	private _orderSequentiallyCalls: number = 0;
	private readonly _flushMode: FlushMode;
	private readonly offlineEnabled: boolean;
	private flushTaskExists = false;

	private _connected: boolean;

	private consecutiveReconnects = 0;

	/**
	 * Used to delay transition to "connected" state while we upload
	 * attachment blobs that were added while disconnected
	 */
	private delayConnectClientId?: string;

	private ensureNoDataModelChangesCalls = 0;

	/**
	 * Invokes the given callback and expects that no ops are submitted
	 * until execution finishes. If an op is submitted, an error will be raised.
	 *
	 * Can be disabled by feature gate `Fluid.ContainerRuntime.DisableOpReentryCheck`
	 *
	 * @param callback - the callback to be invoked
	 */
	public ensureNoDataModelChanges<T>(callback: () => T): T {
		this.ensureNoDataModelChangesCalls++;
		try {
			return callback();
		} finally {
			this.ensureNoDataModelChangesCalls--;
		}
	}

	public get connected(): boolean {
		return this._connected;
	}

	/**
	 * clientId of parent (non-summarizing) container that owns summarizer container
	 */

	public get summarizerClientId(): string | undefined {
		return this.summarizerClientElection?.electedClientId;
	}

	private _disposed = false;
	public get disposed(): boolean {
		return this._disposed;
	}

	private dirtyContainer: boolean;
	private emitDirtyDocumentEvent = true;
	private readonly disableAttachReorder: boolean | undefined;
	private readonly useDeltaManagerOpsProxy: boolean;

	private readonly closeSummarizerDelayMs: number;
	private readonly defaultTelemetrySignalSampleCount = 100;
	private readonly _signalTracking: IPerfSignalReport = {
		totalSignalsSentInLatencyWindow: 0,
		signalsLost: 0,
		signalsOutOfOrder: 0,
		signalsSentSinceLastLatencyMeasurement: 0,
		broadcastSignalSequenceNumber: 0,
		signalTimestamp: 0,
		roundTripSignalSequenceNumber: undefined,
		trackingSignalSequenceNumber: undefined,
		minimumTrackingSignalSequenceNumber: undefined,
	};

	/**
	 * Summarizer is responsible for coordinating when to send generate and send summaries.
	 * It is the main entry point for summary work.
	 * It is created only by summarizing container (i.e. one with clientType === "summarizer")
	 */
	// eslint-disable-next-line import/no-deprecated
	private readonly _summarizer?: Summarizer;
	private readonly deltaScheduler: DeltaScheduler;
	private readonly inboundBatchAggregator: InboundBatchAggregator;
	private readonly blobManager: BlobManager;
	private readonly pendingStateManager: PendingStateManager;
	private readonly duplicateBatchDetector: DuplicateBatchDetector | undefined;
	private readonly outbox: Outbox;
	private readonly garbageCollector: IGarbageCollector;

	private readonly channelCollection: ChannelCollection;
	private readonly remoteMessageProcessor: RemoteMessageProcessor;

	/**
	 * The last message processed at the time of the last summary.
	 */
	// eslint-disable-next-line import/no-deprecated
	private messageAtLastSummary: ISummaryMetadataMessage | undefined;

	// eslint-disable-next-line import/no-deprecated
	private get summarizer(): Summarizer {
		assert(this._summarizer !== undefined, 0x257 /* "This is not summarizing container" */);

		return this._summarizer;
	}

	private readonly summariesDisabled: boolean;
	private isSummariesDisabled(): boolean {
		return this.summaryConfiguration.state === "disabled";
	}

	private readonly maxOpsSinceLastSummary: number;
	private getMaxOpsSinceLastSummary(): number {
		return this.summaryConfiguration.state !== "disabled"
			? this.summaryConfiguration.maxOpsSinceLastSummary
			: 0;
	}

	private readonly initialSummarizerDelayMs: number;

	private getInitialSummarizerDelayMs(): number {
		// back-compat: initialSummarizerDelayMs was moved from ISummaryRuntimeOptions
		//   to ISummaryConfiguration in 0.60.

		if (this.runtimeOptions.summaryOptions.initialSummarizerDelayMs !== undefined) {
			return this.runtimeOptions.summaryOptions.initialSummarizerDelayMs;
		}
		return this.summaryConfiguration.state !== "disabled"
			? this.summaryConfiguration.initialSummarizerDelayMs
			: 0;
	}

	// eslint-disable-next-line import/no-deprecated
	private readonly createContainerMetadata: ICreateContainerMetadata;
	/**
	 * The summary number of the next summary that will be generated for this container. This is incremented every time
	 * a summary is generated.
	 */
	private nextSummaryNumber: number;

	/**
	 * If false, loading or using a Tombstoned object should merely log, not fail.
	 * @deprecated NOT SUPPORTED - hardcoded to return false since it's deprecated.
	 */
	// eslint-disable-next-line @typescript-eslint/class-literal-property-style
	public get gcTombstoneEnforcementAllowed(): boolean {
		return false;
	}

	/**
	 * If true, throw an error when a tombstone data store is used.
	 * @deprecated NOT SUPPORTED - hardcoded to return false since it's deprecated.
	 */
	// eslint-disable-next-line @typescript-eslint/class-literal-property-style
	public get gcThrowOnTombstoneUsage(): boolean {
		return false;
	}

	/**
	 * GUID to identify a document in telemetry
	 * ! Note: should not be used for anything other than telemetry and is not considered a stable GUID
	 */
	private readonly telemetryDocumentId: string;

	/**
	 * Whether this client is the summarizer client itself (type is summarizerClientType)
	 */

	private readonly isSummarizerClient: boolean;

	/**
	 * The id of the version used to initially load this runtime, or undefined if it's newly created.
	 */
	private readonly loadedFromVersionId: string | undefined;

	private readonly isSnapshotInstanceOfISnapshot: boolean | undefined;

	/**
	 * The summary context of the last acked summary. The properties from this as used when uploading a summary.
	 */
	private lastAckedSummaryContext: ISummaryContext | undefined;

	/**
	 * It a cache for holding mapping for loading groupIds with its snapshot from the service. Add expiry policy of 1 minute.
	 * Starting with 1 min and based on recorded usage we can tweak it later on.
	 */
	private readonly snapshotCacheForLoadingGroupIds = new PromiseCache<string, ISnapshot>({
		expiry: { policy: "absolute", durationMs: 60000 },
	});

	/**
	 * The options to apply to this ContainerRuntime instance (including internal options hidden from the public API)
	 */
	private readonly runtimeOptions: Readonly<Required<IContainerRuntimeOptionsInternal>>;

	/***/
	protected constructor(
		context: IContainerContext,
		private readonly registry: IFluidDataStoreRegistry,

		// eslint-disable-next-line import/no-deprecated
		private readonly metadata: IContainerRuntimeMetadata | undefined,

		// eslint-disable-next-line import/no-deprecated
		electedSummarizerData: ISerializedElection | undefined,
		chunks: [string, string[]][],
		dataStoreAliasMap: [string, string][],
		runtimeOptions: Readonly<Required<IContainerRuntimeOptions>>,
		private readonly containerScope: FluidObject,
		// Create a custom ITelemetryBaseLogger to output telemetry events.
		public readonly baseLogger: ITelemetryBaseLogger,
		existing: boolean,
		// eslint-disable-next-line import/no-deprecated
		blobManagerSnapshot: IBlobManagerLoadInfo,
		private readonly _storage: IDocumentStorageService,
		private readonly createIdCompressor: () => Promise<IIdCompressor & IIdCompressorCore>,
		// eslint-disable-next-line import/no-deprecated
		private readonly documentsSchemaController: DocumentsSchemaController,
		featureGatesForTelemetry: Record<string, boolean | number | undefined>,
		provideEntryPoint: (containerRuntime: IContainerRuntime) => Promise<FluidObject>,
		private readonly requestHandler?: (
			request: IRequest,
			runtime: IContainerRuntime,
		) => Promise<IResponse>,
		private readonly summaryConfiguration: ISummaryConfiguration = {
			// the defaults
			...DefaultSummaryConfiguration,
			// the runtime configuration overrides
			...runtimeOptions.summaryOptions?.summaryConfigOverrides,
		},
		recentBatchInfo?: [number, string][],
	) {
		super();

		const {
			options,
			clientDetails,
			connected,
			baseSnapshot,
			submitFn,
			submitBatchFn,
			submitSummaryFn,
			submitSignalFn,
			disposeFn,
			closeFn,
			deltaManager,
			quorum,
			audience,
			loader,
			pendingLocalState,
			supportedFeatures,
			snapshotWithContents,
		} = context;

		// Backfill in defaults for the internal runtimeOptions, since they may not be present on the provided runtimeOptions object
		this.runtimeOptions = {
			flushMode: defaultFlushMode,
			...runtimeOptions,
		};
		this.logger = createChildLogger({ logger: this.baseLogger });
		this.mc = createChildMonitoringContext({
			logger: this.logger,
			namespace: "ContainerRuntime",
		});

		// If we support multiple algorithms in the future, then we would need to manage it here carefully.
		// We can use runtimeOptions.compressionOptions.compressionAlgorithm, but only if it's in the schema list!
		// If it's not in the list, then we will need to either use no compression, or fallback to some other (supported by format)
		// compression.
		const compressionOptions: ICompressionRuntimeOptions = {
			minimumBatchSizeInBytes: this.sessionSchema.compressionLz4
				? runtimeOptions.compressionOptions.minimumBatchSizeInBytes
				: Number.POSITIVE_INFINITY,
			compressionAlgorithm: CompressionAlgorithms.lz4,
		};

		assert(isIDeltaManagerFull(deltaManager), 0xa80 /* Invalid delta manager */);
		this.innerDeltaManager = deltaManager;

		// Here we could wrap/intercept on these functions to block/modify outgoing messages if needed.
		// This makes ContainerRuntime the final gatekeeper for outgoing messages.
		this.submitFn = submitFn;
		this.submitBatchFn = submitBatchFn;
		this.submitSummaryFn = submitSummaryFn;
		this.submitSignalFn = submitSignalFn;

		// TODO: After IContainerContext.options is removed, we'll just create a new blank object {} here.
		// Values are generally expected to be set from the runtime side.
		this.options = options ?? {};
		this.clientDetails = clientDetails;

		this.isSummarizerClient = this.clientDetails.type === summarizerClientType;
		this.loadedFromVersionId = context.getLoadedFromVersion()?.id;
		this._getClientId = () => context.clientId;
		this._getAttachState = () => context.attachState;
		this.getAbsoluteUrl = async (relativeUrl: string) => {
			if (context.getAbsoluteUrl === undefined) {
				throw new Error("Driver does not implement getAbsoluteUrl");
			}
			if (this.attachState !== AttachState.Attached) {
				return undefined;
			}
			return context.getAbsoluteUrl(relativeUrl);
		};
		// TODO: Consider that the Container could just listen to these events itself, or even more appropriately maybe the
		// customer should observe dirty state on the runtime (the owner of dirty state) directly, rather than on the IContainer.
		this.on("dirty", () => context.updateDirtyContainerState(true));
		this.on("saved", () => context.updateDirtyContainerState(false));

		// In old loaders without dispose functionality, closeFn is equivalent but will also switch container to readonly mode
		this.disposeFn = disposeFn ?? closeFn;

		// In cases of summarizer, we want to dispose instead since consumer doesn't interact with this container

		this.closeFn = this.isSummarizerClient ? this.disposeFn : closeFn;

		let loadSummaryNumber: number;
		// Get the container creation metadata. For new container, we initialize these. For existing containers,
		// get the values from the metadata blob.
		if (existing) {
			this.createContainerMetadata = {
				createContainerRuntimeVersion: metadata?.createContainerRuntimeVersion,
				createContainerTimestamp: metadata?.createContainerTimestamp,
			};
			// summaryNumber was renamed from summaryCount. For older docs that haven't been opened for a long time,
			// the count is reset to 0.
			loadSummaryNumber = metadata?.summaryNumber ?? 0;
		} else {
			this.createContainerMetadata = {
				createContainerRuntimeVersion: pkgVersion,
				createContainerTimestamp: Date.now(),
			};
			loadSummaryNumber = 0;
		}
		this.nextSummaryNumber = loadSummaryNumber + 1;

		this.messageAtLastSummary = lastMessageFromMetadata(metadata);

		// Note that we only need to pull the *initial* connected state from the context.
		// Later updates come through calls to setConnectionState.
		this._connected = connected;

		this.mc.logger.sendTelemetryEvent({
			eventName: "GCFeatureMatrix",

			metadataValue: JSON.stringify(metadata?.gcFeatureMatrix),
			inputs: JSON.stringify({
				// eslint-disable-next-line @typescript-eslint/no-unsafe-assignment
				gcOptions_gcGeneration: this.runtimeOptions.gcOptions[gcGenerationOptionName],
			}),
		});

		this.telemetryDocumentId = metadata?.telemetryDocumentId ?? uuid();

		this.disableAttachReorder = this.mc.config.getBoolean(
			"Fluid.ContainerRuntime.disableAttachOpReorder",
		);

		const opGroupingManager = new OpGroupingManager(
			{
				groupedBatchingEnabled: this.groupedBatchingEnabled,
				opCountThreshold:
					this.mc.config.getNumber("Fluid.ContainerRuntime.GroupedBatchingOpCount") ?? 2,
			},
			this.mc.logger,
		);

		const opSplitter = new OpSplitter(
			chunks,
			this.submitBatchFn,
			runtimeOptions.chunkSizeInBytes,
			runtimeOptions.maxBatchSizeInBytes,
			this.mc.logger,
		);

		this.remoteMessageProcessor = new RemoteMessageProcessor(
			opSplitter,
			new OpDecompressor(this.mc.logger),
			opGroupingManager,
		);

		const pendingRuntimeState = pendingLocalState as IPendingRuntimeState | undefined;
		this.pendingStateManager = new PendingStateManager(
			{
				applyStashedOp: this.applyStashedOp.bind(this),
				clientId: () => this.clientId,
				connected: () => this.connected,
				reSubmitBatch: this.reSubmitBatch.bind(this),
				isActiveConnection: () => this.innerDeltaManager.active,
				isAttached: () => this.attachState !== AttachState.Detached,
			},
			pendingRuntimeState?.pending,
			this.logger,
		);

		let outerDeltaManager: IDeltaManagerFull;
		this.useDeltaManagerOpsProxy =
			this.mc.config.getBoolean("Fluid.ContainerRuntime.DeltaManagerOpsProxy") === true;

		// The summarizerDeltaManager Proxy is used to lie to the summarizer to convince it is in the right state as a summarizer client.

		const summarizerDeltaManagerProxy = new DeltaManagerSummarizerProxy(
			this.innerDeltaManager,
		);

		outerDeltaManager = summarizerDeltaManagerProxy;

		// The DeltaManagerPendingOpsProxy is used to control the minimum sequence number
		// It allows us to lie to the layers below so that they can maintain enough local state for rebasing ops.
		if (this.useDeltaManagerOpsProxy) {
			const pendingOpsDeltaManagerProxy = new DeltaManagerPendingOpsProxy(
				summarizerDeltaManagerProxy,
				this.pendingStateManager,
			);
			outerDeltaManager = pendingOpsDeltaManagerProxy;
		}

		this._deltaManager = outerDeltaManager;

		this.handleContext = new ContainerFluidHandleContext("", this);

		if (this.summaryConfiguration.state === "enabled") {
			this.validateSummaryHeuristicConfiguration(this.summaryConfiguration);
		}

		this.summariesDisabled = this.isSummariesDisabled();
		this.maxOpsSinceLastSummary = this.getMaxOpsSinceLastSummary();

		this.initialSummarizerDelayMs = this.getInitialSummarizerDelayMs();

		this.maxConsecutiveReconnects =
			this.mc.config.getNumber(maxConsecutiveReconnectsKey) ??
			this.defaultMaxConsecutiveReconnects;

		if (
			this.runtimeOptions.flushMode ===
				(FlushModeExperimental.Async as unknown as FlushMode) &&
			supportedFeatures?.get("referenceSequenceNumbers") !== true
		) {
			// The loader does not support reference sequence numbers, falling back on FlushMode.TurnBased
			this.mc.logger.sendErrorEvent({ eventName: "FlushModeFallback" });
			this._flushMode = FlushMode.TurnBased;
		} else {
			this._flushMode = this.runtimeOptions.flushMode;
		}
		this.offlineEnabled =
			this.mc.config.getBoolean("Fluid.Container.enableOfflineLoad") ?? false;

		if (this.offlineEnabled && this._flushMode !== FlushMode.TurnBased) {
			const error = new UsageError("Offline mode is only supported in turn-based mode");
			this.closeFn(error);
			throw error;
		}

		// DuplicateBatchDetection is only enabled if Offline Load is enabled
		// It maintains a cache of all batchIds/sequenceNumbers within the collab window.
		// Don't waste resources doing so if not needed.
		if (this.offlineEnabled) {
			this.duplicateBatchDetector = new DuplicateBatchDetector(recentBatchInfo);
		}

		if (context.attachState === AttachState.Attached) {
			const maxSnapshotCacheDurationMs = this._storage?.policies?.maximumCacheDurationMs;
			if (
				maxSnapshotCacheDurationMs !== undefined &&
				maxSnapshotCacheDurationMs > 5 * 24 * 60 * 60 * 1000
			) {
				// This is a runtime enforcement of what's already explicit in the policy's type itself,
				// which dictates the value is either undefined or exactly 5 days in ms.
				// As long as the actual value is less than 5 days, the assumptions GC makes here are valid.
				throw new UsageError("Driver's maximumCacheDurationMs policy cannot exceed 5 days");
			}
		}

		this.garbageCollector = GarbageCollector.create({
			runtime: this,
			gcOptions: this.runtimeOptions.gcOptions,
			baseSnapshot,
			baseLogger: this.mc.logger,
			existing,
			metadata,
			createContainerMetadata: this.createContainerMetadata,

			isSummarizerClient: this.isSummarizerClient,
			getNodePackagePath: async (nodePath: string) => this.getGCNodePackagePath(nodePath),
			getLastSummaryTimestampMs: () => this.messageAtLastSummary?.timestamp,
			readAndParseBlob: async <T>(id: string) => readAndParse<T>(this.storage, id),
			submitMessage: (message: ContainerRuntimeGCMessage) => this.submit(message),
			sessionExpiryTimerStarted: pendingRuntimeState?.sessionExpiryTimerStarted,
		});

		const loadedFromSequenceNumber = this.deltaManager.initialSequenceNumber;
		// If the base snapshot was generated when isolated channels were disabled, set the summary reference
		// sequence to undefined so that this snapshot will not be used for incremental summaries. This is for
		// back-compat and will rarely happen so its okay to re-summarize everything in the first summary.
		const summaryReferenceSequenceNumber =
			baseSnapshot === undefined || metadata?.disableIsolatedChannels === true
				? undefined
				: loadedFromSequenceNumber;

		this.summarizerNode = createRootSummarizerNodeWithGC(
			createChildLogger({ logger: this.logger, namespace: "SummarizerNode" }),

			// Summarize function to call when summarize is called. Summarizer node always tracks summary state.
			async (fullTree: boolean, trackState: boolean, telemetryContext?: ITelemetryContext) =>
				this.summarizeInternal(fullTree, trackState, telemetryContext),
			// Latest change sequence number, no changes since summary applied yet
			loadedFromSequenceNumber,
			summaryReferenceSequenceNumber,
			{
				// Must set to false to prevent sending summary handle which would be pointing to
				// a summary with an older protocol state.
				canReuseHandle: false,

				// If GC should not run, let the summarizer node know so that it does not track GC state.
				gcDisabled: !this.garbageCollector.shouldRunGC,
			},

			// Function to get GC data if needed. This will always be called by the root summarizer node to get GC data.
			async (fullGC?: boolean) => this.getGCDataInternal(fullGC),
			// Function to get the GC details from the base snapshot we loaded from.
			async () => this.garbageCollector.getBaseGCDetails(),
		);

		const parentContext = wrapContext(this);

		if (snapshotWithContents !== undefined) {
			this.isSnapshotInstanceOfISnapshot = true;
		}

		// Due to a mismatch between different layers in terms of
		// what is the interface of passing signals, we need the
		// downstream stores to wrap the signal.
		parentContext.submitSignal = (type: string, content: unknown, targetClientId?: string) => {
			const envelope1 = content as IEnvelope;
			const envelope2 = this.createNewSignalEnvelope(
				envelope1.address,
				type,
				envelope1.contents,
			);
			return this.submitEnvelopedSignal(envelope2, targetClientId);
		};

		let snapshot: ISnapshot | ISnapshotTree | undefined = getSummaryForDatastores(
			baseSnapshot,
			metadata,
		);
		if (snapshot !== undefined && snapshotWithContents !== undefined) {
			snapshot = {
				...snapshotWithContents,
				snapshotTree: snapshot,
			};
		}

		this.channelCollection = new ChannelCollection(
			snapshot,
			parentContext,
			this.mc.logger,
			(props) =>
				this.garbageCollector.nodeUpdated({
					...props,
					timestampMs: props.timestampMs ?? this.getCurrentReferenceTimestampMs(),
				}),
			(path: string) => this.garbageCollector.isNodeDeleted(path),
			new Map<string, string>(dataStoreAliasMap),
			async (runtime: ChannelCollection) => provideEntryPoint,
		);

		this.blobManager = new BlobManager({
			routeContext: this.handleContext,
			snapshot: blobManagerSnapshot,
			getStorage: () => this.storage,
			sendBlobAttachOp: (localId: string, blobId?: string) => {
				if (!this.disposed) {
					this.submit(
						{ type: ContainerMessageType.BlobAttach, contents: undefined },
						undefined,
						{
							localId,
							blobId,
						},
					);
				}
			},
			blobRequested: (blobPath: string) =>
				this.garbageCollector.nodeUpdated({
					node: { type: "Blob", path: blobPath },
					reason: "Loaded",
					timestampMs: this.getCurrentReferenceTimestampMs(),
				}),
			isBlobDeleted: (blobPath: string) => this.garbageCollector.isNodeDeleted(blobPath),
			runtime: this,
			stashedBlobs: pendingRuntimeState?.pendingAttachmentBlobs,
			closeContainer: (error?: ICriticalContainerError) => this.closeFn(error),
		});

		this.deltaScheduler = new DeltaScheduler(
			this.innerDeltaManager,
			this,
			createChildLogger({ logger: this.logger, namespace: "DeltaScheduler" }),
		);

		this.inboundBatchAggregator = new InboundBatchAggregator(
			this.innerDeltaManager,
			() => this.clientId,
			createChildLogger({ logger: this.logger, namespace: "InboundBatchAggregator" }),
		);

		const disablePartialFlush = this.mc.config.getBoolean(
			"Fluid.ContainerRuntime.DisablePartialFlush",
		);

		const legacySendBatchFn = makeLegacySendBatchFn(this.submitFn, this.innerDeltaManager);

		this.outbox = new Outbox({
			shouldSend: () => this.canSendOps(),
			pendingStateManager: this.pendingStateManager,
			submitBatchFn: this.submitBatchFn,
			legacySendBatchFn,
			compressor: new OpCompressor(this.mc.logger),
			splitter: opSplitter,
			config: {
				compressionOptions,
				maxBatchSizeInBytes: runtimeOptions.maxBatchSizeInBytes,
				disablePartialFlush: disablePartialFlush === true,
			},
			logger: this.mc.logger,
			groupingManager: opGroupingManager,
			getCurrentSequenceNumbers: () => ({
				referenceSequenceNumber: this.deltaManager.lastSequenceNumber,
				clientSequenceNumber: this._processedClientSequenceNumber,
			}),
			reSubmit: this.reSubmit.bind(this),
			opReentrancy: () => this.ensureNoDataModelChangesCalls > 0,
			closeContainer: this.closeFn,
		});

		this._quorum = quorum;
		this._quorum.on("removeMember", (clientId: string) => {
			this.remoteMessageProcessor.clearPartialMessagesFor(clientId);
		});

		this._audience = audience;
		if (audience.getSelf === undefined) {
			// back-compat, added in 2.0 RC3.
			// Purpose: deal with cases when we run against old loader that does not have newly added capabilities
			audience.getSelf = () => {
				const clientId = this._getClientId();
				return clientId === undefined
					? undefined
					: ({
							clientId,
							client: audience.getMember(clientId),
						} satisfies ISelf);
			};

			let oldClientId = this.clientId;
			this.on("connected", () => {
				const clientId = this.clientId;
				assert(clientId !== undefined, 0x975 /* can't be undefined */);
				(audience as unknown as TypedEventEmitter<IAudienceEvents>).emit(
					"selfChanged",
					{ clientId: oldClientId },
					{ clientId, client: audience.getMember(clientId) },
				);
				oldClientId = clientId;
			});
		}

		const closeSummarizerDelayOverride = this.mc.config.getNumber(
			"Fluid.ContainerRuntime.Test.CloseSummarizerDelayOverrideMs",
		);

		this.closeSummarizerDelayMs =
			closeSummarizerDelayOverride ?? defaultCloseSummarizerDelayMs;

		this.summaryCollection = new SummaryCollection(this.deltaManager, this.logger);

		this.dirtyContainer =
			this.attachState !== AttachState.Attached || this.hasPendingMessages();
		context.updateDirtyContainerState(this.dirtyContainer);

		if (this.summariesDisabled) {
			this.mc.logger.sendTelemetryEvent({ eventName: "SummariesDisabled" });
		} else {
			const orderedClientLogger = createChildLogger({
				logger: this.logger,
				namespace: "OrderedClientElection",
			});
			const orderedClientCollection = new OrderedClientCollection(
				orderedClientLogger,
				this.innerDeltaManager,
				this._quorum,
			);

			const orderedClientElectionForSummarizer = new OrderedClientElection(
				orderedClientLogger,
				orderedClientCollection,

				electedSummarizerData ?? this.innerDeltaManager.lastSequenceNumber,

				SummarizerClientElection.isClientEligible,
				this.mc.config.getBoolean(
					"Fluid.ContainerRuntime.OrderedClientElection.EnablePerformanceEvents",
				),
			);

			this.summarizerClientElection = new SummarizerClientElection(
				orderedClientLogger,

				this.summaryCollection,

				orderedClientElectionForSummarizer,
				this.maxOpsSinceLastSummary,
			);

			if (this.isSummarizerClient) {
				// eslint-disable-next-line import/no-deprecated
				this._summarizer = new Summarizer(
					this /* ISummarizerRuntime */,
					() => this.summaryConfiguration,

					this /* ISummarizerInternalsProvider */,
					this.handleContext,

					this.summaryCollection,
					// eslint-disable-next-line import/no-deprecated
					async (runtime: IConnectableRuntime) =>
						RunWhileConnectedCoordinator.create(
							runtime,

							// Summarization runs in summarizer client and needs access to the real (non-proxy) active

							// information. The proxy delta manager would always return false for summarizer client.
							() => this.innerDeltaManager.active,
						),
				);
			} else if (SummarizerClientElection.clientDetailsPermitElection(this.clientDetails)) {
				// Only create a SummaryManager and SummarizerClientElection

				// if summaries are enabled and we are not the summarizer client.
				const defaultAction = (): void => {
					if (this.summaryCollection.opsSinceLastAck > this.maxOpsSinceLastSummary) {
						this.mc.logger.sendTelemetryEvent({ eventName: "SummaryStatus:Behind" });
						// unregister default to no log on every op after falling behind
						// and register summary ack handler to re-register this handler
						// after successful summary

						this.summaryCollection.once(MessageType.SummaryAck, () => {
							this.mc.logger.sendTelemetryEvent({
								eventName: "SummaryStatus:CaughtUp",
							});
							// we've caught up, so re-register the default action to monitor for
							// falling behind, and unregister ourself

							this.summaryCollection.on("default", defaultAction);
						});

						this.summaryCollection.off("default", defaultAction);
					}
				};

				this.summaryCollection.on("default", defaultAction);

				// Create the SummaryManager and mark the initial state
				this.summaryManager = new SummaryManager(
					this.summarizerClientElection,
					this, // IConnectedState

					this.summaryCollection,
					this.logger,

					this.formCreateSummarizerFn(loader),
					new Throttler(
						60 * 1000, // 60 sec delay window
						30 * 1000, // 30 sec max delay
						// throttling function increases exponentially (0ms, 40ms, 80ms, 160ms, etc)
						formExponentialFn({ coefficient: 20, initialDelay: 0 }),
					),
					{
						initialDelayMs: this.initialSummarizerDelayMs,
					},
				);
				// Forward events from SummaryManager
				[
					"summarize",
					"summarizeAllAttemptsFailed",

					"summarizerStop",

					"summarizerStart",

					"summarizerStartupFailed",
				].forEach((eventName) => {
					this.summaryManager?.on(eventName, (...args: any[]) => {
						this.emit(eventName, ...args);
					});
				});

				this.summaryManager.start();
			}
		}

		// logging hardware telemetry
		this.logger.sendTelemetryEvent({
			eventName: "DeviceSpec",
			...getDeviceSpec(),
		});

		this.mc.logger.sendTelemetryEvent({
			eventName: "ContainerLoadStats",
			...this.createContainerMetadata,
			...this.channelCollection.containerLoadStats,
			summaryNumber: loadSummaryNumber,
			summaryFormatVersion: metadata?.summaryFormatVersion,
			disableIsolatedChannels: metadata?.disableIsolatedChannels,

			gcVersion: metadata?.gcFeature,
			options: JSON.stringify(runtimeOptions),
			idCompressorModeMetadata: metadata?.documentSchema?.runtime?.idCompressorMode,
			idCompressorMode: this.idCompressorMode,
			sessionRuntimeSchema: JSON.stringify(this.sessionSchema),
			featureGates: JSON.stringify({
				...featureGatesForTelemetry,
				disableAttachReorder: this.disableAttachReorder,
				disablePartialFlush,

				closeSummarizerDelayOverride,
			}),
			telemetryDocumentId: this.telemetryDocumentId,
			groupedBatchingEnabled: this.groupedBatchingEnabled,
			initialSequenceNumber: this.deltaManager.initialSequenceNumber,
		});

		ReportOpPerfTelemetry(this.clientId, this._deltaManager, this, this.logger);
		BindBatchTracker(this, this.logger);

		this.entryPoint = new LazyPromise(async () => {
			if (this.isSummarizerClient) {
				assert(
					this._summarizer !== undefined,

					0x5bf /* Summarizer object is undefined in a summarizer client */,
				);

				return this._summarizer;
			}
			return provideEntryPoint(this);
		});

		// If we loaded from pending state, then we need to skip any ops that are already accounted in such
		// saved state, i.e. all the ops marked by Loader layer sa savedOp === true.
		this.skipSavedCompressorOps = pendingRuntimeState?.pendingIdCompressorState !== undefined;
	}

	// eslint-disable-next-line import/no-deprecated
	public onSchemaChange(schema: IDocumentSchemaCurrent): void {
		this.logger.sendTelemetryEvent({
			eventName: "SchemaChangeAccept",
			sessionRuntimeSchema: JSON.stringify(schema),
		});

		// Most of the settings will be picked up only by new sessions (i.e. after reload).
		// We can make it better in the future (i.e. start to use op compression right away), but for simplicity
		// this is not done.
		// But ID compressor is special. It's possible, that in future, we will remove "stickiness" of ID compressor setting
		// and will allow to start using it. If that were to happen, we want to ensure that we do not break eventual consistency
		// promises. To do so, we need to initialize id compressor right away.
		// As it's implemented right now (with async initialization), this will only work for "off" -> "delayed" transitions.
		// Anything else is too risky, and requires ability to initialize ID compressor synchronously!
		if (schema.runtime.idCompressorMode !== undefined) {
			// eslint-disable-next-line @typescript-eslint/no-floating-promises
			this.loadIdCompressor();
		}
	}

	public getCreateChildSummarizerNodeFn(
		id: string,

		createParam: CreateChildSummarizerNodeParam,
	) {
		return (
			summarizeInternal: SummarizeInternalFn,
			getGCDataFn: (fullGC?: boolean) => Promise<IGarbageCollectionData>,
		): ISummarizerNodeWithGC =>
			this.summarizerNode.createChild(
				summarizeInternal,
				id,
				createParam,
				undefined,
				getGCDataFn,
			);
	}

	public deleteChildSummarizerNode(id: string): void {
		return this.summarizerNode.deleteChild(id);
	}

	// #region `IFluidParentContext` APIs that should not be called on Root

	public makeLocallyVisible(): void {
		assert(false, 0x8eb /* should not be called */);
	}

	public setChannelDirty(address: string): void {
		assert(false, 0x909 /* should not be called */);
	}

	// #endregion

	/**
	 * Initializes the state from the base snapshot this container runtime loaded from.
	 */
	private async initializeBaseState(): Promise<void> {
		if (
			this.idCompressorMode === "on" ||
			(this.idCompressorMode === "delayed" && this.connected)
		) {
			this._idCompressor = await this.createIdCompressor();
			// This is called from loadRuntime(), long before we process any ops, so there should be no ops accumulated yet.
			assert(this.pendingIdCompressorOps.length === 0, 0x8ec /* no pending ops */);
		}

		await this.garbageCollector.initializeBaseState();
	}

	public dispose(error?: Error): void {
		if (this._disposed) {
			return;
		}
		this._disposed = true;

		this.mc.logger.sendTelemetryEvent(
			{
				eventName: "ContainerRuntimeDisposed",
				isDirty: this.isDirty,
				lastSequenceNumber: this.deltaManager.lastSequenceNumber,
				attachState: this.attachState,
			},
			error,
		);

		if (this.summaryManager !== undefined) {
			this.summaryManager.dispose();
		}
		this.garbageCollector.dispose();

		this._summarizer?.dispose();
		this.channelCollection.dispose();
		this.pendingStateManager.dispose();
		this.inboundBatchAggregator.dispose();
		this.deltaScheduler.dispose();
		this.emit("dispose");
		this.removeAllListeners();
	}

	/**
	 * Api to fetch the snapshot from the service for a loadingGroupIds.
	 * @param loadingGroupIds - LoadingGroupId for which the snapshot is asked for.
	 * @param pathParts - Parts of the path, which we want to extract from the snapshot tree.
	 * @returns - snapshotTree and the sequence number of the snapshot.
	 */
	public async getSnapshotForLoadingGroupId(
		loadingGroupIds: string[],
		pathParts: string[],
	): Promise<{ snapshotTree: ISnapshotTree; sequenceNumber: number }> {
		const sortedLoadingGroupIds = loadingGroupIds.sort();
		assert(
			this.storage.getSnapshot !== undefined,
			0x8ed /* getSnapshot api should be defined if used */,
		);
		let loadedFromCache = true;
		// Lookup up in the cache, if not present then make the network call as multiple datastores could
		// be in same loading group. So, once we have fetched the snapshot for that loading group on
		// any request, then cache that as same group could be requested in future too.
		const snapshot = await this.snapshotCacheForLoadingGroupIds.addOrGet(
			sortedLoadingGroupIds.join(),
			async () => {
				assert(
					this.storage.getSnapshot !== undefined,
					0x8ee /* getSnapshot api should be defined if used */,
				);
				loadedFromCache = false;
				return this.storage.getSnapshot({
					cacheSnapshot: false,
					scenarioName: "snapshotForLoadingGroupId",
					loadingGroupIds: sortedLoadingGroupIds,
				});
			},
		);

		this.logger.sendTelemetryEvent({
			eventName: "GroupIdSnapshotFetched",
			details: JSON.stringify({
				fromCache: loadedFromCache,
				loadingGroupIds: loadingGroupIds.join(","),
			}),
		});
		// Find the snapshotTree inside the returned snapshot based on the path as given in the request.
		const hasIsolatedChannels = rootHasIsolatedChannels(this.metadata);
		const snapshotTreeForPath = this.getSnapshotTreeForPath(
			snapshot.snapshotTree,
			pathParts,
			hasIsolatedChannels,
		);
		assert(snapshotTreeForPath !== undefined, 0x8ef /* no snapshotTree for the path */);
		const snapshotSeqNumber = snapshot.sequenceNumber;
		assert(snapshotSeqNumber !== undefined, 0x8f0 /* snapshotSeqNumber should be present */);

		// This assert fires if we get a snapshot older than the snapshot we loaded from. This is a service issue.
		// Snapshots should only move forward. If we observe an older snapshot than the one we loaded from, then likely
		// the file has been overwritten or service lost data.
		if (snapshotSeqNumber < this.deltaManager.initialSequenceNumber) {
			throw DataProcessingError.create(
				"Downloaded snapshot older than snapshot we loaded from",
				"getSnapshotForLoadingGroupId",
				undefined,
				{
					loadingGroupIds: sortedLoadingGroupIds.join(","),
					snapshotSeqNumber,
					initialSequenceNumber: this.deltaManager.initialSequenceNumber,
				},
			);
		}

		// If the snapshot is ahead of the last seq number of the delta manager, then catch up before
		// returning the snapshot.
		if (snapshotSeqNumber > this.deltaManager.lastSequenceNumber) {
			// If this is a summarizer client, which is trying to load a group and it finds that there is

			// another snapshot from which the summarizer loaded and it is behind, then just give up as

			// the summarizer state is not up to date.
			// This should be a recoverable scenario and shouldn't happen as we should process the ack first.

			if (this.isSummarizerClient) {
				throw new Error("Summarizer client behind, loaded newer snapshot with loadingGroupId");
			}

			// We want to catchup from sequenceNumber to targetSequenceNumber
			const props: ITelemetryGenericEventExt = {
				eventName: "GroupIdSnapshotCatchup",
				loadingGroupIds: sortedLoadingGroupIds.join(","),
				targetSequenceNumber: snapshotSeqNumber, // This is so we reuse some columns in telemetry
				sequenceNumber: this.deltaManager.lastSequenceNumber, // This is so we reuse some columns in telemetry
			};

			const event = PerformanceEvent.start(this.mc.logger, {
				...props,
			});
			// If the inbound deltas queue is paused or disconnected, we expect a reconnect and unpause

			// as long as it's not a summarizer client.
			if (this._deltaManager.inbound.paused) {
				props.inboundPaused = this._deltaManager.inbound.paused; // reusing telemetry
			}
			const defP = new Deferred<boolean>();
			this.deltaManager.on("op", (message: ISequencedDocumentMessage) => {
				if (message.sequenceNumber >= snapshotSeqNumber) {
					defP.resolve(true);
				}
			});
			await defP.promise;
			event.end(props);
		}
		return { snapshotTree: snapshotTreeForPath, sequenceNumber: snapshotSeqNumber };
	}

	/**
	 * Api to find a snapshot tree inside a bigger snapshot tree based on the path in the pathParts array.
	 * @param snapshotTree - snapshot tree to look into.
	 * @param pathParts - Part of the path, which we want to extract from the snapshot tree.
	 * @param hasIsolatedChannels - whether the channels are present inside ".channels" subtree. Older
	 * snapshots will not have trees inside ".channels", so check that.
	 * @returns - requested snapshot tree based on the path parts.
	 */
	private getSnapshotTreeForPath(
		snapshotTree: ISnapshotTree,
		pathParts: string[],
		hasIsolatedChannels: boolean,
	): ISnapshotTree | undefined {
		let childTree = snapshotTree;
		for (const part of pathParts) {
			if (hasIsolatedChannels) {
				childTree = childTree?.trees[channelsTreeName];
			}
			childTree = childTree?.trees[part];
		}
		return childTree;
	}

	/**
	 * Notifies this object about the request made to the container.
	 * @param request - Request made to the handler.
	 * @deprecated Will be removed in future major release. This method needs to stay private until LTS version of Loader moves to "2.0.0-internal.7.0.0".
	 */
	// @ts-expect-error expected to be used by LTS Loaders and Containers
	private async request(request: IRequest): Promise<IResponse> {
		try {
			const parser = RequestParser.create(request);
			const id = parser.pathParts[0];

			if (id === summarizerRequestUrl && parser.pathParts.length === 1) {
				if (this._summarizer !== undefined) {
					return {
						status: 200,
						mimeType: "fluid/object",

						value: this.summarizer,
					};
				}
				return create404Response(request);
			}
			if (this.requestHandler !== undefined) {
				// eslint-disable-next-line @typescript-eslint/return-await -- Adding an await here causes test failures
				return this.requestHandler(parser, this);
			}

			return create404Response(request);
		} catch (error) {
			return exceptionToResponse(error);
		}
	}

	/**
	 * Resolves URI representing handle
	 * @param request - Request made to the handler.
	 */
	public async resolveHandle(request: IRequest): Promise<IResponse> {
		try {
			const requestParser = RequestParser.create(request);
			const id = requestParser.pathParts[0];

			if (id === "_channels") {
				// eslint-disable-next-line @typescript-eslint/return-await -- Adding an await here causes test failures
				return this.resolveHandle(requestParser.createSubRequest(1));
			}

			if (id === blobManagerBasePath && requestParser.isLeaf(2)) {
				const blob = await this.blobManager.getBlob(requestParser.pathParts[1]);
				return blob
					? {
							status: 200,
							mimeType: "fluid/object",
							value: blob,
						}
					: create404Response(request);
			} else if (requestParser.pathParts.length > 0) {
				return await this.channelCollection.request(request);
			}

			return create404Response(request);
		} catch (error) {
			return exceptionToResponse(error);
		}
	}

	/**
	 * {@inheritDoc @fluidframework/container-definitions#IRuntime.getEntryPoint}
	 */
	public async getEntryPoint(): Promise<FluidObject> {
		return this.entryPoint;
	}
	private readonly entryPoint: LazyPromise<FluidObject>;

	private internalId(maybeAlias: string): string {
		return this.channelCollection.internalId(maybeAlias);
	}

	/**
	 * Adds the container's metadata to the given summary tree.
	 */
	private addMetadataToSummary(summaryTree: ISummaryTreeWithStats): void {
		// The last message processed at the time of summary. If there are no new messages, use the message from the
		// last summary.
		const message =
			extractSummaryMetadataMessage(this.deltaManager.lastMessage) ??
			this.messageAtLastSummary;

		const documentSchema = this.documentsSchemaController.summarizeDocumentSchema(
			this.deltaManager.lastSequenceNumber,
		);

		// Is document schema explicit control on?
		const explicitSchemaControl = documentSchema?.runtime.explicitSchemaControl;

		// eslint-disable-next-line import/no-deprecated
		const metadata: IContainerRuntimeMetadata = {
			...this.createContainerMetadata,
			// Increment the summary number for the next summary that will be generated.
			summaryNumber: this.nextSummaryNumber++,
			summaryFormatVersion: 1,
			...this.garbageCollector.getMetadata(),
			telemetryDocumentId: this.telemetryDocumentId,
			// If explicit document schema control is not on, use legacy way to supply last message (using 'message' property).
			// Otherwise use new 'lastMessage' property, but also put content into the 'message' property that cases old
			// runtimes (that preceed document schema control capabilities) to close container on load due to mismatch in
			// last message's sequence number.
			// See also lastMessageFromMetadata()
			message: explicitSchemaControl
				? // eslint-disable-next-line import/no-deprecated
					({ sequenceNumber: -1 } as unknown as ISummaryMetadataMessage)
				: message,
			lastMessage: explicitSchemaControl ? message : undefined,
			documentSchema,
		};

		addBlobToSummary(summaryTree, metadataBlobName, JSON.stringify(metadata));
	}

	protected addContainerStateToSummary(
		summaryTree: ISummaryTreeWithStats,
		fullTree: boolean,
		trackState: boolean,
		telemetryContext?: ITelemetryContext,
	): void {
		this.addMetadataToSummary(summaryTree);

		if (this._idCompressor) {
			const idCompressorState = JSON.stringify(this._idCompressor.serialize(false));
			addBlobToSummary(summaryTree, idCompressorBlobName, idCompressorState);
		}

		if (this.remoteMessageProcessor.partialMessages.size > 0) {
			const content = JSON.stringify([...this.remoteMessageProcessor.partialMessages]);
			addBlobToSummary(summaryTree, chunksBlobName, content);
		}

		const recentBatchInfo =
			this.duplicateBatchDetector?.getRecentBatchInfoForSummary(telemetryContext);
		if (recentBatchInfo !== undefined) {
			addBlobToSummary(summaryTree, recentBatchInfoBlobName, JSON.stringify(recentBatchInfo));
		}

		const dataStoreAliases = this.channelCollection.aliases;
		if (dataStoreAliases.size > 0) {
			addBlobToSummary(summaryTree, aliasBlobName, JSON.stringify([...dataStoreAliases]));
		}

		if (this.summarizerClientElection) {
			const electedSummarizerContent = JSON.stringify(
				this.summarizerClientElection?.serialize(),
			);

			addBlobToSummary(summaryTree, electedSummarizerBlobName, electedSummarizerContent);
		}

		const blobManagerSummary = this.blobManager.summarize();
		// Some storage (like git) doesn't allow empty tree, so we can omit it.
		// and the blob manager can handle the tree not existing when loading
		if (Object.keys(blobManagerSummary.summary.tree).length > 0) {
			addSummarizeResultToSummary(summaryTree, blobsTreeName, blobManagerSummary);
		}

		const gcSummary = this.garbageCollector.summarize(fullTree, trackState, telemetryContext);
		if (gcSummary !== undefined) {
			addSummarizeResultToSummary(summaryTree, gcTreeKey, gcSummary);
		}
	}

	// Track how many times the container tries to reconnect with pending messages.
	// This happens when the connection state is changed and we reset the counter
	// when we are able to process a local op or when there are no pending messages.
	// If this counter reaches a max, it's a good indicator that the container
	// is not making progress and it is stuck in a retry loop.
	private shouldContinueReconnecting(): boolean {
		if (this.maxConsecutiveReconnects <= 0) {
			// Feature disabled, we never stop reconnecting
			return true;
		}

		if (!this.hasPendingMessages()) {
			// If there are no pending messages, we can always reconnect
			this.resetReconnectCount();
			return true;
		}

		if (this.consecutiveReconnects === Math.floor(this.maxConsecutiveReconnects / 2)) {
			// If we're halfway through the max reconnects, send an event in order
			// to better identify false positives, if any. If the rate of this event
			// matches Container Close count below, we can safely cut down
			// maxConsecutiveReconnects to half.
			this.mc.logger.sendTelemetryEvent({
				eventName: "ReconnectsWithNoProgress",
				attempts: this.consecutiveReconnects,
				pendingMessages: this.pendingMessagesCount,
			});
		}

		return this.consecutiveReconnects < this.maxConsecutiveReconnects;
	}

	private resetReconnectCount(): void {
		this.consecutiveReconnects = 0;
	}

	private replayPendingStates(): void {
		// We need to be able to send ops to replay states
		if (!this.canSendOps()) {
			return;
		}

		// We need to temporary clear the dirty flags and disable
		// dirty state change events to detect whether replaying ops
		// has any effect.

		// Save the old state, reset to false, disable event emit
		const oldState = this.dirtyContainer;
		this.dirtyContainer = false;

		assert(this.emitDirtyDocumentEvent, 0x127 /* "dirty document event not set on replay" */);
		this.emitDirtyDocumentEvent = false;
		let newState: boolean;

		try {
			this.submitIdAllocationOpIfNeeded(true);
			// replay the ops
			this.pendingStateManager.replayPendingStates();
		} finally {
			// Save the new start and restore the old state, re-enable event emit
			newState = this.dirtyContainer;
			this.dirtyContainer = oldState;
			this.emitDirtyDocumentEvent = true;
		}

		// Officially transition from the old state to the new state.
		this.updateDocumentDirtyState(newState);
	}

	/**
	 * Parse an op's type and actual content from given serialized content
	 * ! Note: this format needs to be in-line with what is set in the "ContainerRuntime.submit(...)" method
	 */
	// TODO: markfields: confirm Local- versus Outbound- ContainerRuntimeMessage typing
	private parseLocalOpContent(serializedContents?: string): LocalContainerRuntimeMessage {
		assert(serializedContents !== undefined, 0x6d5 /* content must be defined */);
		const message = JSON.parse(serializedContents) as LocalContainerRuntimeMessage;
		assert(message.type !== undefined, 0x6d6 /* incorrect op content format */);
		return message;
	}

	private async applyStashedOp(serializedOpContent: string): Promise<unknown> {
		// Need to parse from string for back-compat
		const opContents = this.parseLocalOpContent(serializedOpContent);
		switch (opContents.type) {
			case ContainerMessageType.FluidDataStoreOp:

			case ContainerMessageType.Attach:

			case ContainerMessageType.Alias:
				return this.channelCollection.applyStashedOp(opContents);

			case ContainerMessageType.IdAllocation:
				// IDs allocation ops in stashed state are ignored because the tip state of the compressor
				// is serialized into the pending state. This is done because generation of new IDs during
				// stashed op application (or, later, resubmit) must generate new IDs and if the compressor
				// was loaded from a state serialized at the same time as the summary tree in the stashed state
				// then it would generate IDs that collide with any in later stashed ops.
				// In the future, IdCompressor could be extended to have an "applyStashedOp" or similar method
				// and the runtime could filter out all ID allocation ops from the stashed state and apply them
				// before applying the rest of the stashed ops. This would accomplish the same thing but with
				// better performance in future incremental stashed state creation.
				assert(
					this.idCompressorMode !== undefined,
					0x8f1 /* ID compressor should be in use */,
				);
				return;

			case ContainerMessageType.DocumentSchemaChange:
				return;

			case ContainerMessageType.BlobAttach:
				return;

			case ContainerMessageType.Rejoin:
				throw new Error("rejoin not expected here");

			case ContainerMessageType.GC:
				// GC op is only sent in summarizer which should never have stashed ops.

				throw new LoggingError("GC op not expected to be stashed in summarizer");
			default: {
				const error = getUnknownMessageTypeError(
					opContents.type,
					"applyStashedOp" /* codePath */,
				);
				this.closeFn(error);
				throw error;
			}
		}
	}

	private async loadIdCompressor(): Promise<void | undefined> {
		if (
			this._idCompressor === undefined &&
			this.idCompressorMode !== undefined &&
			this._loadIdCompressor === undefined
		) {
			this._loadIdCompressor = this.createIdCompressor()
				.then((compressor) => {
					// Finalize any ranges we received while the compressor was turned off.
					const ops = this.pendingIdCompressorOps;
					this.pendingIdCompressorOps = [];
					for (const range of ops) {
						compressor.finalizeCreationRange(range);
					}
					assert(this.pendingIdCompressorOps.length === 0, 0x976 /* No new ops added */);
					this._idCompressor = compressor;
				})
				.catch((error) => {
					this.logger.sendErrorEvent({ eventName: "IdCompressorDelayedLoad" }, error);
					throw error;
				});
		}
		return this._loadIdCompressor;
	}

	public setConnectionState(connected: boolean, clientId?: string): void {
		// Validate we have consistent state
		const currentClientId = this._audience.getSelf()?.clientId;
		assert(clientId === currentClientId, 0x977 /* input clientId does not match Audience */);
		assert(
			this.clientId === currentClientId,
			0x978 /* this.clientId does not match Audience */,
		);

		if (connected && this.idCompressorMode === "delayed") {
			// eslint-disable-next-line @typescript-eslint/no-floating-promises
			this.loadIdCompressor();
		}
		if (connected === false && this.delayConnectClientId !== undefined) {
			this.delayConnectClientId = undefined;
			this.mc.logger.sendTelemetryEvent({
				eventName: "UnsuccessfulConnectedTransition",
			});
			// Don't propagate "disconnected" event because we didn't propagate the previous "connected" event
			return;
		}

		if (!connected) {
			this.documentsSchemaController.onDisconnect();
		}

		// If there are stashed blobs in the pending state, we need to delay
		// propagation of the "connected" event until we have uploaded them to
		// ensure we don't submit ops referencing a blob that has not been uploaded
		const connecting = connected && !this._connected;
		if (connecting && this.blobManager.hasPendingStashedUploads()) {
			assert(
				!this.delayConnectClientId,
				0x791 /* Connect event delay must be canceled before subsequent connect event */,
			);
			assert(!!clientId, 0x792 /* Must have clientId when connecting */);
			this.delayConnectClientId = clientId;
			return;
		}

		this.setConnectionStateCore(connected, clientId);
	}

	private setConnectionStateCore(connected: boolean, clientId?: string): void {
		assert(
			!this.delayConnectClientId,
			0x394 /* connect event delay must be cleared before propagating connect event */,
		);
		this.verifyNotClosed();

		// There might be no change of state due to Container calling this API after loading runtime.
		const changeOfState = this._connected !== connected;
		const reconnection = changeOfState && !connected;

		// We need to flush the ops currently collected by Outbox to preserve original order.
		// This flush NEEDS to happen before we set the ContainerRuntime to "connected".
		// We want these ops to get to the PendingStateManager without sending to service and have them return to the Outbox upon calling "replayPendingStates".
		if (changeOfState && connected) {
			this.flush();
		}

		this._connected = connected;

		if (connected) {
			assert(
				this.attachState === AttachState.Attached,
				0x3cd /* Connection is possible only if container exists in storage */,
			);
			if (changeOfState) {
				this._signalTracking.signalsLost = 0;
				this._signalTracking.signalsOutOfOrder = 0;
				this._signalTracking.signalTimestamp = 0;
				this._signalTracking.signalsSentSinceLastLatencyMeasurement = 0;
				this._signalTracking.totalSignalsSentInLatencyWindow = 0;
				this._signalTracking.roundTripSignalSequenceNumber = undefined;
				this._signalTracking.trackingSignalSequenceNumber = undefined;
				this._signalTracking.minimumTrackingSignalSequenceNumber = undefined;
			}
		}

		// Fail while disconnected
		if (reconnection) {
			this.consecutiveReconnects++;

			if (!this.shouldContinueReconnecting()) {
				this.closeFn(
					DataProcessingError.create(
						"Runtime detected too many reconnects with no progress syncing local ops.",
						"setConnectionState",
						undefined,
						{
							dataLoss: 1,
							attempts: this.consecutiveReconnects,
							pendingMessages: this.pendingMessagesCount,
						},
					),
				);
				return;
			}
		}

		if (changeOfState) {
			this.replayPendingStates();
		}

		this.channelCollection.setConnectionState(connected, clientId);
		this.garbageCollector.setConnectionState(connected, clientId);

		raiseConnectedEvent(this.mc.logger, this, connected, clientId);
	}

	public async notifyOpReplay(message: ISequencedDocumentMessage): Promise<void> {
		await this.pendingStateManager.applyStashedOpsAt(message.sequenceNumber);
	}

	/**
	 * Processes the op.
	 * @param messageCopy - Sequenced message for a distributed document.
	 * @param local - true if the message was originally generated by the client receiving it.
	 */
	public process({ ...messageCopy }: ISequencedDocumentMessage, local: boolean): void {
		// spread operator above ensure we make a shallow copy of message, as the processing flow will modify it.
		// There might be multiple container instances receiving the same message.

		this.verifyNotClosed();

		// Whether or not the message appears to be a runtime message from an up-to-date client.

		// It may be a legacy runtime message (ie already unpacked and ContainerMessageType)
		// or something different, like a system message.
		const hasModernRuntimeMessageEnvelope = messageCopy.type === MessageType.Operation;
		const savedOp = (messageCopy.metadata as ISavedOpMetadata)?.savedOp;
		const logLegacyCase = getSingleUseLegacyLogCallback(this.logger, messageCopy.type);

		let runtimeBatch: boolean =
			hasModernRuntimeMessageEnvelope || isUnpackedRuntimeMessage(messageCopy);
		if (runtimeBatch) {
			// We expect runtime messages to have JSON contents - deserialize it in place.
			ensureContentsDeserialized(messageCopy);
		}

		if (hasModernRuntimeMessageEnvelope) {
			// If the message has the modern message envelope, then process it here.

			// Here we unpack the message (decompress, unchunk, and/or ungroup) into a batch of messages with ContainerMessageType
			const inboundResult = this.remoteMessageProcessor.process(messageCopy, logLegacyCase);
			if (inboundResult === undefined) {
				// This means the incoming message is an incomplete part of a message or batch
				// and we need to process more messages before the rest of the system can understand it.
				return;
			}

			if ("batchStart" in inboundResult) {
				const batchStart: BatchStartInfo = inboundResult.batchStart;
				const result = this.duplicateBatchDetector?.processInboundBatch(batchStart);
				if (result?.duplicate) {
					const error = new DataCorruptionError(
						"Duplicate batch - The same batch was sequenced twice",
						{ batchId: batchStart.batchId },
					);

					this.mc.logger.sendTelemetryEvent(
						{
							eventName: "DuplicateBatch",
							details: {
								batchId: batchStart.batchId,
								clientId: batchStart.clientId,
								batchStartCsn: batchStart.batchStartCsn,
								size: inboundResult.length,
								duplicateBatchSequenceNumber: result.otherSequenceNumber,
								...extractSafePropertiesFromMessage(batchStart.keyMessage),
							},
						},
						error,
					);
					throw error;
				}
			}

			// Reach out to PendingStateManager, either to zip localOpMetadata into the *local* message list,
			// or to check to ensure the *remote* messages don't match the batchId of a pending local batch.
			// This latter case would indicate that the container has forked - two copies are trying to persist the same local changes.
			let messagesWithPendingState: {
				message: ISequencedDocumentMessage;
				localOpMetadata?: unknown;
			}[] = this.pendingStateManager.processInboundMessages(inboundResult, local);

			if (inboundResult.type !== "fullBatch") {
				assert(
					messagesWithPendingState.length === 1,
					0xa3d /* Partial batch should have exactly one message */,
				);
			}

			if (messagesWithPendingState.length === 0) {
				assert(
					inboundResult.type === "fullBatch",
					0xa3e /* Empty batch is always considered a full batch */,
				);
				/**
				 * We need to process an empty batch, which will execute expected actions while processing even if there
				 * are no inner runtime messages.
				 *
				 * Empty batches are produced by the outbox on resubmit when the resubmit flow resulted in no runtime
				 * messages.
				 * This can happen if changes from a remote client "cancel out" the pending changes being resubmitted by
				 * this client.  We submit an empty batch if "offline load" (aka rehydrating from stashed state) is
				 * enabled, to ensure we account for this batch when comparing batchIds, checking for a forked container.
				 * Otherwise, we would not realize this container has forked in the case where it did fork, and a batch
				 * became empty but wasn't submitted as such.
				 */
				messagesWithPendingState = [
					{
						message: inboundResult.batchStart.keyMessage,
						localOpMetadata: undefined,
					},
				];
				// Empty batch message is a non-runtime message as it was generated by the op grouping manager.
				runtimeBatch = false;
			}

			const locationInBatch: { batchStart: boolean; batchEnd: boolean } =
				inboundResult.type === "fullBatch"
					? { batchStart: true, batchEnd: true }
					: inboundResult.type === "batchStartingMessage"
						? { batchStart: true, batchEnd: false }
						: { batchStart: false, batchEnd: inboundResult.batchEnd === true };

			this.processInboundMessages(
				messagesWithPendingState,
				locationInBatch,
				local,
				savedOp,
				runtimeBatch,
				inboundResult.type === "fullBatch"
					? inboundResult.groupedBatch
					: false /* groupedBatch */,
			);
		} else {
			this.processInboundMessages(
				[{ message: messageCopy, localOpMetadata: undefined }],
				{ batchStart: true, batchEnd: true }, // Single message
				local,
				savedOp,
				runtimeBatch,
				false /* groupedBatch */,
			);
		}

		if (local) {
			// If we have processed a local op, this means that the container is
			// making progress and we can reset the counter for how many times
			// we have consecutively replayed the pending states
			this.resetReconnectCount();
		}
	}

	private _processedClientSequenceNumber: number | undefined;

	/**
	 * Processes inbound message(s). It calls delta scheduler according to the messages' location in the batch.
	 * @param messagesWithMetadata - messages to process along with their metadata.
	 * @param locationInBatch - Are we processing the start and/or end of a batch?
	 * @param local - true if the messages were originally generated by the client receiving it.
	 * @param savedOp - true if the message is a replayed saved op.
	 * @param runtimeBatch - true if these are runtime messages.
	 * @param groupedBatch - true if these messages are part of a grouped op batch.
	 */
	private processInboundMessages(
		messagesWithMetadata: {
			message: ISequencedDocumentMessage;
			localOpMetadata?: unknown;
		}[],
		locationInBatch: { batchStart: boolean; batchEnd: boolean },
		local: boolean,
		savedOp: boolean | undefined,
		runtimeBatch: boolean,
		groupedBatch: boolean,
	): void {
		if (locationInBatch.batchStart) {
			const firstMessage = messagesWithMetadata[0]?.message;
			assert(firstMessage !== undefined, 0xa31 /* Batch must have at least one message */);
			this.emit("batchBegin", firstMessage);
		}

		let error: unknown;
		try {
			if (!runtimeBatch) {
				messagesWithMetadata.forEach(({ message }) => {
					this.ensureNoDataModelChanges(() => {
						this.observeNonRuntimeMessage(message);
					});
				});
				return;
			}

			// Updates a message's minimum sequence number to the minimum sequence number that container
			// runtime is tracking and sets _processedClientSequenceNumber. It returns the updated message.
			const updateSequenceNumbers = (
				message: ISequencedDocumentMessage,
			): InboundSequencedContainerRuntimeMessage => {
				// Set the minimum sequence number to the containerRuntime's understanding of minimum sequence number.
				message.minimumSequenceNumber =
					this.useDeltaManagerOpsProxy &&
					this.deltaManager.minimumSequenceNumber < message.minimumSequenceNumber
						? this.deltaManager.minimumSequenceNumber
						: message.minimumSequenceNumber;
				this._processedClientSequenceNumber = message.clientSequenceNumber;
				return message as InboundSequencedContainerRuntimeMessage;
			};

			// Non-grouped batch messages are processed one at a time.
			if (!groupedBatch) {
				for (const { message, localOpMetadata } of messagesWithMetadata) {
					updateSequenceNumbers(message);
					this.ensureNoDataModelChanges(() => {
						this.validateAndProcessRuntimeMessages(
							message as InboundSequencedContainerRuntimeMessage,
							[
								{
									contents: message.contents,
									localOpMetadata,
									clientSequenceNumber: message.clientSequenceNumber,
								},
							],
							local,
							savedOp,
						);
						this.emit("op", message, true /* runtimeMessage */);
					});
				}
				return;
			}

			let bunchedMessagesContent: IRuntimeMessagesContent[] = [];
			let previousMessage: InboundSequencedContainerRuntimeMessage | undefined;

			// Process the previous bunch of messages.
			const sendBunchedMessages = (): void => {
				assert(previousMessage !== undefined, 0xa67 /* previous message must exist */);
				this.ensureNoDataModelChanges(() => {
					this.validateAndProcessRuntimeMessages(
						// eslint-disable-next-line @typescript-eslint/no-non-null-assertion
						previousMessage!,
						bunchedMessagesContent,
						local,
						savedOp,
					);
				});
				bunchedMessagesContent = [];
			};

			/**
			 * For grouped batch messages, bunch contiguous messages of the same type and process them together.
			 * This is an optimization mainly for DDSes, where it can process a bunch of ops together. DDSes
			 * like merge tree or shared tree can process ops more efficiently when they are bunched together.
			 */
			for (const { message, localOpMetadata } of messagesWithMetadata) {
				const currentMessage = updateSequenceNumbers(message);
				if (previousMessage && previousMessage.type !== currentMessage.type) {
					sendBunchedMessages();
				}
				previousMessage = currentMessage;
				bunchedMessagesContent.push({
					contents: message.contents,
					localOpMetadata,
					clientSequenceNumber: message.clientSequenceNumber,
				});
			}

			// Process the last bunch of messages.
			sendBunchedMessages();

			// Send the "op" events for the messages now that the ops have been processed.
			for (const { message } of messagesWithMetadata) {
				this.emit("op", message, true /* runtimeMessage */);
			}
		} catch (e) {
			error = e;
			throw error;
		} finally {
			if (locationInBatch.batchEnd) {
				const lastMessage = messagesWithMetadata[messagesWithMetadata.length - 1]?.message;
				assert(lastMessage !== undefined, 0xa32 /* Batch must have at least one message */);
				this.emit("batchEnd", error, lastMessage);
			}
		}
	}

	/**
	 * Observes messages that are not intended for the runtime layer, updating/notifying Runtime systems as needed.
	 * @param message - non-runtime message to process.
	 */
	private observeNonRuntimeMessage(message: ISequencedDocumentMessage): void {
		// Set the minimum sequence number to the containerRuntime's understanding of minimum sequence number.
		if (this.deltaManager.minimumSequenceNumber < message.minimumSequenceNumber) {
			message.minimumSequenceNumber = this.deltaManager.minimumSequenceNumber;
		}

		this._processedClientSequenceNumber = message.clientSequenceNumber;

		// If there are no more pending messages after processing a local message,
		// the document is no longer dirty.
		if (!this.hasPendingMessages()) {
			this.updateDocumentDirtyState(false);
		}

		// The DeltaManager used to do this, but doesn't anymore as of Loader v2.4
		// Anyone listening to our "op" event would expect the contents to be parsed per this same logic
		if (
			typeof message.contents === "string" &&
			message.contents !== "" &&
			message.type !== MessageType.ClientLeave
		) {
			message.contents = JSON.parse(message.contents);
		}

		this.emit("op", message, false /* runtimeMessage */);
	}

	/**
	 * Process runtime messages. The messages here are contiguous messages in a batch.
	 * Assuming the messages in the given bunch are also a TypedContainerRuntimeMessage, checks its type and dispatch
	 * the messages to the appropriate handler in the runtime.
	 * Throws a DataProcessingError if the message looks like but doesn't conform to a known TypedContainerRuntimeMessage type.
	 * @param message - The core message with common properties for all the messages.
	 * @param messageContents - The contents, local metadata and clientSequenceNumbers of the messages.
	 * @param local - true if the messages were originally generated by the client receiving it.
	 * @param savedOp - true if the message is a replayed saved op.
	 *
	 */
	private validateAndProcessRuntimeMessages(
		message: Omit<InboundSequencedContainerRuntimeMessage, "contents">,
		messagesContent: IRuntimeMessagesContent[],
		local: boolean,
		savedOp?: boolean,
	): void {
		// If there are no more pending messages after processing a local message,
		// the document is no longer dirty.
		if (!this.hasPendingMessages()) {
			this.updateDocumentDirtyState(false);
		}

		// Get the contents without the localOpMetadata because not all message types know about localOpMetadata.
		const contents = messagesContent.map((c) => c.contents);

		switch (message.type) {
			case ContainerMessageType.FluidDataStoreOp:

			case ContainerMessageType.Attach:

			case ContainerMessageType.Alias:
				// Remove the metadata from the message before sending it to the channel collection. The metadata
				// is added by the container runtime and is not part of the message that the channel collection and
				// layers below it expect.
				this.channelCollection.processMessages({ envelope: message, messagesContent, local });
				break;

			case ContainerMessageType.BlobAttach:
				this.blobManager.processBlobAttachMessage(message, local);
				break;

			case ContainerMessageType.IdAllocation:
				this.processIdCompressorMessages(contents as IdCreationRange[], savedOp);
				break;

			case ContainerMessageType.GC:
				this.garbageCollector.processMessages(
					contents as GarbageCollectionMessage[],
					message.timestamp,
					local,
				);
				break;

			case ContainerMessageType.ChunkedOp:
				// From observability POV, we should not expose the rest of the system (including "op" events on object) to these messages.
				// Also resetReconnectCount() would be wrong - see comment that was there before this change was made.
				assert(false, 0x93d /* should not even get here */);

			case ContainerMessageType.Rejoin:
				break;

			case ContainerMessageType.DocumentSchemaChange:
				this.documentsSchemaController.processDocumentSchemaMessages(
					// eslint-disable-next-line import/no-deprecated
					contents as IDocumentSchemaChangeMessage[],
					local,
					message.sequenceNumber,
				);
				break;
			default: {
				const error = getUnknownMessageTypeError(
					message.type,
					"validateAndProcessRuntimeMessage" /* codePath */,
					message as ISequencedDocumentMessage,
				);
				this.closeFn(error);
				throw error;
			}
		}
	}

	private processIdCompressorMessages(
		messageContents: IdCreationRange[],
		savedOp?: boolean,
	): void {
		for (const range of messageContents) {
			// Don't re-finalize the range if we're processing a "savedOp" in
			// stashed ops flow. The compressor is stashed with these ops already processed.
			// That said, in idCompressorMode === "delayed", we might not serialize ID compressor, and
			// thus we need to process all the ops.
			if (!(this.skipSavedCompressorOps && savedOp === true)) {
				// Some other client turned on the id compressor. If we have not turned it on,
				// put it in a pending queue and delay finalization.
				if (this._idCompressor === undefined) {
					assert(
						this.idCompressorMode !== undefined,
						0x93c /* id compressor should be enabled */,
					);
					this.pendingIdCompressorOps.push(range);
				} else {
					assert(
						this.pendingIdCompressorOps.length === 0,
						0x979 /* there should be no pending ops! */,
					);
					this._idCompressor.finalizeCreationRange(range);
				}
			}
		}
	}

	/**
	 * Emits the Signal event and update the perf signal data.
	 */
	private sendSignalTelemetryEvent(): void {
		const duration = Date.now() - this._signalTracking.signalTimestamp;
		this.mc.logger.sendPerformanceEvent({
			eventName: "SignalLatency",
			details: {
				duration, // Roundtrip duration of the tracked signal in milliseconds.
				sent: this._signalTracking.totalSignalsSentInLatencyWindow, // Signals sent since the last logged SignalLatency event.
				lost: this._signalTracking.signalsLost, // Signals lost since the last logged SignalLatency event.
				outOfOrder: this._signalTracking.signalsOutOfOrder, // Out of order signals since the last logged SignalLatency event.
				reconnectCount: this.consecutiveReconnects, // Container reconnect count.
			},
		});
		this._signalTracking.signalsLost = 0;
		this._signalTracking.signalsOutOfOrder = 0;
		this._signalTracking.signalTimestamp = 0;
		this._signalTracking.totalSignalsSentInLatencyWindow = 0;
	}

	/**
	 * Updates signal telemetry including emitting telemetry events.
	 */
	private processSignalForTelemetry(envelope: ISignalEnvelope): void {
		const { clientBroadcastSignalSequenceNumber } = envelope;
		if (clientBroadcastSignalSequenceNumber === undefined) {
			return;
		}

		if (
			this._signalTracking.trackingSignalSequenceNumber === undefined ||
			this._signalTracking.minimumTrackingSignalSequenceNumber === undefined
		) {
			return;
		}

		if (
			clientBroadcastSignalSequenceNumber >= this._signalTracking.trackingSignalSequenceNumber
		) {
			// Calculate the number of signals lost and log the event.
			const signalsLost =
				clientBroadcastSignalSequenceNumber -
				this._signalTracking.trackingSignalSequenceNumber;
			if (signalsLost > 0) {
				this._signalTracking.signalsLost += signalsLost;
				this.mc.logger.sendErrorEvent({
					eventName: "SignalLost",
					details: {
						signalsLost, // Number of lost signals detected.
						expectedSequenceNumber: this._signalTracking.trackingSignalSequenceNumber, // The next expected signal sequence number.
						clientBroadcastSignalSequenceNumber, // Actual signal sequence number received.
					},
				});
			}
			// Update the tracking signal sequence number to the next expected signal in the sequence.
			this._signalTracking.trackingSignalSequenceNumber =
				clientBroadcastSignalSequenceNumber + 1;
		} else if (
			// Check if this is a signal in range of interest.
			clientBroadcastSignalSequenceNumber >=
			this._signalTracking.minimumTrackingSignalSequenceNumber
		) {
			this._signalTracking.signalsOutOfOrder++;
			const details: TelemetryEventPropertyTypeExt = {
				expectedSequenceNumber: this._signalTracking.trackingSignalSequenceNumber, // The next expected signal sequence number.
				clientBroadcastSignalSequenceNumber, // Sequence number of the out of order signal.
			};
			// Only log `contents.type` when address is for container to avoid
			// chance that contents type is customer data.
			if (envelope.address === undefined) {
				details.contentsType = envelope.contents.type; // Type of signal that was received out of order.
			}
			this.mc.logger.sendTelemetryEvent({
				eventName: "SignalOutOfOrder",
				details,
			});
		}
		if (
			this._signalTracking.roundTripSignalSequenceNumber !== undefined &&
			clientBroadcastSignalSequenceNumber >= this._signalTracking.roundTripSignalSequenceNumber
		) {
			if (
				clientBroadcastSignalSequenceNumber ===
				this._signalTracking.roundTripSignalSequenceNumber
			) {
				// Latency tracked signal has been received.
				// We now log the roundtrip duration of the tracked signal.
				// This telemetry event also logs metrics for broadcast signals
				// sent, lost, and out of order.
				// These metrics are reset after logging the telemetry event.
				this.sendSignalTelemetryEvent();
			}
			this._signalTracking.roundTripSignalSequenceNumber = undefined;
		}
	}

	public processSignal(message: ISignalMessage, local: boolean): void {
		const envelope = message.content as ISignalEnvelope;
		const transformed: IInboundSignalMessage = {
			clientId: message.clientId,
			content: envelope.contents.content,
			type: envelope.contents.type,
			targetClientId: message.targetClientId,
		};

		// Only collect signal telemetry for broadcast messages sent by the current client.
		if (message.clientId === this.clientId) {
			this.processSignalForTelemetry(envelope);
		}

		if (envelope.address === undefined) {
			// No address indicates a container signal message.
			this.emit("signal", transformed, local);
			return;
		}

		// Due to a mismatch between different layers in terms of
		// what is the interface of passing signals, we need to adjust
		// the signal envelope before sending it to the datastores to be processed
		const envelope2: IEnvelope = {
			address: envelope.address,
			contents: transformed.content,
		};
		transformed.content = envelope2;

		this.channelCollection.processSignal(transformed, local);
	}

	/**
	 * Flush the pending ops manually.
	 * This method is expected to be called at the end of a batch.
	 * @param resubmittingBatchId - If defined, indicates this is a resubmission of a batch
	 * with the given Batch ID, which must be preserved
	 */
	private flush(resubmittingBatchId?: BatchId): void {
		assert(
			this._orderSequentiallyCalls === 0,
			0x24c /* "Cannot call `flush()` from `orderSequentially`'s callback" */,
		);

		this.outbox.flush(resubmittingBatchId);
		assert(this.outbox.isEmpty, 0x3cf /* reentrancy */);
	}

	/**
	 * {@inheritDoc @fluidframework/runtime-definitions#IContainerRuntimeBase.orderSequentially}
	 */
	public orderSequentially<T>(callback: () => T): T {
		let checkpoint: IBatchCheckpoint | undefined;
		let result: T;
		if (this.mc.config.getBoolean("Fluid.ContainerRuntime.EnableRollback")) {
			// Note: we are not touching any batches other than mainBatch here, for two reasons:
			// 1. It would not help, as other batches are flushed independently from main batch.
			// 2. There is no way to undo process of data store creation, blob creation, ID compressor ops, or other things tracked by other batches.
			checkpoint = this.outbox.getBatchCheckpoints().mainBatch;
		}
		try {
			this._orderSequentiallyCalls++;
			result = callback();
		} catch (error) {
			if (checkpoint) {
				// This will throw and close the container if rollback fails
				try {
					checkpoint.rollback((message: BatchMessage) =>
						this.rollback(message.contents, message.localOpMetadata),
					);
				} catch (err) {
					const error2 = wrapError(err, (message) => {
						return DataProcessingError.create(
							`RollbackError: ${message}`,
							"checkpointRollback",
							undefined,
						) as DataProcessingError;
					});
					this.closeFn(error2);
					throw error2;
				}
			} else {
				this.closeFn(
					wrapError(
						error,
						(errorMessage) =>
							new GenericError(
								`orderSequentially callback exception: ${errorMessage}`,
								error,
								{
									orderSequentiallyCalls: this._orderSequentiallyCalls,
								},
							),
					),
				);
			}

			throw error; // throw the original error for the consumer of the runtime
		} finally {
			this._orderSequentiallyCalls--;
		}

		// We don't flush on TurnBased since we expect all messages in the same JS turn to be part of the same batch
		if (this.flushMode !== FlushMode.TurnBased && this._orderSequentiallyCalls === 0) {
			this.flush();
		}
		return result;
	}

	/**
	 * Returns the aliased data store's entryPoint, given the alias.
	 * @param alias - The alias for the data store.
	 * @returns The data store's entry point ({@link @fluidframework/core-interfaces#IFluidHandle}) if it exists and is aliased.
	 * Returns undefined if no data store has been assigned the given alias.
	 */
	public async getAliasedDataStoreEntryPoint(
		alias: string,
	): Promise<IFluidHandle<FluidObject> | undefined> {
		// Back-comapatibility:
		// There are old files that were created without using data store aliasing feature, but
		// used createRoot*DataStore*() (already removed) API. Such data stores will have isRoot = true,
		// and internalID provided by user. The expectation is that such files behave as new files, where
		// same data store instances created using aliasing feature.
		// Please also see note on name collisions in DataStores.createDataStoreId()
		await this.channelCollection.waitIfPendingAlias(alias);
		const internalId = this.internalId(alias);
		const context = await this.channelCollection.getDataStoreIfAvailable(internalId, {
			wait: false,
		});
		// If the data store is not available or not an alias, return undefined.
		if (context === undefined || !(await context.isRoot())) {
			return undefined;
		}

		const channel = await context.realize();
		if (channel.entryPoint === undefined) {
			throw new UsageError(
				"entryPoint must be defined on data store runtime for using getAliasedDataStoreEntryPoint",
			);
		}
		this.garbageCollector.nodeUpdated({
			node: { type: "DataStore", path: `/${internalId}` },
			reason: "Loaded",
			packagePath: context.packagePath,
			timestampMs: this.getCurrentReferenceTimestampMs(),
		});
		return channel.entryPoint;
	}

	public createDetachedDataStore(
		pkg: Readonly<string[]>,
		loadingGroupId?: string,
	): IFluidDataStoreContextDetached {
		return this.channelCollection.createDetachedDataStore(pkg, loadingGroupId);
	}

	public async createDataStore(
		pkg: Readonly<string | string[]>,
		loadingGroupId?: string,
	): Promise<IDataStore> {
		const context = this.channelCollection.createDataStoreContext(
			Array.isArray(pkg) ? pkg : [pkg],
			loadingGroupId,
		);
		return channelToDataStore(
			await context.realize(),
			context.id,
			this.channelCollection,
			this.mc.logger,
		);
	}

	private canSendOps(): boolean {
		// Note that the real (non-proxy) delta manager is needed here to get the readonly info. This is because
		// container runtime's ability to send ops depend on the actual readonly state of the delta manager.
		return (
			this.connected && !this.innerDeltaManager.readOnlyInfo.readonly && !this.imminentClosure
		);
	}

	/**
	 * Typically ops are batched and later flushed together, but in some cases we want to flush immediately.
	 */
	private currentlyBatching(): boolean {
		return this.flushMode !== FlushMode.Immediate || this._orderSequentiallyCalls !== 0;
	}

	private readonly _quorum: IQuorumClients;
	public getQuorum(): IQuorumClients {
		return this._quorum;
	}

	private readonly _audience: IAudience;
	public getAudience(): IAudience {
		return this._audience;
	}

	/**
	 * Returns true of container is dirty, i.e. there are some pending local changes that
	 * either were not sent out to delta stream or were not yet acknowledged.
	 */
	public get isDirty(): boolean {
		return this.dirtyContainer;
	}

	private isContainerMessageDirtyable({
		type,
		contents,
	}: OutboundContainerRuntimeMessage): boolean {
		// Certain container runtime messages should not mark the container dirty such as the old built-in
		// AgentScheduler and Garbage collector messages.
		switch (type) {
			case ContainerMessageType.Attach: {
				const attachMessage = contents as InboundAttachMessage;
				if (attachMessage.id === agentSchedulerId) {
					return false;
				}
				break;
			}

			case ContainerMessageType.FluidDataStoreOp: {
				const envelope = contents;
				if (envelope.address === agentSchedulerId) {
					return false;
				}
				break;
			}

			case ContainerMessageType.IdAllocation:

			case ContainerMessageType.DocumentSchemaChange:

			case ContainerMessageType.GC: {
				return false;
			}
			default:
				break;
		}
		return true;
	}

	private createNewSignalEnvelope(
		address: string | undefined,
		type: string,
		content: unknown,
	): Omit<ISignalEnvelope, "broadcastSignalSequenceNumber"> {
		const newEnvelope: Omit<ISignalEnvelope, "broadcastSignalSequenceNumber"> = {
			address,
			contents: { type, content },
		};

		return newEnvelope;
	}

	private submitEnvelopedSignal(envelope: ISignalEnvelope, targetClientId?: string): void {
		const isBroadcastSignal = targetClientId === undefined;

		if (isBroadcastSignal) {
			const clientBroadcastSignalSequenceNumber = ++this._signalTracking
				.broadcastSignalSequenceNumber;
			// Stamp with the broadcast signal sequence number.
			envelope.clientBroadcastSignalSequenceNumber = clientBroadcastSignalSequenceNumber;

			this._signalTracking.signalsSentSinceLastLatencyMeasurement++;

			if (
				this._signalTracking.minimumTrackingSignalSequenceNumber === undefined ||
				this._signalTracking.trackingSignalSequenceNumber === undefined
			) {
				// Signal monitoring window is undefined
				// Initialize tracking to expect the next signal sent by the connected client.
				this._signalTracking.minimumTrackingSignalSequenceNumber =
					clientBroadcastSignalSequenceNumber;
				this._signalTracking.trackingSignalSequenceNumber =
					clientBroadcastSignalSequenceNumber;
			}

			// We should not track the round trip of a new signal in the case we are already tracking one.
			if (
				clientBroadcastSignalSequenceNumber % this.defaultTelemetrySignalSampleCount === 1 &&
				this._signalTracking.roundTripSignalSequenceNumber === undefined
			) {
				this._signalTracking.signalTimestamp = Date.now();
				this._signalTracking.roundTripSignalSequenceNumber =
					clientBroadcastSignalSequenceNumber;
				this._signalTracking.totalSignalsSentInLatencyWindow +=
					this._signalTracking.signalsSentSinceLastLatencyMeasurement;
				this._signalTracking.signalsSentSinceLastLatencyMeasurement = 0;
			}
		}

		this.submitSignalFn(envelope, targetClientId);
	}

	/**
	 * Submits the signal to be sent to other clients.
	 * @param type - Type of the signal.
	 * @param content - Content of the signal. Should be a JSON serializable object or primitive.
	 * @param targetClientId - When specified, the signal is only sent to the provided client id.
	 *
	 * @remarks
	 *
	 * The `targetClientId` parameter here is currently intended for internal testing purposes only.
	 * Support for this option at container runtime is planned to be deprecated in the future.
	 *
	 */
	public submitSignal(type: string, content: unknown, targetClientId?: string): void {
		this.verifyNotClosed();
		const envelope = this.createNewSignalEnvelope(undefined /* address */, type, content);
		return this.submitEnvelopedSignal(envelope, targetClientId);
	}

	public setAttachState(attachState: AttachState.Attaching | AttachState.Attached): void {
		if (attachState === AttachState.Attaching) {
			assert(
				this.attachState === AttachState.Attaching,
				0x12d /* "Container Context should already be in attaching state" */,
			);
		} else {
			assert(
				this.attachState === AttachState.Attached,
				0x12e /* "Container Context should already be in attached state" */,
			);
			this.emit("attached");
		}

		if (attachState === AttachState.Attached && !this.hasPendingMessages()) {
			this.updateDocumentDirtyState(false);
		}
		this.channelCollection.setAttachState(attachState);
	}

	/**
	 * Create a summary. Used when attaching or serializing a detached container.
	 *
	 * @param blobRedirectTable - A table passed during the attach process. While detached, blob upload is supported
	 * using IDs generated locally. After attach, these IDs cannot be used, so this table maps the old local IDs to the
	 * new storage IDs so requests can be redirected.
	 * @param telemetryContext - summary data passed through the layers for telemetry purposes
	 */
	public createSummary(
		blobRedirectTable?: Map<string, string>,
		telemetryContext?: ITelemetryContext,
	): ISummaryTree {
		if (blobRedirectTable) {
			this.blobManager.setRedirectTable(blobRedirectTable);
		}

		// We can finalize any allocated IDs since we're the only client
		const idRange = this._idCompressor?.takeNextCreationRange();
		if (idRange !== undefined) {
			assert(
				idRange.ids === undefined || idRange.ids.firstGenCount === 1,
				0x93e /* No other ranges should be taken while container is detached. */,
			);
			this._idCompressor?.finalizeCreationRange(idRange);
		}

		const summarizeResult = this.channelCollection.getAttachSummary(telemetryContext);
		// Wrap data store summaries in .channels subtree.

		wrapSummaryInChannelsTree(summarizeResult);

		this.addContainerStateToSummary(
			summarizeResult,
			true /* fullTree */,
			false /* trackState */,
			telemetryContext,
		);

		return summarizeResult.summary;
	}

	public readonly getAbsoluteUrl: (relativeUrl: string) => Promise<string | undefined>;

	private async summarizeInternal(
		fullTree: boolean,
		trackState: boolean,
		telemetryContext?: ITelemetryContext,
	): Promise<ISummarizeInternalResult> {
		const summarizeResult = await this.channelCollection.summarize(
			fullTree,
			trackState,
			telemetryContext,
		);

		// Wrap data store summaries in .channels subtree.

		wrapSummaryInChannelsTree(summarizeResult);
		const pathPartsForChildren = [channelsTreeName];

		// Ensure that ID compressor had a chance to load, if we are using delayed mode.
		await this.loadIdCompressor();

		this.addContainerStateToSummary(summarizeResult, fullTree, trackState, telemetryContext);
		return {
			...summarizeResult,
			id: "",
			pathPartsForChildren,
		};
	}

	/**
	 * Returns a summary of the runtime at the current sequence number.
	 */
	public async summarize(options: {
		/**
		 * True to generate the full tree with no handle reuse optimizations; defaults to false
		 */
		fullTree?: boolean;
		/**
		 * True to track the state for this summary in the SummarizerNodes; defaults to true
		 */
		trackState?: boolean;
		/**
		 * Logger to use for correlated summary events
		 */
		summaryLogger?: ITelemetryLoggerExt;
		/**
		 * True to run garbage collection before summarizing; defaults to true
		 */
		runGC?: boolean;
		/**
		 * True to generate full GC data
		 */
		fullGC?: boolean;
		/**
		 * True to run GC sweep phase after the mark phase
		 */
		runSweep?: boolean;
	}): Promise<ISummaryTreeWithStats> {
		this.verifyNotClosed();

		const {
			fullTree = false,
			trackState = true,
			summaryLogger = this.mc.logger,
			runGC = this.garbageCollector.shouldRunGC,
			runSweep,
			fullGC,
		} = options;

		const telemetryContext = new TelemetryContext();
		// Add the options that are used to generate this summary to the telemetry context.
		telemetryContext.setMultiple("fluid_Summarize", "Options", {
			fullTree,
			trackState,
			runGC,
			fullGC,
			runSweep,
		});

		try {
			if (runGC) {
				await this.collectGarbage(
					{ logger: summaryLogger, runSweep, fullGC },
					telemetryContext,
				);
			}

			const { stats, summary } = await this.summarizerNode.summarize(
				fullTree,
				trackState,
				telemetryContext,
			);

			assert(
				summary.type === SummaryType.Tree,
				0x12f /* "Container Runtime's summarize should always return a tree" */,
			);

			return { stats, summary };
		} finally {
			summaryLogger.sendTelemetryEvent({
				eventName: "SummarizeTelemetry",
				details: telemetryContext.serialize(),
			});
		}
	}

	private async getGCDataInternal(fullGC?: boolean): Promise<IGarbageCollectionData> {
		return this.channelCollection.getGCData(fullGC);
	}

	/**
	 * Generates and returns the GC data for this container.
	 * @param fullGC - true to bypass optimizations and force full generation of GC data.
	 * @see IGarbageCollectionRuntime.getGCData
	 */
	public async getGCData(fullGC?: boolean): Promise<IGarbageCollectionData> {
		const builder = new GCDataBuilder();

		const dsGCData = await this.summarizerNode.getGCData(fullGC);
		builder.addNodes(dsGCData.gcNodes);

		const blobsGCData = this.blobManager.getGCData(fullGC);
		builder.addNodes(blobsGCData.gcNodes);
		return builder.getGCData();
	}

	/**
	 * After GC has run, called to notify this container's nodes of routes that are used in it.
	 * @param usedRoutes - The routes that are used in all nodes in this Container.
	 * @see IGarbageCollectionRuntime.updateUsedRoutes
	 */
	public updateUsedRoutes(usedRoutes: readonly string[]): void {
		// Update our summarizer node's used routes. Updating used routes in summarizer node before

		// summarizing is required and asserted by the the summarizer node. We are the root and are
		// always referenced, so the used routes is only self-route (empty string).

		this.summarizerNode.updateUsedRoutes([""]);

		const { dataStoreRoutes } = this.getDataStoreAndBlobManagerRoutes(usedRoutes);
		this.channelCollection.updateUsedRoutes(dataStoreRoutes);
	}

	/**
	 * After GC has run and identified nodes that are sweep ready, this is called to delete the sweep ready nodes.
	 * @param sweepReadyRoutes - The routes of nodes that are sweep ready and should be deleted.
	 * @returns The routes of nodes that were deleted.
	 */
	public deleteSweepReadyNodes(sweepReadyRoutes: readonly string[]): readonly string[] {
		const { dataStoreRoutes, blobManagerRoutes } =
			this.getDataStoreAndBlobManagerRoutes(sweepReadyRoutes);

		const deletedRoutes = this.channelCollection.deleteSweepReadyNodes(dataStoreRoutes);
		return deletedRoutes.concat(this.blobManager.deleteSweepReadyNodes(blobManagerRoutes));
	}

	/**
	 * This is called to update objects that are tombstones.
	 *
	 * A Tombstoned object has been unreferenced long enough that GC knows it won't be referenced again.
	 * Tombstoned objects are eventually deleted by GC.
	 *
	 * @param tombstonedRoutes - Data store and attachment blob routes that are tombstones in this Container.
	 */
	public updateTombstonedRoutes(tombstonedRoutes: readonly string[]): void {
		const { dataStoreRoutes } = this.getDataStoreAndBlobManagerRoutes(tombstonedRoutes);
		this.channelCollection.updateTombstonedRoutes(dataStoreRoutes);
	}

	/**
	 * Returns a server generated referenced timestamp to be used to track unreferenced nodes by GC.
	 */
	public getCurrentReferenceTimestampMs(): number | undefined {
		// Use the timestamp of the last message seen by this client as that is server generated. If no messages have
		// been processed, use the timestamp of the message from the last summary.
		return this.deltaManager.lastMessage?.timestamp ?? this.messageAtLastSummary?.timestamp;
	}

	/**
	 * Returns the type of the GC node. Currently, there are nodes that belong to the root ("/"), data stores or
	 * blob manager.
	 */
	// eslint-disable-next-line import/no-deprecated
	public getNodeType(nodePath: string): GCNodeType {
		if (isBlobPath(nodePath)) {
			// eslint-disable-next-line import/no-deprecated
			return GCNodeType.Blob;
		}
		// eslint-disable-next-line import/no-deprecated
		return this.channelCollection.getGCNodeType(nodePath) ?? GCNodeType.Other;
	}

	/**
	 * Called by GC to retrieve the package path of the node with the given path. The node should belong to a
	 * data store or an attachment blob.
	 */
	public async getGCNodePackagePath(nodePath: string): Promise<readonly string[] | undefined> {
		// GC uses "/" when adding "root" references, e.g. for Aliasing or as part of Tombstone Auto-Recovery.
		// These have no package path so return a special value.
		if (nodePath === "/") {
			return ["_gcRoot"];
		}

		switch (this.getNodeType(nodePath)) {
			// eslint-disable-next-line import/no-deprecated
			case GCNodeType.Blob:
				return [blobManagerBasePath];
			// eslint-disable-next-line import/no-deprecated
			case GCNodeType.DataStore:
			// eslint-disable-next-line import/no-deprecated
			case GCNodeType.SubDataStore:
				return this.channelCollection.getDataStorePackagePath(nodePath);
			default:
				assert(false, 0x2de /* "Package path requested for unsupported node type." */);
		}
	}

	/**
	 * From a given list of routes, separate and return routes that belong to blob manager and data stores.
	 * @param routes - A list of routes that can belong to data stores or blob manager.
	 * @returns Two route lists - One that contains routes for blob manager and another one that contains routes
	 * for data stores.
	 */
	private getDataStoreAndBlobManagerRoutes(routes: readonly string[]): {
		blobManagerRoutes: string[];
		dataStoreRoutes: string[];
	} {
		const blobManagerRoutes: string[] = [];
		const dataStoreRoutes: string[] = [];
		for (const route of routes) {
			if (isBlobPath(route)) {
				blobManagerRoutes.push(route);
			} else {
				dataStoreRoutes.push(route);
			}
		}
		return { blobManagerRoutes, dataStoreRoutes };
	}

	/**
	 * Runs garbage collection and updates the reference / used state of the nodes in the container.
	 * @returns the statistics of the garbage collection run; undefined if GC did not run.
	 */
	public async collectGarbage(
		options: {
			/**
			 * Logger to use for logging GC events
			 */
			logger?: ITelemetryLoggerExt;
			/**
			 * True to run GC sweep phase after the mark phase
			 */
			runSweep?: boolean;
			/**
			 * True to generate full GC data
			 */
			fullGC?: boolean;
		},
		telemetryContext?: ITelemetryContext,
		// eslint-disable-next-line import/no-deprecated
	): Promise<IGCStats | undefined> {
		return this.garbageCollector.collectGarbage(options, telemetryContext);
	}

	/**
	 * Called when a new outbound route is added to another node. This is used by garbage collection to identify
	 * all references added in the system.
	 * @param fromPath - The absolute path of the node that added the reference.
	 * @param toPath - The absolute path of the outbound node that is referenced.
	 * @param messageTimestampMs - The timestamp of the message that added the reference.
	 */
	public addedGCOutboundRoute(
		fromPath: string,
		toPath: string,
		messageTimestampMs?: number,
	): void {
		// This is always called when processing an op so messageTimestampMs should exist. Due to back-compat
		// across the data store runtime / container runtime boundary, this may be undefined and if so, get
		// the timestamp from the last processed message which should exist.
		// If a timestamp doesn't exist, log so we can learn about these cases and return.
		const timestampMs = messageTimestampMs ?? this.getCurrentReferenceTimestampMs();
		if (timestampMs === undefined) {
			this.mc.logger.sendTelemetryEvent({
				eventName: "NoTimestampInGCOutboundRoute",
				...tagCodeArtifacts({
					id: toPath,
					fromId: fromPath,
				}),
			});
			return;
		}
		this.garbageCollector.addedOutboundReference(fromPath, toPath, timestampMs);
	}

	/**
	 * Generates the summary tree, uploads it to storage, and then submits the summarize op.
	 * This is intended to be called by the summarizer, since it is the implementation of
	 * ISummarizerInternalsProvider.submitSummary.
	 * It takes care of state management at the container level, including pausing inbound
	 * op processing, updating SummarizerNode state tracking, and garbage collection.
	 * @param options - options controlling how the summary is generated or submitted
	 */

	// eslint-disable-next-line import/no-deprecated
	public async submitSummary(options: ISubmitSummaryOptions): Promise<SubmitSummaryResult> {
		const {
			fullTree = false,
			finalAttempt = false,
			summaryLogger,
			latestSummaryRefSeqNum,
		} = options;
		// The summary number for this summary. This will be updated during the summary process, so get it now and
		// use it for all events logged during this summary.
		const summaryNumber = this.nextSummaryNumber;
		let summaryRefSeqNum: number | undefined;
		const summaryNumberLogger = createChildLogger({
			logger: summaryLogger,
			properties: {
				all: {
					summaryNumber,
					referenceSequenceNumber: () => summaryRefSeqNum,
				},
			},
		});

		// legacy: assert 0x3d1
		if (!this.outbox.isEmpty) {
			throw DataProcessingError.create(
				"Can't trigger summary in the middle of a batch",
				"submitSummary",
				undefined,
				{
					summaryNumber,
					pendingMessages: this.pendingMessagesCount,
					outboxLength: this.outbox.messageCount,
					mainBatchLength: this.outbox.mainBatchMessageCount,
					blobAttachBatchLength: this.outbox.blobAttachBatchMessageCount,
					idAllocationBatchLength: this.outbox.idAllocationBatchMessageCount,
				},
			);
		}

		// If the container is dirty, i.e., there are pending unacked ops, the summary will not be eventual consistent
		// and it may even be incorrect. So, wait for the container to be saved with a timeout. If the container is not
		// saved within the timeout, check if it should be failed or can continue.
		if (this.isDirty) {
			const countBefore = this.pendingMessagesCount;
			// The timeout for waiting for pending ops can be overridden via configurations.
			const pendingOpsTimeout =
				this.mc.config.getNumber("Fluid.Summarizer.waitForPendingOpsTimeoutMs") ??
				defaultPendingOpsWaitTimeoutMs;
			await new Promise<void>((resolve, reject) => {
				const timeoutId = setTimeout(() => resolve(), pendingOpsTimeout);
				this.once("saved", () => {
					clearTimeout(timeoutId);
					resolve();
				});
				this.once("dispose", () => {
					clearTimeout(timeoutId);
					reject(new Error("Runtime is disposed while summarizing"));
				});
			});

			// Log that there are pending ops while summarizing. This will help us gather data on how often this
			// happens, whether we attempted to wait for these ops to be acked and what was the result.
			summaryNumberLogger.sendTelemetryEvent({
				eventName: "PendingOpsWhileSummarizing",
				saved: !this.isDirty,
				timeout: pendingOpsTimeout,
				countBefore,
				countAfter: this.pendingMessagesCount,
			});

			// There could still be pending ops. Check if summary should fail or continue.
			const pendingMessagesFailResult = await this.shouldFailSummaryOnPendingOps(
				summaryNumberLogger,
				this.deltaManager.lastSequenceNumber,
				this.deltaManager.minimumSequenceNumber,
				finalAttempt,
				true /* beforeSummaryGeneration */,
			);
			if (pendingMessagesFailResult !== undefined) {
				return pendingMessagesFailResult;
			}
		}

		const shouldPauseInboundSignal =
			this.mc.config.getBoolean(
				"Fluid.ContainerRuntime.SubmitSummary.disableInboundSignalPause",
			) !== true;
		const shouldValidatePreSummaryState =
			this.mc.config.getBoolean(
				"Fluid.ContainerRuntime.SubmitSummary.shouldValidatePreSummaryState",
			) === true;

		try {
			await this._deltaManager.inbound.pause();
			if (shouldPauseInboundSignal) {
				await this.deltaManager.inboundSignal.pause();
			}

			summaryRefSeqNum = this.deltaManager.lastSequenceNumber;
			const minimumSequenceNumber = this.deltaManager.minimumSequenceNumber;
			const message = `Summary @${summaryRefSeqNum}:${this.deltaManager.minimumSequenceNumber}`;
			const lastAckedContext = this.lastAckedSummaryContext;

			const startSummaryResult = this.summarizerNode.startSummary(
				summaryRefSeqNum,
				summaryNumberLogger,
				latestSummaryRefSeqNum,
			);

			/**
			 * This was added to validate that the summarizer node tree has the same reference sequence number from the
			 * top running summarizer down to the lowest summarizer node.
			 *
			 * The order of mismatch numbers goes (validate sequence number)-(node sequence number).
			 * Generally the validate sequence number comes from the running summarizer and the node sequence number comes from the
			 * summarizer nodes.
			 */
			if (startSummaryResult.invalidNodes > 0 || startSummaryResult.mismatchNumbers.size > 0) {
				summaryLogger.sendTelemetryEvent({
					eventName: "LatestSummaryRefSeqNumMismatch",
					details: {
						...startSummaryResult,
						mismatchNumbers: Array.from(startSummaryResult.mismatchNumbers),
					},
				});

				if (shouldValidatePreSummaryState && !finalAttempt) {
					return {
						stage: "base",
						referenceSequenceNumber: summaryRefSeqNum,
						minimumSequenceNumber,
						error: new RetriableSummaryError(
							`Summarizer node state inconsistent with summarizer state.`,
						),
					};
				}
			}

			// Helper function to check whether we should still continue between each async step.
			const checkContinue = (): { continue: true } | { continue: false; error: string } => {
				// Do not check for loss of connectivity directly! Instead leave it up to
				// RunWhileConnectedCoordinator to control policy in a single place.
				// This will allow easier change of design if we chose to. For example, we may chose to allow

				// summarizer to reconnect in the future.
				// Also checking for cancellation is a must as summary process may be abandoned for other reasons,
				// like loss of connectivity for main (interactive) client.
				if (options.cancellationToken.cancelled) {
					return { continue: false, error: "disconnected" };
				}
				// That said, we rely on submitSystemMessage() that today only works in connected state.
				// So if we fail here, it either means that RunWhileConnectedCoordinator does not work correctly,
				// OR that design changed and we need to remove this check and fix submitSystemMessage.
				assert(this.connected, 0x258 /* "connected" */);

				// Ensure that lastSequenceNumber has not changed after pausing.
				// We need the summary op's reference sequence number to match our summary sequence number,
				// otherwise we'll get the wrong sequence number stamped on the summary's .protocol attributes.
				if (this.deltaManager.lastSequenceNumber !== summaryRefSeqNum) {
					return {
						continue: false,
						error: `lastSequenceNumber changed before uploading to storage. ${this.deltaManager.lastSequenceNumber} !== ${summaryRefSeqNum}`,
					};
				}
				assert(
					summaryRefSeqNum === this.deltaManager.lastMessage?.sequenceNumber,
					0x395 /* it's one and the same thing */,
				);

				if (lastAckedContext !== this.lastAckedSummaryContext) {
					return {
						continue: false,
						error: `Last summary changed while summarizing. ${this.lastAckedSummaryContext} !== ${lastAckedContext}`,
					};
				}
				return { continue: true };
			};

			let continueResult = checkContinue();
			if (!continueResult.continue) {
				return {
					stage: "base",
					referenceSequenceNumber: summaryRefSeqNum,
					minimumSequenceNumber,
					error: new RetriableSummaryError(continueResult.error),
				};
			}

			const trace = Trace.start();

			let summarizeResult: ISummaryTreeWithStats;
			try {
				summarizeResult = await this.summarize({
					fullTree,
					trackState: true,
					summaryLogger: summaryNumberLogger,
					runGC: this.garbageCollector.shouldRunGC,
				});
			} catch (error) {
				return {
					stage: "base",
					referenceSequenceNumber: summaryRefSeqNum,
					minimumSequenceNumber,
					error: wrapError(error, (msg) => new RetriableSummaryError(msg)),
				};
			}

			// Validate that the summary generated by summarizer nodes is correct before uploading.

			const validateResult = this.summarizerNode.validateSummary();
			if (!validateResult.success) {
				const { success, ...loggingProps } = validateResult;
				const error = new RetriableSummaryError(
					validateResult.reason,
					validateResult.retryAfterSeconds,
					{ ...loggingProps },
				);
				return {
					stage: "base",
					referenceSequenceNumber: summaryRefSeqNum,
					minimumSequenceNumber,
					error,
				};
			}

			// If there are pending unacked ops, this summary attempt may fail as the uploaded
			// summary would be eventually inconsistent.
			const pendingMessagesFailResult = await this.shouldFailSummaryOnPendingOps(
				summaryNumberLogger,
				summaryRefSeqNum,
				minimumSequenceNumber,
				finalAttempt,
				false /* beforeSummaryGeneration */,
			);
			if (pendingMessagesFailResult !== undefined) {
				return pendingMessagesFailResult;
			}

			const { summary: summaryTree, stats: partialStats } = summarizeResult;

			// Now that we have generated the summary, update the message at last summary to the last message processed.
			this.messageAtLastSummary = this.deltaManager.lastMessage;

			// Counting dataStores and handles
			// Because handles are unchanged dataStores in the current logic,
			// summarized dataStore count is total dataStore count minus handle count
			const dataStoreTree = summaryTree.tree[channelsTreeName];

			assert(dataStoreTree.type === SummaryType.Tree, 0x1fc /* "summary is not a tree" */);
			const handleCount = Object.values(dataStoreTree.tree).filter(
				(value) => value.type === SummaryType.Handle,
			).length;
			const gcSummaryTreeStats = summaryTree.tree[gcTreeKey]
				? calculateStats(summaryTree.tree[gcTreeKey])
				: undefined;

			// eslint-disable-next-line import/no-deprecated
			const summaryStats: IGeneratedSummaryStats = {
				dataStoreCount: this.channelCollection.size,
				summarizedDataStoreCount: this.channelCollection.size - handleCount,
				gcStateUpdatedDataStoreCount: this.garbageCollector.updatedDSCountSinceLastSummary,
				gcBlobNodeCount: gcSummaryTreeStats?.blobNodeCount,
				gcTotalBlobsSize: gcSummaryTreeStats?.totalBlobSize,
				summaryNumber,
				...partialStats,
			};
			// eslint-disable-next-line import/no-deprecated
			const generateSummaryData: Omit<IGenerateSummaryTreeResult, "stage" | "error"> = {
				referenceSequenceNumber: summaryRefSeqNum,
				minimumSequenceNumber,
				summaryTree,
				summaryStats,
				generateDuration: trace.trace().duration,
			} as const;

			continueResult = checkContinue();
			if (!continueResult.continue) {
				return {
					stage: "generate",
					...generateSummaryData,
					error: new RetriableSummaryError(continueResult.error),
				};
			}

			const summaryContext: ISummaryContext = {
				proposalHandle: this.lastAckedSummaryContext?.proposalHandle ?? undefined,
				ackHandle: this.lastAckedSummaryContext?.ackHandle ?? this.loadedFromVersionId,
				referenceSequenceNumber: summaryRefSeqNum,
			};

			let handle: string;
			try {
				handle = await this.storage.uploadSummaryWithContext(
					summarizeResult.summary,
					summaryContext,
				);
			} catch (error) {
				return {
					stage: "generate",
					...generateSummaryData,
					error: wrapError(error, (msg) => new RetriableSummaryError(msg)),
				};
			}

			const parent = summaryContext.ackHandle;
			const summaryMessage: ISummaryContent = {
				handle,
				// eslint-disable-next-line @typescript-eslint/no-non-null-assertion
				head: parent!,
				message,
				parents: parent ? [parent] : [],
			};
			const uploadData = {
				...generateSummaryData,
				handle,
				uploadDuration: trace.trace().duration,
			} as const;

			continueResult = checkContinue();
			if (!continueResult.continue) {
				return {
					stage: "upload",
					...uploadData,
					error: new RetriableSummaryError(continueResult.error),
				};
			}

			let clientSequenceNumber: number;
			try {
				clientSequenceNumber = this.submitSummaryMessage(summaryMessage, summaryRefSeqNum);
			} catch (error) {
				return {
					stage: "upload",
					...uploadData,
					error: wrapError(error, (msg) => new RetriableSummaryError(msg)),
				};
			}

			const submitData = {
				stage: "submit",
				...uploadData,
				clientSequenceNumber,
				submitOpDuration: trace.trace().duration,
			} as const;

			try {
				this.summarizerNode.completeSummary(handle);
			} catch (error) {
				return {
					stage: "upload",
					...uploadData,
					error: wrapError(error, (msg) => new RetriableSummaryError(msg)),
				};
			}
			return submitData;
		} finally {
			// Cleanup wip summary in case of failure

			this.summarizerNode.clearSummary();

			// ! This needs to happen before we resume inbound queues to ensure heuristics are tracked correctly

			this._summarizer?.recordSummaryAttempt?.(summaryRefSeqNum);

			// Restart the delta manager
			this._deltaManager.inbound.resume();
			if (shouldPauseInboundSignal) {
				this.deltaManager.inboundSignal.resume();
			}
		}
	}

	/**
	 * This helper is called during summarization. If the container is dirty, it will return a failed summarize result
	 * (IBaseSummarizeResult) unless this is the final summarize attempt and SkipFailingIncorrectSummary option is set.
	 * @param logger - The logger to be used for sending telemetry.
	 * @param referenceSequenceNumber - The reference sequence number of the summary attempt.
	 * @param minimumSequenceNumber - The minimum sequence number of the summary attempt.
	 * @param finalAttempt - Whether this is the final summary attempt.
	 * @param beforeSummaryGeneration - Whether this is called before summary generation or after.
	 * @returns failed summarize result (IBaseSummarizeResult) if summary should be failed, undefined otherwise.
	 */
	private async shouldFailSummaryOnPendingOps(
		logger: ITelemetryLoggerExt,
		referenceSequenceNumber: number,
		minimumSequenceNumber: number,
		finalAttempt: boolean,
		beforeSummaryGeneration: boolean,

		// eslint-disable-next-line import/no-deprecated
	): Promise<IBaseSummarizeResult | undefined> {
		if (!this.isDirty) {
			return;
		}

		// If "SkipFailingIncorrectSummary" option is true, don't fail the summary in the last attempt.
		// This is a fallback to make progress in documents where there are consistently pending ops in

		// the summarizer.
		if (
			finalAttempt &&
			this.mc.config.getBoolean("Fluid.Summarizer.SkipFailingIncorrectSummary")
		) {
			const error = DataProcessingError.create(
				"Pending ops during summarization",
				"submitSummary",
				undefined,
				{ pendingMessages: this.pendingMessagesCount },
			);
			logger.sendErrorEvent(
				{
					eventName: "SkipFailingIncorrectSummary",
					referenceSequenceNumber,
					minimumSequenceNumber,
					beforeGenerate: beforeSummaryGeneration,
				},
				error,
			);
		} else {
			// The retry delay when there are pending ops can be overridden via config so that we can adjust it
			// based on telemetry while we decide on a stable number.
			const retryDelayMs =
				this.mc.config.getNumber("Fluid.Summarizer.PendingOpsRetryDelayMs") ??
				defaultPendingOpsRetryDelayMs;
			const error = new RetriableSummaryError(
				"PendingOpsWhileSummarizing",
				retryDelayMs / 1000,
				{
					count: this.pendingMessagesCount,
					beforeGenerate: beforeSummaryGeneration,
				},
			);
			return {
				stage: "base",
				referenceSequenceNumber,
				minimumSequenceNumber,
				error,
			};
		}
	}

	private get pendingMessagesCount(): number {
		return this.pendingStateManager.pendingMessagesCount + this.outbox.messageCount;
	}

	private hasPendingMessages(): boolean {
		return this.pendingMessagesCount !== 0;
	}

	private updateDocumentDirtyState(dirty: boolean): void {
		if (this.attachState !== AttachState.Attached) {
			assert(dirty, 0x3d2 /* Non-attached container is dirty */);
		} else {
			// Other way is not true = see this.isContainerMessageDirtyable()
			assert(
				!dirty || this.hasPendingMessages(),
				0x3d3 /* if doc is dirty, there has to be pending ops */,
			);
		}

		if (this.dirtyContainer === dirty) {
			return;
		}

		this.dirtyContainer = dirty;
		if (this.emitDirtyDocumentEvent) {
			this.emit(dirty ? "dirty" : "saved");
		}
	}

	public submitMessage(
		type:
			| ContainerMessageType.FluidDataStoreOp
			| ContainerMessageType.Alias
			| ContainerMessageType.Attach,
		// TODO: better typing
		// eslint-disable-next-line @typescript-eslint/explicit-module-boundary-types, @typescript-eslint/no-explicit-any
		contents: any,
		localOpMetadata: unknown = undefined,
	): void {
		// eslint-disable-next-line @typescript-eslint/no-unsafe-assignment
		this.submit({ type, contents }, localOpMetadata);
	}

	public async uploadBlob(
		blob: ArrayBufferLike,
		signal?: AbortSignal,
	): Promise<IFluidHandleInternal<ArrayBufferLike>> {
		this.verifyNotClosed();
		return this.blobManager.createBlob(blob, signal);
	}

	private submitIdAllocationOpIfNeeded(resubmitOutstandingRanges: boolean): void {
		if (this._idCompressor) {
			const idRange = resubmitOutstandingRanges
				? this._idCompressor.takeUnfinalizedCreationRange()
				: this._idCompressor.takeNextCreationRange();
			// Don't include the idRange if there weren't any Ids allocated
			if (idRange.ids !== undefined) {
				const idAllocationMessage: ContainerRuntimeIdAllocationMessage = {
					type: ContainerMessageType.IdAllocation,
					contents: idRange,
				};
				const idAllocationBatchMessage: BatchMessage = {
					contents: serializeOpContents(idAllocationMessage),
					referenceSequenceNumber: this.deltaManager.lastSequenceNumber,
				};
				this.outbox.submitIdAllocation(idAllocationBatchMessage);
			}
		}
	}

	private submit(
		containerRuntimeMessage: OutboundContainerRuntimeMessage,
		localOpMetadata: unknown = undefined,
		metadata?: { localId: string; blobId?: string },
	): void {
		this.verifyNotClosed();

		// There should be no ops in detached container state!
		assert(
			this.attachState !== AttachState.Detached,
			0x132 /* "sending ops in detached container" */,
		);

		assert(
			metadata === undefined ||
				containerRuntimeMessage.type === ContainerMessageType.BlobAttach,
			0x93f /* metadata */,
		);

		// Note that the real (non-proxy) delta manager is used here to get the readonly info. This is because
		// container runtime's ability to submit ops depend on the actual readonly state of the delta manager.
		if (this.innerDeltaManager.readOnlyInfo.readonly) {
			this.mc.logger.sendTelemetryEvent({
				eventName: "SubmitOpInReadonly",
				connected: this.connected,
			});
		}

		const type = containerRuntimeMessage.type;
		assert(
			type !== ContainerMessageType.IdAllocation,
			0x9a5 /* IdAllocation should be submitted directly to outbox. */,
		);

		try {
			this.submitIdAllocationOpIfNeeded(false);

			// Allow document schema controller to send a message if it needs to propose change in document schema.
			// If it needs to send a message, it will call provided callback with payload of such message and rely
			// on this callback to do actual sending.

			const schemaChangeMessage = this.documentsSchemaController.maybeSendSchemaMessage();
			if (schemaChangeMessage) {
				this.logger.sendTelemetryEvent({
					eventName: "SchemaChangeProposal",
					refSeq: schemaChangeMessage.refSeq,
					version: schemaChangeMessage.version,
					newRuntimeSchema: JSON.stringify(schemaChangeMessage.runtime),
					sessionRuntimeSchema: JSON.stringify(this.sessionSchema),
					oldRuntimeSchema: JSON.stringify(this.metadata?.documentSchema?.runtime),
				});
				const msg: ContainerRuntimeDocumentSchemaMessage = {
					type: ContainerMessageType.DocumentSchemaChange,
					contents: schemaChangeMessage,
				};
				this.outbox.submit({
					contents: serializeOpContents(msg),
					referenceSequenceNumber: this.deltaManager.lastSequenceNumber,
				});
			}

			const message: BatchMessage = {
				contents: serializeOpContents(containerRuntimeMessage),
				metadata,
				localOpMetadata,
				referenceSequenceNumber: this.deltaManager.lastSequenceNumber,
			};

			if (type === ContainerMessageType.BlobAttach) {
				// BlobAttach ops must have their metadata visible and cannot be grouped (see opGroupingManager.ts)
				this.outbox.submitBlobAttach(message);
			} else {
				this.outbox.submit(message);
			}

			// Note: Technically, the system "always" batches - if this case is true we'll just have a single-message batch.
			const flushImmediatelyOnSubmit = !this.currentlyBatching();
			if (flushImmediatelyOnSubmit) {
				this.flush();
			} else {
				this.scheduleFlush();
			}
		} catch (error) {
			this.closeFn(error as GenericError);
			throw error;
		}

		if (this.isContainerMessageDirtyable(containerRuntimeMessage)) {
			this.updateDocumentDirtyState(true);
		}
	}

	private scheduleFlush(): void {
		if (this.flushTaskExists) {
			return;
		}

		this.flushTaskExists = true;
		const flush = (): void => {
			this.flushTaskExists = false;
			try {
				this.flush();
			} catch (error) {
				this.closeFn(error as GenericError);
			}
		};

		switch (this.flushMode) {
			case FlushMode.TurnBased:
				// When in TurnBased flush mode the runtime will buffer operations in the current turn and send them as a single
				// batch at the end of the turn
				// eslint-disable-next-line @typescript-eslint/no-floating-promises
				Promise.resolve().then(flush);
				break;

			// FlushModeExperimental is experimental and not exposed directly in the runtime APIs
			case FlushModeExperimental.Async as unknown as FlushMode:
				// When in Async flush mode, the runtime will accumulate all operations across JS turns and send them as a single
				// batch when all micro-tasks are complete.
				// Compared to TurnBased, this flush mode will capture more ops into the same batch.
				setTimeout(flush, 0);
				break;

			default:
				assert(
					this._orderSequentiallyCalls > 0,
					0x587 /* Unreachable unless running under orderSequentially */,
				);
				break;
		}
	}

	private submitSummaryMessage(
		contents: ISummaryContent,
		referenceSequenceNumber: number,
	): number {
		this.verifyNotClosed();
		assert(
			this.connected,
			0x133 /* "Container disconnected when trying to submit system message" */,
		);

		// System message should not be sent in the middle of the batch.
		assert(this.outbox.isEmpty, 0x3d4 /* System op in the middle of a batch */);

		// back-compat: ADO #1385: Make this call unconditional in the future
		return this.submitSummaryFn !== undefined
			? this.submitSummaryFn(contents, referenceSequenceNumber)
			: this.submitFn(MessageType.Summarize, contents, false);
	}

	/**
	 * Throw an error if the runtime is closed.  Methods that are expected to potentially
	 * be called after dispose due to asynchrony should not call this.
	 */
	private verifyNotClosed(): void {
		if (this._disposed) {
			throw new Error("Runtime is closed");
		}
	}

	/**
	 * Resubmits each message in the batch, and then flushes the outbox.
	 *
	 * @remarks - If the "Offline Load" feature is enabled, the batchId is included in the resubmitted messages,
	 * for correlation to detect container forking.
	 */
	private reSubmitBatch(batch: PendingMessageResubmitData[], batchId: BatchId): void {
		this.orderSequentially(() => {
			for (const message of batch) {
				this.reSubmit(message);
			}
		});

		// Only include Batch ID if "Offline Load" feature is enabled
		// It's only needed to identify batches across container forks arising from misuse of offline load.
		this.flush(this.offlineEnabled ? batchId : undefined);
	}

	private reSubmit(message: PendingMessageResubmitData): void {
		// Need to parse from string for back-compat
		const containerRuntimeMessage = this.parseLocalOpContent(message.content);
		this.reSubmitCore(containerRuntimeMessage, message.localOpMetadata, message.opMetadata);
	}

	/**
	 * Finds the right store and asks it to resubmit the message. This typically happens when we
	 * reconnect and there are pending messages.
	 * ! Note: successfully resubmitting an op that has been successfully sequenced is not possible due to checks in the ConnectionStateHandler (Loader layer)
	 * @param message - The original LocalContainerRuntimeMessage.
	 * @param localOpMetadata - The local metadata associated with the original message.
	 */
	private reSubmitCore(
		message: LocalContainerRuntimeMessage,
		localOpMetadata: unknown,
		opMetadata: Record<string, unknown> | undefined,
	): void {
		assert(
			!this.isSummarizerClient,

			0x8f2 /* Summarizer never reconnects so should never resubmit */,
		);
		switch (message.type) {
			case ContainerMessageType.FluidDataStoreOp:

			case ContainerMessageType.Attach:

			case ContainerMessageType.Alias:
				// For Operations, call resubmitDataStoreOp which will find the right store
				// and trigger resubmission on it.
				this.channelCollection.reSubmit(message.type, message.contents, localOpMetadata);
				break;

			case ContainerMessageType.IdAllocation: {
				// Allocation ops are never resubmitted/rebased. This is because they require special handling to
				// avoid being submitted out of order. For example, if the pending state manager contained
				// [idOp1, dataOp1, idOp2, dataOp2] and the resubmission of dataOp1 generated idOp3, that would be
				// placed into the outbox in the same batch as idOp1, but before idOp2 is resubmitted.
				// To avoid this, allocation ops are simply never resubmitted. Prior to invoking the pending state
				// manager to replay pending ops, the runtime will always submit a new allocation range that includes
				// all pending IDs. The resubmitted allocation ops are then ignored here.
				break;
			}

			case ContainerMessageType.BlobAttach:
				this.blobManager.reSubmit(opMetadata);
				break;

			case ContainerMessageType.Rejoin:
				this.submit(message);
				break;

			case ContainerMessageType.GC:
				this.submit(message);
				break;

			case ContainerMessageType.DocumentSchemaChange:
				// There is no need to resend this message. Document schema controller will properly resend it again (if needed)
				// on a first occasion (any ops sent after reconnect). There is a good chance, though, that it will not want to
				// send any ops, as some other client already changed schema.
				break;
			default: {
				const error = getUnknownMessageTypeError(message.type, "reSubmitCore" /* codePath */);
				this.closeFn(error);
				throw error;
			}
		}
	}

	private rollback(content: string | undefined, localOpMetadata: unknown): void {
		// Need to parse from string for back-compat
		const { type, contents } = this.parseLocalOpContent(content);
		switch (type) {
			case ContainerMessageType.FluidDataStoreOp:
				// For operations, call rollbackDataStoreOp which will find the right store
				// and trigger rollback on it.
				this.channelCollection.rollback(type, contents, localOpMetadata);
				break;
			default:
				throw new Error(`Can't rollback ${type}`);
		}
	}

	/**
	 * Implementation of ISummarizerInternalsProvider.refreshLatestSummaryAck
	 */
	// eslint-disable-next-line import/no-deprecated
	public async refreshLatestSummaryAck(options: IRefreshSummaryAckOptions): Promise<void> {
		const { proposalHandle, ackHandle, summaryRefSeq, summaryLogger } = options;

		// proposalHandle is always passed from RunningSummarizer.
		assert(proposalHandle !== undefined, 0x766 /* proposalHandle should be available */);

		const result = await this.summarizerNode.refreshLatestSummary(
			proposalHandle,
			summaryRefSeq,
		);

		/* eslint-disable jsdoc/check-indentation */
		/**
		 * If the snapshot corresponding to the ack is not tracked by this client, it was submitted by another client.
		 * Take action as per the following scenarios:
		 * 1. If that snapshot is older than the one tracked by this client, ignore the ack because only the latest
		 *    snapshot is tracked.
		 * 2. If that snapshot is newer, attempt to fetch the latest snapshot and do one of the following:
		 *    2.1. If the fetched snapshot is same or newer than the one for which ack was received, close this client.
		 *         The next summarizer client will likely start from this snapshot and get out of this state. Fetching
		 *         the snapshot updates the cache for this client so if it's re-elected as summarizer, this will prevent
		 *         any thrashing.
		 *    2.2. If the fetched snapshot is older than the one for which ack was received, ignore the ack. This can
		 *         happen in scenarios where the snapshot for the ack was lost in storage (in scenarios like DB rollback,
		 *         etc.) but the summary ack is still there because it's tracked a different service. In such cases,
		 *         ignoring the ack is the correct thing to do because the latest snapshot in storage is not the one for
		 *         the ack but is still the one tracked by this client. If we were to close the summarizer like in the
		 *         previous scenario, it will result in this document stuck in this state in a loop.
		 */
		/* eslint-enable jsdoc/check-indentation */
		if (!result.isSummaryTracked) {
			if (result.isSummaryNewer) {
				await this.fetchLatestSnapshotAndMaybeClose(summaryRefSeq, ackHandle, summaryLogger);
			}
			return;
		}

		// Notify the garbage collector so it can update its latest summary state.
		await this.garbageCollector.refreshLatestSummary(result);

		// If we here, the ack was tracked by this client. Update the summary context of the last ack.
		this.lastAckedSummaryContext = {
			proposalHandle,
			ackHandle,
			referenceSequenceNumber: summaryRefSeq,
		};
	}

	/**
	 * Fetches the latest snapshot from storage. If the fetched snapshot is same or newer than the one for which ack
	 * was received, close this client. Fetching the snapshot will update the cache for this client so if it's
	 * re-elected as summarizer, this will prevent any thrashing.
	 * If the fetched snapshot is older than the one for which ack was received, ignore the ack and return. This can
	 * happen in scenarios where the snapshot for the ack was lost in storage in scenarios like DB rollback, etc.
	 */
	private async fetchLatestSnapshotAndMaybeClose(
		targetRefSeq: number,
		targetAckHandle: string,
		logger: ITelemetryLoggerExt,
	): Promise<void> {
		const fetchedSnapshotRefSeq = await PerformanceEvent.timedExecAsync(
			logger,
			{ eventName: "RefreshLatestSummaryAckFetch" },
			async (perfEvent: {
				end: (arg0: {
					details: {
						getVersionDuration?: number | undefined;
						getSnapshotDuration?: number | undefined;
						snapshotRefSeq?: number | undefined;
						snapshotVersion?: string | undefined;
						newerSnapshotPresent?: boolean | undefined;
						targetRefSeq?: number | undefined;
						targetAckHandle?: string | undefined;
					};
				}) => void;
			}) => {
				const props: {
					getVersionDuration?: number;
					getSnapshotDuration?: number;
					snapshotRefSeq?: number;
					snapshotVersion?: string;
					newerSnapshotPresent?: boolean | undefined;
					targetRefSeq?: number | undefined;
					targetAckHandle?: string | undefined;
				} = { targetRefSeq, targetAckHandle };
				const trace = Trace.start();

				let snapshotTree: ISnapshotTree | null;
				const scenarioName = "RefreshLatestSummaryAckFetch";
				// If loader supplied us the ISnapshot when loading, the new getSnapshotApi is supported and feature gate is ON, then use the
				// new API, otherwise it will reduce the service performance because the service will need to recalculate the full snapshot
				// in case previously getSnapshotApi was used and now we use the getVersions API.
				if (
					this.isSnapshotInstanceOfISnapshot &&
					this.storage.getSnapshot !== undefined &&
					this.mc.config.getBoolean("Fluid.Container.UseLoadingGroupIdForSnapshotFetch2") ===
						true
				) {
					const snapshot = await this.storage.getSnapshot({
						scenarioName,
						fetchSource: FetchSource.noCache,
					});
					const id = snapshot.snapshotTree.id;
					assert(id !== undefined, 0x9d0 /* id of the fetched snapshot should be defined */);
					props.snapshotVersion = id;
					snapshotTree = snapshot.snapshotTree;
				} else {
					const versions = await this.storage.getVersions(
						null,
						1,
						scenarioName,
						FetchSource.noCache,
					);
					assert(
						!!versions && !!versions[0],
						0x137 /* "Failed to get version from storage" */,
					);
					snapshotTree = await this.storage.getSnapshotTree(versions[0]);
					assert(!!snapshotTree, 0x138 /* "Failed to get snapshot from storage" */);
					props.snapshotVersion = versions[0].id;
				}

				props.getSnapshotDuration = trace.trace().duration;
				const readAndParseBlob = async <T>(id: string): Promise<T> =>
					readAndParse<T>(this.storage, id);
				const snapshotRefSeq = await seqFromTree(snapshotTree, readAndParseBlob);
				props.snapshotRefSeq = snapshotRefSeq;
				props.newerSnapshotPresent = snapshotRefSeq >= targetRefSeq;

				perfEvent.end({ details: props });
				return snapshotRefSeq;
			},
		);

		// If the snapshot that was fetched is older than the target snapshot, return. The summarizer will not be closed

		// because the snapshot is likely deleted from storage and it so, closing the summarizer will result in the
		// document being stuck in this state.
		if (fetchedSnapshotRefSeq < targetRefSeq) {
			return;
		}

		await delay(this.closeSummarizerDelayMs);

		this._summarizer?.stop("latestSummaryStateStale");
		this.disposeFn();
	}

	public getPendingLocalState(props?: IGetPendingLocalStateProps): unknown {
		this.verifyNotClosed();

		if (this._orderSequentiallyCalls !== 0) {
			throw new UsageError("can't get state during orderSequentially");
		}
		this.imminentClosure ||= props?.notifyImminentClosure ?? false;

		const getSyncState = (
			pendingAttachmentBlobs?: IPendingBlobs,
		): IPendingRuntimeState | undefined => {
			const pending = this.pendingStateManager.getLocalState(props?.snapshotSequenceNumber);
			const sessionExpiryTimerStarted =
				props?.sessionExpiryTimerStarted ?? this.garbageCollector.sessionExpiryTimerStarted;

			const pendingIdCompressorState = this._idCompressor?.serialize(true);

			return {
				pending,
				pendingIdCompressorState,
				pendingAttachmentBlobs,
				sessionExpiryTimerStarted,
			};
		};
		const perfEvent = {
			eventName: "getPendingLocalState",
			notifyImminentClosure: props?.notifyImminentClosure,
		};
		const logAndReturnPendingState = (
			event: PerformanceEvent,
			pendingState?: IPendingRuntimeState,
		): IPendingRuntimeState | undefined => {
			event.end({
				attachmentBlobsSize: Object.keys(pendingState?.pendingAttachmentBlobs ?? {}).length,
				pendingOpsSize: pendingState?.pending?.pendingStates.length,
			});
			return pendingState;
		};

		// Flush pending batch.
		// getPendingLocalState() is only exposed through Container.closeAndGetPendingLocalState(), so it's safe
		// to close current batch.
		this.flush();

		return props?.notifyImminentClosure === true
			? PerformanceEvent.timedExecAsync(this.mc.logger, perfEvent, async (event) =>
					logAndReturnPendingState(
						event,
						getSyncState(
							await this.blobManager.attachAndGetPendingBlobs(props?.stopBlobAttachingSignal),
						),
					),
				)
			: PerformanceEvent.timedExec(this.mc.logger, perfEvent, (event) =>
					logAndReturnPendingState(event, getSyncState()),
				);
	}

	// eslint-disable-next-line import/no-deprecated
	public summarizeOnDemand(options: IOnDemandSummarizeOptions): ISummarizeResults {
		if (this.isSummarizerClient) {
			return this.summarizer.summarizeOnDemand(options);
		} else if (this.summaryManager !== undefined) {
			return this.summaryManager.summarizeOnDemand(options);
		} else {
			// If we're not the summarizer, and we don't have a summaryManager, we expect that
			// disableSummaries is turned on. We are throwing instead of returning a failure here,
			// because it is a misuse of the API rather than an expected failure.
			throw new UsageError(`Can't summarize, disableSummaries: ${this.summariesDisabled}`);
		}
	}

	// eslint-disable-next-line import/no-deprecated
	public enqueueSummarize(options: IEnqueueSummarizeOptions): EnqueueSummarizeResult {
		if (this.isSummarizerClient) {
			return this.summarizer.enqueueSummarize(options);
		} else if (this.summaryManager !== undefined) {
			return this.summaryManager.enqueueSummarize(options);
		} else {
			// If we're not the summarizer, and we don't have a summaryManager, we expect that
			// generateSummaries is turned off. We are throwing instead of returning a failure here,
			// because it is a misuse of the API rather than an expected failure.
			throw new UsageError(`Can't summarize, disableSummaries: ${this.summariesDisabled}`);
		}
	}

	/**
	 * Forms a function that will create and retrieve a Summarizer.
	 */

	private formCreateSummarizerFn(loader: ILoader) {
		return async () => {
			return createSummarizer(loader, `/${summarizerRequestUrl}`);
		};
	}

	private validateSummaryHeuristicConfiguration(
		configuration: ISummaryConfigurationHeuristics,
	): void {
		// eslint-disable-next-line no-restricted-syntax
		for (const prop in configuration) {
			if (typeof configuration[prop] === "number" && configuration[prop] < 0) {
				throw new UsageError(
					`Summary heuristic configuration property "${prop}" cannot be less than 0`,
				);
			}
		}
		if (configuration.minIdleTime > configuration.maxIdleTime) {
			throw new UsageError(
				`"minIdleTime" [${configuration.minIdleTime}] cannot be greater than "maxIdleTime" [${configuration.maxIdleTime}]`,
			);
		}
	}

	private get groupedBatchingEnabled(): boolean {
		return this.sessionSchema.opGroupingEnabled === true;
	}
}<|MERGE_RESOLUTION|>--- conflicted
+++ resolved
@@ -835,14 +835,11 @@
  * This allows new runtime to make documents not openable for old runtimes, one explicit document schema control is enabled.
  * Please see addMetadataToSummary() as well
  */
-<<<<<<< HEAD
-// eslint-disable-next-line import/no-deprecated
-function lastMessageFromMetadata(metadata: IContainerRuntimeMetadata | undefined) {
-=======
 function lastMessageFromMetadata(
+	// eslint-disable-next-line import/no-deprecated
 	metadata: IContainerRuntimeMetadata | undefined,
+	// eslint-disable-next-line import/no-deprecated
 ): ISummaryMetadataMessage | undefined {
->>>>>>> 88e65412
 	return metadata?.documentSchema?.runtime?.explicitSchemaControl
 		? metadata?.lastMessage
 		: metadata?.message;
