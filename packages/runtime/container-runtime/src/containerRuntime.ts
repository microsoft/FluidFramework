--- conflicted
+++ resolved
@@ -1025,16 +1025,20 @@
 			undefined, // summaryConfiguration
 		);
 
-		runtime.blobManager.trackPendingStashedUploads().then(
-			() => {
-				// make sure we didn't reconnect before the promise resolved
-				if (runtime.delayConnectClientId !== undefined && !runtime.disposed) {
-					runtime.delayConnectClientId = undefined;
-					runtime.setConnectionStateCore(true, runtime.delayConnectClientId);
-				}
-			},
-			(error) => runtime.closeFn(error),
-		);
+		if (runtime.blobManager.hasPendingStashedUploads()) {
+			runtime.delayedConnectionTransition = true;
+			runtime.blobManager.trackPendingStashedUploads().then(
+				() => {
+					const delayed = runtime.delayedConnectionTransition;
+					runtime.delayedConnectionTransition = false;
+					// make sure we didn't reconnect before the promise resolved
+					if (delayed && !runtime.disposed && runtime.connected) {
+						runtime.setConnectionStateCore();
+					}
+				},
+				(error) => runtime.closeFn(error),
+			);
+		}
 
 		// Apply stashed ops with a reference sequence number equal to the sequence number of the snapshot,
 		// or zero. This must be done before Container replays saved ops.
@@ -1301,7 +1305,7 @@
 			: 0;
 	}
 
-	private blobUploadCallbackInFlight: boolean = false;
+	private delayedConnectionTransition: boolean = false;
 
 	private readonly createContainerMetadata: ICreateContainerMetadata;
 	/**
@@ -1879,36 +1883,6 @@
 		// If we loaded from pending state, then we need to skip any ops that are already accounted in such
 		// saved state, i.e. all the ops marked by Loader layer sa savedOp === true.
 		this.skipSavedCompressorOps = pendingRuntimeState?.pendingIdCompressorState !== undefined;
-
-		// This code assuems that there is no way to add to the list of pending stashed ops.
-		// I.e. the transition  hasPendingStashedBlobs(): true -> false happens only once in lifetime of container.
-		if (this.blobManager.hasPendingStashedBlobs()) {
-			// summarizer should not upload blobs in offline. If it loses connection, it should bail out immidiatly.
-			// In general, summarizer should not modify document.
-			// If, in the future, design changes, where summarizeing means - creating detached blobs, we will need to reconsider this.
-			// Also see assert in submitSummaryMessage()
-			assert(
-				!this.isSummarizerClient,
-				"summarizer should not have attachment blobs to be uploaded",
-			);
-
-			this.blobUploadCallbackInFlight = true;
-
-			this.blobManager.processStashedChanges().then(
-				() => {
-					// This is broken!!! This assert will fire 100%!
-					// assert(!this.blobManager.hasPendingStashedBlobs(), "consistency check");
-
-					const inFlight = this.blobUploadCallbackInFlight;
-					this.blobUploadCallbackInFlight = false;
-
-					if (!this.disposed && this.connected && inFlight) {
-						this.setConnectionStateCore();
-					}
-				},
-				(error) => this.closeFn(error),
-			);
-		}
 	}
 
 	public onSchemaChange(schema: IDocumentSchemaCurrent) {
@@ -2450,98 +2424,41 @@
 	}
 
 	public setConnectionState(connected: boolean, clientId?: string) {
-<<<<<<< HEAD
-		// This assert will fire!
-		// assert(
-		//	!this.blobManager.hasPendingStashedBlobs() || this.blobUploadCallbackInFlight,
-		//	"consistency",
-		// );
-=======
-		if (connected && this.idCompressorMode === "delayed") {
-			// eslint-disable-next-line @typescript-eslint/no-floating-promises
-			this.loadIdCompressor();
-		}
-		if (connected === false && this.delayConnectClientId !== undefined) {
-			this.delayConnectClientId = undefined;
-			this.mc.logger.sendTelemetryEvent({
-				eventName: "UnsuccessfulConnectedTransition",
-			});
-			// Don't propagate "disconnected" event because we didn't propagate the previous "connected" event
-			return;
-		}
-
-		if (!connected) {
-			this.documentsSchemaController.onDisconnect();
-		}
-
-		// If there are stashed blobs in the pending state, we need to delay
-		// propagation of the "connected" event until we have uploaded them to
-		// ensure we don't submit ops referencing a blob that has not been uploaded
-		const connecting = connected && !this._connected;
-		if (connecting && this.blobManager.hasPendingStashedUploads()) {
-			assert(
-				!this.delayConnectClientId,
-				0x791 /* Connect event delay must be canceled before subsequent connect event */,
-			);
-			assert(!!clientId, 0x792 /* Must have clientId when connecting */);
-			this.delayConnectClientId = clientId;
-			return;
-		}
-
-		this.setConnectionStateCore(connected, clientId);
-	}
-
-	private setConnectionStateCore(connected: boolean, clientId?: string) {
-		assert(
-			!this.delayConnectClientId,
-			0x394 /* connect event delay must be cleared before propagating connect event */,
-		);
-		this.verifyNotClosed();
-
-		// There might be no change of state due to Container calling this API after loading runtime.
-		const changeOfState = this._connected !== connected;
-		const reconnection = changeOfState && !connected;
-
-		// We need to flush the ops currently collected by Outbox to preserve original order.
-		// This flush NEEDS to happen before we set the ContainerRuntime to "connected".
-		// We want these ops to get to the PendingStateManager without sending to service and have them return to the Outbox upon calling "replayPendingStates".
-		if (changeOfState && connected) {
-			this.flush();
-		}
-
-		this._connected = connected;
->>>>>>> 9a2294d7
-
-		if (!connected) {
-			this._perfSignalData.signalsLost = 0;
-			this._perfSignalData.signalTimestamp = 0;
-			this._perfSignalData.trackingSignalSequenceNumber = undefined;
-			this.documentsSchemaController.onDisconnect();
-
-			if (this.blobUploadCallbackInFlight) {
-				this.mc.logger.sendTelemetryEvent({
-					eventName: "UnsuccessfulConnectedTransition",
-				});
-			}
-		} else {
+		assert(clientId === this.clientId, "client IDs should match");
+		assert(!connected || !!clientId, 0x792 /* Must have clientId when connecting */);
+
+		if (connected) {
+			if (this.idCompressorMode === "delayed") {
+				// eslint-disable-next-line @typescript-eslint/no-floating-promises
+				this.loadIdCompressor();
+			}
+
 			assert(
 				this.attachState === AttachState.Attached,
 				0x3cd /* Connection is possible only if container exists in storage */,
 			);
-			assert(!!clientId, 0x792 /* Must have clientId when connecting */);
 
 			// We need to flush the ops currently collected by Outbox to preserve original order.
-			// This flush NEEDS to happen before we replay the ops.
+			// This flush NEEDS to happen before we set the ContainerRuntime to "connected".
 			// We want these ops to get to the PendingStateManager without sending to service and have them return to the Outbox upon calling "replayPendingStates".
 			this.flush();
-
-			if (this.idCompressorMode === "delayed") {
-				// eslint-disable-next-line @typescript-eslint/no-floating-promises
-				this.loadIdCompressor();
-			}
+		} else {
+			if (this.delayedConnectionTransition) {
+				this.mc.logger.sendTelemetryEvent({
+					eventName: "UnsuccessfulConnectedTransition",
+				});
+			}
+
+			this.documentsSchemaController.onDisconnect();
+
+			this._perfSignalData.signalsLost = 0;
+			this._perfSignalData.signalTimestamp = 0;
+			this._perfSignalData.trackingSignalSequenceNumber = undefined;
 		}
 
 		const connecting = connected && !this._connected;
+
+		// Change of state should happen after we did flush() above, but before we deliver events to the rest of the system.
 		this._connected = connected;
 
 		this.channelCollection.setConnectionState(connected, clientId);
@@ -2549,16 +2466,19 @@
 
 		raiseConnectedEvent(this.mc.logger, this, connected, clientId);
 
-		// If there are stashed blobs in the pending state, we need to delay sending ops until we have
-		// uploaded them to ensure we don't submit ops referencing a blob that has not been uploaded
-		// The promise that was created in constructor will call into this.setConnectionStateCore() when
-		// all stashed blobs are uploaded.
-		if (connecting && !this.blobUploadCallbackInFlight) {
+		// If there are stashed blobs in the pending state, we need to delay
+		// propagation of the "connected" event until we have uploaded them to
+		// ensure we don't submit ops referencing a blob that has not been uploaded
+		if (connecting && !this.delayedConnectionTransition) {
 			this.setConnectionStateCore();
 		}
 	}
 
 	private setConnectionStateCore() {
+		assert(
+			!this.delayedConnectionTransition,
+			0x394 /* connect event delay must be cleared before propagating connect event */,
+		);
 		assert(this.connected, "still connected");
 		this.verifyNotClosed();
 
@@ -3012,8 +2932,8 @@
 		// container runtime's ability to send ops depend on the actual readonly state of the delta manager.
 		return (
 			this.connected &&
-			!this.blobUploadCallbackInFlight &&
 			!this.innerDeltaManager.readOnlyInfo.readonly &&
+			!this.delayedConnectionTransition &&
 			!this.imminentClosure
 		);
 	}
@@ -4089,7 +4009,7 @@
 		// In general, summarizer should not modify document.
 		// If, in the future, design changes, where summarizeing means - creating detached blobs, we will need to reconsider this.
 		// Also see assert in setConnectionState().
-		assert(!this.blobUploadCallbackInFlight, "No delayed blob upload for summarizer");
+		assert(!this.delayedConnectionTransition, "No delayed blob upload for summarizer");
 
 		// System message should not be sent in the middle of the batch.
 		assert(this.outbox.isEmpty, 0x3d4 /* System op in the middle of a batch */);
