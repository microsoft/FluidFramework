/*!
 * Copyright (c) Microsoft Corporation and contributors. All rights reserved.
 * Licensed under the MIT License.
 */
import { ITelemetryBaseLogger, ITelemetryGenericEvent, ITelemetryLogger } from "@fluidframework/common-definitions";
import {
    FluidObject,
    IFluidHandle,
    IFluidHandleContext,
    IFluidRouter,
    IRequest,
    IResponse,
} from "@fluidframework/core-interfaces";
import {
    IAudience,
    IFluidTokenProvider,
    IContainerContext,
    IDeltaManager,
    IRuntime,
    ICriticalContainerError,
    AttachState,
    ILoaderOptions,
    LoaderHeader,
    ISnapshotTreeWithBlobContents,
} from "@fluidframework/container-definitions";
import {
    IContainerRuntime,
    IContainerRuntimeEvents,
} from "@fluidframework/container-runtime-definitions";
import {
    assert,
    Trace,
    TypedEventEmitter,
    unreachableCase,
} from "@fluidframework/common-utils";
import {
    ChildLogger,
    raiseConnectedEvent,
    PerformanceEvent,
    TaggedLoggerAdapter,
    MonitoringContext,
    loggerToMonitoringContext,
    wrapError,
} from "@fluidframework/telemetry-utils";
import {
    DriverHeader,
    FetchSource,
    IDocumentStorageService,
    ISummaryContext,
} from "@fluidframework/driver-definitions";
import { readAndParse } from "@fluidframework/driver-utils";
import {
    DataCorruptionError,
    DataProcessingError,
    GenericError,
    UsageError,
} from "@fluidframework/container-utils";
import {
    IClientDetails,
    IDocumentMessage,
    IQuorumClients,
    ISequencedDocumentMessage,
    ISignalMessage,
    ISnapshotTree,
    ISummaryContent,
    ISummaryTree,
    MessageType,
    SummaryType,
} from "@fluidframework/protocol-definitions";
import {
    FlushMode,
    gcTreeKey,
    InboundAttachMessage,
    IFluidDataStoreContextDetached,
    IFluidDataStoreRegistry,
    IFluidDataStoreChannel,
    IGarbageCollectionData,
    IGarbageCollectionDetailsBase,
    IEnvelope,
    IInboundSignalMessage,
    ISignalEnvelope,
    NamedFluidDataStoreRegistryEntries,
    ISummaryTreeWithStats,
    ISummarizeInternalResult,
    CreateChildSummarizerNodeParam,
    SummarizeInternalFn,
    channelsTreeName,
    IAttachMessage,
    IDataStore,
    ITelemetryContext,
} from "@fluidframework/runtime-definitions";
import {
    addBlobToSummary,
    addSummarizeResultToSummary,
    addTreeToSummary,
    createRootSummarizerNodeWithGC,
    IRootSummarizerNodeWithGC,
    RequestParser,
    create404Response,
    exceptionToResponse,
    requestFluidObject,
    responseToException,
    seqFromTree,
    calculateStats,
    TelemetryContext,
} from "@fluidframework/runtime-utils";
import { GCDataBuilder, trimLeadingAndTrailingSlashes } from "@fluidframework/garbage-collector";
import { v4 as uuid } from "uuid";
import { ContainerFluidHandleContext } from "./containerHandleContext";
import { FluidDataStoreRegistry } from "./dataStoreRegistry";
import { Summarizer } from "./summarizer";
import { SummaryManager } from "./summaryManager";
import {
    ReportOpPerfTelemetry,
    IPerfSignalReport,
} from "./connectionTelemetry";
import {
    IPendingLocalState,
    PendingStateManager,
} from "./pendingStateManager";
import { pkgVersion } from "./packageVersion";
import { BlobManager, IBlobManagerLoadInfo, IPendingBlobs } from "./blobManager";
import { DataStores, getSummaryForDatastores } from "./dataStores";
import {
    aliasBlobName,
    blobsTreeName,
    chunksBlobName,
    electedSummarizerBlobName,
    extractSummaryMetadataMessage,
    IContainerRuntimeMetadata,
    ICreateContainerMetadata,
    ISummaryMetadataMessage,
    metadataBlobName,
    wrapSummaryInChannelsTree,
} from "./summaryFormat";
import { SummaryCollection } from "./summaryCollection";
import { ISerializedElection, OrderedClientCollection, OrderedClientElection } from "./orderedClientElection";
import { SummarizerClientElection, summarizerClientType } from "./summarizerClientElection";
import {
    SubmitSummaryResult,
    IConnectableRuntime,
    IGeneratedSummaryStats,
    ISubmitSummaryOptions,
    ISummarizer,
    ISummarizerInternalsProvider,
    ISummarizerOptions,
    ISummarizerRuntime,
    IRefreshSummaryAckOptions,
} from "./summarizerTypes";
import { formExponentialFn, Throttler } from "./throttler";
import { RunWhileConnectedCoordinator } from "./runWhileConnectedCoordinator";
import {
    GarbageCollector,
    GCNodeType,
    IGarbageCollectionRuntime,
    IGarbageCollector,
    IGCStats,
} from "./garbageCollection";
import {
    channelToDataStore,
    IDataStoreAliasMessage,
    isDataStoreAliasMessage,
} from "./dataStore";
import { BindBatchTracker } from "./batchTracker";
import { ISerializedBaseSnapshotBlobs, SerializedSnapshotStorage } from "./serializedSnapshotStorage";
import { ScheduleManager } from "./scheduleManager";
import {
    BatchMessage,
    IBatchCheckpoint,
    OpCompressor,
    OpDecompressor,
    Outbox,
    OpSplitter,
    RemoteMessageProcessor,
} from "./opLifecycle";

export enum ContainerMessageType {
    // An op to be delivered to store
    FluidDataStoreOp = "component",

    // Creates a new store
    Attach = "attach",

    // Chunked operation.
    ChunkedOp = "chunkedOp",

    // Signifies that a blob has been attached and should not be garbage collected by storage
    BlobAttach = "blobAttach",

    // Ties our new clientId to our old one on reconnect
    Rejoin = "rejoin",

    // Sets the alias of a root data store
    Alias = "alias",
}

export interface ContainerRuntimeMessage {
    contents: any;
    type: ContainerMessageType;
}

export interface ISummaryBaseConfiguration {
    /**
     * Delay before first attempt to spawn summarizing container.
     */
    initialSummarizerDelayMs: number;

    /**
     * @deprecated
     * Flag that will enable changing elected summarizer client after maxOpsSinceLastSummary.
     * This defaults to false (disabled) and must be explicitly set to true to enable.
     */
    summarizerClientElection: boolean;

    /**
     * Defines the maximum allowed time to wait for a pending summary ack.
     * The maximum amount of time client will wait for a summarize is the minimum of
     * maxSummarizeAckWaitTime (currently 10 * 60 * 1000) and maxAckWaitTime.
     */
    maxAckWaitTime: number;
    /**
     * Defines the maximum number of Ops in between Summaries that can be
     * allowed before forcibly electing a new summarizer client.
     */
    maxOpsSinceLastSummary: number;
}

export interface ISummaryConfigurationHeuristics extends ISummaryBaseConfiguration {
    state: "enabled";
    /**
     * Defines the maximum allowed time, since the last received Ack, before running the summary
     * with reason maxTime.
     * For example, say we receive ops one by one just before the idle time is triggered.
     * In this case, we still want to run a summary since it's been a while since the last summary.
     */
    maxTime: number;
    /**
     * Defines the maximum number of Ops, since the last received Ack, that can be allowed
     * before running the summary with reason maxOps.
     */
    maxOps: number;
    /**
     * Defines the minimum number of Ops, since the last received Ack, that can be allowed
     * before running the last summary.
     */
    minOpsForLastSummaryAttempt: number;
    /**
     * Defines the lower boundary for the allowed time in between summarizations.
     * Pairs with maxIdleTime to form a range.
     * For example, if we only receive 1 op, we don't want to have the same idle time as say 100 ops.
     * Based on the boundaries we set in minIdleTime and maxIdleTime, the idle time will change
     * linearly depending on the number of ops we receive.
     */
    minIdleTime: number;
    /**
     * Defines the upper boundary for the allowed time in between summarizations.
     * Pairs with minIdleTime to form a range.
     * For example, if we only receive 1 op, we don't want to have the same idle time as say 100 ops.
     * Based on the boundaries we set in minIdleTime and maxIdleTime, the idle time will change
     * linearly depending on the number of ops we receive.
     */
    maxIdleTime: number;
    /**
     * Runtime op weight to use in heuristic summarizing.
     * This number is a multiplier on the number of runtime ops we process when running summarize heuristics.
     * For example: (multiplier) * (number of runtime ops) = weighted number of runtime ops
     */
    runtimeOpWeight: number;
    /**
     * Non-runtime op weight to use in heuristic summarizing
     * This number is a multiplier on the number of non-runtime ops we process when running summarize heuristics.
     * For example: (multiplier) * (number of non-runtime ops) = weighted number of non-runtime ops
     */
    nonRuntimeOpWeight: number;

    /**
     * Number of ops since last summary needed before a non-runtime op can trigger running summary heuristics.
     *
     * Note: Any runtime ops sent before the threshold is reached will trigger heuristics normally.
     * This threshold ONLY applies to non-runtime ops triggering summaries.
     *
     * For example: Say the threshold is 20. Sending 19 non-runtime ops will not trigger any heuristic checks.
     * Sending the 20th non-runtime op will trigger the heuristic checks for summarizing.
     */
    nonRuntimeHeuristicThreshold?: number;
}

export interface ISummaryConfigurationDisableSummarizer {
    state: "disabled";
}

export interface ISummaryConfigurationDisableHeuristics extends ISummaryBaseConfiguration {
    state: "disableHeuristics";
}

export type ISummaryConfiguration =
    | ISummaryConfigurationDisableSummarizer
    | ISummaryConfigurationDisableHeuristics
    | ISummaryConfigurationHeuristics;

export const DefaultSummaryConfiguration: ISummaryConfiguration = {
    state: "enabled",

    minIdleTime: 0,

    maxIdleTime: 30 * 1000, // 30 secs.

    maxTime: 60 * 1000, // 1 min.

    maxOps: 100, // Summarize if 100 weighted ops received since last snapshot.

    minOpsForLastSummaryAttempt: 10,

    maxAckWaitTime: 10 * 60 * 1000, // 10 mins.

    maxOpsSinceLastSummary: 7000,

    initialSummarizerDelayMs: 5 * 1000, // 5 secs.

    summarizerClientElection: false,

    nonRuntimeOpWeight: 0.1,

    runtimeOpWeight: 1.0,

    nonRuntimeHeuristicThreshold: 20,
};

export interface IGCRuntimeOptions {
    /**
     * Flag that if true, will enable running garbage collection (GC) for a new container.
     *
     * GC has mark phase and sweep phase. In mark phase, unreferenced objects are identified
     * and marked as such in the summary. This option enables the mark phase.
     * In sweep phase, unreferenced objects are eventually deleted from the container if they meet certain conditions.
     * Sweep phase can be enabled via the "sweepAllowed" option.
     *
     * Note: This setting is persisted in the container's summary and cannot be changed.
     */
    gcAllowed?: boolean;

    /**
     * Flag that if true, enables GC's sweep phase for a new container.
     *
     * This will allow GC to eventually delete unreferenced objects from the container.
     * This flag should only be set to true if "gcAllowed" is true.
     *
     * Note: This setting is persisted in the container's summary and cannot be changed.
     */
    sweepAllowed?: boolean;

    /**
     * Flag that if true, will disable garbage collection for the session.
     * Can be used to disable running GC on containers where it is allowed via the gcAllowed option.
     */
    disableGC?: boolean;

    /**
     * Flag that will bypass optimizations and generate GC data for all nodes irrespective of whether a node
     * changed or not.
     */
    runFullGC?: boolean;

    /**
     * Maximum session duration for a new container. If not present, a default value will be used.
     *
     * Note: This setting is persisted in the container's summary and cannot be changed.
     */
    sessionExpiryTimeoutMs?: number;

    /**
     * Allows additional GC options to be passed.
     */
    [key: string]: any;
}

export interface ISummaryRuntimeOptions {

    /** Override summary configurations set by the server. */
    summaryConfigOverrides?: ISummaryConfiguration;

    /**
     * Delay before first attempt to spawn summarizing container.
     *
     * @deprecated Use {@link ISummaryRuntimeOptions.summaryConfigOverrides}'s
     * {@link ISummaryBaseConfiguration.initialSummarizerDelayMs} instead.
     */
    initialSummarizerDelayMs?: number;

    /**
     * Flag that disables summaries if it is set to true.
     *
     * @deprecated Use {@link ISummaryRuntimeOptions.summaryConfigOverrides}'s
     * {@link ISummaryConfigurationDisableSummarizer.state} instead.
     */
    disableSummaries?: boolean;

    /**
     * @defaultValue 7000 operations (ops)
     *
     * @deprecated Use {@link ISummaryRuntimeOptions.summaryConfigOverrides}'s
     * {@link ISummaryBaseConfiguration.maxOpsSinceLastSummary} instead.
     */
    maxOpsSinceLastSummary?: number;

    /**
     * Flag that will enable changing elected summarizer client after maxOpsSinceLastSummary.
     *
     * @defaultValue `false` (disabled) and must be explicitly set to true to enable.
     *
     * @deprecated Use {@link ISummaryRuntimeOptions.summaryConfigOverrides}'s
     * {@link ISummaryBaseConfiguration.summarizerClientElection} instead.
     */
    summarizerClientElection?: boolean;

    /**
     * Options that control the running summarizer behavior.
     *
     * @deprecated Use {@link ISummaryRuntimeOptions.summaryConfigOverrides}'s
     * `{@link ISummaryConfiguration.state} = "DisableHeuristics"` instead.
     * */
    summarizerOptions?: Readonly<Partial<ISummarizerOptions>>;
}

/**
 * Options for op compression.
 * @experimental - Not ready for use
 */
export interface ICompressionRuntimeOptions {
    /**
     * The minimum size the batch's payload must exceed before the batch's contents will be compressed.
     */
    readonly minimumBatchSizeInBytes: number;

    /**
     * The compression algorithm that will be used to compress the op.
     */
    readonly compressionAlgorithm: CompressionAlgorithms;
}

/**
 * Options for container runtime.
 */
export interface IContainerRuntimeOptions {
    readonly summaryOptions?: ISummaryRuntimeOptions;
    readonly gcOptions?: IGCRuntimeOptions;
    /**
     * Affects the behavior while loading the runtime when the data verification check which
     * compares the DeltaManager sequence number (obtained from protocol in summary) to the
     * runtime sequence number (obtained from runtime metadata in summary) finds a mismatch.
     * 1. "close" (default) will close the container with an assertion.
     * 2. "log" will log an error event to telemetry, but still continue to load.
     * 3. "bypass" will skip the check entirely. This is not recommended.
     */
    readonly loadSequenceNumberVerification?: "close" | "log" | "bypass";
    /**
     * Sets the flush mode for the runtime. In Immediate flush mode the runtime will immediately
     * send all operations to the driver layer, while in TurnBased the operations will be buffered
     * and then sent them as a single batch at the end of the turn.
     * By default, flush mode is TurnBased.
     */
    readonly flushMode?: FlushMode;
    /**
     * Save enough runtime state to be able to serialize upon request and load to the same state in a new container.
     */
    readonly enableOfflineLoad?: boolean;
    /**
     * Enables the runtime to compress ops. Compression is disabled when undefined.
     * @experimental Not ready for use.
     */
    readonly compressionOptions?: ICompressionRuntimeOptions;
    /**
     * If specified, when in FlushMode.TurnBased, if the size of the ops between JS turns exceeds this value,
     * an error will be thrown and the container will close.
     *
     * If unspecified, the limit is 950 * 1024.
     *
     * 'Infinity' will disable any limit.
     *
     * @experimental This config should be driven by the connection with the service and will be moved in the future.
     */
    readonly maxBatchSizeInBytes?: number;
    /**
     * If the op payload needs to be chunked in order to work around the maximum size of the batch, this value represents
     * how large the individual chunks will be. This is only supported when compression is enabled.
     *
     * If unspecified, if a batch exceeds `maxBatchSizeInBytes` after compression, the container will close with an instance
     * of `GenericError` with the `BatchTooLarge` message.
     *
     * @experimental Not ready for use.
     */
    readonly chunkSizeInBytes?: number;
    /**
     * If enabled, the runtime will block all attempts to send an op with a different reference sequence number
     * from the previous ops submitted in the same JS turn. This happens when ops are reentrant (an op is created as a
     * response to another op, likely from an event handler).
     *
     * By default, the feature is disabled. If enabled from options, the `Fluid.ContainerRuntime.DisableOpReentryCheck`
     * can be used to disable it at runtime.
     */
    readonly enableOpReentryCheck?: boolean;
}

/**
 * The summary tree returned by the root node. It adds state relevant to the root of the tree.
 */
export interface IRootSummaryTreeWithStats extends ISummaryTreeWithStats {
    /** The garbage collection stats if GC ran, undefined otherwise. */
    gcStats?: IGCStats;
}

/**
 * Accepted header keys for requests coming to the runtime.
 */
export enum RuntimeHeaders {
    /** True to wait for a data store to be created and loaded before returning it. */
    wait = "wait",
    /**
     * True if the request is from an external app. Used for GC to handle scenarios where a data store
     * is deleted and requested via an external app.
     */
    externalRequest = "externalRequest",
    /** True if the request is coming from an IFluidHandle. */
    viaHandle = "viaHandle",
}

/**
 * Available compression algorithms for op compression.
 */
export enum CompressionAlgorithms {
    lz4 = "lz4",
}

/**
 * @deprecated
 * Untagged logger is unsupported going forward. There are old loaders with old ContainerContexts that only
 * have the untagged logger, so to accommodate that scenario the below interface is used. It can be removed once
 * its usage is removed from TaggedLoggerAdapter fallback.
 */
interface OldContainerContextWithLogger extends Omit<IContainerContext, "taggedLogger"> {
    logger: ITelemetryBaseLogger;
    taggedLogger: undefined;
}

/**
 * State saved when the container closes, to be given back to a newly
 * instantiated runtime in a new instance of the container, so it can load to the
 * same state
 */
interface IPendingRuntimeState {
    /**
     * Pending ops from PendingStateManager
     */
    pending?: IPendingLocalState;
    /**
     * Pending blobs from BlobManager
     */
    pendingAttachmentBlobs?: IPendingBlobs;
    /**
     * A base snapshot at a sequence number prior to the first pending op
     */
    baseSnapshot: ISnapshotTree;
    /**
     * Serialized blobs from the base snapshot. Used to load offline since
     * storage is not available.
     */
    snapshotBlobs: ISerializedBaseSnapshotBlobs;
    /**
     * All runtime ops since base snapshot sequence number up to the latest op
     * seen when the container was closed. Used to apply stashed (saved pending)
     * ops at the same sequence number at which they were made.
     */
    savedOps: ISequencedDocumentMessage[];
}

const maxConsecutiveReconnectsKey = "Fluid.ContainerRuntime.MaxConsecutiveReconnects";

const defaultFlushMode = FlushMode.TurnBased;

// The actual limit is 1Mb (socket.io and Kafka limits)
// We can't estimate it fully, as we
// - do not know what properties relay service will add
// - we do not stringify final op, thus we do not know how much escaping will be added.
const defaultMaxBatchSizeInBytes = 950 * 1024;

/**
 * @deprecated - use ContainerRuntimeMessage instead
 */
export enum RuntimeMessage {
    FluidDataStoreOp = "component",
    Attach = "attach",
    ChunkedOp = "chunkedOp",
    BlobAttach = "blobAttach",
    Rejoin = "rejoin",
    Alias = "alias",
    Operation = "op",
}

/**
 * @deprecated - please use version in driver-utils
 */
export function isRuntimeMessage(message: ISequencedDocumentMessage): boolean {
    return (Object.values(RuntimeMessage) as string[]).includes(message.type);
}

/**
 * Legacy ID for the built-in AgentScheduler.  To minimize disruption while removing it, retaining this as a
 * special-case for document dirty state.  Ultimately we should have no special-cases from the
 * ContainerRuntime's perspective.
 */
export const agentSchedulerId = "_scheduler";

// safely check navigator and get the hardware spec value
export function getDeviceSpec() {
    try {
        if (typeof navigator === "object" && navigator !== null) {
            return {
                deviceMemory: (navigator as any).deviceMemory,
                hardwareConcurrency: navigator.hardwareConcurrency,
            };
        }
    } catch {
    }
    return {};
}

/**
 * Represents the runtime of the container. Contains helper functions/state of the container.
 * It will define the store level mappings.
 */
export class ContainerRuntime extends TypedEventEmitter<IContainerRuntimeEvents>
    implements
    IContainerRuntime,
    IGarbageCollectionRuntime,
    IRuntime,
    ISummarizerRuntime,
    ISummarizerInternalsProvider {
    public get IContainerRuntime() { return this; }
    public get IFluidRouter() { return this; }

    /**
     * Load the stores from a snapshot and returns the runtime.
     * @param context - Context of the container.
     * @param registryEntries - Mapping to the stores.
     * @param requestHandler - Request handlers for the container runtime
     * @param runtimeOptions - Additional options to be passed to the runtime
     * @param existing - (optional) When loading from an existing snapshot. Precedes context.existing if provided
     * @param containerRuntimeCtor - (optional) Constructor to use to create the ContainerRuntime instance. This
     * allows mixin classes to leverage this method to define their own async initializer.
     */
    public static async load(
        context: IContainerContext,
        registryEntries: NamedFluidDataStoreRegistryEntries,
        requestHandler?: (request: IRequest, runtime: IContainerRuntime) => Promise<IResponse>,
        runtimeOptions: IContainerRuntimeOptions = {},
        containerScope: FluidObject = context.scope,
        existing?: boolean,
        containerRuntimeCtor: typeof ContainerRuntime = ContainerRuntime
    ): Promise<ContainerRuntime> {
        // If taggedLogger exists, use it. Otherwise, wrap the vanilla logger:
        // back-compat: Remove the TaggedLoggerAdapter fallback once all the host are using loader > 0.45
        const backCompatContext: IContainerContext | OldContainerContextWithLogger = context;
        const passLogger = backCompatContext.taggedLogger ??
            new TaggedLoggerAdapter((backCompatContext as OldContainerContextWithLogger).logger);
        const logger = ChildLogger.create(passLogger, undefined, {
            all: {
                runtimeVersion: pkgVersion,
            },
        });

        const {
            summaryOptions = {},
            gcOptions = {},
            loadSequenceNumberVerification = "close",
            flushMode = defaultFlushMode,
            enableOfflineLoad = false,
            compressionOptions = {
                minimumBatchSizeInBytes: Number.POSITIVE_INFINITY,
                compressionAlgorithm: CompressionAlgorithms.lz4
            },
            maxBatchSizeInBytes = defaultMaxBatchSizeInBytes,
            chunkSizeInBytes = Number.POSITIVE_INFINITY,
            enableOpReentryCheck = false,
        } = runtimeOptions;

        const pendingRuntimeState = context.pendingLocalState as IPendingRuntimeState | undefined;
        const baseSnapshot: ISnapshotTree | undefined = pendingRuntimeState?.baseSnapshot ?? context.baseSnapshot;
        const storage = !pendingRuntimeState ?
            context.storage :
            new SerializedSnapshotStorage(() => { return context.storage; }, pendingRuntimeState.snapshotBlobs);

        const registry = new FluidDataStoreRegistry(registryEntries);

        const tryFetchBlob = async <T>(blobName: string): Promise<T | undefined> => {
            const blobId = baseSnapshot?.blobs[blobName];
            if (baseSnapshot && blobId) {
                // IContainerContext storage api return type still has undefined in 0.39 package version.
                // So once we release 0.40 container-defn package we can remove this check.
                assert(storage !== undefined, 0x1f5 /* "Attached state should have storage" */);
                return readAndParse<T>(storage, blobId);
            }
        };

        const [chunks, metadata, electedSummarizerData, aliases] = await Promise.all([
            tryFetchBlob<[string, string[]][]>(chunksBlobName),
            tryFetchBlob<IContainerRuntimeMetadata>(metadataBlobName),
            tryFetchBlob<ISerializedElection>(electedSummarizerBlobName),
            tryFetchBlob<[string, string][]>(aliasBlobName),
        ]);

        const loadExisting = existing === true || context.existing === true;

        // read snapshot blobs needed for BlobManager to load
        const blobManagerSnapshot = await BlobManager.load(
            baseSnapshot?.trees[blobsTreeName],
            async (id) => {
                // IContainerContext storage api return type still has undefined in 0.39 package version.
                // So once we release 0.40 container-defn package we can remove this check.
                assert(storage !== undefined, 0x256 /* "storage undefined in attached container" */);
                return readAndParse(storage, id);
            },
        );

        // Verify summary runtime sequence number matches protocol sequence number.
        const runtimeSequenceNumber = metadata?.message?.sequenceNumber;
        // When we load with pending state, we reuse an old snapshot so we don't expect these numbers to match
        if (!pendingRuntimeState && runtimeSequenceNumber !== undefined) {
            const protocolSequenceNumber = context.deltaManager.initialSequenceNumber;
            // Unless bypass is explicitly set, then take action when sequence numbers mismatch.
            if (loadSequenceNumberVerification !== "bypass" && runtimeSequenceNumber !== protocolSequenceNumber) {
                // "Load from summary, runtime metadata sequenceNumber !== initialSequenceNumber"
                const error = new DataCorruptionError(
                    // pre-0.58 error message: SummaryMetadataMismatch
                    "Summary metadata mismatch",
                    { runtimeVersion: pkgVersion, runtimeSequenceNumber, protocolSequenceNumber },
                );

                if (loadSequenceNumberVerification === "log") {
                    logger.sendErrorEvent({ eventName: "SequenceNumberMismatch" }, error);
                } else {
                    context.closeFn(error);
                }
            }
        }

        const runtime = new containerRuntimeCtor(
            context,
            registry,
            metadata,
            electedSummarizerData,
            chunks ?? [],
            aliases ?? [],
            {
                summaryOptions,
                gcOptions,
                loadSequenceNumberVerification,
                flushMode,
                enableOfflineLoad,
                compressionOptions,
                maxBatchSizeInBytes,
                chunkSizeInBytes,
                enableOpReentryCheck,
            },
            containerScope,
            logger,
            loadExisting,
            blobManagerSnapshot,
            storage,
            requestHandler,
        );

        if (pendingRuntimeState) {
            await runtime.processSavedOps(pendingRuntimeState);
            // delete these once runtime has seen them to save space
            pendingRuntimeState.savedOps = [];
        }

        // Initialize the base state of the runtime before it's returned.
        await runtime.initializeBaseState();

        return runtime;
    }

    public get options(): ILoaderOptions {
        return this.context.options;
    }

    public get clientId(): string | undefined {
        return this.context.clientId;
    }

    public get clientDetails(): IClientDetails {
        return this.context.clientDetails;
    }

    public get deltaManager(): IDeltaManager<ISequencedDocumentMessage, IDocumentMessage> {
        return this.context.deltaManager;
    }

    public get storage(): IDocumentStorageService {
        return this._storage;
    }

    public get reSubmitFn(): (
        type: ContainerMessageType,
        content: any,
        localOpMetadata: unknown,
        opMetadata: Record<string, unknown> | undefined,
    ) => void {
        // eslint-disable-next-line @typescript-eslint/unbound-method
        return this.reSubmit;
    }

    public get closeFn(): (error?: ICriticalContainerError) => void {
        return this.context.closeFn;
    }

    public get flushMode(): FlushMode {
        return this._flushMode;
    }

    public get scope(): FluidObject {
        return this.containerScope;
    }

    public get IFluidDataStoreRegistry(): IFluidDataStoreRegistry {
        return this.registry;
    }

    public get attachState(): AttachState {
        return this.context.attachState;
    }

    public get IFluidHandleContext(): IFluidHandleContext {
        return this.handleContext;
    }
    private readonly handleContext: ContainerFluidHandleContext;

    // internal logger for ContainerRuntime. Use this.logger for stores, summaries, etc.
    private readonly mc: MonitoringContext;

    private readonly summarizerClientElection?: SummarizerClientElection;
    /**
     * summaryManager will only be created if this client is permitted to spawn a summarizing client
     * It is created only by interactive client, i.e. summarizer client, as well as non-interactive bots
     * do not create it (see SummarizerClientElection.clientDetailsPermitElection() for details)
     */
    private readonly summaryManager?: SummaryManager;
    private readonly summaryCollection: SummaryCollection;

    private readonly summarizerNode: IRootSummarizerNodeWithGC;

    private readonly maxConsecutiveReconnects: number;
    private readonly defaultMaxConsecutiveReconnects = 7;

    private _orderSequentiallyCalls: number = 0;
    private readonly _flushMode: FlushMode;
    private flushMicroTaskExists = false;

    private _connected: boolean;

    private readonly savedOps: ISequencedDocumentMessage[] = [];
    private baseSnapshotBlobs?: ISerializedBaseSnapshotBlobs;

    private consecutiveReconnects = 0;

    /**
     * Used to delay transition to "connected" state while we upload
     * attachment blobs that were added while disconnected
     */
    private delayConnectClientId?: string;

    public get connected(): boolean {
        return this._connected;
    }

    /** clientId of parent (non-summarizing) container that owns summarizer container */
    public get summarizerClientId(): string | undefined {
        return this.summarizerClientElection?.electedClientId;
    }

    private _disposed = false;
    public get disposed() { return this._disposed; }

    private dirtyContainer: boolean;
    private emitDirtyDocumentEvent = true;
    private readonly enableOpReentryCheck: boolean;

    private readonly defaultTelemetrySignalSampleCount = 100;
    private _perfSignalData: IPerfSignalReport = {
        signalsLost: 0,
        signalSequenceNumber: 0,
        signalTimestamp: 0,
        trackingSignalSequenceNumber: undefined,
    };

    /**
     * Summarizer is responsible for coordinating when to send generate and send summaries.
     * It is the main entry point for summary work.
     * It is created only by summarizing container (i.e. one with clientType === "summarizer")
     */
    private readonly _summarizer?: Summarizer;
    private readonly scheduleManager: ScheduleManager;
    private readonly blobManager: BlobManager;
    private readonly pendingStateManager: PendingStateManager;
    private readonly outbox: Outbox;

    private readonly garbageCollector: IGarbageCollector;

    private readonly dataStores: DataStores;
    private readonly remoteMessageProcessor: RemoteMessageProcessor;

    /** The last message processed at the time of the last summary. */
    private messageAtLastSummary: ISummaryMetadataMessage | undefined;

    private get summarizer(): Summarizer {
        assert(this._summarizer !== undefined, 0x257 /* "This is not summarizing container" */);
        return this._summarizer;
    }

    private readonly summariesDisabled: boolean;
    private isSummariesDisabled(): boolean {
        // back-compat: disableSummaries was moved from ISummaryRuntimeOptions
        //   to ISummaryConfiguration in 0.60.
        if (this.runtimeOptions.summaryOptions.disableSummaries === true) {
            return true;
        }
        return this.summaryConfiguration.state === "disabled";
    }

    private readonly heuristicsDisabled: boolean;
    private isHeuristicsDisabled(): boolean {
        // back-compat: disableHeuristics was moved from ISummarizerOptions
        //   to ISummaryConfiguration in 0.60.
        if (this.runtimeOptions.summaryOptions.summarizerOptions?.disableHeuristics === true) {
            return true;
        }
        return this.summaryConfiguration.state === "disableHeuristics";
    }

    private readonly summarizerClientElectionEnabled: boolean;
    private isSummarizerClientElectionEnabled(): boolean {
        if (this.mc.config.getBoolean("Fluid.ContainerRuntime.summarizerClientElection")) {
            return this.mc.config.getBoolean("Fluid.ContainerRuntime.summarizerClientElection") ?? true;
        }
        // back-compat: summarizerClientElection was moved from ISummaryRuntimeOptions
        //   to ISummaryConfiguration in 0.60.
        if (this.runtimeOptions.summaryOptions.summarizerClientElection === true) {
            return true;
        }
        return this.summaryConfiguration.state !== "disabled"
            ? this.summaryConfiguration.summarizerClientElection === true
            : false;
    }
    private readonly maxOpsSinceLastSummary: number;
    private getMaxOpsSinceLastSummary(): number {
        // back-compat: maxOpsSinceLastSummary was moved from ISummaryRuntimeOptions
        //   to ISummaryConfiguration in 0.60.
        if (this.runtimeOptions.summaryOptions.maxOpsSinceLastSummary !== undefined) {
            return this.runtimeOptions.summaryOptions.maxOpsSinceLastSummary;
        }
        return this.summaryConfiguration.state !== "disabled"
            ? this.summaryConfiguration.maxOpsSinceLastSummary
            : 0;
    }

    private readonly initialSummarizerDelayMs: number;
    private getInitialSummarizerDelayMs(): number {
        // back-compat: initialSummarizerDelayMs was moved from ISummaryRuntimeOptions
        //   to ISummaryConfiguration in 0.60.
        if (this.runtimeOptions.summaryOptions.initialSummarizerDelayMs !== undefined) {
            return this.runtimeOptions.summaryOptions.initialSummarizerDelayMs;
        }
        return this.summaryConfiguration.state !== "disabled"
            ? this.summaryConfiguration.initialSummarizerDelayMs
            : 0;
    }

    private readonly createContainerMetadata: ICreateContainerMetadata;
    /**
     * The summary number of the next summary that will be generated for this container. This is incremented every time
     * a summary is generated.
     */
    private nextSummaryNumber: number;

    /**
     * @internal
     */
    protected constructor(
        private readonly context: IContainerContext,
        private readonly registry: IFluidDataStoreRegistry,
        metadata: IContainerRuntimeMetadata | undefined,
        electedSummarizerData: ISerializedElection | undefined,
        chunks: [string, string[]][],
        dataStoreAliasMap: [string, string][],
        private readonly runtimeOptions: Readonly<Required<IContainerRuntimeOptions>>,
        private readonly containerScope: FluidObject,
        public readonly logger: ITelemetryLogger,
        existing: boolean,
        blobManagerSnapshot: IBlobManagerLoadInfo,
        private readonly _storage: IDocumentStorageService,
        private readonly requestHandler?: (request: IRequest, runtime: IContainerRuntime) => Promise<IResponse>,
        private readonly summaryConfiguration: ISummaryConfiguration = {
            // the defaults
            ...DefaultSummaryConfiguration,
            // the runtime configuration overrides
            ...runtimeOptions.summaryOptions?.summaryConfigOverrides,
        },
    ) {
        super();

        let loadSummaryNumber: number;
        // Get the container creation metadata. For new container, we initialize these. For existing containers,
        // get the values from the metadata blob.
        if (existing) {
            this.createContainerMetadata = {
                createContainerRuntimeVersion: metadata?.createContainerRuntimeVersion,
                createContainerTimestamp: metadata?.createContainerTimestamp,
            };
            // summaryNumber was renamed from summaryCount. For older docs that haven't been opened for a long time,
            // the count is reset to 0.
            loadSummaryNumber = metadata?.summaryNumber ?? 0;
        } else {
            this.createContainerMetadata = {
                createContainerRuntimeVersion: pkgVersion,
                createContainerTimestamp: Date.now(),
            };
            loadSummaryNumber = 0;
        }
        this.nextSummaryNumber = loadSummaryNumber + 1;

        this.messageAtLastSummary = metadata?.message;

        this._connected = this.context.connected;

        this.mc = loggerToMonitoringContext(ChildLogger.create(this.logger, "ContainerRuntime"));

        const opSplitter = new OpSplitter(
            chunks,
            this.context.submitBatchFn,
            this.mc.config.getBoolean("Fluid.ContainerRuntime.DisableCompressionChunking") === true ?
                Number.POSITIVE_INFINITY : runtimeOptions.chunkSizeInBytes,
            runtimeOptions.maxBatchSizeInBytes,
            this.mc.logger);
        this.remoteMessageProcessor = new RemoteMessageProcessor(opSplitter, new OpDecompressor());

        this.handleContext = new ContainerFluidHandleContext("", this);

        if (this.summaryConfiguration.state === "enabled") {
            this.validateSummaryHeuristicConfiguration(this.summaryConfiguration);
        }

<<<<<<< HEAD
        const compressionOptions = this.mc.config.getBoolean("Fluid.ContainerRuntime.DisableCompression") === true ?
            {
                minimumBatchSizeInBytes: Number.POSITIVE_INFINITY,
                compressionAlgorithm: CompressionAlgorithms.lz4
            } : runtimeOptions.compressionOptions;
        this.enableOpReentryCheck = (runtimeOptions.enableOpReentryCheck === true
            // If compression is enabled, we need to disallow op reentry as it is required that
            // ops within the same batch have the same reference sequence number.
            || compressionOptions.minimumBatchSizeInBytes !== Number.POSITIVE_INFINITY)
=======
        this.enableOpReentryCheck = runtimeOptions.enableOpReentryCheck === true
>>>>>>> 2c945c13
            // Allow for a break-glass config to override the options
            && this.mc.config.getBoolean("Fluid.ContainerRuntime.DisableOpReentryCheck") !== true;

        this.summariesDisabled = this.isSummariesDisabled();
        this.heuristicsDisabled = this.isHeuristicsDisabled();
        this.summarizerClientElectionEnabled = this.isSummarizerClientElectionEnabled();
        this.maxOpsSinceLastSummary = this.getMaxOpsSinceLastSummary();
        this.initialSummarizerDelayMs = this.getInitialSummarizerDelayMs();

        this.maxConsecutiveReconnects =
            this.mc.config.getNumber(maxConsecutiveReconnectsKey) ?? this.defaultMaxConsecutiveReconnects;

        this._flushMode = runtimeOptions.flushMode;

        const pendingRuntimeState = context.pendingLocalState as IPendingRuntimeState | undefined;
        const baseSnapshot: ISnapshotTree | undefined = pendingRuntimeState?.baseSnapshot ?? context.baseSnapshot;

        const maxSnapshotCacheDurationMs = this._storage?.policies?.maximumCacheDurationMs;
        if (maxSnapshotCacheDurationMs !== undefined && maxSnapshotCacheDurationMs > 5 * 24 * 60 * 60 * 1000) {
            // This is a runtime enforcement of what's already explicit in the policy's type itself,
            // which dictates the value is either undefined or exactly 5 days in ms.
            // As long as the actual value is less than 5 days, the assumptions GC makes here are valid.
            throw new UsageError("Driver's maximumCacheDurationMs policy cannot exceed 5 days");
        }

        this.garbageCollector = GarbageCollector.create({
            runtime: this,
            gcOptions: this.runtimeOptions.gcOptions,
            baseSnapshot,
            baseLogger: this.mc.logger,
            existing,
            metadata,
            createContainerMetadata: this.createContainerMetadata,
            isSummarizerClient: this.context.clientDetails.type === summarizerClientType,
            getNodePackagePath: async (nodePath: string) => this.getGCNodePackagePath(nodePath),
            getLastSummaryTimestampMs: () => this.messageAtLastSummary?.timestamp,
            readAndParseBlob: async <T>(id: string) => readAndParse<T>(this.storage, id),
            getContainerDiagnosticId: () => this.context.id,
            activeConnection: () => this.deltaManager.active,
        });

        const loadedFromSequenceNumber = this.deltaManager.initialSequenceNumber;
        this.summarizerNode = createRootSummarizerNodeWithGC(
            ChildLogger.create(this.logger, "SummarizerNode"),
            // Summarize function to call when summarize is called. Summarizer node always tracks summary state.
            async (fullTree: boolean, trackState: boolean, telemetryContext?: ITelemetryContext) =>
                this.summarizeInternal(fullTree, trackState, telemetryContext),
            // Latest change sequence number, no changes since summary applied yet
            loadedFromSequenceNumber,
            // Summary reference sequence number, undefined if no summary yet
            baseSnapshot ? loadedFromSequenceNumber : undefined,
            {
                // Must set to false to prevent sending summary handle which would be pointing to
                // a summary with an older protocol state.
                canReuseHandle: false,
                // Must set to true to throw on any data stores failure that was too severe to be handled.
                // We also are not decoding the base summaries at the root.
                throwOnFailure: true,
                // If GC should not run, let the summarizer node know so that it does not track GC state.
                gcDisabled: !this.garbageCollector.shouldRunGC,
            },
            // Function to get GC data if needed. This will always be called by the root summarizer node to get GC data.
            async (fullGC?: boolean) => this.getGCDataInternal(fullGC),
            // Function to get the GC details from the base snapshot we loaded from.
            async () => this.garbageCollector.getBaseGCDetails(),
        );

        if (baseSnapshot) {
            this.summarizerNode.updateBaseSummaryState(baseSnapshot);
        }

        this.dataStores = new DataStores(
            getSummaryForDatastores(baseSnapshot, metadata),
            this,
            (attachMsg) => this.submit(ContainerMessageType.Attach, attachMsg),
            (id: string, createParam: CreateChildSummarizerNodeParam) => (
                summarizeInternal: SummarizeInternalFn,
                getGCDataFn: (fullGC?: boolean) => Promise<IGarbageCollectionData>,
                getBaseGCDetailsFn?: () => Promise<IGarbageCollectionDetailsBase>,
            ) => this.summarizerNode.createChild(
                summarizeInternal,
                id,
                createParam,
                undefined,
                getGCDataFn,
                getBaseGCDetailsFn,
            ),
            (id: string) => this.summarizerNode.deleteChild(id),
            this.mc.logger,
            async () => this.garbageCollector.getBaseGCDetails(),
            (path: string, timestampMs: number, packagePath?: readonly string[]) => this.garbageCollector.nodeUpdated(
                path,
                "Changed",
                timestampMs,
                packagePath,
            ),
            new Map<string, string>(dataStoreAliasMap),
        );

        this.blobManager = new BlobManager(
            this.handleContext,
            blobManagerSnapshot,
            () => this.storage,
            (localId: string, blobId?: string) => {
                if (!this.disposed) {
                    this.submit(ContainerMessageType.BlobAttach, undefined, undefined, { localId, blobId });
                }
            },
            (blobPath: string) => this.garbageCollector.nodeUpdated(blobPath, "Loaded"),
            (fromPath: string, toPath: string) => this.garbageCollector.addedOutboundReference(fromPath, toPath),
            this,
            pendingRuntimeState?.pendingAttachmentBlobs,
        );

        this.scheduleManager = new ScheduleManager(
            context.deltaManager,
            this,
            () => this.clientId,
            ChildLogger.create(this.logger, "ScheduleManager"),
        );

        this.pendingStateManager = new PendingStateManager(
            {
                applyStashedOp: this.applyStashedOp.bind(this),
                clientId: () => this.clientId,
                close: this.closeFn,
                connected: () => this.connected,
                flush: this.flush.bind(this),
                reSubmit: this.reSubmit.bind(this),
                rollback: this.rollback.bind(this),
                orderSequentially: this.orderSequentially.bind(this),
            },
            pendingRuntimeState?.pending);

        this.outbox = new Outbox({
            shouldSend: () => this.canSendOps(),
            pendingStateManager: this.pendingStateManager,
            containerContext: this.context,
            compressor: new OpCompressor(this.mc.logger),
            splitter: opSplitter,
            config: {
                compressionOptions,
                maxBatchSizeInBytes: runtimeOptions.maxBatchSizeInBytes,
                enableOpReentryCheck: this.enableOpReentryCheck,
            },
            logger: this.mc.logger,
        });

        this.context.quorum.on("removeMember", (clientId: string) => {
            this.remoteMessageProcessor.clearPartialMessagesFor(clientId);
        });

        this.summaryCollection = new SummaryCollection(this.deltaManager, this.logger);

        this.dirtyContainer = this.context.attachState !== AttachState.Attached
            || this.pendingStateManager.hasPendingMessages();
        this.context.updateDirtyContainerState(this.dirtyContainer);

        if (this.summariesDisabled) {
            this.mc.logger.sendTelemetryEvent({ eventName: "SummariesDisabled" });
        } else {
            const orderedClientLogger = ChildLogger.create(this.logger, "OrderedClientElection");
            const orderedClientCollection = new OrderedClientCollection(
                orderedClientLogger,
                this.context.deltaManager,
                this.context.quorum,
            );
            const orderedClientElectionForSummarizer = new OrderedClientElection(

                orderedClientLogger,
                orderedClientCollection,
                electedSummarizerData ?? this.context.deltaManager.lastSequenceNumber,
                SummarizerClientElection.isClientEligible,
            );

            this.summarizerClientElection = new SummarizerClientElection(
                orderedClientLogger,
                this.summaryCollection,
                orderedClientElectionForSummarizer,
                this.maxOpsSinceLastSummary,
                this.summarizerClientElectionEnabled,
            );

            if (this.context.clientDetails.type === summarizerClientType) {
                this._summarizer = new Summarizer(
                    "/_summarizer",
                    this /* ISummarizerRuntime */,
                    () => this.summaryConfiguration,
                    this /* ISummarizerInternalsProvider */,
                    this.handleContext,
                    this.summaryCollection,
                    async (runtime: IConnectableRuntime) => RunWhileConnectedCoordinator.create(runtime),
                );
            } else if (SummarizerClientElection.clientDetailsPermitElection(this.context.clientDetails)) {
                // Only create a SummaryManager and SummarizerClientElection
                // if summaries are enabled and we are not the summarizer client.
                const defaultAction = () => {
                    if (this.summaryCollection.opsSinceLastAck > this.maxOpsSinceLastSummary) {
                        this.logger.sendTelemetryEvent({ eventName: "SummaryStatus:Behind" });
                        // unregister default to no log on every op after falling behind
                        // and register summary ack handler to re-register this handler
                        // after successful summary
                        this.summaryCollection.once(MessageType.SummaryAck, () => {
                            this.logger.sendTelemetryEvent({ eventName: "SummaryStatus:CaughtUp" });
                            // we've caught up, so re-register the default action to monitor for
                            // falling behind, and unregister ourself
                            this.summaryCollection.on("default", defaultAction);
                        });
                        this.summaryCollection.off("default", defaultAction);
                    }
                };

                this.summaryCollection.on("default", defaultAction);

                // Create the SummaryManager and mark the initial state
                this.summaryManager = new SummaryManager(
                    this.summarizerClientElection,
                    this, // IConnectedState
                    this.summaryCollection,
                    this.logger,
                    this.formRequestSummarizerFn(this.context.loader),
                    new Throttler(
                        60 * 1000, // 60 sec delay window
                        30 * 1000, // 30 sec max delay
                        // throttling function increases exponentially (0ms, 40ms, 80ms, 160ms, etc)
                        formExponentialFn({ coefficient: 20, initialDelay: 0 }),
                    ),
                    {
                        initialDelayMs: this.initialSummarizerDelayMs,
                    },
                    this.heuristicsDisabled,
                );
                this.summaryManager.start();
            }
        }

        this.deltaManager.on("readonly", (readonly: boolean) => {
            // we accumulate ops while being in read-only state.
            // once user gets write permissions and we have active connection, flush all pending ops.
            assert(readonly === this.deltaManager.readOnlyInfo.readonly,
                0x124 /* "inconsistent readonly property/event state" */);

            // We need to be very careful with when we (re)send pending ops, to ensure that we only send ops
            // when we either never send an op, or attempted to send it but we know for sure it was not
            // sequenced by server and will never be sequenced (i.e. was lost)
            // For loss of connection, we wait for our own "join" op and use it a a barrier to know all the
            // ops that made it from previous connection, before switching clientId and raising "connected" event
            // But with read-only permissions, if we transition between read-only and r/w states while on same
            // connection, then we have no good signal to tell us when it's safe to send ops we accumulated while
            // being in read-only state.
            // For that reason, we support getting to read-only state only when disconnected. This ensures that we
            // can rely on same safety mechanism and resend ops only when we establish new connection.
            // This is applicable for read-only permissions (event is raised before connection is properly registered),
            // but it's an extra requirement for Container.forceReadonly() API
            assert(!readonly || !this.connected, 0x125 /* "Unsafe to transition to read-only state!" */);

            this.replayPendingStates();
        });

        // logging hardware telemetry
        logger.sendTelemetryEvent({
            eventName: "DeviceSpec",
            ...getDeviceSpec(),
        });

        this.logger.sendTelemetryEvent({
            eventName: "ContainerLoadStats",
            ...this.createContainerMetadata,
            ...this.dataStores.containerLoadStats,
            summaryNumber: loadSummaryNumber,
            summaryFormatVersion: metadata?.summaryFormatVersion,
            disableIsolatedChannels: metadata?.disableIsolatedChannels,
            gcVersion: metadata?.gcFeature,
        });

        ReportOpPerfTelemetry(this.context.clientId, this.deltaManager, this.logger);
        BindBatchTracker(this, this.logger);
    }

    /**
     * Initializes the state from the base snapshot this container runtime loaded from.
     */
    private async initializeBaseState(): Promise<void> {
        await this.initializeBaseSnapshotBlobs();
        await this.garbageCollector.initializeBaseState();
    }

    public dispose(error?: Error): void {
        if (this._disposed) {
            return;
        }
        this._disposed = true;

        this.logger.sendTelemetryEvent({
            eventName: "ContainerRuntimeDisposed",
            isDirty: this.isDirty,
            lastSequenceNumber: this.deltaManager.lastSequenceNumber,
            attachState: this.attachState,
        }, error);

        if (this.summaryManager !== undefined) {
            this.summaryManager.dispose();
        }
        this.garbageCollector.dispose();
        this._summarizer?.dispose();
        this.dataStores.dispose();
        this.pendingStateManager.dispose();
        this.emit("dispose");
        this.removeAllListeners();
    }

    public get IFluidTokenProvider() {
        if (this.options?.intelligence) {
            // eslint-disable-next-line @typescript-eslint/consistent-type-assertions
            return {
                intelligence: this.options.intelligence,
            } as IFluidTokenProvider;
        }
        return undefined;
    }

    /**
     * Notifies this object about the request made to the container.
     * @param request - Request made to the handler.
     */
    public async request(request: IRequest): Promise<IResponse> {
        try {
            const parser = RequestParser.create(request);
            const id = parser.pathParts[0];

            if (id === "_summarizer" && parser.pathParts.length === 1) {
                if (this._summarizer !== undefined) {
                    return {
                        status: 200,
                        mimeType: "fluid/object",
                        value: this.summarizer,
                    };
                }
                return create404Response(request);
            }
            if (this.requestHandler !== undefined) {
                return this.requestHandler(parser, this);
            }

            return create404Response(request);
        } catch (error) {
            return exceptionToResponse(error);
        }
    }

    /**
     * Resolves URI representing handle
     * @param request - Request made to the handler.
     */
    public async resolveHandle(request: IRequest): Promise<IResponse> {
        try {
            const requestParser = RequestParser.create(request);
            const id = requestParser.pathParts[0];

            if (id === "_channels") {
                return this.resolveHandle(requestParser.createSubRequest(1));
            }

            if (id === BlobManager.basePath && requestParser.isLeaf(2)) {
                const blob = await this.blobManager.getBlob(requestParser.pathParts[1]);
                return blob
                    ? {
                        status: 200,
                        mimeType: "fluid/object",
                        value: blob,
                    } : create404Response(request);
            } else if (requestParser.pathParts.length > 0) {
                const dataStore = await this.getDataStoreFromRequest(id, request);
                const subRequest = requestParser.createSubRequest(1);
                // We always expect createSubRequest to include a leading slash, but asserting here to protect against
                // unintentionally modifying the url if that changes.
                assert(subRequest.url.startsWith("/"),
                    0x126 /* "Expected createSubRequest url to include a leading slash" */);
                return dataStore.IFluidRouter.request(subRequest);
            }

            return create404Response(request);
        } catch (error) {
            return exceptionToResponse(error);
        }
    }

    private internalId(maybeAlias: string): string {
        return this.dataStores.aliases.get(maybeAlias) ?? maybeAlias;
    }

    private async getDataStoreFromRequest(id: string, request: IRequest): Promise<IFluidRouter> {
        const wait = typeof request.headers?.[RuntimeHeaders.wait] === "boolean"
            ? request.headers?.[RuntimeHeaders.wait]
            : true;
        const viaHandle = typeof request.headers?.[RuntimeHeaders.viaHandle] === "boolean"
            ? request.headers?.[RuntimeHeaders.viaHandle]
            : false;

        await this.dataStores.waitIfPendingAlias(id);
        const internalId = this.internalId(id);
        const dataStoreContext = await this.dataStores.getDataStore(internalId, wait, viaHandle);

        /**
         * If GC should run and this an external app request with "externalRequest" header, we need to return
         * an error if the data store being requested is marked as unreferenced as per the data store's base
         * GC data.
         *
         * This is a workaround to handle scenarios where a data store shared with an external app is deleted
         * and marked as unreferenced by GC. Returning an error will fail to load the data store for the app.
         */
        if (request.headers?.[RuntimeHeaders.externalRequest] && this.garbageCollector.shouldRunGC) {
            // The data store is referenced if used routes in the base summary has a route to self.
            // Older documents may not have used routes in the summary. They are considered referenced.
            const usedRoutes = (await dataStoreContext.getBaseGCDetails()).usedRoutes;
            if (!(usedRoutes === undefined || usedRoutes.includes("") || usedRoutes.includes("/"))) {
                throw responseToException(create404Response(request), request);
            }
        }

        const dataStoreChannel = await dataStoreContext.realize();

        // Remove query params, leading and trailing slashes from the url. This is done to make sure the format is
        // the same as GC nodes id.
        const urlWithoutQuery = trimLeadingAndTrailingSlashes(request.url.split("?")[0]);
        this.garbageCollector.nodeUpdated(
            `/${urlWithoutQuery}`,
            "Loaded",
            undefined /* timestampMs */,
            dataStoreContext.packagePath,
            request?.headers,
        );
        return dataStoreChannel;
    }

    /** Adds the container's metadata to the given summary tree. */
    private addMetadataToSummary(summaryTree: ISummaryTreeWithStats) {
        const metadata: IContainerRuntimeMetadata = {
            ...this.createContainerMetadata,
            // Increment the summary number for the next summary that will be generated.
            summaryNumber: this.nextSummaryNumber++,
            summaryFormatVersion: 1,
            ...this.garbageCollector.getMetadata(),
            // The last message processed at the time of summary. If there are no new messages, use the message from the
            // last summary.
            message: extractSummaryMetadataMessage(this.deltaManager.lastMessage) ?? this.messageAtLastSummary,
        };
        addBlobToSummary(summaryTree, metadataBlobName, JSON.stringify(metadata));
    }

    protected addContainerStateToSummary(
        summaryTree: ISummaryTreeWithStats,
        fullTree: boolean,
        trackState: boolean,
        telemetryContext?: ITelemetryContext,
    ) {
        this.addMetadataToSummary(summaryTree);

        if (this.remoteMessageProcessor.partialMessages.size > 0) {
            const content = JSON.stringify([...this.remoteMessageProcessor.partialMessages]);
            addBlobToSummary(summaryTree, chunksBlobName, content);
        }

        const dataStoreAliases = this.dataStores.aliases;
        if (dataStoreAliases.size > 0) {
            addBlobToSummary(summaryTree, aliasBlobName, JSON.stringify([...dataStoreAliases]));
        }

        if (this.summarizerClientElection) {
            const electedSummarizerContent = JSON.stringify(this.summarizerClientElection?.serialize());
            addBlobToSummary(summaryTree, electedSummarizerBlobName, electedSummarizerContent);
        }

        const blobManagerSummary = this.blobManager.summarize();
        // Some storage (like git) doesn't allow empty tree, so we can omit it.
        // and the blob manager can handle the tree not existing when loading
        if (Object.keys(blobManagerSummary.summary.tree).length > 0) {
            addTreeToSummary(summaryTree, blobsTreeName, blobManagerSummary);
        }

        const gcSummary = this.garbageCollector.summarize(fullTree, trackState, telemetryContext);
        if (gcSummary !== undefined) {
            addSummarizeResultToSummary(summaryTree, gcTreeKey, gcSummary);
        }
    }

    // Track how many times the container tries to reconnect with pending messages.
    // This happens when the connection state is changed and we reset the counter
    // when we are able to process a local op or when there are no pending messages.
    // If this counter reaches a max, it's a good indicator that the container
    // is not making progress and it is stuck in a retry loop.
    private shouldContinueReconnecting(): boolean {
        if (this.maxConsecutiveReconnects <= 0) {
            // Feature disabled, we never stop reconnecting
            return true;
        }

        if (!this.hasPendingMessages()) {
            // If there are no pending messages, we can always reconnect
            this.resetReconnectCount();
            return true;
        }

        if (this.consecutiveReconnects === Math.floor(this.maxConsecutiveReconnects / 2)) {
            // If we're halfway through the max reconnects, send an event in order
            // to better identify false positives, if any. If the rate of this event
            // matches Container Close count below, we can safely cut down
            // maxConsecutiveReconnects to half.
            this.mc.logger.sendTelemetryEvent({
                eventName: "ReconnectsWithNoProgress",
                attempts: this.consecutiveReconnects,
                pendingMessages: this.pendingStateManager.pendingMessagesCount,
            });
        }

        return this.consecutiveReconnects < this.maxConsecutiveReconnects;
    }

    private resetReconnectCount() {
        this.consecutiveReconnects = 0;
    }

    private replayPendingStates() {
        // We need to be able to send ops to replay states
        if (!this.canSendOps()) { return; }

        // We need to temporary clear the dirty flags and disable
        // dirty state change events to detect whether replaying ops
        // has any effect.

        // Save the old state, reset to false, disable event emit
        const oldState = this.dirtyContainer;
        this.dirtyContainer = false;

        assert(this.emitDirtyDocumentEvent, 0x127 /* "dirty document event not set on replay" */);
        this.emitDirtyDocumentEvent = false;
        let newState: boolean;

        try {
            // replay the ops
            this.pendingStateManager.replayPendingStates();
        } finally {
            // Save the new start and restore the old state, re-enable event emit
            newState = this.dirtyContainer;
            this.dirtyContainer = oldState;
            this.emitDirtyDocumentEvent = true;
        }

        // Officially transition from the old state to the new state.
        this.updateDocumentDirtyState(newState);
    }

    private async applyStashedOp(type: ContainerMessageType, op: ISequencedDocumentMessage): Promise<unknown> {
        switch (type) {
            case ContainerMessageType.FluidDataStoreOp:
                return this.dataStores.applyStashedOp(op);
            case ContainerMessageType.Attach:
                return this.dataStores.applyStashedAttachOp(op as unknown as IAttachMessage);
            case ContainerMessageType.Alias:
            case ContainerMessageType.BlobAttach:
                return;
            case ContainerMessageType.ChunkedOp:
                throw new Error("chunkedOp not expected here");
            case ContainerMessageType.Rejoin:
                throw new Error("rejoin not expected here");
            default:
                unreachableCase(type, `Unknown ContainerMessageType: ${type}`);
        }
    }

    public setConnectionState(connected: boolean, clientId?: string) {
        if (connected === false && this.delayConnectClientId !== undefined) {
            this.delayConnectClientId = undefined;
            this.mc.logger.sendTelemetryEvent({
                eventName: "UnsuccessfulConnectedTransition",
            });
            // Don't propagate "disconnected" event because we didn't propagate the previous "connected" event
            return;
        }

        // If attachment blobs were added while disconnected, we need to delay
        // propagation of the "connected" event until we have uploaded them to
        // ensure we don't submit ops referencing a blob that has not been uploaded
        const connecting = connected && !this._connected && !this.deltaManager.readOnlyInfo.readonly;
        if (connecting && this.blobManager.hasPendingOfflineUploads) {
            assert(!this.delayConnectClientId,
                0x392 /* Connect event delay must be canceled before subsequent connect event */);
            assert(!!clientId, 0x393 /* Must have clientId when connecting */);
            this.delayConnectClientId = clientId;
            this.blobManager.onConnected().then(() => {
                // make sure we didn't reconnect before the promise resolved
                if (this.delayConnectClientId === clientId && !this.disposed) {
                    this.delayConnectClientId = undefined;
                    this.setConnectionStateCore(connected, clientId);
                }
            }, (error) => this.closeFn(error));
            return;
        }

        this.setConnectionStateCore(connected, clientId);
    }

    private setConnectionStateCore(connected: boolean, clientId?: string) {
        assert(!this.delayConnectClientId,
            0x394 /* connect event delay must be cleared before propagating connect event */);
        this.verifyNotClosed();

        // There might be no change of state due to Container calling this API after loading runtime.
        const changeOfState = this._connected !== connected;
        const reconnection = changeOfState && !connected;
        this._connected = connected;

        if (!connected) {
            this._perfSignalData.signalsLost = 0;
            this._perfSignalData.signalTimestamp = 0;
            this._perfSignalData.trackingSignalSequenceNumber = undefined;
        } else {
            assert(this.attachState === AttachState.Attached,
                0x3cd /* Connection is possible only if container exists in storage */);
        }

        // Fail while disconnected
        if (reconnection) {
            this.consecutiveReconnects++;

            if (!this.shouldContinueReconnecting()) {
                this.closeFn(
                    DataProcessingError.create(
                        "Runtime detected too many reconnects with no progress syncing local ops. Batch of ops is likely too large (over 1Mb)",
                        "setConnectionState",
                        undefined,
                        {
                            dataLoss: 1,
                            attempts: this.consecutiveReconnects,
                            pendingMessages: this.pendingStateManager.pendingMessagesCount,
                        }));
                return;
            }
        }

        if (changeOfState) {
            this.replayPendingStates();
        }

        this.dataStores.setConnectionState(connected, clientId);
        this.garbageCollector.setConnectionState(connected, clientId);

        raiseConnectedEvent(this.mc.logger, this, connected, clientId);
    }

    public process(messageArg: ISequencedDocumentMessage, local: boolean) {
        this.verifyNotClosed();

        if (this.mc.config.getBoolean("enableOfflineLoad") ?? this.runtimeOptions.enableOfflineLoad) {
            this.savedOps.push(messageArg);
        }


        // Whether or not the message is actually a runtime message.
        // It may be a legacy runtime message (ie already unpacked and ContainerMessageType)
        // or something different, like a system message.
        const runtimeMessage = messageArg.type === MessageType.Operation;

        // Do shallow copy of message, as the processing flow will modify it.
        const messageCopy = { ...messageArg };
        const message = this.remoteMessageProcessor.process(messageCopy);

        // Surround the actual processing of the operation with messages to the schedule manager indicating
        // the beginning and end. This allows it to emit appropriate events and/or pause the processing of new
        // messages once a batch has been fully processed.
        this.scheduleManager.beforeOpProcessing(message);

        try {
            let localOpMetadata: unknown;
            if (local && runtimeMessage && message.type !== ContainerMessageType.ChunkedOp) {
                localOpMetadata = this.pendingStateManager.processPendingLocalMessage(message);
            }

            // If there are no more pending messages after processing a local message,
            // the document is no longer dirty.
            if (!this.hasPendingMessages()) {
                this.updateDocumentDirtyState(false);
            }

            const type = message.type as ContainerMessageType;
            switch (type) {
                case ContainerMessageType.Attach:
                    this.dataStores.processAttachMessage(message, local);
                    break;
                case ContainerMessageType.Alias:
                    this.processAliasMessage(message, localOpMetadata, local);
                    break;
                case ContainerMessageType.FluidDataStoreOp:
                    this.dataStores.processFluidDataStoreOp(message, local, localOpMetadata);
                    break;
                case ContainerMessageType.BlobAttach:
                    this.blobManager.processBlobAttachOp(message, local);
                    break;
                case ContainerMessageType.ChunkedOp:
                case ContainerMessageType.Rejoin:
                    break;
                default:
                    assert(!runtimeMessage, 0x3ce /* Runtime message of unknown type */);
            }

            // For back-compat, notify only about runtime messages for now.
            if (runtimeMessage) {
                this.emit("op", message, runtimeMessage);
            }

            this.scheduleManager.afterOpProcessing(undefined, message);

            if (local) {
                // If we have processed a local op, this means that the container is
                // making progress and we can reset the counter for how many times
                // we have consecutively replayed the pending states
                this.resetReconnectCount();
            }
        } catch (e) {
            this.scheduleManager.afterOpProcessing(e, message);
            throw e;
        }
    }

    private processAliasMessage(
        message: ISequencedDocumentMessage,
        localOpMetadata: unknown,
        local: boolean,
    ) {
        this.dataStores.processAliasMessage(message, localOpMetadata, local);
    }

    /**
     * Emits the Signal event and update the perf signal data.
     * @param clientSignalSequenceNumber - is the client signal sequence number to be uploaded.
     */
    private sendSignalTelemetryEvent(clientSignalSequenceNumber: number) {
        const duration = Date.now() - this._perfSignalData.signalTimestamp;
        this.logger.sendPerformanceEvent({
            eventName: "SignalLatency",
            duration,
            signalsLost: this._perfSignalData.signalsLost,
        });

        this._perfSignalData.signalsLost = 0;
        this._perfSignalData.signalTimestamp = 0;
    }

    public processSignal(message: ISignalMessage, local: boolean) {
        const envelope = message.content as ISignalEnvelope;
        const transformed: IInboundSignalMessage = {
            clientId: message.clientId,
            content: envelope.contents.content,
            type: envelope.contents.type,
        };

        // Only collect signal telemetry for messages sent by the current client.
        if (message.clientId === this.clientId && this.connected) {
            // Check to see if the signal was lost.
            if (this._perfSignalData.trackingSignalSequenceNumber !== undefined &&
                envelope.clientSignalSequenceNumber > this._perfSignalData.trackingSignalSequenceNumber) {
                this._perfSignalData.signalsLost++;
                this._perfSignalData.trackingSignalSequenceNumber = undefined;
                this.logger.sendErrorEvent({
                    eventName: "SignalLost",
                    type: envelope.contents.type,
                    signalsLost: this._perfSignalData.signalsLost,
                    trackingSequenceNumber: this._perfSignalData.trackingSignalSequenceNumber,
                    clientSignalSequenceNumber: envelope.clientSignalSequenceNumber,
                });
            } else if (envelope.clientSignalSequenceNumber === this._perfSignalData.trackingSignalSequenceNumber) {
                this.sendSignalTelemetryEvent(envelope.clientSignalSequenceNumber);
                this._perfSignalData.trackingSignalSequenceNumber = undefined;
            }
        }

        if (envelope.address === undefined) {
            // No address indicates a container signal message.
            this.emit("signal", transformed, local);
            return;
        }

        this.dataStores.processSignal(envelope.address, transformed, local);
    }

    public async getRootDataStore(id: string, wait = true): Promise<IFluidRouter> {
        return this.getRootDataStoreChannel(id, wait);
    }

    private async getRootDataStoreChannel(id: string, wait = true): Promise<IFluidDataStoreChannel> {
        await this.dataStores.waitIfPendingAlias(id);
        const internalId = this.internalId(id);
        const context = await this.dataStores.getDataStore(internalId, wait, false /* viaHandle */);
        assert(await context.isRoot(), 0x12b /* "did not get root data store" */);
        return context.realize();
    }

    /**
     * Flush the pending ops manually.
     * This method is expected to be called at the end of a batch.
     */
    private flush(): void {
        assert(this._orderSequentiallyCalls === 0,
            0x24c /* "Cannot call `flush()` from `orderSequentially`'s callback" */);

        this.outbox.flush();
        assert(this.outbox.isEmpty, 0x3cf /* reentrancy */);
    }

    public orderSequentially<T>(callback: () => T): T {
        let checkpoint: IBatchCheckpoint | undefined;
        let result: T;
        if (this.mc.config.getBoolean("Fluid.ContainerRuntime.EnableRollback")) {
            // Note: we are not touching this.pendingAttachBatch here, for two reasons:
            // 1. It would not help, as we flush attach ops as they become available.
            // 2. There is no way to undo process of data store creation.
            checkpoint = this.outbox.checkpoint().mainBatch;
        }
        try {
            this._orderSequentiallyCalls++;
            result = callback();
        } catch (error) {
            if (checkpoint) {
                // This will throw and close the container if rollback fails
                try {
                    checkpoint.rollback((message: BatchMessage) =>
                        this.rollback(
                            message.deserializedContent.type,
                            message.deserializedContent.contents,
                            message.localOpMetadata));
                } catch (err) {
                    const error2 = wrapError(err, (message) => {
                        return DataProcessingError.create(
                            `RollbackError: ${message}`,
                            "checkpointRollback",
                            undefined) as DataProcessingError;
                    });
                    this.closeFn(error2);
                    throw error2;
                }
            } else {
                // pre-0.58 error message: orderSequentiallyCallbackException
                this.closeFn(new GenericError("orderSequentially callback exception", error));
            }
            throw error; // throw the original error for the consumer of the runtime
        } finally {
            this._orderSequentiallyCalls--;
        }

        if (this.flushMode === FlushMode.Immediate && this._orderSequentiallyCalls === 0) {
            this.flush();
        }
        return result;
    }

    public async createDataStore(pkg: string | string[]): Promise<IDataStore> {
        const internalId = uuid();
        return channelToDataStore(
            await this._createDataStore(pkg, internalId),
            internalId,
            this,
            this.dataStores,
            this.mc.logger);
    }

    public createDetachedRootDataStore(
        pkg: Readonly<string[]>,
        rootDataStoreId: string): IFluidDataStoreContextDetached {
        if (rootDataStoreId.includes("/")) {
            throw new UsageError(`Id cannot contain slashes: '${rootDataStoreId}'`);
        }
        return this.dataStores.createDetachedDataStoreCore(pkg, true, rootDataStoreId);
    }

    public createDetachedDataStore(pkg: Readonly<string[]>): IFluidDataStoreContextDetached {
        return this.dataStores.createDetachedDataStoreCore(pkg, false);
    }

    public async _createDataStoreWithProps(
        pkg: string | string[],
        props?: any,
        id = uuid(),
    ): Promise<IDataStore> {
        const fluidDataStore = await this.dataStores._createFluidDataStoreContext(
            Array.isArray(pkg) ? pkg : [pkg], id, props).realize();
        return channelToDataStore(fluidDataStore, id, this, this.dataStores, this.mc.logger);
    }

    private async _createDataStore(
        pkg: string | string[],
        id = uuid(),
        props?: any,
    ): Promise<IFluidDataStoreChannel> {
        return this.dataStores
            ._createFluidDataStoreContext(Array.isArray(pkg) ? pkg : [pkg], id, props)
            .realize();
    }

    private canSendOps() {
        return this.connected && !this.deltaManager.readOnlyInfo.readonly;
    }

    /**
     * Are we in the middle of batching ops together?
     */
    private currentlyBatching() {
        return this.flushMode === FlushMode.TurnBased || this._orderSequentiallyCalls !== 0;
    }

    public getQuorum(): IQuorumClients {
        return this.context.quorum;
    }

    public getAudience(): IAudience {
        // eslint-disable-next-line @typescript-eslint/no-non-null-assertion
        return this.context.audience!;
    }

    /**
     * Returns true of container is dirty, i.e. there are some pending local changes that
     * either were not sent out to delta stream or were not yet acknowledged.
     */
    public get isDirty(): boolean {
        return this.dirtyContainer;
    }

    private isContainerMessageDirtyable(type: ContainerMessageType, contents: any) {
        // For legacy purposes, exclude the old built-in AgentScheduler from dirty consideration as a special-case.
        // Ultimately we should have no special-cases from the ContainerRuntime's perspective.
        if (type === ContainerMessageType.Attach) {
            const attachMessage = contents as InboundAttachMessage;
            if (attachMessage.id === agentSchedulerId) {
                return false;
            }
        } else if (type === ContainerMessageType.FluidDataStoreOp) {
            const envelope = contents as IEnvelope;
            if (envelope.address === agentSchedulerId) {
                return false;
            }
        }
        return true;
    }

    private createNewSignalEnvelope(address: string | undefined, type: string, content: any): ISignalEnvelope {
        const newSequenceNumber = ++this._perfSignalData.signalSequenceNumber;
        const newEnvelope: ISignalEnvelope = {
            address,
            clientSignalSequenceNumber: newSequenceNumber,
            contents: { type, content },
        };

        // We should not track any signals in case we already have a tracking number.
        if (newSequenceNumber % this.defaultTelemetrySignalSampleCount === 1 &&
            this._perfSignalData.trackingSignalSequenceNumber === undefined) {
            this._perfSignalData.signalTimestamp = Date.now();
            this._perfSignalData.trackingSignalSequenceNumber = newSequenceNumber;
        }

        return newEnvelope;
    }

    /**
     * Submits the signal to be sent to other clients.
     * @param type - Type of the signal.
     * @param content - Content of the signal.
     */
    public submitSignal(type: string, content: any) {
        this.verifyNotClosed();
        const envelope = this.createNewSignalEnvelope(undefined /* address */, type, content);
        return this.context.submitSignalFn(envelope);
    }

    public submitDataStoreSignal(address: string, type: string, content: any) {
        const envelope = this.createNewSignalEnvelope(address, type, content);
        return this.context.submitSignalFn(envelope);
    }

    public setAttachState(attachState: AttachState.Attaching | AttachState.Attached): void {
        if (attachState === AttachState.Attaching) {
            assert(this.attachState === AttachState.Attaching,
                0x12d /* "Container Context should already be in attaching state" */);
        } else {
            assert(this.attachState === AttachState.Attached,
                0x12e /* "Container Context should already be in attached state" */);
            this.emit("attached");
        }

        if (attachState === AttachState.Attached && !this.hasPendingMessages()) {
            this.updateDocumentDirtyState(false);
        }
        this.dataStores.setAttachState(attachState);
    }

    /**
     * Create a summary. Used when attaching or serializing a detached container.
     *
     * @param blobRedirectTable - A table passed during the attach process. While detached, blob upload is supported
     * using IDs generated locally. After attach, these IDs cannot be used, so this table maps the old local IDs to the
     * new storage IDs so requests can be redirected.
     * @param telemetryContext - summary data passed through the layers for telemetry purposes
     */
    public createSummary(blobRedirectTable?: Map<string, string>, telemetryContext?: ITelemetryContext): ISummaryTree {
        if (blobRedirectTable) {
            this.blobManager.setRedirectTable(blobRedirectTable);
        }

        const summarizeResult = this.dataStores.createSummary(telemetryContext);
        // Wrap data store summaries in .channels subtree.
        wrapSummaryInChannelsTree(summarizeResult);

        this.addContainerStateToSummary(
            summarizeResult,
            true /* fullTree */,
            false /* trackState */,
            telemetryContext,
        );
        return summarizeResult.summary;
    }

    public async getAbsoluteUrl(relativeUrl: string): Promise<string | undefined> {
        if (this.context.getAbsoluteUrl === undefined) {
            throw new Error("Driver does not implement getAbsoluteUrl");
        }
        if (this.attachState !== AttachState.Attached) {
            return undefined;
        }
        return this.context.getAbsoluteUrl(relativeUrl);
    }

    private async summarizeInternal(
        fullTree: boolean,
        trackState: boolean,
        telemetryContext?: ITelemetryContext,
    ): Promise<ISummarizeInternalResult> {
        const summarizeResult = await this.dataStores.summarize(fullTree, trackState, telemetryContext);

        // Wrap data store summaries in .channels subtree.
        wrapSummaryInChannelsTree(summarizeResult);
        const pathPartsForChildren = [channelsTreeName];

        this.addContainerStateToSummary(summarizeResult, fullTree, trackState, telemetryContext);
        return {
            ...summarizeResult,
            id: "",
            pathPartsForChildren,
        };
    }

    /**
     * Returns a summary of the runtime at the current sequence number.
     */
    public async summarize(options: {
        /** True to generate the full tree with no handle reuse optimizations; defaults to false */
        fullTree?: boolean;
        /** True to track the state for this summary in the SummarizerNodes; defaults to true */
        trackState?: boolean;
        /** Logger to use for correlated summary events */
        summaryLogger?: ITelemetryLogger;
        /** True to run garbage collection before summarizing; defaults to true */
        runGC?: boolean;
        /** True to generate full GC data */
        fullGC?: boolean;
        /** True to run GC sweep phase after the mark phase */
        runSweep?: boolean;
    }): Promise<IRootSummaryTreeWithStats> {
        this.verifyNotClosed();

        const {
            fullTree = false,
            trackState = true,
            summaryLogger = this.mc.logger,
            runGC = this.garbageCollector.shouldRunGC,
            runSweep,
            fullGC,
        } = options;

        let gcStats: IGCStats | undefined;
        if (runGC) {
            gcStats = await this.collectGarbage({ logger: summaryLogger, runSweep, fullGC });
        }

        const telemetryContext = new TelemetryContext();
        const { stats, summary } = await this.summarizerNode.summarize(fullTree, trackState, telemetryContext);

        this.logger.sendTelemetryEvent({ eventName: "SummarizeTelemetry", details: telemetryContext.serialize() });

        assert(summary.type === SummaryType.Tree,
            0x12f /* "Container Runtime's summarize should always return a tree" */);

        return { stats, summary, gcStats };
    }

    /**
     * Implementation of IGarbageCollectionRuntime::updateStateBeforeGC.
     * Before GC runs, called by the garbage collector to update any pending GC state. This is mainly used to notify
     * the garbage collector of references detected since the last GC run. Most references are notified immediately
     * but there can be some for which async operation is required (such as detecting new root data stores).
     */
    public async updateStateBeforeGC() {
        return this.dataStores.updateStateBeforeGC();
    }

    private async getGCDataInternal(fullGC?: boolean): Promise<IGarbageCollectionData> {
        return this.dataStores.getGCData(fullGC);
    }

    /**
     * Implementation of IGarbageCollectionRuntime::getGCData.
     * Generates and returns the GC data for this container.
     * @param fullGC - true to bypass optimizations and force full generation of GC data.
     */
    public async getGCData(fullGC?: boolean): Promise<IGarbageCollectionData> {
        const builder = new GCDataBuilder();
        const dsGCData = await this.summarizerNode.getGCData(fullGC);
        builder.addNodes(dsGCData.gcNodes);

        const blobsGCData = this.blobManager.getGCData(fullGC);
        builder.addNodes(blobsGCData.gcNodes);
        return builder.getGCData();
    }

    /**
     * Implementation of IGarbageCollectionRuntime::updateUsedRoutes.
     * After GC has run, called to notify this container's nodes of routes that are used in it.
     * @param usedRoutes - The routes that are used in all nodes in this Container.
     */
    public updateUsedRoutes(usedRoutes: string[]) {
        // Update our summarizer node's used routes. Updating used routes in summarizer node before
        // summarizing is required and asserted by the the summarizer node. We are the root and are
        // always referenced, so the used routes is only self-route (empty string).
        this.summarizerNode.updateUsedRoutes([""]);

        const { dataStoreRoutes } = this.getDataStoreAndBlobManagerRoutes(usedRoutes);
        this.dataStores.updateUsedRoutes(dataStoreRoutes);
    }

    /**
     * This is called to update objects whose routes are unused.
     * @param unusedRoutes - Data store and attachment blob routes that are unused in this Container.
     */
    public updateUnusedRoutes(unusedRoutes: string[]) {
        const { blobManagerRoutes, dataStoreRoutes } = this.getDataStoreAndBlobManagerRoutes(unusedRoutes);
        this.blobManager.updateUnusedRoutes(blobManagerRoutes);
        this.dataStores.updateUnusedRoutes(dataStoreRoutes);
    }

    /**
     * This is called to update objects that are tombstones.
     * @param tombstonedRoutes - Data store and attachment blob routes that are tombstones in this Container.
     */
    public updateTombstonedRoutes(tombstonedRoutes: string[]) {
        const { blobManagerRoutes, dataStoreRoutes } = this.getDataStoreAndBlobManagerRoutes(tombstonedRoutes);
        this.blobManager.updateTombstonedRoutes(blobManagerRoutes);
        this.dataStores.updateTombstonedRoutes(dataStoreRoutes);
    }

    /**
     * Returns a server generated referenced timestamp to be used to track unreferenced nodes by GC.
     */
    public getCurrentReferenceTimestampMs(): number | undefined {
        // Use the timestamp of the last message seen by this client as that is server generated. If no messages have
        // been processed, use the timestamp of the message from the last summary.
        return this.deltaManager.lastMessage?.timestamp ?? this.messageAtLastSummary?.timestamp;
    }

    /**
     * Returns the type of the GC node. Currently, there are nodes that belong to the root ("/"), data stores or
     * blob manager.
     */
    public getNodeType(nodePath: string): GCNodeType {
        if (this.isBlobPath(nodePath)) {
            return GCNodeType.Blob;
        }
        return this.dataStores.getGCNodeType(nodePath) ?? GCNodeType.Other;
    }

    /**
     * Called by GC to retrieve the package path of the node with the given path. The node should belong to a
     * data store or an attachment blob.
     */
    public async getGCNodePackagePath(nodePath: string): Promise<readonly string[] | undefined> {
        switch (this.getNodeType(nodePath)) {
            case GCNodeType.Blob:
                return [BlobManager.basePath];
            case GCNodeType.DataStore:
            case GCNodeType.SubDataStore:
                return this.dataStores.getDataStorePackagePath(nodePath);
            default:
                assert(false, 0x2de /* "Package path requested for unsupported node type." */);
        }
    }

    /**
     * Returns whether a given path is for attachment blobs that are in the format - "/BlobManager.basePath/...".
     */
    private isBlobPath(path: string): boolean {
        const pathParts = path.split("/");
        if (pathParts.length < 2 || pathParts[1] !== BlobManager.basePath) {
            return false;
        }
        return true;
    }

    /**
     * From a given list of routes, separate and return routes that belong to blob manager and data stores.
     * @param routes - A list of routes that can belong to data stores or blob manager.
     * @returns - Two route lists - One that contains routes for blob manager and another one that contains routes
     * for data stores.
     */
    private getDataStoreAndBlobManagerRoutes(routes: string[]) {
        const blobManagerRoutes: string[] = [];
        const dataStoreRoutes: string[] = [];
        for (const route of routes) {
            if (this.isBlobPath(route)) {
                blobManagerRoutes.push(route);
            } else {
                dataStoreRoutes.push(route);
            }
        }
        return { blobManagerRoutes, dataStoreRoutes };
    }

    /**
     * Runs garbage collection and updates the reference / used state of the nodes in the container.
     * @returns the statistics of the garbage collection run; undefined if GC did not run.
     */
    public async collectGarbage(
        options: {
            /** Logger to use for logging GC events */
            logger?: ITelemetryLogger;
            /** True to run GC sweep phase after the mark phase */
            runSweep?: boolean;
            /** True to generate full GC data */
            fullGC?: boolean;
        },
    ): Promise<IGCStats | undefined> {
        return this.garbageCollector.collectGarbage(options);
    }

    /**
     * Called when a new outbound reference is added to another node. This is used by garbage collection to identify
     * all references added in the system.
     * @param srcHandle - The handle of the node that added the reference.
     * @param outboundHandle - The handle of the outbound node that is referenced.
     */
    public addedGCOutboundReference(srcHandle: IFluidHandle, outboundHandle: IFluidHandle) {
        this.garbageCollector.addedOutboundReference(srcHandle.absolutePath, outboundHandle.absolutePath);
    }

    /**
     * Generates the summary tree, uploads it to storage, and then submits the summarize op.
     * This is intended to be called by the summarizer, since it is the implementation of
     * ISummarizerInternalsProvider.submitSummary.
     * It takes care of state management at the container level, including pausing inbound
     * op processing, updating SummarizerNode state tracking, and garbage collection.
     * @param options - options controlling how the summary is generated or submitted
     */
    public async submitSummary(options: ISubmitSummaryOptions): Promise<SubmitSummaryResult> {
        const { fullTree, refreshLatestAck, summaryLogger } = options;
        // The summary number for this summary. This will be updated during the summary process, so get it now and
        // use it for all events logged during this summary.
        const summaryNumber = this.nextSummaryNumber;
        const summaryNumberLogger = ChildLogger.create(
            summaryLogger,
            undefined,
            {
                all: { summaryNumber },
            },
        );

        assert(this.outbox.isEmpty, 0x3d1 /* Can't trigger summary in the middle of a batch */);

        let latestSnapshotVersionId: string | undefined;
        if (refreshLatestAck) {
            const latestSnapshotInfo = await this.refreshLatestSummaryAckFromServer(
                ChildLogger.create(summaryNumberLogger, undefined, { all: { safeSummary: true } }));
            const latestSnapshotRefSeq = latestSnapshotInfo.latestSnapshotRefSeq;
            latestSnapshotVersionId = latestSnapshotInfo.latestSnapshotVersionId;

            // We might need to catch up to the latest summary's reference sequence number before pausing.
            await this.waitForDeltaManagerToCatchup(latestSnapshotRefSeq,
                summaryNumberLogger);
        }

        try {
            await this.deltaManager.inbound.pause();

            const summaryRefSeqNum = this.deltaManager.lastSequenceNumber;
            const minimumSequenceNumber = this.deltaManager.minimumSequenceNumber;
            const message = `Summary @${summaryRefSeqNum}:${this.deltaManager.minimumSequenceNumber}`;
            const lastAck = this.summaryCollection.latestAck;

            this.summarizerNode.startSummary(summaryRefSeqNum, summaryNumberLogger);

            // Helper function to check whether we should still continue between each async step.
            const checkContinue = (): { continue: true; } | { continue: false; error: string; } => {
                // Do not check for loss of connectivity directly! Instead leave it up to
                // RunWhileConnectedCoordinator to control policy in a single place.
                // This will allow easier change of design if we chose to. For example, we may chose to allow
                // summarizer to reconnect in the future.
                // Also checking for cancellation is a must as summary process may be abandoned for other reasons,
                // like loss of connectivity for main (interactive) client.
                if (options.cancellationToken.cancelled) {
                    return { continue: false, error: "disconnected" };
                }
                // That said, we rely on submitSystemMessage() that today only works in connected state.
                // So if we fail here, it either means that RunWhileConnectedCoordinator does not work correctly,
                // OR that design changed and we need to remove this check and fix submitSystemMessage.
                assert(this.connected, 0x258 /* "connected" */);

                // Ensure that lastSequenceNumber has not changed after pausing.
                // We need the summary op's reference sequence number to match our summary sequence number,
                // otherwise we'll get the wrong sequence number stamped on the summary's .protocol attributes.
                if (this.deltaManager.lastSequenceNumber !== summaryRefSeqNum) {
                    return {
                        continue: false,
                        error: `lastSequenceNumber changed before uploading to storage. ${this.deltaManager.lastSequenceNumber} !== ${summaryRefSeqNum}`,
                    };
                }
                assert(summaryRefSeqNum === this.deltaManager.lastMessage?.sequenceNumber,
                    0x395 /* it's one and the same thing */);

                if (lastAck !== this.summaryCollection.latestAck) {
                    return {
                        continue: false,
                        error: `Last summary changed while summarizing. ${this.summaryCollection.latestAck} !== ${lastAck}`,
                    };
                }
                return { continue: true };
            };

            let continueResult = checkContinue();
            if (!continueResult.continue) {
                return {
                    stage: "base",
                    referenceSequenceNumber: summaryRefSeqNum,
                    minimumSequenceNumber,
                    error: continueResult.error,
                };
            }

            const trace = Trace.start();
            let summarizeResult: IRootSummaryTreeWithStats;
            // If the GC state needs to be reset, we need to force a full tree summary and update the unreferenced
            // state of all the nodes.
            const forcedFullTree = this.garbageCollector.summaryStateNeedsReset;
            try {
                summarizeResult = await this.summarize({
                    fullTree: fullTree ?? forcedFullTree,
                    trackState: true,
                    summaryLogger: summaryNumberLogger,
                    runGC: this.garbageCollector.shouldRunGC,
                });
            } catch (error) {
                return {
                    stage: "base",
                    referenceSequenceNumber: summaryRefSeqNum,
                    minimumSequenceNumber,
                    error,
                };
            }
            const { summary: summaryTree, stats: partialStats } = summarizeResult;

            // Now that we have generated the summary, update the message at last summary to the last message processed.
            this.messageAtLastSummary = this.deltaManager.lastMessage;

            // Counting dataStores and handles
            // Because handles are unchanged dataStores in the current logic,
            // summarized dataStore count is total dataStore count minus handle count
            const dataStoreTree = summaryTree.tree[channelsTreeName];

            assert(dataStoreTree.type === SummaryType.Tree, 0x1fc /* "summary is not a tree" */);
            const handleCount = Object.values(dataStoreTree.tree).filter(
                (value) => value.type === SummaryType.Handle).length;
            const gcSummaryTreeStats = summaryTree.tree[gcTreeKey]
                ? calculateStats(summaryTree.tree[gcTreeKey])
                : undefined;

            const summaryStats: IGeneratedSummaryStats = {
                dataStoreCount: this.dataStores.size,
                summarizedDataStoreCount: this.dataStores.size - handleCount,
                gcStateUpdatedDataStoreCount: summarizeResult.gcStats?.updatedDataStoreCount,
                gcBlobNodeCount: gcSummaryTreeStats?.blobNodeCount,
                gcTotalBlobsSize: gcSummaryTreeStats?.totalBlobSize,
                summaryNumber,
                ...partialStats,
            };
            const generateSummaryData = {
                referenceSequenceNumber: summaryRefSeqNum,
                minimumSequenceNumber,
                summaryTree,
                summaryStats,
                generateDuration: trace.trace().duration,
                forcedFullTree,
            } as const;

            continueResult = checkContinue();
            if (!continueResult.continue) {
                return { stage: "generate", ...generateSummaryData, error: continueResult.error };
            }

            // It may happen that the lastAck it not correct due to missing summaryAck in case of single commit
            // summary. So if the previous summarizer closes just after submitting the summary and before
            // submitting the summaryOp then we can't rely on summaryAck. So in case we have
            // latestSnapshotVersionId from storage and it does not match with the lastAck ackHandle, then use
            // the one fetched from storage as parent as that is the latest.
            let summaryContext: ISummaryContext;
            if (lastAck?.summaryAck.contents.handle !== latestSnapshotVersionId
                && latestSnapshotVersionId !== undefined) {
                summaryContext = {
                    proposalHandle: undefined,
                    ackHandle: latestSnapshotVersionId,
                    referenceSequenceNumber: summaryRefSeqNum,
                };
            } else if (lastAck === undefined) {
                summaryContext = {
                    proposalHandle: undefined,
                    ackHandle: this.context.getLoadedFromVersion()?.id,
                    referenceSequenceNumber: summaryRefSeqNum,
                };
            } else {
                summaryContext = {
                    proposalHandle: lastAck.summaryOp.contents.handle,
                    ackHandle: lastAck.summaryAck.contents.handle,
                    referenceSequenceNumber: summaryRefSeqNum,
                };
            }

            let handle: string;
            try {
                handle = await this.storage.uploadSummaryWithContext(summarizeResult.summary, summaryContext);
            } catch (error) {
                return { stage: "generate", ...generateSummaryData, error };
            }

            const parent = summaryContext.ackHandle;
            const summaryMessage: ISummaryContent = {
                handle,
                // eslint-disable-next-line @typescript-eslint/no-non-null-assertion
                head: parent!,
                message,
                parents: parent ? [parent] : [],
            };
            const uploadData = {
                ...generateSummaryData,
                handle,
                uploadDuration: trace.trace().duration,
            } as const;

            continueResult = checkContinue();
            if (!continueResult.continue) {
                return { stage: "upload", ...uploadData, error: continueResult.error };
            }

            let clientSequenceNumber: number;
            try {
                clientSequenceNumber = this.submitSummaryMessage(summaryMessage);
            } catch (error) {
                return { stage: "upload", ...uploadData, error };
            }

            const submitData = {
                stage: "submit",
                ...uploadData,
                clientSequenceNumber,
                submitOpDuration: trace.trace().duration,
            } as const;

            this.summarizerNode.completeSummary(handle);
            return submitData;
        } finally {
            // Cleanup wip summary in case of failure
            this.summarizerNode.clearSummary();
            // Restart the delta manager
            this.deltaManager.inbound.resume();
        }
    }

    private hasPendingMessages() {
        return this.pendingStateManager.hasPendingMessages() || !this.outbox.isEmpty;
    }

    private updateDocumentDirtyState(dirty: boolean) {
        if (this.attachState !== AttachState.Attached) {
            assert(dirty, 0x3d2 /* Non-attached container is dirty */);
        } else {
            // Other way is not true = see this.isContainerMessageDirtyable()
            assert(!dirty || this.hasPendingMessages(),
                0x3d3 /* if doc is dirty, there has to be pending ops */);
        }

        if (this.dirtyContainer === dirty) {
            return;
        }

        this.dirtyContainer = dirty;
        if (this.emitDirtyDocumentEvent) {
            this.emit(dirty ? "dirty" : "saved");
            this.context.updateDirtyContainerState(dirty);
        }
    }

    public submitDataStoreOp(
        id: string,
        contents: any,
        localOpMetadata: unknown = undefined): void {
        const envelope: IEnvelope = {
            address: id,
            contents,
        };
        this.submit(ContainerMessageType.FluidDataStoreOp, envelope, localOpMetadata);
    }

    public submitDataStoreAliasOp(contents: any, localOpMetadata: unknown): void {
        const aliasMessage = contents as IDataStoreAliasMessage;
        if (!isDataStoreAliasMessage(aliasMessage)) {
            throw new UsageError("malformedDataStoreAliasMessage");
        }

        this.submit(ContainerMessageType.Alias, contents, localOpMetadata);
    }

    public async uploadBlob(blob: ArrayBufferLike): Promise<IFluidHandle<ArrayBufferLike>> {
        this.verifyNotClosed();
        return this.blobManager.createBlob(blob);
    }

    private submit(
        type: ContainerMessageType,
        contents: any,
        localOpMetadata: unknown = undefined,
        metadata: Record<string, unknown> | undefined = undefined,
    ): void {
        this.verifyNotClosed();

        // There should be no ops in detached container state!
        assert(this.attachState !== AttachState.Detached, 0x132 /* "sending ops in detached container" */);

        const deserializedContent: ContainerRuntimeMessage = { type, contents };
        const serializedContent = JSON.stringify(deserializedContent);

        if (this.deltaManager.readOnlyInfo.readonly) {
            this.logger.sendTelemetryEvent({ eventName: "SubmitOpInReadonly", connected: this.connected });
        }

        const message: BatchMessage = {
            contents: serializedContent,
            deserializedContent,
            metadata,
            localOpMetadata,
            referenceSequenceNumber: this.deltaManager.lastSequenceNumber,
        };

        try {
            // If this is attach message for new data store, and we are in a batch, send this op out of order
            // Is it safe:
            //    Yes, this should be safe reordering. Newly created data stores are not visible through API surface.
            //    They become visible only when aliased, or handle to some sub-element of newly created datastore
            //    is stored in some DDS, i.e. only after some other op.
            // Why:
            //    Attach ops are large, and expensive to process. Plus there are scenarios where a lot of new data
            //    stores are created, causing issues like relay service throttling (too many ops) and catastrophic
            //    failure (batch is too large). Pushing them earlier and outside of main batch should alleviate
            //    these issues.
            // Cons:
            //    1. With large batches, relay service may throttle clients. Clients may disconnect while throttled.
            //    This change creates new possibility of a lot of newly created data stores never being referenced
            //    because client died before it had a change to submit the rest of the ops. This will create more
            //    garbage that needs to be collected leveraging GC (Garbage Collection) feature.
            //    2. Sending ops out of order means they are excluded from rollback functionality. This is not an issue
            //    today as rollback can't undo creation of data store. To some extent not sending them is a bigger
            //    issue than sending.
            // Please note that this does not change file format, so it can be disabled in the future if this
            // optimization no longer makes sense (for example, batch compression may make it less appealing).
            if (this.currentlyBatching() && type === ContainerMessageType.Attach &&
                this.mc.config.getBoolean("Fluid.ContainerRuntime.disableAttachOpReorder") !== true) {
                this.outbox.submitAttach(message);
            } else {
                this.outbox.submit(message);
            }

            if (!this.currentlyBatching()) {
                this.flush();
            } else if (!this.flushMicroTaskExists) {
                this.flushMicroTaskExists = true;
                // Queue a microtask to detect the end of the turn and force a flush.
                Promise.resolve().then(() => {
                    this.flushMicroTaskExists = false;
                    this.flush();
                }).catch((error) => { this.closeFn(error as GenericError) });
            }
        } catch (error) {
            this.closeFn(error as GenericError);
            throw error;
        }

        if (this.isContainerMessageDirtyable(type, contents)) {
            this.updateDocumentDirtyState(true);
        }
    }

    private submitSummaryMessage(contents: ISummaryContent) {
        this.verifyNotClosed();
        assert(this.connected, 0x133 /* "Container disconnected when trying to submit system message" */);

        // System message should not be sent in the middle of the batch.
        assert(this.outbox.isEmpty, 0x3d4 /* System op in the middle of a batch */);

        // back-compat: ADO #1385: Make this call unconditional in the future
        return this.context.submitSummaryFn !== undefined
            ? this.context.submitSummaryFn(contents)
            : this.context.submitFn(
                MessageType.Summarize,
                contents,
                false);
    }

    /**
     * Throw an error if the runtime is closed.  Methods that are expected to potentially
     * be called after dispose due to asynchrony should not call this.
     */
    private verifyNotClosed() {
        if (this._disposed) {
            throw new Error("Runtime is closed");
        }
    }

    /**
     * Finds the right store and asks it to resubmit the message. This typically happens when we
     * reconnect and there are pending messages.
     * @param content - The content of the original message.
     * @param localOpMetadata - The local metadata associated with the original message.
     */
    private reSubmit(
        type: ContainerMessageType,
        content: any,
        localOpMetadata: unknown,
        opMetadata: Record<string, unknown> | undefined,
    ) {
        switch (type) {
            case ContainerMessageType.FluidDataStoreOp:
                // For Operations, call resubmitDataStoreOp which will find the right store
                // and trigger resubmission on it.
                this.dataStores.resubmitDataStoreOp(content, localOpMetadata);
                break;
            case ContainerMessageType.Attach:
            case ContainerMessageType.Alias:
                this.submit(type, content, localOpMetadata);
                break;
            case ContainerMessageType.ChunkedOp:
                throw new Error(`chunkedOp not expected here`);
            case ContainerMessageType.BlobAttach:
                this.blobManager.reSubmit(opMetadata);
                break;
            case ContainerMessageType.Rejoin:
                this.submit(type, content);
                break;
            default:
                unreachableCase(type, `Unknown ContainerMessageType: ${type}`);
        }
    }

    private rollback(
        type: ContainerMessageType,
        content: any,
        localOpMetadata: unknown,
    ) {
        switch (type) {
            case ContainerMessageType.FluidDataStoreOp:
                // For operations, call rollbackDataStoreOp which will find the right store
                // and trigger rollback on it.
                this.dataStores.rollbackDataStoreOp(content, localOpMetadata);
                break;
            default:
                throw new Error(`Can't rollback ${type}`);
        }
    }

    private async waitForDeltaManagerToCatchup(
        latestSnapshotRefSeq: number,
        summaryLogger: ITelemetryLogger,
    ): Promise<void> {
        if (latestSnapshotRefSeq > this.deltaManager.lastSequenceNumber) {
            // We need to catch up to the latest summary's reference sequence number before proceeding.
            await PerformanceEvent.timedExecAsync(
                summaryLogger,
                {
                    eventName: "WaitingForSeq",
                    lastSequenceNumber: this.deltaManager.lastSequenceNumber,
                    targetSequenceNumber: latestSnapshotRefSeq,
                    lastKnownSeqNumber: this.deltaManager.lastKnownSeqNumber,
                },
                async () => waitForSeq(this.deltaManager, latestSnapshotRefSeq),
                { start: true, end: true, cancel: "error" }, // definitely want start event
            );
        }
    }

    /** Implementation of ISummarizerInternalsProvider.refreshLatestSummaryAck */
    public async refreshLatestSummaryAck(options: IRefreshSummaryAckOptions) {
        const { proposalHandle, ackHandle, summaryRefSeq, summaryLogger } = options;
        const readAndParseBlob = async <T>(id: string) => readAndParse<T>(this.storage, id);
        // The call to fetch the snapshot is very expensive and not always needed.
        // It should only be done by the summarizerNode, if required.
        // When fetching from storage we will always get the latest version and do not use the ackHandle.
        const snapshotTreeFetcher = async () => {
            const fetchResult = await this.fetchLatestSnapshotFromStorage(
                summaryLogger,
                {
                    eventName: "RefreshLatestSummaryGetSnapshot",
                    ackHandle,
                    summaryRefSeq,
                    fetchLatest: true,
                },
            );

            const latestSnapshotRefSeq = await seqFromTree(fetchResult.snapshotTree, readAndParseBlob);
            /**
             * If the fetched snapshot is older than the one for which the ack was received, close the container.
             * This should never happen because an ack should be sent after the latest summary is updated in the server.
             * However, there are couple of scenarios where it's possible:
             * 1. A file was modified externally resulting in modifying the snapshot's sequence number. This can lead to
             * the document being unusable and we should not proceed.
             * 2. The server DB failed after the ack was sent which may delete the corresponding snapshot. Ideally, in
             * such cases, the file will be rolled back along with the ack and we will eventually reach a consistent
             * state.
             */
            if (latestSnapshotRefSeq < summaryRefSeq) {
                const error = DataProcessingError.create(
                    "Fetched snapshot is older than the received ack",
                    "RefreshLatestSummaryAck",
                    undefined /* sequencedMessage */,
                    {
                        ackHandle,
                        summaryRefSeq,
                        latestSnapshotRefSeq,
                    },
                );
                this.closeFn(error);
                throw error;
            }

            summaryLogger.sendTelemetryEvent(
                {
                    eventName: "LatestSummaryRetrieved",
                    ackHandle,
                    lastSequenceNumber: latestSnapshotRefSeq,
                    targetSequenceNumber: summaryRefSeq,
                });

            // In case we had to retrieve the latest snapshot and it is different than summaryRefSeq,
            // wait for the delta manager to catch up before refreshing the latest Summary.
            await this.waitForDeltaManagerToCatchup(latestSnapshotRefSeq,
                summaryLogger);

            return fetchResult.snapshotTree;
        };

        const result = await this.summarizerNode.refreshLatestSummary(
            proposalHandle,
            summaryRefSeq,
            snapshotTreeFetcher,
            readAndParseBlob,
            summaryLogger,
        );

        // Notify the garbage collector so it can update its latest summary state.
        await this.garbageCollector.refreshLatestSummary(
            result,
            proposalHandle,
            summaryRefSeq,
            readAndParseBlob,
        );
    }

    /**
     * Fetches the latest snapshot from storage and uses it to refresh SummarizerNode's
     * internal state as it should be considered the latest summary ack.
     * @param summaryLogger - logger to use when fetching snapshot from storage
     * @returns downloaded snapshot's reference sequence number
     */
    private async refreshLatestSummaryAckFromServer(
        summaryLogger: ITelemetryLogger,
    ): Promise<{ latestSnapshotRefSeq: number; latestSnapshotVersionId: string | undefined; }> {
        const { snapshotTree, versionId } = await this.fetchLatestSnapshotFromStorage(
            summaryLogger,
            {
                eventName: "RefreshLatestSummaryGetSnapshot",
                fetchLatest: true,
            },
        );

        const readAndParseBlob = async <T>(id: string) => readAndParse<T>(this.storage, id);
        const latestSnapshotRefSeq = await seqFromTree(snapshotTree, readAndParseBlob);

        const result = await this.summarizerNode.refreshLatestSummary(
            undefined,
            latestSnapshotRefSeq,
            async () => snapshotTree,
            readAndParseBlob,
            summaryLogger,
        );

        // Notify the garbage collector so it can update its latest summary state.
        await this.garbageCollector.refreshLatestSummary(
            result,
            undefined,
            latestSnapshotRefSeq,
            readAndParseBlob,
        )

        return { latestSnapshotRefSeq, latestSnapshotVersionId: versionId };
    }

    private async fetchLatestSnapshotFromStorage(
        logger: ITelemetryLogger,
        event: ITelemetryGenericEvent,
    ): Promise<{ snapshotTree: ISnapshotTree; versionId: string; }> {
        return PerformanceEvent.timedExecAsync(
            logger, event, async (perfEvent: {
                end: (arg0: {
                    getVersionDuration?: number | undefined;
                    getSnapshotDuration?: number | undefined;
                }) => void;
            }) => {
            const stats: { getVersionDuration?: number; getSnapshotDuration?: number; } = {};
            const trace = Trace.start();

            const versions = await this.storage.getVersions(
                null, 1, "refreshLatestSummaryAckFromServer", FetchSource.noCache);
            assert(!!versions && !!versions[0], 0x137 /* "Failed to get version from storage" */);
            stats.getVersionDuration = trace.trace().duration;

            const maybeSnapshot = await this.storage.getSnapshotTree(versions[0]);
            assert(!!maybeSnapshot, 0x138 /* "Failed to get snapshot from storage" */);
            stats.getSnapshotDuration = trace.trace().duration;

            perfEvent.end(stats);
            return { snapshotTree: maybeSnapshot, versionId: versions[0].id };
        });
    }

    public notifyAttaching(snapshot: ISnapshotTreeWithBlobContents) {
        if (this.mc.config.getBoolean("enableOfflineLoad") ?? this.runtimeOptions.enableOfflineLoad) {
            this.baseSnapshotBlobs = SerializedSnapshotStorage.serializeTreeWithBlobContents(snapshot);
        }
    }

    private async initializeBaseSnapshotBlobs(): Promise<void> {
        if (!(this.mc.config.getBoolean("enableOfflineLoad") ?? this.runtimeOptions.enableOfflineLoad) ||
            this.attachState !== AttachState.Attached || this.context.pendingLocalState) {
            return;
        }
        assert(!!this.context.baseSnapshot, 0x2e5 /* "Must have a base snapshot" */);
        this.baseSnapshotBlobs = await SerializedSnapshotStorage.serializeTree(this.context.baseSnapshot, this.storage);
    }

    public getPendingLocalState(): unknown {
        if (!(this.mc.config.getBoolean("enableOfflineLoad") ?? this.runtimeOptions.enableOfflineLoad)) {
            throw new UsageError("can't get state when offline load disabled");
        }

        // Flush pending batch.
        // getPendingLocalState() is only exposed through Container.closeAndGetPendingLocalState(), so it's safe
        // to close current batch.
        this.flush();

        if (this._orderSequentiallyCalls !== 0) {
            throw new UsageError("can't get state during orderSequentially");
        }

        const previousPendingState = this.context.pendingLocalState as IPendingRuntimeState | undefined;
        if (previousPendingState) {
            return {
                pending: this.pendingStateManager.getLocalState(),
                pendingAttachmentBlobs: this.blobManager.getPendingBlobs(),
                snapshotBlobs: previousPendingState.snapshotBlobs,
                baseSnapshot: previousPendingState.baseSnapshot,
                savedOps: this.savedOps,
            };
        }
        assert(!!this.context.baseSnapshot, 0x2e6 /* "Must have a base snapshot" */);
        assert(!!this.baseSnapshotBlobs, 0x2e7 /* "Must serialize base snapshot blobs before getting runtime state" */);
        return {
            pending: this.pendingStateManager.getLocalState(),
            pendingAttachmentBlobs: this.blobManager.getPendingBlobs(),
            snapshotBlobs: this.baseSnapshotBlobs,
            baseSnapshot: this.context.baseSnapshot,
            savedOps: this.savedOps,
        };
    }

    public readonly summarizeOnDemand: ISummarizer["summarizeOnDemand"] = (...args) => {
        if (this.clientDetails.type === summarizerClientType) {
            return this.summarizer.summarizeOnDemand(...args);
        } else if (this.summaryManager !== undefined) {
            return this.summaryManager.summarizeOnDemand(...args);
        } else {
            // If we're not the summarizer, and we don't have a summaryManager, we expect that
            // disableSummaries is turned on. We are throwing instead of returning a failure here,
            // because it is a misuse of the API rather than an expected failure.
            throw new UsageError(
                `Can't summarize, disableSummaries: ${this.summariesDisabled}`,
            );
        }
    };

    public readonly enqueueSummarize: ISummarizer["enqueueSummarize"] = (...args) => {
        if (this.clientDetails.type === summarizerClientType) {
            return this.summarizer.enqueueSummarize(...args);
        } else if (this.summaryManager !== undefined) {
            return this.summaryManager.enqueueSummarize(...args);
        } else {
            // If we're not the summarizer, and we don't have a summaryManager, we expect that
            // generateSummaries is turned off. We are throwing instead of returning a failure here,
            // because it is a misuse of the API rather than an expected failure.
            throw new UsageError(
                `Can't summarize, disableSummaries: ${this.summariesDisabled}`,
            );
        }
    };

    /**
     * * Forms a function that will request a Summarizer.
     * @param loaderRouter - the loader acting as an IFluidRouter
     * */
    private formRequestSummarizerFn(loaderRouter: IFluidRouter) {
        return async () => {
            const request: IRequest = {
                headers: {
                    [LoaderHeader.cache]: false,
                    [LoaderHeader.clientDetails]: {
                        capabilities: { interactive: false },
                        type: summarizerClientType,
                    },
                    [DriverHeader.summarizingClient]: true,
                    [LoaderHeader.reconnect]: false,
                },
                url: "/_summarizer",
            };

            const fluidObject = await requestFluidObject<FluidObject<ISummarizer>>(loaderRouter, request);
            const summarizer = fluidObject.ISummarizer;

            if (!summarizer) {
                throw new UsageError("Fluid object does not implement ISummarizer");
            }

            return summarizer;
        };
    }

    private async processSavedOps(state: IPendingRuntimeState) {
        for (const op of state.savedOps) {
            this.process(op, false);
            await this.pendingStateManager.applyStashedOpsAt(op.sequenceNumber);
        }
        // we may not have seen every sequence number (because of system ops) so apply everything once we
        // don't have any more saved ops
        await this.pendingStateManager.applyStashedOpsAt();

        // If it's not the case, we should take it into account when calculating dirty state.
        assert(this.context.attachState === AttachState.Attached,
            0x3d5 /* this function is called for attached containers only */);
        if (!this.hasPendingMessages()) {
            this.updateDocumentDirtyState(false);
        }
    }

    private validateSummaryHeuristicConfiguration(configuration: ISummaryConfigurationHeuristics) {
        // eslint-disable-next-line no-restricted-syntax
        for (const prop in configuration) {
            if (typeof configuration[prop] === "number" && configuration[prop] < 0) {
                throw new UsageError(`Summary heuristic configuration property "${prop}" cannot be less than 0`);
            }
        }
        if (configuration.minIdleTime > configuration.maxIdleTime) {
            throw new UsageError(`"minIdleTime" [${configuration.minIdleTime}] cannot be greater than "maxIdleTime" [${configuration.maxIdleTime}]`);
        }
    }
}

/**
 * Wait for a specific sequence number. Promise should resolve when we reach that number,
 * or reject if closed.
 */
const waitForSeq = async (
    deltaManager: IDeltaManager<Pick<ISequencedDocumentMessage, "sequenceNumber">, unknown>,
    targetSeq: number,
): Promise<void> => new Promise<void>((resolve, reject) => {
    // TODO: remove cast to any when actual event is determined
    deltaManager.on("closed" as any, reject);

    // If we already reached target sequence number, simply resolve the promise.
    if (deltaManager.lastSequenceNumber >= targetSeq) {
        resolve();
    } else {
        const handleOp = (message: Pick<ISequencedDocumentMessage, "sequenceNumber">) => {
            if (message.sequenceNumber >= targetSeq) {
                resolve();
                deltaManager.off("op", handleOp);
            }
        };
        deltaManager.on("op", handleOp);
    }
});<|MERGE_RESOLUTION|>--- conflicted
+++ resolved
@@ -1050,19 +1050,7 @@
             this.validateSummaryHeuristicConfiguration(this.summaryConfiguration);
         }
 
-<<<<<<< HEAD
-        const compressionOptions = this.mc.config.getBoolean("Fluid.ContainerRuntime.DisableCompression") === true ?
-            {
-                minimumBatchSizeInBytes: Number.POSITIVE_INFINITY,
-                compressionAlgorithm: CompressionAlgorithms.lz4
-            } : runtimeOptions.compressionOptions;
-        this.enableOpReentryCheck = (runtimeOptions.enableOpReentryCheck === true
-            // If compression is enabled, we need to disallow op reentry as it is required that
-            // ops within the same batch have the same reference sequence number.
-            || compressionOptions.minimumBatchSizeInBytes !== Number.POSITIVE_INFINITY)
-=======
         this.enableOpReentryCheck = runtimeOptions.enableOpReentryCheck === true
->>>>>>> 2c945c13
             // Allow for a break-glass config to override the options
             && this.mc.config.getBoolean("Fluid.ContainerRuntime.DisableOpReentryCheck") !== true;
 
@@ -1196,6 +1184,12 @@
                 orderSequentially: this.orderSequentially.bind(this),
             },
             pendingRuntimeState?.pending);
+
+        const compressionOptions = this.mc.config.getBoolean("Fluid.ContainerRuntime.DisableCompression") === true ?
+        {
+            minimumBatchSizeInBytes: Number.POSITIVE_INFINITY,
+            compressionAlgorithm: CompressionAlgorithms.lz4
+        } : runtimeOptions.compressionOptions;
 
         this.outbox = new Outbox({
             shouldSend: () => this.canSendOps(),
