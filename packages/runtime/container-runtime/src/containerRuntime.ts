/*!
 * Copyright (c) Microsoft Corporation. All rights reserved.
 * Licensed under the MIT License.
 */

import { AgentSchedulerFactory } from "@microsoft/fluid-agent-scheduler";
import {
    IComponent,
    IComponentHandleContext,
    IComponentSerializer,
    IRequest,
    IResponse } from "@microsoft/fluid-component-core-interfaces";
import {
    IAudience,
    IBlobManager,
    IComponentTokenProvider,
    IContainerContext,
    IDeltaManager,
    IDeltaSender,
    ILoader,
    IMessageScheduler,
    IRuntime,
    ITelemetryLogger,
} from "@microsoft/fluid-container-definitions";
import {
    BlobTreeEntry,
    CommitTreeEntry,
    ComponentSerializer,
    Deferred,
    isSystemType,
    raiseConnectedEvent,
    readAndParse,
    Trace,
    TreeTreeEntry,
} from "@microsoft/fluid-core-utils";
import { IDocumentStorageService } from "@microsoft/fluid-driver-definitions";
import {
    ConnectionState,
    IChunkedOp,
    IDocumentMessage,
    IHelpMessage,
    IQuorum,
    ISequencedDocumentMessage,
    ISignalMessage,
    ISnapshotTree,
    ISummaryConfiguration,
    ISummaryContent,
    ISummaryTree,
    ITree,
    MessageType,
    SummaryContext,
    SummaryType,
} from "@microsoft/fluid-protocol-definitions";
import {
    FlushMode,
    IAttachMessage,
    IComponentRegistry,
    IComponentRuntime,
    IEnvelope,
    IHostRuntime,
    IInboundSignalMessage,
    ILatestSummary,
    NamedComponentRegistryEntries,
} from "@microsoft/fluid-runtime-definitions";
import * as assert from "assert";
import { EventEmitter } from "events";
// tslint:disable-next-line:no-submodule-imports
import * as uuid from "uuid/v4";
import { ComponentContext, LocalComponentContext, RemotedComponentContext } from "./componentContext";
import { ComponentHandleContext } from "./componentHandleContext";
import { ComponentRegistry } from "./componentRegistry";
import { debug } from "./debug";
import {
    componentRuntimeRequestHandler,
    createLoadableComponentRuntimeRequestHandler,
    RuntimeRequestHandler,
} from "./requestHandlers";
import { RequestParser } from "./requestParser";
import { RuntimeRequestHandlerBuilder } from "./runtimeRequestHandlerBuilder";
import { Summarizer } from "./summarizer";
import { SummaryManager } from "./summaryManager";
import { ISummaryStats, SummaryTreeConverter } from "./summaryTreeConverter";
import { analyzeTasks } from "./taskAnalyzer";

interface ISummaryTreeWithStats {
    summaryStats: ISummaryStats;
    summaryTree: ISummaryTree;
}

export interface IGeneratedSummaryData {
    readonly summaryStats: ISummaryStats;
    readonly generateDuration?: number;
}

export interface IUploadedSummaryData {
    readonly handle: string;
    readonly uploadDuration?: number;
}

export interface IUnsubmittedSummaryData extends Partial<IGeneratedSummaryData>, Partial<IUploadedSummaryData> {
    readonly referenceSequenceNumber: number;
    readonly submitted: false;
}

export interface ISubmittedSummaryData extends IGeneratedSummaryData, IUploadedSummaryData {
    readonly referenceSequenceNumber: number;
    readonly submitted: true;
    readonly clientSequenceNumber: number;
    readonly submitOpDuration?: number;
}

export type GenerateSummaryData = IUnsubmittedSummaryData | ISubmittedSummaryData;

// Consider idle 5s of no activity. And snapshot if a minute has gone by with no snapshot.
const IdleDetectionTime = 5000;

const DefaultSummaryConfiguration: ISummaryConfiguration = {
    idleTime: IdleDetectionTime,

    maxTime: IdleDetectionTime * 12,

    // Snapshot if 1000 ops received since last snapshot.
    maxOps: 1000,

    // Wait 10 minutes for summary ack
    maxAckWaitTime: 600000,
};

/**
 * Options for container runtime.
 */
export interface IContainerRuntimeOptions {
    // Experimental flag that will generate summaries if connected to a service that supports them.
    // This defaults to true and must be explicitly set to false to disable.
    generateSummaries: boolean;

    // Experimental flag that will execute tasks in web worker if connected to a service that supports them.
    enableWorker?: boolean;
}

interface IRuntimeMessageMetadata {
    batch?: boolean;
}

export class LatestSummaryTracker implements ILatestSummary {
    public get context() { return this._context; }
    public get referenceSequenceNumber() { return this._referenceSequenceNumber; }

    private _context: SummaryContext = { proposalHandle: undefined, ackHandle: undefined };

    constructor(private _referenceSequenceNumber: number) {}

    public refresh(context: SummaryContext, referenceSequenceNumber: number) {
        if (referenceSequenceNumber >= this._referenceSequenceNumber) {
            this._context = { ...context };
            this._referenceSequenceNumber = referenceSequenceNumber;
        }
    }
}

class ScheduleManager {
    private readonly messageScheduler: IMessageScheduler | undefined;
    private readonly deltaManager: IDeltaManager<ISequencedDocumentMessage, IDocumentMessage>;
    private pauseSequenceNumber: number | undefined;
    private pauseClientId: string | undefined;

    private paused = false;
    private localPaused = false;
    private batchClientId: string;

    constructor(
        messageScheduler: IMessageScheduler | undefined,
        private readonly emitter: EventEmitter,
        legacyDeltaManager: IDeltaManager<ISequencedDocumentMessage, IDocumentMessage>,
    ) {
        if (!messageScheduler || !("toArray" in messageScheduler.deltaManager.inbound as any)) {
            this.deltaManager = legacyDeltaManager;
            return;
        }

        this.messageScheduler = messageScheduler;
        this.deltaManager = this.messageScheduler.deltaManager;

        // listen for delta manager sends and add batch metadata to messages
        this.deltaManager.on("prepareSend", (messages: IDocumentMessage[]) => {
            if (messages.length === 0) {
                return;
            }

            // First message will have the batch flag set to true if doing a batched send
            const firstMessageMetadata = messages[0].metadata as IRuntimeMessageMetadata;
            if (!firstMessageMetadata || !firstMessageMetadata.batch) {
                return;
            }

            // if only length one then clear
            if (messages.length === 1) {
                delete messages[0].metadata;
                return;
            }

            // set the batch flag to false on the last message to indicate the end of the send batch
            const lastMessage = messages[messages.length - 1];
            lastMessage.metadata = { ...lastMessage.metadata, ...{ batch: false } };
        });

        // Listen for updates and peek at the inbound
        this.deltaManager.inbound.on(
            "push",
            (message: ISequencedDocumentMessage) => {
                this.trackPending(message);
                this.updatePauseState(message.sequenceNumber);
            });

        const allPending = this.deltaManager.inbound.toArray();
        for (const pending of allPending) {
            this.trackPending(pending);
        }

        // Based on track pending update the pause state
        this.updatePauseState(this.deltaManager.referenceSequenceNumber);
    }

    public beginOperation(message: ISequencedDocumentMessage) {
        // If in legacy mode every operation is a batch
        if (!this.messageScheduler) {
            this.emitter.emit("batchBegin", message);
            return;
        }

        if (message.metadata === undefined) {
            // If there is no metadata, and no client ID set, then this is an individual batch. Otherwise it's a
            // message in the middle of a batch
            if (!this.batchClientId) {
                this.emitter.emit("batchBegin", message);
            }

            return;
        }

        // Otherwise we need to check for the metadata flag
        const metadata = message.metadata as IRuntimeMessageMetadata;
        if (metadata.batch === true) {
            this.batchClientId = message.clientId;
            this.emitter.emit("batchBegin", message);
        }
    }

    public endOperation(error: any | undefined, message: ISequencedDocumentMessage) {
        if (!this.messageScheduler || error) {
            this.batchClientId = undefined;
            this.emitter.emit("batchEnd", error, message);
            return;
        }

        this.updatePauseState(message.sequenceNumber);

        // If no batchClientId has been set then we're in an individual batch
        if (!this.batchClientId) {
            this.emitter.emit("batchEnd", undefined, message);
            return;
        }

        // As a back stop for any bugs marking the end of a batch - if the client ID flipped we consider the batch over
        if (this.batchClientId !== message.clientId) {
            this.emitter.emit("batchEnd", undefined, message);
            this.batchClientId = undefined;
            return;
        }

        // Otherwise need to check the metadata flag
        const batch = message.metadata ? (message.metadata as IRuntimeMessageMetadata).batch : undefined;
        if (batch === false) {
            this.batchClientId = undefined;
            this.emitter.emit("batchEnd", undefined, message);
        }
    }

    public pause(): Promise<void> {
        this.paused = true;
        return this.deltaManager.inbound.systemPause();
    }

    public resume() {
        this.paused = false;
        if (!this.localPaused) {
            this.deltaManager.inbound.systemResume();
        }
    }

    private setPaused(localPaused: boolean) {
        // return early if no change in value
        if (this.localPaused === localPaused) {
            return;
        }

        this.localPaused = localPaused;
        if (localPaused || this.paused) {
            // tslint:disable-next-line:no-floating-promises
            this.deltaManager.inbound.systemPause();
        } else {
            this.deltaManager.inbound.systemResume();
        }
    }

    private updatePauseState(sequenceNumber: number) {
        // If the inbound queue is ever empty we pause it and wait for new events
        if (this.deltaManager.inbound.length === 0) {
            this.setPaused(true);
            return;
        }

        // If no message has caused the pause flag to be set, or the next message up is not the one we need to pause at
        // then we simply continue processing
        if (!this.pauseSequenceNumber || sequenceNumber + 1 < this.pauseSequenceNumber) {
            this.setPaused(false);
        } else {
            // Otherwise the next message requires us to pause
            this.setPaused(true);
        }
    }

    private trackPending(message: ISequencedDocumentMessage) {
        const metadata = message.metadata as IRuntimeMessageMetadata | undefined;

        // Protocol messages are never part of a runtime batch of messages
        if (!isRuntimeMessage(message)) {
            this.pauseSequenceNumber = undefined;
            this.pauseClientId = undefined;
            return;
        }

        const batchMetadata = metadata ? metadata.batch : undefined;

        // If the client ID changes then we can move the pause point. If it stayed the same then we need to check.
        if (this.pauseClientId === message.clientId) {
            if (batchMetadata !== undefined) {
                // If batchMetadata is not undefined then if it's true we've begun a new batch - if false we've ended
                // the previous one
                this.pauseSequenceNumber = batchMetadata ? message.sequenceNumber : undefined;
                this.pauseClientId = batchMetadata ? this.pauseClientId : undefined;
            }
        } else {
            // We check the batch flag for the new clientID - if true we pause otherwise we reset the tracking data
            this.pauseSequenceNumber = batchMetadata ? message.sequenceNumber : undefined;
            this.pauseClientId = batchMetadata ? message.clientId : undefined;
        }
    }
}

function isRuntimeMessage(message: ISequencedDocumentMessage): boolean {
    switch (message.type) {
        case MessageType.ChunkedOp:
        case MessageType.Attach:
        case MessageType.Operation:
            return true;
        default:
            return false;
    }
}

export const schedulerId = "_scheduler";
const schedulerRuntimeRequestHandler: RuntimeRequestHandler =
    async (request: RequestParser, runtime: IHostRuntime) => {
        if (request.pathParts.length > 0 && request.pathParts[0] === schedulerId) {
            return componentRuntimeRequestHandler(request, runtime);
        }
        return undefined;
    };

/**
 * Represents the runtime of the container. Contains helper functions/state of the container.
 * It will define the component level mappings.
 */
export class ContainerRuntime extends EventEmitter implements IHostRuntime, IRuntime {
    /**
     * Load the components from a snapshot and returns the runtime.
     * @param context - Context of the container.
     * @param registry - Mapping to the components.
     * @param requestHandlers - Request handlers for the container runtime
     * @param runtimeOptions - Additional options to be passed to the runtime
     */
    public static async load(
        context: IContainerContext,
        registryEntries: NamedComponentRegistryEntries,
        requestHandlers: RuntimeRequestHandler[] = [],
        runtimeOptions?: IContainerRuntimeOptions,
    ): Promise<ContainerRuntime> {
        const componentRegistry = new ContainerRuntimeComponentRegistry(registryEntries);

        const chunkId = context.baseSnapshot.blobs[".chunks"];
        const chunks = chunkId
            ? await readAndParse<[string, string[]][]>(context.storage, chunkId)
            : [];

        const runtime = new ContainerRuntime(context, componentRegistry, chunks, runtimeOptions);
        runtime.requestHandler = new RuntimeRequestHandlerBuilder();
        runtime.requestHandler.pushHandler(
            createLoadableComponentRuntimeRequestHandler(runtime.summarizer),
            schedulerRuntimeRequestHandler,
            ...requestHandlers);

        // Create all internal components in first load.
        if (!context.existing) {
            await runtime.createComponent(schedulerId, schedulerId)
                .then((componentRuntime) => componentRuntime.attach());
        }

        runtime.subscribeToLeadership();

        return runtime;
    }

    public get connectionState(): ConnectionState {
        return this.context.connectionState;
    }

    public get id(): string {
        return this.context.id;
    }

    public get parentBranch(): string {
        return this.context.parentBranch;
    }

    public get existing(): boolean {
        return this.context.existing;
    }

    // tslint:disable-next-line:no-unsafe-any
    public get options(): any {
        return this.context.options;
    }

    public get clientId(): string {
        return this.context.clientId;
    }

    public get clientType(): string | undefined {
        return this.context.clientType;
    }

    public get blobManager(): IBlobManager {
        return this.context.blobManager;
    }

    public get deltaManager(): IDeltaManager<ISequencedDocumentMessage, IDocumentMessage> {
        return this.context.deltaManager;
    }

    public get storage(): IDocumentStorageService {
        return this.context.storage;
    }

    public get branch(): string {
        return this.context.branch;
    }

    public get submitFn(): (type: MessageType, contents: any) => number {
        return this.submit;
    }

    public get submitSignalFn(): (contents: any) => void {
        return this.context.submitSignalFn;
    }

    public get snapshotFn(): (message: string) => Promise<void> {
        return this.context.snapshotFn;
    }

    public get closeFn(): () => void {
        return this.context.closeFn;
    }

    public get loader(): ILoader {
        return this.context.loader;
    }

    public get flushMode(): FlushMode {
        return this._flushMode;
    }

    public get IComponentRegistry(): IComponentRegistry {
        return this.registry;
    }

    public readonly IComponentSerializer: IComponentSerializer = new ComponentSerializer();

    public readonly IComponentHandleContext: IComponentHandleContext;

    public readonly logger: ITelemetryLogger;
    public readonly latestSummary = new LatestSummaryTracker(this.deltaManager.initialSequenceNumber);
    private readonly summaryManager: SummaryManager;
    private readonly summaryTreeConverter = new SummaryTreeConverter();

    private tasks: string[] = [];

    // back-compat: version decides between loading document and chaincode.
    private version: string;

    private _flushMode = FlushMode.Automatic;
    private needsFlush = false;
    private flushTrigger = false;

    private _leader = false;

    public get connected(): boolean {
        return this.connectionState === ConnectionState.Connected;
    }

    public get leader(): boolean {
        if (this.connected && this.deltaManager && this.deltaManager.active) {
            return this._leader;
        }
        return false;
    }

    public get summarizerClientId(): string {
        return this.summaryManager.summarizer;
    }

    private get summaryConfiguration() {
        return this.context.serviceConfiguration
            ? { ...DefaultSummaryConfiguration, ...this.context.serviceConfiguration.summary }
            : DefaultSummaryConfiguration;
    }

    // Components tracked by the Domain
    private closed = false;
    private readonly pendingAttach = new Map<string, IAttachMessage>();
    private dirtyDocument = false;
    private readonly summarizer: Summarizer;
    private readonly deltaSender: IDeltaSender | undefined;
    private readonly scheduleManager: ScheduleManager;
    private requestHandler: RuntimeRequestHandlerBuilder;

    // Local copy of incomplete received chunks.
    private readonly chunkMap: Map<string, string[]>;

    // Attached and loaded context proxies
    private readonly contexts = new Map<string, ComponentContext>();
    // List of pending contexts (for the case where a client knows a component will exist and is waiting
    // on its creation). This is a superset of contexts.
    private readonly contextsDeferred = new Map<string, Deferred<ComponentContext>>();

    private loadedFromSummary: boolean;

    private constructor(
        private readonly context: IContainerContext,
        private readonly registry: IComponentRegistry,
        readonly chunks: [string, string[]][],
        private readonly runtimeOptions: IContainerRuntimeOptions = { generateSummaries: true, enableWorker: false },
    ) {
        super();

        this.chunkMap = new Map<string, string[]>(chunks);

        this.IComponentHandleContext = new ComponentHandleContext("", this);

        // Extract components stored inside the snapshot
        this.loadedFromSummary = context.baseSnapshot.trees[".protocol"] ? true : false;
        const components = new Map<string, ISnapshotTree | string>();
        if (this.loadedFromSummary) {
            Object.keys(context.baseSnapshot.trees).forEach((value) => {
                if (value !== ".protocol") {
                    const tree = context.baseSnapshot.trees[value];
                    components.set(value, tree);
                }
            });
        } else {
            Object.keys(context.baseSnapshot.commits).forEach((key) => {
                const moduleId = context.baseSnapshot.commits[key];
                components.set(key, moduleId);
            });
        }

        // Create a context for each of them
        for (const [key, value] of components) {
            const componentContext = new RemotedComponentContext(key, value, this, this.storage, this.context.scope);
            const deferred = new Deferred<ComponentContext>();
            deferred.resolve(componentContext);

            this.contexts.set(key, componentContext);
            this.contextsDeferred.set(key, deferred);
        }

        this.scheduleManager = new ScheduleManager(context.IMessageScheduler, this, context.deltaManager);
        this.deltaSender = this.deltaManager;

        this.logger = context.logger;

        this.deltaManager.on("allSentOpsAckd", () => {
            this.updateDocumentDirtyState(false);
        });

        this.deltaManager.on("submitOp", (message: IDocumentMessage) => {
            if (!isSystemType(message.type) && message.type !== MessageType.NoOp) {
                this.logger.debugAssert(this.connected, { eventName: "submitOp in disconnected state" });
                this.updateDocumentDirtyState(true);
            }
        });

        this.context.quorum.on("removeMember", (clientId: string) => {
            this.clearPartialChunks(clientId);
        });

        // We always create the summarizer in the case that we are asked to generate summaries. But this may
        // want to be on demand instead.
        // Don't use optimizations when generating summaries with a document loaded using snapshots.
        // This will ensure we correctly convert old documents.
        this.summarizer = new Summarizer(
            "/_summarizer",
            this,
            () => this.summaryConfiguration,
            () => this.generateSummary(!this.loadedFromSummary),
            (summContext, referenceSequenceNumber) => this.refreshLatestSummary(summContext, referenceSequenceNumber));

        // Create the SummaryManager and mark the initial state
        this.summaryManager = new SummaryManager(
            context,
            this.runtimeOptions.generateSummaries !== false || this.loadedFromSummary,
            this.runtimeOptions.enableWorker,
            this.logger);
        if (this.context.connectionState === ConnectionState.Connected) {
            this.summaryManager.setConnected(this.context.clientId);
        }
    }
    public get IComponentTokenProvider() {

        // tslint:disable-next-line: no-unsafe-any
        if (this.options && this.options.intelligence) {
            return  {
                // tslint:disable-next-line: no-unsafe-any
                intelligence: this.options.intelligence,
            } as IComponentTokenProvider;
        }
        return undefined;
    }

    public get IComponentConfiguration() {
        return this.context.configuration;
    }

    /**
     * Notifies this object about the request made to the container.
     * @param request - Request made to the handler.
     */
    public async request(request: IRequest): Promise<IResponse> {
        // Otherwise defer to the app to handle the request
        return this.requestHandler.handleRequest(request, this);
    }

    /**
     * Notifies this object to take the snapshot of the container.
     * @param tagMessage - Message to supply to storage service for writing the snapshot.
     */
    public async snapshot(tagMessage: string, fullTree: boolean = false): Promise<ITree> {
        // Pull in the prior version and snapshot tree to store against
        const lastVersion = fullTree ? [] : await this.storage.getVersions(this.id, 1);
        const tree = lastVersion.length > 0
            ? await this.storage.getSnapshotTree(lastVersion[0])
            : { blobs: {}, commits: {}, trees: {} };

        // Iterate over each component and ask it to snapshot
        const componentVersionsP = Array.from(this.contexts).map(async ([componentId, value]) => {
            const snapshot = await value.snapshot(fullTree);

            // If ID exists then previous commit is still valid
            const commit = tree.commits[componentId] as string;
            if (snapshot.id && commit && !fullTree) {
                return {
                    id: componentId,
                    version: commit,
                };
            } else {
                if (snapshot.id && !commit && !fullTree) {
                    this.logger.sendErrorEvent({
                        componentId,
                        eventName: "MissingCommit",
                        id: snapshot.id,
                    });
                }
                const parent = commit ? [commit] : [];
                const version = await this.storage.write(
                    snapshot, parent, `${componentId} commit ${tagMessage}`, componentId);

                return {
                    id: componentId,
                    version: version.id,
                };
            }
        });

        const root: ITree = { entries: [], id: null };

        // Add in module references to the component snapshots
        const componentVersions = await Promise.all(componentVersionsP);

        // Sort for better diffing of snapshots (in replay tool, used to find bugs in snapshotting logic)
        if (fullTree) {
            componentVersions.sort((a, b) => {
                return a.id.localeCompare(b.id);
            });
        }

        let gitModules = "";
        for (const componentVersion of componentVersions) {
            root.entries.push(new CommitTreeEntry(componentVersion.id, componentVersion.version));

            const repoUrl = "https://github.com/kurtb/praguedocs.git"; // this.storageService.repositoryUrl
            // tslint:disable-next-line: max-line-length
            gitModules += `[submodule "${componentVersion.id}"]\n\tpath = ${componentVersion.id}\n\turl = ${repoUrl}\n\n`;
        }

        if (this.chunkMap.size > 0) {
            root.entries.push(new BlobTreeEntry(".chunks", JSON.stringify([...this.chunkMap])));
        }

        // Write the module lookup details
        root.entries.push(new BlobTreeEntry(".gitmodules", gitModules));

        return root;
    }

    public async requestSnapshot(tagMessage: string): Promise<void> {
        return this.context.requestSnapshot(tagMessage);
    }

    public async stop(): Promise<void> {
        this.verifyNotClosed();
        this.closed = true;
    }

    public changeConnectionState(value: ConnectionState, clientId: string, version: string) {
        this.verifyNotClosed();

        assert(this.connectionState === value);

        if (value === ConnectionState.Connected) {
            // Resend all pending attach messages prior to notifying clients
            for (const [, message] of this.pendingAttach) {
                this.submit(MessageType.Attach, message);
            }

        }

        for (const [, componentContext] of this.contexts) {
            componentContext.changeConnectionState(value, clientId);
        }

        raiseConnectedEvent(this, value, clientId);

        if (value === ConnectionState.Connected) {
            this.summaryManager.setConnected(clientId);
        } else {
            if (this._leader) {
                this.updateLeader(false);
            }
            this.summaryManager.setDisconnected();
        }
    }

    public process(message: ISequencedDocumentMessage, local: boolean) {
        this.verifyNotClosed();

        let error: any | undefined;

        // Surround the actual processing of the operation with messages to the schedule manager indicating
        // the beginning and end. This allows it to emit appropriate events and/or pause the processing of new
        // messages once a batch has been fully processed.
        this.scheduleManager.beginOperation(message);
        try {
            this.processCore(message, local);
        } catch (e) {
            error = e;
            throw e;
        } finally {
            this.scheduleManager.endOperation(error, message);
        }
    }

    public postProcess(message: ISequencedDocumentMessage, local: boolean, context: any) {
        return this.context.IMessageScheduler
            ? Promise.reject("Scheduler assumes only process")
            : Promise.resolve();
    }

    public processSignal(message: ISignalMessage, local: boolean) {
        const envelope = message.content as IEnvelope;
        const context = this.contexts.get(envelope.address);
        assert(context);

        const innerContent = envelope.contents as { content: any, type: string };
        const transformed: IInboundSignalMessage = {
            clientId: message.clientId,
            content: innerContent.content,
            type: innerContent.type,
        };

        context.processSignal(transformed, local);
    }

    public async getComponentRuntime(id: string, wait = true): Promise<IComponentRuntime> {
        this.verifyNotClosed();

        if (!this.contextsDeferred.has(id)) {
            if (!wait) {
                return Promise.reject(`Process ${id} does not exist`);
            }

            // Add in a deferred that will resolve once the process ID arrives
            this.contextsDeferred.set(id, new Deferred<ComponentContext>());
        }

        const componentContext = await this.contextsDeferred.get(id).promise;
        return componentContext.realize();
    }

    public setFlushMode(mode: FlushMode): void {
        if (mode === this._flushMode) {
            return;
        }

        // If switching to manual mode add a warning trace indicating the underlying loader does not support
        // this feature yet. Can remove in 0.9.
        if (!this.deltaSender && mode === FlushMode.Manual) {
            debug("DeltaManager does not yet support flush modes");
            return;
        }

        // Flush any pending batches if switching back to automatic
        if (mode === FlushMode.Automatic) {
            this.flush();
        }

        this._flushMode = mode;
    }

    public flush(): void {
        if (!this.deltaSender) {
            debug("DeltaManager does not yet support flush modes");
            return;
        }

        // If flush has already been called then exit early
        if (!this.needsFlush) {
            return;
        }

        this.needsFlush = false;
        return this.deltaSender.flush();
    }

    public orderSequentially(callback: () => void): void {
        // If flush mode is already manual we are either
        // nested in another orderSequentially, or
        // the app is flushing manually, in which
        // case this invocation doesn't own
        // flushing.
        if (this.flushMode === FlushMode.Manual) {
            callback();
        } else {
            const savedFlushMode = this.flushMode;

            this.setFlushMode(FlushMode.Manual);

            try {
                callback();
            } finally {
                this.flush();
                this.setFlushMode(savedFlushMode);
            }
        }
    }

    public async createComponent(idOrPkg: string, maybePkg?: string | string[]) {
        const id = maybePkg === undefined ? uuid() : idOrPkg;
        const pkg = maybePkg === undefined ? idOrPkg : maybePkg;
        return this._createComponentWithProps(pkg, undefined, id);
    }

    // tslint:disable-next-line: function-name
    public async _createComponentWithProps(pkg: string | string[], props: any, id: string): Promise<IComponentRuntime> {
        this.verifyNotClosed();

        const context = new LocalComponentContext(
            id,
            Array.isArray(pkg) ? pkg : [pkg],
            this,
            this.storage,
            this.context.scope,
            (cr: IComponentRuntime) => this.attachComponent(cr),
            props);

        const deferred = new Deferred<ComponentContext>();
        this.contextsDeferred.set(id, deferred);
        this.contexts.set(id, context);

        return context.realize();
    }

    public getQuorum(): IQuorum {
        return this.context.quorum;
    }

    public getAudience(): IAudience {
        return this.context.audience;
    }

    public error(error: any) {
        this.context.error(error);
    }

    /**
     * Notifies this object to register tasks to be performed.
     * @param tasks - List of tasks.
     * @param version - Version of the fluid package.
     */
    public registerTasks(tasks: string[], version?: string) {
        this.verifyNotClosed();
        this.tasks = tasks;
        this.version = version;
        if (this.leader) {
            this.runTaskAnalyzer();
        }
    }

    /* tslint:disable:no-unnecessary-override */
    public on(event: string | symbol, listener: (...args: any[]) => void): this {
        return super.on(event, listener);
    }

    /**
     * Called by IComponentRuntime (on behalf of distributed data structure) in disconnected state to notify about
     * local changes. All pending changes are automatically flushed by shared objects on connection.
     */
    public notifyPendingMessages(): void {
        assert(!this.connected);
        this.updateDocumentDirtyState(true);
    }

    /**
     * Returns true of document is dirty, i.e. there are some pending local changes that
     * either were not sent out to delta stream or were not yet acknowledged.
     */
    public isDocumentDirty(): boolean {
        return this.dirtyDocument;
    }

    private refreshLatestSummary(context: SummaryContext, referenceSequenceNumber: number) {
        // currently only is called from summaries
        this.loadedFromSummary = true;
<<<<<<< HEAD
        this.latestSummary.refresh(context, referenceSequenceNumber);
=======
        // propagate updated tree to all components
        for (const key of Object.keys(snapshot.trees)) {
            if (this.contexts.has(key)) {
                const component = this.contexts.get(key);
                component.refreshBaseSummary(snapshot.trees[key]);
            }
        }
>>>>>>> 30eb9020
    }

    /**
     * Returns a summary of the runtime at the current sequence number.
     */
    private async summarize(fullTree: boolean = false): Promise<ISummaryTreeWithStats> {
        // Iterate over each component and ask it to snapshot
        const tree: ITree = { id: null, entries: [] };
        await Promise.all(Array.from(this.contexts).map(async ([key, value]) => {
            const snapshot = await value.snapshot(fullTree);
            tree.entries.push(new TreeTreeEntry(key, snapshot));
        }));

        // convert to summary
        const treeWithStats = this.summaryTreeConverter.convertToSummaryTree(tree, fullTree);
        const summaryTree = treeWithStats.summaryTree as ISummaryTree;

        if (this.chunkMap.size > 0) {
            summaryTree.tree[".chunks"] = {
                content: JSON.stringify([...this.chunkMap]),
                type: SummaryType.Blob,
            };
        }

        return { summaryStats: treeWithStats.summaryStats, summaryTree };
    }

    private processCore(message: ISequencedDocumentMessage, local: boolean) {
        let remotedComponentContext: RemotedComponentContext;

        // Chunk processing must come first given that we will transform the message to the unchunked version
        // once all pieces are available
        if (message.type === MessageType.ChunkedOp) {
            this.processRemoteChunkedMessage(message);
        }

        // Old prepare part
        switch (message.type) {
            case MessageType.Attach:
                // the local object has already been attached
                if (local) {
                    break;
                }

                remotedComponentContext = RemotedComponentContext.createFromAttachMessage(
                    message.contents as IAttachMessage,
                    message.sequenceNumber,
                    this,
                    this.storage,
                    this.context.scope);

                break;

            default:
        }

        // Process part
        switch (message.type) {
            case MessageType.Operation:
                this.processOperation(message, local);
                break;

            default:
        }

        this.emit("op", message);

        // Post-process part
        switch (message.type) {
            case MessageType.Attach:
                const attachMessage = message.contents as IAttachMessage;

                // If a non-local operation then go and create the object - otherwise mark it as officially attached.
                if (local) {
                    assert(this.pendingAttach.has(attachMessage.id));
                    this.pendingAttach.delete(attachMessage.id);
                } else {
                    // Resolve pending gets and store off any new ones
                    if (this.contextsDeferred.has(attachMessage.id)) {
                        this.contextsDeferred.get(attachMessage.id).resolve(remotedComponentContext);
                    } else {
                        const deferred = new Deferred<ComponentContext>();
                        deferred.resolve(remotedComponentContext);
                        this.contextsDeferred.set(attachMessage.id, deferred);
                    }
                    this.contexts.set(attachMessage.id, remotedComponentContext);

                    // equivalent of nextTick() - Prefetch once all current ops have completed
                    // tslint:disable-next-line:no-floating-promises
                    Promise.resolve().then(() => remotedComponentContext.realize());
                }

            default:
        }
    }

    private attachComponent(componentRuntime: IComponentRuntime): void {
        this.verifyNotClosed();

        const context = this.contexts.get(componentRuntime.id);
        const message = context.generateAttachMessage();

        this.pendingAttach.set(componentRuntime.id, message);
        if (this.connected) {
            this.submit(MessageType.Attach, message);
        }

        // Resolve the deferred so other local components can access it.
        const deferred = this.contextsDeferred.get(componentRuntime.id);
        deferred.resolve(context);
    }

    private async generateSummary(fullTree: boolean = false): Promise<GenerateSummaryData> {
        const message =
            `Summary @${this.deltaManager.referenceSequenceNumber}:${this.deltaManager.minimumSequenceNumber}`;

        // TODO: Issue-2171 Support for Branch Snapshots
        if (this.parentBranch) {
            this.logger.sendTelemetryEvent({
                eventName: "SkipGenerateSummaryParentBranch",
                parentBranch: this.parentBranch,
            });
            return;
        }

        if (!("uploadSummary" in this.context.storage)) {
            this.logger.sendTelemetryEvent({ eventName: "SkipGenerateSummaryNotSupported" });
            return;
        }

        try {
            await this.scheduleManager.pause();

            const attemptData: IUnsubmittedSummaryData = {
                referenceSequenceNumber: this.deltaManager.referenceSequenceNumber,
                submitted: false,
            };

            if (!this.connected) {
                // if summarizer loses connection it will never reconnect
                return attemptData;
            }

            const trace = Trace.start();
            const treeWithStats = await this.summarize(fullTree);
            const generateData: IGeneratedSummaryData = {
                summaryStats: treeWithStats.summaryStats,
                generateDuration: trace.trace().duration,
            };

            if (!this.connected) {
                return { ...attemptData, ...generateData };
            }

            const handle = await this.context.storage.uploadSummary(
                treeWithStats.summaryTree,
                this.latestSummary.context);
            const parent = this.latestSummary.context.ackHandle;
            const summaryMessage: ISummaryContent = {
                handle,
                head: parent,
                message,
                parents: parent ? [parent] : [],
            };
            const uploadData: IUploadedSummaryData = {
                handle,
                uploadDuration: trace.trace().duration,
            };

            if (!this.connected) {
                return { ...attemptData, ...generateData, ...uploadData };
            }

            const clientSequenceNumber = this.submit(MessageType.Summarize, summaryMessage);

            return {
                ...attemptData,
                ...generateData,
                ...uploadData,
                submitted: true,
                clientSequenceNumber,
                submitOpDuration: trace.trace().duration,
            };
        } finally {
            // Restart the delta manager
            this.scheduleManager.resume();
        }
    }

    private processRemoteChunkedMessage(message: ISequencedDocumentMessage): boolean {
        const clientId = message.clientId;
        const chunkedContent = message.contents as IChunkedOp;
        this.addChunk(clientId, chunkedContent.contents);
        if (chunkedContent.chunkId === chunkedContent.totalChunks) {
            const serializedContent = this.chunkMap.get(clientId).join("");
            message.contents = JSON.parse(serializedContent);
            message.type = chunkedContent.originalType;
            this.clearPartialChunks(clientId);
            return true;
        }
        return false;
    }

    private addChunk(clientId: string, chunkedContent: string) {
        if (!this.chunkMap.has(clientId)) {
            this.chunkMap.set(clientId, []);
        }
        this.chunkMap.get(clientId).push(chunkedContent);
    }

    private clearPartialChunks(clientId: string) {
        if (this.chunkMap.has(clientId)) {
            this.chunkMap.delete(clientId);
        }
    }

    private updateDocumentDirtyState(dirty: boolean) {
        if (this.dirtyDocument === dirty) {
            return;
        }

        this.dirtyDocument = dirty;
        this.emit(dirty ? "dirtyDocument" : "savedDocument");
    }

    private submit(type: MessageType, content: any): number {
        this.verifyNotClosed();

        // Can't submit messages in disconnected state!
        // It's usually a bug that needs to be addressed in the code
        // (as callers should have logic to retain messages in disconnected state and resubmit on connection)
        // It's possible to remove this check -  we would need to skip deltaManager.maxMessageSize call below.
        if (!this.connected) {
            this.logger.sendErrorEvent({ eventName: "submitInDisconnectedState", type });
        }

        const serializedContent = JSON.stringify(content);
        const maxOpSize = this.context.deltaManager.maxMessageSize;

        let clientSequenceNumber: number;

        // If in manual flush mode we will trigger a flush at the next turn break
        let batchBegin = false;
        if (this.flushMode === FlushMode.Manual && !this.needsFlush) {
            batchBegin = true;
            this.needsFlush = true;

            // Use Promise.resolve().then() to queue a microtask to detect the end of the turn and force a flush.
            if (!this.flushTrigger) {
                // tslint:disable-next-line:no-floating-promises
                Promise.resolve().then(() => {
                    this.flushTrigger = false;
                    this.flush();
                });
            }
        }

        // Note: Chunking will increase content beyond maxOpSize because we JSON'ing JSON payload -
        // there will be a lot of escape characters that can make it up to 2x bigger!
        // This is Ok, because DeltaManager.shouldSplit() will have 2 * maxMessageSize limit
        if (serializedContent.length <= maxOpSize) {
            clientSequenceNumber = this.context.submitFn(
                type,
                content,
                this._flushMode === FlushMode.Manual,
                batchBegin ? { batch: true } : undefined);
        } else {
            clientSequenceNumber = this.submitChunkedMessage(type, serializedContent, maxOpSize);
        }

        return clientSequenceNumber;
    }

    private submitChunkedMessage(type: MessageType, content: string, maxOpSize: number): number {
        const contentLength = content.length;
        const chunkN = Math.floor((contentLength - 1) / maxOpSize) + 1;
        let offset = 0;
        let clientSequenceNumber: number = 0;
        for (let i = 1; i <= chunkN; i = i + 1) {
            const chunkedOp: IChunkedOp = {
                chunkId: i,
                contents: content.substr(offset, maxOpSize),
                originalType: type,
                totalChunks: chunkN,
            };
            offset += maxOpSize;
            clientSequenceNumber = this.context.submitFn(MessageType.ChunkedOp, chunkedOp, false);
        }
        return clientSequenceNumber;
    }

    private verifyNotClosed() {
        if (this.closed) {
            throw new Error("Runtime is closed");
        }
    }

    private processOperation(message: ISequencedDocumentMessage, local: boolean) {
        const envelope = message.contents as IEnvelope;
        const componentContext = this.contexts.get(envelope.address);
        assert(componentContext);
        const innerContents = envelope.contents as { content: any, type: string };

        const transformed: ISequencedDocumentMessage = {
            clientId: message.clientId,
            clientSequenceNumber: message.clientSequenceNumber,
            contents: innerContents.content,
            metadata: message.metadata,
            minimumSequenceNumber: message.minimumSequenceNumber,
            origin: message.origin,
            referenceSequenceNumber: message.referenceSequenceNumber,
            sequenceNumber: message.sequenceNumber,
            timestamp: message.timestamp,
            traces: message.traces,
            type: innerContents.type,
        };

        componentContext.process(transformed, local);
    }

    private subscribeToLeadership() {
        if (this.context.clientDetails.capabilities.interactive) {
            this.getScheduler().then((scheduler) => {
                if (scheduler.leader) {
                    this.updateLeader(true);
                } else {
                    scheduler.on("leader", () => {
                        this.updateLeader(true);
                    });
                }
            }, (err) => {
                debug(err);
            });
            this.context.quorum.on("removeMember", (clientId: string) => {
                if (clientId === this.clientId && this._leader) {
                    this.updateLeader(false);
                } else if (this.leader) {
                    this.runTaskAnalyzer();
                }
            });
        }
    }

    private async getScheduler() {
        const schedulerRuntime = await this.getComponentRuntime(schedulerId, true);
        const schedulerResponse = await schedulerRuntime.request({ url: "" });
        const schedulerComponent = schedulerResponse.value as IComponent;
        return schedulerComponent.IAgentScheduler;
    }

    private updateLeader(leadership: boolean) {
        this._leader = leadership;
        if (this._leader) {
            this.emit("leader", this.clientId);
        } else {
            this.emit("noleader", this.clientId);
        }

        for (const [, context] of this.contexts) {
            context.updateLeader(this._leader);
        }
        if (this.leader) {
            this.runTaskAnalyzer();
        }
    }

    /**
     * On a client joining/departure, decide whether this client is the new leader.
     * If so, calculate if there are any unhandled tasks for browsers and remote agents.
     * Emit local help message for this browser and submits a remote help message for agents.
     */
    private runTaskAnalyzer() {
        // Analyze the current state and ask for local and remote help separately.
        if (this.clientId === undefined) {
            this.logger.sendErrorEvent({ eventName: "runTasksAnalyzerWithoutClientId" });
            return;
        }

        const helpTasks = analyzeTasks(this.clientId, this.getQuorum().getMembers(), this.tasks);
        if (helpTasks && (helpTasks.browser.length > 0 || helpTasks.robot.length > 0)) {
            if (helpTasks.browser.length > 0) {
                const localHelpMessage: IHelpMessage = {
                    tasks: helpTasks.browser,
                    version: this.version,   // back-compat
                };
                debug(`Requesting local help for ${helpTasks.browser}`);
                this.emit("localHelp", localHelpMessage);
            }
            if (helpTasks.robot.length > 0) {
                const remoteHelpMessage: IHelpMessage = {
                    tasks: helpTasks.robot,
                    version: this.version,   // back-compat
                };
                debug(`Requesting remote help for ${helpTasks.robot}`);
                this.submit(MessageType.RemoteHelp, remoteHelpMessage);
            }
        }
    }
}

// Wraps the provided list of packages and augments with some system level services.
class ContainerRuntimeComponentRegistry extends ComponentRegistry {

    constructor(namedEntries: NamedComponentRegistryEntries) {

        super([
            ...namedEntries,
            [schedulerId, Promise.resolve(new AgentSchedulerFactory())],
        ]);
    }

}<|MERGE_RESOLUTION|>--- conflicted
+++ resolved
@@ -950,17 +950,7 @@
     private refreshLatestSummary(context: SummaryContext, referenceSequenceNumber: number) {
         // currently only is called from summaries
         this.loadedFromSummary = true;
-<<<<<<< HEAD
         this.latestSummary.refresh(context, referenceSequenceNumber);
-=======
-        // propagate updated tree to all components
-        for (const key of Object.keys(snapshot.trees)) {
-            if (this.contexts.has(key)) {
-                const component = this.contexts.get(key);
-                component.refreshBaseSummary(snapshot.trees[key]);
-            }
-        }
->>>>>>> 30eb9020
     }
 
     /**
