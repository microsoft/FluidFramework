--- conflicted
+++ resolved
@@ -212,21 +212,6 @@
 	return compatBehavior === "Ignore";
 }
 
-<<<<<<< HEAD
-=======
-function prepareLocalContainerRuntimeIdAllocationMessageForTransit(
-	message: LocalContainerRuntimeIdAllocationMessage | ContainerRuntimeIdAllocationMessage,
-): asserts message is ContainerRuntimeIdAllocationMessage {
-	// Remove the stashedState from the op if it's a stashed op
-	if ("stashedState" in message.contents) {
-		delete message.contents.stashedState;
-	}
-}
-
-/**
- * @public
- */
->>>>>>> d31f1950
 export interface ISummaryBaseConfiguration {
 	/**
 	 * Delay before first attempt to spawn summarizing container.
