--- conflicted
+++ resolved
@@ -2945,11 +2945,7 @@
 		// GC uses "/" when adding "root" references, e.g. for Aliasing or as part of Tombstone Auto-Recovery.
 		// These have no package path so return a special value.
 		if (nodePath === "/") {
-<<<<<<< HEAD
-			return ["<GCROOT>"];
-=======
 			return ["_gcRoot"];
->>>>>>> 89b39d30
 		}
 
 		switch (this.getNodeType(nodePath)) {
