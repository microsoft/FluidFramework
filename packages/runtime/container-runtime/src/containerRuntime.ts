/*!
 * Copyright (c) Microsoft Corporation. All rights reserved.
 * Licensed under the MIT License.
 */

import { EventEmitter } from "events";
import { TaskManagerFactory } from "@fluidframework/agent-scheduler";
import { ITelemetryLogger } from "@fluidframework/common-definitions";
import {
    IFluidObject,
    IFluidRouter,
    IRequest,
    IResponse,
    IFluidHandle,
<<<<<<< HEAD
    IFluidRoutingContext,
    IFluidCodeDetails,
=======
>>>>>>> d9a58a1c
} from "@fluidframework/core-interfaces";
import {
    IAudience,
    IFluidTokenProvider,
    IContainerContext,
    IDeltaManager,
    IDeltaSender,
    ILoader,
    IRuntime,
    IRuntimeState,
    ContainerWarning,
    ICriticalContainerError,
    AttachState,
    ILoaderOptions,
} from "@fluidframework/container-definitions";
import {
    IContainerRuntime,
    IContainerRuntimeDirtyable,
    IContainerRuntimeEvents,
} from "@fluidframework/container-runtime-definitions";
import {
    assert,
    Deferred,
    Trace,
    TypedEventEmitter,
    unreachableCase,
} from "@fluidframework/common-utils";
import {
    ChildLogger,
    raiseConnectedEvent,
    PerformanceEvent,
} from "@fluidframework/telemetry-utils";
import { IDocumentStorageService, ISummaryContext } from "@fluidframework/driver-definitions";
import {
    readAndParse,
    readAndParseFromBlobs,
} from "@fluidframework/driver-utils";
import { CreateContainerError } from "@fluidframework/container-utils";
import { runGarbageCollection } from "@fluidframework/garbage-collector";
import {
    BlobTreeEntry,
} from "@fluidframework/protocol-base";
import {
    IClientDetails,
    IDocumentMessage,
    IHelpMessage,
    IQuorum,
    ISequencedDocumentMessage,
    ISignalMessage,
    ISnapshotTree,
    ISummaryConfiguration,
    ISummaryContent,
    ISummaryTree,
    ITree,
    MessageType,
    IVersion,
    SummaryType,
} from "@fluidframework/protocol-definitions";
import {
    FlushMode,
    InboundAttachMessage,
    IFluidDataStoreContext,
    IFluidDataStoreContextDetached,
    IFluidDataStoreRegistry,
    IFluidDataStoreChannel,
    IGarbageCollectionData,
    IGarbageCollectionSummaryDetails,
    IEnvelope,
    IInboundSignalMessage,
    ISignalEnvelope,
    NamedFluidDataStoreRegistryEntries,
    ISummaryStats,
    ISummaryTreeWithStats,
    ISummarizeInternalResult,
    IAgentScheduler,
    ITaskManager,
    IChannelSummarizeResult,
    CreateChildSummarizerNodeParam,
    SummarizeInternalFn,
} from "@fluidframework/runtime-definitions";
import {
<<<<<<< HEAD
    SummaryTracker,
    SummaryTreeBuilder,
    SummarizerNode,
    convertSummaryTreeToITree,
=======
    addBlobToSummary,
    addTreeToSummary,
>>>>>>> d9a58a1c
    convertToSummaryTree,
    createRootSummarizerNodeWithGC,
    FluidSerializer,
    IRootSummarizerNodeWithGC,
    requestFluidObject,
<<<<<<< HEAD
    FluidRoutingContext,
    FluidHandleContext,
    convertSnapshotTreeToSummaryTree,
} from "@fluidframework/runtime-utils";
import { v4 as uuid } from "uuid";
import {
    FluidDataStoreContext,
    LocalFluidDataStoreContext,
    LocalDetachedFluidDataStoreContext,
    RemotedFluidDataStoreContext,
    createAttributesBlob,
    currentSnapshotFormatVersion,
    IFluidDataStoreAttributes,
} from "./dataStoreContext";
=======
    RequestParser,
} from "@fluidframework/runtime-utils";
import { v4 as uuid } from "uuid";
import { ContainerFluidHandleContext } from "./containerHandleContext";
>>>>>>> d9a58a1c
import { FluidDataStoreRegistry } from "./dataStoreRegistry";
import { debug } from "./debug";
import { ISummarizerRuntime, ISummarizerInternalsProvider, Summarizer } from "./summarizer";
import { SummaryManager } from "./summaryManager";
import { analyzeTasks } from "./taskAnalyzer";
import { DeltaScheduler } from "./deltaScheduler";
import { ReportOpPerfTelemetry } from "./connectionTelemetry";
import { SummaryCollection } from "./summaryCollection";
import { PendingStateManager } from "./pendingStateManager";
import { pkgVersion } from "./packageVersion";
import { BlobManager } from "./blobManager";
import { DataStores, getSnapshotForDataStores } from "./dataStores";
import {
    blobsTreeName,
    chunksBlobName,
    IContainerRuntimeMetadata,
    metadataBlobName,
} from "./snapshot";

export enum ContainerMessageType {
    // An op to be delivered to store
    FluidDataStoreOp = "component",

    // Creates a new store
    Attach = "attach",

    // Chunked operation.
    ChunkedOp = "chunkedOp",

    BlobAttach = "blobAttach",
}

export interface IChunkedOp {
    chunkId: number;

    totalChunks: number;

    contents: string;

    originalType: MessageType | ContainerMessageType;
}

export interface ContainerRuntimeMessage {
    contents: any;
    type: ContainerMessageType;
}

export interface IPreviousState {
    summaryCollection?: SummaryCollection,
    reload?: boolean,

    // only one (or zero) of these will be defined. the summarizing Summarizer will resolve the deferred promise, and
    // the SummaryManager that spawned it will have that deferred's promise
    nextSummarizerP?: Promise<Summarizer>,
    nextSummarizerD?: Deferred<Summarizer>,
}

export interface IGeneratedSummaryData {
    readonly summaryStats: ISummaryStats;
    readonly generateDuration?: number;
}

export interface IUploadedSummaryData {
    readonly handle: string;
    readonly uploadDuration?: number;
}

export interface IUnsubmittedSummaryData extends Partial<IGeneratedSummaryData>, Partial<IUploadedSummaryData> {
    readonly referenceSequenceNumber: number;
    readonly submitted: false;
    readonly reason: "disconnected";
}

export interface ISubmittedSummaryData extends IGeneratedSummaryData, IUploadedSummaryData {
    readonly referenceSequenceNumber: number;
    readonly submitted: true;
    readonly clientSequenceNumber: number;
    readonly submitOpDuration?: number;
}

export type GenerateSummaryData = IUnsubmittedSummaryData | ISubmittedSummaryData;

// Consider idle 5s of no activity. And snapshot if a minute has gone by with no snapshot.
const IdleDetectionTime = 5000;

const DefaultSummaryConfiguration: ISummaryConfiguration = {
    idleTime: IdleDetectionTime,

    maxTime: IdleDetectionTime * 12,

    // Snapshot if 1000 ops received since last snapshot.
    maxOps: 1000,

    // Wait 2 minutes for summary ack
    maxAckWaitTime: 120000,
};

/**
 * Options for container runtime.
 */
export interface IContainerRuntimeOptions {
    // Flag that will generate summaries if connected to a service that supports them.
    // This defaults to true and must be explicitly set to false to disable.
    generateSummaries?: boolean;

    // Experimental flag that will execute tasks in web worker if connected to a service that supports them.
    enableWorker?: boolean;

    // Delay before first attempt to spawn summarizing container
    initialSummarizerDelayMs?: number;

    // Flag that enables running garbage collection to delete unused Fluid objects.
    runGC?: boolean;

    // Override summary configurations
    summaryConfigOverrides?: Partial<ISummaryConfiguration>;
}

interface IRuntimeMessageMetadata {
    batch?: boolean;
}

export function isRuntimeMessage(message: ISequencedDocumentMessage): boolean {
    switch (message.type) {
        case ContainerMessageType.FluidDataStoreOp:
        case ContainerMessageType.ChunkedOp:
        case ContainerMessageType.Attach:
        case ContainerMessageType.BlobAttach:
        case MessageType.Operation:
            return true;
        default:
            return false;
    }
}

export function unpackRuntimeMessage(message: ISequencedDocumentMessage) {
    if (message.type === MessageType.Operation) {
        // legacy op format?
        if (message.contents.address !== undefined && message.contents.type === undefined) {
            message.type = ContainerMessageType.FluidDataStoreOp;
        } else {
            // new format
            const innerContents = message.contents as ContainerRuntimeMessage;
            assert(innerContents.type !== undefined);
            message.type = innerContents.type;
            message.contents = innerContents.contents;
        }
        assert(isRuntimeMessage(message));
    } else {
        // Legacy format, but it's already "unpacked",
        // i.e. message.type is actually ContainerMessageType.
        // Nothing to do in such case.
    }
    return message;
}

export class ScheduleManager {
    private readonly deltaScheduler: DeltaScheduler;
    private pauseSequenceNumber: number | undefined;
    private pauseClientId: string | undefined;
    private localPaused = false;
    private batchClientId: string | undefined;

    constructor(
        private readonly deltaManager: IDeltaManager<ISequencedDocumentMessage, IDocumentMessage>,
        private readonly emitter: EventEmitter,
        private readonly logger: ITelemetryLogger,
    ) {
        this.deltaScheduler = new DeltaScheduler(
            this.deltaManager,
            ChildLogger.create(this.logger, "DeltaScheduler"),
        );

        // Listen for delta manager sends and add batch metadata to messages
        this.deltaManager.on("prepareSend", (messages: IDocumentMessage[]) => {
            if (messages.length === 0) {
                return;
            }

            // First message will have the batch flag set to true if doing a batched send
            const firstMessageMetadata = messages[0].metadata as IRuntimeMessageMetadata;
            if (!firstMessageMetadata || !firstMessageMetadata.batch) {
                return;
            }

            // If the batch contains only a single op, clear the batch flag.
            if (messages.length === 1) {
                delete firstMessageMetadata.batch;
                return;
            }

            // Set the batch flag to false on the last message to indicate the end of the send batch
            const lastMessage = messages[messages.length - 1];
            lastMessage.metadata = { ...lastMessage.metadata, batch: false };
        });

        // Listen for updates and peek at the inbound
        this.deltaManager.inbound.on(
            "push",
            (message: ISequencedDocumentMessage) => {
                this.trackPending(message);
                this.updatePauseState(message.sequenceNumber);
            });

        const allPending = this.deltaManager.inbound.toArray();
        for (const pending of allPending) {
            this.trackPending(pending);
        }

        // Based on track pending update the pause state
        this.updatePauseState(this.deltaManager.lastSequenceNumber);
    }

    public beginOperation(message: ISequencedDocumentMessage) {
        if (this.batchClientId !== message.clientId) {
            // As a back stop for any bugs marking the end of a batch - if the client ID flipped, we
            // consider the previous batch over.
            if (this.batchClientId) {
                this.emitter.emit("batchEnd", "Did not receive real batchEnd message", undefined);
                this.deltaScheduler.batchEnd();

                this.logger.sendTelemetryEvent({
                    eventName: "BatchEndNotReceived",
                    clientId: this.batchClientId,
                    sequenceNumber: message.sequenceNumber,
                });
            }

            // This could be the beginning of a new batch or an individual message.
            this.emitter.emit("batchBegin", message);
            this.deltaScheduler.batchBegin();

            const batch = (message?.metadata as IRuntimeMessageMetadata)?.batch;
            if (batch) {
                this.batchClientId = message.clientId;
            } else {
                this.batchClientId = undefined;
            }
        }
    }

    public endOperation(error: any | undefined, message: ISequencedDocumentMessage) {
        if (error) {
            this.batchClientId = undefined;
            this.emitter.emit("batchEnd", error, message);
            this.deltaScheduler.batchEnd();
            return;
        }

        this.updatePauseState(message.sequenceNumber);

        const batch = (message?.metadata as IRuntimeMessageMetadata)?.batch;
        // If no batchClientId has been set then we're in an individual batch. Else, if we get
        // batch end metadata, this is end of the current batch.
        if (!this.batchClientId || batch === false) {
            this.batchClientId = undefined;
            this.emitter.emit("batchEnd", undefined, message);
            this.deltaScheduler.batchEnd();
            return;
        }
    }

    private setPaused(localPaused: boolean) {
        // Return early if no change in value
        if (this.localPaused === localPaused) {
            return;
        }

        this.localPaused = localPaused;
        if (localPaused) {
            // eslint-disable-next-line @typescript-eslint/no-floating-promises
            this.deltaManager.inbound.pause();
        } else {
            this.deltaManager.inbound.resume();
        }
    }

    private updatePauseState(sequenceNumber: number) {
        // If the inbound queue is ever empty we pause it and wait for new events
        if (this.deltaManager.inbound.length === 0) {
            this.setPaused(true);
            return;
        }

        // If no message has caused the pause flag to be set, or the next message up is not the one we need to pause at
        // then we simply continue processing
        if (!this.pauseSequenceNumber || sequenceNumber + 1 < this.pauseSequenceNumber) {
            this.setPaused(false);
        } else {
            // Otherwise the next message requires us to pause
            this.setPaused(true);
        }
    }

    private trackPending(message: ISequencedDocumentMessage) {
        const metadata = message.metadata as IRuntimeMessageMetadata | undefined;

        // Protocol messages are never part of a runtime batch of messages
        if (!isRuntimeMessage(message)) {
            this.pauseSequenceNumber = undefined;
            this.pauseClientId = undefined;
            return;
        }

        const batchMetadata = metadata ? metadata.batch : undefined;

        // If the client ID changes then we can move the pause point. If it stayed the same then we need to check.
        if (this.pauseClientId === message.clientId) {
            if (batchMetadata !== undefined) {
                // If batchMetadata is not undefined then if it's true we've begun a new batch - if false we've ended
                // the previous one
                this.pauseSequenceNumber = batchMetadata ? message.sequenceNumber : undefined;
                this.pauseClientId = batchMetadata ? this.pauseClientId : undefined;
            }
        } else {
            // We check the batch flag for the new clientID - if true we pause otherwise we reset the tracking data
            this.pauseSequenceNumber = batchMetadata ? message.sequenceNumber : undefined;
            this.pauseClientId = batchMetadata ? message.clientId : undefined;
        }
    }
}

export const taskSchedulerId = "_scheduler";

// Wraps the provided list of packages and augments with some system level services.
class ContainerRuntimeDataStoreRegistry extends FluidDataStoreRegistry {
    constructor(namedEntries: NamedFluidDataStoreRegistryEntries) {
        super([
            ...namedEntries,
            TaskManagerFactory.registryEntry,
        ]);
    }
}

/**
 * Represents the runtime of the container. Contains helper functions/state of the container.
 * It will define the store level mappings.
 */
export class ContainerRuntime extends TypedEventEmitter<IContainerRuntimeEvents>
    implements
        IContainerRuntime,
        IContainerRuntimeDirtyable,
        IRuntime,
        ISummarizerRuntime,
        ISummarizerInternalsProvider
{
    public get IContainerRuntime() { return this; }
    public get IContainerRuntimeDirtyable() { return this; }
    public get IFluidRouter() { return this; }

    // 0.24 back-compat attachingBeforeSummary
    public readonly runtimeVersion = pkgVersion;

    /**
     * Load the stores from a snapshot and returns the runtime.
     * @param context - Context of the container.
     * @param registry - Mapping to the stores.
     * @param requestHandlers - Request handlers for the container runtime
     * @param runtimeOptions - Additional options to be passed to the runtime
     */
    public static async load(
        context: IContainerContext,
        registryEntries: NamedFluidDataStoreRegistryEntries,
        requestHandler?: (request: IRequest, runtime: IContainerRuntime) => Promise<IResponse>,
        runtimeOptions?: IContainerRuntimeOptions,
        containerScope: IFluidObject = context.scope,
    ): Promise<ContainerRuntime> {
        // Back-compat: <= 0.18 loader
        if (context.deltaManager.lastSequenceNumber === undefined) {
            Object.defineProperty(context.deltaManager, "lastSequenceNumber", {
                // eslint-disable-next-line @typescript-eslint/no-unsafe-return
                get: () => (context.deltaManager as any).referenceSequenceNumber,
            });
        }

        const registry = new ContainerRuntimeDataStoreRegistry(registryEntries);

        const tryFetchBlob = async <T>(blobName: string): Promise<T | undefined> => {
            const blobId = context.baseSnapshot?.blobs[blobName];
            if (context.baseSnapshot && blobId) {
                return context.storage ?
                    readAndParse<T>(context.storage, blobId) :
                    readAndParseFromBlobs<T>(context.baseSnapshot.blobs, blobId);
            }
        };
        const chunks = await tryFetchBlob<[string, string[]][]>(chunksBlobName) ?? [];
        const metadata = await tryFetchBlob<IContainerRuntimeMetadata>(metadataBlobName);

        const runtime = new ContainerRuntime(
            context,
            registry,
            metadata,
            chunks,
            runtimeOptions,
            containerScope,
            requestHandler);

        // Create all internal data stores if not already existing on storage or loaded a detached
        // container from snapshot(ex. draft mode).
        if (!context.existing) {
            await runtime.createRootDataStore(TaskManagerFactory.type, taskSchedulerId);
        }

        runtime.subscribeToLeadership();

        return runtime;
    }

    public get id(): string {
        return this.context.id;
    }

    public get existing(): boolean {
        // eslint-disable-next-line @typescript-eslint/no-non-null-assertion
        return this.context.existing!;
    }

    public get options(): ILoaderOptions {
        return this.context.options;
    }

    public get clientId(): string | undefined {
        return this.context.clientId;
    }

    public get clientDetails(): IClientDetails {
        return this.context.clientDetails;
    }

    public get deltaManager(): IDeltaManager<ISequencedDocumentMessage, IDocumentMessage> {
        return this.context.deltaManager;
    }

    public get storage(): IDocumentStorageService {
        // eslint-disable-next-line @typescript-eslint/no-non-null-assertion
        return this.context.storage!;
    }

    public get branch(): string {
        return this.context.branch;
    }

    public get snapshotFn(): (message: string) => Promise<void> {
        return this.context.snapshotFn;
    }

    public get reSubmitFn(): (
        type: ContainerMessageType,
        content: any,
        localOpMetadata: unknown,
        opMetadata: Record<string, unknown> | undefined,
    ) => void {
        // eslint-disable-next-line @typescript-eslint/unbound-method
        return this.reSubmit;
    }

    public get closeFn(): (error?: ICriticalContainerError) => void {
        return this.context.closeFn;
    }

    public get loader(): ILoader {
        return this.context.loader;
    }

    public get flushMode(): FlushMode {
        return this._flushMode;
    }

    public get scope(): IFluidObject {
        return this.containerScope;
    }

    public get IFluidDataStoreRegistry(): IFluidDataStoreRegistry {
        return this.registry;
    }

    public get attachState(): AttachState {
        if (this.context.attachState !== undefined) {
            return this.context.attachState;
        }
        // 0.21 back-compat isAttached
        return (this.context as any).isAttached() ? AttachState.Attached : AttachState.Detached;
    }

    public nextSummarizerP?: Promise<Summarizer>;
    public nextSummarizerD?: Deferred<Summarizer>;

<<<<<<< HEAD
    public get codeDetails(): IFluidCodeDetails {
        return this.context.codeDetails ?? this.getQuorum().get("code") as IFluidCodeDetails;
    }
=======
    // Back compat: 0.28, can be removed in 0.29
    public readonly IFluidSerializer: IFluidSerializer;

    public readonly IFluidHandleContext: IFluidHandleContext;
>>>>>>> d9a58a1c

    // internal logger for ContainerRuntime
    private readonly _logger: ITelemetryLogger;
    // publicly visible logger, to be used by stores, summarize, etc.
    public readonly logger: ITelemetryLogger;
    public readonly previousState: IPreviousState;
    private readonly summaryManager: SummaryManager;
    private latestSummaryAck: ISummaryContext;

    private readonly summarizerNode: IRootSummarizerNodeWithGC;

    private tasks: string[] = [];

    // Back-compat: version decides between loading document and chaincode.
    private version: string | undefined;

    private _flushMode = FlushMode.Automatic;
    private needsFlush = false;
    private flushTrigger = false;

    // Always matched IAgentScheduler.leader property
    private _leader = false;

    private _connected: boolean;

    public get connected(): boolean {
        return this._connected;
    }

    public get leader(): boolean {
        return this._leader;
    }

    public get summarizerClientId(): string | undefined {
        return this.summaryManager.summarizer;
    }

    private get summaryConfiguration() {
        return  {
            ... DefaultSummaryConfiguration,
            ... this.context?.serviceConfiguration?.summary,
            ... this.runtimeOptions.summaryConfigOverrides,
         };
    }

    private _disposed = false;
    public get disposed() { return this._disposed; }

<<<<<<< HEAD
    public readonly rootRoute: IFluidRoutingContext;
    public readonly channelsRoute: IFluidRoutingContext;

    // Stores tracked by the Domain
    private readonly pendingAttach = new Map<string, IAttachMessage>();
=======
>>>>>>> d9a58a1c
    private dirtyDocument = false;
    private emitDirtyDocumentEvent = true;
    private readonly summarizer: Summarizer;
    private readonly deltaSender: IDeltaSender | undefined;
    private readonly scheduleManager: ScheduleManager;
    private readonly blobManager: BlobManager;
    private readonly pendingStateManager: PendingStateManager;

    // Local copy of incomplete received chunks.
    private readonly chunkMap: Map<string, string[]>;

    private readonly dataStores: DataStores;

    private constructor(
        private readonly context: IContainerContext,
        private readonly registry: IFluidDataStoreRegistry,
        metadata: IContainerRuntimeMetadata = { snapshotFormatVersion: undefined },
        chunks: [string, string[]][],
        private readonly runtimeOptions: IContainerRuntimeOptions = {
            generateSummaries: true,
            enableWorker: false,
            runGC: true,
        },
        private readonly containerScope: IFluidObject,
        private readonly requestHandler?: (request: IRequest, runtime: IContainerRuntime) => Promise<IResponse>,
    ) {
        super();

        this._connected = this.context.connected;
        this.chunkMap = new Map<string, string[]>(chunks);

        // Handler that does infinite waiting. This code needs to be re-evaluated in the future:
        // It should initiate a barrier and wait up till the point we pass that barrier.
        // I.e. we should fail wait at the point in time we know that
        // all ops known at the time of URI creation were processed
        const handler = async (request: IRequest, route?: string) => {
            if (route !== undefined && (request.headers === undefined || request.headers.wait === true)) {
                // WARNING: this can be infinite wait!
                const router = await this.getDataStore(route, true);
                return router.request(RequestParser.create(request).createSubRequest(1));
            }
            return { status: 404, mimeType: "text/plain", value: "resource not found" };
        };

        this.rootRoute = new FluidRoutingContext("", undefined, undefined, handler);
        this.channelsRoute = new FluidRoutingContext("_channels", this.rootRoute, undefined, handler);

        // back-compat: 0.30 data stores, to be removed in 0.31
        // eslint-disable-next-line @typescript-eslint/no-this-alias
        const self = this;
        (this as any).IFluidHandleContext = new FluidHandleContext(
            {
                get attachState() { return self.attachState; },
                attachGraph: () => { throw new Error(); },
            },
            this.rootRoute);

        this.logger = ChildLogger.create(context.logger, undefined, {
            runtimeVersion: pkgVersion,
        });

        this._logger = ChildLogger.create(this.logger, "ContainerRuntime");

        this.latestSummaryAck = {
            proposalHandle: undefined,
            ackHandle: this.context.getLoadedFromVersion()?.id,
        };

        const loadedFromSequenceNumber = this.deltaManager.initialSequenceNumber;
        this.summarizerNode = createRootSummarizerNodeWithGC(
            this.logger,
            // Summarize function to call when summarize is called. Summarizer node always tracks summary state.
            async (fullTree: boolean, trackState: boolean) => this.summarizeInternal(fullTree, trackState),
            // Latest change sequence number, no changes since summary applied yet
            loadedFromSequenceNumber,
            // Summary reference sequence number, undefined if no summary yet
            context.baseSnapshot ? loadedFromSequenceNumber : undefined,
            {
                // Must set to false to prevent sending summary handle which would be pointing to
                // a summary with an older protocol state.
                canReuseHandle: false,
                // Must set to true to throw on any data stores failure that was too severe to be handled.
                // We also are not decoding the base summaries at the root.
                throwOnFailure: true,
            },
        );
        // Add self route (empty string) to used routes in the summarizer node as the runtime is always considered used.
        this.summarizerNode.updateUsedRoutes([""]);

        this.dataStores = new DataStores(
            getSnapshotForDataStores(context.baseSnapshot, metadata.snapshotFormatVersion),
            this,
            (attachMsg) => this.submit(ContainerMessageType.Attach, attachMsg),
            (id: string, createParam: CreateChildSummarizerNodeParam) => (
                    summarizeInternal: SummarizeInternalFn,
                    getGCDataFn: () => Promise<IGarbageCollectionData>,
                    getInitialGCSummaryDetailsFn: () => Promise<IGarbageCollectionSummaryDetails>,
                ) => this.summarizerNode.createChild(
                    summarizeInternal,
                    id,
                    createParam,
                    undefined,
                    getGCDataFn,
                    getInitialGCSummaryDetailsFn,
                ),
            this._logger);

        this.blobManager = new BlobManager(
            this.rootRoute,
            () => this.storage,
            (blobId) => this.submit(ContainerMessageType.BlobAttach, undefined, undefined, { blobId }),
        );
        this.blobManager.load(context.baseSnapshot?.trees[blobsTreeName]);

        this.scheduleManager = new ScheduleManager(
            context.deltaManager,
            this,
            ChildLogger.create(this.logger, "ScheduleManager"),
        );

        this.deltaSender = this.deltaManager;

        this.pendingStateManager = new PendingStateManager(this);

        this.context.quorum.on("removeMember", (clientId: string) => {
            this.clearPartialChunks(clientId);
        });

        this.context.quorum.on("addProposal", (proposal) => {
            if (proposal.key === "code" || proposal.key === "code2") {
                this.emit("codeDetailsProposed", proposal.value, proposal);
            }
        });

        if (this.context.previousRuntimeState === undefined || this.context.previousRuntimeState.state === undefined) {
            this.previousState = {};
        } else {
            this.previousState = this.context.previousRuntimeState.state as IPreviousState;
        }

        // We always create the summarizer in the case that we are asked to generate summaries. But this may
        // want to be on demand instead.
        // Don't use optimizations when generating summaries with a document loaded using snapshots.
        // This will ensure we correctly convert old documents.
        this.summarizer = new Summarizer(
<<<<<<< HEAD
            this,
            () => this.summaryConfiguration,
            async (full: boolean, safe: boolean) => this.generateSummary(full, safe),
            async (propHandle, ackHandle, refSeq) => this.refreshLatestSummaryAck(propHandle, ackHandle, refSeq),
=======
            "/_summarizer",
            this /* ISummarizerRuntime */,
            () => this.summaryConfiguration,
            this /* ISummarizerInternalsProvider */,
            this.IFluidHandleContext,
>>>>>>> d9a58a1c
            this.previousState.summaryCollection);

        // Create the SummaryManager and mark the initial state
        this.summaryManager = new SummaryManager(
            context,
            this.runtimeOptions.generateSummaries !== false,
            !!this.runtimeOptions.enableWorker,
            this.logger,
            (summarizer) => { this.nextSummarizerP = summarizer; },
            this.previousState.nextSummarizerP,
            !!this.previousState.reload,
            this.runtimeOptions.initialSummarizerDelayMs);

        if (this.connected) {
            // eslint-disable-next-line @typescript-eslint/no-non-null-assertion
            this.summaryManager.setConnected(this.context.clientId!);
        }

        this.deltaManager.on("readonly", (readonly: boolean) => {
            // we accumulate ops while being in read-only state.
            // once user gets write permissions and we have active connection, flush all pending ops.
            assert(readonly === this.deltaManager.readonly, "inconsistent readonly property/event state");

            // We need to be very careful with when we (re)send pending ops, to ensure that we only send ops
            // when we either never send an op, or attempted to send it but we know for sure it was not
            // sequenced by server and will never be sequenced (i.e. was lost)
            // For loss of connection, we wait for our own "join" op and use it a a barrier to know all the
            // ops that made it from previous connection, before switching clientId and raising "connected" event
            // But with read-only permissions, if we transition between read-only and r/w states while on same
            // connection, then we have no good signal to tell us when it's safe to send ops we accumulated while
            // being in read-only state.
            // For that reason, we support getting to read-only state only when disconnected. This ensures that we
            // can rely on same safety mechanism and resend ops only when we establish new connection.
            // This is applicable for read-only permissions (event is raised before connection is properly registered),
            // but it's an extra requirement for Container.forceReadonly() API
            assert(!readonly || !this.connected, "Unsafe to transition to read-only state!");

            this.replayPendingStates();
        });

        ReportOpPerfTelemetry(this.context.clientId, this.deltaManager, this.logger);
    }

    public dispose(error?: Error): void {
        if (this._disposed) {
            return;
        }
        this._disposed = true;

        this.logger.sendTelemetryEvent({
            eventName: "ContainerRuntimeDisposed",
            category: "generic",
            isDirty: this.isDocumentDirty(),
            lastSequenceNumber: this.deltaManager.lastSequenceNumber,
            attachState: this.attachState,
            message: error?.message,
        });

        this.summaryManager.dispose();
        this.summarizer.dispose();

        this.dataStores.dispose();

        this.emit("dispose");
        this.removeAllListeners();
    }

    public get IFluidTokenProvider() {
        if (this.options && this.options.intelligence) {
            // eslint-disable-next-line @typescript-eslint/consistent-type-assertions
            return {
                intelligence: this.options.intelligence,
            } as IFluidTokenProvider;
        }
        return undefined;
    }

    public get IFluidConfiguration() {
        return this.context.configuration;
    }

    /**
     * Notifies this object about the request made to the container.
     * @param request - Request made to the handler.
     */
    public async request(request: IRequest): Promise<IResponse> {
        const parser = RequestParser.create(request);
        const id = parser.pathParts[0];

        if (id === "_summarizer" && parser.pathParts.length === 1) {
            return {
                status: 200,
                mimeType: "fluid/object",
                value: this.summarizer,
            };
        }
        if (this.requestHandler !== undefined) {
            return this.requestHandler(parser, this);
        }

        return {
            status: 404,
            mimeType: "text/plain",
            value: "resource not found",
        };
    }

    public async resolveHandle(request: IRequest): Promise<IResponse> {
<<<<<<< HEAD
        return this.rootRoute.request(request);
=======
        const requestParser = RequestParser.create(request);
        const id = requestParser.pathParts[0];

        if (id === "_channels") {
            return this.resolveHandle(requestParser.createSubRequest(1));
        }

        if (id === BlobManager.basePath && requestParser.isLeaf(2)) {
            const handle = await this.blobManager.getBlob(requestParser.pathParts[1]);
            if (handle) {
                return {
                    status: 200,
                    mimeType: "fluid/object",
                    value: handle.get(),
                };
            } else {
                return {
                    status: 404,
                    mimeType: "text/plain",
                    value: "blob not found",
                };
            }
        } else if (requestParser.pathParts.length > 0) {
            const wait =
                typeof request.headers?.wait === "boolean" ? request.headers.wait : undefined;

            const dataStore = await this.getDataStore(id, wait);
            const subRequest = requestParser.createSubRequest(1);
            // We always expect createSubRequest to include a leading slash, but asserting here to protect against
            // unintentionally modifying the url if that changes.
            assert(subRequest.url.startsWith("/"), "Expected createSubRequest url to include a leading slash");
            return dataStore.IFluidRouter.request(subRequest);
        }

        return {
            status: 404,
            mimeType: "text/plain",
            value: "resource not found",
        };
>>>>>>> d9a58a1c
    }

    /**
     * Notifies this object to take the snapshot of the container.
     * @deprecated - Use summarize to get summary of the container runtime.
     */
    public async snapshot(): Promise<ITree> {
        const root: ITree = { entries: await this.dataStores.snapshot(), id: null };

        if (this.chunkMap.size > 0) {
            root.entries.push(new BlobTreeEntry(chunksBlobName, JSON.stringify([...this.chunkMap])));
        }

        return root;
    }

    private addContainerBlobsToSummary(summaryTree: ISummaryTreeWithStats) {
        if (this.chunkMap.size > 0) {
            const content = JSON.stringify([...this.chunkMap]);
            addBlobToSummary(summaryTree, chunksBlobName, content);
        }
        const blobsTree = convertToSummaryTree(this.blobManager.snapshot(), false);
        addTreeToSummary(summaryTree, blobsTreeName, blobsTree);
    }

    public async requestSnapshot(tagMessage: string): Promise<void> {
        return this.context.requestSnapshot(tagMessage);
    }

    public async stop(): Promise<IRuntimeState> {
        this.verifyNotClosed();

        const snapshot = await this.snapshot();
        const state: IPreviousState = {
            reload: true,
            summaryCollection: this.summarizer.summaryCollection,
            nextSummarizerP: this.nextSummarizerP,
            nextSummarizerD: this.nextSummarizerD,
        };

        this.dispose(new Error("ContainerRuntimeStopped"));

        return { snapshot, state };
    }

    private replayPendingStates() {
        // We need to be able to send ops to replay states
        if (!this.canSendOps()) { return; }

        // We need to temporary clear the dirty flags and disable
        // dirty state change events to detect whether replaying ops
        // has any effect.

        // Save the old state, reset to false, disable event emit
        const oldState = this.dirtyDocument;
        this.dirtyDocument = false;
        this.emitDirtyDocumentEvent = false;

        // replay the ops
        this.pendingStateManager.replayPendingStates();

        // Save the new start and restore the old state, re-enable event emit
        const newState = this.dirtyDocument;
        this.dirtyDocument = oldState;
        this.emitDirtyDocumentEvent = true;

        // Officially transition from the old state to the new state.
        this.updateDocumentDirtyState(newState);
    }

    public setConnectionState(connected: boolean, clientId?: string) {
        this.verifyNotClosed();

        // There might be no change of state due to Container calling this API after loading runtime.
        const changeOfState = this._connected !== connected;
        this._connected = connected;

        if (changeOfState) {
           this.replayPendingStates();
        }

        this.dataStores.setConnectionState(connected, clientId);

        raiseConnectedEvent(this._logger, this, connected, clientId);

        if (connected) {
            assert(!!clientId);
            this.summaryManager.setConnected(clientId);
        } else {
            this.summaryManager.setDisconnected();
        }
    }

    public process(messageArg: ISequencedDocumentMessage, local: boolean) {
        this.verifyNotClosed();

        // If it's not message for runtime, bail out right away.
        if (!isRuntimeMessage(messageArg)) {
            return;
        }

        // Do shallow copy of message, as methods below will modify it.
        // There might be multiple container instances receiving same message
        // We do not need to make deep copy, as each layer will just replace message.content itself,
        // but would not modify contents details
        let message = { ...messageArg };

        let error: any | undefined;

        // Surround the actual processing of the operation with messages to the schedule manager indicating
        // the beginning and end. This allows it to emit appropriate events and/or pause the processing of new
        // messages once a batch has been fully processed.
        this.scheduleManager.beginOperation(message);

        try {
            message = unpackRuntimeMessage(message);

            // Chunk processing must come first given that we will transform the message to the unchunked version
            // once all pieces are available
            message = this.processRemoteChunkedMessage(message);

            let localMessageMetadata: unknown;
            if (local) {
                // Call the PendingStateManager to process local messages.
                // Do not process local chunked ops until all pieces are available.
                if (message.type !== ContainerMessageType.ChunkedOp) {
                    localMessageMetadata = this.pendingStateManager.processPendingLocalMessage(message);
                }

                // If there are no more pending messages after processing a local message,
                // the document is no longer dirty.
                if (!this.pendingStateManager.hasPendingMessages()) {
                    this.updateDocumentDirtyState(false);
                }
            }

            switch (message.type) {
                case ContainerMessageType.Attach:
                    this.dataStores.processAttachMessage(message, local);
                    break;
                case ContainerMessageType.FluidDataStoreOp:
                    this.dataStores.processFluidDataStoreOp(message, local, localMessageMetadata);
                    break;
                case ContainerMessageType.BlobAttach:
                    assert(message?.metadata?.blobId);
                    this.blobManager.addBlobId(message.metadata.blobId);
                    break;
                default:
            }

            this.emit("op", message);
        } catch (e) {
            error = e;
            throw e;
        } finally {
            this.scheduleManager.endOperation(error, message);
        }
    }

    public processSignal(message: ISignalMessage, local: boolean) {
        const envelope = message.content as ISignalEnvelope;
        const transformed: IInboundSignalMessage = {
            clientId: message.clientId,
            content: envelope.contents.content,
            type: envelope.contents.type,
        };

        if (envelope.address === undefined) {
            // No address indicates a container signal message.
            this.emit("signal", transformed, local);
            return;
        }

        this.dataStores.processSignal(envelope.address, transformed, local);
    }

    public async getRootDataStore(id: string, wait = true): Promise<IFluidRouter> {
        return this.dataStores.getDataStore(id, wait);
    }

    protected async getDataStore(id: string, wait = true): Promise<IFluidRouter> {
<<<<<<< HEAD
        // Ensure deferred if it doesn't exist which will resolve once the process ID arrives
        const deferredContext = this.ensureContextDeferred(id);

        if (!wait && !deferredContext.isCompleted) {
            return Promise.reject(new Error(`DataStore ${id} does not exist`));
        }

        const context = await deferredContext.promise;
        return context.IFluidRouter;
=======
        return this.dataStores.getDataStore(id, wait);
>>>>>>> d9a58a1c
    }

    public notifyDataStoreInstantiated(context: IFluidDataStoreContext) {
        const fluidDataStorePkgName = context.packagePath[context.packagePath.length - 1];
        const registryPath =
            `/${context.packagePath.slice(0, context.packagePath.length - 1).join("/")}`;
        this.emit("fluidDataStoreInstantiated", fluidDataStorePkgName, registryPath, !context.existing);
    }

    public setFlushMode(mode: FlushMode): void {
        if (mode === this._flushMode) {
            return;
        }

        // If switching to manual mode add a warning trace indicating the underlying loader does not support
        // this feature yet. Can remove in 0.9.
        if (!this.deltaSender && mode === FlushMode.Manual) {
            debug("DeltaManager does not yet support flush modes");
            return;
        }

        // Flush any pending batches if switching back to automatic
        if (mode === FlushMode.Automatic) {
            this.flush();
        }

        this._flushMode = mode;

        // Let the PendingStateManager know that FlushMode has been updated.
        this.pendingStateManager.onFlushModeUpdated(mode);
    }

    public flush(): void {
        if (!this.deltaSender) {
            debug("DeltaManager does not yet support flush modes");
            return;
        }

        // Let the PendingStateManager know that there was an attempt to flush messages.
        // Note that this should happen before the `this.needsFlush` check below because in the scenario where we are
        // not connected, `this.needsFlush` will be false but the PendingStateManager might have pending messages and
        // hence needs to track this.
        this.pendingStateManager.onFlush();

        // If flush has already been called then exit early
        if (!this.needsFlush) {
            return;
        }

        this.needsFlush = false;
        return this.deltaSender.flush();
    }

    public orderSequentially(callback: () => void): void {
        // If flush mode is already manual we are either
        // nested in another orderSequentially, or
        // the app is flushing manually, in which
        // case this invocation doesn't own
        // flushing.
        if (this.flushMode === FlushMode.Manual) {
            callback();
        } else {
            const savedFlushMode = this.flushMode;

            this.setFlushMode(FlushMode.Manual);

            try {
                callback();
            } finally {
                this.flush();
                this.setFlushMode(savedFlushMode);
            }
        }
    }

    public async createDataStore(pkg: string | string[]): Promise<IFluidRouter>
    {
        return this._createDataStore(pkg, false);
    }

    public async createRootDataStore(pkg: string | string[], rootDataStoreId: string): Promise<IFluidRouter> {
        return this._createDataStore(pkg, true /* isRoot */, rootDataStoreId);
    }

    public createDetachedRootDataStore(
        pkg: Readonly<string[]>,
        rootDataStoreId: string): IFluidDataStoreContextDetached
    {
        return this.dataStores.createDetachedDataStoreCore(pkg, true, rootDataStoreId);
    }

    public createDetachedDataStore(pkg: Readonly<string[]>): IFluidDataStoreContextDetached {
        return this.dataStores.createDetachedDataStoreCore(pkg, false);
    }

<<<<<<< HEAD
    public async _createDataStoreWithProps(pkg: string | string[], props?: any, id = uuid()): Promise<IFluidRouter> {
        return this._createDataStore(Array.isArray(pkg) ? pkg : [pkg], false /* isRoot */, id, props);
=======
    public async _createDataStoreWithProps(pkg: string | string[], props?: any, id = uuid()):
        Promise<IFluidDataStoreChannel> {
        return this.dataStores._createFluidDataStoreContext(
            Array.isArray(pkg) ? pkg : [pkg], id, false /* isRoot */, props).realize();
>>>>>>> d9a58a1c
    }

    private async _createDataStore(
        pkg: string | string[],
        isRoot: boolean,
        id = uuid(),
<<<<<<< HEAD
        props?: any,
    ): Promise<IFluidRouter> {
        const context = this._createFluidDataStoreContext(Array.isArray(pkg) ? pkg : [pkg], id, isRoot, props);
        const fluidDataStore = await context.realize();
        if (isRoot) {
            fluidDataStore.bindToContext();
        }
        return context.IFluidRouter;
=======
    ): Promise<IFluidDataStoreChannel> {
        return this.dataStores._createFluidDataStoreContext(Array.isArray(pkg) ? pkg : [pkg], id, isRoot).realize();
>>>>>>> d9a58a1c
    }

    private canSendOps() {
        return this.connected && !this.deltaManager.readonly;
    }

    public getQuorum(): IQuorum {
        return this.context.quorum;
    }

    public getAudience(): IAudience {
        // eslint-disable-next-line @typescript-eslint/no-non-null-assertion
        return this.context.audience!;
    }

    public raiseContainerWarning(warning: ContainerWarning) {
        this.context.raiseContainerWarning(warning);
    }

    /**
     * Notifies this object to register tasks to be performed.
     * @param tasks - List of tasks.
     * @param version - Version of the Fluid package.
     */
    public registerTasks(tasks: string[], version?: string) {
        this.verifyNotClosed();
        this.tasks = tasks;
        this.version = version;
        if (this.leader) {
            this.runTaskAnalyzer();
        }
    }

    /**
     * Returns true of document is dirty, i.e. there are some pending local changes that
     * either were not sent out to delta stream or were not yet acknowledged.
     */
    public isDocumentDirty(): boolean {
        return this.dirtyDocument;
    }

    /**
     * Will return true for any message that affect the dirty state of this document
     * This function can be used to filter out any runtime operations that should not be affecting whether or not
     * the IFluidDataStoreRuntime.isDocumentDirty call returns true/false
     * @param type - The type of ContainerRuntime message that is being checked
     * @param contents - The contents of the message that is being verified
     */
    public isMessageDirtyable(message: ISequencedDocumentMessage) {
        assert(
            isRuntimeMessage(message) === true,
            "Message passed for dirtyable check should be a container runtime message",
        );
        return this.isContainerMessageDirtyable(message.type as ContainerMessageType, message.contents);
    }

    private isContainerMessageDirtyable(type: ContainerMessageType, contents: any) {
        if (type === ContainerMessageType.Attach) {
            const attachMessage = contents as InboundAttachMessage;
            if (attachMessage.id === taskSchedulerId) {
                return false;
            }
        } else if (type === ContainerMessageType.FluidDataStoreOp) {
            const envelope = contents as IEnvelope;
            if (envelope.address === taskSchedulerId) {
                return false;
            }
        }
        return true;
    }

    /**
     * Submits the signal to be sent to other clients.
     * @param type - Type of the signal.
     * @param content - Content of the signal.
     */
    public submitSignal(type: string, content: any) {
        this.verifyNotClosed();
        const envelope: ISignalEnvelope = { address: undefined, contents: { type, content } };
        return this.context.submitSignalFn(envelope);
    }

    public submitDataStoreSignal(address: string, type: string, content: any) {
        const envelope: ISignalEnvelope = { address, contents: { type, content } };
        return this.context.submitSignalFn(envelope);
    }

    /**
     * Returns a summary of the runtime at the current sequence number.
     * @param fullTree - true to bypass optimizations and force a full summary tree.
     * @param trackState - This tells whether we should track state from this summary.
     */
    private async summarize(fullTree: boolean = false, trackState: boolean = true): Promise<IChannelSummarizeResult> {
        const summarizeResult = await this.summarizerNode.summarize(fullTree, trackState);
        assert(summarizeResult.summary.type === SummaryType.Tree,
            "Container Runtime's summarize should always return a tree");
        return summarizeResult as IChannelSummarizeResult;
    }

    private async summarizeInternal(fullTree: boolean, trackState: boolean): Promise<ISummarizeInternalResult> {
        const summarizeResult = await this.dataStores.summarize(fullTree, trackState);
        this.addContainerBlobsToSummary(summarizeResult);
        return {
            ...summarizeResult,
            id: "",
        };
    }

    public setAttachState(attachState: AttachState.Attaching | AttachState.Attached): void {
        if (attachState === AttachState.Attaching) {
            assert(this.attachState === AttachState.Attaching,
                "Container Context should already be in attaching state");
        } else {
            assert(this.attachState === AttachState.Attached, "Container Context should already be in attached state");
        }
        this.dataStores.setAttachState(attachState);
    }

    public createSummary(): ISummaryTree {
        const summaryTree = this.dataStores.createSummary();
        this.addContainerBlobsToSummary(summaryTree);
        return summaryTree.summary;
    }

    public async getAbsoluteUrl(relativeUrl: string): Promise<string | undefined> {
        if (this.context.getAbsoluteUrl === undefined) {
            throw new Error("Driver does not implement getAbsoluteUrl");
        }
        if (this.attachState !== AttachState.Attached) {
            return undefined;
        }
        return this.context.getAbsoluteUrl(relativeUrl);
    }

    /** Implementation of ISummarizerInternalsProvider.generateSummary */
    public async generateSummary(
        fullTree: boolean = false,
        safe: boolean = false,
        summaryLogger: ITelemetryLogger,
    ): Promise<GenerateSummaryData | undefined> {
        const summaryRefSeqNum = this.deltaManager.lastSequenceNumber;
        const message =
            `Summary @${summaryRefSeqNum}:${this.deltaManager.minimumSequenceNumber}`;

        this.summarizerNode.startSummary(summaryRefSeqNum, summaryLogger);

        try {
            await this.deltaManager.inbound.pause();

            const attemptData: Omit<IUnsubmittedSummaryData, "reason"> = {
                referenceSequenceNumber: summaryRefSeqNum,
                submitted: false,
            };

            if (!this.connected) {
                // If summarizer loses connection it will never reconnect
                return { ...attemptData, reason: "disconnected" };
            }

            if (this.runtimeOptions.runGC) {
                // Get the container's GC data and run GC on the reference graph in it.
                const gcData = await this.dataStores.getGCData();
                const { referencedNodeIds } = runGarbageCollection(gcData.gcNodes, [ "/" ], this.logger);

                // Remove this node's route ("/") and notify data stores of routes that are used in it.
                const usedRoutes = referencedNodeIds.filter((id: string) => { return id !== "/"; });
                this.dataStores.updateUsedRoutes(usedRoutes);
            }

            const trace = Trace.start();
            const summarizeResult = await this.summarize(fullTree || safe, true /* trackState */);

            const generateData: IGeneratedSummaryData = {
                summaryStats: summarizeResult.stats,
                generateDuration: trace.trace().duration,
            };

            if (!this.connected) {
                return { ...attemptData, ...generateData, reason: "disconnected" };
            }

            // Ensure that lastSequenceNumber has not changed after pausing
            const lastSequenceNumber = this.deltaManager.lastSequenceNumber;
            assert(
                lastSequenceNumber === summaryRefSeqNum,
                `lastSequenceNumber changed while paused. ${lastSequenceNumber} !== ${summaryRefSeqNum}`,
            );

            const handle = await this.storage.uploadSummaryWithContext(
                summarizeResult.summary,
                this.latestSummaryAck);

            // safe mode refreshes the latest summary ack
            if (safe) {
                const version = await this.getVersionFromStorage(this.id);
                await this.refreshLatestSummaryAck(
                    undefined,
                    version.id,
                    new ChildLogger(summaryLogger, undefined, { safeSummary: true }),
                    version,
                );
            }

            // eslint-disable-next-line @typescript-eslint/no-non-null-assertion
            const parent = this.latestSummaryAck.ackHandle!;
            const summaryMessage: ISummaryContent = {
                handle,
                head: parent,
                message,
                parents: parent ? [parent] : [],
            };
            const uploadData: IUploadedSummaryData = {
                handle,
                uploadDuration: trace.trace().duration,
            };

            if (!this.connected) {
                return { ...attemptData, ...generateData, ...uploadData, reason: "disconnected" };
            }

            // We need the summary op's reference sequence number to match our summary sequence number
            // Otherwise we'll get the wrong sequence number stamped on the summary's .protocol attributes
            assert(
                this.deltaManager.lastSequenceNumber === summaryRefSeqNum,
                `lastSequenceNumber changed before the summary op could be submitted. `
                + `${this.deltaManager.lastSequenceNumber} !== ${summaryRefSeqNum}`,
            );

            const clientSequenceNumber =
                this.submitSystemMessage(MessageType.Summarize, summaryMessage);

            this.summarizerNode.completeSummary(handle);

            return {
                ...attemptData,
                ...generateData,
                ...uploadData,
                submitted: true,
                clientSequenceNumber,
                submitOpDuration: trace.trace().duration,
            };
        } finally {
            // Cleanup wip summary in case of failure
            this.summarizerNode.clearSummary();
            // Restart the delta manager
            this.deltaManager.inbound.resume();
        }
    }

    private processRemoteChunkedMessage(message: ISequencedDocumentMessage) {
        if (message.type !== ContainerMessageType.ChunkedOp) {
            return message;
        }

        const clientId = message.clientId;
        const chunkedContent = message.contents as IChunkedOp;
        this.addChunk(clientId, chunkedContent);
        if (chunkedContent.chunkId === chunkedContent.totalChunks) {
            const newMessage = { ...message };
            // eslint-disable-next-line @typescript-eslint/no-non-null-assertion
            const serializedContent = this.chunkMap.get(clientId)!.join("");
            newMessage.contents = JSON.parse(serializedContent);
            newMessage.type = chunkedContent.originalType;
            this.clearPartialChunks(clientId);
            return newMessage;
        }
        return message;
    }

    private addChunk(clientId: string, chunkedContent: IChunkedOp) {
        let map = this.chunkMap.get(clientId);
        if (map === undefined) {
            map = [];
            this.chunkMap.set(clientId, map);
        }
        assert(chunkedContent.chunkId === map.length + 1); // 1-based indexing
        map.push(chunkedContent.contents);
    }

    private clearPartialChunks(clientId: string) {
        if (this.chunkMap.has(clientId)) {
            this.chunkMap.delete(clientId);
        }
    }

    private updateDocumentDirtyState(dirty: boolean) {
        if (this.dirtyDocument === dirty) {
            return;
        }

        this.dirtyDocument = dirty;
        if (this.emitDirtyDocumentEvent) {
            this.emit(dirty ? "dirtyDocument" : "savedDocument");
        }
    }

    public submitDataStoreOp(
        id: string,
        contents: any,
        localOpMetadata: unknown = undefined): void {
        const envelope: IEnvelope = {
            address: id,
            contents,
        };
        this.submit(ContainerMessageType.FluidDataStoreOp, envelope, localOpMetadata);
    }

    public async uploadBlob(blob: ArrayBufferLike): Promise<IFluidHandle<ArrayBufferLike>> {
        return this.blobManager.createBlob(blob);
    }

    private submit(
        type: ContainerMessageType,
        content: any,
        localOpMetadata: unknown = undefined,
        opMetadata: Record<string, unknown> | undefined = undefined,
    ): void {
        this.verifyNotClosed();

        let clientSequenceNumber: number = -1;

        if (this.canSendOps()) {
            const serializedContent = JSON.stringify(content);
            const maxOpSize = this.context.deltaManager.maxMessageSize;

            // If in manual flush mode we will trigger a flush at the next turn break
            if (this.flushMode === FlushMode.Manual && !this.needsFlush) {
                // eslint-disable-next-line no-param-reassign
                opMetadata = { ...opMetadata, batch: true };
                this.needsFlush = true;

                // Use Promise.resolve().then() to queue a microtask to detect the end of the turn and force a flush.
                if (!this.flushTrigger) {
                    // eslint-disable-next-line @typescript-eslint/no-floating-promises
                    Promise.resolve().then(() => {
                        this.flushTrigger = false;
                        this.flush();
                    });
                }
            }

            // Note: Chunking will increase content beyond maxOpSize because we JSON'ing JSON payload -
            // there will be a lot of escape characters that can make it up to 2x bigger!
            // This is Ok, because DeltaManager.shouldSplit() will have 2 * maxMessageSize limit
            if (!serializedContent || serializedContent.length <= maxOpSize) {
                clientSequenceNumber = this.submitRuntimeMessage(
                    type,
                    content,
                    /* batch: */ this._flushMode === FlushMode.Manual,
                    opMetadata);
            } else {
                clientSequenceNumber = this.submitChunkedMessage(type, serializedContent, maxOpSize);
            }
        }

        // Let the PendingStateManager know that a message was submitted.
        this.pendingStateManager.onSubmitMessage(type, clientSequenceNumber, content, localOpMetadata, opMetadata);
        if (this.isContainerMessageDirtyable(type, content)) {
            this.updateDocumentDirtyState(true);
        }
    }

    private submitChunkedMessage(type: ContainerMessageType, content: string, maxOpSize: number): number {
        const contentLength = content.length;
        const chunkN = Math.floor((contentLength - 1) / maxOpSize) + 1;
        let offset = 0;
        let clientSequenceNumber: number = 0;
        for (let i = 1; i <= chunkN; i = i + 1) {
            const chunkedOp: IChunkedOp = {
                chunkId: i,
                contents: content.substr(offset, maxOpSize),
                originalType: type,
                totalChunks: chunkN,
            };
            offset += maxOpSize;
            clientSequenceNumber = this.submitRuntimeMessage(
                ContainerMessageType.ChunkedOp,
                chunkedOp,
                false);
        }
        return clientSequenceNumber;
    }

    private submitSystemMessage(
        type: MessageType,
        contents: any) {
        this.verifyNotClosed();
        assert(this.connected);

        // System message should not be sent in the middle of the batch.
        // That said, we can preserve existing behavior by not flushing existing buffer.
        // That might be not what caller hopes to get, but we can look deeper if telemetry tells us it's a problem.
        const middleOfBatch = this.flushMode === FlushMode.Manual && this.needsFlush;
        if (middleOfBatch) {
            this._logger.sendErrorEvent({ eventName: "submitSystemMessageError", type });
        }

        return this.context.submitFn(
            type,
            contents,
            middleOfBatch);
    }

    private submitRuntimeMessage(
        type: ContainerMessageType,
        contents: any,
        batch: boolean,
        appData?: any) {
        const payload: ContainerRuntimeMessage = { type, contents };
        return this.context.submitFn(
            MessageType.Operation,
            payload,
            batch,
            appData);
    }

    /**
     * Throw an error if the runtime is closed.  Methods that are expected to potentially
     * be called after dispose due to asynchrony should not call this.
     */
    private verifyNotClosed() {
        if (this._disposed) {
            throw new Error("Runtime is closed");
        }
    }

    /**
     * Finds the right store and asks it to resubmit the message. This typically happens when we
     * reconnect and there are pending messages.
     * @param content - The content of the original message.
     * @param localOpMetadata - The local metadata associated with the original message.
     */
    private reSubmit(
        type: ContainerMessageType,
        content: any,
        localOpMetadata: unknown,
        opMetadata: Record<string, unknown> | undefined,
    ) {
        switch (type) {
            case ContainerMessageType.FluidDataStoreOp:
                // For Operations, call resubmitDataStoreOp which will find the right store
                // and trigger resubmission on it.
                this.dataStores.resubmitDataStoreOp(content, localOpMetadata);
                break;
            case ContainerMessageType.Attach:
                this.submit(type, content, localOpMetadata);
                break;
            case ContainerMessageType.ChunkedOp:
                throw new Error(`chunkedOp not expected here`);
            case ContainerMessageType.BlobAttach:
                this.submit(type, content, localOpMetadata, opMetadata);
                break;
            default:
                unreachableCase(type, `Unknown ContainerMessageType: ${type}`);
        }
    }

    private subscribeToLeadership() {
        if (this.context.clientDetails.capabilities.interactive) {
            this.getScheduler().then((scheduler) => {
                const LeaderTaskId = "leader";

                // Each client expresses interest to be a leader.
                // eslint-disable-next-line @typescript-eslint/no-floating-promises
                scheduler.pick(LeaderTaskId, async () => {
                    assert(!this._leader);
                    this.updateLeader(true);
                });

                scheduler.on("lost", (key) => {
                    if (key === LeaderTaskId) {
                        assert(this._leader);
                        this._leader = false;
                        this.updateLeader(false);
                    }
                });
            }).catch((err) => {
                this.closeFn(CreateContainerError(err));
            });

            this.context.quorum.on("removeMember", () => {
                if (this.leader) {
                    this.runTaskAnalyzer();
                }
            });
        }
    }

    public async getTaskManager(): Promise<ITaskManager> {
        return requestFluidObject<ITaskManager>(
            await this.getDataStore(taskSchedulerId, true),
            "");
    }

    public async getScheduler(): Promise<IAgentScheduler> {
        const taskManager = await this.getTaskManager();
        return taskManager.IAgentScheduler;
    }

    private updateLeader(leadership: boolean) {
        this._leader = leadership;
        if (this.leader) {
            assert(this.clientId === undefined || this.connected && this.deltaManager && this.deltaManager.active);
            this.emit("leader");
        } else {
            this.emit("notleader");
        }

        this.dataStores.updateLeader();

        if (this.leader) {
            this.runTaskAnalyzer();
        }
    }

    /**
     * On a client joining/departure, decide whether this client is the new leader.
     * If so, calculate if there are any unhandled tasks for browsers and remote agents.
     * Emit local help message for this browser and submits a remote help message for agents.
     */
    private runTaskAnalyzer() {
        // Analyze the current state and ask for local and remote help separately.
        // If called for detached container, the clientId would not be assigned and it is disconnected. In this
        // case, all tasks are run by the detached container. Called only if a leader. If we have a clientId,
        // then we should be connected as leadership is lost on losing connection.
        const helpTasks = this.clientId === undefined ?
            { browser: this.tasks, robot: [] } :
            analyzeTasks(this.clientId, this.getQuorum().getMembers(), this.tasks);

        if (helpTasks && (helpTasks.browser.length > 0 || helpTasks.robot.length > 0)) {
            if (helpTasks.browser.length > 0) {
                const localHelpMessage: IHelpMessage = {
                    tasks: helpTasks.browser,
                    version: this.version,   // Back-compat
                };
                debug(`Requesting local help for ${helpTasks.browser}`);
                this.emit("localHelp", localHelpMessage);
            }
            if (helpTasks.robot.length > 0) {
                const remoteHelpMessage: IHelpMessage = {
                    tasks: helpTasks.robot,
                    version: this.version,   // Back-compat
                };
                debug(`Requesting remote help for ${helpTasks.robot}`);
                this.submitSystemMessage(MessageType.RemoteHelp, remoteHelpMessage);
            }
        }
    }

    /** Implementation of ISummarizerInternalsProvider.refreshLatestSummaryAck */
    public async refreshLatestSummaryAck(
        proposalHandle: string | undefined,
        ackHandle: string,
        summaryLogger: ITelemetryLogger,
        version?: IVersion,
    ) {
        this.latestSummaryAck = { proposalHandle, ackHandle };

        const getSnapshot = async () => {
            const perfEvent = PerformanceEvent.start(summaryLogger, {
                eventName: "RefreshLatestSummaryGetSnapshot",
                hasVersion: !!version, // expected in this case
            });
            const stats: { getVersionDuration?: number; getSnapshotDuration?: number } = {};
            let snapshot: ISnapshotTree | undefined;
            try {
                const trace = Trace.start();

                const versionToUse = version ?? await this.getVersionFromStorage(ackHandle);
                stats.getVersionDuration = trace.trace().duration;

                snapshot = await this.getSnapshotFromStorage(versionToUse);
                stats.getSnapshotDuration = trace.trace().duration;
            } catch (error) {
                perfEvent.cancel(stats, error);
                throw error;
            }

            perfEvent.end(stats);
            return snapshot;
        };

        await this.summarizerNode.refreshLatestSummary(
                proposalHandle,
                getSnapshot,
                async <T>(id: string) => readAndParse<T>(this.storage, id),
                summaryLogger,
            );
        }

    private async getVersionFromStorage(versionId: string): Promise<IVersion> {
        const versions = await this.storage.getVersions(versionId, 1);
        assert(!!versions && !!versions[0], "Failed to get version from storage");
        return versions[0];
    }

    private async getSnapshotFromStorage(version: IVersion): Promise<ISnapshotTree> {
        const snapshot = await this.storage.getSnapshotTree(version);
        assert(!!snapshot, "Failed to get snapshot from storage");
        return snapshot;
    }
}<|MERGE_RESOLUTION|>--- conflicted
+++ resolved
@@ -12,11 +12,8 @@
     IRequest,
     IResponse,
     IFluidHandle,
-<<<<<<< HEAD
     IFluidRoutingContext,
     IFluidCodeDetails,
-=======
->>>>>>> d9a58a1c
 } from "@fluidframework/core-interfaces";
 import {
     IAudience,
@@ -81,7 +78,6 @@
     IFluidDataStoreContext,
     IFluidDataStoreContextDetached,
     IFluidDataStoreRegistry,
-    IFluidDataStoreChannel,
     IGarbageCollectionData,
     IGarbageCollectionSummaryDetails,
     IEnvelope,
@@ -98,41 +94,17 @@
     SummarizeInternalFn,
 } from "@fluidframework/runtime-definitions";
 import {
-<<<<<<< HEAD
-    SummaryTracker,
-    SummaryTreeBuilder,
-    SummarizerNode,
-    convertSummaryTreeToITree,
-=======
     addBlobToSummary,
     addTreeToSummary,
->>>>>>> d9a58a1c
     convertToSummaryTree,
     createRootSummarizerNodeWithGC,
-    FluidSerializer,
     IRootSummarizerNodeWithGC,
     requestFluidObject,
-<<<<<<< HEAD
     FluidRoutingContext,
     FluidHandleContext,
-    convertSnapshotTreeToSummaryTree,
-} from "@fluidframework/runtime-utils";
-import { v4 as uuid } from "uuid";
-import {
-    FluidDataStoreContext,
-    LocalFluidDataStoreContext,
-    LocalDetachedFluidDataStoreContext,
-    RemotedFluidDataStoreContext,
-    createAttributesBlob,
-    currentSnapshotFormatVersion,
-    IFluidDataStoreAttributes,
-} from "./dataStoreContext";
-=======
     RequestParser,
 } from "@fluidframework/runtime-utils";
 import { v4 as uuid } from "uuid";
-import { ContainerFluidHandleContext } from "./containerHandleContext";
->>>>>>> d9a58a1c
 import { FluidDataStoreRegistry } from "./dataStoreRegistry";
 import { debug } from "./debug";
 import { ISummarizerRuntime, ISummarizerInternalsProvider, Summarizer } from "./summarizer";
@@ -620,16 +592,9 @@
     public nextSummarizerP?: Promise<Summarizer>;
     public nextSummarizerD?: Deferred<Summarizer>;
 
-<<<<<<< HEAD
     public get codeDetails(): IFluidCodeDetails {
         return this.context.codeDetails ?? this.getQuorum().get("code") as IFluidCodeDetails;
     }
-=======
-    // Back compat: 0.28, can be removed in 0.29
-    public readonly IFluidSerializer: IFluidSerializer;
-
-    public readonly IFluidHandleContext: IFluidHandleContext;
->>>>>>> d9a58a1c
 
     // internal logger for ContainerRuntime
     private readonly _logger: ITelemetryLogger;
@@ -678,14 +643,10 @@
     private _disposed = false;
     public get disposed() { return this._disposed; }
 
-<<<<<<< HEAD
     public readonly rootRoute: IFluidRoutingContext;
     public readonly channelsRoute: IFluidRoutingContext;
 
     // Stores tracked by the Domain
-    private readonly pendingAttach = new Map<string, IAttachMessage>();
-=======
->>>>>>> d9a58a1c
     private dirtyDocument = false;
     private emitDirtyDocumentEvent = true;
     private readonly summarizer: Summarizer;
@@ -831,18 +792,9 @@
         // Don't use optimizations when generating summaries with a document loaded using snapshots.
         // This will ensure we correctly convert old documents.
         this.summarizer = new Summarizer(
-<<<<<<< HEAD
-            this,
-            () => this.summaryConfiguration,
-            async (full: boolean, safe: boolean) => this.generateSummary(full, safe),
-            async (propHandle, ackHandle, refSeq) => this.refreshLatestSummaryAck(propHandle, ackHandle, refSeq),
-=======
-            "/_summarizer",
             this /* ISummarizerRuntime */,
             () => this.summaryConfiguration,
             this /* ISummarizerInternalsProvider */,
-            this.IFluidHandleContext,
->>>>>>> d9a58a1c
             this.previousState.summaryCollection);
 
         // Create the SummaryManager and mark the initial state
@@ -951,49 +903,7 @@
     }
 
     public async resolveHandle(request: IRequest): Promise<IResponse> {
-<<<<<<< HEAD
         return this.rootRoute.request(request);
-=======
-        const requestParser = RequestParser.create(request);
-        const id = requestParser.pathParts[0];
-
-        if (id === "_channels") {
-            return this.resolveHandle(requestParser.createSubRequest(1));
-        }
-
-        if (id === BlobManager.basePath && requestParser.isLeaf(2)) {
-            const handle = await this.blobManager.getBlob(requestParser.pathParts[1]);
-            if (handle) {
-                return {
-                    status: 200,
-                    mimeType: "fluid/object",
-                    value: handle.get(),
-                };
-            } else {
-                return {
-                    status: 404,
-                    mimeType: "text/plain",
-                    value: "blob not found",
-                };
-            }
-        } else if (requestParser.pathParts.length > 0) {
-            const wait =
-                typeof request.headers?.wait === "boolean" ? request.headers.wait : undefined;
-
-            const dataStore = await this.getDataStore(id, wait);
-            const subRequest = requestParser.createSubRequest(1);
-            // We always expect createSubRequest to include a leading slash, but asserting here to protect against
-            // unintentionally modifying the url if that changes.
-            assert(subRequest.url.startsWith("/"), "Expected createSubRequest url to include a leading slash");
-            return dataStore.IFluidRouter.request(subRequest);
-        }
-
-        return {
-            status: 404,
-            mimeType: "text/plain",
-            value: "resource not found",
-        };
->>>>>>> d9a58a1c
     }
 
     /**
@@ -1175,19 +1085,7 @@
     }
 
     protected async getDataStore(id: string, wait = true): Promise<IFluidRouter> {
-<<<<<<< HEAD
-        // Ensure deferred if it doesn't exist which will resolve once the process ID arrives
-        const deferredContext = this.ensureContextDeferred(id);
-
-        if (!wait && !deferredContext.isCompleted) {
-            return Promise.reject(new Error(`DataStore ${id} does not exist`));
-        }
-
-        const context = await deferredContext.promise;
-        return context.IFluidRouter;
-=======
         return this.dataStores.getDataStore(id, wait);
->>>>>>> d9a58a1c
     }
 
     public notifyDataStoreInstantiated(context: IFluidDataStoreContext) {
@@ -1283,34 +1181,28 @@
         return this.dataStores.createDetachedDataStoreCore(pkg, false);
     }
 
-<<<<<<< HEAD
-    public async _createDataStoreWithProps(pkg: string | string[], props?: any, id = uuid()): Promise<IFluidRouter> {
-        return this._createDataStore(Array.isArray(pkg) ? pkg : [pkg], false /* isRoot */, id, props);
-=======
     public async _createDataStoreWithProps(pkg: string | string[], props?: any, id = uuid()):
-        Promise<IFluidDataStoreChannel> {
+        Promise<IFluidRouter> {
         return this.dataStores._createFluidDataStoreContext(
-            Array.isArray(pkg) ? pkg : [pkg], id, false /* isRoot */, props).realize();
->>>>>>> d9a58a1c
+            Array.isArray(pkg) ? pkg : [pkg], id, false /* isRoot */, props).IFluidRouter;
     }
 
     private async _createDataStore(
         pkg: string | string[],
         isRoot: boolean,
         id = uuid(),
-<<<<<<< HEAD
         props?: any,
     ): Promise<IFluidRouter> {
-        const context = this._createFluidDataStoreContext(Array.isArray(pkg) ? pkg : [pkg], id, isRoot, props);
+        const context = this.dataStores._createFluidDataStoreContext(
+            Array.isArray(pkg) ? pkg : [pkg],
+            id,
+            isRoot,
+            props);
         const fluidDataStore = await context.realize();
         if (isRoot) {
             fluidDataStore.bindToContext();
         }
         return context.IFluidRouter;
-=======
-    ): Promise<IFluidDataStoreChannel> {
-        return this.dataStores._createFluidDataStoreContext(Array.isArray(pkg) ? pkg : [pkg], id, isRoot).realize();
->>>>>>> d9a58a1c
     }
 
     private canSendOps() {
