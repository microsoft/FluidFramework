/*!
 * Copyright (c) Microsoft Corporation. All rights reserved.
 * Licensed under the MIT License.
 */

import { EventEmitter } from "events";
import { TaskManagerFactory } from "@fluidframework/agent-scheduler";
import { ITelemetryLogger } from "@fluidframework/common-definitions";
import {
    IFluidObject,
    IFluidRouter,
    IFluidHandleContext,
    IFluidSerializer,
    IRequest,
    IResponse,
    IFluidHandle,
} from "@fluidframework/core-interfaces";
import {
    IAudience,
    IFluidTokenProvider,
    IContainerContext,
    IDeltaManager,
    IDeltaSender,
    ILoader,
    IRuntime,
    IRuntimeState,
    ContainerWarning,
    ICriticalContainerError,
    AttachState,
    ILoaderOptions,
} from "@fluidframework/container-definitions";
import {
    IContainerRuntime,
    IContainerRuntimeDirtyable,
    IContainerRuntimeEvents,
} from "@fluidframework/container-runtime-definitions";
import {
    assert,
    Deferred,
    Trace,
    TypedEventEmitter,
    unreachableCase,
} from "@fluidframework/common-utils";
import {
    ChildLogger,
    raiseConnectedEvent,
    PerformanceEvent,
} from "@fluidframework/telemetry-utils";
import { IDocumentStorageService, ISummaryContext } from "@fluidframework/driver-definitions";
import {
    readAndParse,
    readAndParseFromBlobs,
    BlobAggregationStorage,
} from "@fluidframework/driver-utils";
import { CreateContainerError } from "@fluidframework/container-utils";
import { runGarbageCollection } from "@fluidframework/garbage-collector";
import {
    BlobTreeEntry,
    TreeTreeEntry,
} from "@fluidframework/protocol-base";
import {
    IClientDetails,
    IDocumentMessage,
    IHelpMessage,
    IQuorum,
    ISequencedDocumentMessage,
    ISignalMessage,
    ISnapshotTree,
    ISummaryConfiguration,
    ISummaryContent,
    ISummaryTree,
    ITree,
    MessageType,
    IVersion,
    SummaryType,
} from "@fluidframework/protocol-definitions";
import {
    FlushMode,
    InboundAttachMessage,
    IFluidDataStoreContext,
    IFluidDataStoreContextDetached,
    IFluidDataStoreRegistry,
    IFluidDataStoreChannel,
    IGarbageCollectionData,
    IGarbageCollectionSummaryDetails,
    IEnvelope,
    IInboundSignalMessage,
    ISignalEnvelope,
    NamedFluidDataStoreRegistryEntries,
    ISummaryStats,
    ISummaryTreeWithStats,
    ISummarizeInternalResult,
    IAgentScheduler,
    ITaskManager,
    IChannelSummarizeResult,
    CreateChildSummarizerNodeParam,
    SummarizeInternalFn,
    channelsTreeName,
} from "@fluidframework/runtime-definitions";
import {
    addBlobToSummary,
    addTreeToSummary,
    convertToSummaryTree,
    createRootSummarizerNodeWithGC,
    FluidSerializer,
    IRootSummarizerNodeWithGC,
    requestFluidObject,
    RequestParser,
} from "@fluidframework/runtime-utils";
import { v4 as uuid } from "uuid";
import { ContainerFluidHandleContext } from "./containerHandleContext";
import { FluidDataStoreRegistry } from "./dataStoreRegistry";
import { debug } from "./debug";
import { ISummarizerRuntime, ISummarizerInternalsProvider, Summarizer, IGenerateSummaryOptions } from "./summarizer";
import { SummaryManager } from "./summaryManager";
import { analyzeTasks } from "./taskAnalyzer";
import { DeltaScheduler } from "./deltaScheduler";
import { ReportOpPerfTelemetry } from "./connectionTelemetry";
import { SummaryCollection } from "./summaryCollection";
import { PendingStateManager } from "./pendingStateManager";
import { pkgVersion } from "./packageVersion";
import { BlobManager } from "./blobManager";
import { DataStores, getSnapshotForDataStores } from "./dataStores";
import {
    blobsTreeName,
    chunksBlobName,
    IContainerRuntimeMetadata,
    metadataBlobName,
    wrapSummaryInChannelsTree,
} from "./summaryFormat";

export enum ContainerMessageType {
    // An op to be delivered to store
    FluidDataStoreOp = "component",

    // Creates a new store
    Attach = "attach",

    // Chunked operation.
    ChunkedOp = "chunkedOp",

    BlobAttach = "blobAttach",
}

export interface IChunkedOp {
    chunkId: number;

    totalChunks: number;

    contents: string;

    originalType: MessageType | ContainerMessageType;
}

export interface ContainerRuntimeMessage {
    contents: any;
    type: ContainerMessageType;
}

export interface IPreviousState {
    summaryCollection?: SummaryCollection,
    reload?: boolean,

    // only one (or zero) of these will be defined. the summarizing Summarizer will resolve the deferred promise, and
    // the SummaryManager that spawned it will have that deferred's promise
    nextSummarizerP?: Promise<Summarizer>,
    nextSummarizerD?: Deferred<Summarizer>,
}

export interface IGeneratedSummaryData {
    readonly summaryStats: ISummaryStats;
    readonly generateDuration?: number;
}

export interface IUploadedSummaryData {
    readonly handle: string;
    readonly uploadDuration?: number;
}

export interface IUnsubmittedSummaryData extends Partial<IGeneratedSummaryData>, Partial<IUploadedSummaryData> {
    readonly referenceSequenceNumber: number;
    readonly submitted: false;
    readonly reason: "disconnected";
}

export interface ISubmittedSummaryData extends IGeneratedSummaryData, IUploadedSummaryData {
    readonly referenceSequenceNumber: number;
    readonly submitted: true;
    readonly clientSequenceNumber: number;
    readonly submitOpDuration?: number;
}

export type GenerateSummaryData = IUnsubmittedSummaryData | ISubmittedSummaryData;

// Consider idle 5s of no activity. And snapshot if a minute has gone by with no snapshot.
const IdleDetectionTime = 5000;

const DefaultSummaryConfiguration: ISummaryConfiguration = {
    idleTime: IdleDetectionTime,

    maxTime: IdleDetectionTime * 12,

    // Snapshot if 1000 ops received since last snapshot.
    maxOps: 1000,

    // Wait 2 minutes for summary ack
    maxAckWaitTime: 120000,
};

/**
 * Options for container runtime.
 */
export interface IContainerRuntimeOptions {
    // Flag that will generate summaries if connected to a service that supports them.
    // This defaults to true and must be explicitly set to false to disable.
    generateSummaries?: boolean;

    // Experimental flag that will execute tasks in web worker if connected to a service that supports them.
    enableWorker?: boolean;

    // Delay before first attempt to spawn summarizing container
    initialSummarizerDelayMs?: number;

    // Flag that will disable garbage collection if set to true.
    disableGC?: boolean;

    // Flag that will bypass optimizations and generate GC data for all nodes irrespective of whether the node
    // changed or not.
    runFullGC?: boolean;

    // Override summary configurations
    summaryConfigOverrides?: Partial<ISummaryConfiguration>;
}

interface IRuntimeMessageMetadata {
    batch?: boolean;
}

export function isRuntimeMessage(message: ISequencedDocumentMessage): boolean {
    switch (message.type) {
        case ContainerMessageType.FluidDataStoreOp:
        case ContainerMessageType.ChunkedOp:
        case ContainerMessageType.Attach:
        case ContainerMessageType.BlobAttach:
        case MessageType.Operation:
            return true;
        default:
            return false;
    }
}

export function unpackRuntimeMessage(message: ISequencedDocumentMessage) {
    if (message.type === MessageType.Operation) {
        // legacy op format?
        if (message.contents.address !== undefined && message.contents.type === undefined) {
            message.type = ContainerMessageType.FluidDataStoreOp;
        } else {
            // new format
            const innerContents = message.contents as ContainerRuntimeMessage;
            assert(innerContents.type !== undefined);
            message.type = innerContents.type;
            message.contents = innerContents.contents;
        }
        assert(isRuntimeMessage(message));
    } else {
        // Legacy format, but it's already "unpacked",
        // i.e. message.type is actually ContainerMessageType.
        // Nothing to do in such case.
    }
    return message;
}

export class ScheduleManager {
    private readonly deltaScheduler: DeltaScheduler;
    private pauseSequenceNumber: number | undefined;
    private pauseClientId: string | undefined;
    private localPaused = false;
    private batchClientId: string | undefined;

    constructor(
        private readonly deltaManager: IDeltaManager<ISequencedDocumentMessage, IDocumentMessage>,
        private readonly emitter: EventEmitter,
        private readonly logger: ITelemetryLogger,
    ) {
        this.deltaScheduler = new DeltaScheduler(
            this.deltaManager,
            ChildLogger.create(this.logger, "DeltaScheduler"),
        );

        // Listen for delta manager sends and add batch metadata to messages
        this.deltaManager.on("prepareSend", (messages: IDocumentMessage[]) => {
            if (messages.length === 0) {
                return;
            }

            // First message will have the batch flag set to true if doing a batched send
            const firstMessageMetadata = messages[0].metadata as IRuntimeMessageMetadata;
            if (!firstMessageMetadata || !firstMessageMetadata.batch) {
                return;
            }

            // If the batch contains only a single op, clear the batch flag.
            if (messages.length === 1) {
                delete firstMessageMetadata.batch;
                return;
            }

            // Set the batch flag to false on the last message to indicate the end of the send batch
            const lastMessage = messages[messages.length - 1];
            lastMessage.metadata = { ...lastMessage.metadata, batch: false };
        });

        // Listen for updates and peek at the inbound
        this.deltaManager.inbound.on(
            "push",
            (message: ISequencedDocumentMessage) => {
                this.trackPending(message);
                this.updatePauseState(message.sequenceNumber);
            });

        const allPending = this.deltaManager.inbound.toArray();
        for (const pending of allPending) {
            this.trackPending(pending);
        }

        // Based on track pending update the pause state
        this.updatePauseState(this.deltaManager.lastSequenceNumber);
    }

    public beginOperation(message: ISequencedDocumentMessage) {
        if (this.batchClientId !== message.clientId) {
            // As a back stop for any bugs marking the end of a batch - if the client ID flipped, we
            // consider the previous batch over.
            if (this.batchClientId) {
                this.emitter.emit("batchEnd", "Did not receive real batchEnd message", undefined);
                this.deltaScheduler.batchEnd();

                this.logger.sendTelemetryEvent({
                    eventName: "BatchEndNotReceived",
                    clientId: this.batchClientId,
                    sequenceNumber: message.sequenceNumber,
                });
            }

            // This could be the beginning of a new batch or an individual message.
            this.emitter.emit("batchBegin", message);
            this.deltaScheduler.batchBegin();

            const batch = (message?.metadata as IRuntimeMessageMetadata)?.batch;
            if (batch) {
                this.batchClientId = message.clientId;
            } else {
                this.batchClientId = undefined;
            }
        }
    }

    public endOperation(error: any | undefined, message: ISequencedDocumentMessage) {
        if (error) {
            this.batchClientId = undefined;
            this.emitter.emit("batchEnd", error, message);
            this.deltaScheduler.batchEnd();
            return;
        }

        this.updatePauseState(message.sequenceNumber);

        const batch = (message?.metadata as IRuntimeMessageMetadata)?.batch;
        // If no batchClientId has been set then we're in an individual batch. Else, if we get
        // batch end metadata, this is end of the current batch.
        if (!this.batchClientId || batch === false) {
            this.batchClientId = undefined;
            this.emitter.emit("batchEnd", undefined, message);
            this.deltaScheduler.batchEnd();
            return;
        }
    }

    private setPaused(localPaused: boolean) {
        // Return early if no change in value
        if (this.localPaused === localPaused) {
            return;
        }

        this.localPaused = localPaused;
        if (localPaused) {
            // eslint-disable-next-line @typescript-eslint/no-floating-promises
            this.deltaManager.inbound.pause();
        } else {
            this.deltaManager.inbound.resume();
        }
    }

    private updatePauseState(sequenceNumber: number) {
        // If the inbound queue is ever empty we pause it and wait for new events
        if (this.deltaManager.inbound.length === 0) {
            this.setPaused(true);
            return;
        }

        // If no message has caused the pause flag to be set, or the next message up is not the one we need to pause at
        // then we simply continue processing
        if (!this.pauseSequenceNumber || sequenceNumber + 1 < this.pauseSequenceNumber) {
            this.setPaused(false);
        } else {
            // Otherwise the next message requires us to pause
            this.setPaused(true);
        }
    }

    private trackPending(message: ISequencedDocumentMessage) {
        const metadata = message.metadata as IRuntimeMessageMetadata | undefined;

        // Protocol messages are never part of a runtime batch of messages
        if (!isRuntimeMessage(message)) {
            this.pauseSequenceNumber = undefined;
            this.pauseClientId = undefined;
            return;
        }

        const batchMetadata = metadata ? metadata.batch : undefined;

        // If the client ID changes then we can move the pause point. If it stayed the same then we need to check.
        if (this.pauseClientId === message.clientId) {
            if (batchMetadata !== undefined) {
                // If batchMetadata is not undefined then if it's true we've begun a new batch - if false we've ended
                // the previous one
                this.pauseSequenceNumber = batchMetadata ? message.sequenceNumber : undefined;
                this.pauseClientId = batchMetadata ? this.pauseClientId : undefined;
            }
        } else {
            // We check the batch flag for the new clientID - if true we pause otherwise we reset the tracking data
            this.pauseSequenceNumber = batchMetadata ? message.sequenceNumber : undefined;
            this.pauseClientId = batchMetadata ? message.clientId : undefined;
        }
    }
}

export const taskSchedulerId = "_scheduler";

// Wraps the provided list of packages and augments with some system level services.
class ContainerRuntimeDataStoreRegistry extends FluidDataStoreRegistry {
    constructor(namedEntries: NamedFluidDataStoreRegistryEntries) {
        super([
            ...namedEntries,
            TaskManagerFactory.registryEntry,
        ]);
    }
}

/**
 * Represents the runtime of the container. Contains helper functions/state of the container.
 * It will define the store level mappings.
 */
export class ContainerRuntime extends TypedEventEmitter<IContainerRuntimeEvents>
    implements
        IContainerRuntime,
        IContainerRuntimeDirtyable,
        IRuntime,
        ISummarizerRuntime,
        ISummarizerInternalsProvider
{
    public get IContainerRuntime() { return this; }
    public get IContainerRuntimeDirtyable() { return this; }
    public get IFluidRouter() { return this; }

    // back-compat: Used by loader in <= 0.35
    public readonly runtimeVersion = pkgVersion;

    /**
     * Load the stores from a snapshot and returns the runtime.
     * @param context - Context of the container.
     * @param registry - Mapping to the stores.
     * @param requestHandlers - Request handlers for the container runtime
     * @param runtimeOptions - Additional options to be passed to the runtime
     */
    public static async load(
        context: IContainerContext,
        registryEntries: NamedFluidDataStoreRegistryEntries,
        requestHandler?: (request: IRequest, runtime: IContainerRuntime) => Promise<IResponse>,
        runtimeOptions?: IContainerRuntimeOptions,
        containerScope: IFluidObject = context.scope,
    ): Promise<ContainerRuntime> {
        const logger = ChildLogger.create(context.logger, undefined, {
            runtimeVersion: pkgVersion,
        });

        let storage = context.storage;
        if (context.baseSnapshot) {
            // This will patch snapshot in place!
            // If storage is provided, it will wrap storage with BlobAggregationStorage that can
            // pack & unpack aggregated blobs.
            // Note that if storage is provided later by loader layer, we will wrap storage in this.storage getter.
            // BlobAggregationStorage is smart enough for double-wrapping to be no-op
            if (context.storage) {
                const aggrStorage = BlobAggregationStorage.wrap(context.storage, logger);
                await aggrStorage.unpackSnapshot(context.baseSnapshot);
                storage = aggrStorage;
            } else {
                await BlobAggregationStorage.unpackSnapshot(context.baseSnapshot);
            }
        }

        const registry = new ContainerRuntimeDataStoreRegistry(registryEntries);

        const tryFetchBlob = async <T>(blobName: string): Promise<T | undefined> => {
            const blobId = context.baseSnapshot?.blobs[blobName];
            if (context.baseSnapshot && blobId) {
                return storage ?
                    readAndParse<T>(storage, blobId) :
                    readAndParseFromBlobs<T>(context.baseSnapshot.blobs, blobId);
            }
        };
        const chunks = await tryFetchBlob<[string, string[]][]>(chunksBlobName) ?? [];
        const metadata = await tryFetchBlob<IContainerRuntimeMetadata>(metadataBlobName);

        const runtime = new ContainerRuntime(
            context,
            registry,
            metadata,
            chunks,
            runtimeOptions,
            containerScope,
            logger,
            requestHandler,
            storage);

        // Create all internal data stores if not already existing on storage or loaded a detached
        // container from snapshot(ex. draft mode).
        if (!context.existing) {
            await runtime.createRootDataStore(TaskManagerFactory.type, taskSchedulerId);
        }

        runtime.subscribeToLeadership();

        return runtime;
    }

    public get id(): string {
        return this.context.id;
    }

    public get existing(): boolean {
        // eslint-disable-next-line @typescript-eslint/no-non-null-assertion
        return this.context.existing!;
    }

    public get options(): ILoaderOptions {
        return this.context.options;
    }

    public get clientId(): string | undefined {
        return this.context.clientId;
    }

    public get clientDetails(): IClientDetails {
        return this.context.clientDetails;
    }

    public get deltaManager(): IDeltaManager<ISequencedDocumentMessage, IDocumentMessage> {
        return this.context.deltaManager;
    }

    public get storage(): IDocumentStorageService {
        // This code is plain wrong. It lies that it never returns undefined!!!
        // All callers should be fixed, as this API is called in detached state of container when we have
        // no storage and it's passed down the stack without right typing.
        if (!this._storage && this.context.storage) {
            // Note: BlobAggregationStorage is smart enough for double-wrapping to be no-op
            this._storage = BlobAggregationStorage.wrap(this.context.storage, this.logger);
        }
        // eslint-disable-next-line @typescript-eslint/no-non-null-assertion
        return this._storage!;
    }

    public get reSubmitFn(): (
        type: ContainerMessageType,
        content: any,
        localOpMetadata: unknown,
        opMetadata: Record<string, unknown> | undefined,
    ) => void {
        // eslint-disable-next-line @typescript-eslint/unbound-method
        return this.reSubmit;
    }

    public get closeFn(): (error?: ICriticalContainerError) => void {
        return this.context.closeFn;
    }

    public get loader(): ILoader {
        return this.context.loader;
    }

    public get flushMode(): FlushMode {
        return this._flushMode;
    }

    public get scope(): IFluidObject {
        return this.containerScope;
    }

    public get IFluidDataStoreRegistry(): IFluidDataStoreRegistry {
        return this.registry;
    }

    public get attachState(): AttachState {
        return this.context.attachState;
    }

    public nextSummarizerP?: Promise<Summarizer>;
    public nextSummarizerD?: Deferred<Summarizer>;

    // Back compat: 0.28, can be removed in 0.29
    public readonly IFluidSerializer: IFluidSerializer;

    public readonly IFluidHandleContext: IFluidHandleContext;

    // internal logger for ContainerRuntime. Use this.logger for stores, summaries, etc.
    private readonly _logger: ITelemetryLogger;
    public readonly previousState: IPreviousState;
    private readonly summaryManager: SummaryManager;
    private latestSummaryAck: Omit<ISummaryContext, "referenceSequenceNumber">;

    private readonly summarizerNode: IRootSummarizerNodeWithGC;

    private tasks: string[] = [];

    // Back-compat: version decides between loading document and chaincode.
    private version: string | undefined;

    private _flushMode = FlushMode.Automatic;
    private needsFlush = false;
    private flushTrigger = false;

    // Always matched IAgentScheduler.leader property
    private _leader = false;

    private _connected: boolean;

    public get connected(): boolean {
        return this._connected;
    }

    public get leader(): boolean {
        return this._leader;
    }

    public get summarizerClientId(): string | undefined {
        return this.summaryManager.summarizer;
    }

    private get summaryConfiguration() {
        return  {
            ... DefaultSummaryConfiguration,
            ... this.context?.serviceConfiguration?.summary,
            ... this.runtimeOptions.summaryConfigOverrides,
         };
    }

    private _disposed = false;
    public get disposed() { return this._disposed; }

    private dirtyContainer = false;
    private emitDirtyDocumentEvent = true;
    private readonly summarizer: Summarizer;
    private readonly deltaSender: IDeltaSender | undefined;
    private readonly scheduleManager: ScheduleManager;
    private readonly blobManager: BlobManager;
    private readonly pendingStateManager: PendingStateManager;

    // Local copy of incomplete received chunks.
    private readonly chunkMap: Map<string, string[]>;

    private readonly dataStores: DataStores;

    private constructor(
        private readonly context: IContainerContext,
        private readonly registry: IFluidDataStoreRegistry,
        metadata: IContainerRuntimeMetadata = { snapshotFormatVersion: undefined },
        chunks: [string, string[]][],
        private readonly runtimeOptions: IContainerRuntimeOptions = {
            generateSummaries: true,
            enableWorker: false,
        },
        private readonly containerScope: IFluidObject,
        public readonly logger: ITelemetryLogger,
        private readonly requestHandler?: (request: IRequest, runtime: IContainerRuntime) => Promise<IResponse>,
        private _storage?: IDocumentStorageService,
    ) {
        super();

        this._connected = this.context.connected;
        this.chunkMap = new Map<string, string[]>(chunks);

        this.IFluidHandleContext = new ContainerFluidHandleContext("", this);
        this.IFluidSerializer = new FluidSerializer(this.IFluidHandleContext);

        this._logger = ChildLogger.create(this.logger, "ContainerRuntime");

        this.latestSummaryAck = {
            proposalHandle: undefined,
            ackHandle: this.context.getLoadedFromVersion()?.id,
        };

        const loadedFromSequenceNumber = this.deltaManager.initialSequenceNumber;
        this.summarizerNode = createRootSummarizerNodeWithGC(
            this.logger,
            // Summarize function to call when summarize is called. Summarizer node always tracks summary state.
            async (fullTree: boolean, trackState: boolean) => this.summarizeInternal(fullTree, trackState),
            // Latest change sequence number, no changes since summary applied yet
            loadedFromSequenceNumber,
            // Summary reference sequence number, undefined if no summary yet
            context.baseSnapshot ? loadedFromSequenceNumber : undefined,
            {
                // Must set to false to prevent sending summary handle which would be pointing to
                // a summary with an older protocol state.
                canReuseHandle: false,
                // Must set to true to throw on any data stores failure that was too severe to be handled.
                // We also are not decoding the base summaries at the root.
                throwOnFailure: true,
                // If GC is disabled, let the summarizer node know so that it does not track GC state.
                gcDisabled: this.runtimeOptions.disableGC,
            },
        );

        this.dataStores = new DataStores(
            getSnapshotForDataStores(context.baseSnapshot, metadata.snapshotFormatVersion),
            this,
            (attachMsg) => this.submit(ContainerMessageType.Attach, attachMsg),
            (id: string, createParam: CreateChildSummarizerNodeParam) => (
                    summarizeInternal: SummarizeInternalFn,
                    getGCDataFn: (fullGC?: boolean) => Promise<IGarbageCollectionData>,
                    getInitialGCSummaryDetailsFn: () => Promise<IGarbageCollectionSummaryDetails>,
                ) => this.summarizerNode.createChild(
                    summarizeInternal,
                    id,
                    createParam,
                    undefined,
                    getGCDataFn,
                    getInitialGCSummaryDetailsFn,
                ),
            this._logger);

        this.blobManager = new BlobManager(
            this.IFluidHandleContext,
            () => {
                assert(this.attachState !== AttachState.Detached, "Blobs NYI in detached container mode");
                return this.storage;
            },
            (blobId) => this.submit(ContainerMessageType.BlobAttach, undefined, undefined, { blobId }),
            this.logger,
        );
        this.blobManager.load(context.baseSnapshot?.trees[blobsTreeName]);

        this.scheduleManager = new ScheduleManager(
            context.deltaManager,
            this,
            ChildLogger.create(this.logger, "ScheduleManager"),
        );

        this.deltaSender = this.deltaManager;

        this.pendingStateManager = new PendingStateManager(this);

        this.context.quorum.on("removeMember", (clientId: string) => {
            this.clearPartialChunks(clientId);
        });

        this.context.quorum.on("addProposal", (proposal) => {
            if (proposal.key === "code" || proposal.key === "code2") {
                this.emit("codeDetailsProposed", proposal.value, proposal);
            }
        });

        if (this.context.previousRuntimeState === undefined || this.context.previousRuntimeState.state === undefined) {
            this.previousState = {};
        } else {
            this.previousState = this.context.previousRuntimeState.state as IPreviousState;
        }

        // We always create the summarizer in the case that we are asked to generate summaries. But this may
        // want to be on demand instead.
        // Don't use optimizations when generating summaries with a document loaded using snapshots.
        // This will ensure we correctly convert old documents.
        this.summarizer = new Summarizer(
            "/_summarizer",
            this /* ISummarizerRuntime */,
            () => this.summaryConfiguration,
            this /* ISummarizerInternalsProvider */,
            this.IFluidHandleContext,
            this.previousState.summaryCollection);

        // Create the SummaryManager and mark the initial state
        this.summaryManager = new SummaryManager(
            context,
            this.runtimeOptions.generateSummaries !== false,
            !!this.runtimeOptions.enableWorker,
            this.logger,
            (summarizer) => { this.nextSummarizerP = summarizer; },
            this.previousState.nextSummarizerP,
            !!this.previousState.reload,
            this.runtimeOptions.initialSummarizerDelayMs);

        if (this.connected) {
            // eslint-disable-next-line @typescript-eslint/no-non-null-assertion
            this.summaryManager.setConnected(this.context.clientId!);
        }

        this.deltaManager.on("readonly", (readonly: boolean) => {
            // we accumulate ops while being in read-only state.
            // once user gets write permissions and we have active connection, flush all pending ops.
            assert(readonly === this.deltaManager.readonly, "inconsistent readonly property/event state");

            // We need to be very careful with when we (re)send pending ops, to ensure that we only send ops
            // when we either never send an op, or attempted to send it but we know for sure it was not
            // sequenced by server and will never be sequenced (i.e. was lost)
            // For loss of connection, we wait for our own "join" op and use it a a barrier to know all the
            // ops that made it from previous connection, before switching clientId and raising "connected" event
            // But with read-only permissions, if we transition between read-only and r/w states while on same
            // connection, then we have no good signal to tell us when it's safe to send ops we accumulated while
            // being in read-only state.
            // For that reason, we support getting to read-only state only when disconnected. This ensures that we
            // can rely on same safety mechanism and resend ops only when we establish new connection.
            // This is applicable for read-only permissions (event is raised before connection is properly registered),
            // but it's an extra requirement for Container.forceReadonly() API
            assert(!readonly || !this.connected, "Unsafe to transition to read-only state!");

            this.replayPendingStates();
        });

        ReportOpPerfTelemetry(this.context.clientId, this.deltaManager, this.logger);
    }

    public dispose(error?: Error): void {
        if (this._disposed) {
            return;
        }
        this._disposed = true;

        this.logger.sendTelemetryEvent({
            eventName: "ContainerRuntimeDisposed",
            category: "generic",
            isDirty: this.isDirty,
            lastSequenceNumber: this.deltaManager.lastSequenceNumber,
            attachState: this.attachState,
            message: error?.message,
        });

        this.summaryManager.dispose();
        this.summarizer.dispose();

        this.dataStores.dispose();

        this.emit("dispose");
        this.removeAllListeners();
    }

    public get IFluidTokenProvider() {
        if (this.options && this.options.intelligence) {
            // eslint-disable-next-line @typescript-eslint/consistent-type-assertions
            return {
                intelligence: this.options.intelligence,
            } as IFluidTokenProvider;
        }
        return undefined;
    }

    public get IFluidConfiguration() {
        return this.context.configuration;
    }

    /**
     * Notifies this object about the request made to the container.
     * @param request - Request made to the handler.
     */
    public async request(request: IRequest): Promise<IResponse> {
        const parser = RequestParser.create(request);
        const id = parser.pathParts[0];

        if (id === "_summarizer" && parser.pathParts.length === 1) {
            return {
                status: 200,
                mimeType: "fluid/object",
                value: this.summarizer,
            };
        }
        if (this.requestHandler !== undefined) {
            return this.requestHandler(parser, this);
        }

        return {
            status: 404,
            mimeType: "text/plain",
            value: "resource not found",
        };
    }

    /**
     * Resolves URI representing handle
     * @param request - Request made to the handler.
     */
    public async resolveHandle(request: IRequest): Promise<IResponse> {
        const requestParser = RequestParser.create(request);
        const id = requestParser.pathParts[0];

        if (id === "_channels") {
            return this.resolveHandle(requestParser.createSubRequest(1));
        }

        if (id === BlobManager.basePath && requestParser.isLeaf(2)) {
            const handle = await this.blobManager.getBlob(requestParser.pathParts[1]);
            if (handle) {
                return {
                    status: 200,
                    mimeType: "fluid/object",
                    value: handle.get(),
                };
            } else {
                return {
                    status: 404,
                    mimeType: "text/plain",
                    value: "blob not found",
                };
            }
        } else if (requestParser.pathParts.length > 0) {
            const wait =
                typeof request.headers?.wait === "boolean" ? request.headers.wait : undefined;

            const dataStore = await this.getDataStore(id, wait);
            const subRequest = requestParser.createSubRequest(1);
            // We always expect createSubRequest to include a leading slash, but asserting here to protect against
            // unintentionally modifying the url if that changes.
            assert(subRequest.url.startsWith("/"), "Expected createSubRequest url to include a leading slash");
            return dataStore.IFluidRouter.request(subRequest);
        }

        return {
            status: 404,
            mimeType: "text/plain",
            value: "resource not found",
        };
    }

    /**
     * Notifies this object to take the snapshot of the container.
     * @deprecated - Use summarize to get summary of the container runtime.
     */
    public async snapshot(): Promise<ITree> {
        const root: ITree = { entries: [] };

        root.entries.push(new TreeTreeEntry(
            channelsTreeName,
            { entries: await this.dataStores.snapshot() },
        ));

        const metadata: IContainerRuntimeMetadata = { snapshotFormatVersion: 1 };
        root.entries.push(new BlobTreeEntry(metadataBlobName, JSON.stringify(metadata)));

        if (this.chunkMap.size > 0) {
            root.entries.push(new BlobTreeEntry(chunksBlobName, JSON.stringify([...this.chunkMap])));
        }

        return root;
    }

    private addContainerBlobsToSummary(summaryTree: ISummaryTreeWithStats) {
        const metadata: IContainerRuntimeMetadata = { snapshotFormatVersion: 1 };
        addBlobToSummary(summaryTree, metadataBlobName, JSON.stringify(metadata));
        if (this.chunkMap.size > 0) {
            const content = JSON.stringify([...this.chunkMap]);
            addBlobToSummary(summaryTree, chunksBlobName, content);
        }
        const blobsTree = convertToSummaryTree(this.blobManager.snapshot(), false);
        addTreeToSummary(summaryTree, blobsTreeName, blobsTree);
    }

    public async stop(): Promise<IRuntimeState> {
        this.verifyNotClosed();

        // Reload would not work properly with local changes.
        // First, summarizing code likely does not work (i.e. read - produced unknown result)
        // in presence of local changes.
        // On top of that newly reloaded runtime likely would not be dirty, while it has some changes.
        // And container would assume it's dirty (as there was no notification changing state)
        if (this.dirtyContainer) {
            this.logger.sendErrorEvent({ eventName: "DirtyContainerReloadRuntime"});
        }

        const snapshot = await this.snapshot();
        const state: IPreviousState = {
            reload: true,
            summaryCollection: this.summarizer.summaryCollection,
            nextSummarizerP: this.nextSummarizerP,
            nextSummarizerD: this.nextSummarizerD,
        };

        this.dispose(new Error("ContainerRuntimeStopped"));

        return { snapshot, state };
    }

    private replayPendingStates() {
        // We need to be able to send ops to replay states
        if (!this.canSendOps()) { return; }

        // We need to temporary clear the dirty flags and disable
        // dirty state change events to detect whether replaying ops
        // has any effect.

        // Save the old state, reset to false, disable event emit
        const oldState = this.dirtyContainer;
        this.dirtyContainer = false;

        assert(this.emitDirtyDocumentEvent);
        this.emitDirtyDocumentEvent = false;
        let newState: boolean;

        try {
            // replay the ops
            this.pendingStateManager.replayPendingStates();
        } finally {
            // Save the new start and restore the old state, re-enable event emit
            newState = this.dirtyContainer;
            this.dirtyContainer = oldState;
            this.emitDirtyDocumentEvent = true;
        }

        // Officially transition from the old state to the new state.
        this.updateDocumentDirtyState(newState);
    }

    public setConnectionState(connected: boolean, clientId?: string) {
        this.verifyNotClosed();

        // There might be no change of state due to Container calling this API after loading runtime.
        const changeOfState = this._connected !== connected;
        this._connected = connected;

        if (changeOfState) {
           this.replayPendingStates();
        }

        this.dataStores.setConnectionState(connected, clientId);

        raiseConnectedEvent(this._logger, this, connected, clientId);

        if (connected) {
            assert(!!clientId);
            this.summaryManager.setConnected(clientId);
        } else {
            this.summaryManager.setDisconnected();
        }
    }

    public process(messageArg: ISequencedDocumentMessage, local: boolean) {
        this.verifyNotClosed();

        // If it's not message for runtime, bail out right away.
        if (!isRuntimeMessage(messageArg)) {
            return;
        }

        // Do shallow copy of message, as methods below will modify it.
        // There might be multiple container instances receiving same message
        // We do not need to make deep copy, as each layer will just replace message.content itself,
        // but would not modify contents details
        let message = { ...messageArg };

        let error: any | undefined;

        // Surround the actual processing of the operation with messages to the schedule manager indicating
        // the beginning and end. This allows it to emit appropriate events and/or pause the processing of new
        // messages once a batch has been fully processed.
        this.scheduleManager.beginOperation(message);

        try {
            message = unpackRuntimeMessage(message);

            // Chunk processing must come first given that we will transform the message to the unchunked version
            // once all pieces are available
            message = this.processRemoteChunkedMessage(message);

            let localMessageMetadata: unknown;
            if (local) {
                // Call the PendingStateManager to process local messages.
                // Do not process local chunked ops until all pieces are available.
                if (message.type !== ContainerMessageType.ChunkedOp) {
                    localMessageMetadata = this.pendingStateManager.processPendingLocalMessage(message);
                }

                // If there are no more pending messages after processing a local message,
                // the document is no longer dirty.
                if (!this.pendingStateManager.hasPendingMessages()) {
                    this.updateDocumentDirtyState(false);
                }
            }

            switch (message.type) {
                case ContainerMessageType.Attach:
                    this.dataStores.processAttachMessage(message, local);
                    break;
                case ContainerMessageType.FluidDataStoreOp:
                    this.dataStores.processFluidDataStoreOp(message, local, localMessageMetadata);
                    break;
                case ContainerMessageType.BlobAttach:
                    assert(message?.metadata?.blobId);
                    this.blobManager.addBlobId(message.metadata.blobId);
                    break;
                default:
            }

            this.emit("op", message);
        } catch (e) {
            error = e;
            throw e;
        } finally {
            this.scheduleManager.endOperation(error, message);
        }
    }

    public processSignal(message: ISignalMessage, local: boolean) {
        const envelope = message.content as ISignalEnvelope;
        const transformed: IInboundSignalMessage = {
            clientId: message.clientId,
            content: envelope.contents.content,
            type: envelope.contents.type,
        };

        if (envelope.address === undefined) {
            // No address indicates a container signal message.
            this.emit("signal", transformed, local);
            return;
        }

        this.dataStores.processSignal(envelope.address, transformed, local);
    }

    public async getRootDataStore(id: string, wait = true): Promise<IFluidRouter> {
        return this.dataStores.getDataStore(id, wait);
    }

    protected async getDataStore(id: string, wait = true): Promise<IFluidRouter> {
        return this.dataStores.getDataStore(id, wait);
    }

    public notifyDataStoreInstantiated(context: IFluidDataStoreContext) {
        const fluidDataStorePkgName = context.packagePath[context.packagePath.length - 1];
        const registryPath =
            `/${context.packagePath.slice(0, context.packagePath.length - 1).join("/")}`;
        this.emit("fluidDataStoreInstantiated", fluidDataStorePkgName, registryPath, !context.existing);
    }

    public setFlushMode(mode: FlushMode): void {
        if (mode === this._flushMode) {
            return;
        }

        // If switching to manual mode add a warning trace indicating the underlying loader does not support
        // this feature yet. Can remove in 0.9.
        if (!this.deltaSender && mode === FlushMode.Manual) {
            debug("DeltaManager does not yet support flush modes");
            return;
        }

        // Flush any pending batches if switching back to automatic
        if (mode === FlushMode.Automatic) {
            this.flush();
        }

        this._flushMode = mode;

        // Let the PendingStateManager know that FlushMode has been updated.
        this.pendingStateManager.onFlushModeUpdated(mode);
    }

    public flush(): void {
        if (!this.deltaSender) {
            debug("DeltaManager does not yet support flush modes");
            return;
        }

        // Let the PendingStateManager know that there was an attempt to flush messages.
        // Note that this should happen before the `this.needsFlush` check below because in the scenario where we are
        // not connected, `this.needsFlush` will be false but the PendingStateManager might have pending messages and
        // hence needs to track this.
        this.pendingStateManager.onFlush();

        // If flush has already been called then exit early
        if (!this.needsFlush) {
            return;
        }

        this.needsFlush = false;
        return this.deltaSender.flush();
    }

    public orderSequentially(callback: () => void): void {
        // If flush mode is already manual we are either
        // nested in another orderSequentially, or
        // the app is flushing manually, in which
        // case this invocation doesn't own
        // flushing.
        if (this.flushMode === FlushMode.Manual) {
            callback();
        } else {
            const savedFlushMode = this.flushMode;

            this.setFlushMode(FlushMode.Manual);

            try {
                callback();
            } finally {
                this.flush();
                this.setFlushMode(savedFlushMode);
            }
        }
    }

    public async createDataStore(pkg: string | string[]): Promise<IFluidRouter> {
        return this._createDataStore(pkg, false /* isRoot */);
    }

    public async createRootDataStore(pkg: string | string[], rootDataStoreId: string): Promise<IFluidRouter> {
        const fluidDataStore = await this._createDataStore(pkg, true /* isRoot */, rootDataStoreId);
        fluidDataStore.bindToContext();
        return fluidDataStore;
    }

    public createDetachedRootDataStore(
        pkg: Readonly<string[]>,
        rootDataStoreId: string): IFluidDataStoreContextDetached
    {
        return this.dataStores.createDetachedDataStoreCore(pkg, true, rootDataStoreId);
    }

    public createDetachedDataStore(pkg: Readonly<string[]>): IFluidDataStoreContextDetached {
        return this.dataStores.createDetachedDataStoreCore(pkg, false);
    }

    public async _createDataStoreWithProps(pkg: string | string[], props?: any, id = uuid()):
        Promise<IFluidDataStoreChannel> {
        return this.dataStores._createFluidDataStoreContext(
            Array.isArray(pkg) ? pkg : [pkg], id, false /* isRoot */, props).realize();
    }

    private async _createDataStore(
        pkg: string | string[],
        isRoot: boolean,
        id = uuid(),
    ): Promise<IFluidDataStoreChannel> {
        return this.dataStores._createFluidDataStoreContext(Array.isArray(pkg) ? pkg : [pkg], id, isRoot).realize();
    }

    private canSendOps() {
        return this.connected && !this.deltaManager.readonly;
    }

    public getQuorum(): IQuorum {
        return this.context.quorum;
    }

    public getAudience(): IAudience {
        // eslint-disable-next-line @typescript-eslint/no-non-null-assertion
        return this.context.audience!;
    }

    public raiseContainerWarning(warning: ContainerWarning) {
        this.context.raiseContainerWarning(warning);
    }

    /**
     * Notifies this object to register tasks to be performed.
     * @param tasks - List of tasks.
     * @param version - Version of the Fluid package.
     */
    public registerTasks(tasks: string[], version?: string) {
        this.verifyNotClosed();
        this.tasks = tasks;
        this.version = version;
        if (this.leader) {
            this.runTaskAnalyzer();
        }
    }

    /**
     * @deprecated - // back-compat: marked deprecated in 0.35
     * Returns true of document is dirty, i.e. there are some pending local changes that
     * either were not sent out to delta stream or were not yet acknowledged.
     */
    public isDocumentDirty(): boolean {
        return this.dirtyContainer;
    }

    /**
     * Returns true of container is dirty, i.e. there are some pending local changes that
     * either were not sent out to delta stream or were not yet acknowledged.
     */
    public get isDirty(): boolean {
        return this.dirtyContainer;
    }

    /**
     * Will return true for any message that affect the dirty state of this document
     * This function can be used to filter out any runtime operations that should not be affecting whether or not
     * the IFluidDataStoreRuntime.isDirty call returns true/false
     * @param type - The type of ContainerRuntime message that is being checked
     * @param contents - The contents of the message that is being verified
     */
    public isMessageDirtyable(message: ISequencedDocumentMessage) {
        assert(
            isRuntimeMessage(message) === true,
            "Message passed for dirtyable check should be a container runtime message",
        );
        return this.isContainerMessageDirtyable(message.type as ContainerMessageType, message.contents);
    }

    private isContainerMessageDirtyable(type: ContainerMessageType, contents: any) {
        if (type === ContainerMessageType.Attach) {
            const attachMessage = contents as InboundAttachMessage;
            if (attachMessage.id === taskSchedulerId) {
                return false;
            }
        } else if (type === ContainerMessageType.FluidDataStoreOp) {
            const envelope = contents as IEnvelope;
            if (envelope.address === taskSchedulerId) {
                return false;
            }
        }
        return true;
    }

    /**
     * Submits the signal to be sent to other clients.
     * @param type - Type of the signal.
     * @param content - Content of the signal.
     */
    public submitSignal(type: string, content: any) {
        this.verifyNotClosed();
        const envelope: ISignalEnvelope = { address: undefined, contents: { type, content } };
        return this.context.submitSignalFn(envelope);
    }

    public submitDataStoreSignal(address: string, type: string, content: any) {
        const envelope: ISignalEnvelope = { address, contents: { type, content } };
        return this.context.submitSignalFn(envelope);
    }

<<<<<<< HEAD
    /**
     * Returns a summary of the runtime at the current sequence number.
     * @param fullTree - true to bypass optimizations and force a full summary tree.
     * @param trackState - This tells whether we should track state from this summary.
     */
    private async summarize(fullTree: boolean = false, trackState: boolean = true): Promise<IChannelSummarizeResult> {
        const summarizeResult = await this.summarizerNode.summarize(fullTree, trackState);
        assert(summarizeResult.summary.type === SummaryType.Tree,
            "Container Runtime's summarize should always return a tree");
        return summarizeResult as IChannelSummarizeResult;
    }

    private async summarizeInternal(fullTree: boolean, trackState: boolean): Promise<ISummarizeInternalResult> {
        const summarizeResult = await this.dataStores.summarize(fullTree, trackState);
        // Wrap data store summaries in .channels subtree.
        wrapSummaryInChannelsTree(summarizeResult);
        this.addContainerBlobsToSummary(summarizeResult);
        return {
            ...summarizeResult,
            id: "",
        };
    }

=======
>>>>>>> a7fe1e08
    public setAttachState(attachState: AttachState.Attaching | AttachState.Attached): void {
        if (attachState === AttachState.Attaching) {
            assert(this.attachState === AttachState.Attaching,
                "Container Context should already be in attaching state");
        } else {
            assert(this.attachState === AttachState.Attached, "Container Context should already be in attached state");
        }
        this.dataStores.setAttachState(attachState);
    }

    public createSummary(): ISummaryTree {
        const summarizeResult = this.dataStores.createSummary();
        // Wrap data store summaries in .channels subtree.
        wrapSummaryInChannelsTree(summarizeResult);
        this.addContainerBlobsToSummary(summarizeResult);
        return summarizeResult.summary;
    }

    public async getAbsoluteUrl(relativeUrl: string): Promise<string | undefined> {
        if (this.context.getAbsoluteUrl === undefined) {
            throw new Error("Driver does not implement getAbsoluteUrl");
        }
        if (this.attachState !== AttachState.Attached) {
            return undefined;
        }
        return this.context.getAbsoluteUrl(relativeUrl);
    }

    public async collectGarbage(logger: ITelemetryLogger) {
        await PerformanceEvent.timedExecAsync(logger, { eventName: "GarbageCollection" }, async (event) => {
            const gcStats: { totalGCNodes?: number; deletedGCNodes?: number } = {};
            try {
                // Get the container's GC data and run GC on the reference graph in it.
                const gcData = await this.dataStores.getGCData(this.runtimeOptions.runFullGC === true);
                const { referencedNodeIds, deletedNodeIds } = runGarbageCollection(
                    gcData.gcNodes, [ "/" ],
                    this.logger,
                );

                // Update stats to be reported in the peformance event.
                gcStats.deletedGCNodes = deletedNodeIds.length;
                gcStats.totalGCNodes = referencedNodeIds.length + gcStats.deletedGCNodes;

                // Update our summarizer node's used routes. Updating used routes in summarizer node before
                // summarizing is required and asserted by the the summarizer node. We are the root and are
                // always referenced, so the used routes is only self-route (empty string).
                this.summarizerNode.updateUsedRoutes([""]);

                // Remove this node's route ("/") and notify data stores of routes that are used in it.
                const usedRoutes = referencedNodeIds.filter((id: string) => { return id !== "/"; });
                this.dataStores.updateUsedRoutes(usedRoutes);
            } catch (error) {
                event.cancel(gcStats, error);
                throw error;
            }
            event.end(gcStats);
        });
    }

    private async summarizeInternal(fullTree: boolean, trackState: boolean): Promise<ISummarizeInternalResult> {
        const summarizeResult = await this.dataStores.summarize(fullTree, trackState);
        this.addContainerBlobsToSummary(summarizeResult);
        return {
            ...summarizeResult,
            id: "",
        };
    }

    /**
     * Returns a summary of the runtime at the current sequence number.
     */
    public async summarize(options: {
        /** True to run garbage collection before summarizing */
        runGc: boolean,
        /** True to generate the full tree with no handle reuse optimizations */
        fullTree: boolean,
        /** True to track the state for this summary in the SummarizerNodes */
        trackState: boolean,
        /** Logger to use for correlated summary events */
        summaryLogger: ITelemetryLogger,
    }): Promise<IChannelSummarizeResult> {
        if (options.runGc) {
            await this.collectGarbage(options.summaryLogger);
        }

        const summarizeResult = await this.summarizerNode.summarize(options.fullTree, options.trackState);
        assert(summarizeResult.summary.type === SummaryType.Tree,
            "Container Runtime's summarize should always return a tree");

        return summarizeResult as IChannelSummarizeResult;
    }

    /** Implementation of ISummarizerInternalsProvider.generateSummary */
    public async generateSummary(options: IGenerateSummaryOptions): Promise<GenerateSummaryData | undefined> {
        const summaryRefSeqNum = this.deltaManager.lastSequenceNumber;
        const message =
            `Summary @${summaryRefSeqNum}:${this.deltaManager.minimumSequenceNumber}`;

        this.summarizerNode.startSummary(summaryRefSeqNum, options.summaryLogger);

        try {
            await this.deltaManager.inbound.pause();

            const attemptData: Omit<IUnsubmittedSummaryData, "reason"> = {
                referenceSequenceNumber: summaryRefSeqNum,
                submitted: false,
            };

            if (!this.connected) {
                // If summarizer loses connection it will never reconnect
                return { ...attemptData, reason: "disconnected" };
            }

            const trace = Trace.start();
            const summarizeResult = await this.summarize({
                runGc: !this.runtimeOptions.disableGC,
                fullTree: options.fullTree,
                trackState: true,
                summaryLogger: options.summaryLogger,
            });

            const generateData: IGeneratedSummaryData = {
                summaryStats: summarizeResult.stats,
                generateDuration: trace.trace().duration,
            };

            if (!this.connected) {
                return { ...attemptData, ...generateData, reason: "disconnected" };
            }

            // Ensure that lastSequenceNumber has not changed after pausing
            const lastSequenceNumber = this.deltaManager.lastSequenceNumber;
            assert(
                lastSequenceNumber === summaryRefSeqNum,
                `lastSequenceNumber changed while paused. ${lastSequenceNumber} !== ${summaryRefSeqNum}`,
            );

            const handle = await this.storage.uploadSummaryWithContext(
                summarizeResult.summary,
                { ... this.latestSummaryAck, referenceSequenceNumber: summaryRefSeqNum });

            if (options.refreshLatestAck) {
                const version = await this.getVersionFromStorage(this.id);
                await this.refreshLatestSummaryAck(
                    undefined,
                    version.id,
                    new ChildLogger(options.summaryLogger, undefined, { safeSummary: true }),
                    version,
                );
            }

            const parent = this.latestSummaryAck.ackHandle;
            const summaryMessage: ISummaryContent = {
                handle,
                // eslint-disable-next-line @typescript-eslint/no-non-null-assertion
                head: parent!,
                message,
                parents: parent ? [parent] : [],
            };
            const uploadData: IUploadedSummaryData = {
                handle,
                uploadDuration: trace.trace().duration,
            };

            if (!this.connected) {
                return { ...attemptData, ...generateData, ...uploadData, reason: "disconnected" };
            }

            // We need the summary op's reference sequence number to match our summary sequence number
            // Otherwise we'll get the wrong sequence number stamped on the summary's .protocol attributes
            assert(
                this.deltaManager.lastSequenceNumber === summaryRefSeqNum,
                `lastSequenceNumber changed before the summary op could be submitted. `
                + `${this.deltaManager.lastSequenceNumber} !== ${summaryRefSeqNum}`,
            );

            const clientSequenceNumber =
                this.submitSystemMessage(MessageType.Summarize, summaryMessage);

            this.summarizerNode.completeSummary(handle);

            return {
                ...attemptData,
                ...generateData,
                ...uploadData,
                submitted: true,
                clientSequenceNumber,
                submitOpDuration: trace.trace().duration,
            };
        } finally {
            // Cleanup wip summary in case of failure
            this.summarizerNode.clearSummary();
            // Restart the delta manager
            this.deltaManager.inbound.resume();
        }
    }

    private processRemoteChunkedMessage(message: ISequencedDocumentMessage) {
        if (message.type !== ContainerMessageType.ChunkedOp) {
            return message;
        }

        const clientId = message.clientId;
        const chunkedContent = message.contents as IChunkedOp;
        this.addChunk(clientId, chunkedContent);
        if (chunkedContent.chunkId === chunkedContent.totalChunks) {
            const newMessage = { ...message };
            // eslint-disable-next-line @typescript-eslint/no-non-null-assertion
            const serializedContent = this.chunkMap.get(clientId)!.join("");
            newMessage.contents = JSON.parse(serializedContent);
            newMessage.type = chunkedContent.originalType;
            this.clearPartialChunks(clientId);
            return newMessage;
        }
        return message;
    }

    private addChunk(clientId: string, chunkedContent: IChunkedOp) {
        let map = this.chunkMap.get(clientId);
        if (map === undefined) {
            map = [];
            this.chunkMap.set(clientId, map);
        }
        assert(chunkedContent.chunkId === map.length + 1); // 1-based indexing
        map.push(chunkedContent.contents);
    }

    private clearPartialChunks(clientId: string) {
        if (this.chunkMap.has(clientId)) {
            this.chunkMap.delete(clientId);
        }
    }

    private updateDocumentDirtyState(dirty: boolean) {
        if (this.dirtyContainer === dirty) {
            return;
        }

        this.dirtyContainer = dirty;
        if (this.emitDirtyDocumentEvent) {
            // back-compat: dirtyDocument & savedDocument deprecated in 0.35.
            this.emit(dirty ? "dirtyDocument" : "savedDocument");

            this.emit(dirty ? "dirty" : "saved");
            // back-compat: Loader API added in 0.35 only
            if (this.context.updateDirtyContainerState !== undefined) {
                this.context.updateDirtyContainerState(dirty);
            }
        }
    }

    public submitDataStoreOp(
        id: string,
        contents: any,
        localOpMetadata: unknown = undefined): void {
        const envelope: IEnvelope = {
            address: id,
            contents,
        };
        this.submit(ContainerMessageType.FluidDataStoreOp, envelope, localOpMetadata);
    }

    public async uploadBlob(blob: ArrayBufferLike): Promise<IFluidHandle<ArrayBufferLike>> {
        return this.blobManager.createBlob(blob);
    }

    private submit(
        type: ContainerMessageType,
        content: any,
        localOpMetadata: unknown = undefined,
        opMetadata: Record<string, unknown> | undefined = undefined,
    ): void {
        this.verifyNotClosed();

        // There should be no ops in detached container state!
        assert(this.attachState !== AttachState.Detached, "sending ops in detached container");

        let clientSequenceNumber: number = -1;
        let opMetadataInternal = opMetadata;

        if (this.canSendOps()) {
            const serializedContent = JSON.stringify(content);
            const maxOpSize = this.context.deltaManager.maxMessageSize;

            // If in manual flush mode we will trigger a flush at the next turn break
            if (this.flushMode === FlushMode.Manual && !this.needsFlush) {
                opMetadataInternal = {
                    ...opMetadata,
                    batch: true,
                };
                this.needsFlush = true;

                // Use Promise.resolve().then() to queue a microtask to detect the end of the turn and force a flush.
                if (!this.flushTrigger) {
                    // eslint-disable-next-line @typescript-eslint/no-floating-promises
                    Promise.resolve().then(() => {
                        this.flushTrigger = false;
                        this.flush();
                    });
                }
            }

            // Note: Chunking will increase content beyond maxOpSize because we JSON'ing JSON payload -
            // there will be a lot of escape characters that can make it up to 2x bigger!
            // This is Ok, because DeltaManager.shouldSplit() will have 2 * maxMessageSize limit
            if (!serializedContent || serializedContent.length <= maxOpSize) {
                clientSequenceNumber = this.submitRuntimeMessage(
                    type,
                    content,
                    /* batch: */ this._flushMode === FlushMode.Manual,
                    opMetadataInternal);
            } else {
                clientSequenceNumber = this.submitChunkedMessage(type, serializedContent, maxOpSize);
            }
        }

        // Let the PendingStateManager know that a message was submitted.
        this.pendingStateManager.onSubmitMessage(
            type,
            clientSequenceNumber,
            content,
            localOpMetadata,
            opMetadataInternal,
        );
        if (this.isContainerMessageDirtyable(type, content)) {
            this.updateDocumentDirtyState(true);
        }
    }

    private submitChunkedMessage(type: ContainerMessageType, content: string, maxOpSize: number): number {
        const contentLength = content.length;
        const chunkN = Math.floor((contentLength - 1) / maxOpSize) + 1;
        let offset = 0;
        let clientSequenceNumber: number = 0;
        for (let i = 1; i <= chunkN; i = i + 1) {
            const chunkedOp: IChunkedOp = {
                chunkId: i,
                contents: content.substr(offset, maxOpSize),
                originalType: type,
                totalChunks: chunkN,
            };
            offset += maxOpSize;
            clientSequenceNumber = this.submitRuntimeMessage(
                ContainerMessageType.ChunkedOp,
                chunkedOp,
                false);
        }
        return clientSequenceNumber;
    }

    private submitSystemMessage(
        type: MessageType,
        contents: any) {
        this.verifyNotClosed();
        assert(this.connected);

        // System message should not be sent in the middle of the batch.
        // That said, we can preserve existing behavior by not flushing existing buffer.
        // That might be not what caller hopes to get, but we can look deeper if telemetry tells us it's a problem.
        const middleOfBatch = this.flushMode === FlushMode.Manual && this.needsFlush;
        if (middleOfBatch) {
            this._logger.sendErrorEvent({ eventName: "submitSystemMessageError", type });
        }

        return this.context.submitFn(
            type,
            contents,
            middleOfBatch);
    }

    private submitRuntimeMessage(
        type: ContainerMessageType,
        contents: any,
        batch: boolean,
        appData?: any) {
        const payload: ContainerRuntimeMessage = { type, contents };
        return this.context.submitFn(
            MessageType.Operation,
            payload,
            batch,
            appData);
    }

    /**
     * Throw an error if the runtime is closed.  Methods that are expected to potentially
     * be called after dispose due to asynchrony should not call this.
     */
    private verifyNotClosed() {
        if (this._disposed) {
            throw new Error("Runtime is closed");
        }
    }

    /**
     * Finds the right store and asks it to resubmit the message. This typically happens when we
     * reconnect and there are pending messages.
     * @param content - The content of the original message.
     * @param localOpMetadata - The local metadata associated with the original message.
     */
    private reSubmit(
        type: ContainerMessageType,
        content: any,
        localOpMetadata: unknown,
        opMetadata: Record<string, unknown> | undefined,
    ) {
        switch (type) {
            case ContainerMessageType.FluidDataStoreOp:
                // For Operations, call resubmitDataStoreOp which will find the right store
                // and trigger resubmission on it.
                this.dataStores.resubmitDataStoreOp(content, localOpMetadata);
                break;
            case ContainerMessageType.Attach:
                this.submit(type, content, localOpMetadata);
                break;
            case ContainerMessageType.ChunkedOp:
                throw new Error(`chunkedOp not expected here`);
            case ContainerMessageType.BlobAttach:
                this.submit(type, content, localOpMetadata, opMetadata);
                break;
            default:
                unreachableCase(type, `Unknown ContainerMessageType: ${type}`);
        }
    }

    private subscribeToLeadership() {
        if (this.context.clientDetails.capabilities.interactive) {
            this.getScheduler().then((scheduler) => {
                const LeaderTaskId = "leader";

                // Each client expresses interest to be a leader.
                // eslint-disable-next-line @typescript-eslint/no-floating-promises
                scheduler.pick(LeaderTaskId, async () => {
                    assert(!this._leader);
                    this.updateLeader(true);
                });

                scheduler.on("lost", (key) => {
                    if (key === LeaderTaskId) {
                        assert(this._leader);
                        this._leader = false;
                        this.updateLeader(false);
                    }
                });
            }).catch((err) => {
                this.closeFn(CreateContainerError(err));
            });

            this.context.quorum.on("removeMember", () => {
                if (this.leader) {
                    this.runTaskAnalyzer();
                }
            });
        }
    }

    public async getTaskManager(): Promise<ITaskManager> {
        return requestFluidObject<ITaskManager>(
            await this.getDataStore(taskSchedulerId, true),
            "");
    }

    public async getScheduler(): Promise<IAgentScheduler> {
        const taskManager = await this.getTaskManager();
        return taskManager.IAgentScheduler;
    }

    private updateLeader(leadership: boolean) {
        this._leader = leadership;
        if (this.leader) {
            assert(this.clientId === undefined || this.connected && this.deltaManager && this.deltaManager.active);
            this.emit("leader");
        } else {
            this.emit("notleader");
        }

        this.dataStores.updateLeader();

        if (this.leader) {
            this.runTaskAnalyzer();
        }
    }

    /**
     * On a client joining/departure, decide whether this client is the new leader.
     * If so, calculate if there are any unhandled tasks for browsers and remote agents.
     * Emit local help message for this browser and submits a remote help message for agents.
     */
    private runTaskAnalyzer() {
        // Analyze the current state and ask for local and remote help separately.
        // If called for detached container, the clientId would not be assigned and it is disconnected. In this
        // case, all tasks are run by the detached container. Called only if a leader. If we have a clientId,
        // then we should be connected as leadership is lost on losing connection.
        const helpTasks = this.clientId === undefined ?
            { browser: this.tasks, robot: [] } :
            analyzeTasks(this.clientId, this.getQuorum().getMembers(), this.tasks);

        if (helpTasks && (helpTasks.browser.length > 0 || helpTasks.robot.length > 0)) {
            if (helpTasks.browser.length > 0) {
                const localHelpMessage: IHelpMessage = {
                    tasks: helpTasks.browser,
                    version: this.version,   // Back-compat
                };
                debug(`Requesting local help for ${helpTasks.browser}`);
                this.emit("localHelp", localHelpMessage);
            }
            if (helpTasks.robot.length > 0) {
                const remoteHelpMessage: IHelpMessage = {
                    tasks: helpTasks.robot,
                    version: this.version,   // Back-compat
                };
                debug(`Requesting remote help for ${helpTasks.robot}`);
                this.submitSystemMessage(MessageType.RemoteHelp, remoteHelpMessage);
            }
        }
    }

    /** Implementation of ISummarizerInternalsProvider.refreshLatestSummaryAck */
    public async refreshLatestSummaryAck(
        proposalHandle: string | undefined,
        ackHandle: string,
        summaryLogger: ITelemetryLogger,
        version?: IVersion,
    ) {
        this.latestSummaryAck = { proposalHandle, ackHandle };

        const getSnapshot = async () => {
            const perfEvent = PerformanceEvent.start(summaryLogger, {
                eventName: "RefreshLatestSummaryGetSnapshot",
                hasVersion: !!version, // expected in this case
            });
            const stats: { getVersionDuration?: number; getSnapshotDuration?: number } = {};
            let snapshot: ISnapshotTree | undefined;
            try {
                const trace = Trace.start();

                const versionToUse = version ?? await this.getVersionFromStorage(ackHandle);
                stats.getVersionDuration = trace.trace().duration;

                snapshot = await this.getSnapshotFromStorage(versionToUse);
                stats.getSnapshotDuration = trace.trace().duration;
            } catch (error) {
                perfEvent.cancel(stats, error);
                throw error;
            }

            perfEvent.end(stats);
            return snapshot;
        };

        await this.summarizerNode.refreshLatestSummary(
                proposalHandle,
                getSnapshot,
                async <T>(id: string) => readAndParse<T>(this.storage, id),
                summaryLogger,
            );
        }

    private async getVersionFromStorage(versionId: string): Promise<IVersion> {
        const versions = await this.storage.getVersions(versionId, 1);
        assert(!!versions && !!versions[0], "Failed to get version from storage");
        return versions[0];
    }

    private async getSnapshotFromStorage(version: IVersion): Promise<ISnapshotTree> {
        const snapshot = await this.storage.getSnapshotTree(version);
        assert(!!snapshot, "Failed to get snapshot from storage");
        return snapshot;
    }
}<|MERGE_RESOLUTION|>--- conflicted
+++ resolved
@@ -1345,32 +1345,6 @@
         return this.context.submitSignalFn(envelope);
     }
 
-<<<<<<< HEAD
-    /**
-     * Returns a summary of the runtime at the current sequence number.
-     * @param fullTree - true to bypass optimizations and force a full summary tree.
-     * @param trackState - This tells whether we should track state from this summary.
-     */
-    private async summarize(fullTree: boolean = false, trackState: boolean = true): Promise<IChannelSummarizeResult> {
-        const summarizeResult = await this.summarizerNode.summarize(fullTree, trackState);
-        assert(summarizeResult.summary.type === SummaryType.Tree,
-            "Container Runtime's summarize should always return a tree");
-        return summarizeResult as IChannelSummarizeResult;
-    }
-
-    private async summarizeInternal(fullTree: boolean, trackState: boolean): Promise<ISummarizeInternalResult> {
-        const summarizeResult = await this.dataStores.summarize(fullTree, trackState);
-        // Wrap data store summaries in .channels subtree.
-        wrapSummaryInChannelsTree(summarizeResult);
-        this.addContainerBlobsToSummary(summarizeResult);
-        return {
-            ...summarizeResult,
-            id: "",
-        };
-    }
-
-=======
->>>>>>> a7fe1e08
     public setAttachState(attachState: AttachState.Attaching | AttachState.Attached): void {
         if (attachState === AttachState.Attaching) {
             assert(this.attachState === AttachState.Attaching,
@@ -1432,6 +1406,8 @@
 
     private async summarizeInternal(fullTree: boolean, trackState: boolean): Promise<ISummarizeInternalResult> {
         const summarizeResult = await this.dataStores.summarize(fullTree, trackState);
+        // Wrap data store summaries in .channels subtree.
+        wrapSummaryInChannelsTree(summarizeResult);
         this.addContainerBlobsToSummary(summarizeResult);
         return {
             ...summarizeResult,
